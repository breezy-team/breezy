--------------------
Bazaar Release Notes
--------------------

.. contents::

IN DEVELOPMENT
--------------

  IMPROVEMENTS:

    * Progress bars now show the rate of activity for some sftp 
      operations, and they are drawn different.  (Martin Pool, #172741)

NOT RELEASED YET
----------------

  COMPATIBILITY BREAKS:

    * By default, ``bzr status`` after a merge now shows just the pending
      merge tip revisions. This improves the signal-to-noise ratio after
      merging from trunk and completes much faster. To see all merged
      revisions, use the new ``-v`` flag.  (Ian Clatworthy)

  NEW FEATURES:

  IMPROVEMENTS:

    * ``bzr init`` will now print a little less verbose output.
      (Marius Kruger)

    * Rule-based preferences can now accept multiple patterns for a set of
      rules.  (Marius Kruger)

  BUG FIXES:

    * ``bzr log FILE`` now correctly shows mainline revisions merging
      a change to FILE when the ``--short`` and ``--line`` log formats
      are used. (Ian Clatworthy, #317417)

    * Fix a problem with CIFS client/server lag on Windows colliding with
      an invariant-per-process algorithm for generating AtomicFile names
      (Adrian Wilkins, #304023)

    * Many socket operations now handle EINTR by retrying the operation.
      Previously EINTR was treated as an unrecoverable failure.  There is
      a new ``until_no_eintr`` helper function in ``bzrlib.osutils``.
      (Andrew Bennetts)

  DOCUMENTATION:

  API CHANGES:

  TESTING:

  INTERNALS:

<<<<<<< HEAD
    * Default User Interface (UI) is CLIUIFactory when bzr runs in a dumb
      terminal. It is sometimes desirable do override this default by forcing
      bzr to use TextUIFactory. This can be achieved by setting the
      BZR_USE_TEXT_UI environment variable (emacs shells, as opposed to
      compile buffers, are such an example).
      (Vincent Ladeuil)
=======
    * New ``Branch.dotted_revno_to_revision_id()`` and
      ``Branch.revision_id_to_dotted_revno()`` APIs that pick the most
      efficient way of doing the mapping.
      (Ian Clatworthy)
>>>>>>> 01fdc9ca

    * ``TreeDelta.show()`` now accepts a ``filter`` parameter allowing log
      formatters to retrict the output.
      (Vincent Ladeuil)

bzr 1.11rc1 "Eyes up!" 2009-01-09
---------------------------------

This first monthly release of Bazaar for 2009 improves Bazaar's operation
in Windows, Mac OS X, and other situations where file names are matched
without regard to capitalization: Bazaar tries to match the case of an
existing file.  This release of Bazaar also improves the efficiency of
Tortoise Windows Shell integration and lets it work on 64-bit platforms.

The UI through which Bazaar supports historic formats has been improved,
so 'bzr help formats' now gives a simpler and shorter list, with clear
advice.

This release also fixes a number of bugs, particularly a glitch that can
occur when there are concurrent writes to a pack repository.

  CHANGES:

    * Formats using Knit-based repository formats are now explicitly
      marked as deprecated. (Ian Clatworthy)

  NEW FEATURES:

    * Add support for `bzr tags -r 1..2`, that is we now support showing
      tags applicable for a specified revision range. (Marius Kruger)

    * ``authentication.conf`` now accepts pluggable read-only credential
      stores. Such a plugin (``netrc_credential_store``) is now included,
      handles the ``$HOME/.netrc`` file and can server as an example to
      implement other plugins.
      (Vincent Ladeuil)

    * ``shelve --list`` can now be used to list shelved changes.
      (Aaron Bentley)

  IMPROVEMENTS:

    * Add trailing slash to directories in all output of ``bzr ls``, except
      ``bzr ls --null``. (Gordon P. Hemsley, #306424)

    * ``bzr revision-info`` now supports a -d option to specify an
      alternative branch. (Michael Hudson)

    * Add connection to a C++ implementation of the Windows Shell Extension
      which is able to fully replace the current Python implemented one.
      Advantages include 64bit support and reduction in overhead for
      processes which drag in shell extensions.
      (Mark Hammond)

    * Support the Claws mail client directly, rather than via
      xdg-email. This prevents the display of an unnecessary modal
      dialog in Claws, informing the user that a file has been
      attached to the message, and works around bug #291847 in
      xdg-utils which corrupts the destination address.

    * When working on a case-insensitive case-preserving file-system, as
      commonly found with Windows, bzr will often ignore the case of the
      arguments specified by the user in preference to the case of an existing
      item on the file-system or in the inventory to help prevent
      counter-intuitive behaviour on Windows. (Mark Hammond)

  BUG FIXES:
  
    * Allow BzrDir implementation to implement backing up of 
      control directory. (#139691)

    * ``bzr push`` creating a new stacked branch will now only open a
      single connection to the target machine. (John Arbash Meinel)

    * Don't call iteritems on transport_list_registry, because it may
      change during iteration.  (Martin Pool, #277048)

    * Don't make a broken branch when pushing an unstackable-format branch
      that's in a stackable shared repository to a location with default
      stack-on location.  (Andrew Bennetts, #291046)

    * Don't require embedding user in HTTP(S) URLs do use authentication.conf.
      (Ben Jansen, Vincent Ladeuil, #300347)

    * Fix a problem with CIFS client/server lag on windows colliding with
      an invariant-per-process algorithm for generating AtomicFile names
      (Adrian Wilkins, #304023)

    * Fix bogus setUp signature in UnavailableFTPServer.
      (Gary van der Merwe, #313498)

    * Fix compilation error in ``_dirstate_helpers_c`` on SunOS/Solaris.
      (Jari Aalto)

    * Fix SystemError in ``_patiencediff_c`` module by calling
      PyErr_NoMemory() before returning NULL in PatienceSequenceMatcher_new.
      (Andrew Bennetts, #303206)

    * Give proper error message for diff with non-existent dotted revno.
      (Marius Kruger, #301969)

    * Handle EACCES (permission denied) errors when launching a message
      editor, and emit warnings when a configured editor cannot be
      started. (Andrew Bennetts)

    * ``$HOME/.netrc`` file is now recognized as a read-only credential store
      if configured in ``authentication.conf`` with 'password_encoding=netrc'
      in the appropriate sections.
      (Vincent Ladeuil, #103029)

    * Opening a stacked branch now properly shares the connection, rather
      than opening a new connection for the stacked-on branch.
      (John Arbash meinel)

    * Preserve transport decorators while following redirections.
      (Vincent Ladeuil, #245964, #270863)

    * Provides a finer and more robust filter for accepted redirections.
      (Vincent Ladeuil, #303959, #265070)

    * ``shelve`` paths are now interpreted relative to the current working
      tree.  (Aaron Bentley)

    * ``Transport.readv()`` defaults to not reading more than 100MB in a
      single array. Further ``RemoteTransport.readv`` sets this to 5MB to
      work better with how it splits its requests.
      (John Arbash Meinel, #303538)

    * Pack repositories are now able to reload the pack listing and retry
      the current operation if another action causes the data to be
      repacked.  (John Arbash Meinel, #153786)

    * ``pull -v`` now respects the log_format configuration variable.
      (Aaron Bentley)

    * ``push -v`` now works on non-initial pushes.  (Aaron Bentley)

    * Use the short status format when the short format is used for log.
      (Vincent Ladeuil, #87179)

    * Allow files to be renamed or moved via remove + add-by-id. (Charles
      Duffy, #314251)

  DOCUMENTATION:

    * Improved the formats help topic to explain why multiple formats
      exist and to provide guidelines in selecting one. Introduced
      two new supporting help topics: current-formats and other-formats.
      (Ian Clatworthy)

  API CHANGES:

    * ``LRUCache(after_cleanup_size)`` was renamed to
      ``after_cleanup_count`` and the old name deprecated. The new name is
      used for clarity, and to avoid confusion with
      ``LRUSizeCache(after_cleanup_size)``. (John Arbash Meinel)

    * New ``ForeignRepository`` base class, to help with foreign branch 
      support (e.g. svn).  (Jelmer Vernooij)

    * ``node_distances`` and ``select_farthest`` can no longer be imported
      from ``bzrlib.graph``.  They can still be imported from
      ``bzrlib.deprecated_graph``, which has been the preferred way to
      import them since before 1.0.  (Andrew Bennetts)
      
    * The logic in commit now delegates inventory basis calculations to
      the ``CommitBuilder`` object; this requires that the commit builder
      in use has been updated to support the new ``recording_deletes`` and
      ``record_delete`` methods. (Robert Collins)

  TESTING:

    * An HTTPS server is now available (it requires python-2.6). Future bzr
      versions will allow the use of the python-2.6 ssl module that can be
      installed for 2.5 and 2.4.

    * ``bzr selftest`` now fails if new trailing white space is added to
      the bazaar sources. It only checks changes not committed yet. This
      means that PQM will now reject changes that introduce new trailing
      whitespace. (Marius Kruger)

    * Introduced new experimental formats called ``1.12-preview`` and
      ``1.12-preview-rich-root`` to enable testing of related pending
      features, namely content filtering and filtered views.
      (Ian Clatworthy)

  INTERNALS:

    * Added an ``InventoryEntry`` cache when deserializing inventories.
      Can cut the time to iterate over multiple RevisionsTrees in half.
      (John Arbash Meinel)

    * Added ``bzrlib.fifo_cache.FIFOCache`` which is designed to have
      minimal overhead versus using a plain dict for cache hits, at the
      cost of not preserving the 'active' set as well as an ``LRUCache``.
      (John Arbash Meinel)

    * ``bzrlib.patience_diff.unified_diff`` now properly uses a tab
      character to separate the filename from the date stamp, and doesn't
      add trailing whitespace when a date stamp is not supplied.
      (Adeodato Simó, John Arbash Meinel)

    * ``DirStateWorkingTree`` and ``DirStateWorkingTreeFormat`` added
      as base classes of ``WorkingTree4`` and ``WorkingTreeFormat4``
      respectively. (Ian Clatworthy)

    * ``KnitVersionedFiles._check_should_delta()`` now uses the
      ``get_build_details`` api to avoid multiple hits to the index, and
      to properly follow the ``compression_parent`` rather than assuming
      it is the left-hand parent. (John Arbash Meinel)

    * ``KnitVersionedFiles.get_record_stream()`` will now chose a
      more optimal ordering when the keys are requested 'unordered'.
      Previously the order was fully random, now the records should be
      returned from each pack in turn, in forward I/O order.
      (John Arbash Meinel)
    
    * ``mutter()`` will now flush the ``~/.bzr.log`` if it has been more
      than 2s since the last time it flushed. (John Arbash Meinel)

    * New method ``bzrlib.repository.Repository.add_inventory_by_delta``
      allows adding an inventory via an inventory delta, which can be
      more efficient for some repository types. (Robert Collins)

    * Repository ``CommitBuilder`` objects can now accumulate an inventory
      delta. To enable this functionality call ``builder.recording_deletes``
      and additionally call ``builder.record_delete`` when a delete
      against the basis occurs. (Robert Collins)

    * The default http handler has been changed from pycurl to urllib.
      The default is still pycurl for https connections. (The only
      advantage of pycurl is that it checks ssl certificates.)
      (John Arbash Meinel)

    * The progress and UI classes have changed; the main APIs remain the
      same but code that provides a new UI or progress bar class may
      need to be updated.  (Martin Pool)

    * ``VersionedFiles.get_record_stream()`` can now return objects with a
      storage_kind of ``chunked``. This is a collection (list/tuple) of
      strings. You can use ``osutils.chunks_to_lines()`` to turn them into
      guaranteed 'lines' or you can use ``''.join(chunks)`` to turn it
      into a fulltext. This allows for some very good memory savings when
      asking for many texts that share ancestry, as the individual chunks
      can be shared between versions of the file. (John Arbash Meinel)

    * ``pull -v`` and ``push -v`` use new function
      ``bzrlib.log.show_branch_change`` (Aaron Bentley)



bzr 1.10 2008-12-05
-------------------

Bazaar 1.10 has several performance improvements for copying revisions
(especially for small updates to large projects).  There has also been a
significant amount of effort in polishing stacked branches.  The commands
``shelve`` and ``unshelve`` have become core commands, with an improved
implementation.

The only changes versus bzr-1.10rc1 are bugfixes for stacked branches.

  BUG FIXES:

    * Don't set a pack write cache size from RepoFetcher, because the
      cache is not coherent with reads and causes ShortReadvErrors.
      This reverses the change that fixed #294479.
      (Martin Pool, #303856)

    * Properly handle when a revision can be inserted as a delta versus
      when it needs to be expanded to a fulltext for stacked branches.
      There was a bug involving merge revisions. As a method to help
      prevent future difficulties, also make stacked fetches sort
      topologically. (John Arbash Meinel, #304841)


bzr 1.10rc1 2008-11-28
----------------------

This release of Bazaar focuses on performance improvements when pushing
and pulling revisions, both locally and to remote networks.  The popular
``shelve`` and ``unshelve`` commands, used to interactively revert and
restore work in progress, have been merged from bzrtools into the bzr
core.  There are also bug fixes for portability, and for stacked branches.

  NEW FEATURES:

    * New ``commit_message_template`` hook that is called by the commit
      code to generate a template commit message. (Jelmer Vernooij)

    * New `shelve` and `unshelve` commands allow undoing and redoing changes.
      (Aaron Bentley)

  IMPROVEMENTS:

    * ``(Remote)Branch.copy_content_into`` no longer generates the full revision
      history just to set the last revision info.
      (Andrew Bennetts, John Arbash Meinel)

    * Fetches between formats with different serializers (such as
      pack-0.92-subtree and 1.9-rich-root) are faster now.  This is due to
      operating on batches of 100 revisions at time rather than
      one-by-one.  (Andrew Bennetts, John Arbash Meinel)

    * Search index files corresponding to pack files we've already used
      before searching others, because they are more likely to have the
      keys we're looking for.  This reduces the number of iix and tix
      files accessed when pushing 1 new revision, for instance.
      (John Arbash Meinel)

    * Signatures to transfer are calculated more efficiently in
      ``item_keys_introduced_by``.  (Andrew Bennetts, John Arbash Meinel)

    * The generic fetch code can once again copy revisions and signatures
      without extracting them completely to fulltexts and then serializing
      them back down into byte strings. This is a significant performance
      improvement when fetching from a stacked branch.
      (John Arbash Meinel, #300289)

    * When making a large readv() request over ``bzr+ssh``, break up the
      request into more manageable chunks. Because the RPC is not yet able
      to stream, this helps keep us from buffering too much information at
      once. (John Arbash Meinel)

  BUG FIXES:

    * Better message when the user needs to set their Launchpad ID.
      (Martin Pool, #289148)

    * ``bzr commit --local`` doesn't access the master branch anymore.
      This fixes a regression introduced in 1.9.  (Marius Kruger, #299313)

    * Don't call the system ``chdir()`` with an empty path. Sun OS seems
      to give an error in that case.  Also, don't count on ``getcwd()``
      being able to allocate a new buffer, which is a gnu extension.
      (John Arbash Meinel, Martin Pool, Harry Hirsch, #297831)

    * Don't crash when requesting log --forward <file> for a revision range
      starting with a dotted revno.
      (Vincent Ladeuil, #300055)

    * Don't create text deltas spanning stacked repositories; this could
      cause "Revision X not present in Y" when later accessing them.
      (Martin Pool, #288751)

    * Pack repositories are now able to reload the pack listing and retry
      the current operation if another action causes the data to be
      repacked.  (John Arbash Meinel, #153786)

    * PermissionDenied errors from smart servers no longer cause
      "PermissionDenied: "None"" on the client.
      (Andrew Bennetts, #299254)

    * Pushing to a stacked pack repository now batches writes, the same
      way writes are batched to ordinary pack repository.  This makes
      pushing to a stacked branch over the network much faster.
      (Andrew Bennetts, #294479)

    * TooManyConcurrentRequests no longer occur when a fetch fails and
      tries to abort a write group.  This allows the root cause (e.g. a
      network interruption) to be reported.  (Andrew Bennetts, #297014)

    * RemoteRepository.get_parent_map now uses fallback repositories.
      (Aaron Bentley, #297991?, #293679?)

  API CHANGES:

    * ``CommitBuilder`` now validates the strings it will be committing,
      to ensure that they do not have characters that will not be properly
      round-tripped. For now, it just checks for characters that are
      invalid in the XML form. (John Arbash Meinel, #295161)

    * Constructor parameters for NewPack (internal to pack repositories)
      have changed incompatibly.

    * ``Repository.abort_write_group`` now accepts an optional
      ``suppress_errors`` flag.  Repository implementations that override
      ``abort_write_group`` will need to be updated to accept the new
      argument.  Subclasses that only override ``_abort_write_group``
      don't need to change.

    * Transport implementations must provide copy_tree_to_transport.  A default
      implementation is provided for Transport subclasses.

  TESTING:

    * ``bzr selftest`` now fails if no doctests are found in a module
      that's expected to have them.  (Martin Pool)

    * Doctests now only report the first failure.  (Martin Pool)


bzr 1.9 2008-11-07
------------------

This release of Bazaar adds a new repository format, ``1.9``, with smaller
and more efficient index files.  This format can be specified when
creating a new repository, or used to losslessly upgrade an existing
repository.  bzr 1.9 also speeds most operations over the smart server
protocol, makes annotate faster, and uses less memory when making
checkouts or pulling large amounts of data.

  BUG FIXES:

   * Fix "invalid property value 'branch-nick' for None" regression with
     branches bound to svn branches.  (Martin Pool, #293440)

   * Fix SSL/https on Python2.6.  (Vincent Ladeuil, #293054)

   * ``SFTPTransport.readv()`` had a bug when requests were out-of-order.
     This only triggers some-of-the-time on Knit format repositories.
     (John Arbash Meinel, #293746)


bzr 1.9rc1 2008-10-31
---------------------

  NEW FEATURES:

    * New Branch hook ``transform_fallback_location`` allows a function to
      be called when looking up the stacked source. (Michael Hudson)

    * New repository formats ``1.9`` and ``1.9-rich-root``. These have all
      the functionality of ``1.6``, but use the new btree indexes.
      These indexes are both smaller and faster for access to historical
      information.  (John Arbash Meinel)

  IMPROVEMENTS:

    * ``BTreeIndex`` code now is able to prefetch extra pages to help tune
      the tradeoff between bandwidth and latency. Should be tuned
      appropriately to not impact commands which need minimal information,
      but provide a significant boost to ones that need more context. Only
      has a direct impact on the ``--development2`` format which uses
      btree's for the indexes. (John Arbash Meinel)

    * ``bzr dump-btree`` is a hidden command introduced to allow dumping
      the contents of a compressed btree file.  (John Arbash Meinel)

    * ``bzr pack`` now tells the index builders to optimize for size. For
      btree index repositories, this can save 25% of the index size
      (mostly in the text indexes). (John Arbash Meinel)

    * ``bzr push`` to an existing branch or repository on a smart server
      is faster, due to Bazaar making more use of the ``get_parent_map``
      RPC when querying the remote branch's revision graph.
      (Andrew Bennetts)

    * default username for bzr+ssh and sftp can be configured in
      authentication.conf. (Aaron Bentley)

    * launchpad-login now provides a default username for bzr+ssh and sftp
      URLs, allowing username-free URLs to work for everyone. (Aaron Bentley)

    * ``lp:`` lookups no longer include usernames, making them shareable and
      shorter. (Aaron Bentley)

    * New ``PackRepository.autopack`` smart server RPC, which does
      autopacking entirely on the server.  This is much faster than
      autopacking via plain file methods, which downloads a large amount
      of pack data and then re-uploads the same pack data into a single
      file.  This fixes a major (although infrequent) cause of lengthy
      delays when using a smart server.  For example, pushing the 10th
      revision to a repository with 9 packs now takes 44 RPCs rather than
      179, and much less bandwidth too.  This requires Bazaar 1.9 on both
      the client and the server, otherwise the client will fallback to the
      slower method.  (Andrew Bennetts)

  BUG FIXES:

    * A failure to load a plugin due to an IncompatibleAPI exception is
      now correctly reported. (Robert Collins, #279451)

    * API versioning support now has a multiple-version checking api
      ``require_any_api``. (Robert Collins, #279447)

    * ``bzr branch --stacked`` from a smart server to a standalone branch
      works again.  This fixes a regression in 1.7 and 1.8.
      (Andrew Bennetts, #270397)

    * ``bzr co`` uses less memory. It used to unpack the entire WT into
      memory before writing it to disk. This was a little bit faster, but
      consumed lots of memory. (John Arbash Meinel, #269456)

    * ``bzr missing --quiet`` no longer prints messages about whether
      there are missing revisions.  The exit code indicates whether there
      were or not.  (Martin Pool, #284748)

    * Fixes to the ``annotate`` code. The fast-path which re-used the
      stored deltas was accidentally disabled all the time, instead of
      only when a branch was stacked. Second, the code would accidentally
      re-use a delta even if it wasn't against the left-parent, this
      could only happen if ``bzr reconcile`` decided that the parent
      ordering was incorrect in the file graph.  (John Arbash Meinel)

    * "Permission denied" errors that occur when pushing a new branch to a
      smart server no longer cause tracebacks.  (Andrew Bennetts, #278673)

    * Some compatibility fixes for building the extensions with MSVC and
      for python2.4. (John Arbash Meinel, #277484)

    * The index logic is now able to reload the list of pack files if and
      index ends up disappearing. We still don't reload if the pack data
      itself goes missing after checking the index. This bug appears as a
      transient failure (file not found) when another process is writing
      to the repository.  (John Arbash Meinel, #153786)

    * ``bzr switch`` and ``bzr bind`` will now update the branch nickname if
      it was previously set. All checkouts will now refer to the bound branch
      for a nickname if one was not explicitly set.
      (Marius Kruger, #230903)

  DOCUMENTATION:

    * Improved hook documentation. (Michael Ernst)

  API CHANGES:

    * commands.plugins_cmds is now a CommandRegistry, not a dict.

  INTERNALS:

     * New AuthenticationConfig.set_credentials method allows easy programmatic
       configuration of authetication credentials.


bzr 1.8 2008-10-16
------------------

Bazaar 1.8 includes several fixes that improve working tree performance,
display of revision logs, and merges.  The bzr testsuite now passes on OS
X and Python 2.6, and almost completely passes on Windows.  The
smartserver code has gained several bug fixes and performance
improvements, and can now run server-side hooks within an http server.

  BUG FIXES:

   * Fix "Must end write group" error when another error occurs during
     ``bzr push``.  (Andrew Bennetts, #230902)

  PORTABILITY:

   * Some Pyrex versions require the WIN32 macro defined to compile on
     that platform.  (Alexander Belchenko, Martin Pool, #277481)


bzr 1.8rc1 2008-10-07
---------------------

  CHANGES:

    * ``bzr log file`` has been changed. It now uses a different method
      for determining which revisions to show as merging the changes to
      the file. It now only shows revisions which merged the change
      towards your mainline. This simplifies the output, makes it faster,
      and reduces memory consumption.  (John Arbash Meinel)

    * ``bzr merge`` now defaults to having ``--reprocess`` set, whenever
      ``--show-base`` is not supplied.  (John Arbash Meinel)

    * ``bzr+http//`` will now optionally load plugins and write logs on the
      server. (Marius Kruger)

    * ``bzrlib._dirstate_helpers_c.pyx`` does not compile correctly with
      Pyrex 0.9.4.1 (it generates C code which causes segfaults). We
      explicitly blacklist that version of the compiler for that
      extension. Packaged versions will include .c files created with
      pyrex >= 0.9.6 so it doesn't effect releases, only users running
      from the source tree. (John Arbash Meinel, #276868)

  FEATURES:

    * bzr is now compatible with python-2.6. python-2.6 is not yet officially
      supported (nor released, tests were conducted with the dev version of
      python-2.6rc2), but all known problems have been fixed.  Feedback
      welcome.
      (Vincent Ladeuil, #269535)

  IMPROVEMENTS:

    * ``bzr annotate`` will now include uncommitted changes from the local
      working tree by default. Such uncommitted changes are given the
      revision number they would get if a commit was done, followed with a
      ? to indicate that its not actually known. (Robert Collins, #3439)

    * ``bzr branch`` now accepts a ``--standalone`` option, which creates a
      standalone branch regardless of the presence of shared repositories.
      (Daniel Watkins)

    * ``bzr push`` is faster in the case there are no new revisions to
      push.  It is also faster if there are no tags in the local branch.
      (Andrew Bennetts)

    * File changes during a commit will update the tree stat cache.
      (Robert Collins)

    * Location aliases can now accept a trailing path.  (Micheal Hudson)

    * New hooks ``Lock.hooks`` when LockDirs are acquired and released.
      (Robert Collins, MartinPool)

    * Switching in heavyweight checkouts uses the master branch's context, not
      the checkout's context.  (Adrian Wilkins)

    * ``status`` on large trees is now faster, due to optimisations in the
      walkdirs code. Of particular note, the walkdirs code now performs
      a temporary ``chdir()`` while reading a single directory; if your
      platform has non thread-local current working directories (and is
      not windows which has its own implementation), this may introduce a
      race condition during concurrent uses of bzrlib. The bzrlib CLI
      will not encounter this as it is single threaded for working tree
      operations. (Robert Collins)

    * The C extensions now build on python 2.4 (Robert Collins, #271939)

    * The ``-Dhpss`` debug flag now reports the number of smart server
      calls per medium to stderr.  This is in addition to the existing
      detailed logging to the .bzr.log trace file.  (Andrew Bennetts)

  BUG FIXES:

    * Avoid random failures arising from misinterpreted ``errno`` values
      in ``_readdir_pyx.read_dir``.
      (Martin Pool, #279381)

    * Branching from a shared repository on a smart server into a new
      repository now preserves the repository format.
      (Andrew Bennetts, #269214)

    * ``bzr log`` now accepts a ``--change`` option.
      (Vincent Ladeuil, #248427)

    * ``bzr missing`` now accepts an ``--include-merges`` option.
      (Vincent Ladeuil, #233817)

    * Don't try to filter (internally) '.bzr' from the files to be deleted if
      it's not there.
      (Vincent Ladeuil, #272648)

    * Fix '_in_buffer' AttributeError when using the -Dhpss debug flag.
      (Andrew Bennetts)

    * Fix TooManyConcurrentRequests errors caused by a connection failure
      when doing ``bzr pull`` or ``bzr merge`` from a ``bzr+ssh`` URL.
      (Andrew Bennetts, #246233)

    * Fixed ``bzr st -r branch:PATH_TO_BRANCH`` where the other branch
      is in a different repository than the current one.
      (Lukáš Lalinský, #144421)

    * Make the first line of the manpage preamble a comment again.
      (David Futcher, #242106)

    * Remove use of optional parameter in GSSAPI FTP support, since
      it breaks newer versions of Python-Kerberos. (Jelmer Vernooij)

    * The autopacking logic will now always create a single new pack from
      all of the content which it deems is worth moving. This avoids the
      'repack a single pack' bug and should result in better packing
      overall.  (John Arbash Meinel, #242510, #172644)

    * Trivial documentation fix.
      (John Arbash Meinel, #270471)

    * ``bzr switch`` and ``bzr bind`` will now update the branch nickname if
      it was previously set. All checkouts will now refer to the bound branch
      for a nickname if one was not explicitly set.
      (Marius Kruger, #230903)

  DOCUMENTATION:

    * Explain revision/range identifiers. (Daniel Clemente)

  API CHANGES:

    * ``CommitBuilder.record_entry_contents`` returns one more element in
      its result tuple - an optional file system hash for the hash cache
      to use. (Robert Collins)

    * ``dirstate.DirState.update_entry`` will now only calculate the sha1
      of a file if it is likely to be needed in determining the output
      of iter_changes. (Robert Collins)

    * The PackRepository, RepositoryPackCollection, NewPack classes have a
      slightly changed interface to support different index types; as a
      result other users of these classes need to supply the index types
      they want. (Robert Collins)

  TESTING:

    * ``bzrlib.tests.repository_implementations`` has been renamed to
      ``bzrlib.tests.per_repository`` so that we have a common structure
      (and it is shorter). (John Arbash Meinel, #239343)

    * ``LocalTransport.abspath()`` now returns a drive letter if the
      transport has one, fixing numerous tests on Windows.
      (Mark Hammond)

    * PreviewTree is now tested via intertree_implementations.
      (Aaron Bentley)

    * The full test suite is passing again on OSX.
      (Guillermo Gonzalez, Vincent Ladeuil)

    * The full test suite passes when run with ``-Eallow_debug``.
      (Andrew Bennetts)

  INTERNALS:

    * A new hook, ``Branch.open``, has been added, which is called when
      branch objects are opened. (Robert Collins)

    * ``bzrlib.osutils._walkdirs_utf8`` has been refactored into common
      tree walking, and modular directory listing code to aid future
      performance optimisations and refactoring. (Robert Collins)

    * ``bzrlib.trace.debug_memory`` can be used to get a quick memory dump
      in the middle of processing. It only reports memory if
      ``/proc/PID/status`` is available. (John Arbash Meinel)

    * New method ``RevisionSpec.as_tree`` for representing the revision
      specifier as a revision tree object. (Lukáš Lalinský)

    * New race-free method on MutableTree ``get_file_with_stat`` for use
      when generating stat cache results. (Robert Collins)

    * New win32utils.get_local_appdata_location() provides access to a local
      directory for storing data.  (Mark Hammond)

    * To be compatible with python-2.6 a few new rules should be
      observed. 'message' attribute can't be used anymore in exception
      classes, 'sha' and 'md5' modules have been deprecated (use
      osutils.[md5|sha]), object__init__ and object.__new__ don't accept
      parameters anymore.
      (Vincent Ladeuil)


bzr 1.7.1 2008-10-01
--------------------

  No changes from 1.7.1rc1.


bzr 1.7.1rc1 2008-09-24
-----------------------

This release just includes an update to how the merge algorithm handles
file paths when we encounter complex history.

  FEATURES:

    * If we encounter a criss-cross in history, use information from
      direct Least Common Ancestors to resolve inventory shape (locations
      of files, adds, deletes, etc). This is similar in concept to using
      ``--lca`` for merging file texts, only applied to paths.
      (John Arbash Meinel)


bzr 1.7 2008-09-23
------------------

This release includes many bug fixes and a few performance and feature
improvements.  ``bzr rm`` will now scan for missing files and remove them,
like how ``bzr add`` scans for unknown files and adds them. A bit more
polish has been applied to the stacking code. The b-tree indexing code has
been brought in, with an eye on using it in a future repository format.
There are only minor installer changes since bzr-1.7rc2.

  FEATURES

    * Some small updates to the win32 installer. Include localization
      files found in plugins, and include the builtin distutils as part of
      packaging qbzr. (Mark Hammond)


bzr 1.7rc2 2008-09-17
---------------------

A few bug fixes from 1.7rc1. The biggest change is a new
``RemoteBranch.get_stacked_on_url`` rpc. This allows clients that are
trying to access a Stacked branch over the smart protocol, to properly
connect to the stacked-on location.

  BUG FIXES:

    * Branching from a shared repository on a smart server into a new
      repository now preserves the repository format.
      (Andrew Bennetts, #269214)

   * Branching from a stacked branch via ``bzr+ssh`` can properly connect
     to the stacked-on branch.  (Martin Pool, #261315)

    * ``bzr init`` no longer re-opens the BzrDir multiple times.
      (Vincent Ladeuil)

    * Fix '_in_buffer' AttributeError when using the -Dhpss debug flag.
      (Andrew Bennetts)


bzr 1.7rc1 2008-09-09
---------------------

This release candidate for bzr 1.7 has several bug fixes and a few
performance and feature improvements.  ``bzr rm`` will now scan for
missing files and remove them, like how ``bzr add`` scans for unknown
files and adds them. A bit more polish has been applied to the stacking
code. The b-tree indexing code has been brought in, with an eye on using
it in a future repository format.


  CHANGES:

    * ``bzr export`` can now export a subdirectory of a project.
      (Robert Collins)

    * ``bzr remove-tree`` will now refuse to remove a tree with uncommitted
      changes, unless the ``--force`` option is specified.
      (Lukáš Lalinský, #74101)

    * ``bzr rm`` will now scan for files that are missing and remove just
      them automatically, much as ``bzr add`` scans for new files that
      are not ignored and adds them automatically. (Robert Collins)

  FEATURES

    * Support for GSSAPI authentication when using FTP as documented in
      RFC2228. (Jelmer Vernooij, #49623)

    * Add support for IPv6 in the smart server. (Jelmer Vernooij, #165014)

  IMPROVEMENTS:

    * A url like ``log+file:///tmp`` will log all access to that Transport
      to ``.bzr.log``, which may help in debugging or profiling.
      (Martin Pool)

    * ``bzr branch`` and ``bzr push`` use the default stacking policy if the
      branch format supports it. (Aaron Bentley)

    * ``bzr init`` and ``bzr init-repo`` will now print out the same as
      ``bzr info`` if it completed successfully.
      (Marius Kruger)

    * ``bzr uncommit`` logs the old tip revision id, and displays how to
      restore the branch to that tip using ``bzr pull``.  This allows you
      to recover if you realize you uncommitted the wrong thing.
      (John Arbash Meinel)

    * Fix problems in accessing stacked repositories over ``bzr://``.
      (Martin Pool, #261315)

    * ``SFTPTransport.readv()`` was accidentally using ``list += string``,
      which 'works', but adds each character separately to the list,
      rather than using ``list.append(string)``. Fixing this makes the
      SFTP transport a little bit faster (~20%) and use a bit less memory.
      (John Arbash Meinel)

    * When reading index files, if we happen to read the whole file in a
      single request treat it as a ``_buffer_all`` request. This happens
      most often on small indexes over remote transports, where we default
      to reading 64kB. It saves a round trip for each small index during
      fetch operations. Also, if we have read more than 50% of an index
      file, trigger a ``_buffer_all`` on the next request. This works
      around some inefficiencies because reads don't fall neatly on page
      boundaries, so we would ignore those bytes, but request them again
      later. This could trigger a total read size of more than the whole
      file. (John Arbash Meinel)

  BUG FIXES:

    * ``bzr rm`` is now aliased to ``bzr del`` for the convenience of svn
      users. (Robert Collins, #205416)

    * Catch the infamous "select/poll returned error" which occurs when
      pycurl try to send a body request to an HTTP/1.0 server which has
      already refused to handle the request. (Vincent Ladeuil, #225020)

    * Fix ``ObjectNotLocked`` errors when using various commands
      (including ``bzr cat`` and ``bzr annotate``) in combination with a
      smart server URL.  (Andrew Bennetts, #237067)

    * ``FTPTransport.stat()`` would return ``0000`` as the permission bits
      for the containing ``.bzr/`` directory (it does not implement
      permissions). This would cause us to set all subdirectories to
      ``0700`` and files to ``0600`` rather than leaving them unmodified.
      Now we ignore ``0000`` as the permissions and assume they are
      invalid. (John Arbash Meinel, #259855)

    * Merging from a previously joined branch will no longer cause
      a traceback. (Jelmer Vernooij, #203376)

    * Pack operations on windows network shares will work even with large
      files. (Robert Collins, #255656)

    * Running ``bzr st PATH_TO_TREE`` will no longer suppress merge
      status. Status is also about 7% faster on mozilla sized trees
      when the path to the root of the tree has been given. Users of
      the internal ``show_tree_status`` function should be aware that
      the show_pending flag is now authoritative for showing pending
      merges, as it was originally. (Robert Collins, #225204)

    * Set valid default _param_name for Option so that ListOption can embed
      '-' in names. (Vincent Ladeuil, #263249)

    * Show proper error rather than traceback when an unknown revision
      id is specified to ``bzr cat-revision``. (Jelmer Vernooij, #175569)

    * Trailing text in the dirstate file could cause the C dirstate parser
      to try to allocate an invalid amount of memory. We now properly
      check and test for parsing a dirstate with invalid trailing data.
      (John Arbash Meinel, #186014)

    * Unexpected error responses from a smart server no longer cause the
      client to traceback.  (Andrew Bennetts, #263527)

    * Use a Windows api function to get a Unicode host name, rather than
      assuming the host name is ascii.
      (Mark Hammond, John Arbash Meinel, #256550)

    * ``WorkingTree4`` trees will now correctly report missing-and-new
      paths in the output of ``iter_changes``. (Robert Collins)

  DOCUMENTATION:

    * Updated developer documentation.  (Martin Pool)

  API CHANGES:

    * Exporters now take 4 parameters. (Robert Collins)

    * ``Tree.iter_changes`` will now return False for the content change
      field when a file is missing in the basis tree and not present in
      the target tree. Previously it returned True unconditionally.
      (Robert Collins)

    * The deprecated ``Branch.abspath`` and unimplemented
      ``Branch.rename_one`` and ``Branch.move`` were removed. (Jelmer Vernooij)

    * BzrDir.clone_on_transport implementations must now accept a stacked_on
      parameter.  (Aaron Bentley)

    * BzrDir.cloning_metadir implementations must now take a require_stacking
      parameter.  (Aaron Bentley)

  TESTING:

    * ``addCleanup`` now takes ``*arguments`` and ``**keyword_arguments``
      which are then passed to the cleanup callable as it is run. In
      addition, addCleanup no longer requires that the callables passed to
      it be unique. (Jonathan Lange)

    * Fix some tests that fail on Windows because files are deleted while
      still in use.
      (Mark Hammond)

    * ``selftest``'s ``--starting-with`` option can now use predefined
      prefixes so that one can say ``bzr selftest -s bp.loom`` instead of
      ``bzr selftest -s bzrlib.plugins.loom``. (Vincent Ladeuil)

    * ``selftest``'s ``--starting-with`` option now accepts multiple values.
      (Vincent Ladeuil)

  INTERNALS:

    * A new plugin interface, ``bzrlib.log.log_adapters``, has been added.
      This allows dynamic log output filtering by plugins.
      (Robert Collins)

    * ``bzrlib.btree_index`` is now available, providing a b-tree index
      layer. The design is memory conservative (limited memory cache),
      faster to seek (approx 100 nodes per page, gives 100-way fan out),
      and stores compressed pages allowing more keys per page.
      (Robert Collins, John Arbash Meinel)

    * ``bzrlib.diff.DiffTree.show_diff`` now skips changes where the kind
      is unknown in both source and target.
      (Robert Collins, Aaron Bentley)

    * ``GraphIndexBuilder.add_node`` and ``BTreeBuilder`` have been
      streamlined a bit. This should make creating large indexes faster.
      (In benchmarking, it now takes less time to create a BTree index than
      it takes to read the GraphIndex one.) (John Arbash Meinel)

    * Mail clients for `bzr send` are now listed in a registry.  This
      allows plugins to add new clients by registering them with
      ``bzrlib.mail_client.mail_client_registry``.  All of the built-in
      clients now use this mechanism.  (Neil Martinsen-Burrell)


bzr 1.6.1 2008-09-05
--------------------

A couple regressions were found in the 1.6 release. There was a
performance issue when using ``bzr+ssh`` to branch large repositories,
and some problems with stacking and ``rich-root`` capable repositories.


bzr 1.6.1rc2 2008-09-03
-----------------------

  BUG FIXES:

    * Copying between ``rich-root`` and ``rich-root-pack`` (and vice
      versa) was accidentally using the inter-model fetcher, instead of
      recognizing that both were 'rich root' formats.
      (John Arbash Meinel, #264321)


bzr 1.6.1rc1 2008-08-29
-----------------------

This release fixes a few regressions found in the 1.6 client. Fetching
changes was using an O(N^2) buffering algorithm, so for large projects it
would cause memory thrashing. There is also a specific problem with the
``--1.6-rich-root`` format, which prevented stacking on top of
``--rich-root-pack`` repositories, and could allow users to accidentally
fetch experimental data (``-subtree``) without representing it properly.
The ``--1.6-rich-root`` format has been deprecated and users are
recommended to upgrade to ``--1.6.1-rich-root`` immediately.  Also we
re-introduced a workaround for users who have repositories with incorrect
nodes (not possible if you only used official releases).
I should also clarify that none of this is data loss level issues, but
still sufficient enough to warrant an updated release.

  BUG FIXES:

    * ``RemoteTransport.readv()`` was being inefficient about how it
      buffered the readv data and processed it. It would keep appending to
      the same string (causing many copies) and then pop bytes out of the
      start of the string (causing more copies).
      With this patch "bzr+ssh://local" can improve dramatically,
      especially for projects with large files.
      (John Arbash Meinel)

    * Revision texts were always meant to be stored as fulltexts. There
      was a bug in a bzr.dev version that would accidentally create deltas
      when copying from a Pack repo to a Knit repo. This has been fixed,
      but to support those repositories, we know always request full texts
      for Revision texts. (John Arbash Meinel, #261339)

    * The previous ``--1.6-rich-root`` format used an incorrect xml
      serializer, which would accidentally support fetching from a
      repository that supported subtrees, even though the local one would
      not. We deprecated that format, and introduced a new one that uses
      the correct serializer ``--1.6.1-rich-root``.
      (John Arbash Meinel, #262333)


bzr 1.6 2008-08-25
------------------

Finally, the long awaited bzr 1.6 has been released. This release includes
new features like Stacked Branches, improved weave merge, and an updated
server protocol (now on v3) which will allow for better cross version
compatibility. With this release we have deprecated Knit format
repositories, and recommend that users upgrade them, we will continue to
support reading and writing them for the forseeable future, but we will
not be tuning them for performance as pack repositories have proven to be
better at scaling. This will also be the first release to bundle
TortoiseBzr in the standalone Windows installer.


bzr 1.6rc5 2008-08-19
---------------------

  BUG FIXES:

    * Disable automatic detection of stacking based on a containing
      directory of the target. It interacted badly with push, and needs a
      bit more work to get the edges polished before it should happen
      automatically. (John Arbash Meinel, #259275)
      (This change was reverted when merged to bzr.dev)


bzr 1.6rc4 2008-08-18
---------------------

  BUG FIXES:

    * Fix a regression in knit => pack fetching.  We had a logic
      inversion, causing the fetch to insert fulltexts in random order,
      rather than preserving deltas.  (John Arbash Meinel, #256757)


bzr 1.6rc3 2008-08-14
---------------------

  CHANGES:

    * Disable reading ``.bzrrules`` as a per-branch rule preferences
      file. The feature was not quite ready for a full release.
      (Robert Collins)

  IMPROVEMENTS:

    * Update the windows installer to bundle TortoiseBzr and ``qbzr``
      into the standalone installer. This will be the first official
      windows release that installs Tortoise by default.
      (Mark Hammond)

  BUG FIXES:

    * Fix a regression in ``bzr+http`` support. There was a missing
      function (``_read_line``) that needed to be carried over from
      ``bzr+ssh`` support. (Andrew Bennetts)

    * ``GraphIndex`` objects will internally read an entire index if more
      than 1/20th of their keyspace is requested in a single operation.
      This largely mitigates a performance regression in ``bzr log FILE``
      and completely corrects the performance regression in ``bzr log``.
      The regression was caused by removing an accomodation which had been
      supporting the index format in use. A newer index format is in
      development which is substantially faster. (Robert Collins)


bzr 1.6rc2 2008-08-13
---------------------

This release candidate has a few minor bug fixes, and some regression
fixes for Windows.

  BUG FIXES:

    * ``bzr upgrade`` on remote branches accessed via bzr:// and
      bzr+ssh:// now works.  (Andrew Bennetts)

    * Change the ``get_format_description()`` strings for
      ``RepositoryFormatKnitPack5`` et al to be single line messages.
      (Aaron Bentley)

    * Fix for a regression on Win32 where we would try to call
      ``os.listdir()`` on a file and not catch the exception properly.
      (Windows raises a different exception.) This would manifest in
      places like ``bzr rm file`` or ``bzr switch``.
      (Mark Hammond, John Arbash Meinel)

    * ``Inventory.copy()`` was failing to set the revision property for
      the root entry. (Jelmer Vernooij)

    * sftp transport: added missing ``FileExists`` case to
      ``_translate_io_exception`` (Christophe Troestler, #123475)

    * The help for ``bzr ignored`` now suggests ``bzr ls --ignored`` for
      scripting use. (Robert Collins, #3834)

    * The default ``annotate`` logic will now always assign the
      last-modified value of a line to one of the revisions that modified
      it, rather than a merge revision. This would happen when both sides
      claimed to have modified the line resulting in the same text. The
      choice is arbitrary but stable, so merges in different directions
      will get the same results.  (John Arbash Meinel, #232188)


bzr 1.6rc1 2008-08-06
---------------------

This release candidate for bzr 1.6 solidifies the new branch stacking
feature.  Bazaar now recommends that users upgrade all knit repositories,
because later formats are much faster.  However, we plan to continue read/write and
upgrade support for knit repostories for the forseeable future.  Several
other bugs and performance issues were fixed.

  CHANGES:

    * Knit format repositories are deprecated and bzr will now emit
      warnings whenever it encounters one.  Use ``bzr upgrade`` to upgrade
      knit repositories to pack format.  (Andrew Bennetts)

  IMPROVEMENTS:

    * ``bzr check`` can now be told which elements at a location it should
      check.  (Daniel Watkins)

    * Commit now supports ``--exclude`` (or ``-x``) to exclude some files
      from the commit. (Robert Collins, #3117)

    * Fetching data between repositories that have the same model but no
      optimised fetcher will not reserialise all the revisions, increasing
      performance. (Robert Collins, John Arbash Meinel)

    * Give a more specific error when target branch is not reachable.
      (James Westby)

    * Implemented a custom ``walkdirs_utf8`` implementation for win32.
      This uses a pyrex extension to get direct access to the
      ``FindFirstFileW`` style apis, rather than using ``listdir`` +
      ``lstat``. Shows a very strong improvement in commands like
      ``status`` and ``diff`` which have to iterate the working tree.
      Anywhere from 2x-6x faster depending on the size of the tree (bigger
      trees, bigger benefit.) (John Arbash Meinel)

    * New registry for log properties handles  and the method in
      LongLogFormatter to display the custom properties returned by the
      registered handlers. (Guillermo Gonzalez, #162469)

  BUG FIXES:

    * Add more tests that stacking does not create deltas spanning
      physical repository boundaries.
      (Martin Pool, #252428)

    * Better message about incompatible repositories.
      (Martin Pool, #206258)

    * ``bzr branch --stacked`` ensures the destination branch format can
      support stacking, even if the origin does not.
      (Martin Pool)

    * ``bzr export`` no longer exports ``.bzrrules``.
      (Ian Clatworthy)

    * ``bzr serve --directory=/`` now correctly allows the whole
      filesystem to be accessed on Windows, not just the root of the drive
      that Python is running from.
      (Adrian Wilkins, #240910)

    * Deleting directories by hand before running ``bzr rm`` will not
      cause subsequent errors in ``bzr st`` and ``bzr commit``.
      (Robert Collins, #150438)

    * Fix a test case that was failing if encoding wasn't UTF-8.
      (John Arbash Meinel, #247585)

    * Fix "no buffer space available" error when branching with the new
      smart server protocol to or from Windows.
      (Andrew Bennetts, #246180)

    * Fixed problem in branching from smart server.
      (#249256, Michael Hudson, Martin Pool)

    * Handle a file turning in to a directory in TreeTransform.
      (James Westby, #248448)

  API CHANGES:

    * ``MutableTree.commit`` has an extra optional keywork parameter
      ``exclude`` that will be unconditionally supplied by the command
      line UI - plugins that add tree formats may need an update.
      (Robert Collins)

    * The API minimum version for plugin compatibility has been raised to
      1.6 - there are significant changes throughout the code base.
      (Robert Collins)

    * The generic fetch code now uses three attributes on Repository objects
      to control fetch. The streams requested are controlled via :
      ``_fetch_order`` and ``_fetch_uses_deltas``. Setting these
      appropriately allows different repository implementations to recieve
      data in their optimial form. If the ``_fetch_reconcile`` is set then
      a reconcile operation is triggered at the end of the fetch.
      (Robert Collins)

    * The ``put_on_disk`` and ``get_tar_item`` methods in
      ``InventoryEntry`` were deprecated. (Ian Clatworthy)

    * ``Repository.is_shared`` doesn't take a read lock. It didn't
      need one in the first place (nobody cached the value, and
      ``RemoteRepository`` wasn't taking one either). This saves a round
      trip when probing Pack repositories, as they read the ``pack-names``
      file when locked. And during probe, locking the repo isn't very
      useful. (John Arbash Meinel)

  INTERNALS:

    * ``bzrlib.branchbuilder.BranchBuilder`` is now much more capable of
      putting together a real history without having to create a full
      WorkingTree. It is recommended that tests that are not directly
      testing the WorkingTree use BranchBuilder instead.  See
      ``BranchBuilder.build_snapshot`` or
      ``TestCaseWithMemoryTree.make_branch_builder``.  (John Arbash Meinel)

    * ``bzrlib.builtins.internal_tree_files`` broken into two giving a new
      helper ``safe_relpath_files`` - used by the new ``exclude``
      parameter to commit. (Robert Collins)

    * Make it easier to introduce new WorkingTree formats.
      (Ian Clatworthy)

    * The code for exporting trees was refactored not to use the
      deprecated ``InventoryEntry`` methods. (Ian Clatworthy)

    * RuleSearchers return () instead of [] now when there are no matches.
      (Ian Clatworthy)


bzr 1.6beta3 2008-07-17
-----------------------

This release adds a new 'stacked branches' feature allowing branches to
share storage without being in the same repository or on the same machine.
(See the user guide for more details.)  It also adds a new hook, improved
weaves, aliases for related locations, faster bzr+ssh push, and several
bug fixes.

  FEATURES:

    * New ``pre_change_branch_tip`` hook that is called before the
      branch tip is moved, while the branch is write-locked.  See the User
      Reference for signature details.  (Andrew Bennetts)

    * Rule-based preferences can now be defined for selected files in
      selected branches, allowing commands and plugins to provide
      custom behaviour for files matching defined patterns.
      See ``Rule-based preferences`` (part of ``Configuring Bazaar``)
      in the User Guide and ``bzr help rules`` for more information.
      (Ian Clatworthy)

    * Sites may suggest a branch to stack new branches on.  (Aaron Bentley)

    * Stacked branches are now supported. See ``bzr help branch`` and
      ``bzr help push``.  Branches must be in the ``development1`` format
      to stack, though the stacked-on branch can be of any format.
      (Robert Collins)

  IMPROVEMENTS:

    * ``bzr export --format=tgz --root=NAME -`` to export a gzipped tarball
      to stdout; also ``tar`` and ``tbz2``.
      (Martin Pool)

    * ``bzr (re)merge --weave`` will now use a standard Weave algorithm,
      rather than the annotation-based merge it was using. It does so by
      building up a Weave of the important texts, without needing to build
      the full ancestry. (John Arbash Meinel, #238895)

    * ``bzr send`` documents and better supports ``emacsclient`` (proper
      escaping of mail headers and handling of the MUA Mew).
      (Christophe Troestler)

    * Remembered locations can be specified by aliases, e.g. :parent, :public,
      :submit.  (Aaron Bentley)

    * The smart protocol now has improved support for setting branches'
      revision info directly.  This makes operations like push
      faster.  The new request method name is
      ``Branch.set_last_revision_ex``.  (Andrew Bennetts)

  BUG FIXES:

    * Bazaar is now able to be a client to the web server of IIS 6 and 7.
      The broken implementations of RFC822 in Python and RFC2046 in IIS
      combined with boundary-line checking in Bazaar previously made this
      impossible. (NB, IIS 5 does not suffer from this problem).
      (Adrian Wilkins, #247585)

    * ``bzr log --long`` with a ghost in your mainline now handles that
      ghost properly. (John Arbash Meinel, #243536)

    * ``check`` handles the split-up .bzr layout correctly, so no longer
      requires a branch to be present.
      (Daniel Watkins, #64783)

    * Clearer message about how to set the PYTHONPATH if bzrlib can't be
      loaded.
      (Martin Pool, #205230)

    * Errors about missing libraries are now shown without a traceback,
      and with a suggestion to install the library.  The full traceback is
      still in ``.bzr.log`` and can be shown with ``-Derror``.
      (Martin Pool, #240161)

    * Fetch from a stacked branch copies all required data.
      (Aaron Bentley, #248506)

    * Handle urls such as ftp://user@host.com@www.host.com where the user
      name contains an @.
      (Neil Martinsen-Burrell, #228058)

    * ``needs_read_lock`` and ``needs_write_lock`` now suppress an error during
      ``unlock`` if there was an error in the original function. This helps
      most when there is a failure with a smart server action, since often the
      connection closes and we cannot unlock.
      (Andrew Bennetts, John Arbash Meinel, #125784)

    * Obsolete hidden command ``bzr fetch`` removed.
      (Martin Pool, #172870)

    * Raise the correct exception when doing ``-rbefore:0`` or ``-c0``.
      (John Arbash Meinel, #239933)

    * You can now compare file revisions in Windows diff programs from
      Cygwin Bazaar.
      (Matt McClure, #209281)

    * revision_history now tolerates mainline ghosts for Branch format 6.
      (Aaron Bentley, #235055)

    * Set locale from environment for third party libs.
      (Martin von Gagern, #128496)

  DOCUMENTATION:

    * Added *Using stacked branches* to the User Guide.
      (Ian Clatworthy)

    * Updated developer documentation.
      (Martin Pool)

  TESTING:

   * ``-Dmemory`` will cause /proc/PID/status to be catted before bzr
     exits, allowing low-key analysis of peak memory use. (Robert Collins)

   * ``TestCaseWithTransport.make_branch_and_tree`` tries harder to return
     a tree with a ``branch`` attribute of the right format.  This was
     preventing some ``RemoteBranch`` tests from actually running with
     ``RemoteBranch`` instances.  (Andrew Bennetts)

  API CHANGES:

    * Removed ``Repository.text_store``, ``control_store``, etc.  Instead,
      there are new attributes ``texts, inventories, revisions,
      signatures``, each of which is a ``VersionedFiles``.  See the
      Repository docstring for more details.
      (Robert Collins)

    * ``Branch.pull`` now accepts an ``_override_hook_target`` optional
      parameter.  If you have a subclass of ``Branch`` that overrides
      ``pull`` then you should add this parameter.  (Andrew Bennetts)

    * ``bzrlib.check.check()`` has been deprecated in favour of the more
      aptly-named ``bzrlib.check.check_branch()``.
      (Daniel Watkins)

    * ``Tree.print_file`` and ``Repository.print_file`` are deprecated.
      These methods are bad APIs because they write directly to sys.stdout.
      bzrlib does not use them internally, and there are no direct tests
      for them. (Alexander Belchenko)

  INTERNALS:

    * ``cat`` command no longer uses ``Tree.print_file()`` internally.
      (Alexander Belchenko)

    * New class method ``BzrDir.open_containing_tree_branch_or_repository``
      which eases the discovery of the tree, the branch and the repository
      containing a given location.
      (Daniel Watkins)

    * New ``versionedfile.KeyMapper`` interface to abstract out the access to
      underlying .knit/.kndx etc files in repositories with partitioned
      storage. (Robert Collins)

    * Obsolete developer-use command ``weave-join`` has been removed.
      (Robert Collins)

    * ``RemoteToOtherFetcher`` and ``get_data_stream_for_search`` removed,
      to support new ``VersionedFiles`` layering.
      (Robert Collins)


bzr 1.6beta2 2008-06-10
-----------------------

This release contains further progress towards our 1.6 goals of shallow
repositories, and contains a fix for some user-affecting bugs in the
repository layer.  Building working trees during checkout and branch is
now faster.

  BUG FIXES:

    * Avoid KnitCorrupt error extracting inventories from some repositories.
      (The data is not corrupt; an internal check is detecting a problem
      reading from the repository.)
      (Martin Pool, Andrew Bennetts, Robert Collins, #234748)

    * ``bzr status`` was breaking if you merged the same revision twice.
      (John Arbash Meinel, #235407)

    * Fix infinite loop consuming 100% CPU when a connection is lost while
      reading a response body via the smart protocol v1 or v2.
      (Andrew Bennetts)

    * Inserting a bundle which changes the contents of a file with no trailing
      end of line, causing a knit snapshot in a 'knits' repository will no longer
      cause KnitCorrupt. (Robert Collins)

    * ``RemoteBranch.pull`` needs to return the ``self._real_branch``'s
      pull result. It was instead just returning None, which breaks ``bzr
      pull``. (John Arbash Meinel, #238149)

    * Sanitize branch nick before using it as an attachment filename in
      ``bzr send``. (Lukáš Lalinský, #210218)

    * Squash ``inv_entry.symlink_target`` to a plain string when
      generating DirState details. This prevents from getting a
      ``UnicodeError`` when you have symlinks and non-ascii filenames.
      (John Arbash Meinel, #135320)

  IMPROVEMENTS:

    * Added the 'alias' command to set/unset and display aliases. (Tim Penhey)

    * ``added``, ``modified``, and ``unknowns`` behaviour made consistent (all three
      now quote paths where required). Added ``--null`` option to ``added`` and
      ``modified`` (for null-separated unknowns, use ``ls --unknown --null``)
      (Adrian Wilkins)

    * Faster branching (1.09x) and lightweight checkouts (1.06x) on large trees.
      (Ian Clatworthy, Aaron Bentley)

  DOCUMENTATION:

    * Added *Bazaar Zen* section to the User Guide. (Ian Clatworthy)

  TESTING:

    * Fix the test HTTPServer to be isolated from chdir calls made while it is
      running, allowing it to be used in blackbox tests. (Robert Collins)

  API CHANGES:

    * ``WorkingTree.set_parent_(ids/trees)`` will now filter out revisions
      which are in the ancestry of other revisions. So if you merge the same
      tree twice, or merge an ancestor of an existing merge, it will only
      record the newest. (If you merge a descendent, it will replace its
      ancestor). (John Arbash Meinel, #235407)

    * ``RepositoryPolicy.__init__`` now requires stack_on and stack_on_pwd,
      through the derived classes do not.  (Aaron Bentley)

  INTERNALS:

    * ``bzrlib.bzrdir.BzrDir.sprout`` now accepts ``stacked`` to control
      creating stacked branches. (Robert Collins)

    * Knit record serialisation is now stricter on what it will accept, to
      guard against potential internal bugs, or broken input. (Robert Collins)


bzr 1.6beta1 2008-06-02
-----------------------


Commands that work on the revision history such as push, pull, missing,
uncommit and log are now substantially faster.  This release adds a
translation of some of the user documentation into Spanish.  (Contributions of
other translations would be very welcome.)  Bazaar 1.6beta1 adds a new network
protocol which is used by default and which allows for more efficient transfers
and future extensions.


  NOTES WHEN UPGRADING:

    * There is a new version of the network protocol used for bzr://, bzr+ssh://
      and bzr+http:// connections.  This will allow more efficient requests and
      responses, and more graceful fallback when a server is too old to
      recognise a request from a more recent client.  Bazaar 1.6 will
      interoperate with 0.16 and later versions, but servers should be upgraded
      when possible.  Bazaar 1.6 no longer interoperates with 0.15 and earlier via
      these protocols.  Use alternatives like SFTP or upgrade those servers.
      (Andrew Bennetts, #83935)

  CHANGES:

    * Deprecation warnings will not be suppressed when running ``bzr selftest``
      so that developers can see if their code is using deprecated functions.
      (John Arbash Meinel)

  FEATURES:

    * Adding ``-Derror`` will now display a traceback when a plugin fails to
      load. (James Westby)

  IMPROVEMENTS:

    * ``bzr branch/push/pull -r XXX`` now have a helper function for finding
      the revno of the new revision (``Graph.find_distance_to_null``). This
      should make something like ``bzr branch -r -100`` in a shared, no-trees
      repository much snappier. (John Arbash Meinel)

    * ``bzr log --short -r X..Y`` no longer needs to access the full revision
      history. This makes it noticeably faster when logging the last few
      revisions. (John Arbash Meinel)

    * ``bzr ls`` now accepts ``-V`` as an alias for ``--versioned``.
      (Jerad Cramp, #165086)

    * ``bzr missing`` uses the new ``Graph.find_unique_ancestors`` and
      ``Graph.find_differences`` to determine missing revisions without having
      to search the whole ancestry. (John Arbash Meinel, #174625)

    * ``bzr uncommit`` now uses partial history access, rather than always
      extracting the full revision history for a branch. This makes it
      resolve the appropriate revisions much faster (in testing it drops
      uncommit from 1.5s => 0.4s). It also means ``bzr log --short`` is one
      step closer to not using full revision history.
      (John Arbash Meinel, #172649)

  BUGFIXES:

    * ``bzr merge --lca`` should handle when two revisions have no common
      ancestor other than NULL_REVISION. (John Arbash Meinel, #235715)

    * ``bzr status`` was breaking if you merged the same revision twice.
      (John Arbash Meinel, #235407)

    * ``bzr push`` with both ``--overwrite`` and ``-r NNN`` options no longer
      fails.  (Andrew Bennetts, #234229)

    * Correctly track the base URL of a smart medium when using bzr+http://
      URLs, which was causing spurious "No repository present" errors with
      branches in shared repositories accessed over bzr+http.
      (Andrew Bennetts, #230550)

    * Define ``_remote_is_at_least_1_2`` on ``SmartClientMedium`` so that all
      implementations have the attribute.  Fixes 'PyCurlTransport' object has no
      attribute '_remote_is_at_least_1_2' attribute errors.
      (Andrew Bennetts, #220806)

    * Failure to delete an obsolete pack file should just give a warning
      message, not a fatal error.  It may for example fail if the file is still
      in use by another process.
      (Martin Pool)

    * Fix MemoryError during large fetches over HTTP by limiting the amount of
      data we try to read per ``recv`` call.  The problem was observed with
      Windows and a proxy, but might affect other environments as well.
      (Eric Holmberg, #215426)

    * Handle old merge directives correctly in Merger.from_mergeable.  Stricter
      get_parent_map requirements exposed a latent bug here.  (Aaron Bentley)

    * Issue a warning and ignore passwords declared in authentication.conf when
      used for an ssh scheme (sftp or bzr+ssh).
      (Vincent Ladeuil, #203186)

    * Make both http implementations raise appropriate exceptions on 403
      Forbidden when POSTing smart requests.
      (Vincent Ladeuil, #230223)

    * Properly *title* header names in http requests instead of capitalizing
      them.
      (Vincent Ladeuil, #229076)

    * The "Unable to obtain lock" error message now also suggests using
      ``bzr break-lock`` to fix it.  (Martin Albisetti, #139202)

    * Treat an encoding of '' as ascii; this can happen when bzr is run
      under vim on Mac OS X.
      (Neil Martinsen-Burrell)

    * ``VersionedFile.make_mpdiffs()`` was raising an exception that wasn't in
      scope. (Daniel Fischer #235687)

  DOCUMENTATION:

    * Added directory structure and started translation of docs in spanish.
      (Martin Albisetti, Lucio Albenga)

    * Incorporate feedback from Jelmer Vernooij and Neil Martinsen-Burrell
      on the plugin and integration chapters of the User Guide.
      (Ian Clatworthy)

    * More Bazaar developer documentation about packaging and release process,
      and about use of Python reprs.
      (Martin Pool, Martin Albisetti)

    * Updated Tortise strategy document. (Mark Hammond)

  TESTING:

    * ``bzrlib.tests.adapt_tests`` was broken and unused - it has been fixed.
      (Robert Collins)

    * Fix the test HTTPServer to be isolated from chdir calls made while it is
      running, allowing it to be used in blackbox tests. (Robert Collins)

    * New helper function for splitting test suites
      ``split_suite_by_condition``. (Robert Collins)

  INTERNALS:

    * ``Branch.missing_revisions`` has been deprecated. Similar functionality
      can be obtained using ``bzrlib.missing.find_unmerged``. The api was
      fairly broken, and the function was unused, so we are getting rid of it.
      (John Arbash Meinel)

  API CHANGES:

    * ``Branch.abspath`` is deprecated; use the Tree or Transport
      instead.  (Martin Pool)

    * ``Branch.update_revisions`` now takes an optional ``Graph``
      object. This can be used by ``update_revisions`` when it is
      checking ancestry, and allows callers to prefer request to go to a
      local branch.  (John Arbash Meinel)

    * Branch, Repository, Tree and BzrDir should expose a Transport as an
      attribute if they have one, rather than having it indirectly accessible
      as ``.control_files._transport``.  This doesn't add a requirement
      to support a Transport in cases where it was not needed before;
      it just simplifies the way it is reached.  (Martin Pool)

    * ``bzr missing --mine-only`` will return status code 0 if you have no
      new revisions, but the remote does. Similarly for ``--theirs-only``.
      The new code only checks one side, so it doesn't know if the other
      side has changes. This seems more accurate with the request anyway.
      It also changes the output to print '[This|Other] branch is up to
      date.' rather than displaying nothing.  (John Arbash Meinel)

    * ``LockableFiles.put_utf8``, ``put_bytes`` and ``controlfilename``
      are now deprecated in favor of using Transport operations.
      (Martin Pool)

    * Many methods on ``VersionedFile``, ``Repository`` and in
      ``bzrlib.revision``  deprecated before bzrlib 1.5 have been removed.
      (Robert Collins)

    * ``RevisionSpec.wants_revision_history`` can be set to False for a given
      ``RevisionSpec``. This will disable the existing behavior of passing in
      the full revision history to ``self._match_on``. Useful for specs that
      don't actually need access to the full history. (John Arbash Meinel)

    * The constructors of ``SmartClientMedium`` and its subclasses now require a
      ``base`` parameter.  ``SmartClientMedium`` implementations now also need
      to provide a ``remote_path_from_transport`` method.  (Andrew Bennetts)

    * The default permissions for creating new files and directories
      should now be obtained from ``BzrDir._get_file_mode()`` and
      ``_get_dir_mode()``, rather than from LockableFiles.  The ``_set_file_mode``
      and ``_set_dir_mode`` variables on LockableFiles which were advertised
      as a way for plugins to control this are no longer consulted.
      (Martin Pool)

    * ``VersionedFile.join`` is deprecated. This method required local
      instances of both versioned file objects and was thus hostile to being
      used for streaming from a smart server. The new get_record_stream and
      insert_record_stream are meant to efficiently replace this method.
      (Robert Collins)

    * ``WorkingTree.set_parent_(ids/trees)`` will now filter out revisions
      which are in the ancestry of other revisions. So if you merge the same
      tree twice, or merge an ancestor of an existing merge, it will only
      record the newest. (If you merge a descendent, it will replace its
      ancestor). (John Arbash Meinel, #235407)

    * ``WorkingTreeFormat2.stub_initialize_remote`` is now private.
      (Martin Pool)


bzr 1.5 2008-05-16
------------------

This release of Bazaar includes several updates to the documentation, and fixes
to prepare for making rich root support the default format. Many bugs have been
squashed, including fixes to log, bzr+ssh inter-operation with older servers.

  CHANGES:

    * Suppress deprecation warnings when bzrlib is a 'final' release. This way
      users of packaged software won't be bothered with DeprecationWarnings,
      but developers and testers will still see them. (John Arbash Meinel)

  DOCUMENTATION:

    * Incorporate feedback from Jelmer Vernooij and Neil Martinsen-Burrell
      on the plugin and integration chapters of the User Guide.
      (Ian Clatworthy)


bzr 1.5rc1 2008-05-09
---------------------

  NOTES WHEN UPGRADING:

  CHANGES:

    * Broader support of GNU Emacs mail clients. Set
      ``mail_client=emacsclient`` in your bazaar.conf and ``send`` will pop the
      bundle in a mail buffer according to the value of ``mail-user-agent``
      variable. (Xavier Maillard)

  FEATURES:

  IMPROVEMENTS:

    * Diff now handles revision specs like "branch:" and "submit:" more
      efficiently.  (Aaron Bentley, #202928)

    * More friendly error given when attempt to start the smart server
      on an address already in use. (Andrea Corbellini, #200575)

    * Pull completes much faster when there is nothing to pull.
      (Aaron Bentley)

  BUGFIXES:

    * Authentication.conf can define sections without password.
      (Vincent Ladeuil, #199440)

    * Avoid muttering every time a child update does not cause a progress bar
      update. (John Arbash Meinel, #213771)

    * ``Branch.reconcile()`` is now implemented. This allows ``bzr reconcile``
      to fix when a Branch has a non-canonical mainline history. ``bzr check``
      also detects this condition. (John Arbash Meinel, #177855)

    * ``bzr log -r ..X bzr://`` was failing, because it was getting a request
      for ``revision_id=None`` which was not a string.
      (John Arbash Meinel, #211661)

    * ``bzr commit`` now works with Microsoft's FTP service.
      (Andreas Deininger)

    * Catch definitions outside sections in authentication.conf.
      (Vincent Ladeuil, #217650)

    * Conversion from non-rich-root to rich-root(-pack) updates inventory
      sha1s, even when bundles are used.  (Aaron Bentley, #181391)

    * Conversion from non-rich-root to rich-root(-pack) works correctly even
      though search keys are not topologically sorted.  (Aaron Bentley)

    * Conversion from non-rich-root to rich-root(-pack) works even when a
      parent revision has a different root id.  (Aaron Bentley, #177874)

    * Disable strace testing until strace is fixed (see bug #103133) and emit a
      warning when selftest ends to remind us of leaking tests.
      (Vincent Ladeuil, #226769)

    * Fetching all revisions from a repository does not cause pack collisions.
      (Robert Collins, Aaron Bentley, #212908)

    * Fix error about "attempt to add line-delta in non-delta knit".
      (Andrew Bennetts, #217701)

    * Pushing a branch in "dirstate" format (Branch5) over bzr+ssh would break
      if the remote server was < version 1.2. This was due to a bug in the
      RemoteRepository.get_parent_map() fallback code.
      (John Arbash Meinel, #214894)

    * Remove leftover code in ``bzr_branch`` that inappropriately creates
      a ``branch-name`` file in the branch control directory.
      (Martin Pool)

    * Set SO_REUSEADDR on server sockets of ``bzr serve`` to avoid problems
      rebinding the socket when starting the server a second time.
      (John Arbash Meinel, Martin Pool, #164288)

    * Severe performance degradation in fetching from knit repositories to
      knits and packs due to parsing the entire revisions.kndx on every graph
      walk iteration fixed by using the Repository.get_graph API.  There was
      another regression in knit => knit fetching which re-read the index for
      every revision each side had in common.
      (Robert Collins, John Arbash Meinel)

    * When logging the changes to a particular file, there was a bug if there
      were ghosts in the revision ancestry. (John Arbash Meinel, #209948)

    * xs4all's ftp server returns a temporary error when trying to list an
      empty directory, rather than returning an empty list. Adding a
      workaround so that we don't get spurious failures.
      (John Arbash Meinel, #215522)

  DOCUMENTATION:

    * Expanded the User Guide to include new chapters on popular plugins and
      integrating Bazaar into your environment. The *Best practices* chapter
      was renamed to *Miscellaneous topics* as suggested by community
      feedback as well. (Ian Clatworthy)

    * Document outlining strategies for TortoiseBzr. (Mark Hammond)

    * Improved the documentation on hooks. (Ian Clatworthy)

    * Update authentication docs regarding ssh agents.
      (Vincent Ladeuil, #183705)

  TESTING:

    * Add ``thread_name_suffix`` parameter to SmartTCPServer_for_testing, to
      make it easy to identify which test spawned a thread with an unhandled
      exception. (Andrew Bennetts)

    * New ``--debugflag``/``-E`` option to ``bzr selftest`` for setting
      options for debugging tests, these are complementary to the the -D
      options.  The ``-Dselftest_debug`` global option has been replaced by the
      ``-E=allow_debug`` option for selftest. (Andrew Bennetts)

    * Parameterised test ids are preserved correctly to aid diagnosis of test
      failures. (Robert Collins, Andrew Bennetts)

    * selftest now accepts --starting-with <id> to load only the tests whose id
      starts with the one specified. This greatly speeds up running the test
      suite on a limited set of tests and can be used to run the tests for a
      single module, a single class or even a single test.  (Vincent Ladeuil)

    * The test suite modules have been modified to define load_tests() instead
      of test_suite(). That speeds up selective loading (via --load-list)
      significantly and provides many examples on how to migrate (grep for
      load_tests).  (Vincent Ladeuil)

  INTERNALS:

    * ``Hooks.install_hook`` is now deprecated in favour of
      ``Hooks.install_named_hook`` which adds a required ``name`` parameter, to
      avoid having to call ``Hooks.name_hook``. (Daniel Watkins)

    * Implement xml8 serializer.  (Aaron Bentley)

    * New form ``@deprecated_method(deprecated_in(1, 5, 0))`` for making
      deprecation wrappers.  (Martin Pool)

    * ``Repository.revision_parents`` is now deprecated in favour of
      ``Repository.get_parent_map([revid])[revid]``. (Jelmer Vernooij)

    * The Python ``assert`` statement is no longer used in Bazaar source, and
      a test checks this.  (Martin Pool)

  API CHANGES:

    * ``bzrlib.status.show_pending_merges`` requires the repository to be
      locked by the caller. Callers should have been doing it anyway, but it
      will now raise an exception if they do not. (John Arbash Meinel)

    * Repository.get_data_stream, Repository.get_data_stream_for_search(),
      Repository.get_deltas_for_revsions(), Repository.revision_trees(),
      Repository.item_keys_introduced_by() no longer take read locks.
      (Aaron Bentley)

    * ``LockableFiles.get_utf8`` and ``.get`` are deprecated, as a start
      towards removing LockableFiles and ``.control_files`` entirely.
      (Martin Pool)

    * Methods deprecated prior to 1.1 have been removed.
      (Martin Pool)


bzr 1.4 2008-04-28
------------------

This release of Bazaar includes handy improvements to the speed of log and
status, new options for several commands, improved documentation, and better
hooks, including initial code for server-side hooks.  A number of bugs have
been fixed, particularly in interoperability between different formats or
different releases of Bazaar over there network.  There's been substantial
internal work in both the repository and network code to enable new features
and faster performance.

  BUG FIXES:

    * Pushing a branch in "dirstate" format (Branch5) over bzr+ssh would break
      if the remote server was < version 1.2.  This was due to a bug in the
      RemoteRepository.get_parent_map() fallback code.
      (John Arbash Meinel, Andrew Bennetts, #214894)


bzr 1.4rc2 2008-04-21
---------------------

  BUG FIXES:

    * ``bzr log -r ..X bzr://`` was failing, because it was getting a request
      for ``revision_id=None`` which was not a string.
      (John Arbash Meinel, #211661)

    * Fixed a bug in handling ghost revisions when logging changes in a
      particular file.  (John Arbash Meinel, #209948)

    * Fix error about "attempt to add line-delta in non-delta knit".
      (Andrew Bennetts, #205156)

    * Fixed performance degradation in fetching from knit repositories to
      knits and packs due to parsing the entire revisions.kndx on every graph
      walk iteration fixed by using the Repository.get_graph API.  There was
      another regression in knit => knit fetching which re-read the index for
      every revision each side had in common.
      (Robert Collins, John Arbash Meinel)


bzr 1.4rc1 2008-04-11
---------------------

  CHANGES:

   * bzr main script cannot be imported (Benjamin Peterson)

   * On Linux bzr additionally looks for plugins in arch-independent site
     directory. (Toshio Kuratomi)

   * The ``set_rh`` branch hook is now deprecated. Please migrate
     any plugins using this hook to use an alternative, e.g.
     ``post_change_branch_tip``. (Ian Clatworthy)

   * When a plugin cannot be loaded as the file path is not a valid
     python module name bzr will now strip a ``bzr_`` prefix from the
     front of the suggested name, as many plugins (e.g. bzr-svn)
     want to be installed without this prefix. It is a common mistake
     to have a folder named "bzr-svn" for that plugin, especially
     as this is what bzr branch lp:bzr-svn will give you. (James Westby,
     Andrew Cowie)

   * UniqueIntegerBugTracker now appends bug-ids instead of joining
     them to the base URL. Plugins that register bug trackers may
     need a trailing / added to the base URL if one is not already there.
     (James Wesby, Andrew Cowie)

  FEATURES:

    * Added start_commit hook for mutable trees. (Jelmer Vernooij, #186422)

    * ``status`` now accepts ``--no-pending`` to show the status without
      listing pending merges, which speeds up the command a lot on large
      histories.  (James Westby, #202830)

    * New ``post_change_branch_tip`` hook that is called after the
      branch tip is moved but while the branch is still write-locked.
      See the User Reference for signature details.
      (Ian Clatworthy, James Henstridge)

    * Reconfigure can convert a branch to be standalone or to use a shared
      repository.  (Aaron Bentley)

  IMPROVEMENTS:

    * The smart protocol now has support for setting branches' revision info
      directly.  This should make operations like push slightly faster, and is a
      step towards server-side hooks.  The new request method name is
      ``Branch.set_last_revision_info``.  (Andrew Bennetts)

    * ``bzr commit --fixes`` now recognises "gnome" as a tag by default.
      (James Westby, Andrew Cowie)

    * ``bzr switch`` will attempt to find branches to switch to relative to the
      current branch. E.g. ``bzr switch branchname`` will look for
      ``current_branch/../branchname``. (Robert Collins, Jelmer Vernooij,
      Wouter van Heyst)

    * Diff is now more specific about execute-bit changes it describes
      (Chad Miller)

    * Fetching data over HTTP is a bit faster when urllib is used.  This is done
      by forcing it to recv 64k at a time when reading lines in HTTP headers,
      rather than just 1 byte at a time.  (Andrew Bennetts)

    * Log --short and --line are much faster when -r is not specified.
      (Aaron Bentley)

    * Merge is faster.  We no longer check a file's existence unnecessarily
      when merging the execute bit.  (Aaron Bentley)

    * ``bzr status`` on an explicit list of files no longer shows pending
      merges, making it much faster on large trees. (John Arbash Meinel)

    * The launchpad directory service now warns the user if they have not set
      their launchpad login and are trying to resolve a URL using it, just
      in case they want to do a write operation with it.  (James Westby)

    * The smart protocol client is slightly faster, because it now only queries
      the server for the protocol version once per connection.  Also, the HTTP
      transport will now automatically probe for and use a smart server if
      one is present.  You can use the new ``nosmart+`` transport decorator
      to get the old behaviour.  (Andrew Bennetts)

    * The ``version`` command takes a ``--short`` option to print just the
      version number, for easier use in scripts.  (Martin Pool)

    * Various operations with revision specs and commands that calculate
      revnos and revision ids are faster.  (John A. Meinel, Aaron Bentley)

  BUGFIXES:

    * Add ``root_client_path`` parameter to SmartWSGIApp and
      SmartServerRequest.  This makes it possible to publish filesystem
      locations that don't exactly match URL paths. SmartServerRequest
      subclasses should use the new ``translate_client_path`` and
      ``transport_from_client_path`` methods when dealing with paths received
      from a client to take this into account.  (Andrew Bennetts, #124089)

    * ``bzr mv a b`` can be now used also to rename previously renamed
      directories, not only files. (Lukáš Lalinský, #107967)

    * ``bzr uncommit --local`` can now remove revisions from the local
      branch to be symmetric with ``bzr commit --local``.
      (John Arbash Meinel, #93412)

    * Don't ask for a password if there is no real terminal.
      (Alexander Belchenko, #69851)

    * Fix a bug causing a ValueError crash in ``parse_line_delta_iter`` when
      fetching revisions from a knit to pack repository or vice versa using
      bzr:// (including over http or ssh).
      (#208418, Andrew Bennetts, Martin Pool, Robert Collins)

    * Fixed ``_get_line`` in ``bzrlib.smart.medium``, which was buggy.  Also
      fixed ``_get_bytes`` in the same module to use the push back buffer.
      These bugs had no known impact in normal use, but were problematic for
      developers working on the code, and were likely to cause real bugs sooner
      or later.  (Andrew Bennetts)

    * Implement handling of basename parameter for DefaultMail.  (James Westby)

    * Incompatibility with Paramiko versions newer than 1.7.2 was fixed.
      (Andrew Bennetts, #213425)

    * Launchpad locations (lp: URLs) can be pulled.  (Aaron Bentley, #181945)

    * Merges that add files to deleted root directories complete.  They
      do create conflicts.  (Aaron Bentley, #210092)

    * vsftp's return ``550 RNFR command failed.`` supported.
      (Marcus Trautwig, #129786)

  DOCUMENTATION:

    * Improved documentation on send/merge relationship. (Peter Schuller)

    * Minor fixes to the User Guide. (Matthew Fuller)

    * Reduced the evangelism in the User Guide. (Ian Clatworthy)

    * Added Integrating with Bazaar document for developers (Martin Albisetti)

  API BREAKS:

    * Attempting to pull data from a ghost aware repository (e.g. knits) into a
      non-ghost aware repository such as weaves will now fail if there are
      ghosts.  (Robert Collins)

    * ``KnitVersionedFile`` no longer accepts an ``access_mode`` parameter, and
      now requires the ``index`` and ``access_method`` parameters to be
      supplied. A compatible shim has been kept in the new function
      ``knit.make_file_knit``. (Robert Collins)

    * Log formatters must now provide log_revision instead of show and
      show_merge_revno methods. The latter had been deprecated since the 0.17
      release. (James Westby)

    * ``LoopbackSFTP`` is now called ``SocketAsChannelAdapter``.
      (Andrew Bennetts)

    * ``osutils.backup_file`` is removed. (Alexander Belchenko)

    * ``Repository.get_revision_graph`` is deprecated, with no replacement
      method. The method was size(history) and not desirable. (Robert Collins)

    * ``revision.revision_graph`` is deprecated, with no replacement function.
      The function was size(history) and not desirable. (Robert Collins)

    * ``Transport.get_shared_medium`` is deprecated.  Use
      ``Transport.get_smart_medium`` instead.  (Andrew Bennetts)

    * ``VersionedFile`` factories now accept a get_scope parameter rather
      than using a call to ``transaction_finished``, allowing the removal of
      the fixed list of versioned files per repository. (Robert Collins)

    * ``VersionedFile.annotate_iter`` is deprecated. While in principle this
      allowed lower memory use, all users of annotations wanted full file
      annotations, and there is no storage format suitable for incremental
      line-by-line annotation. (Robert Collins)

    * ``VersionedFile.clone_text`` is deprecated. This performance optimisation
      is no longer used - reading the content of a file that is undergoing a
      file level merge to identical state on two branches is rare enough, and
      not expensive enough to special case. (Robert Collins)

    * ``VersionedFile.clear_cache`` and ``enable_cache`` are deprecated.
      These methods added significant complexity to the ``VersionedFile``
      implementation, but were only used for optimising fetches from knits -
      which can be done from outside the knit layer, or via a caching
      decorator. As knits are not the default format, the complexity is no
      longer worth paying. (Robert Collins)

    * ``VersionedFile.create_empty`` is removed. This method presupposed a
      sensible mapping to a transport for individual files, but pack backed
      versioned files have no such mapping. (Robert Collins)

    * ``VersionedFile.get_graph`` is deprecated, with no replacement method.
      The method was size(history) and not desirable. (Robert Collins)

    * ``VersionedFile.get_graph_with_ghosts`` is deprecated, with no
      replacement method.  The method was size(history) and not desirable.
      (Robert Collins)

    * ``VersionedFile.get_parents`` is deprecated, please use
      ``VersionedFile.get_parent_map``. (Robert Collins)

    * ``VersionedFile.get_sha1`` is deprecated, please use
      ``VersionedFile.get_sha1s``. (Robert Collins)

    * ``VersionedFile.has_ghost`` is now deprecated, as it is both expensive
      and unused outside of a single test. (Robert Collins)

    * ``VersionedFile.iter_parents`` is now deprecated in favour of
      ``get_parent_map`` which can be used to instantiate a Graph on a
      VersionedFile. (Robert Collins)

    * ``VersionedFileStore`` no longer uses the transaction parameter given
      to most methods; amongst other things this means that the
      get_weave_or_empty method no longer guarantees errors on a missing weave
      in a readonly transaction, and no longer caches versioned file instances
      which reduces memory pressure (but requires more careful management by
      callers to preserve performance). (Robert Collins)

  TESTING:

    * New -Dselftest_debug flag disables clearing of the debug flags during
      tests.  This is useful if you want to use e.g. -Dhpss to help debug a
      failing test.  Be aware that using this feature is likely to cause
      spurious test failures if used with the full suite. (Andrew Bennetts)

    * selftest --load-list now uses a new more agressive test loader that will
      avoid loading unneeded modules and building their tests. Plugins can use
      this new loader by defining a load_tests function instead of a test_suite
      function. (a forthcoming patch will provide many examples on how to
      implement this).
      (Vincent Ladeuil)

    * selftest --load-list now does some sanity checks regarding duplicate test
      IDs and tests present in the list but not found in the actual test suite.
      (Vincent Ladeuil)

    * Slightly more concise format for the selftest progress bar, so there's
      more space to show the test name.  (Martin Pool) ::

        [2500/10884, 1fail, 3miss in 1m29s] test_revisionnamespaces.TestRev

    * The test suite takes much less memory to run, and is a bit faster.  This
      is done by clearing most attributes of TestCases after running them, if
      they succeeded.  (Andrew Bennetts)

  INTERNALS:

    * Added ``_build_client_protocol`` to ``_SmartClient``.  (Andrew Bennetts)

    * Added basic infrastructure for automatic plugin suggestion.
      (Martin Albisetti)

    * If a ``LockableFiles`` object is not explicitly unlocked (for example
      because of a missing ``try/finally`` block, it will give a warning but
      not automatically unlock itself.  (Previously they did.)  This
      sometimes caused knock-on errors if for example the network connection
      had already failed, and should not be relied upon by code.
      (Martin Pool, #109520)

    * ``make dist`` target to build a release tarball, and also
      ``check-dist-tarball`` and ``dist-upload-escudero``.  (Martin Pool)

    * The ``read_response_tuple`` method of ``SmartClientRequestProtocol*``
      classes will now raise ``UnknownSmartMethod`` when appropriate, so that
      callers don't need to try distinguish unknown request errors from other
      errors.  (Andrew Bennetts)

    * ``set_make_working_trees`` is now implemented provided on all repository
      implementations (Aaron Bentley)

    * ``VersionedFile`` now has a new method ``get_parent_map`` which, like
      ``Graph.get_parent_map`` returns a dict of key:parents. (Robert Collins)


bzr 1.3.1 2008-04-09
--------------------

  No changes from 1.3.1rc1.


bzr 1.3rc1 2008-04-04
---------------------

  BUG FIXES:

    * Fix a bug causing a ValueError crash in ``parse_line_delta_iter`` when
      fetching revisions from a knit to pack repository or vice versa using
      bzr:// (including over http or ssh).
      (#208418, Andrew Bennetts, Martin Pool, Robert Collins)


bzr 1.3 2008-03-20
------------------

Bazaar has become part of the GNU project <http://www.gnu.org>

Many operations that act on history, including ``log`` and ``annotate`` are now
substantially faster.  Several bugs have been fixed and several new options and
features have been added.

  TESTING:

    * Avoid spurious failure of ``TestVersion.test_version`` matching
      directory names.
      (#202778, Martin Pool)


bzr 1.3rc1 2008-03-16
---------------------

  NOTES WHEN UPGRADING:

    * The backup directory created by ``upgrade`` is now called
      ``backup.bzr``, not ``.bzr.backup``. (Martin Albisetti)

  CHANGES:

    * A new repository format 'development' has been added. This format will
      represent the latest 'in-progress' format that the bzr developers are
      interested in getting early-adopter testing and feedback on.
      ``doc/developers/development-repo.txt`` has detailed information.
      (Robert Collins)

    * BZR_LOG environment variable controls location of .bzr.log trace file.
      User can suppress writing messages to .bzr.log by using '/dev/null'
      filename (on Linux) or 'NUL' (on Windows). If BZR_LOG variable
      is not defined but BZR_HOME is defined then default location
      for .bzr.log trace file is ``$BZR_HOME/.bzr.log``.
      (Alexander Belchenko, #106117)

    * ``launchpad`` builtin plugin now shipped as separate part in standalone
      bzr.exe, installed to ``C:\Program Files\Bazaar\plugins`` directory,
      and standalone installer allows user to skip installation of this plugin.
      (Alexander Belchenko)

    * Restore auto-detection of plink.exe on Windows. (Dmitry Vasiliev)

    * Version number is now shown as "1.2" or "1.2pr2", without zeroed or
      missing final fields.  (Martin Pool)

  FEATURES:

    * ``branch`` and ``checkout`` can hard-link working tree files, which is
      faster and saves space.  (Aaron Bentley)

    * ``bzr send`` will now also look at the ``child_submit_to`` setting in
      the submit branch to determine the email address to send to.
      (Jelmer Vernooij)

  IMPROVEMENTS:

    * BzrBranch._lefthand_history is faster on pack repos.  (Aaron Bentley)

    * Branch6.generate_revision_history is faster.  (Aaron Bentley)

    * Directory services can now be registered, allowing special URLs to be
      dereferenced into real URLs.  This is a generalization and cleanup of
      the lp: transport lookup.  (Aaron Bentley)

    * Merge directives that are automatically attached to emails have nicer
      filenames, based on branch-nick + revno. (Aaron Bentley)

    * ``push`` has a ``--revision`` option, to specify what revision to push up
      to.  (Daniel Watkins)

    * Significantly reducing execution time and network traffic for trivial
      case of running ``bzr missing`` command for two identical branches.
      (Alexander Belchenko)

    * Speed up operations that look at the revision graph (such as 'bzr log').
      ``KnitPackRepositor.get_revision_graph`` uses ``Graph.iter_ancestry`` to
      extract the revision history. This allows filtering ghosts while
      stepping instead of needing to peek ahead. (John Arbash Meinel)

    * The ``hooks`` command lists installed hooks, to assist in debugging.
      (Daniel Watkins)

    * Updates to how ``annotate`` work. Should see a measurable improvement in
      performance and memory consumption for file with a lot of merges.
      Also, correctly handle when a line is introduced by both parents (it
      should be attributed to the first merge which notices this, and not
      to all subsequent merges.) (John Arbash Meinel)

  BUGFIXES:

    * Autopacking no longer holds the full set of inventory lines in
      memory while copying. For large repositories, this can amount to
      hundreds of MB of ram consumption.
      (Ian Clatworthy, John Arbash Meinel)

    * Cherrypicking when using ``--format=merge3`` now explictly excludes
      BASE lines. (John Arbash Meinel, #151731)

    * Disable plink's interactive prompt for password.
      (#107593, Dmitry Vasiliev)

    * Encode command line arguments from unicode to user_encoding before
      invoking external mail client in `bzr send` command.
      (#139318, Alexander Belchenko)

    * Fixed problem connecting to ``bzr+https://`` servers.
      (#198793, John Ferlito)

    * Improved error reporting in the Launchpad plugin. (Daniel Watkins,
      #196618)

    * Include quick-start-summary.svg file to python-based installer(s)
      for Windows. (#192924, Alexander Belchenko)

    * lca merge now respects specified files. (Aaron Bentley)

    * Make version-info --custom imply --all. (#195560, James Westby)

    * ``merge --preview`` now works for merges that add or modify
      symlinks (James Henstridge)

    * Redirecting the output from ``bzr merge`` (when the remembered
      location is used) now works. (John Arbash Meinel)

    * setup.py script explicitly checks for Python version.
      (Jari Aalto, Alexander Belchenko, #200569)

    * UnknownFormatErrors no longer refer to branches regardless of kind of
      unknown format. (Daniel Watkins, #173980)

    * Upgrade bundled ConfigObj to version 4.5.2, which properly quotes #
      signs, among other small improvements. (Matt Nordhoff, #86838)

    * Use correct indices when emitting LCA conflicts.  This fixes IndexError
      errors.  (Aaron Bentley, #196780)

  DOCUMENTATION:

    * Explained how to use ``version-info --custom`` in the User Guide.
      (Neil Martinsen-Burrell)

  API BREAKS:

    * Support for loading plugins from zip files and
      ``bzrlib.plugin.load_from_zip()`` function are deprecated.
      (Alexander Belchenko)

  TESTING:

    * Added missing blackbox tests for ``modified`` (Adrian Wilkins)

    * The branch interface tests were invalid for branches using rich-root
      repositories because the empty string is not a valid file-id.
      (Robert Collins)

  INTERNALS:

    * ``Graph.iter_ancestry`` returns the ancestry of revision ids. Similar to
      ``Repository.get_revision_graph()`` except it includes ghosts and you can
      stop part-way through. (John Arbash Meinel)

    * New module ``tools/package_mf.py`` provide custom module finder for
      python packages (improves standard python library's modulefinder.py)
      used by ``setup.py`` script while building standalone bzr.exe.
      (Alexander Belchenko)

    * New remote method ``RemoteBzrDir.find_repositoryV2`` adding support for
      detecting external lookup support on remote repositories. This method is
      now attempted first when lookup up repositories, leading to an extra
      round trip on older bzr smart servers. (Robert Collins)

    * Repository formats have a new supported-feature attribute
      ``supports_external_lookups`` used to indicate repositories which support
      falling back to other repositories when they have partial data.
      (Robert Collins)

    * ``Repository.get_revision_graph_with_ghosts`` and
      ``bzrlib.revision.(common_ancestor,MultipleRevisionSources,common_graph)``
      have been deprecated.  (John Arbash Meinel)

    * ``Tree.iter_changes`` is now a public API, replacing the work-in-progress
      ``Tree._iter_changes``. The api is now considered stable and ready for
      external users.  (Aaron Bentley)

    * The bzrdir format registry now accepts an ``alias`` keyword to
      register_metadir, used to indicate that a format name is an alias for
      some other format and thus should not be reported when describing the
      format. (Robert Collins)


bzr 1.2 2008-02-15
------------------

  BUG FIXES:

    * Fix failing test in Launchpad plugin. (Martin Pool)


bzr 1.2rc1 2008-02-13
---------------------

  NOTES WHEN UPGRADING:

    * Fetching via the smart protocol may need to reconnect once during a fetch
      if the remote server is running Bazaar 1.1 or earlier, because the client
      attempts to use more efficient requests that confuse older servers.  You
      may be required to re-enter a password or passphrase when this happens.
      This won't happen if the server is upgraded to Bazaar 1.2.
      (Andrew Bennetts)

  CHANGES:

    * Fetching via bzr+ssh will no longer fill ghosts by default (this is
      consistent with pack-0.92 fetching over SFTP). (Robert Collins)

    * Formatting of ``bzr plugins`` output is changed to be more human-
      friendly. Full path of plugins locations will be shown only with
      ``--verbose`` command-line option. (Alexander Belchenko)

    * ``merge`` now prefers to use the submit branch, but will fall back to
      parent branch.  For many users, this has no effect.  But some users who
      pull and merge on the same branch will notice a change.  This change
      makes it easier to work on a branch on two different machines, pulling
      between the machines, while merging from the upstream.
      ``merge --remember`` can now be used to set the submit_branch.
      (Aaron Bentley)

  FEATURES:

    * ``merge --preview`` produces a diff of the changes merge would make,
      but does not actually perform the merge.  (Aaron Bentley)

    * New smart method ``Repository.get_parent_map`` for getting revision
      parent data. This returns additional parent information topologically
      adjacent to the requested data to reduce round trip latency impacts.
      (Robert Collins)

    * New smart method, ``Repository.stream_revisions_chunked``, for fetching
      revision data that streams revision data via a chunked encoding.  This
      avoids buffering large amounts of revision data on the server and on the
      client, and sends less data to the server to request the revisions.
      (Andrew Bennetts, Robert Collins, #178353)

    * The launchpad plugin now handles lp urls of the form
      ``lp://staging/``, ``lp://demo/``, ``lp://dev/`` to use the appropriate
      launchpad instance to do the resolution of the branch identities.
      This is primarily of use to Launchpad developers, but can also
      be used by other users who want to try out Launchpad as
      a branch location without messing up their public Launchpad
      account.  Branches that are pushed to the staging environment
      have an expected lifetime of one day. (Tim Penhey)

  IMPROVEMENTS:

    * Creating a new branch no longer tries to read the entire revision-history
      unnecessarily over smart server operations. (Robert Collins)

    * Fetching between different repository formats with compatible models now
      takes advantage of the smart method to stream revisions.  (Andrew Bennetts)

    * The ``--coverage`` option is now global, rather specific to ``bzr
      selftest``.  (Andrew Bennetts)

    * The ``register-branch`` command will now use the public url of the branch
      containing the current directory, if one has been set and no explicit
      branch is provided.  (Robert Collins)

    * Tweak the ``reannotate`` code path to optimize the 2-parent case.
      Speeds up ``bzr annotate`` with a pack repository by approx 3:2.
      (John Arbash Meinel)

  BUGFIXES:

    * Calculate remote path relative to the shared medium in _SmartClient.  This
      is related to the problem in bug #124089.  (Andrew Bennetts)

    * Cleanly handle connection errors in smart protocol version two, the same
      way as they are handled by version one.  (Andrew Bennetts)

    * Clearer error when ``version-info --custom`` is used without
      ``--template`` (Lukáš Lalinský)

    * Don't raise UnavailableFeature during test setup when medusa is not
      available or tearDown is never called leading to nasty side effects.
      (#137823, Vincent Ladeuil)

    * If a plugin's test suite cannot be loaded, for example because of a syntax
      error in the tests, then ``selftest`` fails, rather than just printing
      a warning.  (Martin Pool, #189771)

    * List possible values for BZR_SSH environment variable in env-variables
      help topic. (Alexander Belchenko, #181842)

    * New methods ``push_log_file`` and ``pop_log_file`` to intercept messages:
      popping the log redirection now precisely restores the previous state,
      which makes it easier to use bzr log output from other programs.
      TestCaseInTempDir no longer depends on a log redirection being established
      by the test framework, which lets bzr tests cleanly run from a normal
      unittest runner.
      (#124153, #124849, Martin Pool, Jonathan Lange)

    * ``pull --quiet`` is now more quiet, in particular a message is no longer
      printed when the remembered pull location is used. (James Westby,
      #185907)

    * ``reconfigure`` can safely be interrupted while fetching.
      (Aaron Bentley, #179316)

    * ``reconfigure`` preserves tags when converting to and from lightweight
      checkouts.  (Aaron Bentley, #182040)

    * Stop polluting /tmp when running selftest.
      (Vincent Ladeuil, #123623)

    * Switch from NFKC => NFC for normalization checks. NFC allows a few
      more characters which should be considered valid.
      (John Arbash Meinel, #185458)

    * The launchpad plugin now uses the ``edge`` xmlrpc server to avoid
      interacting badly with a bug on the launchpad side. (Robert Collins)

    * Unknown hostnames when connecting to a ``bzr://`` URL no longer cause
      tracebacks.  (Andrew Bennetts, #182849)

  API BREAKS:

    * Classes implementing Merge types like Merge3Merger must now accept (and
      honour) a do_merge flag in their constructor.  (Aaron Bentley)

    * ``Repository.add_inventory`` and ``add_revision`` now require the caller
      to previously take a write lock (and start a write group.)
      (Martin Pool)

  TESTING:

    * selftest now accepts --load-list <file> to load a test id list. This
      speeds up running the test suite on a limited set of tests.
      (Vincent Ladeuil)

  INTERNALS:

    * Add a new method ``get_result`` to graph search objects. The resulting
      ``SearchResult`` can be used to recreate the search later, which will
      be useful in reducing network traffic. (Robert Collins)

    * Use convenience function to check whether two repository handles
      are referring to the same repository in ``Repository.get_graph``.
      (Jelmer Vernooij, #187162)

    * Fetching now passes the find_ghosts flag through to the
      ``InterRepository.missing_revision_ids`` call consistently for all
      repository types. This will enable faster missing revision discovery with
      bzr+ssh. (Robert Collins)

    * Fix error handling in Repository.insert_data_stream. (Lukas Lalinsky)

    * ``InterRepository.missing_revision_ids`` is now deprecated in favour of
      ``InterRepository.search_missing_revision_ids`` which returns a
      ``bzrlib.graph.SearchResult`` suitable for making requests from the smart
      server. (Robert Collins)

    * New error ``NoPublicBranch`` for commands that need a public branch to
      operate. (Robert Collins)

    * New method ``iter_inventories`` on Repository for access to many
      inventories. This is primarily used by the ``revision_trees`` method, as
      direct access to inventories is discouraged. (Robert Collins)

    * New method ``next_with_ghosts`` on the Graph breadth-first-search objects
      which will split out ghosts and present parents into two separate sets,
      useful for code which needs to be aware of ghosts (e.g. fetching data
      cares about ghosts during revision selection). (Robert Collins)

    * Record a timestamp against each mutter to the trace file, relative to the
      first import of bzrlib.  (Andrew Bennetts)

    * ``Repository.get_data_stream`` is now deprecated in favour of
      ``Repository.get_data_stream_for_search`` which allows less network
      traffic when requesting data streams over a smart server. (Robert Collins)

    * ``RemoteBzrDir._get_tree_branch`` no longer triggers ``_ensure_real``,
      removing one round trip on many network operations. (Robert Collins)

    * RemoteTransport's ``recommended_page_size`` method now returns 64k, like
      SFTPTransport and HttpTransportBase.  (Andrew Bennetts)

    * Repository has a new method ``has_revisions`` which signals the presence
      of many revisions by returning a set of the revisions listed which are
      present. This can be done by index queries without reading data for parent
      revision names etc. (Robert Collins)


bzr 1.1 2008-01-15
------------------

(no changes from 1.1rc1)

bzr 1.1rc1 2008-01-05
---------------------

  CHANGES:

   * Dotted revision numbers have been revised. Instead of growing longer with
     nested branches the branch number just increases. (eg instead of 1.1.1.1.1
     we now report 1.2.1.) This helps scale long lived branches which have many
     feature branches merged between them. (John Arbash Meinel)

   * The syntax ``bzr diff branch1 branch2`` is no longer supported.
     Use ``bzr diff branch1 --new branch2`` instead. This change has
     been made to remove the ambiguity where ``branch2`` is in fact a
     specific file to diff within ``branch1``.

  FEATURES:

   * New option to use custom template-based formats in  ``bzr version-info``.
     (Lukáš Lalinský)

   * diff '--using' allows an external diff tool to be used for files.
     (Aaron Bentley)

   * New "lca" merge-type for fast everyday merging that also supports
     criss-cross merges.  (Aaron Bentley)

  IMPROVEMENTS:

   * ``annotate`` now doesn't require a working tree. (Lukáš Lalinský,
     #90049)

   * ``branch`` and ``checkout`` can now use files from a working tree to
     to speed up the process.  For checkout, this requires the new
     --files-from flag.  (Aaron Bentley)

   * ``bzr diff`` now sorts files in alphabetical order.  (Aaron Bentley)

   * ``bzr diff`` now works on branches without working trees. Tree-less
     branches can also be compared to each other and to working trees using
     the new diff options ``--old`` and ``--new``. Diffing between branches,
     with or without trees, now supports specific file filtering as well.
     (Ian Clatworthy, #6700)

   * ``bzr pack`` now orders revision texts in topological order, with newest
     at the start of the file, promoting linear reads for ``bzr log`` and the
     like. This partially fixes #154129. (Robert Collins)

   * Merge directives now fetch prerequisites from the target branch if
     needed.  (Aaron Bentley)

   * pycurl now handles digest authentication.
     (Vincent Ladeuil)

   * ``reconfigure`` can now convert from repositories.  (Aaron Bentley)

   * ``-l`` is now a short form for ``--limit`` in ``log``.  (Matt Nordhoff)

   * ``merge`` now warns when merge directives cause cherrypicks.
     (Aaron Bentley)

   * ``split`` now supported, to enable splitting large trees into smaller
     pieces.  (Aaron Bentley)

  BUGFIXES:

   * Avoid AttributeError when unlocking a pack repository when an error occurs.
     (Martin Pool, #180208)

   * Better handle short reads when processing multiple range requests.
     (Vincent Ladeuil, #179368)

   * build_tree acceleration uses the correct path when a file has been moved.
     (Aaron Bentley)

   * ``commit`` now succeeds when a checkout and its master branch share a
     repository.  (Aaron Bentley, #177592)

   * Fixed error reporting of unsupported timezone format in
     ``log --timezone``. (Lukáš Lalinský, #178722)

   * Fixed Unicode encoding error in ``ignored`` when the output is
     redirected to a pipe. (Lukáš Lalinský)

   * Fix traceback when sending large response bodies over the smart protocol
     on Windows. (Andrew Bennetts, #115781)

   * Fix ``urlutils.relative_url`` for the case of two ``file:///`` URLs
     pointed to different logical drives on Windows.
     (Alexander Belchenko, #90847)

   * HTTP test servers are now compatible with the http protocol version 1.1.
     (Vincent Ladeuil, #175524)

   * _KnitParentsProvider.get_parent_map now handles requests for ghosts
     correctly, instead of erroring or attributing incorrect parents to ghosts.
     (Aaron Bentley)

   * ``merge --weave --uncommitted`` now works.  (Aaron Bentley)

   * pycurl authentication handling was broken and incomplete. Fix handling of
     user:pass embedded in the urls.
     (Vincent Ladeuil, #177643)

   * Files inside non-directories are now handled like other conflict types.
     (Aaron Bentley, #177390)

   * ``reconfigure`` is able to convert trees into lightweight checkouts.
     (Aaron Bentley)

   * Reduce lockdir timeout to 0 when running ``bzr serve``.  (Andrew Bennetts,
     #148087)

   * Test that the old ``version_info_format`` functions still work, even
     though they are deprecated. (John Arbash Meinel, ShenMaq, #177872)

   * Transform failures no longer cause ImmortalLimbo errors (Aaron Bentley,
     #137681)

   * ``uncommit`` works even when the commit messages of revisions to be
     removed use characters not supported in the terminal encoding.
     (Aaron Bentley)

   * When dumb http servers return whole files instead of the requested ranges,
     read the remaining bytes by chunks to avoid overflowing network buffers.
     (Vincent Ladeuil, #175886)

  DOCUMENTATION:

   * Minor tweaks made to the bug tracker integration documentation.
     (Ian Clatworthy)

   * Reference material has now be moved out of the User Guide and added
     to the User Reference. The User Reference has gained 4 sections as
     a result: Authenication Settings, Configuration Settings, Conflicts
     and Hooks. All help topics are now dumped into text format in the
     doc/en/user-reference directory for those who like browsing that
     information in their editor. (Ian Clatworthy)

   * *Using Bazaar with Launchpad* tutorial added. (Ian Clatworthy)

  INTERNALS:

    * find_* methods available for BzrDirs, Branches and WorkingTrees.
      (Aaron Bentley)

    * Help topics can now be loaded from files.
      (Ian Clatworthy, Alexander Belchenko)

    * get_parent_map now always provides tuples as its output.  (Aaron Bentley)

    * Parent Providers should now implement ``get_parent_map`` returning a
      dictionary instead of ``get_parents`` returning a list.
      ``Graph.get_parents`` is now deprecated. (John Arbash Meinel,
      Robert Collins)

    * Patience Diff now supports arbitrary python objects, as long as they
      support ``hash()``. (John Arbash Meinel)

    * Reduce selftest overhead to establish test names by memoization.
      (Vincent Ladeuil)

  API BREAKS:

  TESTING:

   * Modules can now customise their tests by defining a ``load_tests``
     attribute. ``pydoc bzrlib.tests.TestUtil.TestLoader.loadTestsFromModule``
     for the documentation on this attribute. (Robert Collins)

   * New helper function ``bzrlib.tests.condition_id_re`` which helps
     filter tests based on a regular expression search on the tests id.
     (Robert Collins)

   * New helper function ``bzrlib.tests.condition_isinstance`` which helps
     filter tests based on class. (Robert Collins)

   * New helper function ``bzrlib.tests.exclude_suite_by_condition`` which
     generalises the ``exclude_suite_by_re`` function. (Robert Collins)

   * New helper function ``bzrlib.tests.filter_suite_by_condition`` which
     generalises the ``filter_suite_by_re`` function. (Robert Collins)

   * New helper method ``bzrlib.tests.exclude_tests_by_re`` which gives a new
     TestSuite that does not contain tests from the input that matched a
     regular expression. (Robert Collins)

   * New helper method ``bzrlib.tests.randomize_suite`` which returns a
     randomized copy of the input suite. (Robert Collins)

   * New helper method ``bzrlib.tests.split_suite_by_re`` which splits a test
     suite into two according to a regular expression. (Robert Collins)

   * Parametrize all http tests for the transport implementations, the http
     protocol versions (1.0 and 1.1) and the authentication schemes.
     (Vincent Ladeuil)

   * The ``exclude_pattern`` and ``random_order`` parameters to the function
     ``bzrlib.tests.filter_suite_by_re`` have been deprecated. (Robert Collins)

   * The method ``bzrlib.tests.sort_suite_by_re`` has been deprecated. It is
     replaced by the new helper methods added in this release. (Robert Collins)


bzr 1.0 2007-12-14
------------------

  DOCUMENTATION:

   * More improvements and fixes to the User Guide.  (Ian Clatworthy)

   * Add information on cherrypicking/rebasing to the User Guide.
     (Ian Clatworthy)

   * Improve bug tracker integration documentation. (Ian Clatworthy)

   * Minor edits to ``Bazaar in five minutes`` from David Roberts and
     to the rebasing section of the User Guide from Aaron Bentley.
     (Ian Clatworthy)


bzr 1.0rc3 2007-12-11
---------------------

  CHANGES:

   * If a traceback occurs, users are now asked to report the bug
     through Launchpad (https://bugs.launchpad.net/bzr/), rather than
     by mail to the mailing list.
     (Martin Pool)

  BUGFIXES:

   * Fix Makefile rules for doc generation. (Ian Clatworthy, #175207)

   * Give more feedback during long http downloads by making readv deliver data
     as it arrives for urllib, and issue more requests for pycurl. High latency
     networks are better handled by urllib, the pycurl implementation give more
     feedback but also incur more latency.
     (Vincent Ladeuil, #173010)

   * Implement _make_parents_provider on RemoteRepository, allowing generating
     bundles against branches on a smart server.  (Andrew Bennetts, #147836)

  DOCUMENTATION:

   * Improved user guide.  (Ian Clatworthy)

   * The single-page quick reference guide is now available as a PDF.
     (Ian Clatworthy)

  INTERNALS:

    * readv urllib http implementation is now a real iterator above the
      underlying socket and deliver data as soon as it arrives. 'get' still
      wraps its output in a StringIO.
      (Vincent Ladeuil)


bzr 1.0rc2 2007-12-07
---------------------

  IMPROVEMENTS:

   * Added a --coverage option to selftest. (Andrew Bennetts)

   * Annotate merge (merge-type=weave) now supports cherrypicking.
     (Aaron Bentley)

   * ``bzr commit`` now doesn't print the revision number twice. (Matt
     Nordhoff, #172612)

   * New configuration option ``bugtracker_<tracker_abbrevation>_url`` to
     define locations of bug trackers that are not directly supported by
     bzr or a plugin. The URL will be treated as a template and ``{id}``
     placeholders will be replaced by specific bug IDs.  (Lukáš Lalinský)

   * Support logging single merge revisions with short and line log formatters.
     (Kent Gibson)

   * User Guide enhanced with suggested readability improvements from
     Matt Revell and corrections from John Arbash Meinel. (Ian Clatworthy)

   * Quick Start Guide renamed to Quick Start Card, moved down in
     the catalog, provided in pdf and png format and updated to refer
     to ``send`` instead of ``bundle``. (Ian Clatworthy, #165080)

   * ``switch`` can now be used on heavyweight checkouts as well as
     lightweight ones. After switching a heavyweight checkout, the
     local branch is a mirror/cache of the new bound branch and
     uncommitted changes in the working tree are merged. As a safety
     check, if there are local commits in a checkout which have not
     been committed to the previously bound branch, then ``switch``
     fails unless the ``--force`` option is given. This option is
     now also required if the branch a lightweight checkout is pointing
     to has been moved. (Ian Clatworthy)

  INTERNALS:

    * New -Dhttp debug option reports http connections, requests and responses.
      (Vincent Ladeuil)

    * New -Dmerge debug option, which emits merge plans for merge-type=weave.

  BUGFIXES:

   * Better error message when running ``bzr cat`` on a non-existant branch.
     (Lukáš Lalinský, #133782)

   * Catch OSError 17 (file exists) in final phase of tree transform and show
     filename to user.
     (Alexander Belchenko, #111758)

   * Catch ShortReadvErrors while using pycurl. Also make readv more robust by
     allowing multiple GET requests to be issued if too many ranges are
     required.
     (Vincent Ladeuil, #172701)

   * Check for missing basis texts when fetching from packs to packs.
     (John Arbash Meinel, #165290)

   * Fall back to showing e-mail in ``log --short/--line`` if the
     committer/author has only e-mail. (Lukáš Lalinský, #157026)

  API BREAKS:

   * Deprecate not passing a ``location`` argument to commit reporters'
     ``started`` methods. (Matt Nordhoff)


bzr 1.0rc1 2007-11-30
---------------------

  NOTES WHEN UPGRADING:

   * The default repository format is now ``pack-0.92``.  This
     default is used when creating new repositories with ``init`` and
     ``init-repo``, and when branching over bzr+ssh or bzr+hpss.
     (See https://bugs.launchpad.net/bugs/164626)

     This format can be read and written by Bazaar 0.92 and later, and
     data can be transferred to and from older formats.

     To upgrade, please reconcile your repository (``bzr reconcile``), and then
     upgrade (``bzr upgrade``).

     ``pack-0.92`` offers substantially better scaling and performance than the
     previous knits format. Some operations are slower where the code already
     had bad scaling characteristics under knits, the pack format makes such
     operations more visible as part of being more scalable overall. We will
     correct such operations over the coming releases and encourage the filing
     of bugs on any operation which you observe to be slower in a packs
     repository. One particular case that we do not intend to fix is pulling
     data from a pack repository into a knit repository over a high latency
     link;  downgrading such data requires reinsertion of the file texts, and
     this is a classic space/time tradeoff. The current implementation is
     conservative on memory usage because we need to support converting data
     from any tree without problems.
     (Robert Collins, Martin Pool, #164476)

  CHANGES:

   * Disable detection of plink.exe as possible ssh vendor. Plink vendor
     still available if user selects it explicitly with BZR_SSH environment
     variable. (Alexander Belchenko, workaround for bug #107593)

   * The pack format is now accessible as "pack-0.92", or "pack-0.92-subtree"
     to enable the subtree functions (for example, for bzr-svn).
     See http://doc.bazaar-vcs.org/latest/developer/packrepo.html
     (Martin Pool)

  FEATURES:

   * New ``authentication.conf`` file holding the password or other credentials
     for remote servers. This can be used for ssh, sftp, smtp and other
     supported transports.
     (Vincent Ladeuil)

   * New rich-root and rich-root-pack formats, recording the same data about
     tree roots that's recorded for all other directories.
     (Aaron Bentley, #164639)

   * ``pack-0.92`` repositories can now be reconciled.
     (Robert Collins, #154173)

   * ``switch`` command added for changing the branch a lightweight checkout
     is associated with and updating the tree to reflect the latest content
     accordingly. This command was previously part of the BzrTools plug-in.
     (Ian Clatworthy, Aaron Bentley, David Allouche)

   * ``reconfigure`` command can now convert branches, trees, or checkouts to
     lightweight checkouts.  (Aaron Bentley)

  PERFORMANCE:

   * Commit updates the state of the working tree via a delta rather than
     supplying entirely new basis trees. For commit of a single specified file
     this reduces the wall clock time for commit by roughly a 30%.
     (Robert Collins, Martin Pool)

   * Commit with many automatically found deleted paths no longer performs
     linear scanning for the children of those paths during inventory
     iteration. This should fix commit performance blowing out when many such
     paths occur during commit. (Robert Collins, #156491)

   * Fetch with pack repositories will no longer read the entire history graph.
     (Robert Collins, #88319)

   * Revert takes out an appropriate lock when reverting to a basis tree, and
     does not read the basis inventory twice. (Robert Collins)

   * Diff does not require an inventory to be generated on dirstate trees.
     (Aaron Bentley, #149254)

   * New annotate merge (--merge-type=weave) implementation is fast on
     versionedfiles withough cached annotations, e.g. pack-0.92.
     (Aaron Bentley)

  IMPROVEMENTS:

   * ``bzr merge`` now warns when it encounters a criss-cross merge.
     (Aaron Bentley)

   * ``bzr send`` now doesn't require the target e-mail address to be
     specified on the command line if an interactive e-mail client is used.
     (Lukáš Lalinský)

   * ``bzr tags`` now prints the revision number for each tag, instead of
     the revision id, unless --show-ids is passed. In addition, tags can be
     sorted chronologically instead of lexicographically with --sort=time.
     (Adeodato Simó, #120231)

   * Windows standalone version of bzr is able to load system-wide plugins from
     "plugins" subdirectory in installation directory. In addition standalone
     installer write to the registry (HKLM\SOFTWARE\Bazaar) useful info
     about paths and bzr version. (Alexander Belchenko, #129298)

  DOCUMENTATION:

  BUG FIXES:

   * A progress bar has been added for knitpack -> knitpack fetching.
     (Robert Collins, #157789, #159147)

   * Branching from a branch via smart server now preserves the repository
     format. (Andrew Bennetts,  #164626)

   * ``commit`` is now able to invoke an external editor in a non-ascii
     directory. (Daniel Watkins, #84043)

   * Catch connection errors for ftp.
     (Vincent Ladeuil, #164567)

   * ``check`` no longer reports spurious unreferenced text versions.
     (Robert Collins, John A Meinel, #162931, #165071)

   * Conflicts are now resolved recursively by ``revert``.
     (Aaron Bentley, #102739)

   * Detect invalid transport reuse attempts by catching invalid URLs.
     (Vincent Ladeuil, #161819)

   * Deleting a file without removing it shows a correct diff, not a traceback.
     (Aaron Bentley)

   * Do no use timeout in HttpServer anymore.
     (Vincent Ladeuil, #158972).

   * Don't catch the exceptions related to the http pipeline status before
     retrying an http request or some programming errors may be masked.
     (Vincent Ladeuil, #160012)

   * Fix ``bzr rm`` to not delete modified and ignored files.
     (Lukáš Lalinský, #172598)

   * Fix exception when revisionspec contains merge revisons but log
     formatter doesn't support merge revisions. (Kent Gibson, #148908)

   * Fix exception when ScopeReplacer is assigned to before any members have
     been retrieved.  (Aaron Bentley)

   * Fix multiple connections during checkout --lightweight.
     (Vincent Ladeuil, #159150)

   * Fix possible error in insert_data_stream when copying between
     pack repositories over bzr+ssh or bzr+http.
     KnitVersionedFile.get_data_stream now makes sure that requested
     compression parents are sent before any delta hunks that depend
     on them.
     (Martin Pool, #164637)

   * Fix typo in limiting offsets coalescing for http, leading to
     whole files being downloaded instead of parts.
     (Vincent Ladeuil, #165061)

   * FTP server errors don't error in the error handling code.
     (Robert Collins, #161240)

   * Give a clearer message when a pull fails because the source needs
     to be reconciled.
     (Martin Pool, #164443)

   * It is clearer when a plugin cannot be loaded because of its name, and a
     suggestion for an acceptable name is given. (Daniel Watkins, #103023)

   * Leave port as None in transport objects if user doesn't
     specify a port in urls.
     (vincent Ladeuil, #150860)

   * Make sure Repository.fetch(self) is properly a no-op for all
     Repository implementations. (John Arbash Meinel, #158333)

   * Mark .bzr directories as "hidden" on Windows.
     (Alexander Belchenko, #71147)

   * ``merge --uncommitted`` can now operate on a single file.
     (Aaron Bentley, Lukáš Lalinský, #136890)

   * Obsolete packs are now cleaned up by pack and autopack operations.
     (Robert Collins, #153789)

   * Operations pulling data from a smart server where the underlying
     repositories are not both annotated/both unannotated will now work.
     (Robert Collins, #165304).

   * Reconcile now shows progress bars. (Robert Collins, #159351)

   * ``RemoteBranch`` was not initializing ``self._revision_id_to_revno_map``
     properly. (John Arbash Meinel, #162486)

   * Removing an already-removed file reports the file does not exist. (Daniel
     Watkins, #152811)

   * Rename on Windows is able to change filename case.
     (Alexander Belchenko, #77740)

   * Return error instead of a traceback for ``bzr log -r0``.
     (Kent Gibson, #133751)

   * Return error instead of a traceback when bzr is unable to create
     symlink on some platforms (e.g. on Windows).
     (Alexander Belchenko, workaround for #81689)

   * Revert doesn't crash when restoring a single file from a deleted
     directory. (Aaron Bentley)

   * Stderr output via logging mechanism now goes through encoded wrapper
     and no more uses utf-8, but terminal encoding instead. So all unicode
     strings now should be readable in non-utf-8 terminal.
     (Alexander Belchenko, #54173)

   * The error message when ``move --after`` should be used makes how to do so
     clearer. (Daniel Watkins, #85237)

   * Unicode-safe output from ``bzr info``. The output will be encoded
     using the terminal encoding and unrepresentable characters will be
     replaced by '?'. (Lukáš Lalinský, #151844)

   * Working trees are no longer created when pushing into a local no-trees
     repo. (Daniel Watkins, #50582)

   * Upgrade util/configobj to version 4.4.0.
     (Vincent Ladeuil, #151208).

   * Wrap medusa ftp test server as an FTPServer feature.
     (Vincent Ladeuil, #157752)

  API BREAKS:

   * ``osutils.backup_file`` is deprecated. Actually it's not used in bzrlib
     during very long time. (Alexander Belchenko)

   * The return value of
     ``VersionedFile.iter_lines_added_or_present_in_versions`` has been
     changed. Previously it was an iterator of lines, now it is an iterator of
     (line, version_id) tuples. This change has been made to aid reconcile and
     fetch operations. (Robert Collins)

   * ``bzrlib.repository.get_versioned_file_checker`` is now private.
     (Robert Collins)

   * The Repository format registry default has been removed; it was previously
     obsoleted by the bzrdir format default, which implies a default repository
     format.
     (Martin Pool)

  INTERNALS:

   * Added ``ContainerSerialiser`` and ``ContainerPushParser`` to
     ``bzrlib.pack``.  These classes provide more convenient APIs for generating
     and parsing containers from streams rather than from files.  (Andrew
     Bennetts)

   * New module ``lru_cache`` providing a cache for use by tasks that need
     semi-random access to large amounts of data. (John A Meinel)

   * InventoryEntry.diff is now deprecated.  Please use diff.DiffTree instead.

  TESTING:


bzr 0.92 2007-11-05
-------------------

  CHANGES:

  * New uninstaller on Win32.  (Alexander Belchenko)


bzr 0.92rc1 2007-10-29
----------------------

  NOTES WHEN UPGRADING:

  CHANGES:

   * ``bzr`` now returns exit code 4 if an internal error occurred, and
     3 if a normal error occurred.  (Martin Pool)

   * ``pull``, ``merge`` and ``push`` will no longer silently correct some
     repository index errors that occured as a result of the Weave disk format.
     Instead the ``reconcile`` command needs to be run to correct those
     problems if they exist (and it has been able to fix most such problems
     since bzr 0.8). Some new problems have been identified during this release
     and you should run ``bzr check`` once on every repository to see if you
     need to reconcile. If you cannot ``pull`` or ``merge`` from a remote
     repository due to mismatched parent errors - a symptom of index errors -
     you should simply take a full copy of that remote repository to a clean
     directory outside any local repositories, then run reconcile on it, and
     finally pull from it locally. (And naturally email the repositories owner
     to ask them to upgrade and run reconcile).
     (Robert Collins)

  FEATURES:

   * New ``knitpack-experimental`` repository format. This is interoperable with
     the ``dirstate-tags`` format but uses a smarter storage design that greatly
     speeds up many operations, both local and remote. This new format can be
     used as an option to the ``init``, ``init-repository`` and ``upgrade``
     commands. See http://doc.bazaar-vcs.org/0.92/developers/knitpack.html
     for further details. (Robert Collins)

   * For users of bzr-svn (and those testing the prototype subtree support) that
     wish to try packs, a new ``knitpack-subtree-experimental`` format has also
     been added. This is interoperable with the ``dirstate-subtrees`` format.
     (Robert Collins)

   * New ``reconfigure`` command. (Aaron Bentley)

   * New ``revert --forget-merges`` command, which removes the record of a pending
     merge without affecting the working tree contents.  (Martin Pool)

   * New ``bzr_remote_path`` configuration variable allows finer control of
     remote bzr locations than BZR_REMOTE_PATH environment variable.
     (Aaron Bentley)

   * New ``launchpad-login`` command to tell Bazaar your Launchpad
     user ID.  This can then be used by other functions of the
     Launchpad plugin. (James Henstridge)

  PERFORMANCE:

   * Commit in quiet mode is now slightly faster as the information to
     output is no longer calculated. (Ian Clatworthy)

   * Commit no longer checks for new text keys during insertion when the
     revision id was deterministically unique. (Robert Collins)

   * Committing a change which is not a merge and does not change the number of
     files in the tree is faster by utilising the data about whether files are
     changed to determine if the tree is unchanged rather than recalculating
     it at the end of the commit process. (Robert Collins)

   * Inventory serialisation no longer double-sha's the content.
     (Robert Collins)

   * Knit text reconstruction now avoids making copies of the lines list for
     interim texts when building a single text. The new ``apply_delta`` method
     on ``KnitContent`` aids this by allowing modification of the revision id
     such objects represent. (Robert Collins)

   * Pack indices are now partially parsed for specific key lookup using a
     bisection approach. (Robert Collins)

   * Partial commits are now approximately 40% faster by walking over the
     unselected current tree more efficiently. (Robert Collins)

   * XML inventory serialisation takes 20% less time while being stricter about
     the contents. (Robert Collins)

   * Graph ``heads()`` queries have been fixed to no longer access all history
     unnecessarily. (Robert Collins)

  IMPROVEMENTS:

   * ``bzr+https://`` smart server across https now supported.
     (John Ferlito, Martin Pool, #128456)

   * Mutt is now a supported mail client; set ``mail_client=mutt`` in your
     bazaar.conf and ``send`` will use mutt. (Keir Mierle)

   * New option ``-c``/``--change`` for ``merge`` command for cherrypicking
     changes from one revision. (Alexander Belchenko, #141368)

   * Show encodings, locale and list of plugins in the traceback message.
     (Martin Pool, #63894)

   * Experimental directory formats can now be marked with
     ``experimental = True`` during registration. (Ian Clatworthy)

  DOCUMENTATION:

   * New *Bazaar in Five Minutes* guide.  (Matthew Revell)

   * The hooks reference documentation is now converted to html as expected.
     (Ian Clatworthy)

  BUG FIXES:

   * Connection error reporting for the smart server has been fixed to
     display a user friendly message instead of a traceback.
     (Ian Clatworthy, #115601)

   * Make sure to use ``O_BINARY`` when opening files to check their
     sha1sum. (Alexander Belchenko, John Arbash Meinel, #153493)

   * Fix a problem with Win32 handling of the executable bit.
     (John Arbash Meinel, #149113)

   * ``bzr+ssh://`` and ``sftp://`` URLs that do not specify ports explicitly
     no longer assume that means port 22.  This allows people using OpenSSH to
     override the default port in their ``~/.ssh/config`` if they wish.  This
     fixes a bug introduced in bzr 0.91.  (Andrew Bennetts, #146715)

   * Commands reporting exceptions can now be profiled and still have their
     data correctly dumped to a file. For example, a ``bzr commit`` with
     no changes still reports the operation as pointless but doing so no
     longer throws away the profiling data if this command is run with
     ``--lsprof-file callgrind.out.ci`` say. (Ian Clatworthy)

   * Fallback to ftp when paramiko is not installed and sftp can't be used for
     ``tests/commands`` so that the test suite is still usable without
     paramiko.
     (Vincent Ladeuil, #59150)

   * Fix commit ordering in corner case. (Aaron Bentley, #94975)

   * Fix long standing bug in partial commit when there are renames
     left in tree. (Robert Collins, #140419)

   * Fix selftest semi-random noise during http related tests.
     (Vincent Ladeuil, #140614)

   * Fix typo in ftp.py making the reconnection fail on temporary errors.
     (Vincent Ladeuil, #154259)

   * Fix failing test by comparing real paths to cover the case where the TMPDIR
     contains a symbolic link.
     (Vincent Ladeuil, #141382).

   * Fix log against smart server branches that don't support tags.
     (James Westby, #140615)

   * Fix pycurl http implementation by defining error codes from
     pycurl instead of relying on an old curl definition.
     (Vincent Ladeuil, #147530)

   * Fix 'unprintable error' message when displaying BzrCheckError and
     some other exceptions on Python 2.5.
     (Martin Pool, #144633)

   * Fix ``Inventory.copy()`` and add test for it. (Jelmer Vernooij)

   * Handles default value for ListOption in cmd_commit.
     (Vincent Ladeuil, #140432)

   * HttpServer and FtpServer need to be closed properly or a listening socket
     will remain opened.
     (Vincent Ladeuil, #140055)

   * Monitor the .bzr directory created in the top level test
     directory to detect leaking tests.
     (Vincent Ladeuil, #147986)

   * The basename, not the full path, is now used when checking whether
     the profiling dump file begins with ``callgrind.out`` or not. This
     fixes a bug reported by Aaron Bentley on IRC. (Ian Clatworthy)

   * Trivial fix for invoking command ``reconfigure`` without arguments.
     (Rob Weir, #141629)

   * ``WorkingTree.rename_one`` will now raise an error if normalisation of the
     new path causes bzr to be unable to access the file. (Robert Collins)

   * Correctly detect a NoSuchFile when using a filezilla server. (Gary van der
     Merwe)

  API BREAKS:

   * ``bzrlib.index.GraphIndex`` now requires a size parameter to the
     constructor, for enabling bisection searches. (Robert Collins)

   * ``CommitBuilder.record_entry_contents`` now requires the root entry of a
     tree be supplied to it, previously failing to do so would trigger a
     deprecation warning. (Robert Collins)

   * ``KnitVersionedFile.add*`` will no longer cache added records even when
     enable_cache() has been called - the caching feature is now exclusively for
     reading existing data. (Robert Collins)

   * ``ReadOnlyLockError`` is deprecated; ``LockFailed`` is usually more
     appropriate.  (Martin Pool)

   * Removed ``bzrlib.transport.TransportLogger`` - please see the new
     ``trace+`` transport instead. (Robert Collins)

   * Removed previously deprecated varargs interface to ``TestCase.run_bzr`` and
     deprecated methods ``TestCase.capture`` and ``TestCase.run_bzr_captured``.
     (Martin Pool)

   * Removed previous deprecated ``basis_knit`` parameter to the
     ``KnitVersionedFile`` constructor. (Robert Collins)

   * Special purpose method ``TestCase.run_bzr_decode`` is moved to the test_non_ascii
     class that needs it.
     (Martin Pool)

   * The class ``bzrlib.repofmt.knitrepo.KnitRepository3`` has been folded into
     ``KnitRepository`` by parameters to the constructor. (Robert Collins)

   * The ``VersionedFile`` interface now allows content checks to be bypassed
     by supplying check_content=False.  This saves nearly 30% of the minimum
     cost to store a version of a file. (Robert Collins)

   * Tree's with bad state such as files with no length or sha will no longer
     be silently accepted by the repository XML serialiser. To serialise
     inventories without such data, pass working=True to write_inventory.
     (Robert Collins)

   * ``VersionedFile.fix_parents`` has been removed as a harmful API.
     ``VersionedFile.join`` will no longer accept different parents on either
     side of a join - it will either ignore them, or error, depending on the
     implementation. See notes when upgrading for more information.
     (Robert Collins)

  INTERNALS:

   * ``bzrlib.transport.Transport.put_file`` now returns the number of bytes
     put by the method call, to allow avoiding stat-after-write or
     housekeeping in callers. (Robert Collins)

   * ``bzrlib.xml_serializer.Serializer`` is now responsible for checking that
     mandatory attributes are present on serialisation and deserialisation.
     This fixes some holes in API usage and allows better separation between
     physical storage and object serialisation. (Robert Collins)

   * New class ``bzrlib.errors.InternalBzrError`` which is just a convenient
     shorthand for deriving from BzrError and setting internal_error = True.
     (Robert Collins)

   * New method ``bzrlib.mutabletree.update_to_one_parent_via_delta`` for
     moving the state of a parent tree to a new version via a delta rather than
     a complete replacement tree. (Robert Collins)

   * New method ``bzrlib.osutils.minimum_path_selection`` useful for removing
     duplication from user input, when a user mentions both a path and an item
     contained within that path. (Robert Collins)

   * New method ``bzrlib.repository.Repository.is_write_locked`` useful for
     determining if a repository is write locked. (Robert Collins)

   * New method on ``bzrlib.tree.Tree`` ``path_content_summary`` provides a
     tuple containing the key information about a path for commit processing
     to complete. (Robert Collins)

   * New method on xml serialisers, write_inventory_to_lines, which matches the
     API used by knits for adding content. (Robert Collins)

   * New module ``bzrlib.bisect_multi`` with generic multiple-bisection-at-once
     logic, currently only available for byte-based lookup
     (``bisect_multi_bytes``). (Robert Collins)

   * New helper ``bzrlib.tuned_gzip.bytes_to_gzip`` which takes a byte string
     and returns a gzipped version of the same. This is used to avoid a bunch
     of api friction during adding of knit hunks. (Robert Collins)

   * New parameter on ``bzrlib.transport.Transport.readv``
     ``adjust_for_latency`` which changes readv from returning strictly the
     requested data to inserted return larger ranges and in forward read order
     to reduce the effect of network latency. (Robert Collins)

   * New parameter yield_parents on ``Inventory.iter_entries_by_dir`` which
     causes the parents of a selected id to be returned recursively, so all the
     paths from the root down to each element of selected_file_ids are
     returned. (Robert Collins)

   * Knit joining has been enhanced to support plain to annotated conversion
     and annotated to plain conversion. (Ian Clatworthy)

   * The CommitBuilder method ``record_entry_contents`` now returns summary
     information about the effect of the commit on the repository. This tuple
     contains an inventory delta item if the entry changed from the basis, and a
     boolean indicating whether a new file graph node was recorded.
     (Robert Collins)

   * The python path used in the Makefile can now be overridden.
     (Andrew Bennetts, Ian Clatworthy)

  TESTING:

   * New transport implementation ``trace+`` which is useful for testing,
     logging activity taken to its _activity attribute. (Robert Collins)

   * When running bzr commands within the test suite, internal exceptions are
     not caught and reported in the usual way, but rather allowed to propagate
     up and be visible to the test suite.  A new API ``run_bzr_catch_user_errors``
     makes this behavior available to other users.
     (Martin Pool)

   * New method ``TestCase.call_catch_warnings`` for testing methods that
     raises a Python warning.  (Martin Pool)


bzr 0.91 2007-09-26
-------------------

  BUG FIXES:

   * Print a warning instead of aborting the ``python setup.py install``
     process if building of a C extension is not possible.
     (Lukáš Lalinský, Alexander Belchenko)

   * Fix commit ordering in corner case (Aaron Bentley, #94975)

   * Fix ''bzr info bzr://host/'' and other operations on ''bzr://' URLs with
     an implicit port.  We were incorrectly raising PathNotChild due to
     inconsistent treatment of the ''_port'' attribute on the Transport object.
     (Andrew Bennetts, #133965)

   * Make RemoteRepository.sprout cope gracefully with servers that don't
     support the ``Repository.tarball`` request.
     (Andrew Bennetts)


bzr 0.91rc2 2007-09-11
----------------------

   * Replaced incorrect tarball for previous release; a debug statement was left
     in bzrlib/remote.py.


bzr 0.91rc1 2007-09-11
----------------------

  CHANGES:

   * The default branch and repository format has changed to
     ``dirstate-tags``, so tag commands are active by default.
     This format is compatible with Bazaar 0.15 and later.
     This incidentally fixes bug #126141.
     (Martin Pool)

   * ``--quiet`` or ``-q`` is no longer a global option. If present, it
     must now appear after the command name. Scripts doing things like
     ``bzr -q missing`` need to be rewritten as ``bzr missing -q``.
     (Ian Clatworthy)

  FEATURES:

   * New option ``--author`` in ``bzr commit`` to specify the author of the
     change, if it's different from the committer. ``bzr log`` and
     ``bzr annotate`` display the author instead of the committer.
     (Lukáš Lalinský)

   * In addition to global options and command specific options, a set of
     standard options are now supported. Standard options are legal for
     all commands. The initial set of standard options are:

     * ``--help`` or ``-h`` - display help message
     * ``--verbose`` or ``-v`` - display additional information
     * ``--quiet``  or ``-q`` - only output warnings and errors.

     Unlike global options, standard options can be used in aliases and
     may have command-specific help. (Ian Clatworthy)

   * Verbosity level processing has now been unified. If ``--verbose``
     or ``-v`` is specified on the command line multiple times, the
     verbosity level is made positive the first time then increased.
     If ``--quiet`` or ``-q`` is specified on the command line
     multiple times, the verbosity level is made negative the first
     time then decreased. To get the default verbosity level of zero,
     either specify none of the above , ``--no-verbose`` or ``--no-quiet``.
     Note that most commands currently ignore the magnitude of the
     verbosity level but do respect *quiet vs normal vs verbose* when
     generating output. (Ian Clatworthy)

   * ``Branch.hooks`` now supports ``pre_commit`` hook. The hook's signature
     is documented in BranchHooks constructor. (Nam T. Nguyen, #102747)

   * New ``Repository.stream_knit_data_for_revisions`` request added to the
     network protocol for greatly reduced roundtrips when retrieving a set of
     revisions. (Andrew Bennetts)

  BUG FIXES:

   * ``bzr plugins`` now lists the version number for each plugin in square
     brackets after the path. (Robert Collins, #125421)

   * Pushing, pulling and branching branches with subtree references was not
     copying the subtree weave, preventing the file graph from being accessed
     and causing errors in commits in clones. (Robert Collins)

   * Suppress warning "integer argument expected, got float" from Paramiko,
     which sometimes caused false test failures.  (Martin Pool)

   * Fix bug in bundle 4 that could cause attempts to write data to wrong
     versionedfile.  (Aaron Bentley)

   * Diffs generated using "diff -p" no longer break the patch parser.
     (Aaron Bentley)

   * get_transport treats an empty possible_transports list the same as a non-
     empty one.  (Aaron Bentley)

   * patch verification for merge directives is reactivated, and works with
     CRLF and CR files.  (Aaron Bentley)

   * Accept ..\ as a path in revision specifiers. This fixes for example
     "-r branch:..\other-branch" on Windows.  (Lukáš Lalinský)

   * ``BZR_PLUGIN_PATH`` may now contain trailing slashes.
     (Blake Winton, #129299)

   * man page no longer lists hidden options (#131667, Aaron Bentley)

   * ``uncommit --help`` now explains the -r option adequately.  (Daniel
     Watkins, #106726)

   * Error messages are now better formatted with parameters (such as
     filenames) quoted when necessary. This avoids confusion when directory
     names ending in a '.' at the end of messages were confused with a
     full stop that may or not have been there. (Daniel Watkins, #129791)

   * Fix ``status FILE -r X..Y``. (Lukáš Lalinský)

   * If a particular command is an alias, ``help`` will show the alias
     instead of claiming there is no help for said alias. (Daniel Watkins,
     #133548)

   * TreeTransform-based operations, like pull, merge, revert, and branch,
     now roll back if they encounter an error.  (Aaron Bentley, #67699)

   * ``bzr commit`` now exits cleanly if a character unsupported by the
     current encoding is used in the commit message.  (Daniel Watkins,
     #116143)

   * bzr send uses default values for ranges when only half of an elipsis
     is specified ("-r..5" or "-r5..").  (#61685, Aaron Bentley)

   * Avoid trouble when Windows ssh calls itself 'plink' but no plink
     binary is present.  (Martin Albisetti, #107155)

   * ``bzr remove`` should remove clean subtrees.  Now it will remove (without
     needing ``--force``) subtrees that contain no files with text changes or
     modified files.  With ``--force`` it removes the subtree regardless of
     text changes or unknown files. Directories with renames in or out (but
     not changed otherwise) will now be removed without needing ``--force``.
     Unknown ignored files will be deleted without needing ``--force``.
     (Marius Kruger, #111665)

   * When two plugins conflict, the source of both the losing and now the
     winning definition is shown.  (Konstantin Mikhaylov, #5454)

   * When committing to a branch, the location being committed to is
     displayed.  (Daniel Watkins, #52479)

   * ``bzr --version`` takes care about encoding of stdout, especially
     when output is redirected. (Alexander Belchenko, #131100)

   * Prompt for an ftp password if none is provided.
     (Vincent Ladeuil, #137044)

   * Reuse bound branch associated transport to avoid multiple
     connections.
     (Vincent Ladeuil, #128076, #131396)

   * Overwrite conflicting tags by ``push`` and ``pull`` if the
     ``--overwrite`` option is specified.  (Lukáš Lalinský, #93947)

   * In checkouts, tags are copied into the master branch when created,
     changed or deleted, and are copied into the checkout when it is
     updated.  (Martin Pool, #93856, #93860)

   * Print a warning instead of aborting the ``python setup.py install``
     process if building of a C extension is not possible.
     (Lukáš Lalinský, Alexander Belchenko)

  IMPROVEMENTS:

   * Add the option "--show-diff" to the commit command in order to display
     the diff during the commit log creation. (Goffredo Baroncelli)

   * ``pull`` and ``merge`` are much faster at installing bundle format 4.
     (Aaron Bentley)

   * ``pull -v`` no longer includes deltas, making it much faster.
     (Aaron Bentley)

   * ``send`` now sends the directive as an attachment by default.
     (Aaron Bentley, Lukáš Lalinský, Alexander Belchenko)

   * Documentation updates (Martin Albisetti)

   * Help on debug flags is now included in ``help global-options``.
     (Daniel Watkins, #124853)

   * Parameters passed on the command line are checked to ensure they are
     supported by the encoding in use. (Daniel Watkins)

   * The compression used within the bzr repository has changed from zlib
     level 9 to the zlib default level. This improves commit performance with
     only a small increase in space used (and in some cases a reduction in
     space). (Robert Collins)

   * Initial commit no longer SHAs files twice and now reuses the path
     rather than looking it up again, making it faster.
     (Ian Clatworthy)

   * New option ``-c``/``--change`` for ``diff`` and ``status`` to show
     changes in one revision.  (Lukáš Lalinský)

   * If versioned files match a given ignore pattern, a warning is now
     given. (Daniel Watkins, #48623)

   * ``bzr status`` now has -S as a short name for --short and -V as a
     short name for --versioned. These have been added to assist users
     migrating from Subversion: ``bzr status -SV`` is now like
     ``svn status -q``.  (Daniel Watkins, #115990)

   * Added C implementation of  ``PatienceSequenceMatcher``, which is about
     10x faster than the Python version. This speeds up commands that
     need file diffing, such as ``bzr commit`` or ``bzr diff``.
     (Lukáš Lalinský)

   * HACKING has been extended with a large section on core developer tasks.
     (Ian Clatworthy)

   * Add ``branches`` and ``standalone-trees`` as online help topics and
     include them as Concepts within the User Reference.
     (Paul Moore, Ian Clatworthy)

    * ``check`` can detect versionedfile parent references that are
      inconsistent with revision and inventory info, and ``reconcile`` can fix
      them.  These faulty references were generated by 0.8-era releases,
      so repositories which were manipulated by old bzrs should be
      checked, and possibly reconciled ASAP.  (Aaron Bentley, Andrew Bennetts)

  API BREAKS:

   * ``Branch.append_revision`` is removed altogether; please use
     ``Branch.set_last_revision_info`` instead.  (Martin Pool)

   * CommitBuilder now advertises itself as requiring the root entry to be
     supplied. This only affects foreign repository implementations which reuse
     CommitBuilder directly and have changed record_entry_contents to require
     that the root not be supplied. This should be precisely zero plugins
     affected. (Robert Collins)

   * The ``add_lines`` methods on ``VersionedFile`` implementations has changed
     its return value to include the sha1 and length of the inserted text. This
     allows the avoidance of double-sha1 calculations during commit.
     (Robert Collins)

   * ``Transport.should_cache`` has been removed.  It was not called in the
     previous release.  (Martin Pool)

  TESTING:

   * Tests may now raise TestNotApplicable to indicate they shouldn't be
     run in a particular scenario.  (Martin Pool)

   * New function multiply_tests_from_modules to give a simpler interface
     to test parameterization.  (Martin Pool, Robert Collins)

   * ``Transport.should_cache`` has been removed.  It was not called in the
     previous release.  (Martin Pool)

   * NULL_REVISION is returned to indicate the null revision, not None.
     (Aaron Bentley)

   * Use UTF-8 encoded StringIO for log tests to avoid failures on
     non-ASCII committer names.  (Lukáš Lalinský)

  INTERNALS:

   * ``bzrlib.plugin.all_plugins`` has been deprecated in favour of
     ``bzrlib.plugin.plugins()`` which returns PlugIn objects that provide
     useful functionality for determining the path of a plugin, its tests, and
     its version information. (Robert Collins)

   * Add the option user_encoding to the function 'show_diff_trees()'
     in order to move the user encoding at the UI level. (Goffredo Baroncelli)

   * Add the function make_commit_message_template_encoded() and the function
     edit_commit_message_encoded() which handle encoded strings.
     This is done in order to mix the commit messages (which is a unicode
     string), and the diff which is a raw string. (Goffredo Baroncelli)

   * CommitBuilder now defaults to using add_lines_with_ghosts, reducing
     overhead on non-weave repositories which don't require all parents to be
     present. (Robert Collins)

   * Deprecated method ``find_previous_heads`` on
     ``bzrlib.inventory.InventoryEntry``. This has been superseded by the use
     of ``parent_candidates`` and a separate heads check via the repository
     API. (Robert Collins)

   * New trace function ``mutter_callsite`` will print out a subset of the
     stack to the log, which can be useful for gathering debug details.
     (Robert Collins)

   * ``bzrlib.pack.ContainerWriter`` now tracks how many records have been
     added via a public attribute records_written. (Robert Collins)

   * New method ``bzrlib.transport.Transport.get_recommended_page_size``.
     This provides a hint to users of transports as to the reasonable
     minimum data to read. In principle this can take latency and
     bandwidth into account on a per-connection basis, but for now it
     just has hard coded values based on the url. (e.g. http:// has a large
     page size, file:// has a small one.) (Robert Collins)

   * New method on ``bzrlib.transport.Transport`` ``open_write_stream`` allows
     incremental addition of data to a file without requiring that all the
     data be buffered in memory. (Robert Collins)

   * New methods on ``bzrlib.knit.KnitVersionedFile``:
     ``get_data_stream(versions)``, ``insert_data_stream(stream)`` and
     ``get_format_signature()``.  These provide some infrastructure for
     efficiently streaming the knit data for a set of versions over the smart
     protocol.

   * Knits with no annotation cache still produce correct annotations.
     (Aaron Bentley)

   * Three new methods have been added to ``bzrlib.trace``:
     ``set_verbosity_level``, ``get_verbosity_level`` and ``is_verbose``.
     ``set_verbosity_level`` expects a numeric value: negative for quiet,
     zero for normal, positive for verbose. The size of the number can be
     used to determine just how quiet or verbose the application should be.
     The existing ``be_quiet`` and ``is_quiet`` routines have been
     integrated into this new scheme. (Ian Clatworthy)

   * Options can now be delcared with a ``custom_callback`` parameter. If
     set, this routine is called after the option is processed. This feature
     is now used by the standard options ``verbose`` and ``quiet`` so that
     setting one implicitly resets the other. (Ian Clatworthy)

   * Rather than declaring a new option from scratch in order to provide
     custom help, a centrally registered option can be decorated using the
     new ``bzrlib.Option.custom_help`` routine. In particular, this routine
     is useful when declaring better help for the ``verbose`` and ``quiet``
     standard options as the base definition of these is now more complex
     than before thanks to their use of a custom callback. (Ian Clatworthy)

    * Tree._iter_changes(specific_file=[]) now iterates through no files,
      instead of iterating through all files.  None is used to iterate through
      all files.  (Aaron Bentley)

    * WorkingTree.revert() now accepts None to revert all files.  The use of
      [] to revert all files is deprecated.  (Aaron Bentley)


bzr 0.90 2007-08-28
-------------------

  IMPROVEMENTS:

    * Documentation is now organized into multiple directories with a level
      added for different languages or locales. Added the Mini Tutorial
      and Quick Start Summary (en) documents from the Wiki, improving the
      content and readability of the former. Formatted NEWS as Release Notes
      complete with a Table of Conents, one heading per release. Moved the
      Developer Guide into the main document catalog and provided a link
      from the developer document catalog back to the main one.
      (Ian Clatworthy, Sabin Iacob, Alexander Belchenko)


  API CHANGES:

    * The static convenience method ``BzrDir.create_repository``
      is deprecated.  Callers should instead create a ``BzrDir`` instance
      and call ``create_repository`` on that.  (Martin Pool)


bzr 0.90rc1 2007-08-14
----------------------

  BUGFIXES:

    * ``bzr init`` should connect to the remote location one time only.  We
      have been connecting several times because we forget to pass around the
      Transport object. This modifies ``BzrDir.create_branch_convenience``,
      so that we can give it the Transport we already have.
      (John Arbash Meinel, Vincent Ladeuil, #111702)

    * Get rid of sftp connection cache (get rid of the FTP one too).
      (Vincent Ladeuil, #43731)

    * bzr branch {local|remote} remote don't try to create a working tree
      anymore.
      (Vincent Ladeuil, #112173)

    * All identified multiple connections for a single bzr command have been
      fixed. See bzrlib/tests/commands directory.
      (Vincent Ladeuil)

    * ``bzr rm`` now does not insist on ``--force`` to delete files that
      have been renamed but not otherwise modified.  (Marius Kruger,
      #111664)

    * ``bzr selftest --bench`` no longer emits deprecation warnings
      (Lukáš Lalinský)

    * ``bzr status`` now honours FILE parameters for conflict lists
      (Aaron Bentley, #127606)

    * ``bzr checkout`` now honours -r when reconstituting a working tree.
      It also honours -r 0.  (Aaron Bentley, #127708)

    * ``bzr add *`` no more fails on Windows if working tree contains
      non-ascii file names. (Kuno Meyer, #127361)

    * allow ``easy_install bzr`` runs without fatal errors.
      (Alexander Belchenko, #125521)

    * Graph._filter_candidate_lca does not raise KeyError if a candidate
      is eliminated just before it would normally be examined.  (Aaron Bentley)

    * SMTP connection failures produce a nice message, not a traceback.
      (Aaron Bentley)

  IMPROVEMENTS:

    * Don't show "dots" progress indicators when run non-interactively, such
      as from cron.  (Martin Pool)

    * ``info`` now formats locations more nicely and lists "submit" and
      "public" branches (Aaron Bentley)

    * New ``pack`` command that will trigger database compression within
      the repository (Robert Collins)

    * Implement ``_KnitIndex._load_data`` in a pyrex extension. The pyrex
      version is approximately 2-3x faster at parsing a ``.kndx`` file.
      Which yields a measurable improvement for commands which have to
      read from the repository, such as a 1s => 0.75s improvement in
      ``bzr diff`` when there are changes to be shown.  (John Arbash Meinel)

    * Merge is now faster.  Depending on the scenario, it can be more than 2x
      faster. (Aaron Bentley)

    * Give a clearer warning, and allow ``python setup.py install`` to
      succeed even if pyrex is not available.
      (John Arbash Meinel)

    * ``DirState._read_dirblocks`` now has an optional Pyrex
      implementation. This improves the speed of any command that has to
      read the entire DirState. (``diff``, ``status``, etc, improve by
      about 10%).
      ``bisect_dirblocks`` has also been improved, which helps all
      ``_get_entry`` type calls (whenever we are searching for a
      particular entry in the in-memory DirState).
      (John Arbash Meinel)

    * ``bzr pull`` and ``bzr push`` no longer do a complete walk of the
      branch revision history for ui display unless -v is supplied.
      (Robert Collins)

    * ``bzr log -rA..B`` output shifted to the left margin if the log only
      contains merge revisions. (Kent Gibson)

    * The ``plugins`` command is now public with improved help.
      (Ian Clatworthy)

    * New bundle and merge directive formats are faster to generate, and

    * Annotate merge now works when there are local changes. (Aaron Bentley)

    * Commit now only shows the progress in terms of directories instead of
      entries. (Ian Clatworthy)

    * Fix ``KnitRepository.get_revision_graph`` to not request the graph 2
      times. This makes ``get_revision_graph`` 2x faster. (John Arbash
      Meinel)

    * Fix ``VersionedFile.get_graph()`` to avoid using
      ``set.difference_update(other)``, which has bad scaling when
      ``other`` is large. This improves ``VF.get_graph([version_id])`` for
      a 12.5k graph from 2.9s down to 200ms. (John Arbash Meinel)

    * The ``--lsprof-file`` option now generates output for KCacheGrind if
      the file starts with ``callgrind.out``. This matches the default file
      filtering done by KCacheGrind's Open Dialog. (Ian Clatworthy)

    * Fix ``bzr update`` to avoid an unnecessary
      ``branch.get_master_branch`` call, which avoids 1 extra connection
      to the remote server. (Partial fix for #128076, John Arbash Meinel)

    * Log errors from the smart server in the trace file, to make debugging
      test failures (and live failures!) easier.  (Andrew Bennetts)

    * The HTML version of the man page has been superceded by a more
      comprehensive manual called the Bazaar User Reference. This manual
      is completed generated from the online help topics. As part of this
      change, limited reStructuredText is now explicitly supported in help
      topics and command help with 'unnatural' markup being removed prior
      to display by the online help or inclusion in the man page.
      (Ian Clatworthy)

    * HTML documentation now use files extension ``*.html``
      (Alexander Belchenko)

    * The cache of ignore definitions is now cleared in WorkingTree.unlock()
      so that changes to .bzrignore aren't missed. (#129694, Daniel Watkins)

    * ``bzr selftest --strict`` fails if there are any missing features or
      expected test failures. (Daniel Watkins, #111914)

    * Link to registration survey added to README. (Ian Clatworthy)

    * Windows standalone installer show link to registration survey
      when installation finished. (Alexander Belchenko)

  LIBRARY API BREAKS:

    * Deprecated dictionary ``bzrlib.option.SHORT_OPTIONS`` removed.
      Options are now required to provide a help string and it must
      comply with the style guide by being one or more sentences with an
      initial capital and final period. (Martin Pool)

    * KnitIndex.get_parents now returns tuples. (Robert Collins)

    * Ancient unused ``Repository.text_store`` attribute has been removed.
      (Robert Collins)

    * The ``bzrlib.pack`` interface has changed to use tuples of bytestrings
      rather than just bytestrings, making it easier to represent multiple
      element names. As this interface was not used by any internal facilities
      since it was introduced in 0.18 no API compatibility is being preserved.
      The serialised form of these packs is identical with 0.18 when a single
      element tuple is in use. (Robert Collins)

  INTERNALS:

    * merge now uses ``iter_changes`` to calculate changes, which makes room for
      future performance increases.  It is also more consistent with other
      operations that perform comparisons, and reduces reliance on
      Tree.inventory.  (Aaron Bentley)

    * Refactoring of transport classes connected to a remote server.
      ConnectedTransport is a new class that serves as a basis for all
      transports needing to connect to a remote server.  transport.split_url
      have been deprecated, use the static method on the object instead. URL
      tests have been refactored too.
      (Vincent Ladeuil)

    * Better connection sharing for ConnectedTransport objects.
      transport.get_transport() now accepts a 'possible_transports' parameter.
      If a newly requested transport can share a connection with one of the
      list, it will.
      (Vincent Ladeuil)

    * Most functions now accept ``bzrlib.revision.NULL_REVISION`` to indicate
      the null revision, and consider using ``None`` for this purpose
      deprecated.  (Aaron Bentley)

    * New ``index`` module with abstract index functionality. This will be
      used during the planned changes in the repository layer. Currently the
      index layer provides a graph aware immutable index, a builder for the
      same index type to allow creating them, and finally a composer for
      such indices to allow the use of many indices in a single query. The
      index performance is not optimised, however the API is stable to allow
      development on top of the index. (Robert Collins)

    * ``bzrlib.dirstate.cmp_by_dirs`` can be used to compare two paths by
      their directory sections. This is equivalent to comparing
      ``path.split('/')``, only without having to split the paths.
      This has a Pyrex implementation available.
      (John Arbash Meinel)

    * New transport decorator 'unlistable+' which disables the list_dir
      functionality for testing.

    * Deprecated ``change_entry`` in transform.py. (Ian Clatworthy)

    * RevisionTree.get_weave is now deprecated.  Tree.plan_merge is now used
      for performing annotate-merge.  (Aaron Bentley)

    * New EmailMessage class to create email messages. (Adeodato Simó)

    * Unused functions on the private interface KnitIndex have been removed.
      (Robert Collins)

    * New ``knit.KnitGraphIndex`` which provides a ``KnitIndex`` layered on top
      of a ``index.GraphIndex``. (Robert Collins)

    * New ``knit.KnitVersionedFile.iter_parents`` method that allows querying
      the parents of many knit nodes at once, reducing round trips to the
      underlying index. (Robert Collins)

    * Graph now has an is_ancestor method, various bits use it.
      (Aaron Bentley)

    * The ``-Dhpss`` flag now includes timing information. As well as
      logging when a new connection is opened. (John Arbash Meinel)

    * ``bzrlib.pack.ContainerWriter`` now returns an offset, length tuple to
      callers when inserting data, allowing generation of readv style access
      during pack creation, without needing a separate pass across the output
      pack to gather such details. (Robert Collins)

    * ``bzrlib.pack.make_readv_reader`` allows readv based access to pack
      files that are stored on a transport. (Robert Collins)

    * New ``Repository.has_same_location`` method that reports if two
      repository objects refer to the same repository (although with some risk
      of false negatives).  (Andrew Bennetts)

    * InterTree.compare now passes require_versioned on correctly.
      (Marius Kruger)

    * New methods on Repository - ``start_write_group``,
      ``commit_write_group``, ``abort_write_group`` and ``is_in_write_group`` -
      which provide a clean hook point for transactional Repositories - ones
      where all the data for a fetch or commit needs to be made atomically
      available in one step. This allows the write lock to remain while making
      a series of data insertions.  (e.g. data conversion). (Robert Collins)

    * In ``bzrlib.knit`` the internal interface has been altered to use
      3-tuples (index, pos, length) rather than two-tuples (pos, length) to
      describe where data in a knit is, allowing knits to be split into
      many files. (Robert Collins)

    * ``bzrlib.knit._KnitData`` split into cache management and physical access
      with two access classes - ``_PackAccess`` and ``_KnitAccess`` defined.
      The former provides access into a .pack file, and the latter provides the
      current production repository form of .knit files. (Robert Collins)

  TESTING:

    * Remove selftest ``--clean-output``, ``--numbered-dirs`` and
      ``--keep-output`` options, which are obsolete now that tests
      are done within directories in $TMPDIR.  (Martin Pool)

    * The SSH_AUTH_SOCK environment variable is now reset to avoid
      interaction with any running ssh agents.  (Jelmer Vernooij, #125955)

    * run_bzr_subprocess handles parameters the same way as run_bzr:
      either a string or a list of strings should be passed as the first
      parameter.  Varargs-style parameters are deprecated. (Aaron Bentley)


bzr 0.18  2007-07-17
--------------------

  BUGFIXES:

    * Fix 'bzr add' crash under Win32 (Kuno Meyer)


bzr 0.18rc1  2007-07-10
-----------------------

  BUGFIXES:

    * Do not suppress pipe errors, etc. in non-display commands
      (Alexander Belchenko, #87178)

    * Display a useful error message when the user requests to annotate
      a file that is not present in the specified revision.
      (James Westby, #122656)

    * Commands that use status flags now have a reference to 'help
      status-flags'.  (Daniel Watkins, #113436)

    * Work around python-2.4.1 inhability to correctly parse the
      authentication header.
      (Vincent Ladeuil, #121889)

    * Use exact encoding for merge directives. (Adeodato Simó, #120591)

    * Fix tempfile permissions error in smart server tar bundling under
      Windows. (Martin _, #119330)

    * Fix detection of directory entries in the inventory. (James Westby)

    * Fix handling of http code 400: Bad Request When issuing too many ranges.
      (Vincent Ladeuil, #115209)

    * Issue a CONNECT request when connecting to an https server
      via a proxy to enable SSL tunneling.
      (Vincent Ladeuil, #120678)

    * Fix ``bzr log -r`` to support selecting merge revisions, both
      individually and as part of revision ranges.
      (Kent Gibson, #4663)

    * Don't leave cruft behind when failing to acquire a lockdir.
      (Martin Pool, #109169)

    * Don't use the '-f' strace option during tests.
      (Vincent Ladeuil, #102019).

    * Warn when setting ``push_location`` to a value that will be masked by
      locations.conf.  (Aaron Bentley, #122286)

    * Fix commit ordering in corner case (Aaron Bentley, #94975)

    *  Make annotate behave in a non-ASCII world (Adeodato Simó).

  IMPROVEMENTS:

    * The --lsprof-file option now dumps a text rendering of the profiling
      information if the filename ends in ".txt". It will also convert the
      profiling information to a format suitable for KCacheGrind if the
      output filename ends in ".callgrind". Fixes to the lsprofcalltree
      conversion process by Jean Paul Calderone and Itamar were also merged.
      See http://ddaa.net/blog/python/lsprof-calltree. (Ian Clatworthy)

    * ``info`` now defaults to non-verbose mode, displaying only paths and
      abbreviated format info.  ``info -v`` displays all the information
      formerly displayed by ``info``.  (Aaron Bentley, Adeodato Simó)

    * ``bzr missing`` now has better option names ``--this`` and ``--other``.
      (Elliot Murphy)

    * The internal ``weave-list`` command has become ``versionedfile-list``,
      and now lists knits as well as weaves.  (Aaron Bentley)

    * Automatic merge base selection uses a faster algorithm that chooses
      better bases in criss-cross merge situations (Aaron Bentley)

    * Progress reporting in ``commit`` has been improved. The various logical
      stages are now reported on as follows, namely:

      * Collecting changes [Entry x/y] - Stage n/m
      * Saving data locally - Stage n/m
      * Uploading data to master branch - Stage n/m
      * Updating the working tree - Stage n/m
      * Running post commit hooks - Stage n/m

      If there is no master branch, the 3rd stage is omitted and the total
      number of stages is adjusted accordingly.

      Each hook that is run after commit is listed with a name (as hooks
      can be slow it is useful feedback).
      (Ian Clatworthy, Robert Collins)

    * Various operations that are now faster due to avoiding unnecessary
      topological sorts. (Aaron Bentley)

    * Make merge directives robust against broken bundles. (Aaron Bentley)

    * The lsprof filename note is emitted via trace.note(), not standard
      output.  (Aaron Bentley)

    * ``bzrlib`` now exports explicit API compatibility information to assist
      library users and plugins. See the ``bzrlib.api`` module for details.
      (Robert Collins)

    * Remove unnecessary lock probes when acquiring a lockdir.
      (Martin Pool)

    * ``bzr --version`` now shows the location of the bzr log file, which
      is especially useful on Windows.  (Martin Pool)

    * -D now supports hooks to get debug tracing of hooks (though its currently
      minimal in nature). (Robert Collins)

    * Long log format reports deltas on merge revisions.
      (John Arbash Meinel, Kent Gibson)

    * Make initial push over ftp more resilient. (John Arbash Meinel)

    * Print a summary of changes for update just like pull does.
      (Daniel Watkins, #113990)

    * Add a -Dhpss option to trace smart protocol requests and responses.
      (Andrew Bennetts)

  LIBRARY API BREAKS:

    * Testing cleanups -
      ``bzrlib.repository.RepositoryTestProviderAdapter`` has been moved
      to ``bzrlib.tests.repository_implementations``;
      ``bzrlib.repository.InterRepositoryTestProviderAdapter`` has been moved
      to ``bzrlib.tests.interrepository_implementations``;
      ``bzrlib.transport.TransportTestProviderAdapter`` has moved to
      ``bzrlib.tests.test_transport_implementations``.
      ``bzrlib.branch.BranchTestProviderAdapter`` has moved to
      ``bzrlib.tests.branch_implementations``.
      ``bzrlib.bzrdir.BzrDirTestProviderAdapter`` has moved to
      ``bzrlib.tests.bzrdir_implementations``.
      ``bzrlib.versionedfile.InterVersionedFileTestProviderAdapter`` has moved
      to ``bzrlib.tests.interversionedfile_implementations``.
      ``bzrlib.store.revision.RevisionStoreTestProviderAdapter`` has moved to
      ``bzrlib.tests.revisionstore_implementations``.
      ``bzrlib.workingtree.WorkingTreeTestProviderAdapter`` has moved to
      ``bzrlib.tests.workingtree_implementations``.
      These changes are an API break in the testing infrastructure only.
      (Robert Collins)

    * Relocate TestCaseWithRepository to be more central. (Robert Collins)

    * ``bzrlib.add.smart_add_tree`` will no longer perform glob expansion on
      win32. Callers of the function should do this and use the new
      ``MutableTree.smart_add`` method instead. (Robert Collins)

    * ``bzrlib.add.glob_expand_for_win32`` is now
      ``bzrlib.win32utils.glob_expand``.  (Robert Collins)

    * ``bzrlib.add.FastPath`` is now private and moved to
      ``bzrlib.mutabletree._FastPath``. (Robert Collins, Martin Pool)

    * ``LockDir.wait`` removed.  (Martin Pool)

    * The ``SmartServer`` hooks API has changed for the ``server_started`` and
      ``server_stopped`` hooks. The first parameter is now an iterable of
      backing URLs rather than a single URL. This is to reflect that many
      URLs may map to the external URL of the server. E.g. the server interally
      may have a chrooted URL but also the local file:// URL will be at the
      same location. (Robert Collins)

  INTERNALS:

    * New SMTPConnection class to unify email handling.  (Adeodato Simó)

    * Fix documentation of BzrError. (Adeodato Simó)

    * Make BzrBadParameter an internal error. (Adeodato Simó)

    * Remove use of 'assert False' to raise an exception unconditionally.
      (Martin Pool)

    * Give a cleaner error when failing to decode knit index entry.
      (Martin Pool)

    * TreeConfig would mistakenly search the top level when asked for options
      from a section. It now respects the section argument and only
      searches the specified section. (James Westby)

    * Improve ``make api-docs`` output. (John Arbash Meinel)

    * Use os.lstat rather than os.stat for osutils.make_readonly and
      osutils.make_writeable. This makes the difftools plugin more
      robust when dangling symlinks are found. (Elliot Murphy)

    * New ``-Dlock`` option to log (to ~/.bzr.log) information on when
      lockdirs are taken or released.  (Martin Pool)

    * ``bzrlib`` Hooks are now nameable using ``Hooks.name_hook``. This
      allows a nicer UI when hooks are running as the current hook can
      be displayed. (Robert Collins)

    * ``Transport.get`` has had its interface made more clear for ease of use.
      Retrieval of a directory must now fail with either 'PathError' at open
      time, or raise 'ReadError' on a read. (Robert Collins)

    * New method ``_maybe_expand_globs`` on the ``Command`` class for
      dealing with unexpanded glob lists - e.g. on the win32 platform. This
      was moved from ``bzrlib.add._prepare_file_list``. (Robert Collins)

    * ``bzrlib.add.smart_add`` and ``bzrlib.add.smart_add_tree`` are now
      deprecated in favour of ``MutableTree.smart_add``. (Robert Collins,
      Martin Pool)

    * New method ``external_url`` on Transport for obtaining the url to
      hand to external processes. (Robert Collins)

    * Teach windows installers to build pyrex/C extensions.
      (Alexander Belchenko)

  TESTING:

    * Removed the ``--keep-output`` option from selftest and clean up test
      directories as they're used.  This reduces the IO load from
      running the test suite and cuts the time by about half.
      (Andrew Bennetts, Martin Pool)

    * Add scenarios as a public attribute on the TestAdapter classes to allow
      modification of the generated scenarios before adaption and easier
      testing. (Robert Collins)

    * New testing support class ``TestScenarioApplier`` which multiplies
      out a single teste by a list of supplied scenarios. (RobertCollins)

    * Setting ``repository_to_test_repository`` on a repository_implementations
      test will cause it to be called during repository creation, allowing the
      testing of repository classes which are not based around the Format
      concept. For example a repository adapter can be tested in this manner,
      by altering the repository scenarios to include a scenario that sets this
      attribute during the test parameterisation in
      ``bzrlib.tests.repository.repository_implementations``. (Robert Collins)

    * Clean up many of the APIs for blackbox testing of Bazaar.  The standard
      interface is now self.run_bzr.  The command to run can be passed as
      either a list of parameters, a string containing the command line, or
      (deprecated) varargs parameters.  (Martin Pool)

    * The base TestCase now isolates tests from -D parameters by clearing
      ``debug.debug_flags`` and restores it afterwards. (Robert Collins)

    * Add a relpath parameter to get_transport methods in test framework to
      avoid useless cloning.
      (Vincent Ladeuil, #110448)


bzr 0.17  2007-06-18
--------------------

  BUGFIXES:

    * Fix crash of commit due to wrong lookup of filesystem encoding.
      (Colin Watson, #120647)

    * Revert logging just to stderr in commit as broke unicode filenames.
      (Aaron Bentley, Ian Clatworthy, #120930)


bzr 0.17rc1  2007-06-12
-----------------------

  NOTES WHEN UPGRADING:

    * The kind() and is_executable() APIs on the WorkingTree interface no
      longer implicitly (read) locks and unlocks the tree. This *might*
      impact some plug-ins and tools using this part of the API. If you find
      an issue that may be caused by this change, please let us know,
      particularly the plug-in/tool maintainer. If encountered, the API
      fix is to surround kind() and is_executable() calls with lock_read()
      and unlock() like so::

        work_tree.lock_read()
        try:
            kind = work_tree.kind(...)
        finally:
            work_tree.unlock()

  INTERNALS:
    * Rework of LogFormatter API to provide beginning/end of log hooks and to
      encapsulate the details of the revision to be logged in a LogRevision
      object.
      In long log formats, merge revision ids are only shown when --show-ids
      is specified, and are labelled "revision-id:", as per mainline
      revisions, instead of "merged:". (Kent Gibson)

    * New ``BranchBuilder`` API which allows the construction of particular
      histories quickly. Useful for testing and potentially other applications
      too. (Robert Collins)

  IMPROVEMENTS:

    * There are two new help topics, working-trees and repositories that
      attempt to explain these concepts. (James Westby, John Arbash Meinel,
      Aaron Bentley)

    * Added ``bzr log --limit`` to report a limited number of revisions.
      (Kent Gibson, #3659)

    * Revert does not try to preserve file contents that were originally
      produced by reverting to a historical revision.  (Aaron Bentley)

    * ``bzr log --short`` now includes ``[merge]`` for revisions which
      have more than one parent. This is a small improvement to help
      understanding what changes have occurred
      (John Arbash Meinel, #83887)

    * TreeTransform avoids many renames when contructing large trees,
      improving speed.  3.25x speedups have been observed for construction of
      kernel-sized-trees, and checkouts are 1.28x faster.  (Aaron Bentley)

    * Commit on large trees is now faster. In my environment, a commit of
      a small change to the Mozilla tree (55k files) has dropped from
      66 seconds to 32 seconds. For a small tree of 600 files, commit of a
      small change is 33% faster. (Ian Clatworthy)

    * New --create-prefix option to bzr init, like for push.  (Daniel Watkins,
      #56322)

  BUGFIXES:

    * ``bzr push`` should only connect to the remote location one time.
      We have been connecting 3 times because we forget to pass around
      the Transport object. This adds ``BzrDir.clone_on_transport()``, so
      that we can pass in the Transport that we already have.
      (John Arbash Meinel, #75721)

    * ``DirState.set_state_from_inventory()`` needs to properly order
      based on split paths, not just string paths.
      (John Arbash Meinel, #115947)

    * Let TestUIFactoy encode the password prompt with its own stdout.
      (Vincent Ladeuil, #110204)

    * pycurl should take use the range header that takes the range hint
      into account.
      (Vincent Ladeuil, #112719)

    * WorkingTree4.get_file_sha1 no longer raises an exception when invoked
      on a missing file.  (Aaron Bentley, #118186)

    * WorkingTree.remove works correctly with tree references, and when pwd is
      not the tree root. (Aaron Bentley)

    * Merge no longer fails when a file is renamed in one tree and deleted
      in the other. (Aaron Bentley, #110279)

    * ``revision-info`` now accepts dotted revnos, doesn't require a tree,
      and defaults to the last revision (Matthew Fuller, #90048)

    * Tests no longer fail when BZR_REMOTE_PATH is set in the environment.
      (Daniel Watkins, #111958)

    * ``bzr branch -r revid:foo`` can be used to branch any revision in
      your repository. (Previously Branch6 only supported revisions in your
      mainline). (John Arbash Meinel, #115343)

bzr 0.16  2007-05-07
--------------------

  BUGFIXES:

    * Handle when you have 2 directories with similar names, but one has a
      hyphen. (``'abc'`` versus ``'abc-2'``). The WT4._iter_changes
      iterator was using direct comparison and ``'abc/a'`` sorts after
      ``'abc-2'``, but ``('abc', 'a')`` sorts before ``('abc-2',)``.
      (John Arbash Meinel, #111227)

    * Handle when someone renames a file on disk without telling bzr.
      Previously we would report the first file as missing, but not show
      the new unknown file. (John Arbash Meinel, #111288)

    * Avoid error when running hooks after pulling into or pushing from
      a branch bound to a smartserver branch.  (Martin Pool, #111968)

  IMPROVEMENTS:

    * Move developer documentation to doc/developers/. This reduces clutter in
      the root of the source tree and allows HACKING to be split into multiple
      files. (Robert Collins, Alexander Belchenko)

    * Clean up the ``WorkingTree4._iter_changes()`` internal loops as well as
      ``DirState.update_entry()``. This optimizes the core logic for ``bzr
      diff`` and ``bzr status`` significantly improving the speed of
      both. (John Arbash Meinel)

bzr 0.16rc2  2007-04-30
-----------------------

  BUGFIXES:

    * Handle the case when you delete a file, and then rename another file
      on top of it. Also handle the case of ``bzr rm --keep foo``. ``bzr
      status`` should show the removed file and an unknown file in its
      place. (John Arbash Meinel, #109993)

    * Bundles properly read and write revision properties that have an
      empty value. And when the value is not ASCII.
      (John Arbash Meinel, #109613)

    * Fix the bzr commit message to be in text mode.
      (Alexander Belchenko, #110901)

    * Also handle when you rename a file and create a file where it used
      to be. (John Arbash Meinel, #110256)

    * ``WorkingTree4._iter_changes`` should not descend into unversioned
      directories. (John Arbash Meinel, #110399)

bzr 0.16rc1  2007-04-26
-----------------------

  NOTES WHEN UPGRADING:

    * ``bzr remove`` and ``bzr rm`` will now remove the working file, if
      it could be recovered again.
      This has been done for consistency with svn and the unix rm command.
      The old ``remove`` behaviour has been retained in the new option
      ``bzr remove --keep``, which will just stop versioning the file,
      but not delete it.
      ``bzr remove --force`` have been added which will always delete the
      files.
      ``bzr remove`` is also more verbose.
      (Marius Kruger, #82602)

  IMPROVEMENTS:

    * Merge directives can now be supplied as input to `merge` and `pull`,
      like bundles can.  (Aaron Bentley)

    * Sending the SIGQUIT signal to bzr, which can be done on Unix by
      pressing Control-Backslash, drops bzr into a debugger.  Type ``'c'``
      to continue.  This can be disabled by setting the environment variable
      ``BZR_SIGQUIT_PDB=0``.  (Martin Pool)

    * selftest now supports --list-only to list tests instead of running
      them. (Ian Clatworthy)

    * selftest now supports --exclude PATTERN (or -x PATTERN) to exclude
      tests with names that match that regular expression.
      (Ian Clatworthy, #102679)

    * selftest now supports --randomize SEED to run tests in a random order.
      SEED is typically the value 'now' meaning 'use the current time'.
      (Ian Clatworthy, #102686)

    * New option ``--fixes`` to commit, which stores bug fixing annotations as
      revision properties. Built-in support for Launchpad, Debian, Trac and
      Bugzilla bug trackers. (Jonathan Lange, James Henstridge, Robert Collins)

    * New API, ``bzrlib.bugtracker.tracker_registry``, for adding support for
      other bug trackers to ``fixes``. (Jonathan Lange, James Henstridge,
      Robert Collins)

    * ``selftest`` has new short options ``-f`` and ``-1``.  (Martin
      Pool)

    * ``bzrlib.tsort.MergeSorter`` optimizations. Change the inner loop
      into using local variables instead of going through ``self._var``.
      Improves the time to ``merge_sort`` a 10k revision graph by
      approximately 40% (~700->400ms).  (John Arbash Meinel)

    * ``make docs`` now creates a man page at ``man1/bzr.1`` fixing bug 107388.
      (Robert Collins)

    * ``bzr help`` now provides cross references to other help topics using
      the _see_also facility on command classes. Likewise the bzr_man
      documentation, and the bzr.1 man page also include this information.
      (Robert Collins)

    * Tags are now included in logs, that use the long log formatter.
      (Erik Bågfors, Alexander Belchenko)

    * ``bzr help`` provides a clearer message when a help topic cannot be
      found. (Robert Collins, #107656)

    * ``bzr help`` now accepts optional prefixes for command help. The help
      for all commands can now be found at ``bzr help commands/COMMANDNAME``
      as well as ``bzr help COMMANDNAME`` (which only works for commands
      where the name is not the same as a more general help topic).
      (Robert Collins)

    * ``bzr help PLUGINNAME`` will now return the module docstring from the
      plugin PLUGINNAME. (Robert Collins, #50408)

    * New help topic ``urlspec`` which lists the availables transports.
      (Goffredo Baroncelli)

    * doc/server.txt updated to document the default bzr:// port
      and also update the blurb about the hpss' current status.
      (Robert Collins, #107125).

    * ``bzr serve`` now listens on interface 0.0.0.0 by default, making it
      serve out to the local LAN (and anyone in the world that can reach the
      machine running ``bzr serve``. (Robert Collins, #98918)

    * A new smart server protocol version has been added.  It prefixes requests
      and responses with an explicit version identifier so that future protocol
      revisions can be dealt with gracefully.  (Andrew Bennetts, Robert Collins)

    * The bzr protocol version 2 indicates success or failure in every response
      without depending on particular commands encoding that consistently,
      allowing future client refactorings to be much more robust about error
      handling. (Robert Collins, Martin Pool, Andrew Bennetts)

    * The smart protocol over HTTP client has been changed to always post to the
      same ``.bzr/smart`` URL under the original location when it can.  This allows
      HTTP servers to only have to pass URLs ending in .bzr/smart to the smart
      server handler, and not arbitrary ``.bzr/*/smart`` URLs.  (Andrew Bennetts)

    * digest authentication is now supported for proxies and HTTP by the urllib
      based http implementation. Tested against Apache 2.0.55 and Squid
      2.6.5. Basic and digest authentication are handled coherently for HTTP
      and proxy: if the user is provided in the url (bzr command line for HTTP,
      proxy environment variables for proxies), the password is prompted for
      (only once). If the password is provided, it is taken into account. Once
      the first authentication is successful, all further authentication
      roundtrips are avoided by preventively setting the right authentication
      header(s).
      (Vincent Ladeuil).

  INTERNALS:

    * bzrlib API compatability with 0.8 has been dropped, cleaning up some
      code paths. (Robert Collins)

    * Change the format of chroot urls so that they can be safely manipulated
      by generic url utilities without causing the resulting urls to have
      escaped the chroot. A side effect of this is that creating a chroot
      requires an explicit action using a ChrootServer.
      (Robert Collins, Andrew Bennetts)

    * Deprecate ``Branch.get_root_id()`` because branches don't have root ids,
      rather than fixing bug #96847.  (Aaron Bentley)

    * ``WorkingTree.apply_inventory_delta`` provides a better alternative to
      ``WorkingTree._write_inventory``.  (Aaron Bentley)

    * Convenience method ``TestCase.expectFailure`` ensures that known failures
      do not silently pass.  (Aaron Bentley)

    * ``Transport.local_abspath`` now raises ``NotLocalUrl`` rather than
      ``TransportNotPossible``. (Martin Pool, Ian Clatworthy)

    * New SmartServer hooks facility. There are two initial hooks documented
      in ``bzrlib.transport.smart.SmartServerHooks``. The two initial hooks allow
      plugins to execute code upon server startup and shutdown.
      (Robert Collins).

    * SmartServer in standalone mode will now close its listening socket
      when it stops, rather than waiting for garbage collection. This primarily
      fixes test suite hangs when a test tries to connect to a shutdown server.
      It may also help improve behaviour when dealing with a server running
      on a specific port (rather than dynamically assigned ports).
      (Robert Collins)

    * Move most SmartServer code into a new package, bzrlib/smart.
      bzrlib/transport/remote.py contains just the Transport classes that used
      to be in bzrlib/transport/smart.py.  (Andrew Bennetts)

    * urllib http implementation avoid roundtrips associated with
      401 (and 407) errors once the authentication succeeds.
      (Vincent Ladeuil).

    * urlib http now supports querying the user for a proxy password if
      needed. Realm is shown in the prompt for both HTTP and proxy
      authentication when the user is required to type a password.
      (Vincent Ladeuil).

    * Renamed SmartTransport (and subclasses like SmartTCPTransport) to
      RemoteTransport (and subclasses to RemoteTCPTransport, etc).  This is more
      consistent with its new home in ``bzrlib/transport/remote.py``, and because
      it's not really a "smart" transport, just one that does file operations
      via remote procedure calls.  (Andrew Bennetts)

    * The ``lock_write`` method of ``LockableFiles``, ``Repository`` and
      ``Branch`` now accept a ``token`` keyword argument, so that separate
      instances of those objects can share a lock if it has the right token.
      (Andrew Bennetts, Robert Collins)

    * New method ``get_branch_reference`` on ``BzrDir`` allows the detection of
      branch references - which the smart server component needs.

    * The Repository API ``make_working_trees`` is now permitted to return
      False when ``set_make_working_trees`` is not implemented - previously
      an unimplemented ``set_make_working_trees`` implied the result True
      from ``make_working_trees``. This has been changed to accomodate the
      smart server, where it does not make sense (at this point) to ever
      make working trees by default. (Robert Collins)

    * Command objects can now declare related help topics by having _see_also
      set to a list of related topic. (Robert Collins)

    * ``bzrlib.help`` now delegates to the Command class for Command specific
      help. (Robert Collins)

    * New class ``TransportListRegistry``, derived from the Registry class, which
      simplifies tracking the available Transports. (Goffredo Baroncelli)

    * New function ``Branch.get_revision_id_to_revno_map`` which will
      return a dictionary mapping revision ids to dotted revnos. Since
      dotted revnos are defined in the context of the branch tip, it makes
      sense to generate them from a ``Branch`` object.
      (John Arbash Meinel)

    * Fix the 'Unprintable error' message display to use the repr of the
      exception that prevented printing the error because the str value
      for it is often not useful in debugging (e.g. KeyError('foo') has a
      str() of 'foo' but a repr of 'KeyError('foo')' which is much more
      useful. (Robert Collins)

    * ``urlutils.normalize_url`` now unescapes unreserved characters, such as "~".
      (Andrew Bennetts)

  BUGFIXES:

    * Don't fail bundle selftest if email has 'two' embedded.
      (Ian Clatworthy, #98510)

    * Remove ``--verbose`` from ``bzr bundle``. It didn't work anyway.
      (Robert Widhopf-Fenk, #98591)

    * Remove ``--basis`` from the checkout/branch commands - it didn't work
      properly and is no longer beneficial.
      (Robert Collins, #53675, #43486)

    * Don't produce encoding error when adding duplicate files.
      (Aaron Bentley)

    * Fix ``bzr log <file>`` so it only logs the revisions that changed
      the file, and does it faster.
      (Kent Gibson, John Arbash Meinel, #51980, #69477)

    * Fix ``InterDirstateTre._iter_changes`` to handle when we come across
      an empty versioned directory, which now has files in it.
      (John Arbash Meinel, #104257)

    * Teach ``common_ancestor`` to shortcut when the tip of one branch is
      inside the ancestry of the other. Saves a lot of graph processing
      (with an ancestry of 16k revisions, ``bzr merge ../already-merged``
      changes from 2m10s to 13s).  (John Arbash Meinel, #103757)

    * Fix ``show_diff_trees`` to handle the case when a file is modified,
      and the containing directory is renamed. (The file path is different
      in this versus base, but it isn't marked as a rename).
      (John Arbash Meinel, #103870)

    * FTP now works even when the FTP server does not support atomic rename.
      (Aaron Bentley, #89436)

    * Correct handling in bundles and merge directives of timezones with
      that are not an integer number of hours offset from UTC.  Always
      represent the epoch time in UTC to avoid problems with formatting
      earlier times on win32.  (Martin Pool, Alexander Belchenko, John
      Arbash Meinel)

    * Typo in the help for ``register-branch`` fixed. (Robert Collins, #96770)

    * "dirstate" and "dirstate-tags" formats now produce branches compatible
      with old versions of bzr. (Aaron Bentley, #107168))

    * Handle moving a directory when children have been added, removed,
      and renamed. (John Arbash Meinel, #105479)

    * Don't preventively use basic authentication for proxy before receiving a
      407 error. Otherwise people willing to use other authentication schemes
      may expose their password in the clear (or nearly). This add one
      roundtrip in case basic authentication should be used, but plug the
      security hole.
      (Vincent Ladeuil)

    * Handle http and proxy digest authentication.
      (Vincent Ladeuil, #94034).

  TESTING:

    * Added ``bzrlib.strace.strace`` which will strace a single callable and
      return a StraceResult object which contains just the syscalls involved
      in running it. (Robert Collins)

    * New test method ``reduceLockdirTimeout`` to drop the default (ui-centric)
      default time down to one suitable for tests. (Andrew Bennetts)

    * Add new ``vfs_transport_factory`` attribute on tests which provides the
      common vfs backing for both the readonly and readwrite transports.
      This allows the RemoteObject tests to back onto local disk or memory,
      and use the existing ``transport_server`` attribute all tests know about
      to be the smart server transport. This in turn allows tests to
      differentiate between 'transport to access the branch', and
      'transport which is a VFS' - which matters in Remote* tests.
      (Robert Collins, Andrew Bennetts)

    * The ``make_branch_and_tree`` method for tests will now create a
      lightweight checkout for the tree if the ``vfs_transport_factory`` is not
      a LocalURLServer. (Robert Collins, Andrew Bennetts)

    * Branch implementation tests have been audited to ensure that all urls
      passed to Branch APIs use proper urls, except when local-disk paths
      are intended. This is so that tests correctly access the test transport
      which is often not equivalent to local disk in Remote* tests. As part
      of this many tests were adjusted to remove dependencies on local disk
      access.
      (Robert Collins, Andrew Bennetts)

    * Mark bzrlib.tests and bzrlib.tests.TestUtil as providing assertFOO helper
      functions by adding a ``__unittest`` global attribute. (Robert Collins,
      Andrew Bennetts, Martin Pool, Jonathan Lange)

    * Refactored proxy and authentication handling to simplify the
      implementation of new auth schemes for both http and proxy.
      (Vincent Ladeuil)

bzr 0.15 2007-04-01
-------------------

  BUGFIXES:

    * Handle incompatible repositories as a user issue when fetching.
      (Aaron Bentley)

    * Don't give a recommendation to upgrade when branching or
      checking out a branch that contains an old-format working tree.
      (Martin Pool)

bzr 0.15rc3  2007-03-26
-----------------------

  CHANGES:

    * A warning is now displayed when opening working trees in older
      formats, to encourage people to upgrade to WorkingTreeFormat4.
      (Martin Pool)

  IMPROVEMENTS:

    * HTTP redirections are now taken into account when a branch (or a
      bundle) is accessed for the first time. A message is issued at each
      redirection to inform the user. In the past, http redirections were
      silently followed for each request which significantly degraded the
      performances. The http redirections are not followed anymore by
      default, instead a RedirectRequested exception is raised. For bzrlib
      users needing to follow http redirections anyway,
      ``bzrlib.transport.do_catching_redirections`` provide an easy transition
      path.  (vila)

  INTERNALS:

    * Added ``ReadLock.temporary_write_lock()`` to allow upgrading an OS read
      lock to an OS write lock. Linux can do this without unlocking, Win32
      needs to unlock in between. (John Arbash Meinel)

    * New parameter ``recommend_upgrade`` to ``BzrDir.open_workingtree``
      to silence (when false) warnings about opening old formats.
      (Martin Pool)

    * Fix minor performance regression with bzr-0.15 on pre-dirstate
      trees. (We were reading the working inventory too many times).
      (John Arbash Meinel)

    * Remove ``Branch.get_transaction()`` in favour of a simple cache of
      ``revision_history``.  Branch subclasses should override
      ``_gen_revision_history`` rather than ``revision_history`` to make use of
      this cache, and call ``_clear_revision_history_cache`` and
      ``_cache_revision_history`` at appropriate times. (Andrew Bennetts)

  BUGFIXES:

    * Take ``smtp_server`` from user config into account.
      (vila, #92195)

    * Restore Unicode filename handling for versioned and unversioned files.
      (John Arbash Meinel, #92608)

    * Don't fail during ``bzr commit`` if a file is marked removed, and
      the containing directory is auto-removed.  (John Arbash Meinel, #93681)

    * ``bzr status FILENAME`` failed on Windows because of an uncommon
      errno. (``ERROR_DIRECTORY == 267 != ENOTDIR``).
      (Wouter van Heyst, John Arbash Meinel, #90819)

    * ``bzr checkout source`` should create a local branch in the same
      format as source. (John Arbash Meinel, #93854)

    * ``bzr commit`` with a kind change was failing to update the
      last-changed-revision for directories.  The
      InventoryDirectory._unchanged only looked at the ``parent_id`` and name,
      ignoring the fact that the kind could have changed, too.
      (John Arbash Meinel, #90111)

    * ``bzr mv dir/subdir other`` was incorrectly updating files inside
      the directory. So that there was a chance it would break commit,
      etc. (John Arbash Meinel, #94037)

    * Correctly handles mutiple permanent http redirections.
      (vila, #88780)

bzr 0.15rc2  2007-03-14
-----------------------

  NOTES WHEN UPGRADING:

    * Release 0.15rc2 of bzr changes the ``bzr init-repo`` command to
      default to ``--trees`` instead of ``--no-trees``.
      Existing shared repositories are not affected.

  IMPROVEMENTS:

    * New ``merge-directive`` command to generate machine- and human-readable
      merge requests.  (Aaron Bentley)

    * New ``submit:`` revision specifier makes it easy to diff against the
      common ancestor with the submit location (Aaron Bentley)

    * Added support for Putty's SSH implementation. (Dmitry Vasiliev)

    * Added ``bzr status --versioned`` to report only versioned files,
      not unknowns. (Kent Gibson)

    * Merge now autodetects the correct line-ending style for its conflict
      markers.  (Aaron Bentley)

  INTERNALS:

    * Refactored SSH vendor registration into SSHVendorManager class.
      (Dmitry Vasiliev)

  BUGFIXES:

    * New ``--numbered-dirs`` option to ``bzr selftest`` to use
      numbered dirs for TestCaseInTempDir. This is default behavior
      on Windows. Anyone can force named dirs on Windows
      with ``--no-numbered-dirs``. (Alexander Belchenko)

    * Fix ``RevisionSpec_revid`` to handle the Unicode strings passed in
      from the command line. (Marien Zwart, #90501)

    * Fix ``TreeTransform._iter_changes`` when both the source and
      destination are missing. (Aaron Bentley, #88842)

    * Fix commit of merges with symlinks in dirstate trees.
      (Marien Zwart)

    * Switch the ``bzr init-repo`` default from --no-trees to --trees.
      (Wouter van Heyst, #53483)


bzr 0.15rc1  2007-03-07
-----------------------

  SURPRISES:

    * The default disk format has changed. Please run 'bzr upgrade' in your
      working trees to upgrade. This new default is compatible for network
      operations, but not for local operations. That is, if you have two
      versions of bzr installed locally, after upgrading you can only use the
      bzr 0.15 version. This new default does not enable tags or nested-trees
      as they are incompatible with bzr versions before 0.15 over the network.

    * For users of bzrlib: Two major changes have been made to the working tree
      api in bzrlib. The first is that many methods and attributes, including
      the inventory attribute, are no longer valid for use until one of
      ``lock_read``/``lock_write``/``lock_tree_write`` has been called,
      and become invalid again after unlock is called. This has been done
      to improve performance and correctness as part of the dirstate
      development.
      (Robert Collins, John A Meinel, Martin Pool, and others).

    * For users of bzrlib: The attribute 'tree.inventory' should be considered
      readonly. Previously it was possible to directly alter this attribute, or
      its contents, and have the tree notice this. This has been made
      unsupported - it may work in some tree formats, but in the newer dirstate
      format such actions will have no effect and will be ignored, or even
      cause assertions. All operations possible can still be carried out by a
      combination of the tree API, and the bzrlib.transform API. (Robert
      Collins, John A Meinel, Martin Pool, and others).

  IMPROVEMENTS:

    * Support for OS Windows 98. Also .bzr.log on any windows system
      saved in My Documents folder. (Alexander Belchenko)

    * ``bzr mv`` enhanced to support already moved files.
      In the past the mv command would have failed if the source file doesn't
      exist. In this situation ``bzr mv`` would now detect that the file has
      already moved and update the repository accordingly, if the target file
      does exist.
      A new option ``--after`` has been added so that if two files already
      exist, you could notify Bazaar that you have moved a (versioned) file
      and replaced it with another. Thus in this case ``bzr move --after``
      will only update the Bazaar identifier.
      (Steffen Eichenberg, Marius Kruger)

    * ``ls`` now works on treeless branches and remote branches.
      (Aaron Bentley)

    * ``bzr help global-options`` describes the global options.
      (Aaron Bentley)

    * ``bzr pull --overwrite`` will now correctly overwrite checkouts.
      (Robert Collins)

    * Files are now allowed to change kind (e.g. from file to symlink).
      Supported by ``commit``, ``revert`` and ``status``
      (Aaron Bentley)

    * ``inventory`` and ``unknowns`` hidden in favour of ``ls``
      (Aaron Bentley)

    * ``bzr help checkouts`` descibes what checkouts are and some possible
      uses of them. (James Westby, Aaron Bentley)

    * A new ``-d`` option to push, pull and merge overrides the default
      directory.  (Martin Pool)

    * Branch format 6: smaller, and potentially faster than format 5.  Supports
      ``append_history_only`` mode, where the log view and revnos do not change,
      except by being added to.  Stores policy settings in
      ".bzr/branch/branch.conf".

    * ``append_only`` branches:  Format 6 branches may be configured so that log
      view and revnos are always consistent.  Either create the branch using
      "bzr init --append-revisions-only" or edit the config file as descriped
      in docs/configuration.txt.

    * rebind: Format 6 branches retain the last-used bind location, so if you
      "bzr unbind", you can "bzr bind" to bind to the previously-selected
      bind location.

    * Builtin tags support, created and deleted by the ``tag`` command and
      stored in the branch.  Tags can be accessed with the revisionspec
      ``-rtag:``, and listed with ``bzr tags``.  Tags are not versioned
      at present. Tags require a network incompatible upgrade. To perform this
      upgrade, run ``bzr upgrade --dirstate-tags`` in your branch and
      repositories. (Martin Pool)

    * The ``bzr://`` transport now has a well-known port number, 4155,
      which it will use by default.  (Andrew Bennetts, Martin Pool)

    * Bazaar now looks for user-installed plugins before looking for site-wide
      plugins. (Jonathan Lange)

    * ``bzr resolve`` now detects and marks resolved text conflicts.
      (Aaron Bentley)

  INTERNALS:

    * Internally revision ids and file ids are now passed around as utf-8
      bytestrings, rather than treating them as Unicode strings. This has
      performance benefits for Knits, since we no longer need to decode the
      revision id for each line of content, nor for each entry in the index.
      This will also help with the future dirstate format.
      (John Arbash Meinel)

    * Reserved ids (any revision-id ending in a colon) are rejected by
      versionedfiles, repositories, branches, and working trees
      (Aaron Bentley)

    * Minor performance improvement by not creating a ProgressBar for
      every KnitIndex we create. (about 90ms for a bzr.dev tree)
      (John Arbash Meinel)

    * New easier to use Branch hooks facility. There are five initial hooks,
      all documented in bzrlib.branch.BranchHooks.__init__ - ``'set_rh'``,
      ``'post_push'``, ``'post_pull'``, ``'post_commit'``,
      ``'post_uncommit'``. These hooks fire after the matching operation
      on a branch has taken place, and were originally added for the
      branchrss plugin. (Robert Collins)

    * New method ``Branch.push()`` which should be used when pushing from a
      branch as it makes performance and policy decisions to match the UI
      level command ``push``. (Robert Collins).

    * Add a new method ``Tree.revision_tree`` which allows access to cached
      trees for arbitrary revisions. This allows the in development dirstate
      tree format to provide access to the callers to cached copies of
      inventory data which are cheaper to access than inventories from the
      repository.
      (Robert Collins, Martin Pool)

    * New ``Branch.last_revision_info`` method, this is being done to allow
      optimization of requests for both the number of revisions and the last
      revision of a branch with smartservers and potentially future branch
      formats. (Wouter van Heyst, Robert Collins)

    * Allow ``'import bzrlib.plugins.NAME'`` to work when the plugin NAME has not
      yet been loaded by ``load_plugins()``. This allows plugins to depend on each
      other for code reuse without requiring users to perform file-renaming
      gymnastics. (Robert Collins)

    * New Repository method ``'gather_stats'`` for statistic data collection.
      This is expected to grow to cover a number of related uses mainly
      related to bzr info. (Robert Collins)

    * Log formatters are now managed with a registry.
      ``log.register_formatter`` continues to work, but callers accessing
      the FORMATTERS dictionary directly will not.

    * Allow a start message to be passed to the ``edit_commit_message``
      function.  This will be placed in the message offered to the user
      for editing above the separator. It allows a template commit message
      to be used more easily. (James Westby)

    * ``GPGStrategy.sign()`` will now raise ``BzrBadParameterUnicode`` if
      you pass a Unicode string rather than an 8-bit string. Callers need
      to be updated to encode first. (John Arbash Meinel)

    * Branch.push, pull, merge now return Result objects with information
      about what happened, rather than a scattering of various methods.  These
      are also passed to the post hooks.  (Martin Pool)

    * File formats and architecture is in place for managing a forest of trees
      in bzr, and splitting up existing trees into smaller subtrees, and
      finally joining trees to make a larger tree. This is the first iteration
      of this support, and the user-facing aspects still require substantial
      work.  If you wish to experiment with it, use ``bzr upgrade
      --dirstate-with-subtree`` in your working trees and repositories.
      You can use the hidden commands ``split`` and ``join`` and to create
      and manipulate nested trees, but please consider using the nested-trees
      branch, which contains substantial UI improvements, instead.
      http://code.aaronbentley.com/bzr/bzrrepo/nested-trees/
      (Aaron Bentley, Martin Pool, Robert Collins).

  BUGFIXES:

    * ``bzr annotate`` now uses dotted revnos from the viewpoint of the
      branch, rather than the last changed revision of the file.
      (John Arbash Meinel, #82158)

    * Lock operations no longer hang if they encounter a permission problem.
      (Aaron Bentley)

    * ``bzr push`` can resume a push that was canceled before it finished.
      Also, it can push even if the target directory exists if you supply
      the ``--use-existing-dir`` flag.
      (John Arbash Meinel, #30576, #45504)

    * Fix http proxy authentication when user and an optional
      password appears in the ``*_proxy`` vars. (Vincent Ladeuil,
      #83954).

    * ``bzr log branch/file`` works for local treeless branches
      (Aaron Bentley, #84247)

    * Fix problem with UNC paths on Windows 98. (Alexander Belchenko, #84728)

    * Searching location of CA bundle for PyCurl in env variable
      (``CURL_CA_BUNDLE``), and on win32 along the PATH.
      (Alexander Belchenko, #82086)

    * ``bzr init`` works with unicode argument LOCATION.
      (Alexander Belchenko, #85599)

    * Raise ``DependencyNotPresent`` if pycurl do not support https.
      (Vincent Ladeuil, #85305)

    * Invalid proxy env variables should not cause a traceback.
      (Vincent Ladeuil, #87765)

    * Ignore patterns normalised to use '/' path separator.
      (Kent Gibson, #86451)

    * bzr rocks. It sure does! Fix case. (Vincent Ladeuil, #78026)

    * Fix bzrtools shelve command for removed lines beginning with "--"
      (Johan Dahlberg, #75577)

  TESTING:

    * New ``--first`` option to ``bzr selftest`` to run specified tests
      before the rest of the suite.  (Martin Pool)


bzr 0.14  2007-01-23
--------------------

  IMPROVEMENTS:

    * ``bzr help global-options`` describes the global options. (Aaron Bentley)

  BUG FIXES:

    * Skip documentation generation tests if the tools to do so are not
      available. Fixes running selftest for installled copies of bzr.
      (John Arbash Meinel, #80330)

    * Fix the code that discovers whether bzr is being run from it's
      working tree to handle the case when it isn't but the directory
      it is in is below a repository. (James Westby, #77306)


bzr 0.14rc1  2007-01-16
-----------------------

  IMPROVEMENTS:

    * New connection: ``bzr+http://`` which supports tunnelling the smart
      protocol over an HTTP connection. If writing is enabled on the bzr
      server, then you can write over the http connection.
      (Andrew Bennetts, John Arbash Meinel)

    * Aliases now support quotation marks, so they can contain whitespace
      (Marius Kruger)

    * PyCurlTransport now use a single curl object. By specifying explicitly
      the 'Range' header, we avoid the need to use two different curl objects
      (and two connections to the same server). (Vincent Ladeuil)

    * ``bzr commit`` does not prompt for a message until it is very likely to
      succeed.  (Aaron Bentley)

    * ``bzr conflicts`` now takes --text to list pathnames of text conflicts
      (Aaron Bentley)

    * Fix ``iter_lines_added_or_present_in_versions`` to use a set instead
      of a list while checking if a revision id was requested. Takes 10s
      off of the ``fileids_affected_by_revision_ids`` time, which is 10s
      of the ``bzr branch`` time. Also improve ``fileids_...`` time by
      filtering lines with a regex rather than multiple ``str.find()``
      calls. (saves another 300ms) (John Arbash Meinel)

    * Policy can be set for each configuration key. This allows keys to be
      inherited properly across configuration entries. For example, this
      should enable you to do::

        [/home/user/project]
        push_location = sftp://host/srv/project/
        push_location:policy = appendpath

      And then a branch like ``/home/user/project/mybranch`` should get an
      automatic push location of ``sftp://host/srv/project/mybranch``.
      (James Henstridge)

    * Added ``bzr status --short`` to make status report svn style flags
      for each file.  For example::

        $ bzr status --short
        A  foo
        A  bar
        D  baz
        ?  wooley

    * 'bzr selftest --clean-output' allows easily clean temporary tests
      directories without running tests. (Alexander Belchenko)

    * ``bzr help hidden-commands`` lists all hidden commands. (Aaron Bentley)

    * ``bzr merge`` now has an option ``--pull`` to fall back to pull if
      local is fully merged into remote. (Jan Hudec)

    * ``bzr help formats`` describes available directory formats. (Aaron Bentley)

  INTERNALS:

    * A few tweaks directly to ``fileids_affected_by_revision_ids`` to
      help speed up processing, as well allowing to extract unannotated
      lines. Between the two ``fileids_affected_by_revision_ids`` is
      improved by approx 10%. (John Arbash Meinel)

    * Change Revision serialization to only write out millisecond
      resolution. Rather than expecting floating point serialization to
      preserve more resolution than we need. (Henri Weichers, Martin Pool)

    * Test suite ends cleanly on Windows.  (Vincent Ladeuil)

    * When ``encoding_type`` attribute of class Command is equal to 'exact',
      force sys.stdout to be a binary stream on Windows, and therefore
      keep exact line-endings (without LF -> CRLF conversion).
      (Alexander Belchenko)

    * Single-letter short options are no longer globally declared.  (Martin
      Pool)

    * Before using detected user/terminal encoding bzr should check
      that Python has corresponding codec. (Alexander Belchenko)

    * Formats for end-user selection are provided via a FormatRegistry (Aaron Bentley)

  BUG FIXES:

    * ``bzr missing --verbose`` was showing adds/removals in the wrong
      direction. (John Arbash Meinel)

    * ``bzr annotate`` now defaults to showing dotted revnos for merged
      revisions. It cuts them off at a depth of 12 characters, but you can
      supply ``--long`` to see the full number. You can also use
      ``--show-ids`` to display the original revision ids, rather than
      revision numbers and committer names. (John Arbash Meinel, #75637)

    * bzr now supports Win32 UNC path (e.g. ``\HOST\path``.
      (Alexander Belchenko, #57869)

    * Win32-specific: output of cat, bundle and diff commands don't mangle
      line-endings (Alexander Belchenko, #55276)

    * Replace broken fnmatch based ignore pattern matching with custom pattern
      matcher.
      (Kent Gibson, Jan Hudec #57637)

    * pycurl and urllib can detect short reads at different places. Update
      the test suite to test more cases. Also detect http error code 416
      which was raised for that specific bug. Also enhance the urllib
      robustness by detecting invalid ranges (and pycurl's one by detecting
      short reads during the initial GET). (Vincent Ladeuil, #73948)

    * The urllib connection sharing interacts badly with urllib2
      proxy setting (the connections didn't go thru the proxy
      anymore). Defining a proper ProxyHandler solves the
      problem.  (Vincent Ladeuil, #74759)

    * Use urlutils to generate relative URLs, not osutils
      (Aaron Bentley, #76229)

    * ``bzr status`` in a readonly directory should work without giving
      lots of errors. (John Arbash Meinel, #76299)

    * Mention the revisionspec topic for the revision option help.
      (Wouter van Heyst, #31663)

    * Allow plugins import from zip archives.
      (Alexander Belchenko, #68124)


bzr 0.13  2006-12-05
--------------------

  No changes from 0.13rc1

bzr 0.13rc1  2006-11-27
-----------------------

  IMPROVEMENTS:

    * New command ``bzr remove-tree`` allows the removal of the working
      tree from a branch.
      (Daniel Silverstone)

    * urllib uses shared keep-alive connections, so http
      operations are substantially faster.
      (Vincent Ladeuil, #53654)

    * ``bzr export`` allows an optional branch parameter, to export a bzr
      tree from some other url. For example:
      ``bzr export bzr.tar.gz http://bazaar-vcs.org/bzr/bzr.dev``
      (Daniel Silverstone)

    * Added ``bzr help topics`` to the bzr help system. This gives a
      location for general information, outside of a specific command.
      This includes updates for ``bzr help revisionspec`` the first topic
      included. (Goffredo Baroncelli, John Arbash Meinel, #42714)

    * WSGI-compatible HTTP smart server.  See ``doc/http_smart_server.txt``.
      (Andrew Bennetts)

    * Knit files will now cache full texts only when the size of the
      deltas is as large as the size of the fulltext. (Or after 200
      deltas, whichever comes first). This has the most benefit on large
      files with small changes, such as the inventory for a large project.
      (eg For a project with 2500 files, and 7500 revisions, it changes
      the size of inventory.knit from 11MB to 5.4MB) (John Arbash Meinel)

  INTERNALS:

    * New -D option given before the command line turns on debugging output
      for particular areas.  -Derror shows tracebacks on all errors.
      (Martin Pool)

    * Clean up ``bzr selftest --benchmark bundle`` to correct an import,
      and remove benchmarks that take longer than 10min to run.
      (John Arbash Meinel)

    * Use ``time.time()`` instead of ``time.clock()`` to decide on
      progress throttling. Because ``time.clock()`` is actually CPU time,
      so over a high-latency connection, too many updates get throttled.
      (John Arbash Meinel)

    * ``MemoryTransport.list_dir()`` would strip the first character for
      files or directories in root directory. (John Arbash Meinel)

    * New method ``get_branch_reference`` on 'BzrDir' allows the detection of
      branch references - which the smart server component needs.

    * New ``ChrootTransportDecorator``, accessible via the ``chroot+`` url
      prefix.  It disallows any access to locations above a set URL.  (Andrew
      Bennetts)

  BUG FIXES:

    * Now ``_KnitIndex`` properly decode revision ids when loading index data.
      And optimize the knit index parsing code.
      (Dmitry Vasiliev, John Arbash Meinel)

    * ``bzrlib/bzrdir.py`` was directly referencing ``bzrlib.workingtree``,
      without importing it. This prevented ``bzr upgrade`` from working
      unless a plugin already imported ``bzrlib.workingtree``
      (John Arbash Meinel, #70716)

    * Suppress the traceback on invalid URLs (Vincent Ladeuil, #70803).

    * Give nicer error message when an http server returns a 403
      error code. (Vincent Ladeuil, #57644).

    * When a multi-range http GET request fails, try a single
      range one. If it fails too, forget about ranges. Remember that until
      the death of the transport and propagates that to the clones.
      (Vincent Ladeuil, #62276, #62029).

    * Handles user/passwords supplied in url from command
      line (for the urllib implementation). Don't request already
      known passwords (Vincent Ladeuil, #42383, #44647, #48527)

    * ``_KnitIndex.add_versions()`` dictionary compresses revision ids as they
      are added. This fixes bug where fetching remote revisions records
      them as full references rather than integers.
      (John Arbash Meinel, #64789)

    * ``bzr ignore`` strips trailing slashes in patterns.
      Also ``bzr ignore`` rejects absolute paths. (Kent Gibson, #4559)

    * ``bzr ignore`` takes multiple arguments. (Cheuksan Edward Wang, #29488)

    * mv correctly handles paths that traverse symlinks.
      (Aaron Bentley, #66964)

    * Give nicer looking error messages when failing to connect over ssh.
      (John Arbash Meinel, #49172)

    * Pushing to a remote branch does not currently update the remote working
      tree. After a remote push, ``bzr status`` and ``bzr diff`` on the remote
      machine now show that the working tree is out of date.
      (Cheuksan Edward Wang #48136)

    * Use patiencediff instead of difflib for determining deltas to insert
      into knits. This avoids the O(N^3) behavior of difflib. Patience
      diff should be O(N^2). (Cheuksan Edward Wang, #65714)

    * Running ``bzr log`` on nonexistent file gives an error instead of the
      entire log history. (Cheuksan Edward Wang #50793)

    * ``bzr cat`` can look up contents of removed or renamed files. If the
      pathname is ambiguous, i.e. the files in the old and new trees have
      different id's, the default is the file in the new tree. The user can
      use "--name-from-revision" to select the file in the old tree.
      (Cheuksan Edward Wang, #30190)

  TESTING:

    * TestingHTTPRequestHandler really handles the Range header
      (previously it was ignoring it and returning the whole file,).

bzr 0.12  2006-10-30
--------------------

  INTERNALS:

    * Clean up ``bzr selftest --benchmark bundle`` to correct an import,
      and remove benchmarks that take longer than 10min to run.
      (John Arbash Meinel)

bzr 0.12rc1  2006-10-23
-----------------------

  IMPROVEMENTS:

    * ``bzr log`` now shows dotted-decimal revision numbers for all revisions,
      rather than just showing a decimal revision number for revisions on the
      mainline. These revision numbers are not yet accepted as input into bzr
      commands such as log, diff etc. (Robert Collins)

    * revisions can now be specified using dotted-decimal revision numbers.
      For instance, ``bzr diff -r 1.2.1..1.2.3``. (Robert Collins)

    * ``bzr help commands`` output is now shorter (Aaron Bentley)

    * ``bzr`` now uses lazy importing to reduce the startup time. This has
      a moderate effect on lots of actions, especially ones that have
      little to do. For example ``bzr rocks`` time is down to 116ms from
      283ms. (John Arbash Meinel)

    * New Registry class to provide name-to-object registry-like support,
      for example for schemes where plugins can register new classes to
      do certain tasks (e.g. log formatters). Also provides lazy registration
      to allow modules to be loaded on request.
      (John Arbash Meinel, Adeodato Simó)

  API INCOMPATABILITY:

    * LogFormatter subclasses show now expect the 'revno' parameter to
      show() to be a string rather than an int. (Robert Collins)

  INTERNALS:

    * ``TestCase.run_bzr``, ``run_bzr_captured``, and ``run_bzr_subprocess``
      can take a ``working_dir='foo'`` parameter, which will change directory
      for the command. (John Arbash Meinel)

    * ``bzrlib.lazy_regex.lazy_compile`` can be used to create a proxy
      around a regex, which defers compilation until first use.
      (John Arbash Meinel)

    * ``TestCase.run_bzr_subprocess`` defaults to supplying the
      ``--no-plugins`` parameter to ensure test reproducability, and avoid
      problems with system-wide installed plugins. (John Arbash Meinel)

    * Unique tree root ids are now supported. Newly created trees still
      use the common root id for compatibility with bzr versions before 0.12.
      (Aaron Bentley)

    * ``WorkingTree.set_root_id(None)`` is now deprecated. Please
      pass in ``inventory.ROOT_ID`` if you want the default root id value.
      (Robert Collins, John Arbash Meinel)

    * New method ``WorkingTree.flush()`` which will write the current memory
      inventory out to disk. At the same time, ``read_working_inventory`` will
      no longer trash the current tree inventory if it has been modified within
      the current lock, and the tree will now ``flush()`` automatically on
      ``unlock()``. ``WorkingTree.set_root_id()`` has been updated to take
      advantage of this functionality. (Robert Collins, John Arbash Meinel)

    * ``bzrlib.tsort.merge_sorted`` now accepts ``generate_revnos``. This
      parameter will cause it to add another column to its output, which
      contains the dotted-decimal revno for each revision, as a tuple.
      (Robert Collins)

    * ``LogFormatter.show_merge`` is deprecated in favour of
      ``LogFormatter.show_merge_revno``. (Robert Collins)

  BUG FIXES:

    * Avoid circular imports by creating a deprecated function for
      ``bzrlib.tree.RevisionTree``. Callers should have been using
      ``bzrlib.revisontree.RevisionTree`` anyway. (John Arbash Meinel,
      #63360, #66349)

    * Don't use ``socket.MSG_WAITALL`` as it doesn't exist on all
      platforms. (Martin Pool, #66356)

    * Don't require ``Content-Type`` in range responses. Assume they are a
      single range if ``Content-Type`` does not exist.
      (John Arbash Meinel, #62473)

    * bzr branch/pull no longer complain about progress bar cleanup when
      interrupted during fetch.  (Aaron Bentley, #54000)

    * ``WorkingTree.set_parent_trees()`` uses the trees to directly write
      the basis inventory, rather than going through the repository. This
      allows us to have 1 inventory read, and 2 inventory writes when
      committing a new tree. (John Arbash Meinel)

    * When reverting, files that are not locally modified that do not exist
      in the target are deleted, not just unversioned (Aaron Bentley)

    * When trying to acquire a lock, don't fail immediately. Instead, try
      a few times (up to 1 hour) before timing out. Also, report why the
      lock is unavailable (John Arbash Meinel, #43521, #49556)

    * Leave HttpTransportBase daughter classes decides how they
      implement cloning. (Vincent Ladeuil, #61606)

    * diff3 does not indicate conflicts on clean merge. (Aaron Bentley)

    * If a commit fails, the commit message is stored in a file at the root of
      the tree for later commit. (Cheuksan Edward Wang, Stefan Metzmacher,
      #32054)

  TESTING:

    * New test base class TestCaseWithMemoryTransport offers memory-only
      testing facilities: its not suitable for tests that need to mutate disk
      state, but most tests should not need that and should be converted to
      TestCaseWithMemoryTransport. (Robert Collins)

    * ``TestCase.make_branch_and_memory_tree`` now takes a format
      option to set the BzrDir, Repository and Branch formats of the
      created objects. (Robert Collins, John Arbash Meinel)

bzr 0.11  2006-10-02
--------------------

    * Smart server transport test failures on windows fixed. (Lukáš Lalinský).

bzr 0.11rc2  2006-09-27
-----------------------

  BUG FIXES:

    * Test suite hangs on windows fixed. (Andrew Bennets, Alexander Belchenko).

    * Commit performance regression fixed. (Aaron Bentley, Robert Collins, John
      Arbash Meinel).

bzr 0.11rc1  2006-09-25
-----------------------

  IMPROVEMENTS:

    * Knit files now wait to create their contents until the first data is
      added. The old code used to create an empty .knit and a .kndx with just
      the header. However, this caused a lot of extra round trips over sftp.
      This can change the time for ``bzr push`` to create a new remote branch
      from 160s down to 100s. This also affects ``bzr commit`` performance when
      adding new files, ``bzr commit`` on a new kernel-like tree drops from 50s
      down to 40s (John Arbash Meinel, #44692)

    * When an entire subtree has been deleted, commit will now report that
      just the top of the subtree has been deleted, rather than reporting
      all the individual items. (Robert Collins)

    * Commit performs one less XML parse. (Robert Collins)

    * ``bzr checkout`` now operates on readonly branches as well
      as readwrite branches. This fixes bug #39542. (Robert Collins)

    * ``bzr bind`` no longer synchronises history with the master branch.
      Binding should be followed by an update or push to synchronise the
      two branches. This is closely related to the fix for bug #39542.
      (Robert Collins)

    * ``bzrlib.lazy_import.lazy_import`` function to create on-demand
      objects.  This allows all imports to stay at the global scope, but
      modules will not actually be imported if they are not used.
      (John Arbash Meinel)

    * Support ``bzr://`` and ``bzr+ssh://`` urls to work with the new RPC-based
      transport which will be used with the upcoming high-performance smart
      server. The new command ``bzr serve`` will invoke bzr in server mode,
      which processes these requests. (Andrew Bennetts, Robert Collins, Martin
      Pool)

    * New command ``bzr version-info`` which can be used to get a summary
      of the current state of the tree. This is especially useful as part
      of a build commands. See ``doc/version_info.txt`` for more information
      (John Arbash Meinel)

  BUG FIXES:

    * ``'bzr inventory [FILE...]'`` allows restricting the file list to a
      specific set of files. (John Arbash Meinel, #3631)

    * Don't abort when annotating empty files (John Arbash Meinel, #56814)

    * Add ``Stanza.to_unicode()`` which can be passed to another Stanza
      when nesting stanzas. Also, add ``read_stanza_unicode`` to handle when
      reading a nested Stanza. (John Arbash Meinel)

    * Transform._set_mode() needs to stat the right file.
      (John Arbash Meinel, #56549)

    * Raise WeaveFormatError rather than StopIteration when trying to read
      an empty Weave file. (John Arbash Meinel, #46871)

    * Don't access e.code for generic URLErrors, only HTTPErrors have .code.
      (Vincent Ladeuil, #59835)

    * Handle boundary="" lines properly to allow access through a Squid proxy.
      (John Arbash Meinel, #57723)

    * revert now removes newly-added directories (Aaron Bentley, #54172)

    * ``bzr upgrade sftp://`` shouldn't fail to upgrade v6 branches if there
      isn't a working tree. (David Allouche, #40679)

    * Give nicer error messages when a user supplies an invalid --revision
      parameter. (John Arbash Meinel, #55420)

    * Handle when LANG is not recognized by python. Emit a warning, but
      just revert to using 'ascii'. (John Arbash Meinel, #35392)

    * Don't use ``preexec_fn`` on win32, as it is not supported by subprocess.
      (John Arbash Meinel)

    * Skip specific tests when the dependencies aren't met. This includes
      some ``setup.py`` tests when ``python-dev`` is not available, and
      some tests that depend on paramiko. (John Arbash Meinel, Mattheiu Moy)

    * Fallback to Paramiko properly, if no ``ssh`` executable exists on
      the system. (Andrew Bennetts, John Arbash Meinel)

    * ``Branch.bind(other_branch)`` no longer takes a write lock on the
      other branch, and will not push or pull between the two branches.
      API users will need to perform a push or pull or update operation if they
      require branch synchronisation to take place. (Robert Collins, #47344)

    * When creating a tarball or zipfile export, export unicode names as utf-8
      paths. This may not work perfectly on all platforms, but has the best
      chance of working in the common case. (John Arbash Meinel, #56816)

    * When committing, only files that exist in working tree or basis tree
      may be specified (Aaron Bentley, #50793)

  PORTABILITY:

    * Fixes to run on Python 2.5 (Brian M. Carlson, Martin Pool, Marien Zwart)

  INTERNALS:

    * TestCaseInTempDir now creates a separate directory for HOME, rather
      than having HOME set to the same location as the working directory.
      (John Arbash Meinel)

    * ``run_bzr_subprocess()`` can take an optional ``env_changes={}`` parameter,
      which will update os.environ inside the spawned child. It also can
      take a ``universal_newlines=True``, which helps when checking the output
      of the command. (John Arbash Meinel)

    * Refactor SFTP vendors to allow easier re-use when ssh is used.
      (Andrew Bennetts)

    * ``Transport.list_dir()`` and ``Transport.iter_files_recursive()`` should always
      return urlescaped paths. This is now tested (there were bugs in a few
      of the transports) (Andrew Bennetts, David Allouche, John Arbash Meinel)

    * New utility function ``symbol_versioning.deprecation_string``. Returns the
      formatted string for a callable, deprecation format pair. (Robert Collins)

    * New TestCase helper applyDeprecated. This allows you to call a callable
      which is deprecated without it spewing to the screen, just by supplying
      the deprecation format string issued for it. (Robert Collins)

    * Transport.append and Transport.put have been deprecated in favor of
      ``.append_bytes``, ``.append_file``, ``.put_bytes``, and
      ``.put_file``. This removes the ambiguity in what type of object the
      functions take.  ``Transport.non_atomic_put_{bytes,file}`` has also
      been added. Which works similarly to ``Transport.append()`` except for
      SFTP, it doesn't have a round trip when opening the file. Also, it
      provides functionality for creating a parent directory when trying
      to create a file, rather than raise NoSuchFile and forcing the
      caller to repeat their request.
      (John Arbash Meinel)

    * WorkingTree has a new api ``unversion`` which allow the unversioning of
      entries by their file id. (Robert Collins)

    * ``WorkingTree.pending_merges`` is deprecated.  Please use the
      ``get_parent_ids`` (introduced in 0.10) method instead. (Robert Collins)

    * WorkingTree has a new ``lock_tree_write`` method which locks the branch for
      read rather than write. This is appropriate for actions which only need
      the branch data for reference rather than mutation. A new decorator
      ``needs_tree_write_lock`` is provided in the workingtree module. Like the
      ``needs_read_lock`` and ``needs_write_lock`` decorators this allows static
      declaration of the locking requirements of a function to ensure that
      a lock is taken out for casual scripts. (Robert Collins, #54107)

    * All WorkingTree methods which write to the tree, but not to the branch
      have been converted to use ``needs_tree_write_lock`` rather than
      ``needs_write_lock``. Also converted is the revert, conflicts and tree
      transform modules. This provides a modest performance improvement on
      metadir style trees, due to the reduce lock-acquisition, and a more
      significant performance improvement on lightweight checkouts from
      remote branches, where trivial operations used to pay a significant
      penalty. It also provides the basis for allowing readonly checkouts.
      (Robert Collins)

    * Special case importing the standard library 'copy' module. This shaves
      off 40ms of startup time, while retaining compatibility. See:
      ``bzrlib/inspect_for_copy.py`` for more details. (John Arbash Meinel)

    * WorkingTree has a new parent class MutableTree which represents the
      specialisations of Tree which are able to be altered. (Robert Collins)

    * New methods mkdir and ``put_file_bytes_non_atomic`` on MutableTree that
      mutate the tree and its contents. (Robert Collins)

    * Transport behaviour at the root of the URL is now defined and tested.
      (Andrew Bennetts, Robert Collins)

  TESTING:

    * New test helper classs MemoryTree. This is typically accessed via
      ``self.make_branch_and_memory_tree()`` in test cases. (Robert Collins)

    * Add ``start_bzr_subprocess`` and ``stop_bzr_subprocess`` to allow test
      code to continue running concurrently with a subprocess of bzr.
      (Andrew Bennetts, Robert Collins)

    * Add a new method ``Transport.get_smart_client()``. This is provided to
      allow upgrades to a richer interface than the VFS one provided by
      Transport. (Andrew Bennetts, Martin Pool)

bzr 0.10  2006-08-29
--------------------

  IMPROVEMENTS:
    * 'merge' now takes --uncommitted, to apply uncommitted changes from a
      tree.  (Aaron Bentley)

    * 'bzr add --file-ids-from' can be used to specify another path to use
      for creating file ids, rather than generating all new ones. Internally,
      the 'action' passed to ``smart_add_tree()`` can return ``file_ids`` that
      will be used, rather than having bzrlib generate new ones.
      (John Arbash Meinel, #55781)

    * ``bzr selftest --benchmark`` now allows a ``--cache-dir`` parameter.
      This will cache some of the intermediate trees, and decrease the
      setup time for benchmark tests. (John Arbash Meinel)

    * Inverse forms are provided for all boolean options.  For example,
      --strict has --no-strict, --no-recurse has --recurse (Aaron Bentley)

    * Serialize out Inventories directly, rather than using ElementTree.
      Writing out a kernel sized inventory drops from 2s down to ~350ms.
      (Robert Collins, John Arbash Meinel)

  BUG FIXES:

    * Help diffutils 2.8.4 get along with binary tests (Marien Zwart: #57614)

    * Change LockDir so that if the lock directory doesn't exist when
      ``lock_write()`` is called, an attempt will be made to create it.
      (John Arbash Meinel, #56974)

    * ``bzr uncommit`` preserves pending merges. (John Arbash Meinel, #57660)

    * Active FTP transport now works as intended. (ghozzy, #56472)

    * Really fix mutter() so that it won't ever raise a UnicodeError.
      It means it is possible for ~/.bzr.log to contain non UTF-8 characters.
      But it is a debugging log, not a real user file.
      (John Arbash Meinel, #56947, #53880)

    * Change Command handle to allow Unicode command and options.
      At present we cannot register Unicode command names, so we will get
      BzrCommandError('unknown command'), or BzrCommandError('unknown option')
      But that is better than a UnicodeError + a traceback.
      (John Arbash Meinel, #57123)

    * Handle TZ=UTC properly when reading/writing revisions.
      (John Arbash Meinel, #55783, #56290)

    * Use ``GPG_TTY`` to allow gpg --cl to work with gpg-agent in a pipeline,
      (passing text to sign in on stdin). (John Arbash Meinel, #54468)

    * External diff does the right thing for binaries even in foreign
      languages. (John Arbash Meinel, #56307)

    * Testament handles more cases when content is unicode. Specific bug was
      in handling of revision properties.
      (John Arbash Meinel, Holger Krekel, #54723)

    * The bzr selftest was failing on installed versions due to a bug in a new
      test helper. (John Arbash Meinel, Robert Collins, #58057)

  INTERNALS:

    * ``bzrlib.cache_utf8`` contains ``encode()`` and ``decode()`` functions
      which can be used to cache the conversion between utf8 and Unicode.
      Especially helpful for some of the knit annotation code, which has to
      convert revision ids to utf8 to annotate lines in storage.
      (John Arbash Meinel)

    * ``setup.py`` now searches the filesystem to find all packages which
      need to be installed. This should help make the life of packagers
      easier. (John Arbash Meinel)

bzr 0.9.0  2006-08-11
---------------------

  SURPRISES:

   * The hard-coded built-in ignore rules have been removed. There are
     now two rulesets which are enforced. A user global one in
     ``~/.bazaar/ignore`` which will apply to every tree, and the tree
     specific one '.bzrignore'.
     ``~/.bazaar/ignore`` will be created if it does not exist, but with
     a more conservative list than the old default.
     This fixes bugs with default rules being enforced no matter what.
     The old list of ignore rules from bzr is available by
     running 'bzr ignore --old-default-rules'.
     (Robert Collins, Martin Pool, John Arbash Meinel)

   * 'branches.conf' has been changed to 'locations.conf', since it can apply
     to more locations than just branch locations.
     (Aaron Bentley)

  IMPROVEMENTS:

   * The revision specifier "revno:" is extended to accept the syntax
     revno:N:branch. For example,
     revno:42:http://bazaar-vcs.org/bzr/bzr.dev/ means revision 42 in
     bzr.dev.  (Matthieu Moy)

   * Tests updates to ensure proper URL handling, UNICODE support, and
     proper printing when the user's terminal encoding cannot display
     the path of a file that has been versioned.
     ``bzr branch`` can take a target URL rather than only a local directory.
     ``Branch.get_parent()/set_parent()`` now save a relative path if possible,
     and normalize the parent based on root, allowing access across
     different transports. (John Arbash Meinel, Wouter van Heyst, Martin Pool)
     (Malone #48906, #42699, #40675, #5281, #3980, #36363, #43689,
     #42517, #42514)

   * On Unix, detect terminal width using an ioctl not just $COLUMNS.
     Use terminal width for single-line logs from ``bzr log --line`` and
     pending-merge display.  (Robert Widhopf-Fenk, Gustavo Niemeyer)
     (Malone #3507)

   * On Windows, detect terminal width using GetConsoleScreenBufferInfo.
     (Alexander Belchenko)

   * Speedup improvement for 'date:'-revision search. (Guillaume Pinot).

   * Show the correct number of revisions pushed when pushing a new branch.
     (Robert Collins).

   * 'bzr selftest' now shows a progress bar with the number of tests, and
     progress made. 'make check' shows tests in -v mode, to be more useful
     for the PQM status window. (Robert Collins).
     When using a progress bar, failed tests are printed out, rather than
     being overwritten by the progress bar until the suite finishes.
     (John Arbash Meinel)

   * 'bzr selftest --benchmark' will run a new benchmarking selftest.
     'bzr selftest --benchmark --lsprof-timed' will use lsprofile to generate
     profile data for the individual profiled calls, allowing for fine
     grained analysis of performance.
     (Robert Collins, Martin Pool).

   * 'bzr commit' shows a progress bar. This is useful for commits over sftp
     where commit can take an appreciable time. (Robert Collins)

   * 'bzr add' is now less verbose in telling you what ignore globs were
     matched by files being ignored. Instead it just tells you how many
     were ignored (because you might reasonably be expecting none to be
     ignored). 'bzr add -v' is unchanged and will report every ignored
     file. (Robert Collins).

   * ftp now has a test server if medusa is installed. As part of testing,
     ftp support has been improved, including support for supplying a
     non-standard port. (John Arbash Meinel).

   * 'bzr log --line' shows the revision number, and uses only the
     first line of the log message (#5162, Alexander Belchenko;
     Matthieu Moy)

   * 'bzr status' has had the --all option removed. The 'bzr ls' command
     should be used to retrieve all versioned files. (Robert Collins)

   * 'bzr bundle OTHER/BRANCH' will create a bundle which can be sent
     over email, and applied on the other end, while maintaining ancestry.
     This bundle can be applied with either 'bzr merge' or 'bzr pull',
     the same way you would apply another branch.
     (John Arbash Meinel, Aaron Bentley)

   * 'bzr whoami' can now be used to set your identity from the command line,
     for a branch or globally.  (Robey Pointer)

   * 'bzr checkout' now aliased to 'bzr co', and 'bzr annotate' to 'bzr ann'.
     (Michael Ellerman)

   * 'bzr revert DIRECTORY' now reverts the contents of the directory as well.
     (Aaron Bentley)

   * 'bzr get sftp://foo' gives a better error when paramiko is not present.
     Also updates things like 'http+pycurl://' if pycurl is not present.
     (John Arbash Meinel) (Malone #47821, #52204)

   * New env variable ``BZR_PROGRESS_BAR``, sets the default progress bar type.
     Can be set to 'none' or 'dummy' to disable the progress bar, 'dots' or
     'tty' to create the respective type. (John Arbash Meinel, #42197, #51107)

   * Improve the help text for 'bzr diff' to explain what various options do.
     (John Arbash Meinel, #6391)

   * 'bzr uncommit -r 10' now uncommits revisions 11.. rather than uncommitting
     revision 10. This makes -r10 more in line with what other commands do.
     'bzr uncommit' also now saves the pending merges of the revisions that
     were removed. So it is safe to uncommit after a merge, fix something,
     and commit again. (John Arbash Meinel, #32526, #31426)

   * 'bzr init' now also works on remote locations.
     (Wouter van Heyst, #48904)

   * HTTP support has been updated. When using pycurl we now support
     connection keep-alive, which reduces dns requests and round trips.
     And for both urllib and pycurl we support multi-range requests,
     which decreases the number of round-trips. Performance results for
     ``bzr branch http://bazaar-vcs.org/bzr/bzr.dev/`` indicate
     http branching is now 2-3x faster, and ``bzr pull`` in an existing
     branch is as much as 4x faster.
     (Michael Ellerman, Johan Rydberg, John Arbash Meinel, #46768)

   * Performance improvements for sftp. Branching and pulling are now up to
     2x faster. Utilize paramiko.readv() support for async requests if it
     is available (paramiko > 1.6) (John Arbash Meinel)

  BUG FIXES:

    * Fix shadowed definition of TestLocationConfig that caused some
      tests not to run.
      (Erik Bågfors, Michael Ellerman, Martin Pool, #32587)

    * Fix unnecessary requirement of sign-my-commits that it be run from
      a working directory.  (Martin Pool, Robert Collins)

    * 'bzr push location' will only remember the push location if it succeeds
      in connecting to the remote location. (John Arbash Meinel, #49742)

    * 'bzr revert' no longer toggles the executable bit on win32
      (John Arbash Meinel, #45010)

    * Handle broken pipe under win32 correctly. (John Arbash Meinel)

    * sftp tests now work correctly on win32 if you have a newer paramiko
      (John Arbash Meinel)

    * Cleanup win32 test suite, and general cleanup of places where
      file handles were being held open. (John Arbash Meinel)

    * When specifying filenames for 'diff -r x..y', the name of the file in the
      working directory can be used, even if its name is different in both x
      and y.

    * File-ids containing single- or double-quotes are handled correctly by
      push. (Aaron Bentley, #52227)

    * Normalize unicode filenames to ensure cross-platform consistency.
      (John Arbash Meinel, #43689)

    * The argument parser can now handle '-' as an argument. Currently
      no code interprets it specially (it is mostly handled as a file named
      '-'). But plugins, and future operations can use it.
      (John Arbash meinel, #50984)

    * Bundles can properly read binary files with a plain '\r' in them.
      (John Arbash Meinel, #51927)

    * Tuning ``iter_entries()`` to be more efficient (John Arbash Meinel, #5444)

    * Lots of win32 fixes (the test suite passes again).
      (John Arbash Meinel, #50155)

    * Handle openbsd returning None for sys.getfilesystemencoding() (#41183)

    * Support ftp APPE (append) to allow Knits to be used over ftp (#42592)

    * Removals are only committed if they match the filespec (or if there is
      no filespec).  (#46635, Aaron Bentley)

    * smart-add recurses through all supplied directories
      (John Arbash Meinel, #52578)

    * Make the bundle reader extra lines before and after the bundle text.
      This allows you to parse an email with the bundle inline.
      (John Arbash Meinel, #49182)

    * Change the file id generator to squash a little bit more. Helps when
      working with long filenames on windows. (Also helps for unicode filenames
      not generating hidden files). (John Arbash Meinel, #43801)

    * Restore terminal mode on C-c while reading sftp password.  (#48923,
      Nicholas Allen, Martin Pool)

    * Timestamps are rounded to 1ms, and revision entries can be recreated
      exactly. (John Arbash Meinel, Jamie Wilkinson, #40693)

    * Branch.base has changed to a URL, but ~/.bazaar/locations.conf should
      use local paths, since it is user visible (John Arbash Meinel, #53653)

    * ``bzr status foo`` when foo was unversioned used to cause a full delta
      to be generated (John Arbash Meinel, #53638)

    * When reading revision properties, an empty value should be considered
      the empty string, not None (John Arbash Meinel, #47782)

    * ``bzr diff --diff-options`` can now handle binary files being changed.
      Also, the output is consistent when --diff-options is not supplied.
      (John Arbash Meinel, #54651, #52930)

    * Use the right suffixes for loading plugins (John Arbash Meinel, #51810)

    * Fix ``Branch.get_parent()`` to handle the case when the parent is not
      accessible (John Arbash Meinel, #52976)

  INTERNALS:

    * Combine the ignore rules into a single regex rather than looping over
      them to reduce the threshold where  N^2 behaviour occurs in operations
      like status. (Jan Hudec, Robert Collins).

    * Appending to ``bzrlib.DEFAULT_IGNORE`` is now deprecated. Instead, use
      one of the add functions in bzrlib.ignores. (John Arbash Meinel)

    * 'bzr push' should only push the ancestry of the current revision, not
      all of the history in the repository. This is especially important for
      shared repositories. (John Arbash Meinel)

    * ``bzrlib.delta.compare_trees`` now iterates in alphabetically sorted order,
      rather than randomly walking the inventories. (John Arbash Meinel)

    * Doctests are now run in temporary directories which are cleaned up when
      they finish, rather than using special ScratchDir/ScratchBranch objects.
      (Martin Pool)

    * Split ``check`` into separate methods on the branch and on the repository,
      so that it can be specialized in ways that are useful or efficient for
      different formats.  (Martin Pool, Robert Collins)

    * Deprecate ``Repository.all_revision_ids``; most methods don't really need
      the global revision graph but only that part leading up to a particular
      revision.  (Martin Pool, Robert Collins)

    * Add a BzrDirFormat ``control_formats`` list which allows for control formats
      that do not use '.bzr' to store their data - i.e. '.svn', '.hg' etc.
      (Robert Collins, Jelmer Vernooij).

    * ``bzrlib.diff.external_diff`` can be redirected to any file-like object.
      Uses subprocess instead of spawnvp.
      (James Henstridge, John Arbash Meinel, #4047, #48914)

    * New command line option '--profile-imports', which will install a custom
      importer to log time to import modules and regex compilation time to
      sys.stderr (John Arbash Meinel)

    * 'EmptyTree' is now deprecated, please use ``repository.revision_tree(None)``
      instead. (Robert Collins)

    * "RevisionTree" is now in bzrlib/revisiontree.py. (Robert Collins)

bzr 0.8.2  2006-05-17
---------------------

  BUG FIXES:

    * setup.py failed to install launchpad plugin.  (Martin Pool)

bzr 0.8.1  2006-05-16
---------------------

  BUG FIXES:

    * Fix failure to commit a merge in a checkout.  (Martin Pool,
      Robert Collins, Erik Bågfors, #43959)

    * Nicer messages from 'commit' in the case of renames, and correct
      messages when a merge has occured. (Robert Collins, Martin Pool)

    * Separate functionality from assert statements as they are skipped in
      optimized mode of python. Add the same check to pending merges.
      (Olaf Conradi, #44443)

  CHANGES:

    * Do not show the None revision in output of bzr ancestry. (Olaf Conradi)

    * Add info on standalone branches without a working tree.
      (Olaf Conradi, #44155)

    * Fix bug in knits when raising InvalidRevisionId. (Olaf Conradi, #44284)

  CHANGES:

    * Make editor invocation comply with Debian Policy. First check
      environment variables VISUAL and EDITOR, then try editor from
      alternatives system. If that all fails, fall back to the pre-defined
      list of editors. (Olaf Conradi, #42904)

  NEW FEATURES:

    * New 'register-branch' command registers a public branch into
      Launchpad.net, where it can be associated with bugs, etc.
      (Martin Pool, Bjorn Tillenius, Robert Collins)

  INTERNALS:

    * New public api in InventoryEntry - ``describe_change(old, new)`` which
      provides a human description of the changes between two old and
      new. (Robert Collins, Martin Pool)

  TESTING:

    * Fix test case for bzr info in upgrading a standalone branch to metadir,
      uses bzrlib api now. (Olaf Conradi)

bzr 0.8  2006-05-08
-------------------

  NOTES WHEN UPGRADING:

    Release 0.8 of bzr introduces a new format for history storage, called
    'knit', as an evolution of to the 'weave' format used in 0.7.  Local
    and remote operations are faster using knits than weaves.  Several
    operations including 'init', 'init-repo', and 'upgrade' take a
    --format option that controls this.  Branching from an existing branch
    will keep the same format.

    It is possible to merge, pull and push between branches of different
    formats but this is slower than moving data between homogenous
    branches.  It is therefore recommended (but not required) that you
    upgrade all branches for a project at the same time.  Information on
    formats is shown by 'bzr info'.

    bzr 0.8 now allows creation of 'repositories', which hold the history
    of files and revisions for several branches.  Previously bzr kept all
    the history for a branch within the .bzr directory at the root of the
    branch, and this is still the default.  To create a repository, use
    the new 'bzr init-repo' command.  Branches exist as directories under
    the repository and contain just a small amount of information
    indicating the current revision of the branch.

    bzr 0.8 also supports 'checkouts', which are similar to in cvs and
    subversion.  Checkouts are associated with a branch (optionally in a
    repository), which contains all the historical information.  The
    result is that a checkout can be deleted without losing any
    already-committed revisions.  A new 'update' command is also available.

    Repositories and checkouts are not supported with the 0.7 storage
    format.  To use them you must upgrad to either knits, or to the
    'metaweave' format, which uses weaves but changes the .bzr directory
    arrangement.


  IMPROVEMENTS:

    * Sftp paths can now be relative, or local, according to the lftp
      convention. Paths now take the form::

          sftp://user:pass@host:port/~/relative/path
          or
          sftp://user:pass@host:port/absolute/path

    * The FTP transport now tries to reconnect after a temporary
      failure. ftp put is made atomic. (Matthieu Moy)

    * The FTP transport now maintains a pool of connections, and
      reuses them to avoid multiple connections to the same host (like
      sftp did). (Daniel Silverstone)

    * The ``bzr_man.py`` file has been removed. To create the man page now,
      use ``./generate_docs.py man``. The new program can also create other files.
      Run ``python generate_docs.py --help`` for usage information.
      (Hans Ulrich Niedermann & James Blackwell).

    * Man Page now gives full help (James Blackwell).
      Help also updated to reflect user config now being stored in .bazaar
      (Hans Ulrich Niedermann)

    * It's now possible to set aliases in bazaar.conf (Erik Bågfors)

    * Pull now accepts a --revision argument (Erik Bågfors)

    * ``bzr re-sign`` now allows multiple revisions to be supplied on the command
      line. You can now use the following command to sign all of your old
      commits::

        find .bzr/revision-store// -name my@email-* \
          | sed 's/.*\/\/..\///' \
          | xargs bzr re-sign

    * Upgrade can now upgrade over the network. (Robert Collins)

    * Two new commands 'bzr checkout' and 'bzr update' allow for CVS/SVN-alike
      behaviour.  By default they will cache history in the checkout, but
      with --lightweight almost all data is kept in the master branch.
      (Robert Collins)

    * 'revert' unversions newly-versioned files, instead of deleting them.

    * 'merge' is more robust.  Conflict messages have changed.

    * 'merge' and 'revert' no longer clobber existing files that end in '~' or
      '.moved'.

    * Default log format can be set in configuration and plugins can register
      their own formatters. (Erik Bågfors)

    * New 'reconcile' command will check branch consistency and repair indexes
      that can become out of sync in pre 0.8 formats. (Robert Collins,
      Daniel Silverstone)

    * New 'bzr init --format' and 'bzr upgrade --format' option to control
      what storage format is created or produced.  (Robert Collins,
      Martin Pool)

    * Add parent location to 'bzr info', if there is one.  (Olaf Conradi)

    * New developer commands 'weave-list' and 'weave-join'.  (Martin Pool)

    * New 'init-repository' command, plus support for repositories in 'init'
      and 'branch' (Aaron Bentley, Erik Bågfors, Robert Collins)

    * Improve output of 'info' command. Show all relevant locations related to
      working tree, branch and repository. Use kibibytes for binary quantities.
      Fix off-by-one error in missing revisions of working tree.  Make 'info'
      work on branches, repositories and remote locations.  Show locations
      relative to the shared repository, if applicable.  Show locking status
      of locations.  (Olaf Conradi)

    * Diff and merge now safely handle binary files. (Aaron Bentley)

    * 'pull' and 'push' now normalise the revision history, so that any two
      branches with the same tip revision will have the same output from 'log'.
      (Robert Collins)

    * 'merge' accepts --remember option to store parent location, like 'push'
      and 'pull'. (Olaf Conradi)

    * bzr status and diff when files given as arguments do not exist
      in the relevant trees.  (Martin Pool, #3619)

    * Add '.hg' to the default ignore list.  (Martin Pool)

    * 'knit' is now the default disk format. This improves disk performance and
      utilization, increases incremental pull performance, robustness with SFTP
      and allows checkouts over SFTP to perform acceptably.
      The initial Knit code was contributed by Johan Rydberg based on a
      specification by Martin Pool.
      (Robert Collins, Aaron Bentley, Johan Rydberg, Martin Pool).

    * New tool to generate all-in-one html version of the manual.  (Alexander
      Belchenko)

    * Hitting CTRL-C while doing an SFTP push will no longer cause stale locks
      to be left in the SFTP repository. (Robert Collins, Martin Pool).

    * New option 'diff --prefix' to control how files are named in diff
      output, with shortcuts '-p0' and '-p1' corresponding to the options for
      GNU patch.  (Alexander Belchenko, Goffredo Baroncelli, Martin Pool)

    * Add --revision option to 'annotate' command.  (Olaf Conradi)

    * If bzr shows an unexpected revision-history after pulling (perhaps due
      to a reweave) it can now be corrected by 'bzr reconcile'.
      (Robert Collins)

  CHANGES:

    * Commit is now verbose by default, and shows changed filenames and the
      new revision number.  (Robert Collins, Martin Pool)

    * Unify 'mv', 'move', 'rename'.  (Matthew Fuller, #5379)

    * 'bzr -h' shows help.  (Martin Pool, Ian Bicking, #35940)

    * Make 'pull' and 'push' remember location on failure using --remember.
      (Olaf Conradi)

    * For compatibility, make old format for using weaves inside metadir
      available as 'metaweave' format.  Rename format 'metadir' to 'default'.
      Clean up help for option --format in commands 'init', 'init-repo' and
      'upgrade'.  (Olaf Conradi)

  INTERNALS:

    * The internal storage of history, and logical branch identity have now
      been split into Branch, and Repository. The common locking and file
      management routines are now in bzrlib.lockablefiles.
      (Aaron Bentley, Robert Collins, Martin Pool)

    * Transports can now raise DependencyNotPresent if they need a library
      which is not installed, and then another implementation will be
      tried.  (Martin Pool)

    * Remove obsolete (and no-op) `decode` parameter to `Transport.get`.
      (Martin Pool)

    * Using Tree Transform for merge, revert, tree-building

    * WorkingTree.create, Branch.create, ``WorkingTree.create_standalone``,
      Branch.initialize are now deprecated. Please see ``BzrDir.create_*`` for
      replacement API's. (Robert Collins)

    * New BzrDir class represents the .bzr control directory and manages
      formatting issues. (Robert Collins)

    * New repository.InterRepository class encapsulates Repository to
      Repository actions and allows for clean selection of optimised code
      paths. (Robert Collins)

    * ``bzrlib.fetch.fetch`` and ``bzrlib.fetch.greedy_fetch`` are now
      deprecated, please use ``branch.fetch`` or ``repository.fetch``
      depending on your needs. (Robert Collins)

    * deprecated methods now have a ``is_deprecated`` flag on them that can
      be checked, if you need to determine whether a given callable is
      deprecated at runtime. (Robert Collins)

    * Progress bars are now nested - see
      ``bzrlib.ui.ui_factory.nested_progress_bar``.
      (Robert Collins, Robey Pointer)

    * New API call ``get_format_description()`` for each type of format.
      (Olaf Conradi)

    * Changed ``branch.set_parent()`` to accept None to remove parent.
      (Olaf Conradi)

    * Deprecated BzrError AmbiguousBase.  (Olaf Conradi)

    * WorkingTree.branch is now a read only property.  (Robert Collins)

    * bzrlib.ui.text.TextUIFactory now accepts a ``bar_type`` parameter which
      can be None or a factory that will create a progress bar. This is
      useful for testing or for overriding the bzrlib.progress heuristic.
      (Robert Collins)

    * New API method ``get_physical_lock_status()`` to query locks present on a
      transport.  (Olaf Conradi)

    * Repository.reconcile now takes a thorough keyword parameter to allow
      requesting an indepth reconciliation, rather than just a data-loss
      check. (Robert Collins)

    * ``bzrlib.ui.ui_factory protocol`` now supports ``get_boolean`` to prompt
      the user for yes/no style input. (Robert Collins)

  TESTING:

    * SFTP tests now shortcut the SSH negotiation, reducing test overhead
      for testing SFTP protocol support. (Robey Pointer)

    * Branch formats are now tested once per implementation (see ``bzrlib.
      tests.branch_implementations``. This is analagous to the transport
      interface tests, and has been followed up with working tree,
      repository and BzrDir tests. (Robert Collins)

    * New test base class TestCaseWithTransport provides a transport aware
      test environment, useful for testing any transport-interface using
      code. The test suite option --transport controls the transport used
      by this class (when its not being used as part of implementation
      contract testing). (Robert Collins)

    * Close logging handler on disabling the test log. This will remove the
      handler from the internal list inside python's logging module,
      preventing shutdown from closing it twice.  (Olaf Conradi)

    * Move test case for uncommit to blackbox tests.  (Olaf Conradi)

    * ``run_bzr`` and ``run_bzr_captured`` now accept a 'stdin="foo"'
      parameter which will provide String("foo") to the command as its stdin.

bzr 0.7 2006-01-09
------------------

  CHANGES:

    * .bzrignore is excluded from exports, on the grounds that it's a bzr
      internal-use file and may not be wanted.  (Jamie Wilkinson)

    * The "bzr directories" command were removed in favor of the new
      --kind option to the "bzr inventory" command.  To list all
      versioned directories, now use "bzr inventory --kind directory".
      (Johan Rydberg)

    * Under Windows configuration directory is now ``%APPDATA%\bazaar\2.0``
      by default. (John Arbash Meinel)

    * The parent of Bzr configuration directory can be set by ``BZR_HOME``
      environment variable. Now the path for it is searched in ``BZR_HOME``,
      then in HOME. Under Windows the order is: ``BZR_HOME``, ``APPDATA``
      (usually points to ``C:\Documents and Settings\User Name\Application Data``),
      ``HOME``. (John Arbash Meinel)

    * Plugins with the same name in different directories in the bzr plugin
      path are no longer loaded: only the first successfully loaded one is
      used. (Robert Collins)

    * Use systems' external ssh command to open connections if possible.
      This gives better integration with user settings such as ProxyCommand.
      (James Henstridge)

    * Permissions on files underneath .bzr/ are inherited from the .bzr
      directory. So for a shared repository, simply doing 'chmod -R g+w .bzr/'
      will mean that future file will be created with group write permissions.

    * configure.in and config.guess are no longer in the builtin default
      ignore list.

    * '.sw[nop]' pattern ignored, to ignore vim swap files for nameless
      files.  (John Arbash Meinel, Martin Pool)

  IMPROVEMENTS:

    * "bzr INIT dir" now initializes the specified directory, and creates
      it if it does not exist.  (John Arbash Meinel)

    * New remerge command (Aaron Bentley)

    * Better zsh completion script.  (Steve Borho)

    * 'bzr diff' now returns 1 when there are changes in the working
      tree. (Robert Collins)

    * 'bzr push' now exists and can push changes to a remote location.
      This uses the transport infrastructure, and can store the remote
      location in the ~/.bazaar/branches.conf configuration file.
      (Robert Collins)

    * Test directories are only kept if the test fails and the user requests
      that they be kept.

    * Tweaks to short log printing

    * Added branch nicks, new nick command, printing them in log output.
      (Aaron Bentley)

    * If ``$BZR_PDB`` is set, pop into the debugger when an uncaught exception
      occurs.  (Martin Pool)

    * Accept 'bzr resolved' (an alias for 'bzr resolve'), as this is
      the same as Subversion.  (Martin Pool)

    * New ftp transport support (on ftplib), for ftp:// and aftp://
      URLs.  (Daniel Silverstone)

    * Commit editor temporary files now start with ``bzr_log.``, to allow
      text editors to match the file name and set up appropriate modes or
      settings.  (Magnus Therning)

    * Improved performance when integrating changes from a remote weave.
      (Goffredo Baroncelli)

    * Sftp will attempt to cache the connection, so it is more likely that
      a connection will be reused, rather than requiring multiple password
      requests.

    * bzr revno now takes an optional argument indicating the branch whose
      revno should be printed.  (Michael Ellerman)

    * bzr cat defaults to printing the last version of the file.
      (Matthieu Moy, #3632)

    * New global option 'bzr --lsprof COMMAND' runs bzr under the lsprof
      profiler.  (Denys Duchier)

    * Faster commits by reading only the headers of affected weave files.
      (Denys Duchier)

    * 'bzr add' now takes a --dry-run parameter which shows you what would be
      added, but doesn't actually add anything. (Michael Ellerman)

    * 'bzr add' now lists how many files were ignored per glob.  add --verbose
      lists the specific files.  (Aaron Bentley)

    * 'bzr missing' now supports displaying changes in diverged trees and can
      be limited to show what either end of the comparison is missing.
      (Aaron Bently, with a little prompting from Daniel Silverstone)

  BUG FIXES:

    * SFTP can walk up to the root path without index errors. (Robert Collins)

    * Fix bugs in running bzr with 'python -O'.  (Martin Pool)

    * Error when run with -OO

    * Fix bug in reporting http errors that don't have an http error code.
      (Martin Pool)

    * Handle more cases of pipe errors in display commands

    * Change status to 3 for all errors

    * Files that are added and unlinked before committing are completely
      ignored by diff and status

    * Stores with some compressed texts and some uncompressed texts are now
      able to be used. (John A Meinel)

    * Fix for bzr pull failing sometimes under windows

    * Fix for sftp transport under windows when using interactive auth

    * Show files which are both renamed and modified as such in 'bzr
      status' output.  (Daniel Silverstone, #4503)

    * Make annotate cope better with revisions committed without a valid
      email address.  (Marien Zwart)

    * Fix representation of tab characters in commit messages.
      (Harald Meland)

    * List of plugin directories in ``BZR_PLUGIN_PATH`` environment variable is
      now parsed properly under Windows. (Alexander Belchenko)

    * Show number of revisions pushed/pulled/merged. (Robey Pointer)

    * Keep a cached copy of the basis inventory to speed up operations
      that need to refer to it.  (Johan Rydberg, Martin Pool)

    * Fix bugs in bzr status display of non-ascii characters.
      (Martin Pool)

    * Remove Makefile.in from default ignore list.
      (Tollef Fog Heen, Martin Pool, #6413)

    * Fix failure in 'bzr added'.  (Nathan McCallum, Martin Pool)

  TESTING:

    * Fix selftest asking for passwords when there are no SFTP keys.
      (Robey Pointer, Jelmer Vernooij)

    * Fix selftest run with 'python -O'.  (Martin Pool)

    * Fix HTTP tests under Windows. (John Arbash Meinel)

    * Make tests work even if HOME is not set (Aaron Bentley)

    * Updated ``build_tree`` to use fixed line-endings for tests which read
      the file cotents and compare. Make some tests use this to pass under
      Windows. (John Arbash Meinel)

    * Skip stat and symlink tests under Windows. (Alexander Belchenko)

    * Delay in selftest/testhashcash is now issued under win32 and Cygwin.
      (John Arbash Meinel)

    * Use terminal width to align verbose test output.  (Martin Pool)

    * Blackbox tests are maintained within the bzrlib.tests.blackbox directory.
      If adding a new test script please add that to
      ``bzrlib.tests.blackbox.__init__``. (Robert Collins)

    * Much better error message if one of the test suites can't be
      imported.  (Martin Pool)

    * Make check now runs the test suite twice - once with the default locale,
      and once with all locales forced to C, to expose bugs. This is not
      trivially done within python, so for now its only triggered by running
      Make check. Integrators and packagers who wish to check for full
      platform support should run 'make check' to test the source.
      (Robert Collins)

    * Tests can now run TestSkipped if they can't execute for any reason.
      (Martin Pool) (NB: TestSkipped should only be raised for correctable
      reasons - see the wiki spec ImprovingBzrTestSuite).

    * Test sftp with relative, absolute-in-homedir and absolute-not-in-homedir
      paths for the transport tests. Introduce blackbox remote sftp tests that
      test the same permutations. (Robert Collins, Robey Pointer)

    * Transport implementation tests are now independent of the local file
      system, which allows tests for esoteric transports, and for features
      not available in the local file system. They also repeat for variations
      on the URL scheme that can introduce issues in the transport code,
      see bzrlib.transport.TransportTestProviderAdapter() for this.
      (Robert Collins).

    * ``TestCase.build_tree`` uses the transport interface to build trees,
      pass in a transport parameter to give it an existing connection.
      (Robert Collins).

  INTERNALS:

    * WorkingTree.pull has been split across Branch and WorkingTree,
      to allow Branch only pulls. (Robert Collins)

    * ``commands.display_command`` now returns the result of the decorated
      function. (Robert Collins)

    * LocationConfig now has a ``set_user_option(key, value)`` call to save
      a setting in its matching location section (a new one is created
      if needed). (Robert Collins)

    * Branch has two new methods, ``get_push_location`` and
      ``set_push_location`` to respectively, get and set the push location.
      (Robert Collins)

    * ``commands.register_command`` now takes an optional flag to signal that
      the registrant is planning to decorate an existing command. When
      given multiple plugins registering a command is not an error, and
      the original command class (whether built in or a plugin based one) is
      returned to the caller. There is a new error 'MustUseDecorated' for
      signalling when a wrapping command should switch to the original
      version. (Robert Collins)

    * Some option parsing errors will raise 'BzrOptionError', allowing
      granular detection for decorating commands. (Robert Collins).

    * ``Branch.read_working_inventory`` has moved to
      ``WorkingTree.read_working_inventory``. This necessitated changes to
      ``Branch.get_root_id``, and a move of ``Branch.set_inventory`` to
      WorkingTree as well. To make it clear that a WorkingTree cannot always
      be obtained ``Branch.working_tree()`` will raise
      ``errors.NoWorkingTree`` if one cannot be obtained. (Robert Collins)

    * All pending merges operations from Branch are now on WorkingTree.
      (Robert Collins)

    * The follow operations from Branch have moved to WorkingTree::

          add()
          commit()
          move()
          rename_one()
          unknowns()

      (Robert Collins)

    * ``bzrlib.add.smart_add_branch`` is now ``smart_add_tree``. (Robert Collins)

    * New "rio" serialization format, similar to rfc-822. (Martin Pool)

    * Rename selftests to ``bzrlib.tests.test_foo``.  (John A Meinel, Martin
      Pool)

    * ``bzrlib.plugin.all_plugins`` has been changed from an attribute to a
      query method. (Robert Collins)

    * New options to read only the table-of-contents of a weave.
      (Denys Duchier)

    * Raise NoSuchFile when someone tries to add a non-existant file.
      (Michael Ellerman)

    * Simplify handling of DivergedBranches in ``cmd_pull()``.
      (Michael Ellerman)

    * Branch.controlfile* logic has moved to lockablefiles.LockableFiles, which
      is exposed as ``Branch().control_files``. Also this has been altered with the
      controlfile pre/suffix replaced by simple method names like 'get' and
      'put'. (Aaron Bentley, Robert Collins).

    * Deprecated functions and methods can now be marked as such using the
      ``bzrlib.symbol_versioning`` module. Marked method have their docstring
      updated and will issue a DeprecationWarning using the warnings module
      when they are used. (Robert Collins)

    * ``bzrlib.osutils.safe_unicode`` now exists to provide parameter coercion
      for functions that need unicode strings. (Robert Collins)

bzr 0.6 2005-10-28
------------------

  IMPROVEMENTS:

    * pull now takes --verbose to show you what revisions are added or removed
      (John A Meinel)

    * merge now takes a --show-base option to include the base text in
      conflicts.
      (Aaron Bentley)

    * The config files are now read using ConfigObj, so '=' should be used as
      a separator, not ':'.
      (Aaron Bentley)

    * New 'bzr commit --strict' option refuses to commit if there are
      any unknown files in the tree.  To commit, make sure all files are
      either ignored, added, or deleted.  (Michael Ellerman)

    * The config directory is now ~/.bazaar, and there is a single file
      ~/.bazaar/bazaar.conf storing email, editor and other preferences.
      (Robert Collins)

    * 'bzr add' no longer takes a --verbose option, and a --quiet option
      has been added that suppresses all output.

    * Improved zsh completion support in contrib/zsh, from Clint
      Adams.

    * Builtin 'bzr annotate' command, by Martin Pool with improvements from
      Goffredo Baroncelli.

    * 'bzr check' now accepts -v for verbose reporting, and checks for
      ghosts in the branch. (Robert Collins)

    * New command 're-sign' which will regenerate the gpg signature for
      a revision. (Robert Collins)

    * If you set ``check_signatures=require`` for a path in
      ``~/.bazaar/branches.conf`` then bzr will invoke your
      ``gpg_signing_command`` (defaults to gpg) and record a digital signature
      of your commit. (Robert Collins)

    * New sftp transport, based on Paramiko.  (Robey Pointer)

    * 'bzr pull' now accepts '--clobber' which will discard local changes
      and make this branch identical to the source branch. (Robert Collins)

    * Just give a quieter warning if a plugin can't be loaded, and
      put the details in .bzr.log.  (Martin Pool)

    * 'bzr branch' will now set the branch-name to the last component of the
      output directory, if one was supplied.

    * If the option ``post_commit`` is set to one (or more) python function
      names (must be in the bzrlib namespace), then they will be invoked
      after the commit has completed, with the branch and ``revision_id`` as
      parameters. (Robert Collins)

    * Merge now has a retcode of 1 when conflicts occur. (Robert Collins)

    * --merge-type weave is now supported for file contents.  Tree-shape
      changes are still three-way based.  (Martin Pool, Aaron Bentley)

    * 'bzr check' allows the first revision on revision-history to have
      parents - something that is expected for cheap checkouts, and occurs
      when conversions from baz do not have all history.  (Robert Collins).

   * 'bzr merge' can now graft unrelated trees together, if your specify
     0 as a base. (Aaron Bentley)

   * 'bzr commit branch' and 'bzr commit branch/file1 branch/file2' now work
     (Aaron Bentley)

    * Add '.sconsign*' to default ignore list.  (Alexander Belchenko)

   * 'bzr merge --reprocess' minimizes conflicts

  TESTING:

    * The 'bzr selftest --pattern' option for has been removed, now
      test specifiers on the command line can be simple strings, or
      regexps, or both. (Robert Collins)

    * Passing -v to selftest will now show the time each test took to
      complete, which will aid in analysing performance regressions and
      related questions. (Robert Collins)

    * 'bzr selftest' runs all tests, even if one fails, unless '--one'
      is given. (Martin Pool)

    * There is a new method for TestCaseInTempDir, assertFileEqual, which
      will check that a given content is equal to the content of the named
      file. (Robert Collins)

    * Fix test suite's habit of leaving many temporary log files in $TMPDIR.
      (Martin Pool)

  INTERNALS:

    * New 'testament' command and concept for making gpg-signatures
      of revisions that are not tied to a particular internal
      representation.  (Martin Pool).

    * Per-revision properties ('revprops') as key-value associated
      strings on each revision created when the revision is committed.
      Intended mainly for the use of external tools.  (Martin Pool).

    * Config options have moved from bzrlib.osutils to bzrlib.config.
      (Robert Collins)

    * Improved command line option definitions allowing explanations
      for individual options, among other things.  Contributed by
      Magnus Therning.

    * Config options have moved from bzrlib.osutils to bzrlib.config.
      Configuration is now done via the config.Config interface:
      Depending on whether you have a Branch, a Location or no information
      available, construct a ``*Config``, and use its ``signature_checking``,
      ``username`` and ``user_email`` methods. (Robert Collins)

    * Plugins are now loaded under bzrlib.plugins, not bzrlib.plugin, and
      they are made available for other plugins to use. You should not
      import other plugins during the ``__init__`` of your plugin though, as
      no ordering is guaranteed, and the plugins directory is not on the
      python path. (Robert Collins)

    * Branch.relpath has been moved to WorkingTree.relpath. WorkingTree no
      no longer takes an inventory, rather it takes an option branch
      parameter, and if None is given will open the branch at basedir
      implicitly. (Robert Collins)

    * Cleaner exception structure and error reporting.  Suggested by
      Scott James Remnant.  (Martin Pool)

    * Branch.remove has been moved to WorkingTree, which has also gained
      ``lock_read``, ``lock_write`` and ``unlock`` methods for convenience.
      (Robert Collins)

    * Two decorators, ``needs_read_lock`` and ``needs_write_lock`` have been
      added to the branch module. Use these to cause a function to run in a
      read or write lock respectively. (Robert Collins)

    * ``Branch.open_containing`` now returns a tuple (Branch, relative-path),
      which allows direct access to the common case of 'get me this file
      from its branch'. (Robert Collins)

    * Transports can register using ``register_lazy_transport``, and they
      will be loaded when first used.  (Martin Pool)

    * 'pull' has been factored out of the command as ``WorkingTree.pull()``.
      A new option to WorkingTree.pull has been added, clobber, which will
      ignore diverged history and pull anyway.
      (Robert Collins)

    * config.Config has a ``get_user_option`` call that accepts an option name.
      This will be looked up in branches.conf and bazaar.conf as normal.
      It is intended that this be used by plugins to support options -
      options of built in programs should have specific methods on the config.
      (Robert Collins)

    * ``merge.merge_inner`` now has tempdir as an optional parameter.
      (Robert Collins)

    * Tree.kind is not recorded at the top level of the hierarchy, as it was
      missing on EmptyTree, leading to a bug with merge on EmptyTrees.
      (Robert Collins)

    * ``WorkingTree.__del__`` has been removed, it was non deterministic and not
      doing what it was intended to. See ``WorkingTree.__init__`` for a comment
      about future directions. (Robert Collins/Martin Pool)

    * bzrlib.transport.http has been modified so that only 404 urllib errors
      are returned as NoSuchFile. Other exceptions will propogate as normal.
      This allows debuging of actual errors. (Robert Collins)

    * bzrlib.transport.Transport now accepts *ONLY* url escaped relative paths
      to apis like 'put', 'get' and 'has'. This is to provide consistent
      behaviour - it operates on url's only. (Robert Collins)

    * Transports can register using ``register_lazy_transport``, and they
      will be loaded when first used.  (Martin Pool)

    * ``merge_flex`` no longer calls ``conflict_handler.finalize()``, instead that
      is called by ``merge_inner``. This is so that the conflict count can be
      retrieved (and potentially manipulated) before returning to the caller
      of ``merge_inner``. Likewise 'merge' now returns the conflict count to the
      caller. (Robert Collins)

    * ``revision.revision_graph`` can handle having only partial history for
      a revision - that is no revisions in the graph with no parents.
      (Robert Collins).

    * New ``builtins.branch_files`` uses the standard ``file_list`` rules to
      produce a branch and a list of paths, relative to that branch
      (Aaron Bentley)

    * New TestCase.addCleanup facility.

    * New ``bzrlib.version_info`` tuple (similar to ``sys.version_info``),
      which can be used by programs importing bzrlib.

  BUG FIXES:

    * Better handling of branches in directories with non-ascii names.
      (Joel Rosdahl, Panagiotis Papadakos)

    * Upgrades of trees with no commits will not fail due to accessing
      [-1] in the revision-history. (Andres Salomon)


bzr 0.1.1 2005-10-12
--------------------

  BUG FIXES:

    * Fix problem in pulling over http from machines that do not
      allow directories to be listed.

    * Avoid harmless warning about invalid hash cache after
      upgrading branch format.

  PERFORMANCE:

    * Avoid some unnecessary http operations in branch and pull.


bzr 0.1 2005-10-11
------------------

  NOTES:

    * 'bzr branch' over http initially gives a very high estimate
      of completion time but it should fall as the first few
      revisions are pulled in.  branch is still slow on
      high-latency connections.

  BUG FIXES:

    * bzr-man.py has been updated to work again. Contributed by
      Rob Weir.

    * Locking is now done with fcntl.lockf which works with NFS
      file systems. Contributed by Harald Meland.

    * When a merge encounters a file that has been deleted on
      one side and modified on the other, the old contents are
      written out to foo.BASE and foo.SIDE, where SIDE is this
      or OTHER. Contributed by Aaron Bentley.

    * Export was choosing incorrect file paths for the content of
      the tarball, this has been fixed by Aaron Bentley.

    * Commit will no longer commit without a log message, an
      error is returned instead. Contributed by Jelmer Vernooij.

    * If you commit a specific file in a sub directory, any of its
      parent directories that are added but not listed will be
      automatically included. Suggested by Michael Ellerman.

    * bzr commit and upgrade did not correctly record new revisions
      for files with only a change to their executable status.
      bzr will correct this when it encounters it. Fixed by
      Robert Collins

    * HTTP tests now force off the use of ``http_proxy`` for the duration.
      Contributed by Gustavo Niemeyer.

    * Fix problems in merging weave-based branches that have
      different partial views of history.

    * Symlink support: working with symlinks when not in the root of a
      bzr tree was broken, patch from Scott James Remnant.

  IMPROVEMENTS:

    * 'branch' now accepts a --basis parameter which will take advantage
      of local history when making a new branch. This allows faster
      branching of remote branches. Contributed by Aaron Bentley.

    * New tree format based on weave files, called version 5.
      Existing branches can be upgraded to this format using
      'bzr upgrade'.

    * Symlinks are now versionable. Initial patch by
      Erik Toubro Nielsen, updated to head by Robert Collins.

    * Executable bits are tracked on files. Patch from Gustavo
      Niemeyer.

    * 'bzr status' now shows unknown files inside a selected directory.
      Patch from Heikki Paajanen.

    * Merge conflicts are recorded in .bzr. Two new commands 'conflicts'
      and 'resolve' have needed added, which list and remove those
      merge conflicts respectively. A conflicted tree cannot be committed
      in. Contributed by Aaron Bentley.

    * 'rm' is now an alias for 'remove'.

    * Stores now split out their content in a single byte prefixed hash,
      dropping the density of files per directory by 256. Contributed by
      Gustavo Niemeyer.

    * 'bzr diff -r branch:URL' will now perform a diff between two branches.
      Contributed by Robert Collins.

    * 'bzr log' with the default formatter will show merged revisions,
      indented to the right. Initial implementation contributed by Gustavo
      Niemeyer, made incremental by Robert Collins.


  INTERNALS:

    * Test case failures have the exception printed after the log
      for your viewing pleasure.

    * InventoryEntry is now an abstract base class, use one of the
      concrete InventoryDirectory etc classes instead.

    * Branch raises an UnsupportedFormatError when it detects a
      bzr branch it cannot understand. This allows for precise
      handling of such circumstances.

    * Remove RevisionReference class; ``Revision.parent_ids`` is now simply a
      list of their ids and ``parent_sha1s`` is a list of their corresponding
      sha1s (for old branches only at the moment.)

    * New method-object style interface for Commit() and Fetch().

    * Renamed ``Branch.last_patch()`` to ``Branch.last_revision()``, since
      we call them revisions not patches.

    * Move ``copy_branch`` to ``bzrlib.clone.copy_branch``.  The destination
      directory is created if it doesn't exist.

    * Inventories now identify the files which were present by
      giving the revision *of that file*.

    * Inventory and Revision XML contains a version identifier.
      This must be consistent with the overall branch version
      but allows for more flexibility in future upgrades.

  TESTING:

    * Removed testsweet module so that tests can be run after
      bzr installed by 'bzr selftest'.

    * 'bzr selftest' command-line arguments can now be partial ids
      of tests to run, e.g. ``bzr selftest test_weave``


bzr 0.0.9 2005-09-23
--------------------

  BUG FIXES:

    * Fixed "branch -r" option.

    * Fix remote access to branches containing non-compressed history.
      (Robert Collins).

    * Better reliability of http server tests.  (John Arbash-Meinel)

    * Merge graph maximum distance calculation fix.  (Aaron Bentley)

    * Various minor bug in windows support have been fixed, largely in the
      test suite. Contributed by Alexander Belchenko.

  IMPROVEMENTS:

    * Status now accepts a -r argument to give status between chosen
      revisions. Contributed by Heikki Paajanen.

    * Revision arguments no longer use +/-/= to control ranges, instead
      there is a 'before' namespace, which limits the successive namespace.
      For example '$ bzr log -r date:yesterday..before:date:today' will
      select everything from yesterday and before today. Contributed by
      Robey Pointer

    * There is now a bzr.bat file created by distutils when building on
      Windows. Contributed by Alexander Belchenko.

  INTERNALS:

    * Removed uuid() as it was unused.

    * Improved 'fetch' code for pulling revisions from one branch into
      another (used by pull, merged, etc.)


bzr 0.0.8 2005-09-20
--------------------

  IMPROVEMENTS:

    * Adding a file whose parent directory is not versioned will
      implicitly add the parent, and so on up to the root. This means
      you should never need to explictly add a directory, they'll just
      get added when you add a file in the directory.  Contributed by
      Michael Ellerman.

    * Ignore ``.DS_Store`` (contains Mac metadata) by default.
      (Nir Soffer)

    * If you set ``BZR_EDITOR`` in the environment, it is checked in
      preference to EDITOR and the config file for the interactive commit
      editing program. Related to this is a bugfix where a missing program
      set in EDITOR would cause editing to fail, now the fallback program
      for the operating system is still tried.

    * Files that are not directories/symlinks/regular files will no longer
      cause bzr to fail, it will just ignore them by default. You cannot add
      them to the tree though - they are not versionable.


  INTERNALS:

    * Refactor xml packing/unpacking.

  BUG FIXES:

    * Fixed 'bzr mv' by Ollie Rutherfurd.

    * Fixed strange error when trying to access a nonexistent http
      branch.

    * Make sure that the hashcache gets written out if it can't be
      read.


  PORTABILITY:

    * Various Windows fixes from Ollie Rutherfurd.

    * Quieten warnings about locking; patch from Matt Lavin.


bzr-0.0.7 2005-09-02
--------------------

  NEW FEATURES:

    * ``bzr shell-complete`` command contributed by Clint Adams to
      help with intelligent shell completion.

    * New expert command ``bzr find-merge-base`` for debugging merges.


  ENHANCEMENTS:

    * Much better merge support.

    * merge3 conflicts are now reported with markers like '<<<<<<<'
      (seven characters) which is the same as CVS and pleases things
      like emacs smerge.


  BUG FIXES:

    * ``bzr upgrade`` no longer fails when trying to fix trees that
      mention revisions that are not present.

    * Fixed bugs in listing plugins from ``bzr plugins``.

    * Fix case of $EDITOR containing options for the editor.

    * Fix log -r refusing to show the last revision.
      (Patch from Goffredo Baroncelli.)


  CHANGES:

    * ``bzr log --show-ids`` shows the revision ids of all parents.

    * Externally provided commands on your $BZRPATH no longer need
      to recognize --bzr-usage to work properly, and can just handle
      --help themselves.


  LIBRARY:

    * Changed trace messages to go through the standard logging
      framework, so that they can more easily be redirected by
      libraries.



bzr-0.0.6 2005-08-18
--------------------

  NEW FEATURES:

    * Python plugins, automatically loaded from the directories on
      ``BZR_PLUGIN_PATH`` or ``~/.bzr.conf/plugins`` by default.

    * New 'bzr mkdir' command.

    * Commit mesage is fetched from an editor if not given on the
      command line; patch from Torsten Marek.

    * ``bzr log -m FOO`` displays commits whose message matches regexp
      FOO.

    * ``bzr add`` with no arguments adds everything under the current directory.

    * ``bzr mv`` does move or rename depending on its arguments, like
      the Unix command.

    * ``bzr missing`` command shows a summary of the differences
      between two trees.  (Merged from John Arbash-Meinel.)

    * An email address for commits to a particular tree can be
      specified by putting it into .bzr/email within a branch.  (Based
      on a patch from Heikki Paajanen.)


  ENHANCEMENTS:

    * Faster working tree operations.


  CHANGES:

    * 3rd-party modules shipped with bzr are copied within the bzrlib
      python package, so that they can be installed by the setup
      script without clashing with anything already existing on the
      system.  (Contributed by Gustavo Niemeyer.)

    * Moved plugins directory to bzrlib/, so that there's a standard
      plugin directory which is not only installed with bzr itself but
      is also available when using bzr from the development tree.
      ``BZR_PLUGIN_PATH`` and ``DEFAULT_PLUGIN_PATH`` are then added to the
      standard plugins directory.

    * When exporting to a tarball with ``bzr export --format tgz``, put
      everything under a top directory rather than dumping it into the
      current directory.   This can be overridden with the ``--root``
      option.  Patch from William Dodé and John Meinel.

    * New ``bzr upgrade`` command to upgrade the format of a branch,
      replacing ``bzr check --update``.

    * Files within store directories are no longer marked readonly on
      disk.

    * Changed ``bzr log`` output to a more compact form suggested by
      John A Meinel.  Old format is available with the ``--long`` or
      ``-l`` option, patched by William Dodé.

    * By default the commit command refuses to record a revision with
      no changes unless the ``--unchanged`` option is given.

    * The ``--no-plugins``, ``--profile`` and ``--builtin`` command
      line options must come before the command name because they
      affect what commands are available; all other options must come
      after the command name because their interpretation depends on
      it.

    * ``branch`` and ``clone`` added as aliases for ``branch``.

    * Default log format is back to the long format; the compact one
      is available with ``--short``.


  BUG FIXES:

    * Fix bugs in committing only selected files or within a subdirectory.


bzr-0.0.5  2005-06-15
---------------------

  CHANGES:

    * ``bzr`` with no command now shows help rather than giving an
      error.  Suggested by Michael Ellerman.

    * ``bzr status`` output format changed, because svn-style output
      doesn't really match the model of bzr.  Now files are grouped by
      status and can be shown with their IDs.  ``bzr status --all``
      shows all versioned files and unknown files but not ignored files.

    * ``bzr log`` runs from most-recent to least-recent, the reverse
      of the previous order.  The previous behaviour can be obtained
      with the ``--forward`` option.

    * ``bzr inventory`` by default shows only filenames, and also ids
      if ``--show-ids`` is given, in which case the id is the second
      field.


  ENHANCEMENTS:

    * New 'bzr whoami --email' option shows only the email component
      of the user identification, from Jo Vermeulen.

    * New ``bzr ignore PATTERN`` command.

    * Nicer error message for broken pipe, interrupt and similar
      conditions that don't indicate an internal error.

    * Add ``.*.sw[nop] .git .*.tmp *,v`` to default ignore patterns.

    * Per-branch locks keyed on ``.bzr/branch-lock``, available in
      either read or write mode.

    * New option ``bzr log --show-ids`` shows revision and file ids.

    * New usage ``bzr log FILENAME`` shows only revisions that
      affected that file.

    * Changed format for describing changes in ``bzr log -v``.

    * New option ``bzr commit --file`` to take a message from a file,
      suggested by LarstiQ.

    * New syntax ``bzr status [FILE...]`` contributed by Bartosz
      Oler.  File may be in a branch other than the working directory.

    * ``bzr log`` and ``bzr root`` can be given an http URL instead of
      a filename.

    * Commands can now be defined by external programs or scripts
      in a directory on $BZRPATH.

    * New "stat cache" avoids reading the contents of files if they
      haven't changed since the previous time.

    * If the Python interpreter is too old, try to find a better one
      or give an error.  Based on a patch from Fredrik Lundh.

    * New optional parameter ``bzr info [BRANCH]``.

    * New form ``bzr commit SELECTED`` to commit only selected files.

    * New form ``bzr log -r FROM:TO`` shows changes in selected
      range; contributed by John A Meinel.

    * New option ``bzr diff --diff-options 'OPTS'`` allows passing
      options through to an external GNU diff.

    * New option ``bzr add --no-recurse`` to add a directory but not
      their contents.

    * ``bzr --version`` now shows more information if bzr is being run
      from a branch.


  BUG FIXES:

    * Fixed diff format so that added and removed files will be
      handled properly by patch.  Fix from Lalo Martins.

    * Various fixes for files whose names contain spaces or other
      metacharacters.


  TESTING:

    * Converted black-box test suites from Bourne shell into Python;
      now run using ``./testbzr``.  Various structural improvements to
      the tests.

    * testbzr by default runs the version of bzr found in the same
      directory as the tests, or the one given as the first parameter.

    * testbzr also runs the internal tests, so the only command
      required to check is just ``./testbzr``.

    * testbzr requires python2.4, but can be used to test bzr running
      under a different version.

    * Tests added for many other changes in this release.


  INTERNAL:

    * Included ElementTree library upgraded to 1.2.6 by Fredrik Lundh.

    * Refactor command functions into Command objects based on HCT by
      Scott James Remnant.

    * Better help messages for many commands.

    * Expose ``bzrlib.open_tracefile()`` to start the tracefile; until
      this is called trace messages are just discarded.

    * New internal function ``find_touching_revisions()`` and hidden
      command touching-revisions trace the changes to a given file.

    * Simpler and faster ``compare_inventories()`` function.

    * ``bzrlib.open_tracefile()`` takes a tracefilename parameter.

    * New AtomicFile class.

    * New developer commands ``added``, ``modified``.


  PORTABILITY:

    * Cope on Windows on python2.3 by using the weaker random seed.
      2.4 is now only recommended.


bzr-0.0.4  2005-04-22
---------------------

  ENHANCEMENTS:

    * 'bzr diff' optionally takes a list of files to diff.  Still a bit
      basic.  Patch from QuantumG.

    * More default ignore patterns.

    * New 'bzr log --verbose' shows a list of files changed in the
      changeset.  Patch from Sebastian Cote.

    * Roll over ~/.bzr.log if it gets too large.

    * Command abbreviations 'ci', 'st', 'stat', '?' based on a patch
      by Jason Diamon.

    * New 'bzr help commands' based on a patch from Denys Duchier.


  CHANGES:

    * User email is determined by looking at $BZREMAIL or ~/.bzr.email
      or $EMAIL.  All are decoded by the locale preferred encoding.
      If none of these are present user@hostname is used.  The host's
      fully-qualified name is not used because that tends to fail when
      there are DNS problems.

    * New 'bzr whoami' command instead of username user-email.


  BUG FIXES:

    * Make commit safe for hardlinked bzr trees.

    * Some Unicode/locale fixes.

    * Partial workaround for ``difflib.unified_diff`` not handling
      trailing newlines properly.


  INTERNAL:

    * Allow docstrings for help to be in PEP0257 format.  Patch from
      Matt Brubeck.

    * More tests in test.sh.

    * Write profile data to a temporary file not into working
      directory and delete it when done.

    * Smaller .bzr.log with process ids.


  PORTABILITY:

    * Fix opening of ~/.bzr.log on Windows.  Patch from Andrew
      Bennetts.

    * Some improvements in handling paths on Windows, based on a patch
      from QuantumG.


bzr-0.0.3  2005-04-06
---------------------

  ENHANCEMENTS:

    * New "directories" internal command lists versioned directories
      in the tree.

    * Can now say "bzr commit --help".

    * New "rename" command to rename one file to a different name
      and/or directory.

    * New "move" command to move one or more files into a different
      directory.

    * New "renames" command lists files renamed since base revision.

    * New cat command contributed by janmar.

  CHANGES:

    * .bzr.log is placed in $HOME (not pwd) and is always written in
      UTF-8.  (Probably not a completely good long-term solution, but
      will do for now.)

  PORTABILITY:

    * Workaround for difflib bug in Python 2.3 that causes an
      exception when comparing empty files.  Reported by Erik Toubro
      Nielsen.

  INTERNAL:

    * Refactored inventory storage to insert a root entry at the top.

  TESTING:

    * Start of shell-based black-box testing in test.sh.


bzr-0.0.2.1
-----------

  PORTABILITY:

    * Win32 fixes from Steve Brown.


bzr-0.0.2  "black cube"  2005-03-31
-----------------------------------

  ENHANCEMENTS:

    * Default ignore list extended (see bzrlib/__init__.py).

    * Patterns in .bzrignore are now added to the default ignore list,
      rather than replacing it.

    * Ignore list isn't reread for every file.

    * More help topics.

    * Reinstate the 'bzr check' command to check invariants of the
      branch.

    * New 'ignored' command lists which files are ignored and why;
      'deleted' lists files deleted in the current working tree.

    * Performance improvements.

    * New global --profile option.

    * Ignore patterns like './config.h' now correctly match files in
      the root directory only.


bzr-0.0.1  2005-03-26
---------------------

  ENHANCEMENTS:

    * More information from info command.

    * Can now say "bzr help COMMAND" for more detailed help.

    * Less file flushing and faster performance when writing logs and
      committing to stores.

    * More useful verbose output from some commands.

  BUG FIXES:

    * Fix inverted display of 'R' and 'M' during 'commit -v'.

  PORTABILITY:

    * Include a subset of ElementTree-1.2.20040618 to make
      installation easier.

    * Fix time.localtime call to work with Python 2.3 (the minimum
      supported).


bzr-0.0.0.69  2005-03-22
------------------------

  ENHANCEMENTS:

    * First public release.

    * Storage of local versions: init, add, remove, rm, info, log,
      diff, status, etc.

..
   vim: tw=74 ft=rst ff=unix<|MERGE_RESOLUTION|>--- conflicted
+++ resolved
@@ -55,19 +55,17 @@
 
   INTERNALS:
 
-<<<<<<< HEAD
     * Default User Interface (UI) is CLIUIFactory when bzr runs in a dumb
       terminal. It is sometimes desirable do override this default by forcing
       bzr to use TextUIFactory. This can be achieved by setting the
       BZR_USE_TEXT_UI environment variable (emacs shells, as opposed to
       compile buffers, are such an example).
       (Vincent Ladeuil)
-=======
+
     * New ``Branch.dotted_revno_to_revision_id()`` and
       ``Branch.revision_id_to_dotted_revno()`` APIs that pick the most
       efficient way of doing the mapping.
       (Ian Clatworthy)
->>>>>>> 01fdc9ca
 
     * ``TreeDelta.show()`` now accepts a ``filter`` parameter allowing log
       formatters to retrict the output.
