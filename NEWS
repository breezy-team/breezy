bzr development version

  IMPROVEMENTS:

    * The FTP transport now tries to reconnect after a temporary
      failure. ftp put is made atomic. (Matthieu Moy)

    * The FTP transport now maintains a pool of connections, and
      reuses them to avoid multiple connections to the same host (like
      sftp did). (Daniel Silverstone)

    * The bzr_man.py file has been removed. To create the man page now,
      use ./generate_docs.py man. The new program can also create other files.
      Run "python generate_docs.py --help" for usage information. (Hans
      Ulrich Niedermann & James Blackwell).

    * Man Page now gives full help (James Blackwell). Help also updated to 
      reflect user config now being stored in .bazaar (Hans Ulrich
      Niedermann)

<<<<<<< HEAD
    * It's now possible to set aliases in bazaar.conf (Erik Bågfors)

    * Pull now accepts a --revision argument (Erik Bågfors)
=======
    * 'bzr re-sign' now allows multiple revisions to be supplied on the command
      line. You can now use the following command to sign all of your old commits.
        find .bzr/revision-store// -name my@email-* \
          | sed 's/.*\/\/..\///' \
          | xargs bzr re-sign

    * Upgrade can now upgrade over the network. (Robert Collins)

    * Two new commands 'bzr checkout' and 'bzr update' allow for CVS/SVN-alike
      behaviour. They use the existing serverless-mode and store no data
      locally. As such they are not suitable for use except in high bandwidth
      low latency environments like LAN's or local disk. (Robert Collins)

    * Default log format can be set in configuration and plugins can register
      their own formatters. (Erik Bågfors)

    * pull now accepts a --revision argument (Erik Bågfors)
>>>>>>> 71f6fcd4

  INTERNALS:
  
    * The internal storage of history, and logical branch identity have now
      been split into Branch, and Repository. The common locking and file 
      management routines are now in bzrlib.lockablefiles. 
      (Aaron Bentley, Robert Collins, Martin Pool)

  TESTING:

    * SFTP tests now shortcut the SSH negotiation, reducing test overhead
      for testing SFTP protocol support. (Robey Pointer)

<<<<<<< HEAD


=======
>>>>>>> 71f6fcd4
bzr 0.7rc1 2006-01-09

  CHANGES:

    * .bzrignore is excluded from exports, on the grounds that it's a bzr 
      internal-use file and may not be wanted.  (Jamie Wilkinson)

    * The "bzr directories" command were removed in favor of the new
      --kind option to the "bzr inventory" command.  To list all 
      versioned directories, now use "bzr inventory --kind directory".  
      (Johan Rydberg)

    * Under Windows configuration directory is now %APPDATA%\bazaar\2.0
      by default. (John Arbash Meinel)

    * The parent of Bzr configuration directory can be set by BZR_HOME
      environment variable. Now the path for it is searched in BZR_HOME, then
      in HOME. Under Windows the order is: BZR_HOME, APPDATA (usually
      points to C:\Documents and Settings\User Name\Application Data), HOME.
      (John Arbash Meinel)

    * Plugins with the same name in different directories in the bzr plugin
      path are no longer loaded: only the first successfully loaded one is
      used. (Robert Collins)

    * Use systems' external ssh command to open connections if possible.  
      This gives better integration with user settings such as ProxyCommand.
      (James Henstridge)

    * Sftp paths can now be relative, or local, according to the lftp
      convention. Paths now take the form:
      sftp://user:pass@host:port/~/relative/path
      or
      sftp://user:pass@host:port/absolute/path

    * Permissions on files underneath .bzr/ are inherited from the .bzr 
      directory. So for a shared repository, simply doing 'chmod -R g+w .bzr/'
      will mean that future file will be created with group write permissions.

    * configure.in and config.guess are no longer in the builtin default 
      ignore list.

    * '.sw[nop]' pattern ignored, to ignore vim swap files for nameless
      files.  (John Arbash Meinel, Martin Pool)

  IMPROVEMENTS:

    * "bzr INIT dir" now initializes the specified directory, and creates 
      it if it does not exist.  (John Arbash Meinel)

    * New remerge command (Aaron Bentley)

    * Better zsh completion script.  (Steve Borho)

    * 'bzr diff' now returns 1 when there are changes in the working 
      tree. (Robert Collins)

    * 'bzr push' now exists and can push changes to a remote location. 
      This uses the transport infrastructure, and can store the remote
      location in the ~/.bazaar/branches.conf configuration file.
      (Robert Collins)

    * Test directories are only kept if the test fails and the user requests
      that they be kept.

    * Tweaks to short log printing

    * Added branch nicks, new nick command, printing them in log output. 
      (Aaron Bentley)

    * If $BZR_PDB is set, pop into the debugger when an uncaught exception 
      occurs.  (Martin Pool)

    * Accept 'bzr resolved' (an alias for 'bzr resolve'), as this is
      the same as Subversion.  (Martin Pool)

    * New ftp transport support (on ftplib), for ftp:// and aftp:// 
      URLs.  (Daniel Silverstone)

    * Commit editor temporary files now start with 'bzr_log.', to allow 
      text editors to match the file name and set up appropriate modes or 
      settings.  (Magnus Therning)

    * Improved performance when integrating changes from a remote weave.  
      (Goffredo Baroncelli)

    * Sftp will attempt to cache the connection, so it is more likely that
      a connection will be reused, rather than requiring multiple password
      requests.

    * bzr revno now takes an optional argument indicating the branch whose
      revno should be printed.  (Michael Ellerman)

    * bzr cat defaults to printing the last version of the file.  
      (#3632, Matthieu Moy)

    * New global option 'bzr --lsprof COMMAND' runs bzr under the lsprof 
      profiler.  (Denys Duchier)

    * Faster commits by reading only the headers of affected weave files. 
      (Denys Duchier)

    * 'bzr add' now takes a --dry-run parameter which shows you what would be
      added, but doesn't actually add anything. (Michael Ellerman)

    * 'bzr add' now lists how many files were ignored per glob.  add --verbose
      lists the specific files.  (Aaron Bentley)

    * 'bzr missing' now supports displaying changes in diverged trees and can
      be limited to show what either end of the comparison is missing.
      (Aaron Bently, with a little prompting from Daniel Silverstone)

  BUG FIXES:

    * SFTP can walk up to the root path without index errors. (Robert Collins)

    * Fix bugs in running bzr with 'python -O'.  (Martin Pool)

    * Error when run with -OO

    * Fix bug in reporting http errors that don't have an http error code.
      (Martin Pool)

    * Handle more cases of pipe errors in display commands

    * Change status to 3 for all errors

    * Files that are added and unlinked before committing are completely
      ignored by diff and status

    * Stores with some compressed texts and some uncompressed texts are now
      able to be used. (John A Meinel)

    * Fix for bzr pull failing sometimes under windows

    * Fix for sftp transport under windows when using interactive auth

    * Show files which are both renamed and modified as such in 'bzr 
      status' output.  (#4503, Daniel Silverstone)

    * Make annotate cope better with revisions committed without a valid 
      email address.  (Marien Zwart)

    * Fix representation of tab characters in commit messages.  (Harald 
      Meland)

    * List of plugin directories in BZR_PLUGIN_PATH environment variable is
      now parsed properly under Windows. (Alexander Belchenko)

    * Show number of revisions pushed/pulled/merged. (Robey Pointer)

    * Keep a cached copy of the basis inventory to speed up operations 
      that need to refer to it.  (Johan Rydberg, Martin Pool)

    * Fix bugs in bzr status display of non-ascii characters.  (Martin 
      Pool)

    * Remove Makefile.in from default ignore list.  (#6413, Tollef Fog 
      Heen, Martin Pool)

    * Fix failure in 'bzr added'.  (Nathan McCallum, Martin Pool)

  TESTING:

    * Fix selftest asking for passwords when there are no SFTP keys.  
      (Robey Pointer, Jelmer Vernooij) 

    * Fix selftest run with 'python -O'.  (Martin Pool)

    * Fix HTTP tests under Windows. (John Arbash Meinel)

    * Make tests work even if HOME is not set (Aaron Bentley)

    * Updated build_tree to use fixed line-endings for tests which read 
      the file cotents and compare. Make some tests use this to pass under
      Windows. (John Arbash Meinel)

    * Skip stat and symlink tests under Windows. (Alexander Belchenko)

    * Delay in selftest/testhashcash is now issued under win32 and Cygwin.
      (John Arbash Meinel)

    * Use terminal width to align verbose test output.  (Martin Pool)

    * Blackbox tests are maintained within the bzrlib.tests.blackbox directory.
      If adding a new test script please add that to
      bzrlib.tests.blackbox.__init__. (Robert Collins)

    * Much better error message if one of the test suites can't be 
      imported.  (Martin Pool)

    * Make check now runs the test suite twice - once with the default locale,
      and once with all locales forced to C, to expose bugs. This is not 
      trivially done within python, so for now its only triggered by running
      Make check. Integrators and packagers who wish to check for full 
      platform support should run 'make check' to test the source.
      (Robert Collins)

    * Tests can now run TestSkipped if they can't execute for any reason.
      (Martin Pool) (NB: TestSkipped should only be raised for correctable
      reasons - see the wiki spec ImprovingBzrTestSuite).

    * Test sftp with relative, absolute-in-homedir and absolute-not-in-homedir
      paths for the transport tests. Introduce blackbox remote sftp tests that
      test the same permutations. (Robert Collins, Robey Pointer)

    * Transport implementation tests are now independent of the local file
      system, which allows tests for esoteric transports, and for features
      not available in the local file system. They also repeat for variations
      on the URL scheme that can introduce issues in the transport code,
      see bzrlib.transport.TransportTestProviderAdapter() for this.
      (Robert Collins).

    * TestCase.build_tree uses the transport interface to build trees, pass
      in a transport parameter to give it an existing connection.
      (Robert Collins).

  INTERNALS:

    * WorkingTree.pull has been split across Branch and WorkingTree,
      to allow Branch only pulls. (Robert Collins)

    * commands.display_command now returns the result of the decorated 
      function. (Robert Collins)

    * LocationConfig now has a set_user_option(key, value) call to save
      a setting in its matching location section (a new one is created
      if needed). (Robert Collins)

    * Branch has two new methods, get_push_location and set_push_location
      to respectively, get and set the push location. (Robert Collins)

    * commands.register_command now takes an optional flag to signal that
      the registrant is planning to decorate an existing command. When 
      given multiple plugins registering a command is not an error, and
      the original command class (whether built in or a plugin based one) is
      returned to the caller. There is a new error 'MustUseDecorated' for
      signalling when a wrapping command should switch to the original
      version. (Robert Collins)

    * Some option parsing errors will raise 'BzrOptionError', allowing 
      granular detection for decorating commands. (Robert Collins).

    * Branch.read_working_inventory has moved to
      WorkingTree.read_working_inventory. This necessitated changes to
      Branch.get_root_id, and a move of Branch.set_inventory to WorkingTree
      as well. To make it clear that a WorkingTree cannot always be obtained
      Branch.working_tree() will raise 'errors.NoWorkingTree' if one cannot
      be obtained. (Robert Collins)

    * All pending merges operations from Branch are now on WorkingTree.
      (Robert Collins)

    * The follow operations from Branch have moved to WorkingTree:
      add()
      commit()
      move()
      rename_one()
      unknowns()
      (Robert Collins)

    * bzrlib.add.smart_add_branch is now smart_add_tree. (Robert Collins)

    * New "rio" serialization format, similar to rfc-822. (Martin Pool)

    * Rename selftests to `bzrlib.tests.test_foo`.  (John A Meinel, Martin 
      Pool)

    * bzrlib.plugin.all_plugins has been changed from an attribute to a 
      query method. (Robert Collins)
 
    * New options to read only the table-of-contents of a weave.  
      (Denys Duchier)

    * Raise NoSuchFile when someone tries to add a non-existant file.
      (Michael Ellerman)

    * Simplify handling of DivergedBranches in cmd_pull().
      (Michael Ellerman)
		   
   
    * Branch.controlfile* logic has moved to lockablefiles.LockableFiles, which
      is exposed as Branch().control_files. Also this has been altered with the
      controlfile pre/suffix replaced by simple method names like 'get' and
      'put'. (Aaron Bentley, Robert Collins).

    * Deprecated functions and methods can now be marked as such using the 
      bzrlib.symbol_versioning module. Marked method have their docstring
      updated and will issue a DeprecationWarning using the warnings module
      when they are used. (Robert Collins)

    * bzrlib.osutils.safe_unicode now exists to provide parameter coercion
      for functions that need unicode strings. (Robert Collins)

bzr 0.6 2005-10-28

  IMPROVEMENTS:
  
    * pull now takes --verbose to show you what revisions are added or removed
      (John A Meinel)

    * merge now takes a --show-base option to include the base text in
      conflicts.
      (Aaron Bentley)

    * The config files are now read using ConfigObj, so '=' should be used as
      a separator, not ':'.
      (Aaron Bentley)

    * New 'bzr commit --strict' option refuses to commit if there are 
      any unknown files in the tree.  To commit, make sure all files are 
      either ignored, added, or deleted.  (Michael Ellerman)

    * The config directory is now ~/.bazaar, and there is a single file 
      ~/.bazaar/bazaar.conf storing email, editor and other preferences.
      (Robert Collins)

    * 'bzr add' no longer takes a --verbose option, and a --quiet option
      has been added that suppresses all output.

    * Improved zsh completion support in contrib/zsh, from Clint
      Adams.

    * Builtin 'bzr annotate' command, by Martin Pool with improvements from 
      Goffredo Baroncelli.
    
    * 'bzr check' now accepts -v for verbose reporting, and checks for
      ghosts in the branch. (Robert Collins)

    * New command 're-sign' which will regenerate the gpg signature for 
      a revision. (Robert Collins)

    * If you set check_signatures=require for a path in 
      ~/.bazaar/branches.conf then bzr will invoke your
      gpg_signing_command (defaults to gpg) and record a digital signature
      of your commit. (Robert Collins)

    * New sftp transport, based on Paramiko.  (Robey Pointer)

    * 'bzr pull' now accepts '--clobber' which will discard local changes
      and make this branch identical to the source branch. (Robert Collins)

    * Just give a quieter warning if a plugin can't be loaded, and 
      put the details in .bzr.log.  (Martin Pool)

    * 'bzr branch' will now set the branch-name to the last component of the
      output directory, if one was supplied.

    * If the option 'post_commit' is set to one (or more) python function
      names (must be in the bzrlib namespace), then they will be invoked
      after the commit has completed, with the branch and revision_id as
      parameters. (Robert Collins)

    * Merge now has a retcode of 1 when conflicts occur. (Robert Collins)

    * --merge-type weave is now supported for file contents.  Tree-shape
      changes are still three-way based.  (Martin Pool, Aaron Bentley)

    * 'bzr check' allows the first revision on revision-history to have
      parents - something that is expected for cheap checkouts, and occurs
      when conversions from baz do not have all history.  (Robert Collins).

   * 'bzr merge' can now graft unrelated trees together, if your specify
     0 as a base. (Aaron Bentley)

   * 'bzr commit branch' and 'bzr commit branch/file1 branch/file2' now work
     (Aaron Bentley)

    * Add '.sconsign*' to default ignore list.  (Alexander Belchenko)

   * 'bzr merge --reprocess' minimizes conflicts

  TESTING:

    * The 'bzr selftest --pattern' option for has been removed, now 
      test specifiers on the command line can be simple strings, or 
      regexps, or both. (Robert Collins)

    * Passing -v to selftest will now show the time each test took to 
      complete, which will aid in analysing performance regressions and
      related questions. (Robert Collins)

    * 'bzr selftest' runs all tests, even if one fails, unless '--one'
      is given. (Martin Pool)

    * There is a new method for TestCaseInTempDir, assertFileEqual, which
      will check that a given content is equal to the content of the named
      file. (Robert Collins)

    * Fix test suite's habit of leaving many temporary log files in $TMPDIR.
      (Martin Pool)

  INTERNALS:

    * New 'testament' command and concept for making gpg-signatures 
      of revisions that are not tied to a particular internal
      representation.  (Martin Pool).

    * Per-revision properties ('revprops') as key-value associated 
      strings on each revision created when the revision is committed.
      Intended mainly for the use of external tools.  (Martin Pool).

    * Config options have moved from bzrlib.osutils to bzrlib.config.
      (Robert Collins)

    * Improved command line option definitions allowing explanations
      for individual options, among other things.  Contributed by 
      Magnus Therning.

    * Config options have moved from bzrlib.osutils to bzrlib.config.
      Configuration is now done via the config.Config interface:
      Depending on whether you have a Branch, a Location or no information
      available, construct a *Config, and use its signature_checking,
      username and user_email methods. (Robert Collins)

    * Plugins are now loaded under bzrlib.plugins, not bzrlib.plugin, and
      they are made available for other plugins to use. You should not 
      import other plugins during the __init__ of your plugin though, as 
      no ordering is guaranteed, and the plugins directory is not on the
      python path. (Robert Collins)

    * Branch.relpath has been moved to WorkingTree.relpath. WorkingTree no
      no longer takes an inventory, rather it takes an option branch
      parameter, and if None is given will open the branch at basedir 
      implicitly. (Robert Collins)

    * Cleaner exception structure and error reporting.  Suggested by 
      Scott James Remnant.  (Martin Pool)

    * Branch.remove has been moved to WorkingTree, which has also gained
      lock_read, lock_write and unlock methods for convenience. (Robert
      Collins)

    * Two decorators, needs_read_lock and needs_write_lock have been added
      to the branch module. Use these to cause a function to run in a
      read or write lock respectively. (Robert Collins)

    * Branch.open_containing now returns a tuple (Branch, relative-path),
      which allows direct access to the common case of 'get me this file
      from its branch'. (Robert Collins)

    * Transports can register using register_lazy_transport, and they 
      will be loaded when first used.  (Martin Pool)

    * 'pull' has been factored out of the command as WorkingTree.pull().
      A new option to WorkingTree.pull has been added, clobber, which will
      ignore diverged history and pull anyway.
      (Robert Collins)

    * config.Config has a 'get_user_option' call that accepts an option name.
      This will be looked up in branches.conf and bazaar.conf as normal.
      It is intended that this be used by plugins to support options - 
      options of built in programs should have specific methods on the config.
      (Robert Collins)

    * merge.merge_inner now has tempdir as an optional parameter. (Robert
      Collins)

    * Tree.kind is not recorded at the top level of the hierarchy, as it was
      missing on EmptyTree, leading to a bug with merge on EmptyTrees.
      (Robert Collins)

    * WorkingTree.__del__ has been removed, it was non deterministic and not 
      doing what it was intended to. See WorkingTree.__init__ for a comment
      about future directions. (Robert Collins/Martin Pool)

    * bzrlib.transport.http has been modified so that only 404 urllib errors
      are returned as NoSuchFile. Other exceptions will propogate as normal.
      This allows debuging of actual errors. (Robert Collins)

    * bzrlib.transport.Transport now accepts *ONLY* url escaped relative paths
      to apis like 'put', 'get' and 'has'. This is to provide consistent
      behaviour - it operates on url's only. (Robert Collins)

    * Transports can register using register_lazy_transport, and they 
      will be loaded when first used.  (Martin Pool)

    * 'merge_flex' no longer calls conflict_handler.finalize(), instead that
      is called by merge_inner. This is so that the conflict count can be 
      retrieved (and potentially manipulated) before returning to the caller
      of merge_inner. Likewise 'merge' now returns the conflict count to the
      caller. (Robert Collins)

    * 'revision.revision_graph can handle having only partial history for
      a revision - that is no revisions in the graph with no parents.
      (Robert Collins).

    * New builtins.branch_files uses the standard file_list rules to produce
      a branch and a list of paths, relative to that branch (Aaron Bentley)

    * New TestCase.addCleanup facility.

    * New bzrlib.version_info tuple (similar to sys.version_info), which can
      be used by programs importing bzrlib.

  BUG FIXES:

    * Better handling of branches in directories with non-ascii names. 
      (Joel Rosdahl, Panagiotis Papadakos)

    * Upgrades of trees with no commits will not fail due to accessing
      [-1] in the revision-history. (Andres Salomon)


bzr 0.1.1 2005-10-12

  BUG FIXES:

    * Fix problem in pulling over http from machines that do not 
      allow directories to be listed.

    * Avoid harmless warning about invalid hash cache after 
      upgrading branch format.

  PERFORMANCE: 
  
    * Avoid some unnecessary http operations in branch and pull.


bzr 0.1 2005-10-11

  NOTES:

    * 'bzr branch' over http initially gives a very high estimate
      of completion time but it should fall as the first few 
      revisions are pulled in.  branch is still slow on 
      high-latency connections.

  BUG FIXES:
  
    * bzr-man.py has been updated to work again. Contributed by
      Rob Weir.

    * Locking is now done with fcntl.lockf which works with NFS
      file systems. Contributed by Harald Meland.

    * When a merge encounters a file that has been deleted on
      one side and modified on the other, the old contents are
      written out to foo.BASE and foo.SIDE, where SIDE is this
      or OTHER. Contributed by Aaron Bentley.

    * Export was choosing incorrect file paths for the content of
      the tarball, this has been fixed by Aaron Bentley.

    * Commit will no longer commit without a log message, an 
      error is returned instead. Contributed by Jelmer Vernooij.

    * If you commit a specific file in a sub directory, any of its
      parent directories that are added but not listed will be 
      automatically included. Suggested by Michael Ellerman.

    * bzr commit and upgrade did not correctly record new revisions
      for files with only a change to their executable status.
      bzr will correct this when it encounters it. Fixed by
      Robert Collins

    * HTTP tests now force off the use of http_proxy for the duration.
      Contributed by Gustavo Niemeyer.

    * Fix problems in merging weave-based branches that have 
      different partial views of history.

    * Symlink support: working with symlinks when not in the root of a 
      bzr tree was broken, patch from Scott James Remnant.


  IMPROVEMENTS:

    * 'branch' now accepts a --basis parameter which will take advantage
      of local history when making a new branch. This allows faster 
      branching of remote branches. Contributed by Aaron Bentley.

    * New tree format based on weave files, called version 5.
      Existing branches can be upgraded to this format using 
      'bzr upgrade'.

    * Symlinks are now versionable. Initial patch by 
      Erik Toubro Nielsen, updated to head by Robert Collins.

    * Executable bits are tracked on files. Patch from Gustavo
      Niemeyer.

    * 'bzr status' now shows unknown files inside a selected directory.
      Patch from Heikki Paajanen.

    * Merge conflicts are recorded in .bzr. Two new commands 'conflicts'
      and 'resolve' have needed added, which list and remove those 
      merge conflicts respectively. A conflicted tree cannot be committed
      in. Contributed by Aaron Bentley.

    * 'rm' is now an alias for 'remove'.

    * Stores now split out their content in a single byte prefixed hash,
      dropping the density of files per directory by 256. Contributed by
      Gustavo Niemeyer.

    * 'bzr diff -r branch:URL' will now perform a diff between two branches.
      Contributed by Robert Collins.

    * 'bzr log' with the default formatter will show merged revisions,
      indented to the right. Initial implementation contributed by Gustavo
      Niemeyer, made incremental by Robert Collins.


  INTERNALS:

    * Test case failures have the exception printed after the log 
      for your viewing pleasure.

    * InventoryEntry is now an abstract base class, use one of the
      concrete InventoryDirectory etc classes instead.

    * Branch raises an UnsupportedFormatError when it detects a 
      bzr branch it cannot understand. This allows for precise
      handling of such circumstances.


  TESTING:

    * Removed testsweet module so that tests can be run after 
      bzr installed by 'bzr selftest'.

    * 'bzr selftest' command-line arguments can now be partial ids
      of tests to run, e.g. 'bzr selftest test_weave'

      
bzr 0.0.9 2005-09-23

  BUG FIXES:

    * Fixed "branch -r" option.

    * Fix remote access to branches containing non-compressed history.
      (Robert Collins).

    * Better reliability of http server tests.  (John Arbash-Meinel)

    * Merge graph maximum distance calculation fix.  (Aaron Bentley)
   
    * Various minor bug in windows support have been fixed, largely in the
      test suite. Contributed by Alexander Belchenko.

  IMPROVEMENTS:

    * Status now accepts a -r argument to give status between chosen
      revisions. Contributed by Heikki Paajanen.

    * Revision arguments no longer use +/-/= to control ranges, instead
      there is a 'before' namespace, which limits the successive namespace.
      For example '$ bzr log -r date:yesterday..before:date:today' will
      select everything from yesterday and before today. Contributed by
      Robey Pointer

    * There is now a bzr.bat file created by distutils when building on 
      Windows. Contributed by Alexander Belchenko.

  INTERNALS:

    * Removed uuid() as it was unused.

    * Improved 'fetch' code for pulling revisions from one branch into
      another (used by pull, merged, etc.)


bzr 0.0.8 2005-09-20

  IMPROVEMENTS:

    * Adding a file whose parent directory is not versioned will
      implicitly add the parent, and so on up to the root. This means
      you should never need to explictly add a directory, they'll just
      get added when you add a file in the directory.  Contributed by
      Michael Ellerman.

    * Ignore .DS_Store (contains Mac metadata) by default.  Patch from
      Nir Soffer.

    * If you set BZR_EDITOR in the environment, it is checked in
      preference to EDITOR and the config file for the interactive commit
      editing program. Related to this is a bugfix where a missing program
      set in EDITOR would cause editing to fail, now the fallback program
      for the operating system is still tried.

    * Files that are not directories/symlinks/regular files will no longer
      cause bzr to fail, it will just ignore them by default. You cannot add
      them to the tree though - they are not versionable.


  INTERNALS:

    * Refactor xml packing/unpacking.

  BUG FIXES: 

    * Fixed 'bzr mv' by Ollie Rutherfurd.

    * Fixed strange error when trying to access a nonexistent http
      branch.

    * Make sure that the hashcache gets written out if it can't be
      read.


  PORTABILITY:

    * Various Windows fixes from Ollie Rutherfurd.

    * Quieten warnings about locking; patch from Matt Lavin.


bzr-0.0.7 2005-09-02

  NEW FEATURES:

    * ``bzr shell-complete`` command contributed by Clint Adams to
      help with intelligent shell completion.

    * New expert command ``bzr find-merge-base`` for debugging merges.


  ENHANCEMENTS:

    * Much better merge support.

    * merge3 conflicts are now reported with markers like '<<<<<<<'
      (seven characters) which is the same as CVS and pleases things
      like emacs smerge.


  BUG FIXES:

    * ``bzr upgrade`` no longer fails when trying to fix trees that
      mention revisions that are not present.

    * Fixed bugs in listing plugins from ``bzr plugins``.

    * Fix case of $EDITOR containing options for the editor.

    * Fix log -r refusing to show the last revision.
      (Patch from Goffredo Baroncelli.)


  CHANGES:

    * ``bzr log --show-ids`` shows the revision ids of all parents.

    * Externally provided commands on your $BZRPATH no longer need
      to recognize --bzr-usage to work properly, and can just handle
      --help themselves.


  LIBRARY:

    * Changed trace messages to go through the standard logging
      framework, so that they can more easily be redirected by
      libraries.



bzr-0.0.6 2005-08-18

  NEW FEATURES:

    * Python plugins, automatically loaded from the directories on
      BZR_PLUGIN_PATH or ~/.bzr.conf/plugins by default.

    * New 'bzr mkdir' command.

    * Commit mesage is fetched from an editor if not given on the
      command line; patch from Torsten Marek.

    * ``bzr log -m FOO`` displays commits whose message matches regexp 
      FOO.
      
    * ``bzr add`` with no arguments adds everything under the current directory.

    * ``bzr mv`` does move or rename depending on its arguments, like
      the Unix command.

    * ``bzr missing`` command shows a summary of the differences
      between two trees.  (Merged from John Arbash-Meinel.)

    * An email address for commits to a particular tree can be
      specified by putting it into .bzr/email within a branch.  (Based
      on a patch from Heikki Paajanen.)


  ENHANCEMENTS:

    * Faster working tree operations.


  CHANGES:

    * 3rd-party modules shipped with bzr are copied within the bzrlib
      python package, so that they can be installed by the setup
      script without clashing with anything already existing on the
      system.  (Contributed by Gustavo Niemeyer.)

    * Moved plugins directory to bzrlib/, so that there's a standard
      plugin directory which is not only installed with bzr itself but
      is also available when using bzr from the development tree.
      BZR_PLUGIN_PATH and DEFAULT_PLUGIN_PATH are then added to the
      standard plugins directory.

    * When exporting to a tarball with ``bzr export --format tgz``, put 
      everything under a top directory rather than dumping it into the
      current directory.   This can be overridden with the ``--root`` 
      option.  Patch from William Dodé and John Meinel.

    * New ``bzr upgrade`` command to upgrade the format of a branch,
      replacing ``bzr check --update``.

    * Files within store directories are no longer marked readonly on
      disk.

    * Changed ``bzr log`` output to a more compact form suggested by
      John A Meinel.  Old format is available with the ``--long`` or
      ``-l`` option, patched by William Dodé.

    * By default the commit command refuses to record a revision with
      no changes unless the ``--unchanged`` option is given.

    * The ``--no-plugins``, ``--profile`` and ``--builtin`` command
      line options must come before the command name because they 
      affect what commands are available; all other options must come 
      after the command name because their interpretation depends on
      it.

    * ``branch`` and ``clone`` added as aliases for ``branch``.

    * Default log format is back to the long format; the compact one
      is available with ``--short``.
      
      
  BUG FIXES:
  
    * Fix bugs in committing only selected files or within a subdirectory.


bzr-0.0.5  2005-06-15
  
  CHANGES:

    * ``bzr`` with no command now shows help rather than giving an
      error.  Suggested by Michael Ellerman.

    * ``bzr status`` output format changed, because svn-style output
      doesn't really match the model of bzr.  Now files are grouped by
      status and can be shown with their IDs.  ``bzr status --all``
      shows all versioned files and unknown files but not ignored files.

    * ``bzr log`` runs from most-recent to least-recent, the reverse
      of the previous order.  The previous behaviour can be obtained
      with the ``--forward`` option.
        
    * ``bzr inventory`` by default shows only filenames, and also ids
      if ``--show-ids`` is given, in which case the id is the second
      field.


  ENHANCEMENTS:

    * New 'bzr whoami --email' option shows only the email component
      of the user identification, from Jo Vermeulen.

    * New ``bzr ignore PATTERN`` command.

    * Nicer error message for broken pipe, interrupt and similar
      conditions that don't indicate an internal error.

    * Add ``.*.sw[nop] .git .*.tmp *,v`` to default ignore patterns.

    * Per-branch locks keyed on ``.bzr/branch-lock``, available in
      either read or write mode.

    * New option ``bzr log --show-ids`` shows revision and file ids.

    * New usage ``bzr log FILENAME`` shows only revisions that
      affected that file.

    * Changed format for describing changes in ``bzr log -v``.

    * New option ``bzr commit --file`` to take a message from a file,
      suggested by LarstiQ.

    * New syntax ``bzr status [FILE...]`` contributed by Bartosz
      Oler.  File may be in a branch other than the working directory.

    * ``bzr log`` and ``bzr root`` can be given an http URL instead of
      a filename.

    * Commands can now be defined by external programs or scripts
      in a directory on $BZRPATH.

    * New "stat cache" avoids reading the contents of files if they 
      haven't changed since the previous time.

    * If the Python interpreter is too old, try to find a better one
      or give an error.  Based on a patch from Fredrik Lundh.

    * New optional parameter ``bzr info [BRANCH]``.

    * New form ``bzr commit SELECTED`` to commit only selected files.

    * New form ``bzr log -r FROM:TO`` shows changes in selected
      range; contributed by John A Meinel.

    * New option ``bzr diff --diff-options 'OPTS'`` allows passing
      options through to an external GNU diff.

    * New option ``bzr add --no-recurse`` to add a directory but not
      their contents.

    * ``bzr --version`` now shows more information if bzr is being run
      from a branch.

  
  BUG FIXES:

    * Fixed diff format so that added and removed files will be
      handled properly by patch.  Fix from Lalo Martins.

    * Various fixes for files whose names contain spaces or other
      metacharacters.


  TESTING:

    * Converted black-box test suites from Bourne shell into Python;
      now run using ``./testbzr``.  Various structural improvements to
      the tests.

    * testbzr by default runs the version of bzr found in the same
      directory as the tests, or the one given as the first parameter.

    * testbzr also runs the internal tests, so the only command
      required to check is just ``./testbzr``.

    * testbzr requires python2.4, but can be used to test bzr running
      under a different version.

    * Tests added for many other changes in this release.


  INTERNAL:

    * Included ElementTree library upgraded to 1.2.6 by Fredrik Lundh.

    * Refactor command functions into Command objects based on HCT by
      Scott James Remnant.

    * Better help messages for many commands.

    * Expose bzrlib.open_tracefile() to start the tracefile; until
      this is called trace messages are just discarded.

    * New internal function find_touching_revisions() and hidden
      command touching-revisions trace the changes to a given file.

    * Simpler and faster compare_inventories() function.

    * bzrlib.open_tracefile() takes a tracefilename parameter.

    * New AtomicFile class.

    * New developer commands ``added``, ``modified``.


  PORTABILITY:

    * Cope on Windows on python2.3 by using the weaker random seed.
      2.4 is now only recommended.


bzr-0.0.4  2005-04-22

  ENHANCEMENTS:

    * 'bzr diff' optionally takes a list of files to diff.  Still a bit
      basic.  Patch from QuantumG.

    * More default ignore patterns.

    * New 'bzr log --verbose' shows a list of files changed in the
      changeset.  Patch from Sebastian Cote.

    * Roll over ~/.bzr.log if it gets too large.

    * Command abbreviations 'ci', 'st', 'stat', '?' based on a patch
      by Jason Diamon.

    * New 'bzr help commands' based on a patch from Denys Duchier.


  CHANGES:

    * User email is determined by looking at $BZREMAIL or ~/.bzr.email
      or $EMAIL.  All are decoded by the locale preferred encoding.
      If none of these are present user@hostname is used.  The host's
      fully-qualified name is not used because that tends to fail when
      there are DNS problems.

    * New 'bzr whoami' command instead of username user-email.


  BUG FIXES: 

    * Make commit safe for hardlinked bzr trees.

    * Some Unicode/locale fixes.

    * Partial workaround for difflib.unified_diff not handling
      trailing newlines properly.


  INTERNAL:

    * Allow docstrings for help to be in PEP0257 format.  Patch from
      Matt Brubeck.

    * More tests in test.sh.

    * Write profile data to a temporary file not into working
      directory and delete it when done.

    * Smaller .bzr.log with process ids.


  PORTABILITY:

    * Fix opening of ~/.bzr.log on Windows.  Patch from Andrew
      Bennetts.

    * Some improvements in handling paths on Windows, based on a patch
      from QuantumG.


bzr-0.0.3  2005-04-06

  ENHANCEMENTS:

    * New "directories" internal command lists versioned directories
      in the tree.

    * Can now say "bzr commit --help".

    * New "rename" command to rename one file to a different name
      and/or directory.

    * New "move" command to move one or more files into a different
      directory.

    * New "renames" command lists files renamed since base revision.

    * New cat command contributed by janmar.

  CHANGES:

    * .bzr.log is placed in $HOME (not pwd) and is always written in
      UTF-8.  (Probably not a completely good long-term solution, but
      will do for now.)

  PORTABILITY:

    * Workaround for difflib bug in Python 2.3 that causes an
      exception when comparing empty files.  Reported by Erik Toubro
      Nielsen.

  INTERNAL:

    * Refactored inventory storage to insert a root entry at the top.

  TESTING:

    * Start of shell-based black-box testing in test.sh.


bzr-0.0.2.1

  PORTABILITY:

    * Win32 fixes from Steve Brown.


bzr-0.0.2  "black cube"  2005-03-31

  ENHANCEMENTS:

    * Default ignore list extended (see bzrlib/__init__.py).

    * Patterns in .bzrignore are now added to the default ignore list,
      rather than replacing it.

    * Ignore list isn't reread for every file.

    * More help topics.

    * Reinstate the 'bzr check' command to check invariants of the
      branch.

    * New 'ignored' command lists which files are ignored and why;
      'deleted' lists files deleted in the current working tree.

    * Performance improvements.

    * New global --profile option.
    
    * Ignore patterns like './config.h' now correctly match files in
      the root directory only.


bzr-0.0.1  2005-03-26

  ENHANCEMENTS:

    * More information from info command.

    * Can now say "bzr help COMMAND" for more detailed help.

    * Less file flushing and faster performance when writing logs and
      committing to stores.

    * More useful verbose output from some commands.

  BUG FIXES:

    * Fix inverted display of 'R' and 'M' during 'commit -v'.

  PORTABILITY:

    * Include a subset of ElementTree-1.2.20040618 to make
      installation easier.

    * Fix time.localtime call to work with Python 2.3 (the minimum
      supported).


bzr-0.0.0.69  2005-03-22

  ENHANCEMENTS:

    * First public release.

    * Storage of local versions: init, add, remove, rm, info, log,
      diff, status, etc.<|MERGE_RESOLUTION|>--- conflicted
+++ resolved
@@ -18,11 +18,10 @@
       reflect user config now being stored in .bazaar (Hans Ulrich
       Niedermann)
 
-<<<<<<< HEAD
     * It's now possible to set aliases in bazaar.conf (Erik Bågfors)
 
     * Pull now accepts a --revision argument (Erik Bågfors)
-=======
+
     * 'bzr re-sign' now allows multiple revisions to be supplied on the command
       line. You can now use the following command to sign all of your old commits.
         find .bzr/revision-store// -name my@email-* \
@@ -38,9 +37,6 @@
 
     * Default log format can be set in configuration and plugins can register
       their own formatters. (Erik Bågfors)
-
-    * pull now accepts a --revision argument (Erik Bågfors)
->>>>>>> 71f6fcd4
 
   INTERNALS:
   
@@ -54,11 +50,6 @@
     * SFTP tests now shortcut the SSH negotiation, reducing test overhead
       for testing SFTP protocol support. (Robey Pointer)
 
-<<<<<<< HEAD
-
-
-=======
->>>>>>> 71f6fcd4
 bzr 0.7rc1 2006-01-09
 
   CHANGES:
