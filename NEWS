IN DEVELOPMENT

  IMPROVEMENTS:

    * ``pull`` and ``merge`` are much faster at installing bundle format 4.
      (Aaron Bentley)

<<<<<<< HEAD
  API CHANGES:

    * ``Transport.should_cache`` has been removed.  It was not called in the
      previous release.  (Martin Pool)
=======
    * ``pull -v`` no longer includes deltas, making it much faster.
      (Aaron Bentley)
>>>>>>> d9a4fb77

bzr 0.90rc1 2007-08-14

  BUGFIXES:

bzr 0.90rc1 2007-08-14

  BUGFIXES:

    * ``bzr init`` should connect to the remote location one time only.  We
      have been connecting several times because we forget to pass around the
      Transport object. This modifies ``BzrDir.create_branch_convenience``,
      so that we can give it the Transport we already have.
      (John Arbash Meinel, Vincent Ladeuil, #111702)

    * Get rid of sftp connection cache (get rid of the FTP one too).
      (Vincent Ladeuil, #43731)

    * bzr branch {local|remote} remote don't try to create a working tree
      anymore.
      (Vincent Ladeuil, #112173)

    * All identified multiple connections for a single bzr command have been
      fixed. See bzrlib/tests/commands directory.
      (Vincent Ladeuil)

    * ``bzr rm`` now does not insist on ``--force`` to delete files that
      have been renamed but not otherwise modified.  (Marius Kruger,
      #111664)

    * ``bzr selftest --bench`` no longer emits deprecation warnings
      (Lukáš Lalinský)

    * ``bzr status`` now honours FILE parameters for conflict lists
      (Aaron Bentley, #127606)

    * ``bzr checkout`` now honours -r when reconstituting a working tree.
      It also honours -r 0.  (Aaron Bentley, #127708)

    * ``bzr add *`` no more fails on Windows if working tree contains
      non-ascii file names. (Kuno Meyer, #127361)

    * allow ``easy_install bzr`` runs without fatal errors. 
      (Alexander Belchenko, #125521)

    * Graph._filter_candidate_lca does not raise KeyError if a candidate
      is eliminated just before it would normally be examined.  (Aaron Bentley)

    * SMTP connection failures produce a nice message, not a traceback.
      (Aaron Bentley)

  IMPROVEMENTS:

    * Don't show "dots" progress indicators when run non-interactively, such
      as from cron.  (Martin Pool)

    * ``info`` now formats locations more nicely and lists "submit" and
      "public" branches (Aaron Bentley)

    * New ``pack`` command that will trigger database compression within
      the repository (Robert Collins)

    * Implement ``_KnitIndex._load_data`` in a pyrex extension. The pyrex
      version is approximately 2-3x faster at parsing a ``.kndx`` file.
      Which yields a measurable improvement for commands which have to
      read from the repository, such as a 1s => 0.75s improvement in
      ``bzr diff`` when there are changes to be shown.  (John Arbash Meinel)

    * Merge is now faster.  Depending on the scenario, it can be more than 2x
      faster. (Aaron Bentley)

    * Give a clearer warning, and allow ``python setup.py install`` to
      succeed even if pyrex is not available.
      (John Arbash Meinel)

    * ``DirState._read_dirblocks`` now has an optional Pyrex
      implementation. This improves the speed of any command that has to
      read the entire DirState. (``diff``, ``status``, etc, improve by
      about 10%).
      ``bisect_dirblocks`` has also been improved, which helps all
      ``_get_entry`` type calls (whenever we are searching for a
      particular entry in the in-memory DirState).
      (John Arbash Meinel)

    * ``bzr pull`` and ``bzr push`` no longer do a complete walk of the 
      branch revision history for ui display unless -v is supplied.
      (Robert Collins)

    * ``bzr log -rA..B`` output shifted to the left margin if the log only 
      contains merge revisions. (Kent Gibson) 

    * The ``plugins`` command is now public with improved help.
      (Ian Clatworthy)

    * New bundle and merge directive formats are faster to generate, and

    * Annotate merge now works when there are local changes. (Aaron Bentley)

    * Commit now only shows the progress in terms of directories instead of
      entries. (Ian Clatworthy)

    * Fix ``KnitRepository.get_revision_graph`` to not request the graph 2
      times. This makes ``get_revision_graph`` 2x faster. (John Arbash
      Meinel)

    * Fix ``VersionedFile.get_graph()`` to avoid using
      ``set.difference_update(other)``, which has bad scaling when
      ``other`` is large. This improves ``VF.get_graph([version_id])`` for
      a 12.5k graph from 2.9s down to 200ms. (John Arbash Meinel)

    * The ``--lsprof-file`` option now generates output for KCacheGrind if
      the file starts with ``callgrind.out``. This matches the default file
      filtering done by KCacheGrind's Open Dialog. (Ian Clatworthy)

    * Fix ``bzr update`` to avoid an unnecessary
      ``branch.get_master_branch`` call, which avoids 1 extra connection
      to the remote server. (Partial fix for #128076, John Arbash Meinel)

    * Log errors from the smart server in the trace file, to make debugging 
      test failures (and live failures!) easier.  (Andrew Bennetts)

    * The HTML version of the man page has been superceded by a more
      comprehensive manual called the Bazaar User Reference. This manual
      is completed generated from the online help topics. As part of this
      change, limited reStructuredText is now explicitly supported in help
      topics and command help with 'unnatural' markup being removed prior
      to display by the online help or inclusion in the man page.
      (Ian Clatworthy)

    * HTML documentation now use files extension *.html (Alexander Belchenko)

    * The cache of ignore definitions is now cleared in WorkingTree.unlock()
      so that changes to .bzrignore aren't missed. (#129694, Daniel Watkins)

    * ``bzr selftest --strict'' fails if there are any missing features or
      expected test failures. (Daniel Watkins, #111914)

    * Link to registration survey added to README. (Ian Clatworthy)

    * Windows standalone installer show link to registration survey
      when installation finished. (Alexander Belchenko)

  LIBRARY API BREAKS:

    * Deprecated dictionary ``bzrlib.option.SHORT_OPTIONS`` removed.
      Options are now required to provide a help string and it must
      comply with the style guide by being one or more sentences with an
      initial capital and final period. (Martin Pool)

    * KnitIndex.get_parents now returns tuples. (Robert Collins)

    * Ancient unused ``Repository.text_store`` attribute has been removed.
      (Robert Collins)

    * The ``bzrlib.pack`` interface has changed to use tuples of bytestrings
      rather than just bytestrings, making it easier to represent multiple
      element names. As this interface was not used by any internal facilities
      since it was introduced in 0.18 no API compatibility is being preserved.
      The serialised form of these packs is identical with 0.18 when a single
      element tuple is in use. (Robert Collins)

  INTERNALS:

    * merge now uses ``iter_changes`` to calculate changes, which makes room for
      future performance increases.  It is also more consistent with other
      operations that perform comparisons, and reduces reliance on
      Tree.inventory.  (Aaron Bentley)

    * Refactoring of transport classes connected to a remote server.
      ConnectedTransport is a new class that serves as a basis for all
      transports needing to connect to a remote server.  transport.split_url
      have been deprecated, use the static method on the object instead. URL
      tests have been refactored too.
      (Vincent Ladeuil)

    * Better connection sharing for ConnectedTransport objects.
      transport.get_transport() now accepts a 'possible_transports' parameter.
      If a newly requested transport can share a connection with one of the
      list, it will.
      (Vincent Ladeuil)

    * Most functions now accept ``bzrlib.revision.NULL_REVISION`` to indicate
      the null revision, and consider using ``None`` for this purpose
      deprecated.  (Aaron Bentley)

    * New ``index`` module with abstract index functionality. This will be
      used during the planned changes in the repository layer. Currently the
      index layer provides a graph aware immutable index, a builder for the
      same index type to allow creating them, and finally a composer for
      such indices to allow the use of many indices in a single query. The
      index performance is not optimised, however the API is stable to allow
      development on top of the index. (Robert Collins)

    * ``bzrlib.dirstate.cmp_by_dirs`` can be used to compare two paths by
      their directory sections. This is equivalent to comparing
      ``path.split('/')``, only without having to split the paths.
      This has a Pyrex implementation available.
      (John Arbash Meinel)

    * New transport decorator 'unlistable+' which disables the list_dir
      functionality for testing.

    * Deprecated ``change_entry`` in transform.py. (Ian Clatworthy)

    * RevisionTree.get_weave is now deprecated.  Tree.plan_merge is now used
      for performing annotate-merge.  (Aaron Bentley)

    * New EmailMessage class to create email messages. (Adeodato Simó)

    * Unused functions on the private interface KnitIndex have been removed.
      (Robert Collins)

    * New ``knit.KnitGraphIndex`` which provides a ``KnitIndex`` layered on top
      of a ``index.GraphIndex``. (Robert Collins)

    * New ``knit.KnitVersionedFile.iter_parents`` method that allows querying
      the parents of many knit nodes at once, reducing round trips to the 
      underlying index. (Robert Collins)

    * Graph now has an is_ancestor method, various bits use it.
      (Aaron Bentley)

    * The ``-Dhpss`` flag now includes timing information. As well as
      logging when a new connection is opened. (John Arbash Meinel)

    * ``bzrlib.pack.ContainerWriter`` now returns an offset, length tuple to
      callers when inserting data, allowing generation of readv style access
      during pack creation, without needing a separate pass across the output
      pack to gather such details. (Robert Collins)

    * ``bzrlib.pack.make_readv_reader`` allows readv based access to pack
      files that are stored on a transport. (Robert Collins)

    * New ``Repository.has_same_location`` method that reports if two
      repository objects refer to the same repository (although with some risk
      of false negatives).  (Andrew Bennetts)

    * InterTree.compare now passes require_versioned on correctly.
      (Marius Kruger)

    * New methods on Repository - ``start_write_group``,
      ``commit_write_group``, ``abort_write_group`` and ``is_in_write_group`` -
      which provide a clean hook point for transactional Repositories - ones
      where all the data for a fetch or commit needs to be made atomically
      available in one step. This allows the write lock to remain while making
      a series of data insertions.  (e.g. data conversion). (Robert Collins)

    * In ``bzrlib.knit`` the internal interface has been altered to use
      3-tuples (index, pos, length) rather than two-tuples (pos, length) to
      describe where data in a knit is, allowing knits to be split into 
      many files. (Robert Collins)

    * ``bzrlib.knit._KnitData`` split into cache management and physical access
      with two access classes - ``_PackAccess`` and ``_KnitAccess`` defined.
      The former provides access into a .pack file, and the latter provides the
      current production repository form of .knit files. (Robert Collins)

  TESTING:

    * Remove selftest ``--clean-output``, ``--numbered-dirs`` and
      ``--keep-output`` options, which are obsolete now that tests
      are done within directories in $TMPDIR.  (Martin Pool)

    * The SSH_AUTH_SOCK environment variable is now reset to avoid 
      interaction with any running ssh agents.  (Jelmer Vernooij, #125955)

    * run_bzr_subprocess handles parameters the same way as run_bzr:
      either a string or a list of strings should be passed as the first
      parameter.  Varargs-style parameters are deprecated. (Aaron Bentley)


bzr 0.18  2007-07-17

  BUGFIXES:

    * Fix 'bzr add' crash under Win32 (Kuno Meyer)


bzr 0.18rc1  2007-07-10

  BUGFIXES:

    * Do not suppress pipe errors, etc. in non-display commands
      (Alexander Belchenko, #87178)

    * Display a useful error message when the user requests to annotate
      a file that is not present in the specified revision.
      (James Westby, #122656)

    * Commands that use status flags now have a reference to 'help
      status-flags'.  (Daniel Watkins, #113436)

    * Work around python-2.4.1 inhability to correctly parse the
      authentication header.
      (Vincent Ladeuil, #121889)

    * Use exact encoding for merge directives. (Adeodato Simó, #120591)

    * Fix tempfile permissions error in smart server tar bundling under
      Windows. (Martin _, #119330)

    * Fix detection of directory entries in the inventory. (James Westby)

    * Fix handling of http code 400: Bad Request When issuing too many ranges.
      (Vincent Ladeuil, #115209)

    * Issue a CONNECT request when connecting to an https server
      via a proxy to enable SSL tunneling.
      (Vincent Ladeuil, #120678)

    * Fix ``bzr log -r`` to support selecting merge revisions, both 
      individually and as part of revision ranges.
      (Kent Gibson, #4663)
 
    * Don't leave cruft behind when failing to acquire a lockdir.
      (Martin Pool, #109169)

    * Don't use the '-f' strace option during tests.
      (Vincent Ladeuil, #102019).

    * Warn when setting ``push_location`` to a value that will be masked by
      locations.conf.  (Aaron Bentley, #122286)

    * Fix commit ordering in corner case (Aaron Bentley, #94975)

    *  Make annotate behave in a non-ASCII world (Adeodato Simó).

  IMPROVEMENTS:

    * The --lsprof-file option now dumps a text rendering of the profiling
      information if the filename ends in ".txt". It will also convert the
      profiling information to a format suitable for KCacheGrind if the
      output filename ends in ".callgrind". Fixes to the lsprofcalltree
      conversion process by Jean Paul Calderone and Itamar were also merged.
      See http://ddaa.net/blog/python/lsprof-calltree. (Ian Clatworthy)

    * ``info`` now defaults to non-verbose mode, displaying only paths and
      abbreviated format info.  ``info -v`` displays all the information
      formerly displayed by ``info``.  (Aaron Bentley, Adeodato Simó)

    * ``bzr missing`` now has better option names ``--this`` and ``--other``.
      (Elliot Murphy)

    * The internal ``weave-list`` command has become ``versionedfile-list``,
      and now lists knits as well as weaves.  (Aaron Bentley)

    * Automatic merge base selection uses a faster algorithm that chooses
      better bases in criss-cross merge situations (Aaron Bentley)

    * Progress reporting in ``commit`` has been improved. The various logical
      stages are now reported on as follows, namely:

      * Collecting changes [Entry x/y] - Stage n/m
      * Saving data locally - Stage n/m
      * Uploading data to master branch - Stage n/m
      * Updating the working tree - Stage n/m
      * Running post commit hooks - Stage n/m
      
      If there is no master branch, the 3rd stage is omitted and the total
      number of stages is adjusted accordingly.

      Each hook that is run after commit is listed with a name (as hooks
      can be slow it is useful feedback).
      (Ian Clatworthy, Robert Collins)

    * Various operations that are now faster due to avoiding unnecessary
      topological sorts. (Aaron Bentley)

    * Make merge directives robust against broken bundles. (Aaron Bentley)

    * The lsprof filename note is emitted via trace.note(), not standard
      output.  (Aaron Bentley)

    * ``bzrlib`` now exports explicit API compatibility information to assist
      library users and plugins. See the ``bzrlib.api`` module for details.
      (Robert Collins)

    * Remove unnecessary lock probes when acquiring a lockdir.
      (Martin Pool)

    * ``bzr --version`` now shows the location of the bzr log file, which
      is especially useful on Windows.  (Martin Pool)

    * -D now supports hooks to get debug tracing of hooks (though its currently
      minimal in nature). (Robert Collins)

    * Long log format reports deltas on merge revisions. 
      (John Arbash Meinel, Kent Gibson)

    * Make initial push over ftp more resilient. (John Arbash Meinel)

    * Print a summary of changes for update just like pull does.
      (Daniel Watkins, #113990)

    * Add a -Dhpss option to trace smart protocol requests and responses.
      (Andrew Bennetts)

  LIBRARY API BREAKS:

    * Testing cleanups - 
      ``bzrlib.repository.RepositoryTestProviderAdapter`` has been moved
      to ``bzrlib.tests.repository_implementations``;
      ``bzrlib.repository.InterRepositoryTestProviderAdapter`` has been moved
      to ``bzrlib.tests.interrepository_implementations``;
      ``bzrlib.transport.TransportTestProviderAdapter`` has moved to 
      ``bzrlib.tests.test_transport_implementations``.
      ``bzrlib.branch.BranchTestProviderAdapter`` has moved to
      ``bzrlib.tests.branch_implementations``.
      ``bzrlib.bzrdir.BzrDirTestProviderAdapter`` has moved to 
      ``bzrlib.tests.bzrdir_implementations``.
      ``bzrlib.versionedfile.InterVersionedFileTestProviderAdapter`` has moved
      to ``bzrlib.tests.interversionedfile_implementations``.
      ``bzrlib.store.revision.RevisionStoreTestProviderAdapter`` has moved to
      ``bzrlib.tests.revisionstore_implementations``.
      ``bzrlib.workingtree.WorkingTreeTestProviderAdapter`` has moved to
      ``bzrlib.tests.workingtree_implementations``.
      These changes are an API break in the testing infrastructure only.
      (Robert Collins)

    * Relocate TestCaseWithRepository to be more central. (Robert Collins)

    * ``bzrlib.add.smart_add_tree`` will no longer perform glob expansion on
      win32. Callers of the function should do this and use the new
      ``MutableTree.smart_add`` method instead. (Robert Collins)

    * ``bzrlib.add.glob_expand_for_win32`` is now
      ``bzrlib.win32utils.glob_expand``.  (Robert Collins)

    * ``bzrlib.add.FastPath`` is now private and moved to 
      ``bzrlib.mutabletree._FastPath``. (Robert Collins, Martin Pool)

    * ``LockDir.wait`` removed.  (Martin Pool)

    * The ``SmartServer`` hooks API has changed for the ``server_started`` and
      ``server_stopped`` hooks. The first parameter is now an iterable of
      backing URLs rather than a single URL. This is to reflect that many
      URLs may map to the external URL of the server. E.g. the server interally
      may have a chrooted URL but also the local file:// URL will be at the 
      same location. (Robert Collins)

  INTERNALS:

    * New SMTPConnection class to unify email handling.  (Adeodato Simó)

    * Fix documentation of BzrError. (Adeodato Simó)

    * Make BzrBadParameter an internal error. (Adeodato Simó)

    * Remove use of 'assert False' to raise an exception unconditionally.
      (Martin Pool)

    * Give a cleaner error when failing to decode knit index entry.
      (Martin Pool)

    * TreeConfig would mistakenly search the top level when asked for options
      from a section. It now respects the section argument and only
      searches the specified section. (James Westby)

    * Improve ``make api-docs`` output. (John Arbash Meinel)

    * Use os.lstat rather than os.stat for osutils.make_readonly and
      osutils.make_writeable. This makes the difftools plugin more
      robust when dangling symlinks are found. (Elliot Murphy)

    * New ``-Dlock`` option to log (to ~/.bzr.log) information on when 
      lockdirs are taken or released.  (Martin Pool)

    * ``bzrlib`` Hooks are now nameable using ``Hooks.name_hook``. This 
      allows a nicer UI when hooks are running as the current hook can
      be displayed. (Robert Collins)

    * ``Transport.get`` has had its interface made more clear for ease of use.
      Retrieval of a directory must now fail with either 'PathError' at open
      time, or raise 'ReadError' on a read. (Robert Collins)

    * New method ``_maybe_expand_globs`` on the ``Command`` class for 
      dealing with unexpanded glob lists - e.g. on the win32 platform. This
      was moved from ``bzrlib.add._prepare_file_list``. (Robert Collins)

    * ``bzrlib.add.smart_add`` and ``bzrlib.add.smart_add_tree`` are now
      deprecated in favour of ``MutableTree.smart_add``. (Robert Collins,
      Martin Pool)

    * New method ``external_url`` on Transport for obtaining the url to
      hand to external processes. (Robert Collins)

    * Teach windows installers to build pyrex/C extensions.
      (Alexander Belchenko)

  TESTING:

    * Removed the ``--keep-output`` option from selftest and clean up test
      directories as they're used.  This reduces the IO load from 
      running the test suite and cuts the time by about half.
      (Andrew Bennetts, Martin Pool)

    * Add scenarios as a public attribute on the TestAdapter classes to allow
      modification of the generated scenarios before adaption and easier
      testing. (Robert Collins)

    * New testing support class ``TestScenarioApplier`` which multiplies
      out a single teste by a list of supplied scenarios. (RobertCollins)

    * Setting ``repository_to_test_repository`` on a repository_implementations
      test will cause it to be called during repository creation, allowing the
      testing of repository classes which are not based around the Format
      concept. For example a repository adapter can be tested in this manner,
      by altering the repository scenarios to include a scenario that sets this
      attribute during the test parameterisation in
      ``bzrlib.tests.repository.repository_implementations``. (Robert Collins)

    * Clean up many of the APIs for blackbox testing of Bazaar.  The standard 
      interface is now self.run_bzr.  The command to run can be passed as
      either a list of parameters, a string containing the command line, or
      (deprecated) varargs parameters.  (Martin Pool)

    * The base TestCase now isolates tests from -D parameters by clearing
      ``debug.debug_flags`` and restores it afterwards. (Robert Collins)

    * Add a relpath parameter to get_transport methods in test framework to
      avoid useless cloning.
      (Vincent Ladeuil, #110448)


bzr 0.17  2007-06-18

  BUGFIXES:

    * Fix crash of commit due to wrong lookup of filesystem encoding.
      (Colin Watson, #120647)

    * Revert logging just to stderr in commit as broke unicode filenames.
      (Aaron Bentley, Ian Clatworthy, #120930)


bzr 0.17rc1  2007-06-12

  NOTES WHEN UPGRADING:

    * The kind() and is_executable() APIs on the WorkingTree interface no
      longer implicitly (read) locks and unlocks the tree. This *might*
      impact some plug-ins and tools using this part of the API. If you find
      an issue that may be caused by this change, please let us know,
      particularly the plug-in/tool maintainer. If encountered, the API
      fix is to surround kind() and is_executable() calls with lock_read()
      and unlock() like so::

        work_tree.lock_read()
        try:
            kind = work_tree.kind(...)
        finally:
            work_tree.unlock()

  INTERNALS:
    * Rework of LogFormatter API to provide beginning/end of log hooks and to
      encapsulate the details of the revision to be logged in a LogRevision
      object.
      In long log formats, merge revision ids are only shown when --show-ids
      is specified, and are labelled "revision-id:", as per mainline
      revisions, instead of "merged:". (Kent Gibson)

    * New ``BranchBuilder`` API which allows the construction of particular
      histories quickly. Useful for testing and potentially other applications
      too. (Robert Collins)

  IMPROVEMENTS:
  
    * There are two new help topics, working-trees and repositories that
      attempt to explain these concepts. (James Westby, John Arbash Meinel,
      Aaron Bentley)

    * Added ``bzr log --limit`` to report a limited number of revisions.
      (Kent Gibson, #3659)

    * Revert does not try to preserve file contents that were originally
      produced by reverting to a historical revision.  (Aaron Bentley)

    * ``bzr log --short`` now includes ``[merge]`` for revisions which
      have more than one parent. This is a small improvement to help
      understanding what changes have occurred
      (John Arbash Meinel, #83887)

    * TreeTransform avoids many renames when contructing large trees,
      improving speed.  3.25x speedups have been observed for construction of
      kernel-sized-trees, and checkouts are 1.28x faster.  (Aaron Bentley)

    * Commit on large trees is now faster. In my environment, a commit of
      a small change to the Mozilla tree (55k files) has dropped from
      66 seconds to 32 seconds. For a small tree of 600 files, commit of a
      small change is 33% faster. (Ian Clatworthy)

    * New --create-prefix option to bzr init, like for push.  (Daniel Watkins,
      #56322)

  BUGFIXES:

    * ``bzr push`` should only connect to the remote location one time.
      We have been connecting 3 times because we forget to pass around
      the Transport object. This adds ``BzrDir.clone_on_transport()``, so
      that we can pass in the Transport that we already have.
      (John Arbash Meinel, #75721)

    * ``DirState.set_state_from_inventory()`` needs to properly order
      based on split paths, not just string paths.
      (John Arbash Meinel, #115947)

    * Let TestUIFactoy encode the password prompt with its own stdout.
      (Vincent Ladeuil, #110204)

    * pycurl should take use the range header that takes the range hint
      into account.
      (Vincent Ladeuil, #112719)

    * WorkingTree4.get_file_sha1 no longer raises an exception when invoked
      on a missing file.  (Aaron Bentley, #118186)

    * WorkingTree.remove works correctly with tree references, and when pwd is
      not the tree root. (Aaron Bentley)

    * Merge no longer fails when a file is renamed in one tree and deleted
      in the other. (Aaron Bentley, #110279)

    * ``revision-info`` now accepts dotted revnos, doesn't require a tree,
      and defaults to the last revision (Matthew Fuller, #90048)

    * Tests no longer fail when BZR_REMOTE_PATH is set in the environment.
      (Daniel Watkins, #111958)

    * ``bzr branch -r revid:foo`` can be used to branch any revision in
      your repository. (Previously Branch6 only supported revisions in your
      mainline). (John Arbash Meinel, #115343)

bzr 0.16  2007-05-07
  
  BUGFIXES:

    * Handle when you have 2 directories with similar names, but one has a
      hyphen. (``'abc'`` versus ``'abc-2'``). The WT4._iter_changes
      iterator was using direct comparison and ``'abc/a'`` sorts after
      ``'abc-2'``, but ``('abc', 'a')`` sorts before ``('abc-2',)``.
      (John Arbash Meinel, #111227)

    * Handle when someone renames a file on disk without telling bzr.
      Previously we would report the first file as missing, but not show
      the new unknown file. (John Arbash Meinel, #111288)

    * Avoid error when running hooks after pulling into or pushing from
      a branch bound to a smartserver branch.  (Martin Pool, #111968)

  IMPROVEMENTS:

    * Move developer documentation to doc/developers/. This reduces clutter in
      the root of the source tree and allows HACKING to be split into multiple
      files. (Robert Collins, Alexander Belchenko)

    * Clean up the ``WorkingTree4._iter_changes()`` internal loops as well as
      ``DirState.update_entry()``. This optimizes the core logic for ``bzr
      diff`` and ``bzr status`` significantly improving the speed of
      both. (John Arbash Meinel)

bzr 0.16rc2  2007-04-30

  BUGFIXES:

    * Handle the case when you delete a file, and then rename another file
      on top of it. Also handle the case of ``bzr rm --keep foo``. ``bzr
      status`` should show the removed file and an unknown file in its
      place. (John Arbash Meinel, #109993)

    * Bundles properly read and write revision properties that have an
      empty value. And when the value is not ASCII.
      (John Arbash Meinel, #109613)

    * Fix the bzr commit message to be in text mode.
      (Alexander Belchenko, #110901)

    * Also handle when you rename a file and create a file where it used
      to be. (John Arbash Meinel, #110256)

    * ``WorkingTree4._iter_changes`` should not descend into unversioned
      directories. (John Arbash Meinel, #110399)

bzr 0.16rc1  2007-04-26

  NOTES WHEN UPGRADING:

    * ``bzr remove`` and ``bzr rm`` will now remove the working file, if
      it could be recovered again.
      This has been done for consistency with svn and the unix rm command.
      The old ``remove`` behaviour has been retained in the new option
      ``bzr remove --keep``, which will just stop versioning the file,
      but not delete it.
      ``bzr remove --force`` have been added which will always delete the
      files.
      ``bzr remove`` is also more verbose.
      (Marius Kruger, #82602)

  IMPROVEMENTS:

    * Merge directives can now be supplied as input to `merge` and `pull`,
      like bundles can.  (Aaron Bentley)

    * Sending the SIGQUIT signal to bzr, which can be done on Unix by
      pressing Control-Backslash, drops bzr into a debugger.  Type ``'c'``
      to continue.  This can be disabled by setting the environment variable
      ``BZR_SIGQUIT_PDB=0``.  (Martin Pool)

    * selftest now supports --list-only to list tests instead of running
      them. (Ian Clatworthy)

    * selftest now supports --exclude PATTERN (or -x PATTERN) to exclude
      tests with names that match that regular expression.
      (Ian Clatworthy, #102679)

    * selftest now supports --randomize SEED to run tests in a random order.
      SEED is typically the value 'now' meaning 'use the current time'.
      (Ian Clatworthy, #102686)

    * New option ``--fixes`` to commit, which stores bug fixing annotations as
      revision properties. Built-in support for Launchpad, Debian, Trac and
      Bugzilla bug trackers. (Jonathan Lange, James Henstridge, Robert Collins)

    * New API, ``bzrlib.bugtracker.tracker_registry``, for adding support for
      other bug trackers to ``fixes``. (Jonathan Lange, James Henstridge,
      Robert Collins)

    * ``selftest`` has new short options ``-f`` and ``-1``.  (Martin
      Pool)

    * ``bzrlib.tsort.MergeSorter`` optimizations. Change the inner loop
      into using local variables instead of going through ``self._var``.
      Improves the time to ``merge_sort`` a 10k revision graph by
      approximately 40% (~700->400ms).  (John Arbash Meinel)

    * ``make docs`` now creates a man page at ``man1/bzr.1`` fixing bug 107388.
      (Robert Collins)

    * ``bzr help`` now provides cross references to other help topics using
      the _see_also facility on command classes. Likewise the bzr_man
      documentation, and the bzr.1 man page also include this information.
      (Robert Collins)

    * Tags are now included in logs, that use the long log formatter. 
      (Erik Bågfors, Alexander Belchenko)

    * ``bzr help`` provides a clearer message when a help topic cannot be
      found. (Robert Collins, #107656)

    * ``bzr help`` now accepts optional prefixes for command help. The help
      for all commands can now be found at ``bzr help commands/COMMANDNAME``
      as well as ``bzr help COMMANDNAME`` (which only works for commands 
      where the name is not the same as a more general help topic). 
      (Robert Collins)

    * ``bzr help PLUGINNAME`` will now return the module docstring from the
      plugin PLUGINNAME. (Robert Collins, #50408)

    * New help topic ``urlspec`` which lists the availables transports.
      (Goffredo Baroncelli)

    * doc/server.txt updated to document the default bzr:// port
      and also update the blurb about the hpss' current status.
      (Robert Collins, #107125).

    * ``bzr serve`` now listens on interface 0.0.0.0 by default, making it
      serve out to the local LAN (and anyone in the world that can reach the
      machine running ``bzr serve``. (Robert Collins, #98918)

    * A new smart server protocol version has been added.  It prefixes requests
      and responses with an explicit version identifier so that future protocol
      revisions can be dealt with gracefully.  (Andrew Bennetts, Robert Collins)

    * The bzr protocol version 2 indicates success or failure in every response
      without depending on particular commands encoding that consistently,
      allowing future client refactorings to be much more robust about error
      handling. (Robert Collins, Martin Pool, Andrew Bennetts)

    * The smart protocol over HTTP client has been changed to always post to the
      same ``.bzr/smart`` URL under the original location when it can.  This allows
      HTTP servers to only have to pass URLs ending in .bzr/smart to the smart
      server handler, and not arbitrary ``.bzr/*/smart`` URLs.  (Andrew Bennetts)

    * digest authentication is now supported for proxies and HTTP by the urllib
      based http implementation. Tested against Apache 2.0.55 and Squid
      2.6.5. Basic and digest authentication are handled coherently for HTTP
      and proxy: if the user is provided in the url (bzr command line for HTTP,
      proxy environment variables for proxies), the password is prompted for
      (only once). If the password is provided, it is taken into account. Once
      the first authentication is successful, all further authentication
      roundtrips are avoided by preventively setting the right authentication
      header(s).
      (Vincent Ladeuil).

  INTERNALS:

    * bzrlib API compatability with 0.8 has been dropped, cleaning up some
      code paths. (Robert Collins)

    * Change the format of chroot urls so that they can be safely manipulated
      by generic url utilities without causing the resulting urls to have
      escaped the chroot. A side effect of this is that creating a chroot
      requires an explicit action using a ChrootServer.
      (Robert Collins, Andrew Bennetts)

    * Deprecate ``Branch.get_root_id()`` because branches don't have root ids,
      rather than fixing bug #96847.  (Aaron Bentley)

    * ``WorkingTree.apply_inventory_delta`` provides a better alternative to
      ``WorkingTree._write_inventory``.  (Aaron Bentley)

    * Convenience method ``TestCase.expectFailure`` ensures that known failures
      do not silently pass.  (Aaron Bentley)

    * ``Transport.local_abspath`` now raises ``NotLocalUrl`` rather than 
      ``TransportNotPossible``. (Martin Pool, Ian Clatworthy)

    * New SmartServer hooks facility. There are two initial hooks documented
      in ``bzrlib.transport.smart.SmartServerHooks``. The two initial hooks allow
      plugins to execute code upon server startup and shutdown.
      (Robert Collins).

    * SmartServer in standalone mode will now close its listening socket
      when it stops, rather than waiting for garbage collection. This primarily
      fixes test suite hangs when a test tries to connect to a shutdown server.
      It may also help improve behaviour when dealing with a server running
      on a specific port (rather than dynamically assigned ports).
      (Robert Collins)

    * Move most SmartServer code into a new package, bzrlib/smart.
      bzrlib/transport/remote.py contains just the Transport classes that used
      to be in bzrlib/transport/smart.py.  (Andrew Bennetts)

    * urllib http implementation avoid roundtrips associated with
      401 (and 407) errors once the authentication succeeds.
      (Vincent Ladeuil).

    * urlib http now supports querying the user for a proxy password if
      needed. Realm is shown in the prompt for both HTTP and proxy
      authentication when the user is required to type a password. 
      (Vincent Ladeuil).

    * Renamed SmartTransport (and subclasses like SmartTCPTransport) to
      RemoteTransport (and subclasses to RemoteTCPTransport, etc).  This is more
      consistent with its new home in ``bzrlib/transport/remote.py``, and because
      it's not really a "smart" transport, just one that does file operations
      via remote procedure calls.  (Andrew Bennetts)
 
    * The ``lock_write`` method of ``LockableFiles``, ``Repository`` and
      ``Branch`` now accept a ``token`` keyword argument, so that separate
      instances of those objects can share a lock if it has the right token.
      (Andrew Bennetts, Robert Collins)

    * New method ``get_branch_reference`` on ``BzrDir`` allows the detection of
      branch references - which the smart server component needs.

    * The Repository API ``make_working_trees`` is now permitted to return
      False when ``set_make_working_trees`` is not implemented - previously
      an unimplemented ``set_make_working_trees`` implied the result True
      from ``make_working_trees``. This has been changed to accomodate the
      smart server, where it does not make sense (at this point) to ever
      make working trees by default. (Robert Collins)

    * Command objects can now declare related help topics by having _see_also
      set to a list of related topic. (Robert Collins)

    * ``bzrlib.help`` now delegates to the Command class for Command specific
      help. (Robert Collins)

    * New class ``TransportListRegistry``, derived from the Registry class, which 
      simplifies tracking the available Transports. (Goffredo Baroncelli)

    * New function ``Branch.get_revision_id_to_revno_map`` which will
      return a dictionary mapping revision ids to dotted revnos. Since
      dotted revnos are defined in the context of the branch tip, it makes
      sense to generate them from a ``Branch`` object.
      (John Arbash Meinel)

    * Fix the 'Unprintable error' message display to use the repr of the 
      exception that prevented printing the error because the str value
      for it is often not useful in debugging (e.g. KeyError('foo') has a
      str() of 'foo' but a repr of 'KeyError('foo')' which is much more
      useful. (Robert Collins)

    * ``urlutils.normalize_url`` now unescapes unreserved characters, such as "~".
      (Andrew Bennetts)

  BUGFIXES:

    * Don't fail bundle selftest if email has 'two' embedded.  
      (Ian Clatworthy, #98510)

    * Remove ``--verbose`` from ``bzr bundle``. It didn't work anyway.
      (Robert Widhopf-Fenk, #98591)

    * Remove ``--basis`` from the checkout/branch commands - it didn't work
      properly and is no longer beneficial.
      (Robert Collins, #53675, #43486)

    * Don't produce encoding error when adding duplicate files.
      (Aaron Bentley)

    * Fix ``bzr log <file>`` so it only logs the revisions that changed
      the file, and does it faster.
      (Kent Gibson, John Arbash Meinel, #51980, #69477)
 
    * Fix ``InterDirstateTre._iter_changes`` to handle when we come across
      an empty versioned directory, which now has files in it.
      (John Arbash Meinel, #104257)

    * Teach ``common_ancestor`` to shortcut when the tip of one branch is
      inside the ancestry of the other. Saves a lot of graph processing
      (with an ancestry of 16k revisions, ``bzr merge ../already-merged``
      changes from 2m10s to 13s).  (John Arbash Meinel, #103757)

    * Fix ``show_diff_trees`` to handle the case when a file is modified,
      and the containing directory is renamed. (The file path is different
      in this versus base, but it isn't marked as a rename).
      (John Arbash Meinel, #103870)

    * FTP now works even when the FTP server does not support atomic rename.
      (Aaron Bentley, #89436)

    * Correct handling in bundles and merge directives of timezones with
      that are not an integer number of hours offset from UTC.  Always 
      represent the epoch time in UTC to avoid problems with formatting 
      earlier times on win32.  (Martin Pool, Alexander Belchenko, John
      Arbash Meinel)

    * Typo in the help for ``register-branch`` fixed. (Robert Collins, #96770)

    * "dirstate" and "dirstate-tags" formats now produce branches compatible
      with old versions of bzr. (Aaron Bentley, #107168))

    * Handle moving a directory when children have been added, removed,
      and renamed. (John Arbash Meinel, #105479)

    * Don't preventively use basic authentication for proxy before receiving a
      407 error. Otherwise people willing to use other authentication schemes
      may expose their password in the clear (or nearly). This add one
      roundtrip in case basic authentication should be used, but plug the
      security hole.
      (Vincent Ladeuil)

    * Handle http and proxy digest authentication.
      (Vincent Ladeuil, #94034).

  TESTING:

    * Added ``bzrlib.strace.strace`` which will strace a single callable and
      return a StraceResult object which contains just the syscalls involved
      in running it. (Robert Collins)

    * New test method ``reduceLockdirTimeout`` to drop the default (ui-centric)
      default time down to one suitable for tests. (Andrew Bennetts)

    * Add new ``vfs_transport_factory`` attribute on tests which provides the 
      common vfs backing for both the readonly and readwrite transports.
      This allows the RemoteObject tests to back onto local disk or memory,
      and use the existing ``transport_server`` attribute all tests know about
      to be the smart server transport. This in turn allows tests to 
      differentiate between 'transport to access the branch', and 
      'transport which is a VFS' - which matters in Remote* tests.
      (Robert Collins, Andrew Bennetts)

    * The ``make_branch_and_tree`` method for tests will now create a 
      lightweight checkout for the tree if the ``vfs_transport_factory`` is not
      a LocalURLServer. (Robert Collins, Andrew Bennetts)

    * Branch implementation tests have been audited to ensure that all urls 
      passed to Branch APIs use proper urls, except when local-disk paths
      are intended. This is so that tests correctly access the test transport
      which is often not equivalent to local disk in Remote* tests. As part
      of this many tests were adjusted to remove dependencies on local disk
      access.
      (Robert Collins, Andrew Bennetts)

    * Mark bzrlib.tests and bzrlib.tests.TestUtil as providing assertFOO helper
      functions by adding a ``__unittest`` global attribute. (Robert Collins,
      Andrew Bennetts, Martin Pool, Jonathan Lange)

    * Refactored proxy and authentication handling to simplify the
      implementation of new auth schemes for both http and proxy. 
      (Vincent Ladeuil)

bzr 0.15 2007-04-01

  BUGFIXES:

    * Handle incompatible repositories as a user issue when fetching.
      (Aaron Bentley)

    * Don't give a recommendation to upgrade when branching or 
      checking out a branch that contains an old-format working tree.
      (Martin Pool)

bzr 0.15rc3  2007-03-26

  CHANGES:
 
    * A warning is now displayed when opening working trees in older 
      formats, to encourage people to upgrade to WorkingTreeFormat4.
      (Martin Pool)

  IMPROVEMENTS:

    * HTTP redirections are now taken into account when a branch (or a
      bundle) is accessed for the first time. A message is issued at each
      redirection to inform the user. In the past, http redirections were
      silently followed for each request which significantly degraded the
      performances. The http redirections are not followed anymore by
      default, instead a RedirectRequested exception is raised. For bzrlib
      users needing to follow http redirections anyway,
      ``bzrlib.transport.do_catching_redirections`` provide an easy transition
      path.  (vila)

  INTERNALS:

    * Added ``ReadLock.temporary_write_lock()`` to allow upgrading an OS read
      lock to an OS write lock. Linux can do this without unlocking, Win32
      needs to unlock in between. (John Arbash Meinel)
 
    * New parameter ``recommend_upgrade`` to ``BzrDir.open_workingtree``
      to silence (when false) warnings about opening old formats.
      (Martin Pool)

    * Fix minor performance regression with bzr-0.15 on pre-dirstate
      trees. (We were reading the working inventory too many times).
      (John Arbash Meinel)

    * Remove ``Branch.get_transaction()`` in favour of a simple cache of
      ``revision_history``.  Branch subclasses should override
      ``_gen_revision_history`` rather than ``revision_history`` to make use of
      this cache, and call ``_clear_revision_history_cache`` and
      ``_cache_revision_history`` at appropriate times. (Andrew Bennetts)

  BUGFIXES:

    * Take ``smtp_server`` from user config into account.
      (vila, #92195)

    * Restore Unicode filename handling for versioned and unversioned files.
      (John Arbash Meinel, #92608)

    * Don't fail during ``bzr commit`` if a file is marked removed, and
      the containing directory is auto-removed.  (John Arbash Meinel, #93681)

    * ``bzr status FILENAME`` failed on Windows because of an uncommon
      errno. (``ERROR_DIRECTORY == 267 != ENOTDIR``).
      (Wouter van Heyst, John Arbash Meinel, #90819)

    * ``bzr checkout source`` should create a local branch in the same
      format as source. (John Arbash Meinel, #93854)

    * ``bzr commit`` with a kind change was failing to update the
      last-changed-revision for directories.  The
      InventoryDirectory._unchanged only looked at the ``parent_id`` and name,
      ignoring the fact that the kind could have changed, too.
      (John Arbash Meinel, #90111)

    * ``bzr mv dir/subdir other`` was incorrectly updating files inside
      the directory. So that there was a chance it would break commit,
      etc. (John Arbash Meinel, #94037)
 
    * Correctly handles mutiple permanent http redirections.
      (vila, #88780)

bzr 0.15rc2  2007-03-14

  NOTES WHEN UPGRADING:
        
    * Release 0.15rc2 of bzr changes the ``bzr init-repo`` command to
      default to ``--trees`` instead of ``--no-trees``.
      Existing shared repositories are not affected.

  IMPROVEMENTS:

    * New ``merge-directive`` command to generate machine- and human-readable
      merge requests.  (Aaron Bentley)

    * New ``submit:`` revision specifier makes it easy to diff against the
      common ancestor with the submit location (Aaron Bentley)

    * Added support for Putty's SSH implementation. (Dmitry Vasiliev)

    * Added ``bzr status --versioned`` to report only versioned files, 
      not unknowns. (Kent Gibson)

    * Merge now autodetects the correct line-ending style for its conflict
      markers.  (Aaron Bentley)

  INTERNALS:

    * Refactored SSH vendor registration into SSHVendorManager class.
      (Dmitry Vasiliev)

  BUGFIXES:

    * New ``--numbered-dirs`` option to ``bzr selftest`` to use
      numbered dirs for TestCaseInTempDir. This is default behavior
      on Windows. Anyone can force named dirs on Windows
      with ``--no-numbered-dirs``. (Alexander Belchenko)

    * Fix ``RevisionSpec_revid`` to handle the Unicode strings passed in
      from the command line. (Marien Zwart, #90501)

    * Fix ``TreeTransform._iter_changes`` when both the source and
      destination are missing. (Aaron Bentley, #88842)

    * Fix commit of merges with symlinks in dirstate trees.
      (Marien Zwart)
    
    * Switch the ``bzr init-repo`` default from --no-trees to --trees. 
      (Wouter van Heyst, #53483)


bzr 0.15rc1  2007-03-07

  SURPRISES:

    * The default disk format has changed. Please run 'bzr upgrade' in your
      working trees to upgrade. This new default is compatible for network
      operations, but not for local operations. That is, if you have two
      versions of bzr installed locally, after upgrading you can only use the
      bzr 0.15 version. This new default does not enable tags or nested-trees
      as they are incompatible with bzr versions before 0.15 over the network.

    * For users of bzrlib: Two major changes have been made to the working tree
      api in bzrlib. The first is that many methods and attributes, including
      the inventory attribute, are no longer valid for use until one of
      ``lock_read``/``lock_write``/``lock_tree_write`` has been called,
      and become invalid again after unlock is called. This has been done
      to improve performance and correctness as part of the dirstate
      development.
      (Robert Collins, John A Meinel, Martin Pool, and others).

    * For users of bzrlib: The attribute 'tree.inventory' should be considered
      readonly. Previously it was possible to directly alter this attribute, or
      its contents, and have the tree notice this. This has been made
      unsupported - it may work in some tree formats, but in the newer dirstate
      format such actions will have no effect and will be ignored, or even
      cause assertions. All operations possible can still be carried out by a
      combination of the tree API, and the bzrlib.transform API. (Robert
      Collins, John A Meinel, Martin Pool, and others).

  IMPROVEMENTS:

    * Support for OS Windows 98. Also .bzr.log on any windows system
      saved in My Documents folder. (Alexander Belchenko)

    * ``bzr mv`` enhanced to support already moved files.
      In the past the mv command would have failed if the source file doesn't
      exist. In this situation ``bzr mv`` would now detect that the file has
      already moved and update the repository accordingly, if the target file
      does exist.
      A new option ``--after`` has been added so that if two files already
      exist, you could notify Bazaar that you have moved a (versioned) file
      and replaced it with another. Thus in this case ``bzr move --after``
      will only update the Bazaar identifier.
      (Steffen Eichenberg, Marius Kruger)

    * ``ls`` now works on treeless branches and remote branches.
      (Aaron Bentley)

    * ``bzr help global-options`` describes the global options.
      (Aaron Bentley)

    * ``bzr pull --overwrite`` will now correctly overwrite checkouts.
      (Robert Collins)

    * Files are now allowed to change kind (e.g. from file to symlink).
      Supported by ``commit``, ``revert`` and ``status``
      (Aaron Bentley)

    * ``inventory`` and ``unknowns`` hidden in favour of ``ls``
      (Aaron Bentley)

    * ``bzr help checkouts`` descibes what checkouts are and some possible
      uses of them. (James Westby, Aaron Bentley)

    * A new ``-d`` option to push, pull and merge overrides the default 
      directory.  (Martin Pool)

    * Branch format 6: smaller, and potentially faster than format 5.  Supports
      ``append_history_only`` mode, where the log view and revnos do not change,
      except by being added to.  Stores policy settings in
      ".bzr/branch/branch.conf".

    * ``append_only`` branches:  Format 6 branches may be configured so that log
      view and revnos are always consistent.  Either create the branch using
      "bzr init --append-revisions-only" or edit the config file as descriped
      in docs/configuration.txt.

    * rebind: Format 6 branches retain the last-used bind location, so if you
      "bzr unbind", you can "bzr bind" to bind to the previously-selected
      bind location.

    * Builtin tags support, created and deleted by the ``tag`` command and
      stored in the branch.  Tags can be accessed with the revisionspec
      ``-rtag:``, and listed with ``bzr tags``.  Tags are not versioned 
      at present. Tags require a network incompatible upgrade. To perform this
      upgrade, run ``bzr upgrade --dirstate-tags`` in your branch and
      repositories. (Martin Pool)

    * The ``bzr://`` transport now has a well-known port number, 4155,
      which it will use by default.  (Andrew Bennetts, Martin Pool)

    * Bazaar now looks for user-installed plugins before looking for site-wide
      plugins. (Jonathan Lange)

    * ``bzr resolve`` now detects and marks resolved text conflicts.
      (Aaron Bentley)

  INTERNALS:

    * Internally revision ids and file ids are now passed around as utf-8
      bytestrings, rather than treating them as Unicode strings. This has
      performance benefits for Knits, since we no longer need to decode the
      revision id for each line of content, nor for each entry in the index.
      This will also help with the future dirstate format.
      (John Arbash Meinel)

    * Reserved ids (any revision-id ending in a colon) are rejected by
      versionedfiles, repositories, branches, and working trees
      (Aaron Bentley)

    * Minor performance improvement by not creating a ProgressBar for
      every KnitIndex we create. (about 90ms for a bzr.dev tree)
      (John Arbash Meinel)

    * New easier to use Branch hooks facility. There are five initial hooks,
      all documented in bzrlib.branch.BranchHooks.__init__ - ``'set_rh'``,
      ``'post_push'``, ``'post_pull'``, ``'post_commit'``,
      ``'post_uncommit'``. These hooks fire after the matching operation
      on a branch has taken place, and were originally added for the
      branchrss plugin. (Robert Collins)

    * New method ``Branch.push()`` which should be used when pushing from a
      branch as it makes performance and policy decisions to match the UI
      level command ``push``. (Robert Collins).

    * Add a new method ``Tree.revision_tree`` which allows access to cached
      trees for arbitrary revisions. This allows the in development dirstate
      tree format to provide access to the callers to cached copies of 
      inventory data which are cheaper to access than inventories from the
      repository.
      (Robert Collins, Martin Pool)

    * New ``Branch.last_revision_info`` method, this is being done to allow
      optimization of requests for both the number of revisions and the last
      revision of a branch with smartservers and potentially future branch
      formats. (Wouter van Heyst, Robert Collins)

    * Allow ``'import bzrlib.plugins.NAME'`` to work when the plugin NAME has not
      yet been loaded by ``load_plugins()``. This allows plugins to depend on each
      other for code reuse without requiring users to perform file-renaming
      gymnastics. (Robert Collins)

    * New Repository method ``'gather_stats'`` for statistic data collection.
      This is expected to grow to cover a number of related uses mainly
      related to bzr info. (Robert Collins)

    * Log formatters are now managed with a registry.
      ``log.register_formatter`` continues to work, but callers accessing
      the FORMATTERS dictionary directly will not.

    * Allow a start message to be passed to the ``edit_commit_message``
      function.  This will be placed in the message offered to the user
      for editing above the separator. It allows a template commit message
      to be used more easily. (James Westby)

    * ``GPGStrategy.sign()`` will now raise ``BzrBadParameterUnicode`` if
      you pass a Unicode string rather than an 8-bit string. Callers need
      to be updated to encode first. (John Arbash Meinel)

    * Branch.push, pull, merge now return Result objects with information
      about what happened, rather than a scattering of various methods.  These
      are also passed to the post hooks.  (Martin Pool)

    * File formats and architecture is in place for managing a forest of trees
      in bzr, and splitting up existing trees into smaller subtrees, and
      finally joining trees to make a larger tree. This is the first iteration
      of this support, and the user-facing aspects still require substantial
      work.  If you wish to experiment with it, use ``bzr upgrade
      --dirstate-with-subtree`` in your working trees and repositories.
      You can use the hidden commands ``split`` and ``join`` and to create
      and manipulate nested trees, but please consider using the nested-trees
      branch, which contains substantial UI improvements, instead.
      http://code.aaronbentley.com/bzr/bzrrepo/nested-trees/
      (Aaron Bentley, Martin Pool, Robert Collins).

  BUGFIXES:

    * ``bzr annotate`` now uses dotted revnos from the viewpoint of the
      branch, rather than the last changed revision of the file.
      (John Arbash Meinel, #82158)

    * Lock operations no longer hang if they encounter a permission problem.
      (Aaron Bentley)

    * ``bzr push`` can resume a push that was canceled before it finished.
      Also, it can push even if the target directory exists if you supply
      the ``--use-existing-dir`` flag.
      (John Arbash Meinel, #30576, #45504)

    * Fix http proxy authentication when user and an optional
      password appears in the ``*_proxy`` vars. (Vincent Ladeuil,
      #83954).

    * ``bzr log branch/file`` works for local treeless branches
      (Aaron Bentley, #84247)

    * Fix problem with UNC paths on Windows 98. (Alexander Belchenko, #84728)

    * Searching location of CA bundle for PyCurl in env variable
      (``CURL_CA_BUNDLE``), and on win32 along the PATH.
      (Alexander Belchenko, #82086)

    * ``bzr init`` works with unicode argument LOCATION.
      (Alexander Belchenko, #85599)

    * Raise ``DependencyNotPresent`` if pycurl do not support https. 
      (Vincent Ladeuil, #85305)

    * Invalid proxy env variables should not cause a traceback.
      (Vincent Ladeuil, #87765)

    * Ignore patterns normalised to use '/' path separator.
      (Kent Gibson, #86451)

    * bzr rocks. It sure does! Fix case. (Vincent Ladeuil, #78026)

    * Fix bzrtools shelve command for removed lines beginning with "--"
      (Johan Dahlberg, #75577)

  TESTING:

    * New ``--first`` option to ``bzr selftest`` to run specified tests
      before the rest of the suite.  (Martin Pool)


bzr 0.14  2007-01-23

  IMPROVEMENTS:

    * ``bzr help global-options`` describes the global options. (Aaron Bentley)

  BUG FIXES:
    
    * Skip documentation generation tests if the tools to do so are not
      available. Fixes running selftest for installled copies of bzr. 
      (John Arbash Meinel, #80330)

    * Fix the code that discovers whether bzr is being run from it's
      working tree to handle the case when it isn't but the directory
      it is in is below a repository. (James Westby, #77306)


bzr 0.14rc1  2007-01-16

  IMPROVEMENTS:

    * New connection: ``bzr+http://`` which supports tunnelling the smart
      protocol over an HTTP connection. If writing is enabled on the bzr
      server, then you can write over the http connection.
      (Andrew Bennetts, John Arbash Meinel)

    * Aliases now support quotation marks, so they can contain whitespace
      (Marius Kruger)

    * PyCurlTransport now use a single curl object. By specifying explicitly
      the 'Range' header, we avoid the need to use two different curl objects
      (and two connections to the same server). (Vincent Ladeuil)

    * ``bzr commit`` does not prompt for a message until it is very likely to
      succeed.  (Aaron Bentley)

    * ``bzr conflicts`` now takes --text to list pathnames of text conflicts
      (Aaron Bentley)

    * Fix ``iter_lines_added_or_present_in_versions`` to use a set instead
      of a list while checking if a revision id was requested. Takes 10s
      off of the ``fileids_affected_by_revision_ids`` time, which is 10s
      of the ``bzr branch`` time. Also improve ``fileids_...`` time by
      filtering lines with a regex rather than multiple ``str.find()``
      calls. (saves another 300ms) (John Arbash Meinel)

    * Policy can be set for each configuration key. This allows keys to be
      inherited properly across configuration entries. For example, this
      should enable you to do::
        
        [/home/user/project]
        push_location = sftp://host/srv/project/
        push_location:policy = appendpath

      And then a branch like ``/home/user/project/mybranch`` should get an
      automatic push location of ``sftp://host/srv/project/mybranch``.
      (James Henstridge)

    * Added ``bzr status --short`` to make status report svn style flags
      for each file.  For example::

        $ bzr status --short
        A  foo
        A  bar
        D  baz
        ?  wooley

    * 'bzr selftest --clean-output' allows easily clean temporary tests 
      directories without running tests. (Alexander Belchenko)

    * ``bzr help hidden-commands`` lists all hidden commands. (Aaron Bentley)

    * ``bzr merge`` now has an option ``--pull`` to fall back to pull if
      local is fully merged into remote. (Jan Hudec)

    * ``bzr help formats`` describes available directory formats. (Aaron Bentley)

  INTERNALS:

    * A few tweaks directly to ``fileids_affected_by_revision_ids`` to
      help speed up processing, as well allowing to extract unannotated
      lines. Between the two ``fileids_affected_by_revision_ids`` is
      improved by approx 10%. (John Arbash Meinel)

    * Change Revision serialization to only write out millisecond
      resolution. Rather than expecting floating point serialization to
      preserve more resolution than we need. (Henri Weichers, Martin Pool)

    * Test suite ends cleanly on Windows.  (Vincent Ladeuil)

    * When ``encoding_type`` attribute of class Command is equal to 'exact', 
      force sys.stdout to be a binary stream on Windows, and therefore
      keep exact line-endings (without LF -> CRLF conversion).
      (Alexander Belchenko)

    * Single-letter short options are no longer globally declared.  (Martin
      Pool)

    * Before using detected user/terminal encoding bzr should check
      that Python has corresponding codec. (Alexander Belchenko)

    * Formats for end-user selection are provided via a FormatRegistry (Aaron Bentley)

  BUG FIXES:

    * ``bzr missing --verbose`` was showing adds/removals in the wrong
      direction. (John Arbash Meinel)

    * ``bzr annotate`` now defaults to showing dotted revnos for merged
      revisions. It cuts them off at a depth of 12 characters, but you can
      supply ``--long`` to see the full number. You can also use
      ``--show-ids`` to display the original revision ids, rather than
      revision numbers and committer names. (John Arbash Meinel, #75637)

    * bzr now supports Win32 UNC path (e.g. ``\HOST\path``. 
      (Alexander Belchenko, #57869)

    * Win32-specific: output of cat, bundle and diff commands don't mangle
      line-endings (Alexander Belchenko, #55276)

    * Replace broken fnmatch based ignore pattern matching with custom pattern
      matcher.
      (Kent Gibson, Jan Hudec #57637)

    * pycurl and urllib can detect short reads at different places. Update
      the test suite to test more cases. Also detect http error code 416
      which was raised for that specific bug. Also enhance the urllib
      robustness by detecting invalid ranges (and pycurl's one by detecting
      short reads during the initial GET). (Vincent Ladeuil, #73948)

    * The urllib connection sharing interacts badly with urllib2
      proxy setting (the connections didn't go thru the proxy
      anymore). Defining a proper ProxyHandler solves the
      problem.  (Vincent Ladeuil, #74759)

    * Use urlutils to generate relative URLs, not osutils 
      (Aaron Bentley, #76229)

    * ``bzr status`` in a readonly directory should work without giving
      lots of errors. (John Arbash Meinel, #76299)

    * Mention the revisionspec topic for the revision option help.
      (Wouter van Heyst, #31663)

    * Allow plugins import from zip archives.
      (Alexander Belchenko, #68124)


bzr 0.13  2006-12-05
    
  No changes from 0.13rc1
    
bzr 0.13rc1  2006-11-27

  IMPROVEMENTS:

    * New command ``bzr remove-tree`` allows the removal of the working
      tree from a branch.
      (Daniel Silverstone)

    * urllib uses shared keep-alive connections, so http 
      operations are substantially faster.
      (Vincent Ladeuil, #53654)

    * ``bzr export`` allows an optional branch parameter, to export a bzr
      tree from some other url. For example:
      ``bzr export bzr.tar.gz http://bazaar-vcs.org/bzr/bzr.dev``
      (Daniel Silverstone)

    * Added ``bzr help topics`` to the bzr help system. This gives a
      location for general information, outside of a specific command.
      This includes updates for ``bzr help revisionspec`` the first topic
      included. (Goffredo Baroncelli, John Arbash Meinel, #42714)

    * WSGI-compatible HTTP smart server.  See ``doc/http_smart_server.txt``.
      (Andrew Bennetts)

    * Knit files will now cache full texts only when the size of the
      deltas is as large as the size of the fulltext. (Or after 200
      deltas, whichever comes first). This has the most benefit on large
      files with small changes, such as the inventory for a large project.
      (eg For a project with 2500 files, and 7500 revisions, it changes
      the size of inventory.knit from 11MB to 5.4MB) (John Arbash Meinel)

  INTERNALS:

    * New -D option given before the command line turns on debugging output
      for particular areas.  -Derror shows tracebacks on all errors.
      (Martin Pool)

    * Clean up ``bzr selftest --benchmark bundle`` to correct an import,
      and remove benchmarks that take longer than 10min to run.
      (John Arbash Meinel)

    * Use ``time.time()`` instead of ``time.clock()`` to decide on
      progress throttling. Because ``time.clock()`` is actually CPU time,
      so over a high-latency connection, too many updates get throttled.
      (John Arbash Meinel)

    * ``MemoryTransport.list_dir()`` would strip the first character for
      files or directories in root directory. (John Arbash Meinel)

    * New method ``get_branch_reference`` on 'BzrDir' allows the detection of 
      branch references - which the smart server component needs.
  
    * New ``ChrootTransportDecorator``, accessible via the ``chroot+`` url
      prefix.  It disallows any access to locations above a set URL.  (Andrew
      Bennetts)

  BUG FIXES:

    * Now ``_KnitIndex`` properly decode revision ids when loading index data.
      And optimize the knit index parsing code. 
      (Dmitry Vasiliev, John Arbash Meinel)

    * ``bzrlib/bzrdir.py`` was directly referencing ``bzrlib.workingtree``,
      without importing it. This prevented ``bzr upgrade`` from working
      unless a plugin already imported ``bzrlib.workingtree``
      (John Arbash Meinel, #70716)

    * Suppress the traceback on invalid URLs (Vincent Ladeuil, #70803).

    * Give nicer error message when an http server returns a 403
      error code. (Vincent Ladeuil, #57644).

    * When a multi-range http GET request fails, try a single
      range one. If it fails too, forget about ranges. Remember that until 
      the death of the transport and propagates that to the clones.
      (Vincent Ladeuil, #62276, #62029).

    * Handles user/passwords supplied in url from command
      line (for the urllib implementation). Don't request already
      known passwords (Vincent Ladeuil, #42383, #44647, #48527)

    * ``_KnitIndex.add_versions()`` dictionary compresses revision ids as they
      are added. This fixes bug where fetching remote revisions records
      them as full references rather than integers.
      (John Arbash Meinel, #64789)

    * ``bzr ignore`` strips trailing slashes in patterns.
      Also ``bzr ignore`` rejects absolute paths. (Kent Gibson, #4559)

    * ``bzr ignore`` takes multiple arguments. (Cheuksan Edward Wang, #29488)

    * mv correctly handles paths that traverse symlinks. 
      (Aaron Bentley, #66964)

    * Give nicer looking error messages when failing to connect over ssh.
      (John Arbash Meinel, #49172)

    * Pushing to a remote branch does not currently update the remote working
      tree. After a remote push, ``bzr status`` and ``bzr diff`` on the remote
      machine now show that the working tree is out of date.
      (Cheuksan Edward Wang #48136)

    * Use patiencediff instead of difflib for determining deltas to insert
      into knits. This avoids the O(N^3) behavior of difflib. Patience
      diff should be O(N^2). (Cheuksan Edward Wang, #65714)

    * Running ``bzr log`` on nonexistent file gives an error instead of the
      entire log history. (Cheuksan Edward Wang #50793)

    * ``bzr cat`` can look up contents of removed or renamed files. If the
      pathname is ambiguous, i.e. the files in the old and new trees have
      different id's, the default is the file in the new tree. The user can
      use "--name-from-revision" to select the file in the old tree.
      (Cheuksan Edward Wang, #30190)

  TESTING:

    * TestingHTTPRequestHandler really handles the Range header
      (previously it was ignoring it and returning the whole file,).

bzr 0.12  2006-10-30

  INTERNALS:

    * Clean up ``bzr selftest --benchmark bundle`` to correct an import,
      and remove benchmarks that take longer than 10min to run.
      (John Arbash Meinel)
  
bzr 0.12rc1  2006-10-23

  IMPROVEMENTS:

    * ``bzr log`` now shows dotted-decimal revision numbers for all revisions,
      rather than just showing a decimal revision number for revisions on the
      mainline. These revision numbers are not yet accepted as input into bzr
      commands such as log, diff etc. (Robert Collins)

    * revisions can now be specified using dotted-decimal revision numbers.
      For instance, ``bzr diff -r 1.2.1..1.2.3``. (Robert Collins)

    * ``bzr help commands`` output is now shorter (Aaron Bentley)

    * ``bzr`` now uses lazy importing to reduce the startup time. This has
      a moderate effect on lots of actions, especially ones that have
      little to do. For example ``bzr rocks`` time is down to 116ms from
      283ms. (John Arbash Meinel)

    * New Registry class to provide name-to-object registry-like support,
      for example for schemes where plugins can register new classes to
      do certain tasks (e.g. log formatters). Also provides lazy registration
      to allow modules to be loaded on request.
      (John Arbash Meinel, Adeodato Simó)

  API INCOMPATABILITY:
  
    * LogFormatter subclasses show now expect the 'revno' parameter to 
      show() to be a string rather than an int. (Robert Collins)

  INTERNALS:

    * ``TestCase.run_bzr``, ``run_bzr_captured``, and ``run_bzr_subprocess``
      can take a ``working_dir='foo'`` parameter, which will change directory 
      for the command. (John Arbash Meinel)

    * ``bzrlib.lazy_regex.lazy_compile`` can be used to create a proxy
      around a regex, which defers compilation until first use. 
      (John Arbash Meinel)

    * ``TestCase.run_bzr_subprocess`` defaults to supplying the
      ``--no-plugins`` parameter to ensure test reproducability, and avoid
      problems with system-wide installed plugins. (John Arbash Meinel)

    * Unique tree root ids are now supported. Newly created trees still
      use the common root id for compatibility with bzr versions before 0.12.
      (Aaron Bentley)

    * ``WorkingTree.set_root_id(None)`` is now deprecated. Please
      pass in ``inventory.ROOT_ID`` if you want the default root id value.
      (Robert Collins, John Arbash Meinel)

    * New method ``WorkingTree.flush()`` which will write the current memory
      inventory out to disk. At the same time, ``read_working_inventory`` will
      no longer trash the current tree inventory if it has been modified within
      the current lock, and the tree will now ``flush()`` automatically on
      ``unlock()``. ``WorkingTree.set_root_id()`` has been updated to take
      advantage of this functionality. (Robert Collins, John Arbash Meinel)

    * ``bzrlib.tsort.merge_sorted`` now accepts ``generate_revnos``. This
      parameter will cause it to add another column to its output, which
      contains the dotted-decimal revno for each revision, as a tuple.
      (Robert Collins)

    * ``LogFormatter.show_merge`` is deprecated in favour of
      ``LogFormatter.show_merge_revno``. (Robert Collins)

  BUG FIXES:

    * Avoid circular imports by creating a deprecated function for
      ``bzrlib.tree.RevisionTree``. Callers should have been using
      ``bzrlib.revisontree.RevisionTree`` anyway. (John Arbash Meinel,
      #63360, #66349)

    * Don't use ``socket.MSG_WAITALL`` as it doesn't exist on all
      platforms. (Martin Pool, #66356)

    * Don't require ``Content-Type`` in range responses. Assume they are a
      single range if ``Content-Type`` does not exist.
      (John Arbash Meinel, #62473)

    * bzr branch/pull no longer complain about progress bar cleanup when
      interrupted during fetch.  (Aaron Bentley, #54000)

    * ``WorkingTree.set_parent_trees()`` uses the trees to directly write
      the basis inventory, rather than going through the repository. This
      allows us to have 1 inventory read, and 2 inventory writes when
      committing a new tree. (John Arbash Meinel)

    * When reverting, files that are not locally modified that do not exist
      in the target are deleted, not just unversioned (Aaron Bentley)

    * When trying to acquire a lock, don't fail immediately. Instead, try
      a few times (up to 1 hour) before timing out. Also, report why the
      lock is unavailable (John Arbash Meinel, #43521, #49556)

    * Leave HttpTransportBase daughter classes decides how they
      implement cloning. (Vincent Ladeuil, #61606)

    * diff3 does not indicate conflicts on clean merge. (Aaron Bentley)

    * If a commit fails, the commit message is stored in a file at the root of
      the tree for later commit. (Cheuksan Edward Wang, Stefan Metzmacher,
      #32054)

  TESTING:

    * New test base class TestCaseWithMemoryTransport offers memory-only
      testing facilities: its not suitable for tests that need to mutate disk
      state, but most tests should not need that and should be converted to
      TestCaseWithMemoryTransport. (Robert Collins)

    * ``TestCase.make_branch_and_memory_tree`` now takes a format
      option to set the BzrDir, Repository and Branch formats of the
      created objects. (Robert Collins, John Arbash Meinel)

bzr 0.11  2006-10-02

    * Smart server transport test failures on windows fixed. (Lukáš Lalinský).

bzr 0.11rc2  2006-09-27

  BUG FIXES:

    * Test suite hangs on windows fixed. (Andrew Bennets, Alexander Belchenko).
    
    * Commit performance regression fixed. (Aaron Bentley, Robert Collins, John
      Arbash Meinel).

bzr 0.11rc1  2006-09-25

  IMPROVEMENTS:

    * Knit files now wait to create their contents until the first data is
      added. The old code used to create an empty .knit and a .kndx with just
      the header. However, this caused a lot of extra round trips over sftp.
      This can change the time for ``bzr push`` to create a new remote branch
      from 160s down to 100s. This also affects ``bzr commit`` performance when
      adding new files, ``bzr commit`` on a new kernel-like tree drops from 50s
      down to 40s (John Arbash Meinel, #44692)

    * When an entire subtree has been deleted, commit will now report that
      just the top of the subtree has been deleted, rather than reporting
      all the individual items. (Robert Collins)

    * Commit performs one less XML parse. (Robert Collins)

    * ``bzr checkout`` now operates on readonly branches as well
      as readwrite branches. This fixes bug #39542. (Robert Collins)

    * ``bzr bind`` no longer synchronises history with the master branch.
      Binding should be followed by an update or push to synchronise the 
      two branches. This is closely related to the fix for bug #39542.
      (Robert Collins)

    * ``bzrlib.lazy_import.lazy_import`` function to create on-demand 
      objects.  This allows all imports to stay at the global scope, but
      modules will not actually be imported if they are not used.
      (John Arbash Meinel)

    * Support ``bzr://`` and ``bzr+ssh://`` urls to work with the new RPC-based
      transport which will be used with the upcoming high-performance smart
      server. The new command ``bzr serve`` will invoke bzr in server mode,
      which processes these requests. (Andrew Bennetts, Robert Collins, Martin
      Pool)

    * New command ``bzr version-info`` which can be used to get a summary
      of the current state of the tree. This is especially useful as part
      of a build commands. See ``doc/version_info.txt`` for more information 
      (John Arbash Meinel)

  BUG FIXES:

    * ``'bzr inventory [FILE...]'`` allows restricting the file list to a
      specific set of files. (John Arbash Meinel, #3631)

    * Don't abort when annotating empty files (John Arbash Meinel, #56814)

    * Add ``Stanza.to_unicode()`` which can be passed to another Stanza
      when nesting stanzas. Also, add ``read_stanza_unicode`` to handle when
      reading a nested Stanza. (John Arbash Meinel)

    * Transform._set_mode() needs to stat the right file. 
      (John Arbash Meinel, #56549)

    * Raise WeaveFormatError rather than StopIteration when trying to read
      an empty Weave file. (John Arbash Meinel, #46871)

    * Don't access e.code for generic URLErrors, only HTTPErrors have .code.
      (Vincent Ladeuil, #59835)

    * Handle boundary="" lines properly to allow access through a Squid proxy.
      (John Arbash Meinel, #57723)

    * revert now removes newly-added directories (Aaron Bentley, #54172)

    * ``bzr upgrade sftp://`` shouldn't fail to upgrade v6 branches if there 
      isn't a working tree. (David Allouche, #40679)

    * Give nicer error messages when a user supplies an invalid --revision
      parameter. (John Arbash Meinel, #55420)

    * Handle when LANG is not recognized by python. Emit a warning, but
      just revert to using 'ascii'. (John Arbash Meinel, #35392)

    * Don't use ``preexec_fn`` on win32, as it is not supported by subprocess.
      (John Arbash Meinel)

    * Skip specific tests when the dependencies aren't met. This includes
      some ``setup.py`` tests when ``python-dev`` is not available, and
      some tests that depend on paramiko. (John Arbash Meinel, Mattheiu Moy)

    * Fallback to Paramiko properly, if no ``ssh`` executable exists on
      the system. (Andrew Bennetts, John Arbash Meinel)

    * ``Branch.bind(other_branch)`` no longer takes a write lock on the
      other branch, and will not push or pull between the two branches.
      API users will need to perform a push or pull or update operation if they
      require branch synchronisation to take place. (Robert Collins, #47344)

    * When creating a tarball or zipfile export, export unicode names as utf-8
      paths. This may not work perfectly on all platforms, but has the best
      chance of working in the common case. (John Arbash Meinel, #56816)

    * When committing, only files that exist in working tree or basis tree
      may be specified (Aaron Bentley, #50793)

  PORTABILITY:

    * Fixes to run on Python 2.5 (Brian M. Carlson, Martin Pool, Marien Zwart)

  INTERNALS:

    * TestCaseInTempDir now creates a separate directory for HOME, rather
      than having HOME set to the same location as the working directory.
      (John Arbash Meinel)

    * ``run_bzr_subprocess()`` can take an optional ``env_changes={}`` parameter,
      which will update os.environ inside the spawned child. It also can
      take a ``universal_newlines=True``, which helps when checking the output
      of the command. (John Arbash Meinel)

    * Refactor SFTP vendors to allow easier re-use when ssh is used. 
      (Andrew Bennetts)

    * ``Transport.list_dir()`` and ``Transport.iter_files_recursive()`` should always
      return urlescaped paths. This is now tested (there were bugs in a few
      of the transports) (Andrew Bennetts, David Allouche, John Arbash Meinel)

    * New utility function ``symbol_versioning.deprecation_string``. Returns the
      formatted string for a callable, deprecation format pair. (Robert Collins)

    * New TestCase helper applyDeprecated. This allows you to call a callable
      which is deprecated without it spewing to the screen, just by supplying
      the deprecation format string issued for it. (Robert Collins)

    * Transport.append and Transport.put have been deprecated in favor of
      ``.append_bytes``, ``.append_file``, ``.put_bytes``, and
      ``.put_file``. This removes the ambiguity in what type of object the
      functions take.  ``Transport.non_atomic_put_{bytes,file}`` has also
      been added. Which works similarly to ``Transport.append()`` except for
      SFTP, it doesn't have a round trip when opening the file. Also, it
      provides functionality for creating a parent directory when trying
      to create a file, rather than raise NoSuchFile and forcing the
      caller to repeat their request.
      (John Arbash Meinel)

    * WorkingTree has a new api ``unversion`` which allow the unversioning of
      entries by their file id. (Robert Collins)

    * ``WorkingTree.pending_merges`` is deprecated.  Please use the
      ``get_parent_ids`` (introduced in 0.10) method instead. (Robert Collins)

    * WorkingTree has a new ``lock_tree_write`` method which locks the branch for
      read rather than write. This is appropriate for actions which only need
      the branch data for reference rather than mutation. A new decorator
      ``needs_tree_write_lock`` is provided in the workingtree module. Like the
      ``needs_read_lock`` and ``needs_write_lock`` decorators this allows static 
      declaration of the locking requirements of a function to ensure that
      a lock is taken out for casual scripts. (Robert Collins, #54107)

    * All WorkingTree methods which write to the tree, but not to the branch
      have been converted to use ``needs_tree_write_lock`` rather than 
      ``needs_write_lock``. Also converted is the revert, conflicts and tree
      transform modules. This provides a modest performance improvement on 
      metadir style trees, due to the reduce lock-acquisition, and a more
      significant performance improvement on lightweight checkouts from 
      remote branches, where trivial operations used to pay a significant 
      penalty. It also provides the basis for allowing readonly checkouts.
      (Robert Collins)

    * Special case importing the standard library 'copy' module. This shaves
      off 40ms of startup time, while retaining compatibility. See:
      ``bzrlib/inspect_for_copy.py`` for more details. (John Arbash Meinel)

    * WorkingTree has a new parent class MutableTree which represents the 
      specialisations of Tree which are able to be altered. (Robert Collins)

    * New methods mkdir and ``put_file_bytes_non_atomic`` on MutableTree that
      mutate the tree and its contents. (Robert Collins)

    * Transport behaviour at the root of the URL is now defined and tested.
      (Andrew Bennetts, Robert Collins)

  TESTING:

    * New test helper classs MemoryTree. This is typically accessed via
      ``self.make_branch_and_memory_tree()`` in test cases. (Robert Collins)
      
    * Add ``start_bzr_subprocess`` and ``stop_bzr_subprocess`` to allow test
      code to continue running concurrently with a subprocess of bzr.
      (Andrew Bennetts, Robert Collins)

    * Add a new method ``Transport.get_smart_client()``. This is provided to
      allow upgrades to a richer interface than the VFS one provided by
      Transport. (Andrew Bennetts, Martin Pool)

bzr 0.10  2006-08-29
  
  IMPROVEMENTS:
    * 'merge' now takes --uncommitted, to apply uncommitted changes from a
      tree.  (Aaron Bentley)
  
    * 'bzr add --file-ids-from' can be used to specify another path to use
      for creating file ids, rather than generating all new ones. Internally,
      the 'action' passed to ``smart_add_tree()`` can return ``file_ids`` that
      will be used, rather than having bzrlib generate new ones.
      (John Arbash Meinel, #55781)

    * ``bzr selftest --benchmark`` now allows a ``--cache-dir`` parameter.
      This will cache some of the intermediate trees, and decrease the
      setup time for benchmark tests. (John Arbash Meinel)

    * Inverse forms are provided for all boolean options.  For example,
      --strict has --no-strict, --no-recurse has --recurse (Aaron Bentley)

    * Serialize out Inventories directly, rather than using ElementTree.
      Writing out a kernel sized inventory drops from 2s down to ~350ms.
      (Robert Collins, John Arbash Meinel)

  BUG FIXES:

    * Help diffutils 2.8.4 get along with binary tests (Marien Zwart: #57614)

    * Change LockDir so that if the lock directory doesn't exist when
      ``lock_write()`` is called, an attempt will be made to create it.
      (John Arbash Meinel, #56974)

    * ``bzr uncommit`` preserves pending merges. (John Arbash Meinel, #57660)

    * Active FTP transport now works as intended. (ghozzy, #56472)

    * Really fix mutter() so that it won't ever raise a UnicodeError.
      It means it is possible for ~/.bzr.log to contain non UTF-8 characters.
      But it is a debugging log, not a real user file.
      (John Arbash Meinel, #56947, #53880)

    * Change Command handle to allow Unicode command and options.
      At present we cannot register Unicode command names, so we will get
      BzrCommandError('unknown command'), or BzrCommandError('unknown option')
      But that is better than a UnicodeError + a traceback.
      (John Arbash Meinel, #57123)

    * Handle TZ=UTC properly when reading/writing revisions.
      (John Arbash Meinel, #55783, #56290)

    * Use ``GPG_TTY`` to allow gpg --cl to work with gpg-agent in a pipeline,
      (passing text to sign in on stdin). (John Arbash Meinel, #54468)

    * External diff does the right thing for binaries even in foreign 
      languages. (John Arbash Meinel, #56307)

    * Testament handles more cases when content is unicode. Specific bug was
      in handling of revision properties.
      (John Arbash Meinel, Holger Krekel, #54723)

    * The bzr selftest was failing on installed versions due to a bug in a new
      test helper. (John Arbash Meinel, Robert Collins, #58057)

  INTERNALS:

    * ``bzrlib.cache_utf8`` contains ``encode()`` and ``decode()`` functions
      which can be used to cache the conversion between utf8 and Unicode.
      Especially helpful for some of the knit annotation code, which has to
      convert revision ids to utf8 to annotate lines in storage.
      (John Arbash Meinel)

    * ``setup.py`` now searches the filesystem to find all packages which
      need to be installed. This should help make the life of packagers
      easier. (John Arbash Meinel)

bzr 0.9.0  2006-08-11

  SURPRISES:

   * The hard-coded built-in ignore rules have been removed. There are
     now two rulesets which are enforced. A user global one in 
     ``~/.bazaar/ignore`` which will apply to every tree, and the tree
     specific one '.bzrignore'.
     ``~/.bazaar/ignore`` will be created if it does not exist, but with
     a more conservative list than the old default.
     This fixes bugs with default rules being enforced no matter what. 
     The old list of ignore rules from bzr is available by
     running 'bzr ignore --old-default-rules'.
     (Robert Collins, Martin Pool, John Arbash Meinel)

   * 'branches.conf' has been changed to 'locations.conf', since it can apply
     to more locations than just branch locations.
     (Aaron Bentley)
   
  IMPROVEMENTS:

   * The revision specifier "revno:" is extended to accept the syntax
     revno:N:branch. For example,
     revno:42:http://bazaar-vcs.org/bzr/bzr.dev/ means revision 42 in
     bzr.dev.  (Matthieu Moy)

   * Tests updates to ensure proper URL handling, UNICODE support, and
     proper printing when the user's terminal encoding cannot display 
     the path of a file that has been versioned.
     ``bzr branch`` can take a target URL rather than only a local directory.
     ``Branch.get_parent()/set_parent()`` now save a relative path if possible,
     and normalize the parent based on root, allowing access across
     different transports. (John Arbash Meinel, Wouter van Heyst, Martin Pool)
     (Malone #48906, #42699, #40675, #5281, #3980, #36363, #43689,
     #42517, #42514)

   * On Unix, detect terminal width using an ioctl not just $COLUMNS.
     Use terminal width for single-line logs from ``bzr log --line`` and
     pending-merge display.  (Robert Widhopf-Fenk, Gustavo Niemeyer)
     (Malone #3507)

   * On Windows, detect terminal width using GetConsoleScreenBufferInfo.
     (Alexander Belchenko)

   * Speedup improvement for 'date:'-revision search. (Guillaume Pinot).

   * Show the correct number of revisions pushed when pushing a new branch.
     (Robert Collins).

   * 'bzr selftest' now shows a progress bar with the number of tests, and 
     progress made. 'make check' shows tests in -v mode, to be more useful
     for the PQM status window. (Robert Collins).
     When using a progress bar, failed tests are printed out, rather than
     being overwritten by the progress bar until the suite finishes.
     (John Arbash Meinel)

   * 'bzr selftest --benchmark' will run a new benchmarking selftest.
     'bzr selftest --benchmark --lsprof-timed' will use lsprofile to generate
     profile data for the individual profiled calls, allowing for fine
     grained analysis of performance.
     (Robert Collins, Martin Pool).

   * 'bzr commit' shows a progress bar. This is useful for commits over sftp
     where commit can take an appreciable time. (Robert Collins)

   * 'bzr add' is now less verbose in telling you what ignore globs were
     matched by files being ignored. Instead it just tells you how many 
     were ignored (because you might reasonably be expecting none to be
     ignored). 'bzr add -v' is unchanged and will report every ignored
     file. (Robert Collins).

   * ftp now has a test server if medusa is installed. As part of testing,
     ftp support has been improved, including support for supplying a
     non-standard port. (John Arbash Meinel).

   * 'bzr log --line' shows the revision number, and uses only the
     first line of the log message (#5162, Alexander Belchenko;
     Matthieu Moy)

   * 'bzr status' has had the --all option removed. The 'bzr ls' command
     should be used to retrieve all versioned files. (Robert Collins)

   * 'bzr bundle OTHER/BRANCH' will create a bundle which can be sent
     over email, and applied on the other end, while maintaining ancestry.
     This bundle can be applied with either 'bzr merge' or 'bzr pull',
     the same way you would apply another branch.
     (John Arbash Meinel, Aaron Bentley)
  
   * 'bzr whoami' can now be used to set your identity from the command line,
     for a branch or globally.  (Robey Pointer)

   * 'bzr checkout' now aliased to 'bzr co', and 'bzr annotate' to 'bzr ann'.
     (Michael Ellerman)

   * 'bzr revert DIRECTORY' now reverts the contents of the directory as well.
     (Aaron Bentley)

   * 'bzr get sftp://foo' gives a better error when paramiko is not present.
     Also updates things like 'http+pycurl://' if pycurl is not present.
     (John Arbash Meinel) (Malone #47821, #52204)

   * New env variable ``BZR_PROGRESS_BAR``, sets the default progress bar type.
     Can be set to 'none' or 'dummy' to disable the progress bar, 'dots' or 
     'tty' to create the respective type. (John Arbash Meinel, #42197, #51107)

   * Improve the help text for 'bzr diff' to explain what various options do.
     (John Arbash Meinel, #6391)

   * 'bzr uncommit -r 10' now uncommits revisions 11.. rather than uncommitting
     revision 10. This makes -r10 more in line with what other commands do.
     'bzr uncommit' also now saves the pending merges of the revisions that
     were removed. So it is safe to uncommit after a merge, fix something,
     and commit again. (John Arbash Meinel, #32526, #31426)

   * 'bzr init' now also works on remote locations.
     (Wouter van Heyst, #48904)

   * HTTP support has been updated. When using pycurl we now support 
     connection keep-alive, which reduces dns requests and round trips.
     And for both urllib and pycurl we support multi-range requests, 
     which decreases the number of round-trips. Performance results for
     ``bzr branch http://bazaar-vcs.org/bzr/bzr.dev/`` indicate
     http branching is now 2-3x faster, and ``bzr pull`` in an existing 
     branch is as much as 4x faster.
     (Michael Ellerman, Johan Rydberg, John Arbash Meinel, #46768)

   * Performance improvements for sftp. Branching and pulling are now up to
     2x faster. Utilize paramiko.readv() support for async requests if it
     is available (paramiko > 1.6) (John Arbash Meinel)

  BUG FIXES:

    * Fix shadowed definition of TestLocationConfig that caused some 
      tests not to run.
      (Erik Bågfors, Michael Ellerman, Martin Pool, #32587)

    * Fix unnecessary requirement of sign-my-commits that it be run from
      a working directory.  (Martin Pool, Robert Collins)

    * 'bzr push location' will only remember the push location if it succeeds
      in connecting to the remote location. (John Arbash Meinel, #49742)

    * 'bzr revert' no longer toggles the executable bit on win32
      (John Arbash Meinel, #45010)

    * Handle broken pipe under win32 correctly. (John Arbash Meinel)
    
    * sftp tests now work correctly on win32 if you have a newer paramiko
      (John Arbash Meinel)

    * Cleanup win32 test suite, and general cleanup of places where
      file handles were being held open. (John Arbash Meinel)

    * When specifying filenames for 'diff -r x..y', the name of the file in the
      working directory can be used, even if its name is different in both x
      and y.

    * File-ids containing single- or double-quotes are handled correctly by
      push. (Aaron Bentley, #52227)

    * Normalize unicode filenames to ensure cross-platform consistency.
      (John Arbash Meinel, #43689)

    * The argument parser can now handle '-' as an argument. Currently
      no code interprets it specially (it is mostly handled as a file named 
      '-'). But plugins, and future operations can use it.
      (John Arbash meinel, #50984)

    * Bundles can properly read binary files with a plain '\r' in them.
      (John Arbash Meinel, #51927)

    * Tuning ``iter_entries()`` to be more efficient (John Arbash Meinel, #5444)

    * Lots of win32 fixes (the test suite passes again).
      (John Arbash Meinel, #50155)

    * Handle openbsd returning None for sys.getfilesystemencoding() (#41183) 

    * Support ftp APPE (append) to allow Knits to be used over ftp (#42592)

    * Removals are only committed if they match the filespec (or if there is
      no filespec).  (#46635, Aaron Bentley)

    * smart-add recurses through all supplied directories 
      (John Arbash Meinel, #52578)

    * Make the bundle reader extra lines before and after the bundle text.
      This allows you to parse an email with the bundle inline.
      (John Arbash Meinel, #49182)

    * Change the file id generator to squash a little bit more. Helps when
      working with long filenames on windows. (Also helps for unicode filenames
      not generating hidden files). (John Arbash Meinel, #43801)

    * Restore terminal mode on C-c while reading sftp password.  (#48923, 
      Nicholas Allen, Martin Pool)

    * Timestamps are rounded to 1ms, and revision entries can be recreated
      exactly. (John Arbash Meinel, Jamie Wilkinson, #40693)

    * Branch.base has changed to a URL, but ~/.bazaar/locations.conf should
      use local paths, since it is user visible (John Arbash Meinel, #53653)

    * ``bzr status foo`` when foo was unversioned used to cause a full delta
      to be generated (John Arbash Meinel, #53638)

    * When reading revision properties, an empty value should be considered
      the empty string, not None (John Arbash Meinel, #47782)

    * ``bzr diff --diff-options`` can now handle binary files being changed.
      Also, the output is consistent when --diff-options is not supplied.
      (John Arbash Meinel, #54651, #52930)

    * Use the right suffixes for loading plugins (John Arbash Meinel, #51810)

    * Fix ``Branch.get_parent()`` to handle the case when the parent is not 
      accessible (John Arbash Meinel, #52976)

  INTERNALS:

    * Combine the ignore rules into a single regex rather than looping over
      them to reduce the threshold where  N^2 behaviour occurs in operations
      like status. (Jan Hudec, Robert Collins).

    * Appending to ``bzrlib.DEFAULT_IGNORE`` is now deprecated. Instead, use
      one of the add functions in bzrlib.ignores. (John Arbash Meinel)

    * 'bzr push' should only push the ancestry of the current revision, not
      all of the history in the repository. This is especially important for
      shared repositories. (John Arbash Meinel)

    * ``bzrlib.delta.compare_trees`` now iterates in alphabetically sorted order,
      rather than randomly walking the inventories. (John Arbash Meinel)

    * Doctests are now run in temporary directories which are cleaned up when
      they finish, rather than using special ScratchDir/ScratchBranch objects.
      (Martin Pool)

    * Split ``check`` into separate methods on the branch and on the repository,
      so that it can be specialized in ways that are useful or efficient for
      different formats.  (Martin Pool, Robert Collins)

    * Deprecate ``Repository.all_revision_ids``; most methods don't really need
      the global revision graph but only that part leading up to a particular
      revision.  (Martin Pool, Robert Collins)

    * Add a BzrDirFormat ``control_formats`` list which allows for control formats
      that do not use '.bzr' to store their data - i.e. '.svn', '.hg' etc.
      (Robert Collins, Jelmer Vernooij).

    * ``bzrlib.diff.external_diff`` can be redirected to any file-like object.
      Uses subprocess instead of spawnvp.
      (James Henstridge, John Arbash Meinel, #4047, #48914)

    * New command line option '--profile-imports', which will install a custom
      importer to log time to import modules and regex compilation time to 
      sys.stderr (John Arbash Meinel)

    * 'EmptyTree' is now deprecated, please use ``repository.revision_tree(None)``
      instead. (Robert Collins)

    * "RevisionTree" is now in bzrlib/revisiontree.py. (Robert Collins)

bzr 0.8.2  2006-05-17
  
  BUG FIXES:
   
    * setup.py failed to install launchpad plugin.  (Martin Pool)

bzr 0.8.1  2006-05-16

  BUG FIXES:

    * Fix failure to commit a merge in a checkout.  (Martin Pool, 
      Robert Collins, Erik Bågfors, #43959)

    * Nicer messages from 'commit' in the case of renames, and correct
      messages when a merge has occured. (Robert Collins, Martin Pool)

    * Separate functionality from assert statements as they are skipped in
      optimized mode of python. Add the same check to pending merges.
      (Olaf Conradi, #44443)

  CHANGES:

    * Do not show the None revision in output of bzr ancestry. (Olaf Conradi)

    * Add info on standalone branches without a working tree.
      (Olaf Conradi, #44155)

    * Fix bug in knits when raising InvalidRevisionId. (Olaf Conradi, #44284)

  CHANGES:

    * Make editor invocation comply with Debian Policy. First check
      environment variables VISUAL and EDITOR, then try editor from
      alternatives system. If that all fails, fall back to the pre-defined
      list of editors. (Olaf Conradi, #42904)

  NEW FEATURES:

    * New 'register-branch' command registers a public branch into 
      Launchpad.net, where it can be associated with bugs, etc.
      (Martin Pool, Bjorn Tillenius, Robert Collins)

  INTERNALS:

    * New public api in InventoryEntry - ``describe_change(old, new)`` which
      provides a human description of the changes between two old and
      new. (Robert Collins, Martin Pool)

  TESTING:

    * Fix test case for bzr info in upgrading a standalone branch to metadir,
      uses bzrlib api now. (Olaf Conradi)

bzr 0.8  2006-05-08

  NOTES WHEN UPGRADING:

    Release 0.8 of bzr introduces a new format for history storage, called
    'knit', as an evolution of to the 'weave' format used in 0.7.  Local 
    and remote operations are faster using knits than weaves.  Several
    operations including 'init', 'init-repo', and 'upgrade' take a 
    --format option that controls this.  Branching from an existing branch
    will keep the same format.

    It is possible to merge, pull and push between branches of different
    formats but this is slower than moving data between homogenous
    branches.  It is therefore recommended (but not required) that you
    upgrade all branches for a project at the same time.  Information on
    formats is shown by 'bzr info'.

    bzr 0.8 now allows creation of 'repositories', which hold the history 
    of files and revisions for several branches.  Previously bzr kept all
    the history for a branch within the .bzr directory at the root of the
    branch, and this is still the default.  To create a repository, use
    the new 'bzr init-repo' command.  Branches exist as directories under
    the repository and contain just a small amount of information
    indicating the current revision of the branch.

    bzr 0.8 also supports 'checkouts', which are similar to in cvs and
    subversion.  Checkouts are associated with a branch (optionally in a
    repository), which contains all the historical information.  The
    result is that a checkout can be deleted without losing any
    already-committed revisions.  A new 'update' command is also available. 

    Repositories and checkouts are not supported with the 0.7 storage
    format.  To use them you must upgrad to either knits, or to the
    'metaweave' format, which uses weaves but changes the .bzr directory
    arrangement.
    

  IMPROVEMENTS:

    * Sftp paths can now be relative, or local, according to the lftp
      convention. Paths now take the form::

          sftp://user:pass@host:port/~/relative/path
          or
          sftp://user:pass@host:port/absolute/path

    * The FTP transport now tries to reconnect after a temporary
      failure. ftp put is made atomic. (Matthieu Moy)

    * The FTP transport now maintains a pool of connections, and
      reuses them to avoid multiple connections to the same host (like
      sftp did). (Daniel Silverstone)

    * The ``bzr_man.py`` file has been removed. To create the man page now,
      use ``./generate_docs.py man``. The new program can also create other files.
      Run ``python generate_docs.py --help`` for usage information.
      (Hans Ulrich Niedermann & James Blackwell).

    * Man Page now gives full help (James Blackwell).
      Help also updated to reflect user config now being stored in .bazaar
      (Hans Ulrich Niedermann)

    * It's now possible to set aliases in bazaar.conf (Erik Bågfors)

    * Pull now accepts a --revision argument (Erik Bågfors)

    * ``bzr re-sign`` now allows multiple revisions to be supplied on the command
      line. You can now use the following command to sign all of your old
      commits::

        find .bzr/revision-store// -name my@email-* \
          | sed 's/.*\/\/..\///' \
          | xargs bzr re-sign

    * Upgrade can now upgrade over the network. (Robert Collins)

    * Two new commands 'bzr checkout' and 'bzr update' allow for CVS/SVN-alike
      behaviour.  By default they will cache history in the checkout, but
      with --lightweight almost all data is kept in the master branch.
      (Robert Collins)

    * 'revert' unversions newly-versioned files, instead of deleting them.

    * 'merge' is more robust.  Conflict messages have changed.

    * 'merge' and 'revert' no longer clobber existing files that end in '~' or
      '.moved'.

    * Default log format can be set in configuration and plugins can register
      their own formatters. (Erik Bågfors)

    * New 'reconcile' command will check branch consistency and repair indexes
      that can become out of sync in pre 0.8 formats. (Robert Collins,
      Daniel Silverstone)

    * New 'bzr init --format' and 'bzr upgrade --format' option to control 
      what storage format is created or produced.  (Robert Collins, 
      Martin Pool)

    * Add parent location to 'bzr info', if there is one.  (Olaf Conradi)

    * New developer commands 'weave-list' and 'weave-join'.  (Martin Pool)

    * New 'init-repository' command, plus support for repositories in 'init'
      and 'branch' (Aaron Bentley, Erik Bågfors, Robert Collins)

    * Improve output of 'info' command. Show all relevant locations related to
      working tree, branch and repository. Use kibibytes for binary quantities.
      Fix off-by-one error in missing revisions of working tree.  Make 'info'
      work on branches, repositories and remote locations.  Show locations
      relative to the shared repository, if applicable.  Show locking status
      of locations.  (Olaf Conradi)

    * Diff and merge now safely handle binary files. (Aaron Bentley)

    * 'pull' and 'push' now normalise the revision history, so that any two
      branches with the same tip revision will have the same output from 'log'.
      (Robert Collins)

    * 'merge' accepts --remember option to store parent location, like 'push'
      and 'pull'. (Olaf Conradi)

    * bzr status and diff when files given as arguments do not exist
      in the relevant trees.  (Martin Pool, #3619)

    * Add '.hg' to the default ignore list.  (Martin Pool)

    * 'knit' is now the default disk format. This improves disk performance and
      utilization, increases incremental pull performance, robustness with SFTP
      and allows checkouts over SFTP to perform acceptably. 
      The initial Knit code was contributed by Johan Rydberg based on a
      specification by Martin Pool.
      (Robert Collins, Aaron Bentley, Johan Rydberg, Martin Pool).

    * New tool to generate all-in-one html version of the manual.  (Alexander
      Belchenko)

    * Hitting CTRL-C while doing an SFTP push will no longer cause stale locks
      to be left in the SFTP repository. (Robert Collins, Martin Pool).

    * New option 'diff --prefix' to control how files are named in diff
      output, with shortcuts '-p0' and '-p1' corresponding to the options for 
      GNU patch.  (Alexander Belchenko, Goffredo Baroncelli, Martin Pool)

    * Add --revision option to 'annotate' command.  (Olaf Conradi)

    * If bzr shows an unexpected revision-history after pulling (perhaps due
      to a reweave) it can now be corrected by 'bzr reconcile'.
      (Robert Collins)

  CHANGES:

    * Commit is now verbose by default, and shows changed filenames and the 
      new revision number.  (Robert Collins, Martin Pool)

    * Unify 'mv', 'move', 'rename'.  (Matthew Fuller, #5379)

    * 'bzr -h' shows help.  (Martin Pool, Ian Bicking, #35940)

    * Make 'pull' and 'push' remember location on failure using --remember.
      (Olaf Conradi)

    * For compatibility, make old format for using weaves inside metadir
      available as 'metaweave' format.  Rename format 'metadir' to 'default'.
      Clean up help for option --format in commands 'init', 'init-repo' and
      'upgrade'.  (Olaf Conradi)

  INTERNALS:
  
    * The internal storage of history, and logical branch identity have now
      been split into Branch, and Repository. The common locking and file 
      management routines are now in bzrlib.lockablefiles. 
      (Aaron Bentley, Robert Collins, Martin Pool)

    * Transports can now raise DependencyNotPresent if they need a library
      which is not installed, and then another implementation will be 
      tried.  (Martin Pool)

    * Remove obsolete (and no-op) `decode` parameter to `Transport.get`.  
      (Martin Pool)

    * Using Tree Transform for merge, revert, tree-building

    * WorkingTree.create, Branch.create, ``WorkingTree.create_standalone``,
      Branch.initialize are now deprecated. Please see ``BzrDir.create_*`` for
      replacement API's. (Robert Collins)

    * New BzrDir class represents the .bzr control directory and manages
      formatting issues. (Robert Collins)

    * New repository.InterRepository class encapsulates Repository to 
      Repository actions and allows for clean selection of optimised code
      paths. (Robert Collins)

    * ``bzrlib.fetch.fetch`` and ``bzrlib.fetch.greedy_fetch`` are now
      deprecated, please use ``branch.fetch`` or ``repository.fetch``
      depending on your needs. (Robert Collins)

    * deprecated methods now have a ``is_deprecated`` flag on them that can
      be checked, if you need to determine whether a given callable is 
      deprecated at runtime. (Robert Collins)

    * Progress bars are now nested - see
      ``bzrlib.ui.ui_factory.nested_progress_bar``.
      (Robert Collins, Robey Pointer)

    * New API call ``get_format_description()`` for each type of format.
      (Olaf Conradi)

    * Changed ``branch.set_parent()`` to accept None to remove parent.
      (Olaf Conradi)

    * Deprecated BzrError AmbiguousBase.  (Olaf Conradi)

    * WorkingTree.branch is now a read only property.  (Robert Collins)

    * bzrlib.ui.text.TextUIFactory now accepts a ``bar_type`` parameter which
      can be None or a factory that will create a progress bar. This is
      useful for testing or for overriding the bzrlib.progress heuristic.
      (Robert Collins)

    * New API method ``get_physical_lock_status()`` to query locks present on a
      transport.  (Olaf Conradi)

    * Repository.reconcile now takes a thorough keyword parameter to allow
      requesting an indepth reconciliation, rather than just a data-loss 
      check. (Robert Collins)

    * ``bzrlib.ui.ui_factory protocol`` now supports ``get_boolean`` to prompt
      the user for yes/no style input. (Robert Collins)

  TESTING:

    * SFTP tests now shortcut the SSH negotiation, reducing test overhead
      for testing SFTP protocol support. (Robey Pointer)

    * Branch formats are now tested once per implementation (see ``bzrlib.
      tests.branch_implementations``. This is analagous to the transport
      interface tests, and has been followed up with working tree,
      repository and BzrDir tests. (Robert Collins)

    * New test base class TestCaseWithTransport provides a transport aware
      test environment, useful for testing any transport-interface using
      code. The test suite option --transport controls the transport used
      by this class (when its not being used as part of implementation
      contract testing). (Robert Collins)

    * Close logging handler on disabling the test log. This will remove the
      handler from the internal list inside python's logging module,
      preventing shutdown from closing it twice.  (Olaf Conradi)

    * Move test case for uncommit to blackbox tests.  (Olaf Conradi)

    * ``run_bzr`` and ``run_bzr_captured`` now accept a 'stdin="foo"'
      parameter which will provide String("foo") to the command as its stdin.

bzr 0.7 2006-01-09

  CHANGES:

    * .bzrignore is excluded from exports, on the grounds that it's a bzr 
      internal-use file and may not be wanted.  (Jamie Wilkinson)

    * The "bzr directories" command were removed in favor of the new
      --kind option to the "bzr inventory" command.  To list all 
      versioned directories, now use "bzr inventory --kind directory".  
      (Johan Rydberg)

    * Under Windows configuration directory is now ``%APPDATA%\bazaar\2.0``
      by default. (John Arbash Meinel)

    * The parent of Bzr configuration directory can be set by ``BZR_HOME``
      environment variable. Now the path for it is searched in ``BZR_HOME``,
      then in HOME. Under Windows the order is: ``BZR_HOME``, ``APPDATA``
      (usually points to ``C:\Documents and Settings\User Name\Application Data``),
      ``HOME``. (John Arbash Meinel)

    * Plugins with the same name in different directories in the bzr plugin
      path are no longer loaded: only the first successfully loaded one is
      used. (Robert Collins)

    * Use systems' external ssh command to open connections if possible.  
      This gives better integration with user settings such as ProxyCommand.
      (James Henstridge)

    * Permissions on files underneath .bzr/ are inherited from the .bzr 
      directory. So for a shared repository, simply doing 'chmod -R g+w .bzr/'
      will mean that future file will be created with group write permissions.

    * configure.in and config.guess are no longer in the builtin default 
      ignore list.

    * '.sw[nop]' pattern ignored, to ignore vim swap files for nameless
      files.  (John Arbash Meinel, Martin Pool)

  IMPROVEMENTS:

    * "bzr INIT dir" now initializes the specified directory, and creates 
      it if it does not exist.  (John Arbash Meinel)

    * New remerge command (Aaron Bentley)

    * Better zsh completion script.  (Steve Borho)

    * 'bzr diff' now returns 1 when there are changes in the working 
      tree. (Robert Collins)

    * 'bzr push' now exists and can push changes to a remote location. 
      This uses the transport infrastructure, and can store the remote
      location in the ~/.bazaar/branches.conf configuration file.
      (Robert Collins)

    * Test directories are only kept if the test fails and the user requests
      that they be kept.

    * Tweaks to short log printing

    * Added branch nicks, new nick command, printing them in log output. 
      (Aaron Bentley)

    * If ``$BZR_PDB`` is set, pop into the debugger when an uncaught exception 
      occurs.  (Martin Pool)

    * Accept 'bzr resolved' (an alias for 'bzr resolve'), as this is
      the same as Subversion.  (Martin Pool)

    * New ftp transport support (on ftplib), for ftp:// and aftp:// 
      URLs.  (Daniel Silverstone)

    * Commit editor temporary files now start with ``bzr_log.``, to allow 
      text editors to match the file name and set up appropriate modes or 
      settings.  (Magnus Therning)

    * Improved performance when integrating changes from a remote weave.  
      (Goffredo Baroncelli)

    * Sftp will attempt to cache the connection, so it is more likely that
      a connection will be reused, rather than requiring multiple password
      requests.

    * bzr revno now takes an optional argument indicating the branch whose
      revno should be printed.  (Michael Ellerman)

    * bzr cat defaults to printing the last version of the file.  
      (Matthieu Moy, #3632)

    * New global option 'bzr --lsprof COMMAND' runs bzr under the lsprof 
      profiler.  (Denys Duchier)

    * Faster commits by reading only the headers of affected weave files. 
      (Denys Duchier)

    * 'bzr add' now takes a --dry-run parameter which shows you what would be
      added, but doesn't actually add anything. (Michael Ellerman)

    * 'bzr add' now lists how many files were ignored per glob.  add --verbose
      lists the specific files.  (Aaron Bentley)

    * 'bzr missing' now supports displaying changes in diverged trees and can
      be limited to show what either end of the comparison is missing.
      (Aaron Bently, with a little prompting from Daniel Silverstone)

  BUG FIXES:

    * SFTP can walk up to the root path without index errors. (Robert Collins)

    * Fix bugs in running bzr with 'python -O'.  (Martin Pool)

    * Error when run with -OO

    * Fix bug in reporting http errors that don't have an http error code.
      (Martin Pool)

    * Handle more cases of pipe errors in display commands

    * Change status to 3 for all errors

    * Files that are added and unlinked before committing are completely
      ignored by diff and status

    * Stores with some compressed texts and some uncompressed texts are now
      able to be used. (John A Meinel)

    * Fix for bzr pull failing sometimes under windows

    * Fix for sftp transport under windows when using interactive auth

    * Show files which are both renamed and modified as such in 'bzr 
      status' output.  (Daniel Silverstone, #4503)

    * Make annotate cope better with revisions committed without a valid 
      email address.  (Marien Zwart)

    * Fix representation of tab characters in commit messages.
      (Harald Meland)

    * List of plugin directories in ``BZR_PLUGIN_PATH`` environment variable is
      now parsed properly under Windows. (Alexander Belchenko)

    * Show number of revisions pushed/pulled/merged. (Robey Pointer)

    * Keep a cached copy of the basis inventory to speed up operations 
      that need to refer to it.  (Johan Rydberg, Martin Pool)

    * Fix bugs in bzr status display of non-ascii characters.
      (Martin Pool)

    * Remove Makefile.in from default ignore list.
      (Tollef Fog Heen, Martin Pool, #6413)

    * Fix failure in 'bzr added'.  (Nathan McCallum, Martin Pool)

  TESTING:

    * Fix selftest asking for passwords when there are no SFTP keys.  
      (Robey Pointer, Jelmer Vernooij) 

    * Fix selftest run with 'python -O'.  (Martin Pool)

    * Fix HTTP tests under Windows. (John Arbash Meinel)

    * Make tests work even if HOME is not set (Aaron Bentley)

    * Updated ``build_tree`` to use fixed line-endings for tests which read 
      the file cotents and compare. Make some tests use this to pass under
      Windows. (John Arbash Meinel)

    * Skip stat and symlink tests under Windows. (Alexander Belchenko)

    * Delay in selftest/testhashcash is now issued under win32 and Cygwin.
      (John Arbash Meinel)

    * Use terminal width to align verbose test output.  (Martin Pool)

    * Blackbox tests are maintained within the bzrlib.tests.blackbox directory.
      If adding a new test script please add that to
      ``bzrlib.tests.blackbox.__init__``. (Robert Collins)

    * Much better error message if one of the test suites can't be 
      imported.  (Martin Pool)

    * Make check now runs the test suite twice - once with the default locale,
      and once with all locales forced to C, to expose bugs. This is not 
      trivially done within python, so for now its only triggered by running
      Make check. Integrators and packagers who wish to check for full 
      platform support should run 'make check' to test the source.
      (Robert Collins)

    * Tests can now run TestSkipped if they can't execute for any reason.
      (Martin Pool) (NB: TestSkipped should only be raised for correctable
      reasons - see the wiki spec ImprovingBzrTestSuite).

    * Test sftp with relative, absolute-in-homedir and absolute-not-in-homedir
      paths for the transport tests. Introduce blackbox remote sftp tests that
      test the same permutations. (Robert Collins, Robey Pointer)

    * Transport implementation tests are now independent of the local file
      system, which allows tests for esoteric transports, and for features
      not available in the local file system. They also repeat for variations
      on the URL scheme that can introduce issues in the transport code,
      see bzrlib.transport.TransportTestProviderAdapter() for this.
      (Robert Collins).

    * ``TestCase.build_tree`` uses the transport interface to build trees,
      pass in a transport parameter to give it an existing connection.
      (Robert Collins).

  INTERNALS:

    * WorkingTree.pull has been split across Branch and WorkingTree,
      to allow Branch only pulls. (Robert Collins)

    * ``commands.display_command`` now returns the result of the decorated 
      function. (Robert Collins)

    * LocationConfig now has a ``set_user_option(key, value)`` call to save
      a setting in its matching location section (a new one is created
      if needed). (Robert Collins)

    * Branch has two new methods, ``get_push_location`` and
      ``set_push_location`` to respectively, get and set the push location.
      (Robert Collins)

    * ``commands.register_command`` now takes an optional flag to signal that
      the registrant is planning to decorate an existing command. When 
      given multiple plugins registering a command is not an error, and
      the original command class (whether built in or a plugin based one) is
      returned to the caller. There is a new error 'MustUseDecorated' for
      signalling when a wrapping command should switch to the original
      version. (Robert Collins)

    * Some option parsing errors will raise 'BzrOptionError', allowing 
      granular detection for decorating commands. (Robert Collins).

    * ``Branch.read_working_inventory`` has moved to
      ``WorkingTree.read_working_inventory``. This necessitated changes to
      ``Branch.get_root_id``, and a move of ``Branch.set_inventory`` to
      WorkingTree as well. To make it clear that a WorkingTree cannot always
      be obtained ``Branch.working_tree()`` will raise
      ``errors.NoWorkingTree`` if one cannot be obtained. (Robert Collins)

    * All pending merges operations from Branch are now on WorkingTree.
      (Robert Collins)

    * The follow operations from Branch have moved to WorkingTree::

          add()
          commit()
          move()
          rename_one()
          unknowns()

      (Robert Collins)

    * ``bzrlib.add.smart_add_branch`` is now ``smart_add_tree``. (Robert Collins)

    * New "rio" serialization format, similar to rfc-822. (Martin Pool)

    * Rename selftests to ``bzrlib.tests.test_foo``.  (John A Meinel, Martin 
      Pool)

    * ``bzrlib.plugin.all_plugins`` has been changed from an attribute to a 
      query method. (Robert Collins)
 
    * New options to read only the table-of-contents of a weave.  
      (Denys Duchier)

    * Raise NoSuchFile when someone tries to add a non-existant file.
      (Michael Ellerman)

    * Simplify handling of DivergedBranches in ``cmd_pull()``.
      (Michael Ellerman)
   
    * Branch.controlfile* logic has moved to lockablefiles.LockableFiles, which
      is exposed as ``Branch().control_files``. Also this has been altered with the
      controlfile pre/suffix replaced by simple method names like 'get' and
      'put'. (Aaron Bentley, Robert Collins).

    * Deprecated functions and methods can now be marked as such using the 
      ``bzrlib.symbol_versioning`` module. Marked method have their docstring
      updated and will issue a DeprecationWarning using the warnings module
      when they are used. (Robert Collins)

    * ``bzrlib.osutils.safe_unicode`` now exists to provide parameter coercion
      for functions that need unicode strings. (Robert Collins)

bzr 0.6 2005-10-28

  IMPROVEMENTS:
  
    * pull now takes --verbose to show you what revisions are added or removed
      (John A Meinel)

    * merge now takes a --show-base option to include the base text in
      conflicts.
      (Aaron Bentley)

    * The config files are now read using ConfigObj, so '=' should be used as
      a separator, not ':'.
      (Aaron Bentley)

    * New 'bzr commit --strict' option refuses to commit if there are 
      any unknown files in the tree.  To commit, make sure all files are 
      either ignored, added, or deleted.  (Michael Ellerman)

    * The config directory is now ~/.bazaar, and there is a single file 
      ~/.bazaar/bazaar.conf storing email, editor and other preferences.
      (Robert Collins)

    * 'bzr add' no longer takes a --verbose option, and a --quiet option
      has been added that suppresses all output.

    * Improved zsh completion support in contrib/zsh, from Clint
      Adams.

    * Builtin 'bzr annotate' command, by Martin Pool with improvements from 
      Goffredo Baroncelli.
    
    * 'bzr check' now accepts -v for verbose reporting, and checks for
      ghosts in the branch. (Robert Collins)

    * New command 're-sign' which will regenerate the gpg signature for 
      a revision. (Robert Collins)

    * If you set ``check_signatures=require`` for a path in 
      ``~/.bazaar/branches.conf`` then bzr will invoke your
      ``gpg_signing_command`` (defaults to gpg) and record a digital signature
      of your commit. (Robert Collins)

    * New sftp transport, based on Paramiko.  (Robey Pointer)

    * 'bzr pull' now accepts '--clobber' which will discard local changes
      and make this branch identical to the source branch. (Robert Collins)

    * Just give a quieter warning if a plugin can't be loaded, and 
      put the details in .bzr.log.  (Martin Pool)

    * 'bzr branch' will now set the branch-name to the last component of the
      output directory, if one was supplied.

    * If the option ``post_commit`` is set to one (or more) python function
      names (must be in the bzrlib namespace), then they will be invoked
      after the commit has completed, with the branch and ``revision_id`` as
      parameters. (Robert Collins)

    * Merge now has a retcode of 1 when conflicts occur. (Robert Collins)

    * --merge-type weave is now supported for file contents.  Tree-shape
      changes are still three-way based.  (Martin Pool, Aaron Bentley)

    * 'bzr check' allows the first revision on revision-history to have
      parents - something that is expected for cheap checkouts, and occurs
      when conversions from baz do not have all history.  (Robert Collins).

   * 'bzr merge' can now graft unrelated trees together, if your specify
     0 as a base. (Aaron Bentley)

   * 'bzr commit branch' and 'bzr commit branch/file1 branch/file2' now work
     (Aaron Bentley)

    * Add '.sconsign*' to default ignore list.  (Alexander Belchenko)

   * 'bzr merge --reprocess' minimizes conflicts

  TESTING:

    * The 'bzr selftest --pattern' option for has been removed, now 
      test specifiers on the command line can be simple strings, or 
      regexps, or both. (Robert Collins)

    * Passing -v to selftest will now show the time each test took to 
      complete, which will aid in analysing performance regressions and
      related questions. (Robert Collins)

    * 'bzr selftest' runs all tests, even if one fails, unless '--one'
      is given. (Martin Pool)

    * There is a new method for TestCaseInTempDir, assertFileEqual, which
      will check that a given content is equal to the content of the named
      file. (Robert Collins)

    * Fix test suite's habit of leaving many temporary log files in $TMPDIR.
      (Martin Pool)

  INTERNALS:

    * New 'testament' command and concept for making gpg-signatures 
      of revisions that are not tied to a particular internal
      representation.  (Martin Pool).

    * Per-revision properties ('revprops') as key-value associated 
      strings on each revision created when the revision is committed.
      Intended mainly for the use of external tools.  (Martin Pool).

    * Config options have moved from bzrlib.osutils to bzrlib.config.
      (Robert Collins)

    * Improved command line option definitions allowing explanations
      for individual options, among other things.  Contributed by 
      Magnus Therning.

    * Config options have moved from bzrlib.osutils to bzrlib.config.
      Configuration is now done via the config.Config interface:
      Depending on whether you have a Branch, a Location or no information
      available, construct a ``*Config``, and use its ``signature_checking``,
      ``username`` and ``user_email`` methods. (Robert Collins)

    * Plugins are now loaded under bzrlib.plugins, not bzrlib.plugin, and
      they are made available for other plugins to use. You should not 
      import other plugins during the ``__init__`` of your plugin though, as 
      no ordering is guaranteed, and the plugins directory is not on the
      python path. (Robert Collins)

    * Branch.relpath has been moved to WorkingTree.relpath. WorkingTree no
      no longer takes an inventory, rather it takes an option branch
      parameter, and if None is given will open the branch at basedir 
      implicitly. (Robert Collins)

    * Cleaner exception structure and error reporting.  Suggested by 
      Scott James Remnant.  (Martin Pool)

    * Branch.remove has been moved to WorkingTree, which has also gained
      ``lock_read``, ``lock_write`` and ``unlock`` methods for convenience.
      (Robert Collins)

    * Two decorators, ``needs_read_lock`` and ``needs_write_lock`` have been
      added to the branch module. Use these to cause a function to run in a
      read or write lock respectively. (Robert Collins)

    * ``Branch.open_containing`` now returns a tuple (Branch, relative-path),
      which allows direct access to the common case of 'get me this file
      from its branch'. (Robert Collins)

    * Transports can register using ``register_lazy_transport``, and they 
      will be loaded when first used.  (Martin Pool)

    * 'pull' has been factored out of the command as ``WorkingTree.pull()``.
      A new option to WorkingTree.pull has been added, clobber, which will
      ignore diverged history and pull anyway.
      (Robert Collins)

    * config.Config has a ``get_user_option`` call that accepts an option name.
      This will be looked up in branches.conf and bazaar.conf as normal.
      It is intended that this be used by plugins to support options - 
      options of built in programs should have specific methods on the config.
      (Robert Collins)

    * ``merge.merge_inner`` now has tempdir as an optional parameter.
      (Robert Collins)

    * Tree.kind is not recorded at the top level of the hierarchy, as it was
      missing on EmptyTree, leading to a bug with merge on EmptyTrees.
      (Robert Collins)

    * ``WorkingTree.__del__`` has been removed, it was non deterministic and not 
      doing what it was intended to. See ``WorkingTree.__init__`` for a comment
      about future directions. (Robert Collins/Martin Pool)

    * bzrlib.transport.http has been modified so that only 404 urllib errors
      are returned as NoSuchFile. Other exceptions will propogate as normal.
      This allows debuging of actual errors. (Robert Collins)

    * bzrlib.transport.Transport now accepts *ONLY* url escaped relative paths
      to apis like 'put', 'get' and 'has'. This is to provide consistent
      behaviour - it operates on url's only. (Robert Collins)

    * Transports can register using ``register_lazy_transport``, and they 
      will be loaded when first used.  (Martin Pool)

    * ``merge_flex`` no longer calls ``conflict_handler.finalize()``, instead that
      is called by ``merge_inner``. This is so that the conflict count can be 
      retrieved (and potentially manipulated) before returning to the caller
      of ``merge_inner``. Likewise 'merge' now returns the conflict count to the
      caller. (Robert Collins)

    * ``revision.revision_graph`` can handle having only partial history for
      a revision - that is no revisions in the graph with no parents.
      (Robert Collins).

    * New ``builtins.branch_files`` uses the standard ``file_list`` rules to
      produce a branch and a list of paths, relative to that branch
      (Aaron Bentley)

    * New TestCase.addCleanup facility.

    * New ``bzrlib.version_info`` tuple (similar to ``sys.version_info``),
      which can be used by programs importing bzrlib.

  BUG FIXES:

    * Better handling of branches in directories with non-ascii names. 
      (Joel Rosdahl, Panagiotis Papadakos)

    * Upgrades of trees with no commits will not fail due to accessing
      [-1] in the revision-history. (Andres Salomon)


bzr 0.1.1 2005-10-12

  BUG FIXES:

    * Fix problem in pulling over http from machines that do not 
      allow directories to be listed.

    * Avoid harmless warning about invalid hash cache after 
      upgrading branch format.

  PERFORMANCE: 
  
    * Avoid some unnecessary http operations in branch and pull.


bzr 0.1 2005-10-11

  NOTES:

    * 'bzr branch' over http initially gives a very high estimate
      of completion time but it should fall as the first few 
      revisions are pulled in.  branch is still slow on 
      high-latency connections.

  BUG FIXES:
  
    * bzr-man.py has been updated to work again. Contributed by
      Rob Weir.

    * Locking is now done with fcntl.lockf which works with NFS
      file systems. Contributed by Harald Meland.

    * When a merge encounters a file that has been deleted on
      one side and modified on the other, the old contents are
      written out to foo.BASE and foo.SIDE, where SIDE is this
      or OTHER. Contributed by Aaron Bentley.

    * Export was choosing incorrect file paths for the content of
      the tarball, this has been fixed by Aaron Bentley.

    * Commit will no longer commit without a log message, an 
      error is returned instead. Contributed by Jelmer Vernooij.

    * If you commit a specific file in a sub directory, any of its
      parent directories that are added but not listed will be 
      automatically included. Suggested by Michael Ellerman.

    * bzr commit and upgrade did not correctly record new revisions
      for files with only a change to their executable status.
      bzr will correct this when it encounters it. Fixed by
      Robert Collins

    * HTTP tests now force off the use of ``http_proxy`` for the duration.
      Contributed by Gustavo Niemeyer.

    * Fix problems in merging weave-based branches that have 
      different partial views of history.

    * Symlink support: working with symlinks when not in the root of a 
      bzr tree was broken, patch from Scott James Remnant.

  IMPROVEMENTS:

    * 'branch' now accepts a --basis parameter which will take advantage
      of local history when making a new branch. This allows faster 
      branching of remote branches. Contributed by Aaron Bentley.

    * New tree format based on weave files, called version 5.
      Existing branches can be upgraded to this format using 
      'bzr upgrade'.

    * Symlinks are now versionable. Initial patch by 
      Erik Toubro Nielsen, updated to head by Robert Collins.

    * Executable bits are tracked on files. Patch from Gustavo
      Niemeyer.

    * 'bzr status' now shows unknown files inside a selected directory.
      Patch from Heikki Paajanen.

    * Merge conflicts are recorded in .bzr. Two new commands 'conflicts'
      and 'resolve' have needed added, which list and remove those 
      merge conflicts respectively. A conflicted tree cannot be committed
      in. Contributed by Aaron Bentley.

    * 'rm' is now an alias for 'remove'.

    * Stores now split out their content in a single byte prefixed hash,
      dropping the density of files per directory by 256. Contributed by
      Gustavo Niemeyer.

    * 'bzr diff -r branch:URL' will now perform a diff between two branches.
      Contributed by Robert Collins.

    * 'bzr log' with the default formatter will show merged revisions,
      indented to the right. Initial implementation contributed by Gustavo
      Niemeyer, made incremental by Robert Collins.


  INTERNALS:

    * Test case failures have the exception printed after the log 
      for your viewing pleasure.

    * InventoryEntry is now an abstract base class, use one of the
      concrete InventoryDirectory etc classes instead.

    * Branch raises an UnsupportedFormatError when it detects a 
      bzr branch it cannot understand. This allows for precise
      handling of such circumstances.

    * Remove RevisionReference class; ``Revision.parent_ids`` is now simply a
      list of their ids and ``parent_sha1s`` is a list of their corresponding
      sha1s (for old branches only at the moment.)

    * New method-object style interface for Commit() and Fetch().

    * Renamed ``Branch.last_patch()`` to ``Branch.last_revision()``, since
      we call them revisions not patches.

    * Move ``copy_branch`` to ``bzrlib.clone.copy_branch``.  The destination
      directory is created if it doesn't exist.

    * Inventories now identify the files which were present by 
      giving the revision *of that file*.

    * Inventory and Revision XML contains a version identifier.  
      This must be consistent with the overall branch version
      but allows for more flexibility in future upgrades.

  TESTING:

    * Removed testsweet module so that tests can be run after 
      bzr installed by 'bzr selftest'.

    * 'bzr selftest' command-line arguments can now be partial ids
      of tests to run, e.g. ``bzr selftest test_weave``

      
bzr 0.0.9 2005-09-23

  BUG FIXES:

    * Fixed "branch -r" option.

    * Fix remote access to branches containing non-compressed history.
      (Robert Collins).

    * Better reliability of http server tests.  (John Arbash-Meinel)

    * Merge graph maximum distance calculation fix.  (Aaron Bentley)
   
    * Various minor bug in windows support have been fixed, largely in the
      test suite. Contributed by Alexander Belchenko.

  IMPROVEMENTS:

    * Status now accepts a -r argument to give status between chosen
      revisions. Contributed by Heikki Paajanen.

    * Revision arguments no longer use +/-/= to control ranges, instead
      there is a 'before' namespace, which limits the successive namespace.
      For example '$ bzr log -r date:yesterday..before:date:today' will
      select everything from yesterday and before today. Contributed by
      Robey Pointer

    * There is now a bzr.bat file created by distutils when building on 
      Windows. Contributed by Alexander Belchenko.

  INTERNALS:

    * Removed uuid() as it was unused.

    * Improved 'fetch' code for pulling revisions from one branch into
      another (used by pull, merged, etc.)


bzr 0.0.8 2005-09-20

  IMPROVEMENTS:

    * Adding a file whose parent directory is not versioned will
      implicitly add the parent, and so on up to the root. This means
      you should never need to explictly add a directory, they'll just
      get added when you add a file in the directory.  Contributed by
      Michael Ellerman.

    * Ignore ``.DS_Store`` (contains Mac metadata) by default.
      (Nir Soffer)

    * If you set ``BZR_EDITOR`` in the environment, it is checked in
      preference to EDITOR and the config file for the interactive commit
      editing program. Related to this is a bugfix where a missing program
      set in EDITOR would cause editing to fail, now the fallback program
      for the operating system is still tried.

    * Files that are not directories/symlinks/regular files will no longer
      cause bzr to fail, it will just ignore them by default. You cannot add
      them to the tree though - they are not versionable.


  INTERNALS:

    * Refactor xml packing/unpacking.

  BUG FIXES: 

    * Fixed 'bzr mv' by Ollie Rutherfurd.

    * Fixed strange error when trying to access a nonexistent http
      branch.

    * Make sure that the hashcache gets written out if it can't be
      read.


  PORTABILITY:

    * Various Windows fixes from Ollie Rutherfurd.

    * Quieten warnings about locking; patch from Matt Lavin.


bzr-0.0.7 2005-09-02

  NEW FEATURES:

    * ``bzr shell-complete`` command contributed by Clint Adams to
      help with intelligent shell completion.

    * New expert command ``bzr find-merge-base`` for debugging merges.


  ENHANCEMENTS:

    * Much better merge support.

    * merge3 conflicts are now reported with markers like '<<<<<<<'
      (seven characters) which is the same as CVS and pleases things
      like emacs smerge.


  BUG FIXES:

    * ``bzr upgrade`` no longer fails when trying to fix trees that
      mention revisions that are not present.

    * Fixed bugs in listing plugins from ``bzr plugins``.

    * Fix case of $EDITOR containing options for the editor.

    * Fix log -r refusing to show the last revision.
      (Patch from Goffredo Baroncelli.)


  CHANGES:

    * ``bzr log --show-ids`` shows the revision ids of all parents.

    * Externally provided commands on your $BZRPATH no longer need
      to recognize --bzr-usage to work properly, and can just handle
      --help themselves.


  LIBRARY:

    * Changed trace messages to go through the standard logging
      framework, so that they can more easily be redirected by
      libraries.



bzr-0.0.6 2005-08-18

  NEW FEATURES:

    * Python plugins, automatically loaded from the directories on
      ``BZR_PLUGIN_PATH`` or ``~/.bzr.conf/plugins`` by default.

    * New 'bzr mkdir' command.

    * Commit mesage is fetched from an editor if not given on the
      command line; patch from Torsten Marek.

    * ``bzr log -m FOO`` displays commits whose message matches regexp 
      FOO.
      
    * ``bzr add`` with no arguments adds everything under the current directory.

    * ``bzr mv`` does move or rename depending on its arguments, like
      the Unix command.

    * ``bzr missing`` command shows a summary of the differences
      between two trees.  (Merged from John Arbash-Meinel.)

    * An email address for commits to a particular tree can be
      specified by putting it into .bzr/email within a branch.  (Based
      on a patch from Heikki Paajanen.)


  ENHANCEMENTS:

    * Faster working tree operations.


  CHANGES:

    * 3rd-party modules shipped with bzr are copied within the bzrlib
      python package, so that they can be installed by the setup
      script without clashing with anything already existing on the
      system.  (Contributed by Gustavo Niemeyer.)

    * Moved plugins directory to bzrlib/, so that there's a standard
      plugin directory which is not only installed with bzr itself but
      is also available when using bzr from the development tree.
      ``BZR_PLUGIN_PATH`` and ``DEFAULT_PLUGIN_PATH`` are then added to the
      standard plugins directory.

    * When exporting to a tarball with ``bzr export --format tgz``, put 
      everything under a top directory rather than dumping it into the
      current directory.   This can be overridden with the ``--root`` 
      option.  Patch from William Dodé and John Meinel.

    * New ``bzr upgrade`` command to upgrade the format of a branch,
      replacing ``bzr check --update``.

    * Files within store directories are no longer marked readonly on
      disk.

    * Changed ``bzr log`` output to a more compact form suggested by
      John A Meinel.  Old format is available with the ``--long`` or
      ``-l`` option, patched by William Dodé.

    * By default the commit command refuses to record a revision with
      no changes unless the ``--unchanged`` option is given.

    * The ``--no-plugins``, ``--profile`` and ``--builtin`` command
      line options must come before the command name because they 
      affect what commands are available; all other options must come 
      after the command name because their interpretation depends on
      it.

    * ``branch`` and ``clone`` added as aliases for ``branch``.

    * Default log format is back to the long format; the compact one
      is available with ``--short``.
      
      
  BUG FIXES:
  
    * Fix bugs in committing only selected files or within a subdirectory.


bzr-0.0.5  2005-06-15
  
  CHANGES:

    * ``bzr`` with no command now shows help rather than giving an
      error.  Suggested by Michael Ellerman.

    * ``bzr status`` output format changed, because svn-style output
      doesn't really match the model of bzr.  Now files are grouped by
      status and can be shown with their IDs.  ``bzr status --all``
      shows all versioned files and unknown files but not ignored files.

    * ``bzr log`` runs from most-recent to least-recent, the reverse
      of the previous order.  The previous behaviour can be obtained
      with the ``--forward`` option.
        
    * ``bzr inventory`` by default shows only filenames, and also ids
      if ``--show-ids`` is given, in which case the id is the second
      field.


  ENHANCEMENTS:

    * New 'bzr whoami --email' option shows only the email component
      of the user identification, from Jo Vermeulen.

    * New ``bzr ignore PATTERN`` command.

    * Nicer error message for broken pipe, interrupt and similar
      conditions that don't indicate an internal error.

    * Add ``.*.sw[nop] .git .*.tmp *,v`` to default ignore patterns.

    * Per-branch locks keyed on ``.bzr/branch-lock``, available in
      either read or write mode.

    * New option ``bzr log --show-ids`` shows revision and file ids.

    * New usage ``bzr log FILENAME`` shows only revisions that
      affected that file.

    * Changed format for describing changes in ``bzr log -v``.

    * New option ``bzr commit --file`` to take a message from a file,
      suggested by LarstiQ.

    * New syntax ``bzr status [FILE...]`` contributed by Bartosz
      Oler.  File may be in a branch other than the working directory.

    * ``bzr log`` and ``bzr root`` can be given an http URL instead of
      a filename.

    * Commands can now be defined by external programs or scripts
      in a directory on $BZRPATH.

    * New "stat cache" avoids reading the contents of files if they 
      haven't changed since the previous time.

    * If the Python interpreter is too old, try to find a better one
      or give an error.  Based on a patch from Fredrik Lundh.

    * New optional parameter ``bzr info [BRANCH]``.

    * New form ``bzr commit SELECTED`` to commit only selected files.

    * New form ``bzr log -r FROM:TO`` shows changes in selected
      range; contributed by John A Meinel.

    * New option ``bzr diff --diff-options 'OPTS'`` allows passing
      options through to an external GNU diff.

    * New option ``bzr add --no-recurse`` to add a directory but not
      their contents.

    * ``bzr --version`` now shows more information if bzr is being run
      from a branch.

  
  BUG FIXES:

    * Fixed diff format so that added and removed files will be
      handled properly by patch.  Fix from Lalo Martins.

    * Various fixes for files whose names contain spaces or other
      metacharacters.


  TESTING:

    * Converted black-box test suites from Bourne shell into Python;
      now run using ``./testbzr``.  Various structural improvements to
      the tests.

    * testbzr by default runs the version of bzr found in the same
      directory as the tests, or the one given as the first parameter.

    * testbzr also runs the internal tests, so the only command
      required to check is just ``./testbzr``.

    * testbzr requires python2.4, but can be used to test bzr running
      under a different version.

    * Tests added for many other changes in this release.


  INTERNAL:

    * Included ElementTree library upgraded to 1.2.6 by Fredrik Lundh.

    * Refactor command functions into Command objects based on HCT by
      Scott James Remnant.

    * Better help messages for many commands.

    * Expose ``bzrlib.open_tracefile()`` to start the tracefile; until
      this is called trace messages are just discarded.

    * New internal function ``find_touching_revisions()`` and hidden
      command touching-revisions trace the changes to a given file.

    * Simpler and faster ``compare_inventories()`` function.

    * ``bzrlib.open_tracefile()`` takes a tracefilename parameter.

    * New AtomicFile class.

    * New developer commands ``added``, ``modified``.


  PORTABILITY:

    * Cope on Windows on python2.3 by using the weaker random seed.
      2.4 is now only recommended.


bzr-0.0.4  2005-04-22

  ENHANCEMENTS:

    * 'bzr diff' optionally takes a list of files to diff.  Still a bit
      basic.  Patch from QuantumG.

    * More default ignore patterns.

    * New 'bzr log --verbose' shows a list of files changed in the
      changeset.  Patch from Sebastian Cote.

    * Roll over ~/.bzr.log if it gets too large.

    * Command abbreviations 'ci', 'st', 'stat', '?' based on a patch
      by Jason Diamon.

    * New 'bzr help commands' based on a patch from Denys Duchier.


  CHANGES:

    * User email is determined by looking at $BZREMAIL or ~/.bzr.email
      or $EMAIL.  All are decoded by the locale preferred encoding.
      If none of these are present user@hostname is used.  The host's
      fully-qualified name is not used because that tends to fail when
      there are DNS problems.

    * New 'bzr whoami' command instead of username user-email.


  BUG FIXES: 

    * Make commit safe for hardlinked bzr trees.

    * Some Unicode/locale fixes.

    * Partial workaround for ``difflib.unified_diff`` not handling
      trailing newlines properly.


  INTERNAL:

    * Allow docstrings for help to be in PEP0257 format.  Patch from
      Matt Brubeck.

    * More tests in test.sh.

    * Write profile data to a temporary file not into working
      directory and delete it when done.

    * Smaller .bzr.log with process ids.


  PORTABILITY:

    * Fix opening of ~/.bzr.log on Windows.  Patch from Andrew
      Bennetts.

    * Some improvements in handling paths on Windows, based on a patch
      from QuantumG.


bzr-0.0.3  2005-04-06

  ENHANCEMENTS:

    * New "directories" internal command lists versioned directories
      in the tree.

    * Can now say "bzr commit --help".

    * New "rename" command to rename one file to a different name
      and/or directory.

    * New "move" command to move one or more files into a different
      directory.

    * New "renames" command lists files renamed since base revision.

    * New cat command contributed by janmar.

  CHANGES:

    * .bzr.log is placed in $HOME (not pwd) and is always written in
      UTF-8.  (Probably not a completely good long-term solution, but
      will do for now.)

  PORTABILITY:

    * Workaround for difflib bug in Python 2.3 that causes an
      exception when comparing empty files.  Reported by Erik Toubro
      Nielsen.

  INTERNAL:

    * Refactored inventory storage to insert a root entry at the top.

  TESTING:

    * Start of shell-based black-box testing in test.sh.


bzr-0.0.2.1

  PORTABILITY:

    * Win32 fixes from Steve Brown.


bzr-0.0.2  "black cube"  2005-03-31

  ENHANCEMENTS:

    * Default ignore list extended (see bzrlib/__init__.py).

    * Patterns in .bzrignore are now added to the default ignore list,
      rather than replacing it.

    * Ignore list isn't reread for every file.

    * More help topics.

    * Reinstate the 'bzr check' command to check invariants of the
      branch.

    * New 'ignored' command lists which files are ignored and why;
      'deleted' lists files deleted in the current working tree.

    * Performance improvements.

    * New global --profile option.
    
    * Ignore patterns like './config.h' now correctly match files in
      the root directory only.


bzr-0.0.1  2005-03-26

  ENHANCEMENTS:

    * More information from info command.

    * Can now say "bzr help COMMAND" for more detailed help.

    * Less file flushing and faster performance when writing logs and
      committing to stores.

    * More useful verbose output from some commands.

  BUG FIXES:

    * Fix inverted display of 'R' and 'M' during 'commit -v'.

  PORTABILITY:

    * Include a subset of ElementTree-1.2.20040618 to make
      installation easier.

    * Fix time.localtime call to work with Python 2.3 (the minimum
      supported).


bzr-0.0.0.69  2005-03-22

  ENHANCEMENTS:

    * First public release.

    * Storage of local versions: init, add, remove, rm, info, log,
      diff, status, etc.<|MERGE_RESOLUTION|>--- conflicted
+++ resolved
@@ -5,15 +5,13 @@
     * ``pull`` and ``merge`` are much faster at installing bundle format 4.
       (Aaron Bentley)
 
-<<<<<<< HEAD
+    * ``pull -v`` no longer includes deltas, making it much faster.
+      (Aaron Bentley)
+
   API CHANGES:
 
     * ``Transport.should_cache`` has been removed.  It was not called in the
       previous release.  (Martin Pool)
-=======
-    * ``pull -v`` no longer includes deltas, making it much faster.
-      (Aaron Bentley)
->>>>>>> d9a4fb77
 
 bzr 0.90rc1 2007-08-14
 
