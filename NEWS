IN DEVELOPMENT

  BUGFIXES:

    * ``bzr rm`` now does not insist on ``--force`` to delete files that
      have been renamed but not otherwise modified.  (Marius Kruger,
      #111664)

  IMPROVEMENTS:

    * Don't show "dots" progress indicators when run non-interactively, such
      as from cron.  (Martin Pool)

    * ``info`` now formats locations more nicely and lists "submit" and
      "public" branches (Aaron Bentley)

    * New ``pack`` command that will trigger database compression within
      the repository (Robert Collins)

    * Implement ``_KnitIndex._load_data`` in a pyrex extension. The pyrex
      version is approximately 2-3x faster at parsing a ``.kndx`` file.
      Which yields a measurable improvement for commands which have to
      read from the repository, such as a 1s => 0.75s improvement in
      ``bzr diff`` when there are changes to be shown.  (John Arbash Meinel)

    * Merge is now faster.  Depending on the scenario, it can be more than 2x
      faster. (Aaron Bentley)

    * Give a clearer warning, and allow ``python setup.py install`` to
      succeed even if pyrex is not available.
      (John Arbash Meinel)

    * ``bzr pull`` and ``bzr push`` no longer do a complete walk of the 
      branch revision history for ui display unless -v is supplied.
      (Robert Collins)

<<<<<<< HEAD
=======
    * ``bzr log -rA..B`` output shifted to the left margin if the log only 
      contains merge revisions. (Kent Gibson) 

    * The ``plugins`` command is now public with improved help.
      (Ian Clatworthy)

    * New bundle and merge directive formats are faster to generate, and
      more robust against email mangling.  (Aaron Bentley)

>>>>>>> 847ea7c1
  LIBRARY API BREAKS:

    * Deprecated dictionary ``bzrlib.option.SHORT_OPTIONS`` removed.
      Options are now required to provide a help string and it must
      comply with the style guide by being one or more sentences with an
      initial capital and final period. (Martin Pool)
<<<<<<< HEAD

    * KnitIndex.get_parents now returns tuples. (Robert Collins)
=======
>>>>>>> 847ea7c1

  INTERNALS:

    * merge now uses iter_changes to calculate changes, which makes room for
      future performance increases.  It is also more consistent with other
      operations that perform comparisons, and reduces reliance on
      Tree.inventory.  (Aaron Bentley)

    * Most functions now accept ``bzrlib.revision.NULL_REVISION`` to indicate
      the null revision, and consider using ``None`` for this purpose
      deprecated.  (Aaron Bentley)

    * New ``index`` module with abstract index functionality. This will be
      used during the planned changes in the repository layer. Currently the
      index layer provides a graph aware immutable index, a builder for the
      same index type to allow creating them, and finally a composer for
      such indices to allow the use of many indices in a single query. The
      index performance is not optimised, however the API is stable to allow
      development on top of the index. (Robert Collins)

    * New transport decorator 'unlistable+' which disables the list_dir
      functionality for testing.

    * New ``file_names.FileNames`` support class which mananges names
      for unlistable transport situations. (Robert Collins)

    * New methods on Repository - ``start_write_group``,
      ``commit_write_group``, ``abort_write_group`` and ``is_in_write_group`` -
      which provide a clean hook point for transactional Repositories - ones
      where all the data for a fetch or commit needs to be made atomically
      available in one step. This allows the write lock to remain while making
      a series of data insertions.  (e.g. data conversion). (Robert Collins)

    * Unused functions on the private interface KnitIndex have been removed.
      (Robert Collins)

    * New ``knit.KnitGraphIndex`` which provides a ``KnitIndex`` layered on top
      of a ``index.GraphIndex``. (Robert Collins)

    * New ``knit.KnitVersionedFile.iter_parents`` method that allows querying
      the parents of many knit nodes at once, reducing round trips to the 
      underlying index. (Robert Collins)

  TESTING:

    * Remove selftest ``--clean-output``, ``--numbered-dirs`` and
      ``--keep-output`` options, which are obsolete now that tests
      are done within directories in $TMPDIR.  (Martin Pool)

    * The SSH_AUTH_SOCK environment variable is now reset to avoid 
      interaction with any running ssh agents.  (Jelmer Vernooij, #125955)


bzr 0.18  2007-07-17

  BUGFIXES:

    * Fix 'bzr add' crash under Win32 (Kuno Meyer)


bzr 0.18rc1  2007-07-10

  BUGFIXES:

    * Do not suppress pipe errors, etc. in non-display commands
      (Alexander Belchenko, #87178)

    * Display a useful error message when the user requests to annotate
      a file that is not present in the specified revision.
      (James Westby, #122656)

    * Commands that use status flags now have a reference to 'help
      status-flags'.  (Daniel Watkins, #113436)

    * Work around python-2.4.1 inhability to correctly parse the
      authentication header.
      (Vincent Ladeuil, #121889)

    * Use exact encoding for merge directives. (Adeodato Simó, #120591)

    * Fix tempfile permissions error in smart server tar bundling under
      Windows. (Martin_, #119330)

    * Fix detection of directory entries in the inventory. (James Westby)

    * Fix handling of http code 400: Bad Request When issuing too many ranges.
      (Vincent Ladeuil, #115209)

    * Issue a CONNECT request when connecting to an https server
      via a proxy to enable SSL tunneling.
     (Vincent Ladeuil, #120678)

    * Fix ``bzr log -r`` to support selecting merge revisions, both 
      individually and as part of revision ranges.
      (Kent Gibson, #4663)
 
    * Don't leave cruft behind when failing to acquire a lockdir.
      (Martin Pool, #109169)

    * Don't use the '-f' strace option during tests.
      (Vincent Ladeuil, #102019).

    * Warn when setting ``push_location`` to a value that will be masked by
      locations.conf.  (Aaron Bentley, #122286)

    * Fix commit ordering in corner case (Aaron Bentley, #94975)

    *  Make annotate behave in a non-ASCII world (Adeodato Simó).

  IMPROVEMENTS:

    * The --lsprof-file option now dumps a text rendering of the profiling
      information if the filename ends in ".txt". It will also convert the
      profiling information to a format suitable for KCacheGrind if the
      output filename ends in ".callgrind". Fixes to the lsprofcalltree
      conversion process by Jean Paul Calderone and Itamar were also merged.
      See http://ddaa.net/blog/python/lsprof-calltree. (Ian Clatworthy)

    * ``info`` now defaults to non-verbose mode, displaying only paths and
      abbreviated format info.  ``info -v`` displays all the information
      formerly displayed by ``info``.  (Aaron Bentley, Adeodato Simó)

    * ``bzr missing`` now has better option names ``--this`` and ``--other``.
      (Elliot Murphy)

    * The internal ``weave-list`` command has become ``versionedfile-list``,
      and now lists knits as well as weaves.  (Aaron Bentley)

    * Automatic merge base selection uses a faster algorithm that chooses
      better bases in criss-cross merge situations (Aaron Bentley)

    * Progress reporting in ``commit`` has been improved. The various logical
      stages are now reported on as follows, namely:

      * Collecting changes [Entry x/y] - Stage n/m
      * Saving data locally - Stage n/m
      * Uploading data to master branch - Stage n/m
      * Updating the working tree - Stage n/m
      * Running post commit hooks - Stage n/m
      
      If there is no master branch, the 3rd stage is omitted and the total
      number of stages is adjusted accordingly.

      Each hook that is run after commit is listed with a name (as hooks
      can be slow it is useful feedback).
      (Ian Clatworthy, Robert Collins)

    * Various operations that are now faster due to avoiding unnecessary
      topological sorts. (Aaron Bentley)

    * Make merge directives robust against broken bundles. (Aaron Bentley)

    * The lsprof filename note is emitted via trace.note(), not standard
      output.  (Aaron Bentley)

    * ``bzrlib`` now exports explicit API compatibility information to assist
      library users and plugins. See the ``bzrlib.api`` module for details.
      (Robert Collins)

    * Remove unnecessary lock probes when acquiring a lockdir.
      (Martin Pool)

    * ``bzr --version`` now shows the location of the bzr log file, which
      is especially useful on Windows.  (Martin Pool)

    * -D now supports hooks to get debug tracing of hooks (though its currently
      minimal in nature). (Robert Collins)

    * Long log format reports deltas on merge revisions. 
      (John Arbash Meinel, Kent Gibson)

    * Make initial push over ftp more resilient. (John Arbash Meinel)

    * Print a summary of changes for update just like pull does.
      (Daniel Watkins, #113990)

    * Add a -Dhpss option to trace smart protocol requests and responses.
      (Andrew Bennetts)

  LIBRARY API BREAKS:

    * Testing cleanups - 
     ``bzrlib.repository.RepositoryTestProviderAdapter`` has been moved
      to ``bzrlib.tests.repository_implementations``;
      ``bzrlib.repository.InterRepositoryTestProviderAdapter`` has been moved
      to ``bzrlib.tests.interrepository_implementations``;
      ``bzrlib.transport.TransportTestProviderAdapter`` has moved to 
      ``bzrlib.tests.test_transport_implementations``.
      ``bzrlib.branch.BranchTestProviderAdapter`` has moved to
      ``bzrlib.tests.branch_implementations``.
      ``bzrlib.bzrdir.BzrDirTestProviderAdapter`` has moved to 
      ``bzrlib.tests.bzrdir_implementations``.
      ``bzrlib.versionedfile.InterVersionedFileTestProviderAdapter`` has moved
      to ``bzrlib.tests.interversionedfile_implementations``.
      ``bzrlib.store.revision.RevisionStoreTestProviderAdapter`` has moved to
      ``bzrlib.tests.revisionstore_implementations``.
      ``bzrlib.workingtree.WorkingTreeTestProviderAdapter`` has moved to
      ``bzrlib.tests.workingtree_implementations``.
      These changes are an API break in the testing infrastructure only.
      (Robert Collins)

    * Relocate TestCaseWithRepository to be more central. (Robert Collins)

    * ``bzrlib.add.smart_add_tree`` will no longer perform glob expansion on
      win32. Callers of the function should do this and use the new
      ``MutableTree.smart_add`` method instead. (Robert Collins)

    * ``bzrlib.add.glob_expand_for_win32`` is now
      ``bzrlib.win32utils.glob_expand``.  (Robert Collins)

    * ``bzrlib.add.FastPath`` is now private and moved to 
      ``bzrlib.mutabletree._FastPath``. (Robert Collins, Martin Pool)

    * ``LockDir.wait`` removed.  (Martin Pool)

  INTERNALS:

    * New SMTPConnection class to unify email handling.  (Adeodato Simó)

    * Fix documentation of BzrError. (Adeodato Simó)

    * Make BzrBadParameter an internal error. (Adeodato Simó)

    * Remove use of 'assert False' to raise an exception unconditionally.
      (Martin Pool)

    * Give a cleaner error when failing to decode knit index entry.
      (Martin Pool)

    * TreeConfig would mistakenly search the top level when asked for options
      from a section. It now respects the section argument and only
      searches the specified section. (James Westby)

    * Improve ``make api-docs`` output. (John Arbash Meinel)

    * Use os.lstat rather than os.stat for osutils.make_readonly and
      osutils.make_writeable. This makes the difftools plugin more
      robust when dangling symlinks are found. (Elliot Murphy)

    * New ``-Dlock`` option to log (to ~/.bzr.log) information on when 
      lockdirs are taken or released.  (Martin Pool)

    * ``bzrlib`` Hooks are now nameable using ``Hooks.name_hook``. This 
      allows a nicer UI when hooks are running as the current hook can
      be displayed. (Robert Collins)

    * ``Transport.get`` has had its interface made more clear for ease of use.
      Retrieval of a directory must now fail with either 'PathError' at open
      time, or raise 'ReadError' on a read. (Robert Collins)

    * New method ``_maybe_expand_globs`` on the ``Command`` class for 
      dealing with unexpanded glob lists - e.g. on the win32 platform. This
      was moved from ``bzrlib.add._prepare_file_list``. (Robert Collins)

    * ``bzrlib.add.smart_add`` and ``bzrlib.add.smart_add_tree`` are now
      deprecated in favour of ``MutableTree.smart_add``. (Robert Collins,
      Martin Pool)

    * New method ``external_url`` on Transport for obtaining the url to
      hand to external processes. (Robert Collins)

    * Teach windows installers to build pyrex/C extensions.
      (Alexander Belchenko)

  TESTING:

    * Removed the ``--keep-output`` option from selftest and clean up test
      directories as they're used.  This reduces the IO load from 
      running the test suite and cuts the time by about half.
      (Andrew Bennetts, Martin Pool)

    * Add scenarios as a public attribute on the TestAdapter classes to allow
      modification of the generated scenarios before adaption and easier
      testing. (Robert Collins)

    * New testing support class ``TestScenarioApplier`` which multiplies
      out a single teste by a list of supplied scenarios. (RobertCollins)

    * Setting ``repository_to_test_repository`` on a repository_implementations
      test will cause it to be called during repository creation, allowing the
      testing of repository classes which are not based around the Format
      concept. For example a repository adapter can be tested in this manner,
      by altering the repository scenarios to include a scenario that sets this
      attribute during the test parameterisation in
      ``bzrlib.tests.repository.repository_implementations``. (Robert Collins)

    * Clean up many of the APIs for blackbox testing of Bazaar.  The standard 
      interface is now self.run_bzr.  The command to run can be passed as
      either a list of parameters, a string containing the command line, or
      (deprecated) varargs parameters.  (Martin Pool)

    * The base TestCase now isolates tests from -D parameters by clearing
      ``debug.debug_flags`` and restores it afterwards. (Robert Collins)

    * Add a relpath parameter to get_transport methods in test framework to
      avoid useless cloning.
      (Vincent Ladeuil, #110448)


bzr 0.17  2007-06-18

  BUGFIXES:

    * Fix crash of commit due to wrong lookup of filesystem encoding.
      (Colin Watson, #120647)

    * Revert logging just to stderr in commit as broke unicode filenames.
      (Aaron Bentley, Ian Clatworthy, #120930)


bzr 0.17rc1  2007-06-12

  NOTES WHEN UPGRADING:

    * The kind() and is_executable() APIs on the WorkingTree interface no
      longer implicitly (read) locks and unlocks the tree. This *might*
      impact some plug-ins and tools using this part of the API. If you find
      an issue that may be caused by this change, please let us know,
      particularly the plug-in/tool maintainer. If encountered, the API
      fix is to surround kind() and is_executable() calls with lock_read()
      and unlock() like so::

        work_tree.lock_read()
        try:
            kind = work_tree.kind(...)
        finally:
            work_tree.unlock()

  INTERNALS:
    * Rework of LogFormatter API to provide beginning/end of log hooks and to
      encapsulate the details of the revision to be logged in a LogRevision
      object.
      In long log formats, merge revision ids are only shown when --show-ids
      is specified, and are labelled "revision-id:", as per mainline
      revisions, instead of "merged:". (Kent Gibson)

    * New ``BranchBuilder`` API which allows the construction of particular
      histories quickly. Useful for testing and potentially other applications
      too. (Robert Collins)

  IMPROVEMENTS:
  
    * There are two new help topics, working-trees and repositories that
      attempt to explain these concepts. (James Westby, John Arbash Meinel,
      Aaron Bentley)

    * Added ``bzr log --limit`` to report a limited number of revisions.
      (Kent Gibson, #3659)

    * Revert does not try to preserve file contents that were originally
      produced by reverting to a historical revision.  (Aaron Bentley)

    * ``bzr log --short`` now includes ``[merge]`` for revisions which
      have more than one parent. This is a small improvement to help
      understanding what changes have occurred
      (John Arbash Meinel, #83887)

    * TreeTransform avoids many renames when contructing large trees,
      improving speed.  3.25x speedups have been observed for construction of
      kernel-sized-trees, and checkouts are 1.28x faster.  (Aaron Bentley)

    * Commit on large trees is now faster. In my environment, a commit of
      a small change to the Mozilla tree (55k files) has dropped from
      66 seconds to 32 seconds. For a small tree of 600 files, commit of a
      small change is 33% faster. (Ian Clatworthy)

    * New --create-prefix option to bzr init, like for push.  (Daniel Watkins,
      #56322)

  BUGFIXES:

    * ``bzr push`` should only connect to the remote location one time.
      We have been connecting 3 times because we forget to pass around
      the Transport object. This adds ``BzrDir.clone_on_transport()``, so
      that we can pass in the Transport that we already have.
      (John Arbash Meinel, #75721)

    * ``DirState.set_state_from_inventory()`` needs to properly order
      based on split paths, not just string paths.
      (John Arbash Meinel, #115947)

    * Let TestUIFactoy encode the password prompt with its own stdout.
      (Vincent Ladeuil, #110204)

    * pycurl should take use the range header that takes the range hint
      into account.
      (Vincent Ladeuil, #112719)

    * WorkingTree4.get_file_sha1 no longer raises an exception when invoked
      on a missing file.  (Aaron Bentley, #118186)

    * WorkingTree.remove works correctly with tree references, and when pwd is
      not the tree root. (Aaron Bentley)

    * Merge no longer fails when a file is renamed in one tree and deleted
      in the other. (Aaron Bentley, #110279)

    * ``revision-info`` now accepts dotted revnos, doesn't require a tree,
      and defaults to the last revision (Matthew Fuller, #90048)

    * Tests no longer fail when BZR_REMOTE_PATH is set in the environment.
      (Daniel Watkins, #111958)

    * ``bzr branch -r revid:foo`` can be used to branch any revision in
      your repository. (Previously Branch6 only supported revisions in your
      mainline). (John Arbash Meinel, #115343)

bzr 0.16  2007-05-07
  
  BUGFIXES:

    * Handle when you have 2 directories with similar names, but one has a
      hyphen. (``'abc'`` versus ``'abc-2'``). The WT4._iter_changes
      iterator was using direct comparison and ``'abc/a'`` sorts after
      ``'abc-2'``, but ``('abc', 'a')`` sorts before ``('abc-2',)``.
      (John Arbash Meinel, #111227)

    * Handle when someone renames a file on disk without telling bzr.
      Previously we would report the first file as missing, but not show
      the new unknown file. (John Arbash Meinel, #111288)

    * Avoid error when running hooks after pulling into or pushing from
      a branch bound to a smartserver branch.  (Martin Pool, #111968)

  IMPROVEMENTS:

    * Move developer documentation to doc/developers/. This reduces clutter in
      the root of the source tree and allows HACKING to be split into multiple
      files. (Robert Collins, Alexander Belchenko)

    * Clean up the ``WorkingTree4._iter_changes()`` internal loops as well as
      ``DirState.update_entry()``. This optimizes the core logic for ``bzr
      diff`` and ``bzr status`` significantly improving the speed of
      both. (John Arbash Meinel)

bzr 0.16rc2  2007-04-30

  BUGFIXES:

    * Handle the case when you delete a file, and then rename another file
      on top of it. Also handle the case of ``bzr rm --keep foo``. ``bzr
      status`` should show the removed file and an unknown file in its
      place. (John Arbash Meinel, #109993)

    * Bundles properly read and write revision properties that have an
      empty value. And when the value is not ASCII.
      (John Arbash Meinel, #109613)

    * Fix the bzr commit message to be in text mode.
      (Alexander Belchenko, #110901)

    * Also handle when you rename a file and create a file where it used
      to be. (John Arbash Meinel, #110256)

    * ``WorkingTree4._iter_changes`` should not descend into unversioned
      directories. (John Arbash Meinel, #110399)

bzr 0.16rc1  2007-04-26

  NOTES WHEN UPGRADING:

    * ``bzr remove`` and ``bzr rm`` will now remove the working file, if
      it could be recovered again.
      This has been done for consistency with svn and the unix rm command.
      The old ``remove`` behaviour has been retained in the new option
      ``bzr remove --keep``, which will just stop versioning the file,
      but not delete it.
      ``bzr remove --force`` have been added which will always delete the
      files.
      ``bzr remove`` is also more verbose.
      (Marius Kruger, #82602)

  IMPROVEMENTS:

    * Merge directives can now be supplied as input to `merge` and `pull`,
      like bundles can.  (Aaron Bentley)

    * Sending the SIGQUIT signal to bzr, which can be done on Unix by
      pressing Control-Backslash, drops bzr into a debugger.  Type ``'c'``
      to continue.  This can be disabled by setting the environment variable
      ``BZR_SIGQUIT_PDB=0``.  (Martin Pool)

    * selftest now supports --list-only to list tests instead of running
      them. (Ian Clatworthy)

    * selftest now supports --exclude PATTERN (or -x PATTERN) to exclude
      tests with names that match that regular expression.
      (Ian Clatworthy, #102679)

    * selftest now supports --randomize SEED to run tests in a random order.
      SEED is typically the value 'now' meaning 'use the current time'.
      (Ian Clatworthy, #102686)

    * New option ``--fixes`` to commit, which stores bug fixing annotations as
      revision properties. Built-in support for Launchpad, Debian, Trac and
      Bugzilla bug trackers. (Jonathan Lange, James Henstridge, Robert Collins)

    * New API, ``bzrlib.bugtracker.tracker_registry``, for adding support for
      other bug trackers to ``fixes``. (Jonathan Lange, James Henstridge,
      Robert Collins)

    * ``selftest`` has new short options ``-f`` and ``-1``.  (Martin
      Pool)

    * ``bzrlib.tsort.MergeSorter`` optimizations. Change the inner loop
      into using local variables instead of going through ``self._var``.
      Improves the time to ``merge_sort`` a 10k revision graph by
      approximately 40% (~700->400ms).  (John Arbash Meinel)

    * ``make docs`` now creates a man page at ``man1/bzr.1`` fixing bug 107388.
      (Robert Collins)

    * ``bzr help`` now provides cross references to other help topics using
      the _see_also facility on command classes. Likewise the bzr_man
      documentation, and the bzr.1 man page also include this information.
      (Robert Collins)

    * Tags are now included in logs, that use the long log formatter. 
      (Erik Bågfors, Alexander Belchenko)

    * ``bzr help`` provides a clearer message when a help topic cannot be
      found. (Robert Collins, #107656)

    * ``bzr help`` now accepts optional prefixes for command help. The help
      for all commands can now be found at ``bzr help commands/COMMANDNAME``
      as well as ``bzr help COMMANDNAME`` (which only works for commands 
      where the name is not the same as a more general help topic). 
      (Robert Collins)

    * ``bzr help PLUGINNAME`` will now return the module docstring from the
      plugin PLUGINNAME. (Robert Collins, #50408)

    * New help topic ``urlspec`` which lists the availables transports.
      (Goffredo Baroncelli)

    * doc/server.txt updated to document the default bzr:// port
      and also update the blurb about the hpss' current status.
      (Robert Collins, #107125).

    * ``bzr serve`` now listens on interface 0.0.0.0 by default, making it
      serve out to the local LAN (and anyone in the world that can reach the
      machine running ``bzr serve``. (Robert Collins, #98918)

    * A new smart server protocol version has been added.  It prefixes requests
      and responses with an explicit version identifier so that future protocol
      revisions can be dealt with gracefully.  (Andrew Bennetts, Robert Collins)

    * The bzr protocol version 2 indicates success or failure in every response
      without depending on particular commands encoding that consistently,
      allowing future client refactorings to be much more robust about error
      handling. (Robert Collins, Martin Pool, Andrew Bennetts)

    * The smart protocol over HTTP client has been changed to always post to the
      same ``.bzr/smart`` URL under the original location when it can.  This allows
      HTTP servers to only have to pass URLs ending in .bzr/smart to the smart
      server handler, and not arbitrary ``.bzr/*/smart`` URLs.  (Andrew Bennetts)

    * digest authentication is now supported for proxies and HTTP by the urllib
      based http implementation. Tested against Apache 2.0.55 and Squid
      2.6.5. Basic and digest authentication are handled coherently for HTTP
      and proxy: if the user is provided in the url (bzr command line for HTTP,
      proxy environment variables for proxies), the password is prompted for
      (only once). If the password is provided, it is taken into account. Once
      the first authentication is successful, all further authentication
      roundtrips are avoided by preventively setting the right authentication
      header(s).
      (Vincent Ladeuil).

  INTERNALS:

    * bzrlib API compatability with 0.8 has been dropped, cleaning up some
      code paths. (Robert Collins)

    * Change the format of chroot urls so that they can be safely manipulated
      by generic url utilities without causing the resulting urls to have
      escaped the chroot. A side effect of this is that creating a chroot
      requires an explicit action using a ChrootServer.
      (Robert Collins, Andrew Bennetts)

    * Deprecate ``Branch.get_root_id()`` because branches don't have root ids,
      rather than fixing bug #96847.  (Aaron Bentley)

    * ``WorkingTree.apply_inventory_delta`` provides a better alternative to
      ``WorkingTree._write_inventory``.  (Aaron Bentley)

    * Convenience method ``TestCase.expectFailure`` ensures that known failures
      do not silently pass.  (Aaron Bentley)

    * ``Transport.local_abspath`` now raises ``NotLocalUrl`` rather than 
      ``TransportNotPossible``. (Martin Pool, Ian Clatworthy)

    * New SmartServer hooks facility. There are two initial hooks documented
      in ``bzrlib.transport.smart.SmartServerHooks``. The two initial hooks allow
      plugins to execute code upon server startup and shutdown.
      (Robert Collins).

    * SmartServer in standalone mode will now close its listening socket
      when it stops, rather than waiting for garbage collection. This primarily
      fixes test suite hangs when a test tries to connect to a shutdown server.
      It may also help improve behaviour when dealing with a server running
      on a specific port (rather than dynamically assigned ports).
      (Robert Collins)

    * Move most SmartServer code into a new package, bzrlib/smart.
      bzrlib/transport/remote.py contains just the Transport classes that used
      to be in bzrlib/transport/smart.py.  (Andrew Bennetts)

    * urllib http implementation avoid roundtrips associated with
      401 (and 407) errors once the authentication succeeds.
      (Vincent Ladeuil).

    * urlib http now supports querying the user for a proxy password if
      needed. Realm is shown in the prompt for both HTTP and proxy
      authentication when the user is required to type a password. 
      (Vincent Ladeuil).

    * Renamed SmartTransport (and subclasses like SmartTCPTransport) to
      RemoteTransport (and subclasses to RemoteTCPTransport, etc).  This is more
      consistent with its new home in ``bzrlib/transport/remote.py``, and because
      it's not really a "smart" transport, just one that does file operations
      via remote procedure calls.  (Andrew Bennetts)
 
    * The ``lock_write`` method of ``LockableFiles``, ``Repository`` and
      ``Branch`` now accept a ``token`` keyword argument, so that separate
      instances of those objects can share a lock if it has the right token.
      (Andrew Bennetts, Robert Collins)

    * New method ``get_branch_reference`` on ``BzrDir`` allows the detection of
      branch references - which the smart server component needs.

    * The Repository API ``make_working_trees`` is now permitted to return
      False when ``set_make_working_trees`` is not implemented - previously
      an unimplemented ``set_make_working_trees`` implied the result True
      from ``make_working_trees``. This has been changed to accomodate the
      smart server, where it does not make sense (at this point) to ever
      make working trees by default. (Robert Collins)

    * Command objects can now declare related help topics by having _see_also
      set to a list of related topic. (Robert Collins)

    * ``bzrlib.help`` now delegates to the Command class for Command specific
      help. (Robert Collins)

    * New class ``TransportListRegistry``, derived from the Registry class, which 
      simplifies tracking the available Transports. (Goffredo Baroncelli)

    * New function ``Branch.get_revision_id_to_revno_map`` which will
      return a dictionary mapping revision ids to dotted revnos. Since
      dotted revnos are defined in the context of the branch tip, it makes
      sense to generate them from a ``Branch`` object.
      (John Arbash Meinel)

    * Fix the 'Unprintable error' message display to use the repr of the 
      exception that prevented printing the error because the str value
      for it is often not useful in debugging (e.g. KeyError('foo') has a
      str() of 'foo' but a repr of 'KeyError('foo')' which is much more
      useful. (Robert Collins)

    * ``urlutils.normalize_url`` now unescapes unreserved characters, such as "~".
      (Andrew Bennetts)

  BUGFIXES:

    * Don't fail bundle selftest if email has 'two' embedded.  
      (Ian Clatworthy, #98510)

    * Remove ``--verbose`` from ``bzr bundle``. It didn't work anyway.
      (Robert Widhopf-Fenk, #98591)

    * Remove ``--basis`` from the checkout/branch commands - it didn't work
      properly and is no longer beneficial.
      (Robert Collins, #53675, #43486)

    * Don't produce encoding error when adding duplicate files.
      (Aaron Bentley)

    * Fix ``bzr log <file>`` so it only logs the revisions that changed
      the file, and does it faster.
      (Kent Gibson, John Arbash Meinel, #51980, #69477)
 
    * Fix ``InterDirstateTre._iter_changes`` to handle when we come across
      an empty versioned directory, which now has files in it.
      (John Arbash Meinel, #104257)

    * Teach ``common_ancestor`` to shortcut when the tip of one branch is
      inside the ancestry of the other. Saves a lot of graph processing
      (with an ancestry of 16k revisions, ``bzr merge ../already-merged``
      changes from 2m10s to 13s).  (John Arbash Meinel, #103757)

    * Fix ``show_diff_trees`` to handle the case when a file is modified,
      and the containing directory is renamed. (The file path is different
      in this versus base, but it isn't marked as a rename).
      (John Arbash Meinel, #103870)

    * FTP now works even when the FTP server does not support atomic rename.
      (Aaron Bentley, #89436)

    * Correct handling in bundles and merge directives of timezones with
      that are not an integer number of hours offset from UTC.  Always 
      represent the epoch time in UTC to avoid problems with formatting 
      earlier times on win32.  (Martin Pool, Alexander Belchenko, John
      Arbash Meinel)

    * Typo in the help for ``register-branch`` fixed. (Robert Collins, #96770)

    * "dirstate" and "dirstate-tags" formats now produce branches compatible
      with old versions of bzr. (Aaron Bentley, #107168))

    * Handle moving a directory when children have been added, removed,
      and renamed. (John Arbash Meinel, #105479)

    * Don't preventively use basic authentication for proxy before receiving a
      407 error. Otherwise people willing to use other authentication schemes
      may expose their password in the clear (or nearly). This add one
      roundtrip in case basic authentication should be used, but plug the
      security hole.
      (Vincent Ladeuil)

    * Handle http and proxy digest authentication.
      (Vincent Ladeuil, #94034).

  TESTING:

    * Added ``bzrlib.strace.strace`` which will strace a single callable and
      return a StraceResult object which contains just the syscalls involved
      in running it. (Robert Collins)

    * New test method ``reduceLockdirTimeout`` to drop the default (ui-centric)
      default time down to one suitable for tests. (Andrew Bennetts)

    * Add new ``vfs_transport_factory`` attribute on tests which provides the 
      common vfs backing for both the readonly and readwrite transports.
      This allows the RemoteObject tests to back onto local disk or memory,
      and use the existing ``transport_server`` attribute all tests know about
      to be the smart server transport. This in turn allows tests to 
      differentiate between 'transport to access the branch', and 
      'transport which is a VFS' - which matters in Remote* tests.
      (Robert Collins, Andrew Bennetts)

    * The ``make_branch_and_tree`` method for tests will now create a 
      lightweight checkout for the tree if the ``vfs_transport_factory`` is not
      a LocalURLServer. (Robert Collins, Andrew Bennetts)

    * Branch implementation tests have been audited to ensure that all urls 
      passed to Branch APIs use proper urls, except when local-disk paths
      are intended. This is so that tests correctly access the test transport
      which is often not equivalent to local disk in Remote* tests. As part
      of this many tests were adjusted to remove dependencies on local disk
      access.
      (Robert Collins, Andrew Bennetts)

    * Mark bzrlib.tests and bzrlib.tests.TestUtil as providing assertFOO helper
      functions by adding a ``__unittest`` global attribute. (Robert Collins,
      Andrew Bennetts, Martin Pool, Jonathan Lange)

    * Refactored proxy and authentication handling to simplify the
      implementation of new auth schemes for both http and proxy. 
      (Vincent Ladeuil)

bzr 0.15 2007-04-01

  BUGFIXES:

    * Handle incompatible repositories as a user issue when fetching.
      (Aaron Bentley)

    * Don't give a recommendation to upgrade when branching or 
      checking out a branch that contains an old-format working tree.
      (Martin Pool)

bzr 0.15rc3  2007-03-26

  CHANGES:
 
    * A warning is now displayed when opening working trees in older 
      formats, to encourage people to upgrade to WorkingTreeFormat4.
      (Martin Pool)

  IMPROVEMENTS:

    * HTTP redirections are now taken into account when a branch (or a
      bundle) is accessed for the first time. A message is issued at each
      redirection to inform the user. In the past, http redirections were
      silently followed for each request which significantly degraded the
      performances. The http redirections are not followed anymore by
      default, instead a RedirectRequested exception is raised. For bzrlib
      users needing to follow http redirections anyway,
      ``bzrlib.transport.do_catching_redirections`` provide an easy transition
      path.  (vila)

  INTERNALS:

    * Added ``ReadLock.temporary_write_lock()`` to allow upgrading an OS read
      lock to an OS write lock. Linux can do this without unlocking, Win32
      needs to unlock in between. (John Arbash Meinel)
 
    * New parameter ``recommend_upgrade`` to ``BzrDir.open_workingtree``
      to silence (when false) warnings about opening old formats.
      (Martin Pool)

    * Fix minor performance regression with bzr-0.15 on pre-dirstate
      trees. (We were reading the working inventory too many times).
      (John Arbash Meinel)

    * Remove ``Branch.get_transaction()`` in favour of a simple cache of
      ``revision_history``.  Branch subclasses should override
      ``_gen_revision_history`` rather than ``revision_history`` to make use of
      this cache, and call ``_clear_revision_history_cache`` and
      ``_cache_revision_history`` at appropriate times. (Andrew Bennetts)

  BUGFIXES:

    * Take ``smtp_server`` from user config into account.
      (vila, #92195)

    * Restore Unicode filename handling for versioned and unversioned files.
      (John Arbash Meinel, #92608)

    * Don't fail during ``bzr commit`` if a file is marked removed, and
      the containing directory is auto-removed.  (John Arbash Meinel, #93681)

    * ``bzr status FILENAME`` failed on Windows because of an uncommon
      errno. (``ERROR_DIRECTORY == 267 != ENOTDIR``).
      (Wouter van Heyst, John Arbash Meinel, #90819)

    * ``bzr checkout source`` should create a local branch in the same
      format as source. (John Arbash Meinel, #93854)

    * ``bzr commit`` with a kind change was failing to update the
      last-changed-revision for directories.  The
      InventoryDirectory._unchanged only looked at the ``parent_id`` and name,
      ignoring the fact that the kind could have changed, too.
      (John Arbash Meinel, #90111)

    * ``bzr mv dir/subdir other`` was incorrectly updating files inside
      the directory. So that there was a chance it would break commit,
      etc. (John Arbash Meinel, #94037)
 
    * Correctly handles mutiple permanent http redirections.
      (vila, #88780)

bzr 0.15rc2  2007-03-14

  NOTES WHEN UPGRADING:
        
    * Release 0.15rc2 of bzr changes the ``bzr init-repo`` command to
      default to ``--trees`` instead of ``--no-trees``.
      Existing shared repositories are not affected.

  IMPROVEMENTS:

    * New ``merge-directive`` command to generate machine- and human-readable
      merge requests.  (Aaron Bentley)

    * New ``submit:`` revision specifier makes it easy to diff against the
      common ancestor with the submit location (Aaron Bentley)

    * Added support for Putty's SSH implementation. (Dmitry Vasiliev)

    * Added ``bzr status --versioned`` to report only versioned files, 
      not unknowns. (Kent Gibson)

    * Merge now autodetects the correct line-ending style for its conflict
      markers.  (Aaron Bentley)

  INTERNALS:

    * Refactored SSH vendor registration into SSHVendorManager class.
      (Dmitry Vasiliev)

  BUGFIXES:

    * New ``--numbered-dirs`` option to ``bzr selftest`` to use
      numbered dirs for TestCaseInTempDir. This is default behavior
      on Windows. Anyone can force named dirs on Windows
      with ``--no-numbered-dirs``. (Alexander Belchenko)

    * Fix ``RevisionSpec_revid`` to handle the Unicode strings passed in
      from the command line. (Marien Zwart, #90501)

    * Fix ``TreeTransform._iter_changes`` when both the source and
      destination are missing. (Aaron Bentley, #88842)

    * Fix commit of merges with symlinks in dirstate trees.
      (Marien Zwart)
    
    * Switch the ``bzr init-repo`` default from --no-trees to --trees. 
      (Wouter van Heyst, #53483)


bzr 0.15rc1  2007-03-07

  SURPRISES:

    * The default disk format has changed. Please run 'bzr upgrade' in your
      working trees to upgrade. This new default is compatible for network
      operations, but not for local operations. That is, if you have two
      versions of bzr installed locally, after upgrading you can only use the
      bzr 0.15 version. This new default does not enable tags or nested-trees
      as they are incompatible with bzr versions before 0.15 over the network.

    * For users of bzrlib: Two major changes have been made to the working tree
      api in bzrlib. The first is that many methods and attributes, including
      the inventory attribute, are no longer valid for use until one of
      ``lock_read``/``lock_write``/``lock_tree_write`` has been called,
      and become invalid again after unlock is called. This has been done
      to improve performance and correctness as part of the dirstate
      development.
      (Robert Collins, John A Meinel, Martin Pool, and others).

    * For users of bzrlib: The attribute 'tree.inventory' should be considered
      readonly. Previously it was possible to directly alter this attribute, or
      its contents, and have the tree notice this. This has been made
      unsupported - it may work in some tree formats, but in the newer dirstate
      format such actions will have no effect and will be ignored, or even
      cause assertions. All operations possible can still be carried out by a
      combination of the tree API, and the bzrlib.transform API. (Robert
      Collins, John A Meinel, Martin Pool, and others).

  IMPROVEMENTS:

    * Support for OS Windows 98. Also .bzr.log on any windows system
      saved in My Documents folder. (Alexander Belchenko)

    * ``bzr mv`` enhanced to support already moved files.
      In the past the mv command would have failed if the source file doesn't
      exist. In this situation ``bzr mv`` would now detect that the file has
      already moved and update the repository accordingly, if the target file
      does exist.
      A new option ``--after`` has been added so that if two files already
      exist, you could notify Bazaar that you have moved a (versioned) file
      and replaced it with another. Thus in this case ``bzr move --after``
      will only update the Bazaar identifier.
      (Steffen Eichenberg, Marius Kruger)

    * ``ls`` now works on treeless branches and remote branches.
      (Aaron Bentley)

    * ``bzr help global-options`` describes the global options.
      (Aaron Bentley)

    * ``bzr pull --overwrite`` will now correctly overwrite checkouts.
      (Robert Collins)

    * Files are now allowed to change kind (e.g. from file to symlink).
      Supported by ``commit``, ``revert`` and ``status``
      (Aaron Bentley)

    * ``inventory`` and ``unknowns`` hidden in favour of ``ls``
      (Aaron Bentley)

    * ``bzr help checkouts`` descibes what checkouts are and some possible
      uses of them. (James Westby, Aaron Bentley)

    * A new ``-d`` option to push, pull and merge overrides the default 
      directory.  (Martin Pool)

    * Branch format 6: smaller, and potentially faster than format 5.  Supports
      ``append_history_only`` mode, where the log view and revnos do not change,
      except by being added to.  Stores policy settings in
      ".bzr/branch/branch.conf".

    * ``append_only`` branches:  Format 6 branches may be configured so that log
      view and revnos are always consistent.  Either create the branch using
      "bzr init --append-revisions-only" or edit the config file as descriped
      in docs/configuration.txt.

    * rebind: Format 6 branches retain the last-used bind location, so if you
      "bzr unbind", you can "bzr bind" to bind to the previously-selected
      bind location.

    * Builtin tags support, created and deleted by the ``tag`` command and
      stored in the branch.  Tags can be accessed with the revisionspec
      ``-rtag:``, and listed with ``bzr tags``.  Tags are not versioned 
      at present. Tags require a network incompatible upgrade. To perform this
      upgrade, run ``bzr upgrade --dirstate-tags`` in your branch and
      repositories. (Martin Pool)

    * The ``bzr://`` transport now has a well-known port number, 4155,
      which it will use by default.  (Andrew Bennetts, Martin Pool)

    * Bazaar now looks for user-installed plugins before looking for site-wide
      plugins. (Jonathan Lange)

    * ``bzr resolve`` now detects and marks resolved text conflicts.
      (Aaron Bentley)

  INTERNALS:

    * Internally revision ids and file ids are now passed around as utf-8
      bytestrings, rather than treating them as Unicode strings. This has
      performance benefits for Knits, since we no longer need to decode the
      revision id for each line of content, nor for each entry in the index.
      This will also help with the future dirstate format.
      (John Arbash Meinel)

    * Reserved ids (any revision-id ending in a colon) are rejected by
      versionedfiles, repositories, branches, and working trees
      (Aaron Bentley)

    * Minor performance improvement by not creating a ProgressBar for
      every KnitIndex we create. (about 90ms for a bzr.dev tree)
      (John Arbash Meinel)

    * New easier to use Branch hooks facility. There are five initial hooks,
      all documented in bzrlib.branch.BranchHooks.__init__ - ``'set_rh'``,
      ``'post_push'``, ``'post_pull'``, ``'post_commit'``,
      ``'post_uncommit'``. These hooks fire after the matching operation
      on a branch has taken place, and were originally added for the
      branchrss plugin. (Robert Collins)

    * New method ``Branch.push()`` which should be used when pushing from a
      branch as it makes performance and policy decisions to match the UI
      level command ``push``. (Robert Collins).

    * Add a new method ``Tree.revision_tree`` which allows access to cached
      trees for arbitrary revisions. This allows the in development dirstate
      tree format to provide access to the callers to cached copies of 
      inventory data which are cheaper to access than inventories from the
      repository.
      (Robert Collins, Martin Pool)

    * New ``Branch.last_revision_info`` method, this is being done to allow
      optimization of requests for both the number of revisions and the last
      revision of a branch with smartservers and potentially future branch
      formats. (Wouter van Heyst, Robert Collins)

    * Allow ``'import bzrlib.plugins.NAME'`` to work when the plugin NAME has not
      yet been loaded by ``load_plugins()``. This allows plugins to depend on each
      other for code reuse without requiring users to perform file-renaming
      gymnastics. (Robert Collins)

    * New Repository method ``'gather_stats'`` for statistic data collection.
      This is expected to grow to cover a number of related uses mainly
      related to bzr info. (Robert Collins)

    * Log formatters are now managed with a registry.
      ``log.register_formatter`` continues to work, but callers accessing
      the FORMATTERS dictionary directly will not.

    * Allow a start message to be passed to the ``edit_commit_message``
      function.  This will be placed in the message offered to the user
      for editing above the separator. It allows a template commit message
      to be used more easily. (James Westby)

    * ``GPGStrategy.sign()`` will now raise ``BzrBadParameterUnicode`` if
      you pass a Unicode string rather than an 8-bit string. Callers need
      to be updated to encode first. (John Arbash Meinel)

    * Branch.push, pull, merge now return Result objects with information
      about what happened, rather than a scattering of various methods.  These
      are also passed to the post hooks.  (Martin Pool)

    * File formats and architecture is in place for managing a forest of trees
      in bzr, and splitting up existing trees into smaller subtrees, and
      finally joining trees to make a larger tree. This is the first iteration
      of this support, and the user-facing aspects still require substantial
      work.  If you wish to experiment with it, use ``bzr upgrade
      --dirstate-with-subtree`` in your working trees and repositories.
      You can use the hidden commands ``split`` and ``join`` and to create
      and manipulate nested trees, but please consider using the nested-trees
      branch, which contains substantial UI improvements, instead.
      http://code.aaronbentley.com/bzr/bzrrepo/nested-trees/
      (Aaron Bentley, Martin Pool, Robert Collins).

  BUGFIXES:

    * ``bzr annotate`` now uses dotted revnos from the viewpoint of the
      branch, rather than the last changed revision of the file.
      (John Arbash Meinel, #82158)

    * Lock operations no longer hang if they encounter a permission problem.
      (Aaron Bentley)

    * ``bzr push`` can resume a push that was canceled before it finished.
      Also, it can push even if the target directory exists if you supply
      the ``--use-existing-dir`` flag.
      (John Arbash Meinel, #30576, #45504)

    * Fix http proxy authentication when user and an optional
      password appears in the ``*_proxy`` vars. (Vincent Ladeuil,
      #83954).

    * ``bzr log branch/file`` works for local treeless branches
      (Aaron Bentley, #84247)

    * Fix problem with UNC paths on Windows 98. (Alexander Belchenko, #84728)

    * Searching location of CA bundle for PyCurl in env variable
      (``CURL_CA_BUNDLE``), and on win32 along the PATH.
      (Alexander Belchenko, #82086)

    * ``bzr init`` works with unicode argument LOCATION.
      (Alexander Belchenko, #85599)

    * Raise ``DependencyNotPresent`` if pycurl do not support https. 
      (Vincent Ladeuil, #85305)

    * Invalid proxy env variables should not cause a traceback.
      (Vincent Ladeuil, #87765)

    * Ignore patterns normalised to use '/' path separator.
      (Kent Gibson, #86451)

    * bzr rocks. It sure does! Fix case. (Vincent Ladeuil, #78026)

    * Fix bzrtools shelve command for removed lines beginning with "--"
      (Johan Dahlberg, #75577)

  TESTING:

    * New ``--first`` option to ``bzr selftest`` to run specified tests
      before the rest of the suite.  (Martin Pool)


bzr 0.14  2007-01-23

  IMPROVEMENTS:

    * ``bzr help global-options`` describes the global options. (Aaron Bentley)

  BUG FIXES:
    
    * Skip documentation generation tests if the tools to do so are not
      available. Fixes running selftest for installled copies of bzr. 
      (John Arbash Meinel, #80330)

    * Fix the code that discovers whether bzr is being run from it's
      working tree to handle the case when it isn't but the directory
      it is in is below a repository. (James Westby, #77306)


bzr 0.14rc1  2007-01-16

  IMPROVEMENTS:

    * New connection: ``bzr+http://`` which supports tunnelling the smart
      protocol over an HTTP connection. If writing is enabled on the bzr
      server, then you can write over the http connection.
      (Andrew Bennetts, John Arbash Meinel)

    * Aliases now support quotation marks, so they can contain whitespace
      (Marius Kruger)

    * PyCurlTransport now use a single curl object. By specifying explicitly
      the 'Range' header, we avoid the need to use two different curl objects
      (and two connections to the same server). (Vincent Ladeuil)

    * ``bzr commit`` does not prompt for a message until it is very likely to
      succeed.  (Aaron Bentley)

    * ``bzr conflicts`` now takes --text to list pathnames of text conflicts
      (Aaron Bentley)

    * Fix ``iter_lines_added_or_present_in_versions`` to use a set instead
      of a list while checking if a revision id was requested. Takes 10s
      off of the ``fileids_affected_by_revision_ids`` time, which is 10s
      of the ``bzr branch`` time. Also improve ``fileids_...`` time by
      filtering lines with a regex rather than multiple ``str.find()``
      calls. (saves another 300ms) (John Arbash Meinel)

    * Policy can be set for each configuration key. This allows keys to be
      inherited properly across configuration entries. For example, this
      should enable you to do::
        
        [/home/user/project]
        push_location = sftp://host/srv/project/
        push_location:policy = appendpath

      And then a branch like ``/home/user/project/mybranch`` should get an
      automatic push location of ``sftp://host/srv/project/mybranch``.
      (James Henstridge)

    * Added ``bzr status --short`` to make status report svn style flags
      for each file.  For example::

        $ bzr status --short
        A  foo
        A  bar
        D  baz
        ?  wooley

    * 'bzr selftest --clean-output' allows easily clean temporary tests 
      directories without running tests. (Alexander Belchenko)

    * ``bzr help hidden-commands`` lists all hidden commands. (Aaron Bentley)

    * ``bzr merge`` now has an option ``--pull`` to fall back to pull if
      local is fully merged into remote. (Jan Hudec)

    * ``bzr help formats`` describes available directory formats. (Aaron Bentley)

  INTERNALS:

    * A few tweaks directly to ``fileids_affected_by_revision_ids`` to
      help speed up processing, as well allowing to extract unannotated
      lines. Between the two ``fileids_affected_by_revision_ids`` is
      improved by approx 10%. (John Arbash Meinel)

    * Change Revision serialization to only write out millisecond
      resolution. Rather than expecting floating point serialization to
      preserve more resolution than we need. (Henri Weichers, Martin Pool)

    * Test suite ends cleanly on Windows.  (Vincent Ladeuil)

    * When ``encoding_type`` attribute of class Command is equal to 'exact', 
      force sys.stdout to be a binary stream on Windows, and therefore
      keep exact line-endings (without LF -> CRLF conversion).
      (Alexander Belchenko)

    * Single-letter short options are no longer globally declared.  (Martin
      Pool)

    * Before using detected user/terminal encoding bzr should check
      that Python has corresponding codec. (Alexander Belchenko)

    * Formats for end-user selection are provided via a FormatRegistry (Aaron Bentley)

  BUG FIXES:

    * ``bzr missing --verbose`` was showing adds/removals in the wrong
      direction. (John Arbash Meinel)

    * ``bzr annotate`` now defaults to showing dotted revnos for merged
      revisions. It cuts them off at a depth of 12 characters, but you can
      supply ``--long`` to see the full number. You can also use
      ``--show-ids`` to display the original revision ids, rather than
      revision numbers and committer names. (John Arbash Meinel, #75637)

    * bzr now supports Win32 UNC path (e.g. ``\HOST\path``. 
      (Alexander Belchenko, #57869)

    * Win32-specific: output of cat, bundle and diff commands don't mangle
      line-endings (Alexander Belchenko, #55276)

    * Replace broken fnmatch based ignore pattern matching with custom pattern
      matcher.
      (Kent Gibson, Jan Hudec #57637)

    * pycurl and urllib can detect short reads at different places. Update
      the test suite to test more cases. Also detect http error code 416
      which was raised for that specific bug. Also enhance the urllib
      robustness by detecting invalid ranges (and pycurl's one by detecting
      short reads during the initial GET). (Vincent Ladeuil, #73948)

    * The urllib connection sharing interacts badly with urllib2
      proxy setting (the connections didn't go thru the proxy
      anymore). Defining a proper ProxyHandler solves the
      problem.  (Vincent Ladeuil, #74759)

    * Use urlutils to generate relative URLs, not osutils 
      (Aaron Bentley, #76229)

    * ``bzr status`` in a readonly directory should work without giving
      lots of errors. (John Arbash Meinel, #76299)

    * Mention the revisionspec topic for the revision option help.
      (Wouter van Heyst, #31663)

    * Allow plugins import from zip archives.
      (Alexander Belchenko, #68124)


bzr 0.13  2006-12-05
    
  No changes from 0.13rc1
    
bzr 0.13rc1  2006-11-27

  IMPROVEMENTS:

    * New command ``bzr remove-tree`` allows the removal of the working
      tree from a branch.
      (Daniel Silverstone)

    * urllib uses shared keep-alive connections, so http 
      operations are substantially faster.
      (Vincent Ladeuil, #53654)

    * ``bzr export`` allows an optional branch parameter, to export a bzr
      tree from some other url. For example:
      ``bzr export bzr.tar.gz http://bazaar-vcs.org/bzr/bzr.dev``
      (Daniel Silverstone)

    * Added ``bzr help topics`` to the bzr help system. This gives a
      location for general information, outside of a specific command.
      This includes updates for ``bzr help revisionspec`` the first topic
      included. (Goffredo Baroncelli, John Arbash Meinel, #42714)

    * WSGI-compatible HTTP smart server.  See ``doc/http_smart_server.txt``.
      (Andrew Bennetts)

    * Knit files will now cache full texts only when the size of the
      deltas is as large as the size of the fulltext. (Or after 200
      deltas, whichever comes first). This has the most benefit on large
      files with small changes, such as the inventory for a large project.
      (eg For a project with 2500 files, and 7500 revisions, it changes
      the size of inventory.knit from 11MB to 5.4MB) (John Arbash Meinel)

  INTERNALS:

    * New -D option given before the command line turns on debugging output
      for particular areas.  -Derror shows tracebacks on all errors.
      (Martin Pool)

    * Clean up ``bzr selftest --benchmark bundle`` to correct an import,
      and remove benchmarks that take longer than 10min to run.
      (John Arbash Meinel)

    * Use ``time.time()`` instead of ``time.clock()`` to decide on
      progress throttling. Because ``time.clock()`` is actually CPU time,
      so over a high-latency connection, too many updates get throttled.
      (John Arbash Meinel)

    * ``MemoryTransport.list_dir()`` would strip the first character for
      files or directories in root directory. (John Arbash Meinel)

    * New method ``get_branch_reference`` on 'BzrDir' allows the detection of 
      branch references - which the smart server component needs.
  
    * New ``ChrootTransportDecorator``, accessible via the ``chroot+`` url
      prefix.  It disallows any access to locations above a set URL.  (Andrew
      Bennetts)

  BUG FIXES:

    * Now ``_KnitIndex`` properly decode revision ids when loading index data.
      And optimize the knit index parsing code. 
      (Dmitry Vasiliev, John Arbash Meinel)

    * ``bzrlib/bzrdir.py`` was directly referencing ``bzrlib.workingtree``,
      without importing it. This prevented ``bzr upgrade`` from working
      unless a plugin already imported ``bzrlib.workingtree``
      (John Arbash Meinel, #70716)

    * Suppress the traceback on invalid URLs (Vincent Ladeuil, #70803).

    * Give nicer error message when an http server returns a 403
      error code. (Vincent Ladeuil, #57644).

    * When a multi-range http GET request fails, try a single
      range one. If it fails too, forget about ranges. Remember that until 
      the death of the transport and propagates that to the clones.
      (Vincent Ladeuil, #62276, #62029).

    * Handles user/passwords supplied in url from command
      line (for the urllib implementation). Don't request already
      known passwords (Vincent Ladeuil, #42383, #44647, #48527)

    * ``_KnitIndex.add_versions()`` dictionary compresses revision ids as they
      are added. This fixes bug where fetching remote revisions records
      them as full references rather than integers.
      (John Arbash Meinel, #64789)

    * ``bzr ignore`` strips trailing slashes in patterns.
      Also ``bzr ignore`` rejects absolute paths. (Kent Gibson, #4559)

    * ``bzr ignore`` takes multiple arguments. (Cheuksan Edward Wang, #29488)

    * mv correctly handles paths that traverse symlinks. 
      (Aaron Bentley, #66964)

    * Give nicer looking error messages when failing to connect over ssh.
      (John Arbash Meinel, #49172)

    * Pushing to a remote branch does not currently update the remote working
      tree. After a remote push, ``bzr status`` and ``bzr diff`` on the remote
      machine now show that the working tree is out of date.
      (Cheuksan Edward Wang #48136)

    * Use patiencediff instead of difflib for determining deltas to insert
      into knits. This avoids the O(N^3) behavior of difflib. Patience
      diff should be O(N^2). (Cheuksan Edward Wang, #65714)

    * Running ``bzr log`` on nonexistent file gives an error instead of the
      entire log history. (Cheuksan Edward Wang #50793)

    * ``bzr cat`` can look up contents of removed or renamed files. If the
      pathname is ambiguous, i.e. the files in the old and new trees have
      different id's, the default is the file in the new tree. The user can
      use "--name-from-revision" to select the file in the old tree.
      (Cheuksan Edward Wang, #30190)

  TESTING:

    * TestingHTTPRequestHandler really handles the Range header
      (previously it was ignoring it and returning the whole file,).

bzr 0.12  2006-10-30

  INTERNALS:

    * Clean up ``bzr selftest --benchmark bundle`` to correct an import,
      and remove benchmarks that take longer than 10min to run.
      (John Arbash Meinel)
  
bzr 0.12rc1  2006-10-23

  IMPROVEMENTS:

    * ``bzr log`` now shows dotted-decimal revision numbers for all revisions,
      rather than just showing a decimal revision number for revisions on the
      mainline. These revision numbers are not yet accepted as input into bzr
      commands such as log, diff etc. (Robert Collins)

    * revisions can now be specified using dotted-decimal revision numbers.
      For instance, ``bzr diff -r 1.2.1..1.2.3``. (Robert Collins)

    * ``bzr help commands`` output is now shorter (Aaron Bentley)

    * ``bzr`` now uses lazy importing to reduce the startup time. This has
      a moderate effect on lots of actions, especially ones that have
      little to do. For example ``bzr rocks`` time is down to 116ms from
      283ms. (John Arbash Meinel)

    * New Registry class to provide name-to-object registry-like support,
      for example for schemes where plugins can register new classes to
      do certain tasks (e.g. log formatters). Also provides lazy registration
      to allow modules to be loaded on request.
      (John Arbash Meinel, Adeodato Simó)

  API INCOMPATABILITY:
  
    * LogFormatter subclasses show now expect the 'revno' parameter to 
      show() to be a string rather than an int. (Robert Collins)

  INTERNALS:

    * ``TestCase.run_bzr``, ``run_bzr_captured``, and ``run_bzr_subprocess``
      can take a ``working_dir='foo'`` parameter, which will change directory 
      for the command. (John Arbash Meinel)

    * ``bzrlib.lazy_regex.lazy_compile`` can be used to create a proxy
      around a regex, which defers compilation until first use. 
      (John Arbash Meinel)

    * ``TestCase.run_bzr_subprocess`` defaults to supplying the
      ``--no-plugins`` parameter to ensure test reproducability, and avoid
      problems with system-wide installed plugins. (John Arbash Meinel)

    * Unique tree root ids are now supported. Newly created trees still
      use the common root id for compatibility with bzr versions before 0.12.
      (Aaron Bentley)

    * ``WorkingTree.set_root_id(None)`` is now deprecated. Please
      pass in ``inventory.ROOT_ID`` if you want the default root id value.
      (Robert Collins, John Arbash Meinel)

    * New method ``WorkingTree.flush()`` which will write the current memory
      inventory out to disk. At the same time, ``read_working_inventory`` will
      no longer trash the current tree inventory if it has been modified within
      the current lock, and the tree will now ``flush()`` automatically on
      ``unlock()``. ``WorkingTree.set_root_id()`` has been updated to take
      advantage of this functionality. (Robert Collins, John Arbash Meinel)

    * ``bzrlib.tsort.merge_sorted`` now accepts ``generate_revnos``. This
      parameter will cause it to add another column to its output, which
      contains the dotted-decimal revno for each revision, as a tuple.
      (Robert Collins)

    * ``LogFormatter.show_merge`` is deprecated in favour of
      ``LogFormatter.show_merge_revno``. (Robert Collins)

  BUG FIXES:

    * Avoid circular imports by creating a deprecated function for
      ``bzrlib.tree.RevisionTree``. Callers should have been using
      ``bzrlib.revisontree.RevisionTree`` anyway. (John Arbash Meinel,
      #63360, #66349)

    * Don't use ``socket.MSG_WAITALL`` as it doesn't exist on all
      platforms. (Martin Pool, #66356)

    * Don't require ``Content-Type`` in range responses. Assume they are a
      single range if ``Content-Type`` does not exist.
      (John Arbash Meinel, #62473)

    * bzr branch/pull no longer complain about progress bar cleanup when
      interrupted during fetch.  (Aaron Bentley, #54000)

    * ``WorkingTree.set_parent_trees()`` uses the trees to directly write
      the basis inventory, rather than going through the repository. This
      allows us to have 1 inventory read, and 2 inventory writes when
      committing a new tree. (John Arbash Meinel)

    * When reverting, files that are not locally modified that do not exist
      in the target are deleted, not just unversioned (Aaron Bentley)

    * When trying to acquire a lock, don't fail immediately. Instead, try
      a few times (up to 1 hour) before timing out. Also, report why the
      lock is unavailable (John Arbash Meinel, #43521, #49556)

    * Leave HttpTransportBase daughter classes decides how they
      implement cloning. (Vincent Ladeuil, #61606)

    * diff3 does not indicate conflicts on clean merge. (Aaron Bentley)

    * If a commit fails, the commit message is stored in a file at the root of
      the tree for later commit. (Cheuksan Edward Wang, Stefan Metzmacher,
      #32054)

  TESTING:

    * New test base class TestCaseWithMemoryTransport offers memory-only
      testing facilities: its not suitable for tests that need to mutate disk
      state, but most tests should not need that and should be converted to
      TestCaseWithMemoryTransport. (Robert Collins)

    * ``TestCase.make_branch_and_memory_tree`` now takes a format
      option to set the BzrDir, Repository and Branch formats of the
      created objects. (Robert Collins, John Arbash Meinel)

bzr 0.11  2006-10-02

    * Smart server transport test failures on windows fixed. (Lukáš Lalinský).

bzr 0.11rc2  2006-09-27

  BUG FIXES:

    * Test suite hangs on windows fixed. (Andrew Bennets, Alexander Belchenko).
    
    * Commit performance regression fixed. (Aaron Bentley, Robert Collins, John
      Arbash Meinel).

bzr 0.11rc1  2006-09-25

  IMPROVEMENTS:

    * Knit files now wait to create their contents until the first data is
      added. The old code used to create an empty .knit and a .kndx with just
      the header. However, this caused a lot of extra round trips over sftp.
      This can change the time for ``bzr push`` to create a new remote branch
      from 160s down to 100s. This also affects ``bzr commit`` performance when
      adding new files, ``bzr commit`` on a new kernel-like tree drops from 50s
      down to 40s (John Arbash Meinel, #44692)

    * When an entire subtree has been deleted, commit will now report that
      just the top of the subtree has been deleted, rather than reporting
      all the individual items. (Robert Collins)

    * Commit performs one less XML parse. (Robert Collins)

    * ``bzr checkout`` now operates on readonly branches as well
      as readwrite branches. This fixes bug #39542. (Robert Collins)

    * ``bzr bind`` no longer synchronises history with the master branch.
      Binding should be followed by an update or push to synchronise the 
      two branches. This is closely related to the fix for bug #39542.
      (Robert Collins)

    * ``bzrlib.lazy_import.lazy_import`` function to create on-demand 
      objects.  This allows all imports to stay at the global scope, but
      modules will not actually be imported if they are not used.
      (John Arbash Meinel)

    * Support ``bzr://`` and ``bzr+ssh://`` urls to work with the new RPC-based
      transport which will be used with the upcoming high-performance smart
      server. The new command ``bzr serve`` will invoke bzr in server mode,
      which processes these requests. (Andrew Bennetts, Robert Collins, Martin
      Pool)

    * New command ``bzr version-info`` which can be used to get a summary
      of the current state of the tree. This is especially useful as part
      of a build commands. See ``doc/version_info.txt`` for more information 
      (John Arbash Meinel)

  BUG FIXES:

    * ``'bzr inventory [FILE...]'`` allows restricting the file list to a
      specific set of files. (John Arbash Meinel, #3631)

    * Don't abort when annotating empty files (John Arbash Meinel, #56814)

    * Add ``Stanza.to_unicode()`` which can be passed to another Stanza
      when nesting stanzas. Also, add ``read_stanza_unicode`` to handle when
      reading a nested Stanza. (John Arbash Meinel)

    * Transform._set_mode() needs to stat the right file. 
      (John Arbash Meinel, #56549)

    * Raise WeaveFormatError rather than StopIteration when trying to read
      an empty Weave file. (John Arbash Meinel, #46871)

    * Don't access e.code for generic URLErrors, only HTTPErrors have .code.
      (Vincent Ladeuil, #59835)

    * Handle boundary="" lines properly to allow access through a Squid proxy.
      (John Arbash Meinel, #57723)

    * revert now removes newly-added directories (Aaron Bentley, #54172)

    * ``bzr upgrade sftp://`` shouldn't fail to upgrade v6 branches if there 
      isn't a working tree. (David Allouche, #40679)

    * Give nicer error messages when a user supplies an invalid --revision
      parameter. (John Arbash Meinel, #55420)

    * Handle when LANG is not recognized by python. Emit a warning, but
      just revert to using 'ascii'. (John Arbash Meinel, #35392)

    * Don't use ``preexec_fn`` on win32, as it is not supported by subprocess.
      (John Arbash Meinel)

    * Skip specific tests when the dependencies aren't met. This includes
      some ``setup.py`` tests when ``python-dev`` is not available, and
      some tests that depend on paramiko. (John Arbash Meinel, Mattheiu Moy)

    * Fallback to Paramiko properly, if no ``ssh`` executable exists on
      the system. (Andrew Bennetts, John Arbash Meinel)

    * ``Branch.bind(other_branch)`` no longer takes a write lock on the
      other branch, and will not push or pull between the two branches.
      API users will need to perform a push or pull or update operation if they
      require branch synchronisation to take place. (Robert Collins, #47344)

    * When creating a tarball or zipfile export, export unicode names as utf-8
      paths. This may not work perfectly on all platforms, but has the best
      chance of working in the common case. (John Arbash Meinel, #56816)

    * When committing, only files that exist in working tree or basis tree
      may be specified (Aaron Bentley, #50793)

  PORTABILITY:

    * Fixes to run on Python 2.5 (Brian M. Carlson, Martin Pool, Marien Zwart)

  INTERNALS:

    * TestCaseInTempDir now creates a separate directory for HOME, rather
      than having HOME set to the same location as the working directory.
      (John Arbash Meinel)

    * ``run_bzr_subprocess()`` can take an optional ``env_changes={}`` parameter,
      which will update os.environ inside the spawned child. It also can
      take a ``universal_newlines=True``, which helps when checking the output
      of the command. (John Arbash Meinel)

    * Refactor SFTP vendors to allow easier re-use when ssh is used. 
      (Andrew Bennetts)

    * ``Transport.list_dir()`` and ``Transport.iter_files_recursive()`` should always
      return urlescaped paths. This is now tested (there were bugs in a few
      of the transports) (Andrew Bennetts, David Allouche, John Arbash Meinel)

    * New utility function ``symbol_versioning.deprecation_string``. Returns the
      formatted string for a callable, deprecation format pair. (Robert Collins)

    * New TestCase helper applyDeprecated. This allows you to call a callable
      which is deprecated without it spewing to the screen, just by supplying
      the deprecation format string issued for it. (Robert Collins)

    * Transport.append and Transport.put have been deprecated in favor of
      ``.append_bytes``, ``.append_file``, ``.put_bytes``, and
      ``.put_file``. This removes the ambiguity in what type of object the
      functions take.  ``Transport.non_atomic_put_{bytes,file}`` has also
      been added. Which works similarly to ``Transport.append()`` except for
      SFTP, it doesn't have a round trip when opening the file. Also, it
      provides functionality for creating a parent directory when trying
      to create a file, rather than raise NoSuchFile and forcing the
      caller to repeat their request.
      (John Arbash Meinel)

    * WorkingTree has a new api ``unversion`` which allow the unversioning of
      entries by their file id. (Robert Collins)

    * ``WorkingTree.pending_merges`` is deprecated.  Please use the
      ``get_parent_ids`` (introduced in 0.10) method instead. (Robert Collins)

    * WorkingTree has a new ``lock_tree_write`` method which locks the branch for
      read rather than write. This is appropriate for actions which only need
      the branch data for reference rather than mutation. A new decorator
      ``needs_tree_write_lock`` is provided in the workingtree module. Like the
      ``needs_read_lock`` and ``needs_write_lock`` decorators this allows static 
      declaration of the locking requirements of a function to ensure that
      a lock is taken out for casual scripts. (Robert Collins, #54107)

    * All WorkingTree methods which write to the tree, but not to the branch
      have been converted to use ``needs_tree_write_lock`` rather than 
      ``needs_write_lock``. Also converted is the revert, conflicts and tree
      transform modules. This provides a modest performance improvement on 
      metadir style trees, due to the reduce lock-acquisition, and a more
      significant performance improvement on lightweight checkouts from 
      remote branches, where trivial operations used to pay a significant 
      penalty. It also provides the basis for allowing readonly checkouts.
      (Robert Collins)

    * Special case importing the standard library 'copy' module. This shaves
      off 40ms of startup time, while retaining compatibility. See:
      ``bzrlib/inspect_for_copy.py`` for more details. (John Arbash Meinel)

    * WorkingTree has a new parent class MutableTree which represents the 
      specialisations of Tree which are able to be altered. (Robert Collins)

    * New methods mkdir and ``put_file_bytes_non_atomic`` on MutableTree that
      mutate the tree and its contents. (Robert Collins)

    * Transport behaviour at the root of the URL is now defined and tested.
      (Andrew Bennetts, Robert Collins)

  TESTING:

    * New test helper classs MemoryTree. This is typically accessed via
      ``self.make_branch_and_memory_tree()`` in test cases. (Robert Collins)
      
    * Add ``start_bzr_subprocess`` and ``stop_bzr_subprocess`` to allow test
      code to continue running concurrently with a subprocess of bzr.
      (Andrew Bennetts, Robert Collins)

    * Add a new method ``Transport.get_smart_client()``. This is provided to
      allow upgrades to a richer interface than the VFS one provided by
      Transport. (Andrew Bennetts, Martin Pool)

bzr 0.10  2006-08-29
  
  IMPROVEMENTS:
    * 'merge' now takes --uncommitted, to apply uncommitted changes from a
      tree.  (Aaron Bentley)
  
    * 'bzr add --file-ids-from' can be used to specify another path to use
      for creating file ids, rather than generating all new ones. Internally,
      the 'action' passed to ``smart_add_tree()`` can return ``file_ids`` that
      will be used, rather than having bzrlib generate new ones.
      (John Arbash Meinel, #55781)

    * ``bzr selftest --benchmark`` now allows a ``--cache-dir`` parameter.
      This will cache some of the intermediate trees, and decrease the
      setup time for benchmark tests. (John Arbash Meinel)

    * Inverse forms are provided for all boolean options.  For example,
      --strict has --no-strict, --no-recurse has --recurse (Aaron Bentley)

    * Serialize out Inventories directly, rather than using ElementTree.
      Writing out a kernel sized inventory drops from 2s down to ~350ms.
      (Robert Collins, John Arbash Meinel)

  BUG FIXES:

    * Help diffutils 2.8.4 get along with binary tests (Marien Zwart: #57614)

    * Change LockDir so that if the lock directory doesn't exist when
      ``lock_write()`` is called, an attempt will be made to create it.
      (John Arbash Meinel, #56974)

    * ``bzr uncommit`` preserves pending merges. (John Arbash Meinel, #57660)

    * Active FTP transport now works as intended. (ghozzy, #56472)

    * Really fix mutter() so that it won't ever raise a UnicodeError.
      It means it is possible for ~/.bzr.log to contain non UTF-8 characters.
      But it is a debugging log, not a real user file.
      (John Arbash Meinel, #56947, #53880)

    * Change Command handle to allow Unicode command and options.
      At present we cannot register Unicode command names, so we will get
      BzrCommandError('unknown command'), or BzrCommandError('unknown option')
      But that is better than a UnicodeError + a traceback.
      (John Arbash Meinel, #57123)

    * Handle TZ=UTC properly when reading/writing revisions.
      (John Arbash Meinel, #55783, #56290)

    * Use ``GPG_TTY`` to allow gpg --cl to work with gpg-agent in a pipeline,
      (passing text to sign in on stdin). (John Arbash Meinel, #54468)

    * External diff does the right thing for binaries even in foreign 
      languages. (John Arbash Meinel, #56307)

    * Testament handles more cases when content is unicode. Specific bug was
      in handling of revision properties.
      (John Arbash Meinel, Holger Krekel, #54723)

    * The bzr selftest was failing on installed versions due to a bug in a new
      test helper. (John Arbash Meinel, Robert Collins, #58057)

  INTERNALS:

    * ``bzrlib.cache_utf8`` contains ``encode()`` and ``decode()`` functions
      which can be used to cache the conversion between utf8 and Unicode.
      Especially helpful for some of the knit annotation code, which has to
      convert revision ids to utf8 to annotate lines in storage.
      (John Arbash Meinel)

    * ``setup.py`` now searches the filesystem to find all packages which
      need to be installed. This should help make the life of packagers
      easier. (John Arbash Meinel)

bzr 0.9.0  2006-08-11

  SURPRISES:

   * The hard-coded built-in ignore rules have been removed. There are
     now two rulesets which are enforced. A user global one in 
     ``~/.bazaar/ignore`` which will apply to every tree, and the tree
     specific one '.bzrignore'.
     ``~/.bazaar/ignore`` will be created if it does not exist, but with
     a more conservative list than the old default.
     This fixes bugs with default rules being enforced no matter what. 
     The old list of ignore rules from bzr is available by
     running 'bzr ignore --old-default-rules'.
     (Robert Collins, Martin Pool, John Arbash Meinel)

   * 'branches.conf' has been changed to 'locations.conf', since it can apply
     to more locations than just branch locations.
     (Aaron Bentley)
   
  IMPROVEMENTS:

   * The revision specifier "revno:" is extended to accept the syntax
     revno:N:branch. For example,
     revno:42:http://bazaar-vcs.org/bzr/bzr.dev/ means revision 42 in
     bzr.dev.  (Matthieu Moy)

   * Tests updates to ensure proper URL handling, UNICODE support, and
     proper printing when the user's terminal encoding cannot display 
     the path of a file that has been versioned.
     ``bzr branch`` can take a target URL rather than only a local directory.
     ``Branch.get_parent()/set_parent()`` now save a relative path if possible,
     and normalize the parent based on root, allowing access across
     different transports. (John Arbash Meinel, Wouter van Heyst, Martin Pool)
     (Malone #48906, #42699, #40675, #5281, #3980, #36363, #43689,
     #42517, #42514)

   * On Unix, detect terminal width using an ioctl not just $COLUMNS.
     Use terminal width for single-line logs from ``bzr log --line`` and
     pending-merge display.  (Robert Widhopf-Fenk, Gustavo Niemeyer)
     (Malone #3507)

   * On Windows, detect terminal width using GetConsoleScreenBufferInfo.
     (Alexander Belchenko)

   * Speedup improvement for 'date:'-revision search. (Guillaume Pinot).

   * Show the correct number of revisions pushed when pushing a new branch.
     (Robert Collins).

   * 'bzr selftest' now shows a progress bar with the number of tests, and 
     progress made. 'make check' shows tests in -v mode, to be more useful
     for the PQM status window. (Robert Collins).
     When using a progress bar, failed tests are printed out, rather than
     being overwritten by the progress bar until the suite finishes.
     (John Arbash Meinel)

   * 'bzr selftest --benchmark' will run a new benchmarking selftest.
     'bzr selftest --benchmark --lsprof-timed' will use lsprofile to generate
     profile data for the individual profiled calls, allowing for fine
     grained analysis of performance.
     (Robert Collins, Martin Pool).

   * 'bzr commit' shows a progress bar. This is useful for commits over sftp
     where commit can take an appreciable time. (Robert Collins)

   * 'bzr add' is now less verbose in telling you what ignore globs were
     matched by files being ignored. Instead it just tells you how many 
     were ignored (because you might reasonably be expecting none to be
     ignored). 'bzr add -v' is unchanged and will report every ignored
     file. (Robert Collins).

   * ftp now has a test server if medusa is installed. As part of testing,
     ftp support has been improved, including support for supplying a
     non-standard port. (John Arbash Meinel).

   * 'bzr log --line' shows the revision number, and uses only the
     first line of the log message (#5162, Alexander Belchenko;
     Matthieu Moy)

   * 'bzr status' has had the --all option removed. The 'bzr ls' command
     should be used to retrieve all versioned files. (Robert Collins)

   * 'bzr bundle OTHER/BRANCH' will create a bundle which can be sent
     over email, and applied on the other end, while maintaining ancestry.
     This bundle can be applied with either 'bzr merge' or 'bzr pull',
     the same way you would apply another branch.
     (John Arbash Meinel, Aaron Bentley)
  
   * 'bzr whoami' can now be used to set your identity from the command line,
     for a branch or globally.  (Robey Pointer)

   * 'bzr checkout' now aliased to 'bzr co', and 'bzr annotate' to 'bzr ann'.
     (Michael Ellerman)

   * 'bzr revert DIRECTORY' now reverts the contents of the directory as well.
     (Aaron Bentley)

   * 'bzr get sftp://foo' gives a better error when paramiko is not present.
     Also updates things like 'http+pycurl://' if pycurl is not present.
     (John Arbash Meinel) (Malone #47821, #52204)

   * New env variable ``BZR_PROGRESS_BAR``, sets the default progress bar type.
     Can be set to 'none' or 'dummy' to disable the progress bar, 'dots' or 
     'tty' to create the respective type. (John Arbash Meinel, #42197, #51107)

   * Improve the help text for 'bzr diff' to explain what various options do.
     (John Arbash Meinel, #6391)

   * 'bzr uncommit -r 10' now uncommits revisions 11.. rather than uncommitting
     revision 10. This makes -r10 more in line with what other commands do.
     'bzr uncommit' also now saves the pending merges of the revisions that
     were removed. So it is safe to uncommit after a merge, fix something,
     and commit again. (John Arbash Meinel, #32526, #31426)

   * 'bzr init' now also works on remote locations.
     (Wouter van Heyst, #48904)

   * HTTP support has been updated. When using pycurl we now support 
     connection keep-alive, which reduces dns requests and round trips.
     And for both urllib and pycurl we support multi-range requests, 
     which decreases the number of round-trips. Performance results for
     ``bzr branch http://bazaar-vcs.org/bzr/bzr.dev/`` indicate
     http branching is now 2-3x faster, and ``bzr pull`` in an existing 
     branch is as much as 4x faster.
     (Michael Ellerman, Johan Rydberg, John Arbash Meinel, #46768)

   * Performance improvements for sftp. Branching and pulling are now up to
     2x faster. Utilize paramiko.readv() support for async requests if it
     is available (paramiko > 1.6) (John Arbash Meinel)

  BUG FIXES:

    * Fix shadowed definition of TestLocationConfig that caused some 
      tests not to run.
      (Erik Bågfors, Michael Ellerman, Martin Pool, #32587)

    * Fix unnecessary requirement of sign-my-commits that it be run from
      a working directory.  (Martin Pool, Robert Collins)

    * 'bzr push location' will only remember the push location if it succeeds
      in connecting to the remote location. (John Arbash Meinel, #49742)

    * 'bzr revert' no longer toggles the executable bit on win32
      (John Arbash Meinel, #45010)

    * Handle broken pipe under win32 correctly. (John Arbash Meinel)
    
    * sftp tests now work correctly on win32 if you have a newer paramiko
      (John Arbash Meinel)

    * Cleanup win32 test suite, and general cleanup of places where
      file handles were being held open. (John Arbash Meinel)

    * When specifying filenames for 'diff -r x..y', the name of the file in the
      working directory can be used, even if its name is different in both x
      and y.

    * File-ids containing single- or double-quotes are handled correctly by
      push. (Aaron Bentley, #52227)

    * Normalize unicode filenames to ensure cross-platform consistency.
      (John Arbash Meinel, #43689)

    * The argument parser can now handle '-' as an argument. Currently
      no code interprets it specially (it is mostly handled as a file named 
      '-'). But plugins, and future operations can use it.
      (John Arbash meinel, #50984)

    * Bundles can properly read binary files with a plain '\r' in them.
      (John Arbash Meinel, #51927)

    * Tuning ``iter_entries()`` to be more efficient (John Arbash Meinel, #5444)

    * Lots of win32 fixes (the test suite passes again).
      (John Arbash Meinel, #50155)

    * Handle openbsd returning None for sys.getfilesystemencoding() (#41183) 

    * Support ftp APPE (append) to allow Knits to be used over ftp (#42592)

    * Removals are only committed if they match the filespec (or if there is
      no filespec).  (#46635, Aaron Bentley)

    * smart-add recurses through all supplied directories 
      (John Arbash Meinel, #52578)

    * Make the bundle reader extra lines before and after the bundle text.
      This allows you to parse an email with the bundle inline.
      (John Arbash Meinel, #49182)

    * Change the file id generator to squash a little bit more. Helps when
      working with long filenames on windows. (Also helps for unicode filenames
      not generating hidden files). (John Arbash Meinel, #43801)

    * Restore terminal mode on C-c while reading sftp password.  (#48923, 
      Nicholas Allen, Martin Pool)

    * Timestamps are rounded to 1ms, and revision entries can be recreated
      exactly. (John Arbash Meinel, Jamie Wilkinson, #40693)

    * Branch.base has changed to a URL, but ~/.bazaar/locations.conf should
      use local paths, since it is user visible (John Arbash Meinel, #53653)

    * ``bzr status foo`` when foo was unversioned used to cause a full delta
      to be generated (John Arbash Meinel, #53638)

    * When reading revision properties, an empty value should be considered
      the empty string, not None (John Arbash Meinel, #47782)

    * ``bzr diff --diff-options`` can now handle binary files being changed.
      Also, the output is consistent when --diff-options is not supplied.
      (John Arbash Meinel, #54651, #52930)

    * Use the right suffixes for loading plugins (John Arbash Meinel, #51810)

    * Fix ``Branch.get_parent()`` to handle the case when the parent is not 
      accessible (John Arbash Meinel, #52976)

  INTERNALS:

    * Combine the ignore rules into a single regex rather than looping over
      them to reduce the threshold where  N^2 behaviour occurs in operations
      like status. (Jan Hudec, Robert Collins).

    * Appending to ``bzrlib.DEFAULT_IGNORE`` is now deprecated. Instead, use
      one of the add functions in bzrlib.ignores. (John Arbash Meinel)

    * 'bzr push' should only push the ancestry of the current revision, not
      all of the history in the repository. This is especially important for
      shared repositories. (John Arbash Meinel)

    * ``bzrlib.delta.compare_trees`` now iterates in alphabetically sorted order,
      rather than randomly walking the inventories. (John Arbash Meinel)

    * Doctests are now run in temporary directories which are cleaned up when
      they finish, rather than using special ScratchDir/ScratchBranch objects.
      (Martin Pool)

    * Split ``check`` into separate methods on the branch and on the repository,
      so that it can be specialized in ways that are useful or efficient for
      different formats.  (Martin Pool, Robert Collins)

    * Deprecate ``Repository.all_revision_ids``; most methods don't really need
      the global revision graph but only that part leading up to a particular
      revision.  (Martin Pool, Robert Collins)

    * Add a BzrDirFormat ``control_formats`` list which allows for control formats
      that do not use '.bzr' to store their data - i.e. '.svn', '.hg' etc.
      (Robert Collins, Jelmer Vernooij).

    * ``bzrlib.diff.external_diff`` can be redirected to any file-like object.
      Uses subprocess instead of spawnvp.
      (James Henstridge, John Arbash Meinel, #4047, #48914)

    * New command line option '--profile-imports', which will install a custom
      importer to log time to import modules and regex compilation time to 
      sys.stderr (John Arbash Meinel)

    * 'EmptyTree' is now deprecated, please use ``repository.revision_tree(None)``
      instead. (Robert Collins)

    * "RevisionTree" is now in bzrlib/revisiontree.py. (Robert Collins)

bzr 0.8.2  2006-05-17
  
  BUG FIXES:
   
    * setup.py failed to install launchpad plugin.  (Martin Pool)

bzr 0.8.1  2006-05-16

  BUG FIXES:

    * Fix failure to commit a merge in a checkout.  (Martin Pool, 
      Robert Collins, Erik Bågfors, #43959)

    * Nicer messages from 'commit' in the case of renames, and correct
      messages when a merge has occured. (Robert Collins, Martin Pool)

    * Separate functionality from assert statements as they are skipped in
      optimized mode of python. Add the same check to pending merges.
      (Olaf Conradi, #44443)

  CHANGES:

    * Do not show the None revision in output of bzr ancestry. (Olaf Conradi)

    * Add info on standalone branches without a working tree.
      (Olaf Conradi, #44155)

    * Fix bug in knits when raising InvalidRevisionId. (Olaf Conradi, #44284)

  CHANGES:

    * Make editor invocation comply with Debian Policy. First check
      environment variables VISUAL and EDITOR, then try editor from
      alternatives system. If that all fails, fall back to the pre-defined
      list of editors. (Olaf Conradi, #42904)

  NEW FEATURES:

    * New 'register-branch' command registers a public branch into 
      Launchpad.net, where it can be associated with bugs, etc.
      (Martin Pool, Bjorn Tillenius, Robert Collins)

  INTERNALS:

    * New public api in InventoryEntry - ``describe_change(old, new)`` which
      provides a human description of the changes between two old and
      new. (Robert Collins, Martin Pool)

  TESTING:

    * Fix test case for bzr info in upgrading a standalone branch to metadir,
      uses bzrlib api now. (Olaf Conradi)

bzr 0.8  2006-05-08

  NOTES WHEN UPGRADING:

    Release 0.8 of bzr introduces a new format for history storage, called
    'knit', as an evolution of to the 'weave' format used in 0.7.  Local 
    and remote operations are faster using knits than weaves.  Several
    operations including 'init', 'init-repo', and 'upgrade' take a 
    --format option that controls this.  Branching from an existing branch
    will keep the same format.

    It is possible to merge, pull and push between branches of different
    formats but this is slower than moving data between homogenous
    branches.  It is therefore recommended (but not required) that you
    upgrade all branches for a project at the same time.  Information on
    formats is shown by 'bzr info'.

    bzr 0.8 now allows creation of 'repositories', which hold the history 
    of files and revisions for several branches.  Previously bzr kept all
    the history for a branch within the .bzr directory at the root of the
    branch, and this is still the default.  To create a repository, use
    the new 'bzr init-repo' command.  Branches exist as directories under
    the repository and contain just a small amount of information
    indicating the current revision of the branch.

    bzr 0.8 also supports 'checkouts', which are similar to in cvs and
    subversion.  Checkouts are associated with a branch (optionally in a
    repository), which contains all the historical information.  The
    result is that a checkout can be deleted without losing any
    already-committed revisions.  A new 'update' command is also available. 

    Repositories and checkouts are not supported with the 0.7 storage
    format.  To use them you must upgrad to either knits, or to the
    'metaweave' format, which uses weaves but changes the .bzr directory
    arrangement.
    

  IMPROVEMENTS:

    * Sftp paths can now be relative, or local, according to the lftp
      convention. Paths now take the form::

          sftp://user:pass@host:port/~/relative/path
          or
          sftp://user:pass@host:port/absolute/path

    * The FTP transport now tries to reconnect after a temporary
      failure. ftp put is made atomic. (Matthieu Moy)

    * The FTP transport now maintains a pool of connections, and
      reuses them to avoid multiple connections to the same host (like
      sftp did). (Daniel Silverstone)

    * The ``bzr_man.py`` file has been removed. To create the man page now,
      use ``./generate_docs.py man``. The new program can also create other files.
      Run ``python generate_docs.py --help`` for usage information.
      (Hans Ulrich Niedermann & James Blackwell).

    * Man Page now gives full help (James Blackwell).
      Help also updated to reflect user config now being stored in .bazaar
      (Hans Ulrich Niedermann)

    * It's now possible to set aliases in bazaar.conf (Erik Bågfors)

    * Pull now accepts a --revision argument (Erik Bågfors)

    * ``bzr re-sign`` now allows multiple revisions to be supplied on the command
      line. You can now use the following command to sign all of your old
      commits::

        find .bzr/revision-store// -name my@email-* \
          | sed 's/.*\/\/..\///' \
          | xargs bzr re-sign

    * Upgrade can now upgrade over the network. (Robert Collins)

    * Two new commands 'bzr checkout' and 'bzr update' allow for CVS/SVN-alike
      behaviour.  By default they will cache history in the checkout, but
      with --lightweight almost all data is kept in the master branch.
      (Robert Collins)

    * 'revert' unversions newly-versioned files, instead of deleting them.

    * 'merge' is more robust.  Conflict messages have changed.

    * 'merge' and 'revert' no longer clobber existing files that end in '~' or
      '.moved'.

    * Default log format can be set in configuration and plugins can register
      their own formatters. (Erik Bågfors)

    * New 'reconcile' command will check branch consistency and repair indexes
      that can become out of sync in pre 0.8 formats. (Robert Collins,
      Daniel Silverstone)

    * New 'bzr init --format' and 'bzr upgrade --format' option to control 
      what storage format is created or produced.  (Robert Collins, 
      Martin Pool)

    * Add parent location to 'bzr info', if there is one.  (Olaf Conradi)

    * New developer commands 'weave-list' and 'weave-join'.  (Martin Pool)

    * New 'init-repository' command, plus support for repositories in 'init'
      and 'branch' (Aaron Bentley, Erik Bågfors, Robert Collins)

    * Improve output of 'info' command. Show all relevant locations related to
      working tree, branch and repository. Use kibibytes for binary quantities.
      Fix off-by-one error in missing revisions of working tree.  Make 'info'
      work on branches, repositories and remote locations.  Show locations
      relative to the shared repository, if applicable.  Show locking status
      of locations.  (Olaf Conradi)

    * Diff and merge now safely handle binary files. (Aaron Bentley)

    * 'pull' and 'push' now normalise the revision history, so that any two
      branches with the same tip revision will have the same output from 'log'.
      (Robert Collins)

    * 'merge' accepts --remember option to store parent location, like 'push'
      and 'pull'. (Olaf Conradi)

    * bzr status and diff when files given as arguments do not exist
      in the relevant trees.  (Martin Pool, #3619)

    * Add '.hg' to the default ignore list.  (Martin Pool)

    * 'knit' is now the default disk format. This improves disk performance and
      utilization, increases incremental pull performance, robustness with SFTP
      and allows checkouts over SFTP to perform acceptably. 
      The initial Knit code was contributed by Johan Rydberg based on a
      specification by Martin Pool.
      (Robert Collins, Aaron Bentley, Johan Rydberg, Martin Pool).

    * New tool to generate all-in-one html version of the manual.  (Alexander
      Belchenko)

    * Hitting CTRL-C while doing an SFTP push will no longer cause stale locks
      to be left in the SFTP repository. (Robert Collins, Martin Pool).

    * New option 'diff --prefix' to control how files are named in diff
      output, with shortcuts '-p0' and '-p1' corresponding to the options for 
      GNU patch.  (Alexander Belchenko, Goffredo Baroncelli, Martin Pool)

    * Add --revision option to 'annotate' command.  (Olaf Conradi)

    * If bzr shows an unexpected revision-history after pulling (perhaps due
      to a reweave) it can now be corrected by 'bzr reconcile'.
      (Robert Collins)

  CHANGES:

    * Commit is now verbose by default, and shows changed filenames and the 
      new revision number.  (Robert Collins, Martin Pool)

    * Unify 'mv', 'move', 'rename'.  (Matthew Fuller, #5379)

    * 'bzr -h' shows help.  (Martin Pool, Ian Bicking, #35940)

    * Make 'pull' and 'push' remember location on failure using --remember.
      (Olaf Conradi)

    * For compatibility, make old format for using weaves inside metadir
      available as 'metaweave' format.  Rename format 'metadir' to 'default'.
      Clean up help for option --format in commands 'init', 'init-repo' and
      'upgrade'.  (Olaf Conradi)

  INTERNALS:
  
    * The internal storage of history, and logical branch identity have now
      been split into Branch, and Repository. The common locking and file 
      management routines are now in bzrlib.lockablefiles. 
      (Aaron Bentley, Robert Collins, Martin Pool)

    * Transports can now raise DependencyNotPresent if they need a library
      which is not installed, and then another implementation will be 
      tried.  (Martin Pool)

    * Remove obsolete (and no-op) `decode` parameter to `Transport.get`.  
      (Martin Pool)

    * Using Tree Transform for merge, revert, tree-building

    * WorkingTree.create, Branch.create, ``WorkingTree.create_standalone``,
      Branch.initialize are now deprecated. Please see ``BzrDir.create_*`` for
      replacement API's. (Robert Collins)

    * New BzrDir class represents the .bzr control directory and manages
      formatting issues. (Robert Collins)

    * New repository.InterRepository class encapsulates Repository to 
      Repository actions and allows for clean selection of optimised code
      paths. (Robert Collins)

    * ``bzrlib.fetch.fetch`` and ``bzrlib.fetch.greedy_fetch`` are now
      deprecated, please use ``branch.fetch`` or ``repository.fetch``
      depending on your needs. (Robert Collins)

    * deprecated methods now have a ``is_deprecated`` flag on them that can
      be checked, if you need to determine whether a given callable is 
      deprecated at runtime. (Robert Collins)

    * Progress bars are now nested - see
      ``bzrlib.ui.ui_factory.nested_progress_bar``.
      (Robert Collins, Robey Pointer)

    * New API call ``get_format_description()`` for each type of format.
      (Olaf Conradi)

    * Changed ``branch.set_parent()`` to accept None to remove parent.
      (Olaf Conradi)

    * Deprecated BzrError AmbiguousBase.  (Olaf Conradi)

    * WorkingTree.branch is now a read only property.  (Robert Collins)

    * bzrlib.ui.text.TextUIFactory now accepts a ``bar_type`` parameter which
      can be None or a factory that will create a progress bar. This is
      useful for testing or for overriding the bzrlib.progress heuristic.
      (Robert Collins)

    * New API method ``get_physical_lock_status()`` to query locks present on a
      transport.  (Olaf Conradi)

    * Repository.reconcile now takes a thorough keyword parameter to allow
      requesting an indepth reconciliation, rather than just a data-loss 
      check. (Robert Collins)

    * ``bzrlib.ui.ui_factory protocol`` now supports ``get_boolean`` to prompt
      the user for yes/no style input. (Robert Collins)

  TESTING:

    * SFTP tests now shortcut the SSH negotiation, reducing test overhead
      for testing SFTP protocol support. (Robey Pointer)

    * Branch formats are now tested once per implementation (see ``bzrlib.
      tests.branch_implementations``. This is analagous to the transport
      interface tests, and has been followed up with working tree,
      repository and BzrDir tests. (Robert Collins)

    * New test base class TestCaseWithTransport provides a transport aware
      test environment, useful for testing any transport-interface using
      code. The test suite option --transport controls the transport used
      by this class (when its not being used as part of implementation
      contract testing). (Robert Collins)

    * Close logging handler on disabling the test log. This will remove the
      handler from the internal list inside python's logging module,
      preventing shutdown from closing it twice.  (Olaf Conradi)

    * Move test case for uncommit to blackbox tests.  (Olaf Conradi)

    * ``run_bzr`` and ``run_bzr_captured`` now accept a 'stdin="foo"'
      parameter which will provide String("foo") to the command as its stdin.

bzr 0.7 2006-01-09

  CHANGES:

    * .bzrignore is excluded from exports, on the grounds that it's a bzr 
      internal-use file and may not be wanted.  (Jamie Wilkinson)

    * The "bzr directories" command were removed in favor of the new
      --kind option to the "bzr inventory" command.  To list all 
      versioned directories, now use "bzr inventory --kind directory".  
      (Johan Rydberg)

    * Under Windows configuration directory is now ``%APPDATA%\bazaar\2.0``
      by default. (John Arbash Meinel)

    * The parent of Bzr configuration directory can be set by ``BZR_HOME``
      environment variable. Now the path for it is searched in ``BZR_HOME``,
      then in HOME. Under Windows the order is: ``BZR_HOME``, ``APPDATA``
      (usually points to ``C:\Documents and Settings\User Name\Application Data``),
      ``HOME``. (John Arbash Meinel)

    * Plugins with the same name in different directories in the bzr plugin
      path are no longer loaded: only the first successfully loaded one is
      used. (Robert Collins)

    * Use systems' external ssh command to open connections if possible.  
      This gives better integration with user settings such as ProxyCommand.
      (James Henstridge)

    * Permissions on files underneath .bzr/ are inherited from the .bzr 
      directory. So for a shared repository, simply doing 'chmod -R g+w .bzr/'
      will mean that future file will be created with group write permissions.

    * configure.in and config.guess are no longer in the builtin default 
      ignore list.

    * '.sw[nop]' pattern ignored, to ignore vim swap files for nameless
      files.  (John Arbash Meinel, Martin Pool)

  IMPROVEMENTS:

    * "bzr INIT dir" now initializes the specified directory, and creates 
      it if it does not exist.  (John Arbash Meinel)

    * New remerge command (Aaron Bentley)

    * Better zsh completion script.  (Steve Borho)

    * 'bzr diff' now returns 1 when there are changes in the working 
      tree. (Robert Collins)

    * 'bzr push' now exists and can push changes to a remote location. 
      This uses the transport infrastructure, and can store the remote
      location in the ~/.bazaar/branches.conf configuration file.
      (Robert Collins)

    * Test directories are only kept if the test fails and the user requests
      that they be kept.

    * Tweaks to short log printing

    * Added branch nicks, new nick command, printing them in log output. 
      (Aaron Bentley)

    * If ``$BZR_PDB`` is set, pop into the debugger when an uncaught exception 
      occurs.  (Martin Pool)

    * Accept 'bzr resolved' (an alias for 'bzr resolve'), as this is
      the same as Subversion.  (Martin Pool)

    * New ftp transport support (on ftplib), for ftp:// and aftp:// 
      URLs.  (Daniel Silverstone)

    * Commit editor temporary files now start with ``bzr_log.``, to allow 
      text editors to match the file name and set up appropriate modes or 
      settings.  (Magnus Therning)

    * Improved performance when integrating changes from a remote weave.  
      (Goffredo Baroncelli)

    * Sftp will attempt to cache the connection, so it is more likely that
      a connection will be reused, rather than requiring multiple password
      requests.

    * bzr revno now takes an optional argument indicating the branch whose
      revno should be printed.  (Michael Ellerman)

    * bzr cat defaults to printing the last version of the file.  
      (Matthieu Moy, #3632)

    * New global option 'bzr --lsprof COMMAND' runs bzr under the lsprof 
      profiler.  (Denys Duchier)

    * Faster commits by reading only the headers of affected weave files. 
      (Denys Duchier)

    * 'bzr add' now takes a --dry-run parameter which shows you what would be
      added, but doesn't actually add anything. (Michael Ellerman)

    * 'bzr add' now lists how many files were ignored per glob.  add --verbose
      lists the specific files.  (Aaron Bentley)

    * 'bzr missing' now supports displaying changes in diverged trees and can
      be limited to show what either end of the comparison is missing.
      (Aaron Bently, with a little prompting from Daniel Silverstone)

  BUG FIXES:

    * SFTP can walk up to the root path without index errors. (Robert Collins)

    * Fix bugs in running bzr with 'python -O'.  (Martin Pool)

    * Error when run with -OO

    * Fix bug in reporting http errors that don't have an http error code.
      (Martin Pool)

    * Handle more cases of pipe errors in display commands

    * Change status to 3 for all errors

    * Files that are added and unlinked before committing are completely
      ignored by diff and status

    * Stores with some compressed texts and some uncompressed texts are now
      able to be used. (John A Meinel)

    * Fix for bzr pull failing sometimes under windows

    * Fix for sftp transport under windows when using interactive auth

    * Show files which are both renamed and modified as such in 'bzr 
      status' output.  (Daniel Silverstone, #4503)

    * Make annotate cope better with revisions committed without a valid 
      email address.  (Marien Zwart)

    * Fix representation of tab characters in commit messages.
      (Harald Meland)

    * List of plugin directories in ``BZR_PLUGIN_PATH`` environment variable is
      now parsed properly under Windows. (Alexander Belchenko)

    * Show number of revisions pushed/pulled/merged. (Robey Pointer)

    * Keep a cached copy of the basis inventory to speed up operations 
      that need to refer to it.  (Johan Rydberg, Martin Pool)

    * Fix bugs in bzr status display of non-ascii characters.
      (Martin Pool)

    * Remove Makefile.in from default ignore list.
      (Tollef Fog Heen, Martin Pool, #6413)

    * Fix failure in 'bzr added'.  (Nathan McCallum, Martin Pool)

  TESTING:

    * Fix selftest asking for passwords when there are no SFTP keys.  
      (Robey Pointer, Jelmer Vernooij) 

    * Fix selftest run with 'python -O'.  (Martin Pool)

    * Fix HTTP tests under Windows. (John Arbash Meinel)

    * Make tests work even if HOME is not set (Aaron Bentley)

    * Updated ``build_tree`` to use fixed line-endings for tests which read 
      the file cotents and compare. Make some tests use this to pass under
      Windows. (John Arbash Meinel)

    * Skip stat and symlink tests under Windows. (Alexander Belchenko)

    * Delay in selftest/testhashcash is now issued under win32 and Cygwin.
      (John Arbash Meinel)

    * Use terminal width to align verbose test output.  (Martin Pool)

    * Blackbox tests are maintained within the bzrlib.tests.blackbox directory.
      If adding a new test script please add that to
      ``bzrlib.tests.blackbox.__init__``. (Robert Collins)

    * Much better error message if one of the test suites can't be 
      imported.  (Martin Pool)

    * Make check now runs the test suite twice - once with the default locale,
      and once with all locales forced to C, to expose bugs. This is not 
      trivially done within python, so for now its only triggered by running
      Make check. Integrators and packagers who wish to check for full 
      platform support should run 'make check' to test the source.
      (Robert Collins)

    * Tests can now run TestSkipped if they can't execute for any reason.
      (Martin Pool) (NB: TestSkipped should only be raised for correctable
      reasons - see the wiki spec ImprovingBzrTestSuite).

    * Test sftp with relative, absolute-in-homedir and absolute-not-in-homedir
      paths for the transport tests. Introduce blackbox remote sftp tests that
      test the same permutations. (Robert Collins, Robey Pointer)

    * Transport implementation tests are now independent of the local file
      system, which allows tests for esoteric transports, and for features
      not available in the local file system. They also repeat for variations
      on the URL scheme that can introduce issues in the transport code,
      see bzrlib.transport.TransportTestProviderAdapter() for this.
      (Robert Collins).

    * ``TestCase.build_tree`` uses the transport interface to build trees,
      pass in a transport parameter to give it an existing connection.
      (Robert Collins).

  INTERNALS:

    * WorkingTree.pull has been split across Branch and WorkingTree,
      to allow Branch only pulls. (Robert Collins)

    * ``commands.display_command`` now returns the result of the decorated 
      function. (Robert Collins)

    * LocationConfig now has a ``set_user_option(key, value)`` call to save
      a setting in its matching location section (a new one is created
      if needed). (Robert Collins)

    * Branch has two new methods, ``get_push_location`` and
      ``set_push_location`` to respectively, get and set the push location.
      (Robert Collins)

    * ``commands.register_command`` now takes an optional flag to signal that
      the registrant is planning to decorate an existing command. When 
      given multiple plugins registering a command is not an error, and
      the original command class (whether built in or a plugin based one) is
      returned to the caller. There is a new error 'MustUseDecorated' for
      signalling when a wrapping command should switch to the original
      version. (Robert Collins)

    * Some option parsing errors will raise 'BzrOptionError', allowing 
      granular detection for decorating commands. (Robert Collins).

    * ``Branch.read_working_inventory`` has moved to
      ``WorkingTree.read_working_inventory``. This necessitated changes to
      ``Branch.get_root_id``, and a move of ``Branch.set_inventory`` to
      WorkingTree as well. To make it clear that a WorkingTree cannot always
      be obtained ``Branch.working_tree()`` will raise
      ``errors.NoWorkingTree`` if one cannot be obtained. (Robert Collins)

    * All pending merges operations from Branch are now on WorkingTree.
      (Robert Collins)

    * The follow operations from Branch have moved to WorkingTree::

          add()
          commit()
          move()
          rename_one()
          unknowns()

      (Robert Collins)

    * ``bzrlib.add.smart_add_branch`` is now ``smart_add_tree``. (Robert Collins)

    * New "rio" serialization format, similar to rfc-822. (Martin Pool)

    * Rename selftests to ``bzrlib.tests.test_foo``.  (John A Meinel, Martin 
      Pool)

    * ``bzrlib.plugin.all_plugins`` has been changed from an attribute to a 
      query method. (Robert Collins)
 
    * New options to read only the table-of-contents of a weave.  
      (Denys Duchier)

    * Raise NoSuchFile when someone tries to add a non-existant file.
      (Michael Ellerman)

    * Simplify handling of DivergedBranches in ``cmd_pull()``.
      (Michael Ellerman)
   
    * Branch.controlfile* logic has moved to lockablefiles.LockableFiles, which
      is exposed as ``Branch().control_files``. Also this has been altered with the
      controlfile pre/suffix replaced by simple method names like 'get' and
      'put'. (Aaron Bentley, Robert Collins).

    * Deprecated functions and methods can now be marked as such using the 
      ``bzrlib.symbol_versioning`` module. Marked method have their docstring
      updated and will issue a DeprecationWarning using the warnings module
      when they are used. (Robert Collins)

    * ``bzrlib.osutils.safe_unicode`` now exists to provide parameter coercion
      for functions that need unicode strings. (Robert Collins)

bzr 0.6 2005-10-28

  IMPROVEMENTS:
  
    * pull now takes --verbose to show you what revisions are added or removed
      (John A Meinel)

    * merge now takes a --show-base option to include the base text in
      conflicts.
      (Aaron Bentley)

    * The config files are now read using ConfigObj, so '=' should be used as
      a separator, not ':'.
      (Aaron Bentley)

    * New 'bzr commit --strict' option refuses to commit if there are 
      any unknown files in the tree.  To commit, make sure all files are 
      either ignored, added, or deleted.  (Michael Ellerman)

    * The config directory is now ~/.bazaar, and there is a single file 
      ~/.bazaar/bazaar.conf storing email, editor and other preferences.
      (Robert Collins)

    * 'bzr add' no longer takes a --verbose option, and a --quiet option
      has been added that suppresses all output.

    * Improved zsh completion support in contrib/zsh, from Clint
      Adams.

    * Builtin 'bzr annotate' command, by Martin Pool with improvements from 
      Goffredo Baroncelli.
    
    * 'bzr check' now accepts -v for verbose reporting, and checks for
      ghosts in the branch. (Robert Collins)

    * New command 're-sign' which will regenerate the gpg signature for 
      a revision. (Robert Collins)

    * If you set ``check_signatures=require`` for a path in 
      ``~/.bazaar/branches.conf`` then bzr will invoke your
      ``gpg_signing_command`` (defaults to gpg) and record a digital signature
      of your commit. (Robert Collins)

    * New sftp transport, based on Paramiko.  (Robey Pointer)

    * 'bzr pull' now accepts '--clobber' which will discard local changes
      and make this branch identical to the source branch. (Robert Collins)

    * Just give a quieter warning if a plugin can't be loaded, and 
      put the details in .bzr.log.  (Martin Pool)

    * 'bzr branch' will now set the branch-name to the last component of the
      output directory, if one was supplied.

    * If the option ``post_commit`` is set to one (or more) python function
      names (must be in the bzrlib namespace), then they will be invoked
      after the commit has completed, with the branch and ``revision_id`` as
      parameters. (Robert Collins)

    * Merge now has a retcode of 1 when conflicts occur. (Robert Collins)

    * --merge-type weave is now supported for file contents.  Tree-shape
      changes are still three-way based.  (Martin Pool, Aaron Bentley)

    * 'bzr check' allows the first revision on revision-history to have
      parents - something that is expected for cheap checkouts, and occurs
      when conversions from baz do not have all history.  (Robert Collins).

   * 'bzr merge' can now graft unrelated trees together, if your specify
     0 as a base. (Aaron Bentley)

   * 'bzr commit branch' and 'bzr commit branch/file1 branch/file2' now work
     (Aaron Bentley)

    * Add '.sconsign*' to default ignore list.  (Alexander Belchenko)

   * 'bzr merge --reprocess' minimizes conflicts

  TESTING:

    * The 'bzr selftest --pattern' option for has been removed, now 
      test specifiers on the command line can be simple strings, or 
      regexps, or both. (Robert Collins)

    * Passing -v to selftest will now show the time each test took to 
      complete, which will aid in analysing performance regressions and
      related questions. (Robert Collins)

    * 'bzr selftest' runs all tests, even if one fails, unless '--one'
      is given. (Martin Pool)

    * There is a new method for TestCaseInTempDir, assertFileEqual, which
      will check that a given content is equal to the content of the named
      file. (Robert Collins)

    * Fix test suite's habit of leaving many temporary log files in $TMPDIR.
      (Martin Pool)

  INTERNALS:

    * New 'testament' command and concept for making gpg-signatures 
      of revisions that are not tied to a particular internal
      representation.  (Martin Pool).

    * Per-revision properties ('revprops') as key-value associated 
      strings on each revision created when the revision is committed.
      Intended mainly for the use of external tools.  (Martin Pool).

    * Config options have moved from bzrlib.osutils to bzrlib.config.
      (Robert Collins)

    * Improved command line option definitions allowing explanations
      for individual options, among other things.  Contributed by 
      Magnus Therning.

    * Config options have moved from bzrlib.osutils to bzrlib.config.
      Configuration is now done via the config.Config interface:
      Depending on whether you have a Branch, a Location or no information
      available, construct a ``*Config``, and use its ``signature_checking``,
      ``username`` and ``user_email`` methods. (Robert Collins)

    * Plugins are now loaded under bzrlib.plugins, not bzrlib.plugin, and
      they are made available for other plugins to use. You should not 
      import other plugins during the ``__init__`` of your plugin though, as 
      no ordering is guaranteed, and the plugins directory is not on the
      python path. (Robert Collins)

    * Branch.relpath has been moved to WorkingTree.relpath. WorkingTree no
      no longer takes an inventory, rather it takes an option branch
      parameter, and if None is given will open the branch at basedir 
      implicitly. (Robert Collins)

    * Cleaner exception structure and error reporting.  Suggested by 
      Scott James Remnant.  (Martin Pool)

    * Branch.remove has been moved to WorkingTree, which has also gained
      ``lock_read``, ``lock_write`` and ``unlock`` methods for convenience.
      (Robert Collins)

    * Two decorators, ``needs_read_lock`` and ``needs_write_lock`` have been
      added to the branch module. Use these to cause a function to run in a
      read or write lock respectively. (Robert Collins)

    * ``Branch.open_containing`` now returns a tuple (Branch, relative-path),
      which allows direct access to the common case of 'get me this file
      from its branch'. (Robert Collins)

    * Transports can register using ``register_lazy_transport``, and they 
      will be loaded when first used.  (Martin Pool)

    * 'pull' has been factored out of the command as ``WorkingTree.pull()``.
      A new option to WorkingTree.pull has been added, clobber, which will
      ignore diverged history and pull anyway.
      (Robert Collins)

    * config.Config has a ``get_user_option`` call that accepts an option name.
      This will be looked up in branches.conf and bazaar.conf as normal.
      It is intended that this be used by plugins to support options - 
      options of built in programs should have specific methods on the config.
      (Robert Collins)

    * ``merge.merge_inner`` now has tempdir as an optional parameter.
      (Robert Collins)

    * Tree.kind is not recorded at the top level of the hierarchy, as it was
      missing on EmptyTree, leading to a bug with merge on EmptyTrees.
      (Robert Collins)

    * ``WorkingTree.__del__`` has been removed, it was non deterministic and not 
      doing what it was intended to. See ``WorkingTree.__init__`` for a comment
      about future directions. (Robert Collins/Martin Pool)

    * bzrlib.transport.http has been modified so that only 404 urllib errors
      are returned as NoSuchFile. Other exceptions will propogate as normal.
      This allows debuging of actual errors. (Robert Collins)

    * bzrlib.transport.Transport now accepts *ONLY* url escaped relative paths
      to apis like 'put', 'get' and 'has'. This is to provide consistent
      behaviour - it operates on url's only. (Robert Collins)

    * Transports can register using ``register_lazy_transport``, and they 
      will be loaded when first used.  (Martin Pool)

    * ``merge_flex`` no longer calls ``conflict_handler.finalize()``, instead that
      is called by ``merge_inner``. This is so that the conflict count can be 
      retrieved (and potentially manipulated) before returning to the caller
      of ``merge_inner``. Likewise 'merge' now returns the conflict count to the
      caller. (Robert Collins)

    * ``revision.revision_graph`` can handle having only partial history for
      a revision - that is no revisions in the graph with no parents.
      (Robert Collins).

    * New ``builtins.branch_files`` uses the standard ``file_list`` rules to
      produce a branch and a list of paths, relative to that branch
      (Aaron Bentley)

    * New TestCase.addCleanup facility.

    * New ``bzrlib.version_info`` tuple (similar to ``sys.version_info``),
      which can be used by programs importing bzrlib.

  BUG FIXES:

    * Better handling of branches in directories with non-ascii names. 
      (Joel Rosdahl, Panagiotis Papadakos)

    * Upgrades of trees with no commits will not fail due to accessing
      [-1] in the revision-history. (Andres Salomon)


bzr 0.1.1 2005-10-12

  BUG FIXES:

    * Fix problem in pulling over http from machines that do not 
      allow directories to be listed.

    * Avoid harmless warning about invalid hash cache after 
      upgrading branch format.

  PERFORMANCE: 
  
    * Avoid some unnecessary http operations in branch and pull.


bzr 0.1 2005-10-11

  NOTES:

    * 'bzr branch' over http initially gives a very high estimate
      of completion time but it should fall as the first few 
      revisions are pulled in.  branch is still slow on 
      high-latency connections.

  BUG FIXES:
  
    * bzr-man.py has been updated to work again. Contributed by
      Rob Weir.

    * Locking is now done with fcntl.lockf which works with NFS
      file systems. Contributed by Harald Meland.

    * When a merge encounters a file that has been deleted on
      one side and modified on the other, the old contents are
      written out to foo.BASE and foo.SIDE, where SIDE is this
      or OTHER. Contributed by Aaron Bentley.

    * Export was choosing incorrect file paths for the content of
      the tarball, this has been fixed by Aaron Bentley.

    * Commit will no longer commit without a log message, an 
      error is returned instead. Contributed by Jelmer Vernooij.

    * If you commit a specific file in a sub directory, any of its
      parent directories that are added but not listed will be 
      automatically included. Suggested by Michael Ellerman.

    * bzr commit and upgrade did not correctly record new revisions
      for files with only a change to their executable status.
      bzr will correct this when it encounters it. Fixed by
      Robert Collins

    * HTTP tests now force off the use of ``http_proxy`` for the duration.
      Contributed by Gustavo Niemeyer.

    * Fix problems in merging weave-based branches that have 
      different partial views of history.

    * Symlink support: working with symlinks when not in the root of a 
      bzr tree was broken, patch from Scott James Remnant.

  IMPROVEMENTS:

    * 'branch' now accepts a --basis parameter which will take advantage
      of local history when making a new branch. This allows faster 
      branching of remote branches. Contributed by Aaron Bentley.

    * New tree format based on weave files, called version 5.
      Existing branches can be upgraded to this format using 
      'bzr upgrade'.

    * Symlinks are now versionable. Initial patch by 
      Erik Toubro Nielsen, updated to head by Robert Collins.

    * Executable bits are tracked on files. Patch from Gustavo
      Niemeyer.

    * 'bzr status' now shows unknown files inside a selected directory.
      Patch from Heikki Paajanen.

    * Merge conflicts are recorded in .bzr. Two new commands 'conflicts'
      and 'resolve' have needed added, which list and remove those 
      merge conflicts respectively. A conflicted tree cannot be committed
      in. Contributed by Aaron Bentley.

    * 'rm' is now an alias for 'remove'.

    * Stores now split out their content in a single byte prefixed hash,
      dropping the density of files per directory by 256. Contributed by
      Gustavo Niemeyer.

    * 'bzr diff -r branch:URL' will now perform a diff between two branches.
      Contributed by Robert Collins.

    * 'bzr log' with the default formatter will show merged revisions,
      indented to the right. Initial implementation contributed by Gustavo
      Niemeyer, made incremental by Robert Collins.


  INTERNALS:

    * Test case failures have the exception printed after the log 
      for your viewing pleasure.

    * InventoryEntry is now an abstract base class, use one of the
      concrete InventoryDirectory etc classes instead.

    * Branch raises an UnsupportedFormatError when it detects a 
      bzr branch it cannot understand. This allows for precise
      handling of such circumstances.

    * Remove RevisionReference class; ``Revision.parent_ids`` is now simply a
      list of their ids and ``parent_sha1s`` is a list of their corresponding
      sha1s (for old branches only at the moment.)

    * New method-object style interface for Commit() and Fetch().

    * Renamed ``Branch.last_patch()`` to ``Branch.last_revision()``, since
      we call them revisions not patches.

    * Move ``copy_branch`` to ``bzrlib.clone.copy_branch``.  The destination
      directory is created if it doesn't exist.

    * Inventories now identify the files which were present by 
      giving the revision *of that file*.

    * Inventory and Revision XML contains a version identifier.  
      This must be consistent with the overall branch version
      but allows for more flexibility in future upgrades.

  TESTING:

    * Removed testsweet module so that tests can be run after 
      bzr installed by 'bzr selftest'.

    * 'bzr selftest' command-line arguments can now be partial ids
      of tests to run, e.g. ``bzr selftest test_weave``

      
bzr 0.0.9 2005-09-23

  BUG FIXES:

    * Fixed "branch -r" option.

    * Fix remote access to branches containing non-compressed history.
      (Robert Collins).

    * Better reliability of http server tests.  (John Arbash-Meinel)

    * Merge graph maximum distance calculation fix.  (Aaron Bentley)
   
    * Various minor bug in windows support have been fixed, largely in the
      test suite. Contributed by Alexander Belchenko.

  IMPROVEMENTS:

    * Status now accepts a -r argument to give status between chosen
      revisions. Contributed by Heikki Paajanen.

    * Revision arguments no longer use +/-/= to control ranges, instead
      there is a 'before' namespace, which limits the successive namespace.
      For example '$ bzr log -r date:yesterday..before:date:today' will
      select everything from yesterday and before today. Contributed by
      Robey Pointer

    * There is now a bzr.bat file created by distutils when building on 
      Windows. Contributed by Alexander Belchenko.

  INTERNALS:

    * Removed uuid() as it was unused.

    * Improved 'fetch' code for pulling revisions from one branch into
      another (used by pull, merged, etc.)


bzr 0.0.8 2005-09-20

  IMPROVEMENTS:

    * Adding a file whose parent directory is not versioned will
      implicitly add the parent, and so on up to the root. This means
      you should never need to explictly add a directory, they'll just
      get added when you add a file in the directory.  Contributed by
      Michael Ellerman.

    * Ignore ``.DS_Store`` (contains Mac metadata) by default.
      (Nir Soffer)

    * If you set ``BZR_EDITOR`` in the environment, it is checked in
      preference to EDITOR and the config file for the interactive commit
      editing program. Related to this is a bugfix where a missing program
      set in EDITOR would cause editing to fail, now the fallback program
      for the operating system is still tried.

    * Files that are not directories/symlinks/regular files will no longer
      cause bzr to fail, it will just ignore them by default. You cannot add
      them to the tree though - they are not versionable.


  INTERNALS:

    * Refactor xml packing/unpacking.

  BUG FIXES: 

    * Fixed 'bzr mv' by Ollie Rutherfurd.

    * Fixed strange error when trying to access a nonexistent http
      branch.

    * Make sure that the hashcache gets written out if it can't be
      read.


  PORTABILITY:

    * Various Windows fixes from Ollie Rutherfurd.

    * Quieten warnings about locking; patch from Matt Lavin.


bzr-0.0.7 2005-09-02

  NEW FEATURES:

    * ``bzr shell-complete`` command contributed by Clint Adams to
      help with intelligent shell completion.

    * New expert command ``bzr find-merge-base`` for debugging merges.


  ENHANCEMENTS:

    * Much better merge support.

    * merge3 conflicts are now reported with markers like '<<<<<<<'
      (seven characters) which is the same as CVS and pleases things
      like emacs smerge.


  BUG FIXES:

    * ``bzr upgrade`` no longer fails when trying to fix trees that
      mention revisions that are not present.

    * Fixed bugs in listing plugins from ``bzr plugins``.

    * Fix case of $EDITOR containing options for the editor.

    * Fix log -r refusing to show the last revision.
      (Patch from Goffredo Baroncelli.)


  CHANGES:

    * ``bzr log --show-ids`` shows the revision ids of all parents.

    * Externally provided commands on your $BZRPATH no longer need
      to recognize --bzr-usage to work properly, and can just handle
      --help themselves.


  LIBRARY:

    * Changed trace messages to go through the standard logging
      framework, so that they can more easily be redirected by
      libraries.



bzr-0.0.6 2005-08-18

  NEW FEATURES:

    * Python plugins, automatically loaded from the directories on
      ``BZR_PLUGIN_PATH`` or ``~/.bzr.conf/plugins`` by default.

    * New 'bzr mkdir' command.

    * Commit mesage is fetched from an editor if not given on the
      command line; patch from Torsten Marek.

    * ``bzr log -m FOO`` displays commits whose message matches regexp 
      FOO.
      
    * ``bzr add`` with no arguments adds everything under the current directory.

    * ``bzr mv`` does move or rename depending on its arguments, like
      the Unix command.

    * ``bzr missing`` command shows a summary of the differences
      between two trees.  (Merged from John Arbash-Meinel.)

    * An email address for commits to a particular tree can be
      specified by putting it into .bzr/email within a branch.  (Based
      on a patch from Heikki Paajanen.)


  ENHANCEMENTS:

    * Faster working tree operations.


  CHANGES:

    * 3rd-party modules shipped with bzr are copied within the bzrlib
      python package, so that they can be installed by the setup
      script without clashing with anything already existing on the
      system.  (Contributed by Gustavo Niemeyer.)

    * Moved plugins directory to bzrlib/, so that there's a standard
      plugin directory which is not only installed with bzr itself but
      is also available when using bzr from the development tree.
      ``BZR_PLUGIN_PATH`` and ``DEFAULT_PLUGIN_PATH`` are then added to the
      standard plugins directory.

    * When exporting to a tarball with ``bzr export --format tgz``, put 
      everything under a top directory rather than dumping it into the
      current directory.   This can be overridden with the ``--root`` 
      option.  Patch from William Dodé and John Meinel.

    * New ``bzr upgrade`` command to upgrade the format of a branch,
      replacing ``bzr check --update``.

    * Files within store directories are no longer marked readonly on
      disk.

    * Changed ``bzr log`` output to a more compact form suggested by
      John A Meinel.  Old format is available with the ``--long`` or
      ``-l`` option, patched by William Dodé.

    * By default the commit command refuses to record a revision with
      no changes unless the ``--unchanged`` option is given.

    * The ``--no-plugins``, ``--profile`` and ``--builtin`` command
      line options must come before the command name because they 
      affect what commands are available; all other options must come 
      after the command name because their interpretation depends on
      it.

    * ``branch`` and ``clone`` added as aliases for ``branch``.

    * Default log format is back to the long format; the compact one
      is available with ``--short``.
      
      
  BUG FIXES:
  
    * Fix bugs in committing only selected files or within a subdirectory.


bzr-0.0.5  2005-06-15
  
  CHANGES:

    * ``bzr`` with no command now shows help rather than giving an
      error.  Suggested by Michael Ellerman.

    * ``bzr status`` output format changed, because svn-style output
      doesn't really match the model of bzr.  Now files are grouped by
      status and can be shown with their IDs.  ``bzr status --all``
      shows all versioned files and unknown files but not ignored files.

    * ``bzr log`` runs from most-recent to least-recent, the reverse
      of the previous order.  The previous behaviour can be obtained
      with the ``--forward`` option.
        
    * ``bzr inventory`` by default shows only filenames, and also ids
      if ``--show-ids`` is given, in which case the id is the second
      field.


  ENHANCEMENTS:

    * New 'bzr whoami --email' option shows only the email component
      of the user identification, from Jo Vermeulen.

    * New ``bzr ignore PATTERN`` command.

    * Nicer error message for broken pipe, interrupt and similar
      conditions that don't indicate an internal error.

    * Add ``.*.sw[nop] .git .*.tmp *,v`` to default ignore patterns.

    * Per-branch locks keyed on ``.bzr/branch-lock``, available in
      either read or write mode.

    * New option ``bzr log --show-ids`` shows revision and file ids.

    * New usage ``bzr log FILENAME`` shows only revisions that
      affected that file.

    * Changed format for describing changes in ``bzr log -v``.

    * New option ``bzr commit --file`` to take a message from a file,
      suggested by LarstiQ.

    * New syntax ``bzr status [FILE...]`` contributed by Bartosz
      Oler.  File may be in a branch other than the working directory.

    * ``bzr log`` and ``bzr root`` can be given an http URL instead of
      a filename.

    * Commands can now be defined by external programs or scripts
      in a directory on $BZRPATH.

    * New "stat cache" avoids reading the contents of files if they 
      haven't changed since the previous time.

    * If the Python interpreter is too old, try to find a better one
      or give an error.  Based on a patch from Fredrik Lundh.

    * New optional parameter ``bzr info [BRANCH]``.

    * New form ``bzr commit SELECTED`` to commit only selected files.

    * New form ``bzr log -r FROM:TO`` shows changes in selected
      range; contributed by John A Meinel.

    * New option ``bzr diff --diff-options 'OPTS'`` allows passing
      options through to an external GNU diff.

    * New option ``bzr add --no-recurse`` to add a directory but not
      their contents.

    * ``bzr --version`` now shows more information if bzr is being run
      from a branch.

  
  BUG FIXES:

    * Fixed diff format so that added and removed files will be
      handled properly by patch.  Fix from Lalo Martins.

    * Various fixes for files whose names contain spaces or other
      metacharacters.


  TESTING:

    * Converted black-box test suites from Bourne shell into Python;
      now run using ``./testbzr``.  Various structural improvements to
      the tests.

    * testbzr by default runs the version of bzr found in the same
      directory as the tests, or the one given as the first parameter.

    * testbzr also runs the internal tests, so the only command
      required to check is just ``./testbzr``.

    * testbzr requires python2.4, but can be used to test bzr running
      under a different version.

    * Tests added for many other changes in this release.


  INTERNAL:

    * Included ElementTree library upgraded to 1.2.6 by Fredrik Lundh.

    * Refactor command functions into Command objects based on HCT by
      Scott James Remnant.

    * Better help messages for many commands.

    * Expose ``bzrlib.open_tracefile()`` to start the tracefile; until
      this is called trace messages are just discarded.

    * New internal function ``find_touching_revisions()`` and hidden
      command touching-revisions trace the changes to a given file.

    * Simpler and faster ``compare_inventories()`` function.

    * ``bzrlib.open_tracefile()`` takes a tracefilename parameter.

    * New AtomicFile class.

    * New developer commands ``added``, ``modified``.


  PORTABILITY:

    * Cope on Windows on python2.3 by using the weaker random seed.
      2.4 is now only recommended.


bzr-0.0.4  2005-04-22

  ENHANCEMENTS:

    * 'bzr diff' optionally takes a list of files to diff.  Still a bit
      basic.  Patch from QuantumG.

    * More default ignore patterns.

    * New 'bzr log --verbose' shows a list of files changed in the
      changeset.  Patch from Sebastian Cote.

    * Roll over ~/.bzr.log if it gets too large.

    * Command abbreviations 'ci', 'st', 'stat', '?' based on a patch
      by Jason Diamon.

    * New 'bzr help commands' based on a patch from Denys Duchier.


  CHANGES:

    * User email is determined by looking at $BZREMAIL or ~/.bzr.email
      or $EMAIL.  All are decoded by the locale preferred encoding.
      If none of these are present user@hostname is used.  The host's
      fully-qualified name is not used because that tends to fail when
      there are DNS problems.

    * New 'bzr whoami' command instead of username user-email.


  BUG FIXES: 

    * Make commit safe for hardlinked bzr trees.

    * Some Unicode/locale fixes.

    * Partial workaround for ``difflib.unified_diff`` not handling
      trailing newlines properly.


  INTERNAL:

    * Allow docstrings for help to be in PEP0257 format.  Patch from
      Matt Brubeck.

    * More tests in test.sh.

    * Write profile data to a temporary file not into working
      directory and delete it when done.

    * Smaller .bzr.log with process ids.


  PORTABILITY:

    * Fix opening of ~/.bzr.log on Windows.  Patch from Andrew
      Bennetts.

    * Some improvements in handling paths on Windows, based on a patch
      from QuantumG.


bzr-0.0.3  2005-04-06

  ENHANCEMENTS:

    * New "directories" internal command lists versioned directories
      in the tree.

    * Can now say "bzr commit --help".

    * New "rename" command to rename one file to a different name
      and/or directory.

    * New "move" command to move one or more files into a different
      directory.

    * New "renames" command lists files renamed since base revision.

    * New cat command contributed by janmar.

  CHANGES:

    * .bzr.log is placed in $HOME (not pwd) and is always written in
      UTF-8.  (Probably not a completely good long-term solution, but
      will do for now.)

  PORTABILITY:

    * Workaround for difflib bug in Python 2.3 that causes an
      exception when comparing empty files.  Reported by Erik Toubro
      Nielsen.

  INTERNAL:

    * Refactored inventory storage to insert a root entry at the top.

  TESTING:

    * Start of shell-based black-box testing in test.sh.


bzr-0.0.2.1

  PORTABILITY:

    * Win32 fixes from Steve Brown.


bzr-0.0.2  "black cube"  2005-03-31

  ENHANCEMENTS:

    * Default ignore list extended (see bzrlib/__init__.py).

    * Patterns in .bzrignore are now added to the default ignore list,
      rather than replacing it.

    * Ignore list isn't reread for every file.

    * More help topics.

    * Reinstate the 'bzr check' command to check invariants of the
      branch.

    * New 'ignored' command lists which files are ignored and why;
      'deleted' lists files deleted in the current working tree.

    * Performance improvements.

    * New global --profile option.
    
    * Ignore patterns like './config.h' now correctly match files in
      the root directory only.


bzr-0.0.1  2005-03-26

  ENHANCEMENTS:

    * More information from info command.

    * Can now say "bzr help COMMAND" for more detailed help.

    * Less file flushing and faster performance when writing logs and
      committing to stores.

    * More useful verbose output from some commands.

  BUG FIXES:

    * Fix inverted display of 'R' and 'M' during 'commit -v'.

  PORTABILITY:

    * Include a subset of ElementTree-1.2.20040618 to make
      installation easier.

    * Fix time.localtime call to work with Python 2.3 (the minimum
      supported).


bzr-0.0.0.69  2005-03-22

  ENHANCEMENTS:

    * First public release.

    * Storage of local versions: init, add, remove, rm, info, log,
      diff, status, etc.<|MERGE_RESOLUTION|>--- conflicted
+++ resolved
@@ -34,8 +34,6 @@
       branch revision history for ui display unless -v is supplied.
       (Robert Collins)
 
-<<<<<<< HEAD
-=======
     * ``bzr log -rA..B`` output shifted to the left margin if the log only 
       contains merge revisions. (Kent Gibson) 
 
@@ -45,18 +43,14 @@
     * New bundle and merge directive formats are faster to generate, and
       more robust against email mangling.  (Aaron Bentley)
 
->>>>>>> 847ea7c1
   LIBRARY API BREAKS:
 
     * Deprecated dictionary ``bzrlib.option.SHORT_OPTIONS`` removed.
       Options are now required to provide a help string and it must
       comply with the style guide by being one or more sentences with an
       initial capital and final period. (Martin Pool)
-<<<<<<< HEAD
 
     * KnitIndex.get_parents now returns tuples. (Robert Collins)
-=======
->>>>>>> 847ea7c1
 
   INTERNALS:
 
