--- conflicted
+++ resolved
@@ -34,7 +34,10 @@
     * New utility function symbol_versioning.deprecation_string. Returns the
       formatted string for a callable, deprecation format pair. (Robert Collins)
 
-<<<<<<< HEAD
+    * New TestCase helper applyDeprecated. This allows you to call a callable
+      which is deprecated without it spewing to the screen, just by supplying
+      the deprecation format string issued for it. (Robert Collins)
+
     * Transport.append and Transport.put have been deprecated in favor of
       .append_bytes, .append_file, .put_bytes, and .put_file. This removes the
       ambiguity in what type of object the functions take.
@@ -44,11 +47,6 @@
       a parent directory when trying to create a file, rather than raise
       NoSuchFile and forcing the caller to repeat their request.
       (John Arbash Meinel)
-=======
-    * New TestCase helper applyDeprecated. This allows you to call a callable
-      which is deprecated without it spewing to the screen, just by supplying
-      the deprecation format string issued for it. (Robert Collins)
->>>>>>> c2018f0a
 
 bzr 0.10.0RC1  2006-08-28
   
