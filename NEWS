IN DEVELOPMENT

  IMPROVEMENTS:

    * urllib implements keep-alive connections and share them
      (Vincent Ladeuil, #53654)

    * ``bzr log`` now shows dotted-decimal revision numbers for all revisions,
      rather than just showing a decimal revision number for revisions on the
      mainline. These revision numbers are not yet accepted as input into bzr
      commands such as log, diff etc. (Robert Collins)

    * revisions can now be specified using dotted-decimal revision numbers.
      For instance, ``bzr diff -r 1.2.1..1.2.3. (Robert Collins)

    * ``bzr help commands`` output is now shorter (Aaron Bentley)

    * New connection: ``bzr+http://`` which supports tunnelling the smart
      protocol over an HTTP connection. If writing is enabled on the bzr
      server, then you can write over the http connection.
      (Andrew Bennetts)

    * ``bzr`` now uses lazy importing to reduce the startup time. This has
      a moderate effect on lots of actions, especially ones that have
      little to do. For example ``bzr rocks`` time is down to 116ms from
      283ms. (John Arbash Meinel)

    * New Registry class to provide name-to-object registry-like support,
      for example for schemes where plugins can register new classes to
      do certain tasks (e.g. log formatters). Also provides lazy registration
      to allow modules to be loaded on request. (John Arbash Meinel, Adeodato
      Simó)

  API INCOMPATABILITY:
  
    * LogFormatter subclasses show now expect the 'revno' parameter to 
      show() to be a string rather than an int. (Robert Collins)

  INTERNALS:

    * ``TestCase.run_bzr``, ``run_bzr_captured``, and ``run_bzr_subprocess``
      can take a ``working_dir='foo'`` parameter, which will change directory 
      for the command. (John Arbash Meinel)

    * ``bzrlib.lazy_regex.lazy_compile`` can be used to create a proxy
      around a regex, which defers compilation until first use. 
      (John Arbash Meinel)

    * ``TestCase.run_bzr_subprocess`` defaults to supplying the
      ``--no-plugins`` parameter to ensure test reproducability, and avoid
      problems with system-wide installed plugins. (John Arbash Meinel)

    * Unique tree root ids are now supported. Newly created trees still
      use the common root id for compatibility with bzr versions before 0.12.
      (Aaron Bentley)

    * ``WorkingTree.set_root_id(None)`` is now deprecated. Please
      pass in inventory.ROOT_ID if you want the default root id value.
      (Robert Collins, John Arbash Meinel)

    * New method ``WorkingTree.flush()`` which will write the current memory
      inventory out to disk. At the same time, read_working_inventory will
      no longer trash the current tree inventory if it has been modified within
      the current lock, and the tree will now ``flush()`` automatically on
      ``unlock()``. ``WorkingTree.set_root_id()`` has been updated to take
      advantage of this functionality. (Robert Collins, John Arbash Meinel)

  BUG FIXES:

<<<<<<< HEAD
    * Give nicer error message when an http server returns a 403
      error code. (Vincent Ladeuil, #57644).

    * When a multi-range http GET request fails, try a single
      range one. If it fails too, forget about ranges. Remember that until 
      the death of the transport and propagates that to the clones.
      (Vincent Ladeuil, #62276, #62029).
=======
    * Avoid circular imports by creating a deprecated function for
      ``bzrlib.tree.RevisionTree``. Callers should have been using
      ``bzrlib.revisontree.RevisionTree`` anyway. (John Arbash Meinel, #63360)
>>>>>>> dffb8c6b

    * Don't require ``Content-Type`` in range responses. Assume they are a
      single range if ``Content-Type`` does not exist.
      (John Arbash Meinel, #62473)

    * bzr branch/pull no longer complain about progress bar cleanup when
      interrupted during fetch.  (Aaron Bentley, #54000)

    * ``WorkingTree.set_parent_trees()`` uses the trees to directly write
      the basis inventory, rather than going through the repository. This
      allows us to have 1 inventory read, and 2 inventory writes when
      committing a new tree. (John Arbash Meinel)

    * When reverting, files that are not locally modified that do not exist
      in the target are deleted, not just unversioned (Aaron Bentley)

    * When trying to acquire a lock, don't fail immediately. Instead, try
      a few times (up to 1 hour) before timing out. Also, report why the
      lock is unavailable (John Arbash Meinel, #43521, #49556)

    * Leave HttpTransportBase daughter classes decides how they
      implement cloning. (Vincent Ladeuil, #61606)

   * diff3 does not indicate conflicts on clean merge. (Aaron Bentley)

  TESTING:

    * New test base class TestCaseWithMemoryTransport offers memory-only
      testing facilities: its not suitable for tests that need to mutate disk
      state, but most tests should not need that and should be converted to
      TestCaseWithMemoryTransport. (Robert Collins)

    * TestingHTTPRequestHandler really handles the Range header
      (previously it was ignoring it and returning the whole file,).

    * ``TestCase.make_branch_and_memory_tree`` now takes a format
      option to set the BzrDir, Repository and Branch formats of the
      created objects. (Robert Collins, John Arbash Meinel)

bzr 0.11  2006-10-02

    * Smart server transport test failures on windows fixed. (Lukáš Lalinský).

bzr 0.11rc2  2006-09-27

  BUG FIXES:

    * Test suite hangs on windows fixed. (Andrew Bennets, Alexander Belchenko).
    
    * Commit performance regression fixed. (Aaron Bentley, Robert Collins, John
      Arbash Meinel).

bzr 0.11rc1  2006-09-25

  IMPROVEMENTS:

    * Knit files now wait to create their contents until the first data is
      added. The old code used to create an empty .knit and a .kndx with just
      the header. However, this caused a lot of extra round trips over sftp.
      This can change the time for ``bzr push`` to create a new remote branch
      from 160s down to 100s. This also affects ``bzr commit`` performance when
      adding new files, ``bzr commit`` on a new kernel-like tree drops from 50s
      down to 40s (John Arbash Meinel, #44692)

    * When an entire subtree has been deleted, commit will now report that
      just the top of the subtree has been deleted, rather than reporting
      all the individual items. (Robert Collins)

    * Commit performs one less XML parse. (Robert Collins)

    * ``bzr checkout`` now operates on readonly branches as well
      as readwrite branches. This fixes bug #39542. (Robert Collins)

    * ``bzr bind`` no longer synchronises history with the master branch.
      Binding should be followed by an update or push to synchronise the 
      two branches. This is closely related to the fix for bug #39542.
      (Robert Collins)

    * ``bzrlib.lazy_import.lazy_import`` function to create on-demand 
      objects.  This allows all imports to stay at the global scope, but
      modules will not actually be imported if they are not used.
      (John Arbash Meinel)

    * Support bzr:// and bzr+ssh:// urls to work with the new RPC-based
      transport which will be used with the upcoming high-performance smart
      server. The new command ``bzr serve`` will invoke bzr in server mode,
      which processes these requests. (Andrew Bennetts, Robert Collins, Martin
      Pool)

    * New command ``bzr version-info`` which can be used to get a summary
      of the current state of the tree. This is especially useful as part
      of a build commands. See ``doc/version_info.txt`` for more information 
      (John Arbash Meinel)

  BUG FIXES:

    * Handles user/passwords supplied in url from command
      line. Don't request already known passwords (Vincent
      Ladeuil, #42383, #44647, #48527)

    * 'bzr inventory [FILE...]' allows restricting the file list to a
      specific set of files. (John Arbash Meinel, #3631)

    * Don't abort when annotating empty files (John Arbash Meinel, #56814)

    * Add ``Stanza.to_unicode()`` which can be passed to another Stanza
      when nesting stanzas. Also, add ``read_stanza_unicode`` to handle when
      reading a nested Stanza. (John Arbash Meinel)

    * Transform._set_mode() needs to stat the right file. 
      (John Arbash Meinel, #56549)

    * Raise WeaveFormatError rather than StopIteration when trying to read
      an empty Weave file. (John Arbash Meinel, #46871)

    * Don't access e.code for generic URLErrors, only HTTPErrors have .code.
      (Vincent Ladeuil, #59835)

    * Handle boundary="" lines properly to allow access through a Squid proxy.
      (John Arbash Meinel, #57723)

    * revert now removes newly-added directories (Aaron Bentley, #54172)

    * ``bzr upgrade sftp://`` shouldn't fail to upgrade v6 branches if there 
      isn't a working tree. (David Allouche, #40679)

    * Give nicer error messages when a user supplies an invalid --revision
      parameter. (John Arbash Meinel, #55420)

    * Handle when LANG is not recognized by python. Emit a warning, but
      just revert to using 'ascii'. (John Arbash Meinel, #35392)

    * Don't use preexec_fn on win32, as it is not supported by subprocess.
      (John Arbash Meinel)

    * Skip specific tests when the dependencies aren't met. This includes
      some ``setup.py`` tests when ``python-dev`` is not available, and
      some tests that depend on paramiko. (John Arbash Meinel, Mattheiu Moy)

    * Fallback to Paramiko properly, if no ``ssh`` executable exists on
      the system. (Andrew Bennetts, John Arbash Meinel)

    * ``Branch.bind(other_branch)`` no longer takes a write lock on the
      other branch, and will not push or pull between the two branches.
      API users will need to perform a push or pull or update operation if they
      require branch synchronisation to take place. (Robert Collins, #47344)

    * When creating a tarball or zipfile export, export unicode names as utf-8
      paths. This may not work perfectly on all platforms, but has the best
      chance of working in the common case. (John Arbash Meinel, #56816)

    * When committing, only files that exist in working tree or basis tree
      may be specified (Aaron Bentley, #50793)

  PORTABILITY:

    * Fixes to run on Python 2.5 (Brian M. Carlson, Martin Pool, Marien Zwart)

  INTERNALS:

    * TestCaseInTempDir now creates a separate directory for HOME, rather
      than having HOME set to the same location as the working directory.
      (John Arbash Meinel)

    * run_bzr_subprocess() can take an optional 'env_changes={}' parameter,
      which will update os.environ inside the spawned child. It also can
      take a 'universal_newlines=True', which helps when checking the output
      of the command. (John Arbash Meinel)

    * Refactor SFTP vendors to allow easier re-use when ssh is used. 
      (Andrew Bennetts)

    * Transport.list_dir() and Transport.iter_files_recursive() should always
      return urlescaped paths. This is now tested (there were bugs in a few
      of the transports) (Andrew Bennetts, David Allouche, John Arbash Meinel)

    * New utility function symbol_versioning.deprecation_string. Returns the
      formatted string for a callable, deprecation format pair. (Robert Collins)

    * New TestCase helper applyDeprecated. This allows you to call a callable
      which is deprecated without it spewing to the screen, just by supplying
      the deprecation format string issued for it. (Robert Collins)

    * Transport.append and Transport.put have been deprecated in favor of
      .append_bytes, .append_file, .put_bytes, and .put_file. This removes the
      ambiguity in what type of object the functions take.
      Transport.non_atomic_put_{bytes,file} has also been added. Which works
      similarly to Transport.append() except for SFTP, it doesn't have a round
      trip when opening the file. Also, it provides functionality for creating
      a parent directory when trying to create a file, rather than raise
      NoSuchFile and forcing the caller to repeat their request.
      (John Arbash Meinel)

<<<<<<< TREE
    * WorkingTree has a new api ``unversion`` which allow the unversioning of
      entries by their file id. (Robert Collins)

    * WorkingTree.pending_merges is deprecated.  Please use the get_parent_ids
      (introduced in 0.10) method instead. (Robert Collins)

    * WorkingTree has a new lock_tree_write method which locks the branch for
      read rather than write. This is appropriate for actions which only need
      the branch data for reference rather than mutation. A new decorator
      needs_tree_write_lock is provided in the workingtree module. Like the
      needs_read_lock and needs_write_lock decorators this allows static 
      declaration of the locking requirements of a function to ensure that
      a lock is taken out for casual scripts. (Robert Collins, #54107)

    * All WorkingTree methods which write to the tree, but not to the branch
      have been converted to use ``needs_tree_write_lock`` rather than 
      ``needs_write_lock``. Also converted is the revert, conflicts and tree
      transform modules. This provides a modest performance improvement on 
      metadir style trees, due to the reduce lock-acquisition, and a more
      significant performance improvement on lightweight checkouts from 
      remote branches, where trivial operations used to pay a significant 
      penalty. It also provides the basis for allowing readonly checkouts.
      (Robert Collins)

    * Special case importing the standard library 'copy' module. This shaves
      off 40ms of startup time, while retaining compatibility. See:
      ``bzrlib/inspect_for_copy.py`` for more details. (John Arbash Meinel)

    * WorkingTree has a new parent class MutableTree which represents the 
      specialisations of Tree which are able to be altered. (Robert Collins)

    * New methods mkdir and put_file_bytes_non_atomic on MutableTree that
      mutate the tree and its contents. (Robert Collins)

    * Transport behaviour at the root of the URL is now defined and tested.
      (Andrew Bennetts, Robert Collins)

  TESTING:

    * New test helper classs MemoryTree. This is typically accessed via
      ``self.make_branch_and_memory_tree()`` in test cases. (Robert Collins)
      
    * Add start_bzr_subprocess and stop_bzr_subprocess to allow test code to
      continue running concurrently with a subprocess of bzr. (Andrew Bennetts,
      Robert Collins)

    * Add a new method ``Transport.get_smart_client()``. This is provided to
      allow upgrades to a richer interface than the VFS one provided by
      Transport. (Andrew Bennetts, Martin Pool)

bzr 0.10  2006-08-29
=======
    * bzrlib.tsort.merge_sorted now accepts 'generate_revnos'. This parameter
      will cause it to add another column to its output, which contains the
      dotted-decimal revno for each revision, as a tuple. (Robert Collins)

    * LogFormatter.show_merge is deprecated in favour of
      LogFormatter.show_merge_revno. (Robert Collins)

bzr 0.10.0RC1  2006-08-28
>>>>>>> MERGE-SOURCE
  
  IMPROVEMENTS:
    * 'merge' now takes --uncommitted, to apply uncommitted changes from a
      tree.  (Aaron Bentley)
  
    * 'bzr add --file-ids-from' can be used to specify another path to use
      for creating file ids, rather than generating all new ones. Internally,
      the 'action' passed to smart_add_tree() can return file_ids that
      will be used, rather than having bzrlib generate new ones.
      (John Arbash Meinel, #55781)

    * ``bzr selftest --benchmark`` now allows a ``--cache-dir`` parameter.
      This will cache some of the intermediate trees, and decrease the
      setup time for benchmark tests. (John Arbash Meinel)

    * Inverse forms are provided for all boolean options.  For example,
      --strict has --no-strict, --no-recurse has --recurse (Aaron Bentley)

    * Serialize out Inventories directly, rather than using ElementTree.
      Writing out a kernel sized inventory drops from 2s down to ~350ms.
      (Robert Collins, John Arbash Meinel)

  BUG FIXES:

    * Help diffutils 2.8.4 get along with binary tests (Marien Zwart: #57614)

    * Change LockDir so that if the lock directory doesn't exist when
      lock_write() is called, an attempt will be made to create it.
      (John Arbash Meinel, #56974)

    * ``bzr uncommit`` preserves pending merges. (John Arbash Meinel, #57660)

    * Active FTP transport now works as intended. (ghozzy, #56472)

    * Really fix mutter() so that it won't ever raise a UnicodeError.
      It means it is possible for ~/.bzr.log to contain non UTF-8 characters.
      But it is a debugging log, not a real user file.
      (John Arbash Meinel, #56947, #53880)

    * Change Command handle to allow Unicode command and options.
      At present we cannot register Unicode command names, so we will get
      BzrCommandError('unknown command'), or BzrCommandError('unknown option')
      But that is better than a UnicodeError + a traceback.
      (John Arbash Meinel, #57123)

    * Handle TZ=UTC properly when reading/writing revisions.
      (John Arbash Meinel, #55783, #56290)

    * Use GPG_TTY to allow gpg --cl to work with gpg-agent in a pipeline,
      (passing text to sign in on stdin). (John Arbash Meinel, #54468)

    * External diff does the right thing for binaries even in foreign 
      languages. (John Arbash Meinel, #56307)

    * Testament handles more cases when content is unicode. Specific bug was
      in handling of revision properties. (John Arbash Meinel, Holger Krekel,
      #54723)

    * The bzr selftest was failing on installed versions due to a bug in a new
      test helper. (John Arbash Meinel, Robert Collins, #58057)

  INTERNALS:

    * ``bzrlib.cache_utf8`` contains ``encode()`` and ``decode()`` functions
      which can be used to cache the conversion between utf8 and Unicode.
      Especially helpful for some of the knit annotation code, which has to
      convert revision ids to utf8 to annotate lines in storage.
      (John Arbash Meinel)

    * ``setup.py`` now searches the filesystem to find all packages which
      need to be installed. This should help make the life of packagers
      easier. (John Arbash Meinel)

bzr 0.9.0  2006-08-11

  SURPRISES:

   * The hard-coded built-in ignore rules have been removed. There are
     now two rulesets which are enforced. A user global one in 
     ~/.bazaar/ignore which will apply to every tree, and the tree
     specific one '.bzrignore'.
     ~/.bazaar/ignore will be created if it does not exist, but with
     a more conservative list than the old default.
     This fixes bugs with default rules being enforced no matter what. 
     The old list of ignore rules from bzr is available by
     running 'bzr ignore --old-default-rules'.
     (Robert Collins, Martin Pool, John Arbash Meinel)

   * 'branches.conf' has been changed to 'locations.conf', since it can apply
     to more locations than just branch locations.
     (Aaron Bentley)
   
  IMPROVEMENTS:

   * The revision specifier "revno:" is extended to accept the syntax
     revno:N:branch. For example,
     revno:42:http://bazaar-vcs.org/bzr/bzr.dev/ means revision 42 in
     bzr.dev.  (Matthieu Moy)

   * Tests updates to ensure proper URL handling, UNICODE support, and
     proper printing when the user's terminal encoding cannot display 
     the path of a file that has been versioned.
     ``bzr branch`` can take a target URL rather than only a local directory.
     Branch.get_parent()/set_parent() now save a relative path if possible,
     and normalize the parent based on root, allowing access across
     different transports. (John Arbash Meinel, Wouter van Heyst, Martin Pool)
     (Malone #48906, #42699, #40675, #5281, #3980, #36363, #43689,
      #42517, #42514)

   * On Unix, detect terminal width using an ioctl not just $COLUMNS.
     Use terminal width for single-line logs from ``bzr log --line`` and
     pending-merge display.  (Robert Widhopf-Fenk, Gustavo Niemeyer)
     (Malone #3507)

   * On Windows, detect terminal width using GetConsoleScreenBufferInfo.
     (Alexander Belchenko)

   * Speedup improvement for 'date:'-revision search. (Guillaume Pinot).

   * Show the correct number of revisions pushed when pushing a new branch.
     (Robert Collins).

   * 'bzr selftest' now shows a progress bar with the number of tests, and 
     progress made. 'make check' shows tests in -v mode, to be more useful
     for the PQM status window. (Robert Collins).
     When using a progress bar, failed tests are printed out, rather than
     being overwritten by the progress bar until the suite finishes.
     (John Arbash Meinel)

   * 'bzr selftest --benchmark' will run a new benchmarking selftest.
     'bzr selftest --benchmark --lsprof-timed' will use lsprofile to generate
     profile data for the individual profiled calls, allowing for fine
     grained analysis of performance.
     (Robert Collins, Martin Pool).

   * 'bzr commit' shows a progress bar. This is useful for commits over sftp
     where commit can take an appreciable time. (Robert Collins)

   * 'bzr add' is now less verbose in telling you what ignore globs were
     matched by files being ignored. Instead it just tells you how many 
     were ignored (because you might reasonably be expecting none to be
     ignored). 'bzr add -v' is unchanged and will report every ignored
     file. (Robert Collins).

   * ftp now has a test server if medusa is installed. As part of testing,
     ftp support has been improved, including support for supplying a
     non-standard port. (John Arbash Meinel).

   * 'bzr log --line' shows the revision number, and uses only the
     first line of the log message (#5162, Alexander Belchenko;
     Matthieu Moy)

   * 'bzr status' has had the --all option removed. The 'bzr ls' command
     should be used to retrieve all versioned files. (Robert Collins)

   * 'bzr bundle OTHER/BRANCH' will create a bundle which can be sent
     over email, and applied on the other end, while maintaining ancestry.
     This bundle can be applied with either 'bzr merge' or 'bzr pull',
     the same way you would apply another branch.
     (John Arbash Meinel, Aaron Bentley)
  
   * 'bzr whoami' can now be used to set your identity from the command line,
     for a branch or globally.  (Robey Pointer)

   * 'bzr checkout' now aliased to 'bzr co', and 'bzr annotate' to 'bzr ann'.
     (Michael Ellerman)

   * 'bzr revert DIRECTORY' now reverts the contents of the directory as well.
     (Aaron Bentley)

   * 'bzr get sftp://foo' gives a better error when paramiko is not present.
     Also updates things like 'http+pycurl://' if pycurl is not present.
     (John Arbash Meinel) (Malone #47821, #52204)

   * New env variable BZR_PROGRESS_BAR, sets the default progress bar type.
     Can be set to 'none' or 'dummy' to disable the progress bar, 'dots' or 
     'tty' to create the respective type. (John Arbash Meinel, #42197, #51107)

   * Improve the help text for 'bzr diff' to explain what various options do.
     (John Arbash Meinel, #6391)

   * 'bzr uncommit -r 10' now uncommits revisions 11.. rather than uncommitting
     revision 10. This makes -r10 more in line with what other commands do.
     'bzr uncommit' also now saves the pending merges of the revisions that
     were removed. So it is safe to uncommit after a merge, fix something,
     and commit again. (John Arbash Meinel, #32526, #31426)

   * 'bzr init' now also works on remote locations.
     (Wouter van Heyst, #48904)

   * HTTP support has been updated. When using pycurl we now support 
     connection keep-alive, which reduces dns requests and round trips.
     And for both urllib and pycurl we support multi-range requests, 
     which decreases the number of round-trips. Performance results for
     ``bzr branch http://bazaar-vcs.org/bzr/bzr.dev/`` indicate
     http branching is now 2-3x faster, and ``bzr pull`` in an existing 
     branch is as much as 4x faster.
     (Michael Ellerman, Johan Rydberg, John Arbash Meinel, #46768)

   * Performance improvements for sftp. Branching and pulling are now up to
     2x faster. Utilize paramiko.readv() support for async requests if it
     is available (paramiko > 1.6) (John Arbash Meinel)

  BUG FIXES:

    * Fix shadowed definition of TestLocationConfig that caused some 
      tests not to run.  (#32587, Erik Bågfors, Michael Ellerman, 
      Martin Pool)

    * Fix unnecessary requirement of sign-my-commits that it be run from
      a working directory.  (Martin Pool, Robert Collins)

    * 'bzr push location' will only remember the push location if it succeeds
      in connecting to the remote location. (#49742, John Arbash Meinel)

    * 'bzr revert' no longer toggles the executable bit on win32
      (#45010, John Arbash Meinel)

    * Handle broken pipe under win32 correctly. (John Arbash Meinel)
    
    * sftp tests now work correctly on win32 if you have a newer paramiko
      (John Arbash Meinel)

    * Cleanup win32 test suite, and general cleanup of places where
      file handles were being held open. (John Arbash Meinel)

    * When specifying filenames for 'diff -r x..y', the name of the file in the
      working directory can be used, even if its name is different in both x
      and y.

    * File-ids containing single- or double-quotes are handled correctly by
      push.  (#52227, Aaron Bentley)

    * Normalize unicode filenames to ensure cross-platform consistency.
      (John Arbash Meinel, #43689)

    * The argument parser can now handle '-' as an argument. Currently
      no code interprets it specially (it is mostly handled as a file named 
      '-'). But plugins, and future operations can use it.
      (John Arbash meinel, #50984)

    * Bundles can properly read binary files with a plain '\r' in them.
      (John Arbash Meinel, #51927)

    * Tuning iter_entries() to be more efficient (John Arbash Meinel, #5444)

    * Lots of win32 fixes (the test suite passes again).
      (John Arbash Meinel, #50155)

    * Handle openbsd returning None for sys.getfilesystemencoding() (#41183) 

    * Support ftp APPE (append) to allow Knits to be used over ftp (#42592)

    * Removals are only committed if they match the filespec (or if there is
      no filespec).  (#46635, Aaron Bentley)

    * smart-add recurses through all supplied directories 
      (John Arbash Meinel, #52578)

    * Make the bundle reader extra lines before and after the bundle text.
      This allows you to parse an email with the bundle inline.
      (John Arbash Meinel, #49182)

    * Change the file id generator to squash a little bit more. Helps when
      working with long filenames on windows. (Also helps for unicode filenames
      not generating hidden files). (John Arbash Meinel, #43801)

    * Restore terminal mode on C-c while reading sftp password.  (#48923, 
      Nicholas Allen, Martin Pool)

    * Timestamps are rounded to 1ms, and revision entries can be recreated
      exactly. (John Arbash Meinel, Jamie Wilkinson, #40693)

    * Branch.base has changed to a URL, but ~/.bazaar/locations.conf should
      use local paths, since it is user visible (John Arbash Meinel, #53653)

    * ``bzr status foo`` when foo was unversioned used to cause a full delta
      to be generated (John Arbash Meinel, #53638)

    * When reading revision properties, an empty value should be considered
      the empty string, not None (John Arbash Meinel, #47782)

    * ``bzr diff --diff-options`` can now handle binary files being changed.
      Also, the output is consistent when --diff-options is not supplied.
      (John Arbash Meinel, #54651, #52930)

    * Use the right suffixes for loading plugins (John Arbash Meinel, #51810)

    * Fix Branch.get_parent() to handle the case when the parent is not 
      accessible (John Arbash Meinel, #52976)

  INTERNALS:

    * Combine the ignore rules into a single regex rather than looping over
      them to reduce the threshold where  N^2 behaviour occurs in operations
      like status. (Jan Hudec, Robert Collins).

    * Appending to bzrlib.DEFAULT_IGNORE is now deprecated. Instead, use
      one of the add functions in bzrlib.ignores. (John Arbash Meinel)

    * 'bzr push' should only push the ancestry of the current revision, not
      all of the history in the repository. This is especially important for
      shared repositories. (John Arbash Meinel)

    * bzrlib.delta.compare_trees now iterates in alphabetically sorted order,
      rather than randomly walking the inventories. (John Arbash Meinel)

    * Doctests are now run in temporary directories which are cleaned up when
      they finish, rather than using special ScratchDir/ScratchBranch objects.
      (Martin Pool)

    * Split ``check`` into separate methods on the branch and on the repository,
      so that it can be specialized in ways that are useful or efficient for
      different formats.  (Martin Pool, Robert Collins)

    * Deprecate Repository.all_revision_ids; most methods don't really need
      the global revision graph but only that part leading up to a particular
      revision.  (Martin Pool, Robert Collins)

    * Add a BzrDirFormat control_formats list which allows for control formats
      that do not use '.bzr' to store their data - i.e. '.svn', '.hg' etc.
      (Robert Collins, Jelmer Vernooij).

    * bzrlib.diff.external_diff can be redirected to any file-like object.
      Uses subprocess instead of spawnvp.
      (#4047, #48914, James Henstridge, John Arbash Meinel)

    * New command line option '--profile-imports', which will install a custom
      importer to log time to import modules and regex compilation time to 
      sys.stderr (John Arbash Meinel)

    * 'EmptyTree' is now deprecated, please use repository.revision_tree(None)
      instead. (Robert Collins)

    * "RevisionTree" is now in bzrlib/revisiontree.py. (Robert Collins)

bzr 0.8.2  2006-05-17
  
  BUG FIXES:
   
    * setup.py failed to install launchpad plugin.  (Martin Pool)

bzr 0.8.1  2006-05-16

  BUG FIXES:

    * Fix failure to commit a merge in a checkout.  (Martin Pool, 
      Robert Collins, Erik Bågfors, #43959)

    * Nicer messages from 'commit' in the case of renames, and correct
      messages when a merge has occured. (Robert Collins, Martin Pool)

    * Separate functionality from assert statements as they are skipped in
      optimized mode of python. Add the same check to pending merges.
      (#44443, Olaf Conradi)

  CHANGES:

    * Do not show the None revision in output of bzr ancestry. (Olaf Conradi)

    * Add info on standalone branches without a working tree.
      (#44155, Olaf Conradi)

    * Fix bug in knits when raising InvalidRevisionId. (#44284, Olaf Conradi)

  CHANGES:

    * Make editor invocation comply with Debian Policy. First check
      environment variables VISUAL and EDITOR, then try editor from
      alternatives system. If that all fails, fall back to the pre-defined
      list of editors. (#42904, Olaf Conradi)

  NEW FEATURES:

    * New 'register-branch' command registers a public branch into 
      Launchpad.net, where it can be associated with bugs, etc.
      (Martin Pool, Bjorn Tillenius, Robert Collins)

  INTERNALS:

    * New public api in InventoryEntry - 'describe_change(old, new)' which
      provides a human description of the changes between two old and
      new. (Robert Collins, Martin Pool)

  TESTING:

    * Fix test case for bzr info in upgrading a standalone branch to metadir,
      uses bzrlib api now. (Olaf Conradi)

bzr 0.8  2006-05-08

  NOTES WHEN UPGRADING:

    Release 0.8 of bzr introduces a new format for history storage, called
    'knit', as an evolution of to the 'weave' format used in 0.7.  Local 
    and remote operations are faster using knits than weaves.  Several
    operations including 'init', 'init-repo', and 'upgrade' take a 
    --format option that controls this.  Branching from an existing branch
    will keep the same format.

    It is possible to merge, pull and push between branches of different
    formats but this is slower than moving data between homogenous
    branches.  It is therefore recommended (but not required) that you
    upgrade all branches for a project at the same time.  Information on
    formats is shown by 'bzr info'.

    bzr 0.8 now allows creation of 'repositories', which hold the history 
    of files and revisions for several branches.  Previously bzr kept all
    the history for a branch within the .bzr directory at the root of the
    branch, and this is still the default.  To create a repository, use
    the new 'bzr init-repo' command.  Branches exist as directories under
    the repository and contain just a small amount of information
    indicating the current revision of the branch.

    bzr 0.8 also supports 'checkouts', which are similar to in cvs and
    subversion.  Checkouts are associated with a branch (optionally in a
    repository), which contains all the historical information.  The
    result is that a checkout can be deleted without losing any
    already-committed revisions.  A new 'update' command is also available. 

    Repositories and checkouts are not supported with the 0.7 storage
    format.  To use them you must upgrad to either knits, or to the
    'metaweave' format, which uses weaves but changes the .bzr directory
    arrangement.
    

  IMPROVEMENTS:

    * Sftp paths can now be relative, or local, according to the lftp
      convention. Paths now take the form:
      sftp://user:pass@host:port/~/relative/path
      or
      sftp://user:pass@host:port/absolute/path

    * The FTP transport now tries to reconnect after a temporary
      failure. ftp put is made atomic. (Matthieu Moy)

    * The FTP transport now maintains a pool of connections, and
      reuses them to avoid multiple connections to the same host (like
      sftp did). (Daniel Silverstone)

    * The bzr_man.py file has been removed. To create the man page now,
      use ./generate_docs.py man. The new program can also create other files.
      Run "python generate_docs.py --help" for usage information. (Hans
      Ulrich Niedermann & James Blackwell).

    * Man Page now gives full help (James Blackwell). Help also updated to 
      reflect user config now being stored in .bazaar (Hans Ulrich
      Niedermann)

    * It's now possible to set aliases in bazaar.conf (Erik Bågfors)

    * Pull now accepts a --revision argument (Erik Bågfors)

    * 'bzr re-sign' now allows multiple revisions to be supplied on the command
      line. You can now use the following command to sign all of your old commits.
        find .bzr/revision-store// -name my@email-* \
          | sed 's/.*\/\/..\///' \
          | xargs bzr re-sign

    * Upgrade can now upgrade over the network. (Robert Collins)

    * Two new commands 'bzr checkout' and 'bzr update' allow for CVS/SVN-alike
      behaviour.  By default they will cache history in the checkout, but
      with --lightweight almost all data is kept in the master branch.
      (Robert Collins)

    * 'revert' unversions newly-versioned files, instead of deleting them.

    * 'merge' is more robust.  Conflict messages have changed.

    * 'merge' and 'revert' no longer clobber existing files that end in '~' or
      '.moved'.

    * Default log format can be set in configuration and plugins can register
      their own formatters. (Erik Bågfors)

    * New 'reconcile' command will check branch consistency and repair indexes
      that can become out of sync in pre 0.8 formats. (Robert Collins,
      Daniel Silverstone)

    * New 'bzr init --format' and 'bzr upgrade --format' option to control 
      what storage format is created or produced.  (Robert Collins, 
      Martin Pool)

    * Add parent location to 'bzr info', if there is one.  (Olaf Conradi)

    * New developer commands 'weave-list' and 'weave-join'.  (Martin Pool)

    * New 'init-repository' command, plus support for repositories in 'init'
      and 'branch' (Aaron Bentley, Erik Bågfors, Robert Collins)

    * Improve output of 'info' command. Show all relevant locations related to
      working tree, branch and repository. Use kibibytes for binary quantities.
      Fix off-by-one error in missing revisions of working tree.  Make 'info'
      work on branches, repositories and remote locations.  Show locations
      relative to the shared repository, if applicable.  Show locking status
      of locations.  (Olaf Conradi)

    * Diff and merge now safely handle binary files. (Aaron Bentley)

    * 'pull' and 'push' now normalise the revision history, so that any two
      branches with the same tip revision will have the same output from 'log'.
      (Robert Collins)

    * 'merge' accepts --remember option to store parent location, like 'push'
      and 'pull'. (Olaf Conradi)

    * bzr status and diff when files given as arguments do not exist
      in the relevant trees.  (Martin Pool, #3619)

    * Add '.hg' to the default ignore list.  (Martin Pool)

    * 'knit' is now the default disk format. This improves disk performance and
      utilization, increases incremental pull performance, robustness with SFTP
      and allows checkouts over SFTP to perform acceptably. 
      The initial Knit code was contributed by Johan Rydberg based on a
      specification by Martin Pool.
      (Robert Collins, Aaron Bentley, Johan Rydberg, Martin Pool).

    * New tool to generate all-in-one html version of the manual.  (Alexander
      Belchenko)

    * Hitting CTRL-C while doing an SFTP push will no longer cause stale locks
      to be left in the SFTP repository. (Robert Collins, Martin Pool).

    * New option 'diff --prefix' to control how files are named in diff
      output, with shortcuts '-p0' and '-p1' corresponding to the options for 
      GNU patch.  (Alexander Belchenko, Goffredo Baroncelli, Martin Pool)

    * Add --revision option to 'annotate' command.  (Olaf Conradi)

    * If bzr shows an unexpected revision-history after pulling (perhaps due
      to a reweave) it can now be corrected by 'bzr reconcile'.
      (Robert Collins)

  CHANGES:

    * Commit is now verbose by default, and shows changed filenames and the 
      new revision number.  (Robert Collins, Martin Pool)

    * Unify 'mv', 'move', 'rename'.  (#5379, Matthew Fuller)

    * 'bzr -h' shows help.  (#35940, Martin Pool, Ian Bicking)

    * Make 'pull' and 'push' remember location on failure using --remember.
      (Olaf Conradi)

    * For compatibility, make old format for using weaves inside metadir
      available as 'metaweave' format.  Rename format 'metadir' to 'default'.
      Clean up help for option --format in commands 'init', 'init-repo' and
      'upgrade'.  (Olaf Conradi)

  INTERNALS:
  
    * The internal storage of history, and logical branch identity have now
      been split into Branch, and Repository. The common locking and file 
      management routines are now in bzrlib.lockablefiles. 
      (Aaron Bentley, Robert Collins, Martin Pool)

    * Transports can now raise DependencyNotPresent if they need a library
      which is not installed, and then another implementation will be 
      tried.  (Martin Pool)

    * Remove obsolete (and no-op) `decode` parameter to `Transport.get`.  
      (Martin Pool)

    * Using Tree Transform for merge, revert, tree-building

    * WorkingTree.create, Branch.create, WorkingTree.create_standalone,
      Branch.initialize are now deprecated. Please see BzrDir.create_* for
      replacement API's. (Robert Collins)

    * New BzrDir class represents the .bzr control directory and manages
      formatting issues. (Robert Collins)

    * New repository.InterRepository class encapsulates Repository to 
      Repository actions and allows for clean selection of optimised code
      paths. (Robert Collins)

    * bzrlib.fetch.fetch and bzrlib.fetch.greedy_fetch are now deprecated,
      please use 'branch.fetch' or 'repository.fetch' depending on your
      needs. (Robert Collins)

    * deprecated methods now have a 'is_deprecated' flag on them that can
      be checked, if you need to determine whether a given callable is 
      deprecated at runtime. (Robert Collins)

    * Progress bars are now nested - see
      bzrlib.ui.ui_factory.nested_progress_bar. (Robert Collins, Robey Pointer)

    * New API call get_format_description() for each type of format.
      (Olaf Conradi)

    * Changed branch.set_parent() to accept None to remove parent.
      (Olaf Conradi)

    * Deprecated BzrError AmbiguousBase.  (Olaf Conradi)

    * WorkingTree.branch is now a read only property.  (Robert Collins)

    * bzrlib.ui.text.TextUIFactory now accepts a bar_type parameter which
      can be None or a factory that will create a progress bar. This is
      useful for testing or for overriding the bzrlib.progress heuristic.
      (Robert Collins)

    * New API method get_physical_lock_status() to query locks present on a
      transport.  (Olaf Conradi)

    * Repository.reconcile now takes a thorough keyword parameter to allow
      requesting an indepth reconciliation, rather than just a data-loss 
      check. (Robert Collins)

    * bzrlib.ui.ui_factory protocol now supports 'get_boolean' to prompt
      the user for yes/no style input. (Robert Collins)

  TESTING:

    * SFTP tests now shortcut the SSH negotiation, reducing test overhead
      for testing SFTP protocol support. (Robey Pointer)

    * Branch formats are now tested once per implementation (see bzrlib.
      tests.branch_implementations. This is analagous to the transport
      interface tests, and has been followed up with working tree,
      repository and BzrDir tests. (Robert Collins)

    * New test base class TestCaseWithTransport provides a transport aware
      test environment, useful for testing any transport-interface using
      code. The test suite option --transport controls the transport used
      by this class (when its not being used as part of implementation
      contract testing). (Robert Collins)

    * Close logging handler on disabling the test log. This will remove the
      handler from the internal list inside python's logging module,
      preventing shutdown from closing it twice.  (Olaf Conradi)

    * Move test case for uncommit to blackbox tests.  (Olaf Conradi)

    * run_bzr and run_bzr_captured now accept a 'stdin="foo"' parameter which
      will provide String("foo") to the command as its stdin.

bzr 0.7 2006-01-09

  CHANGES:

    * .bzrignore is excluded from exports, on the grounds that it's a bzr 
      internal-use file and may not be wanted.  (Jamie Wilkinson)

    * The "bzr directories" command were removed in favor of the new
      --kind option to the "bzr inventory" command.  To list all 
      versioned directories, now use "bzr inventory --kind directory".  
      (Johan Rydberg)

    * Under Windows configuration directory is now %APPDATA%\bazaar\2.0
      by default. (John Arbash Meinel)

    * The parent of Bzr configuration directory can be set by BZR_HOME
      environment variable. Now the path for it is searched in BZR_HOME, then
      in HOME. Under Windows the order is: BZR_HOME, APPDATA (usually
      points to C:\Documents and Settings\User Name\Application Data), HOME.
      (John Arbash Meinel)

    * Plugins with the same name in different directories in the bzr plugin
      path are no longer loaded: only the first successfully loaded one is
      used. (Robert Collins)

    * Use systems' external ssh command to open connections if possible.  
      This gives better integration with user settings such as ProxyCommand.
      (James Henstridge)

    * Permissions on files underneath .bzr/ are inherited from the .bzr 
      directory. So for a shared repository, simply doing 'chmod -R g+w .bzr/'
      will mean that future file will be created with group write permissions.

    * configure.in and config.guess are no longer in the builtin default 
      ignore list.

    * '.sw[nop]' pattern ignored, to ignore vim swap files for nameless
      files.  (John Arbash Meinel, Martin Pool)

  IMPROVEMENTS:

    * "bzr INIT dir" now initializes the specified directory, and creates 
      it if it does not exist.  (John Arbash Meinel)

    * New remerge command (Aaron Bentley)

    * Better zsh completion script.  (Steve Borho)

    * 'bzr diff' now returns 1 when there are changes in the working 
      tree. (Robert Collins)

    * 'bzr push' now exists and can push changes to a remote location. 
      This uses the transport infrastructure, and can store the remote
      location in the ~/.bazaar/branches.conf configuration file.
      (Robert Collins)

    * Test directories are only kept if the test fails and the user requests
      that they be kept.

    * Tweaks to short log printing

    * Added branch nicks, new nick command, printing them in log output. 
      (Aaron Bentley)

    * If $BZR_PDB is set, pop into the debugger when an uncaught exception 
      occurs.  (Martin Pool)

    * Accept 'bzr resolved' (an alias for 'bzr resolve'), as this is
      the same as Subversion.  (Martin Pool)

    * New ftp transport support (on ftplib), for ftp:// and aftp:// 
      URLs.  (Daniel Silverstone)

    * Commit editor temporary files now start with 'bzr_log.', to allow 
      text editors to match the file name and set up appropriate modes or 
      settings.  (Magnus Therning)

    * Improved performance when integrating changes from a remote weave.  
      (Goffredo Baroncelli)

    * Sftp will attempt to cache the connection, so it is more likely that
      a connection will be reused, rather than requiring multiple password
      requests.

    * bzr revno now takes an optional argument indicating the branch whose
      revno should be printed.  (Michael Ellerman)

    * bzr cat defaults to printing the last version of the file.  
      (#3632, Matthieu Moy)

    * New global option 'bzr --lsprof COMMAND' runs bzr under the lsprof 
      profiler.  (Denys Duchier)

    * Faster commits by reading only the headers of affected weave files. 
      (Denys Duchier)

    * 'bzr add' now takes a --dry-run parameter which shows you what would be
      added, but doesn't actually add anything. (Michael Ellerman)

    * 'bzr add' now lists how many files were ignored per glob.  add --verbose
      lists the specific files.  (Aaron Bentley)

    * 'bzr missing' now supports displaying changes in diverged trees and can
      be limited to show what either end of the comparison is missing.
      (Aaron Bently, with a little prompting from Daniel Silverstone)

  BUG FIXES:

    * SFTP can walk up to the root path without index errors. (Robert Collins)

    * Fix bugs in running bzr with 'python -O'.  (Martin Pool)

    * Error when run with -OO

    * Fix bug in reporting http errors that don't have an http error code.
      (Martin Pool)

    * Handle more cases of pipe errors in display commands

    * Change status to 3 for all errors

    * Files that are added and unlinked before committing are completely
      ignored by diff and status

    * Stores with some compressed texts and some uncompressed texts are now
      able to be used. (John A Meinel)

    * Fix for bzr pull failing sometimes under windows

    * Fix for sftp transport under windows when using interactive auth

    * Show files which are both renamed and modified as such in 'bzr 
      status' output.  (#4503, Daniel Silverstone)

    * Make annotate cope better with revisions committed without a valid 
      email address.  (Marien Zwart)

    * Fix representation of tab characters in commit messages.  (Harald 
      Meland)

    * List of plugin directories in BZR_PLUGIN_PATH environment variable is
      now parsed properly under Windows. (Alexander Belchenko)

    * Show number of revisions pushed/pulled/merged. (Robey Pointer)

    * Keep a cached copy of the basis inventory to speed up operations 
      that need to refer to it.  (Johan Rydberg, Martin Pool)

    * Fix bugs in bzr status display of non-ascii characters.  (Martin 
      Pool)

    * Remove Makefile.in from default ignore list.  (#6413, Tollef Fog 
      Heen, Martin Pool)

    * Fix failure in 'bzr added'.  (Nathan McCallum, Martin Pool)

  TESTING:

    * Fix selftest asking for passwords when there are no SFTP keys.  
      (Robey Pointer, Jelmer Vernooij) 

    * Fix selftest run with 'python -O'.  (Martin Pool)

    * Fix HTTP tests under Windows. (John Arbash Meinel)

    * Make tests work even if HOME is not set (Aaron Bentley)

    * Updated build_tree to use fixed line-endings for tests which read 
      the file cotents and compare. Make some tests use this to pass under
      Windows. (John Arbash Meinel)

    * Skip stat and symlink tests under Windows. (Alexander Belchenko)

    * Delay in selftest/testhashcash is now issued under win32 and Cygwin.
      (John Arbash Meinel)

    * Use terminal width to align verbose test output.  (Martin Pool)

    * Blackbox tests are maintained within the bzrlib.tests.blackbox directory.
      If adding a new test script please add that to
      bzrlib.tests.blackbox.__init__. (Robert Collins)

    * Much better error message if one of the test suites can't be 
      imported.  (Martin Pool)

    * Make check now runs the test suite twice - once with the default locale,
      and once with all locales forced to C, to expose bugs. This is not 
      trivially done within python, so for now its only triggered by running
      Make check. Integrators and packagers who wish to check for full 
      platform support should run 'make check' to test the source.
      (Robert Collins)

    * Tests can now run TestSkipped if they can't execute for any reason.
      (Martin Pool) (NB: TestSkipped should only be raised for correctable
      reasons - see the wiki spec ImprovingBzrTestSuite).

    * Test sftp with relative, absolute-in-homedir and absolute-not-in-homedir
      paths for the transport tests. Introduce blackbox remote sftp tests that
      test the same permutations. (Robert Collins, Robey Pointer)

    * Transport implementation tests are now independent of the local file
      system, which allows tests for esoteric transports, and for features
      not available in the local file system. They also repeat for variations
      on the URL scheme that can introduce issues in the transport code,
      see bzrlib.transport.TransportTestProviderAdapter() for this.
      (Robert Collins).

    * TestCase.build_tree uses the transport interface to build trees, pass
      in a transport parameter to give it an existing connection.
      (Robert Collins).

  INTERNALS:

    * WorkingTree.pull has been split across Branch and WorkingTree,
      to allow Branch only pulls. (Robert Collins)

    * commands.display_command now returns the result of the decorated 
      function. (Robert Collins)

    * LocationConfig now has a set_user_option(key, value) call to save
      a setting in its matching location section (a new one is created
      if needed). (Robert Collins)

    * Branch has two new methods, get_push_location and set_push_location
      to respectively, get and set the push location. (Robert Collins)

    * commands.register_command now takes an optional flag to signal that
      the registrant is planning to decorate an existing command. When 
      given multiple plugins registering a command is not an error, and
      the original command class (whether built in or a plugin based one) is
      returned to the caller. There is a new error 'MustUseDecorated' for
      signalling when a wrapping command should switch to the original
      version. (Robert Collins)

    * Some option parsing errors will raise 'BzrOptionError', allowing 
      granular detection for decorating commands. (Robert Collins).

    * Branch.read_working_inventory has moved to
      WorkingTree.read_working_inventory. This necessitated changes to
      Branch.get_root_id, and a move of Branch.set_inventory to WorkingTree
      as well. To make it clear that a WorkingTree cannot always be obtained
      Branch.working_tree() will raise 'errors.NoWorkingTree' if one cannot
      be obtained. (Robert Collins)

    * All pending merges operations from Branch are now on WorkingTree.
      (Robert Collins)

    * The follow operations from Branch have moved to WorkingTree:
      add()
      commit()
      move()
      rename_one()
      unknowns()
      (Robert Collins)

    * bzrlib.add.smart_add_branch is now smart_add_tree. (Robert Collins)

    * New "rio" serialization format, similar to rfc-822. (Martin Pool)

    * Rename selftests to `bzrlib.tests.test_foo`.  (John A Meinel, Martin 
      Pool)

    * bzrlib.plugin.all_plugins has been changed from an attribute to a 
      query method. (Robert Collins)
 
    * New options to read only the table-of-contents of a weave.  
      (Denys Duchier)

    * Raise NoSuchFile when someone tries to add a non-existant file.
      (Michael Ellerman)

    * Simplify handling of DivergedBranches in cmd_pull().
      (Michael Ellerman)
		   
   
    * Branch.controlfile* logic has moved to lockablefiles.LockableFiles, which
      is exposed as Branch().control_files. Also this has been altered with the
      controlfile pre/suffix replaced by simple method names like 'get' and
      'put'. (Aaron Bentley, Robert Collins).

    * Deprecated functions and methods can now be marked as such using the 
      bzrlib.symbol_versioning module. Marked method have their docstring
      updated and will issue a DeprecationWarning using the warnings module
      when they are used. (Robert Collins)

    * bzrlib.osutils.safe_unicode now exists to provide parameter coercion
      for functions that need unicode strings. (Robert Collins)

bzr 0.6 2005-10-28

  IMPROVEMENTS:
  
    * pull now takes --verbose to show you what revisions are added or removed
      (John A Meinel)

    * merge now takes a --show-base option to include the base text in
      conflicts.
      (Aaron Bentley)

    * The config files are now read using ConfigObj, so '=' should be used as
      a separator, not ':'.
      (Aaron Bentley)

    * New 'bzr commit --strict' option refuses to commit if there are 
      any unknown files in the tree.  To commit, make sure all files are 
      either ignored, added, or deleted.  (Michael Ellerman)

    * The config directory is now ~/.bazaar, and there is a single file 
      ~/.bazaar/bazaar.conf storing email, editor and other preferences.
      (Robert Collins)

    * 'bzr add' no longer takes a --verbose option, and a --quiet option
      has been added that suppresses all output.

    * Improved zsh completion support in contrib/zsh, from Clint
      Adams.

    * Builtin 'bzr annotate' command, by Martin Pool with improvements from 
      Goffredo Baroncelli.
    
    * 'bzr check' now accepts -v for verbose reporting, and checks for
      ghosts in the branch. (Robert Collins)

    * New command 're-sign' which will regenerate the gpg signature for 
      a revision. (Robert Collins)

    * If you set check_signatures=require for a path in 
      ~/.bazaar/branches.conf then bzr will invoke your
      gpg_signing_command (defaults to gpg) and record a digital signature
      of your commit. (Robert Collins)

    * New sftp transport, based on Paramiko.  (Robey Pointer)

    * 'bzr pull' now accepts '--clobber' which will discard local changes
      and make this branch identical to the source branch. (Robert Collins)

    * Just give a quieter warning if a plugin can't be loaded, and 
      put the details in .bzr.log.  (Martin Pool)

    * 'bzr branch' will now set the branch-name to the last component of the
      output directory, if one was supplied.

    * If the option 'post_commit' is set to one (or more) python function
      names (must be in the bzrlib namespace), then they will be invoked
      after the commit has completed, with the branch and revision_id as
      parameters. (Robert Collins)

    * Merge now has a retcode of 1 when conflicts occur. (Robert Collins)

    * --merge-type weave is now supported for file contents.  Tree-shape
      changes are still three-way based.  (Martin Pool, Aaron Bentley)

    * 'bzr check' allows the first revision on revision-history to have
      parents - something that is expected for cheap checkouts, and occurs
      when conversions from baz do not have all history.  (Robert Collins).

   * 'bzr merge' can now graft unrelated trees together, if your specify
     0 as a base. (Aaron Bentley)

   * 'bzr commit branch' and 'bzr commit branch/file1 branch/file2' now work
     (Aaron Bentley)

    * Add '.sconsign*' to default ignore list.  (Alexander Belchenko)

   * 'bzr merge --reprocess' minimizes conflicts

  TESTING:

    * The 'bzr selftest --pattern' option for has been removed, now 
      test specifiers on the command line can be simple strings, or 
      regexps, or both. (Robert Collins)

    * Passing -v to selftest will now show the time each test took to 
      complete, which will aid in analysing performance regressions and
      related questions. (Robert Collins)

    * 'bzr selftest' runs all tests, even if one fails, unless '--one'
      is given. (Martin Pool)

    * There is a new method for TestCaseInTempDir, assertFileEqual, which
      will check that a given content is equal to the content of the named
      file. (Robert Collins)

    * Fix test suite's habit of leaving many temporary log files in $TMPDIR.
      (Martin Pool)

  INTERNALS:

    * New 'testament' command and concept for making gpg-signatures 
      of revisions that are not tied to a particular internal
      representation.  (Martin Pool).

    * Per-revision properties ('revprops') as key-value associated 
      strings on each revision created when the revision is committed.
      Intended mainly for the use of external tools.  (Martin Pool).

    * Config options have moved from bzrlib.osutils to bzrlib.config.
      (Robert Collins)

    * Improved command line option definitions allowing explanations
      for individual options, among other things.  Contributed by 
      Magnus Therning.

    * Config options have moved from bzrlib.osutils to bzrlib.config.
      Configuration is now done via the config.Config interface:
      Depending on whether you have a Branch, a Location or no information
      available, construct a *Config, and use its signature_checking,
      username and user_email methods. (Robert Collins)

    * Plugins are now loaded under bzrlib.plugins, not bzrlib.plugin, and
      they are made available for other plugins to use. You should not 
      import other plugins during the __init__ of your plugin though, as 
      no ordering is guaranteed, and the plugins directory is not on the
      python path. (Robert Collins)

    * Branch.relpath has been moved to WorkingTree.relpath. WorkingTree no
      no longer takes an inventory, rather it takes an option branch
      parameter, and if None is given will open the branch at basedir 
      implicitly. (Robert Collins)

    * Cleaner exception structure and error reporting.  Suggested by 
      Scott James Remnant.  (Martin Pool)

    * Branch.remove has been moved to WorkingTree, which has also gained
      lock_read, lock_write and unlock methods for convenience. (Robert
      Collins)

    * Two decorators, needs_read_lock and needs_write_lock have been added
      to the branch module. Use these to cause a function to run in a
      read or write lock respectively. (Robert Collins)

    * Branch.open_containing now returns a tuple (Branch, relative-path),
      which allows direct access to the common case of 'get me this file
      from its branch'. (Robert Collins)

    * Transports can register using register_lazy_transport, and they 
      will be loaded when first used.  (Martin Pool)

    * 'pull' has been factored out of the command as WorkingTree.pull().
      A new option to WorkingTree.pull has been added, clobber, which will
      ignore diverged history and pull anyway.
      (Robert Collins)

    * config.Config has a 'get_user_option' call that accepts an option name.
      This will be looked up in branches.conf and bazaar.conf as normal.
      It is intended that this be used by plugins to support options - 
      options of built in programs should have specific methods on the config.
      (Robert Collins)

    * merge.merge_inner now has tempdir as an optional parameter. (Robert
      Collins)

    * Tree.kind is not recorded at the top level of the hierarchy, as it was
      missing on EmptyTree, leading to a bug with merge on EmptyTrees.
      (Robert Collins)

    * WorkingTree.__del__ has been removed, it was non deterministic and not 
      doing what it was intended to. See WorkingTree.__init__ for a comment
      about future directions. (Robert Collins/Martin Pool)

    * bzrlib.transport.http has been modified so that only 404 urllib errors
      are returned as NoSuchFile. Other exceptions will propogate as normal.
      This allows debuging of actual errors. (Robert Collins)

    * bzrlib.transport.Transport now accepts *ONLY* url escaped relative paths
      to apis like 'put', 'get' and 'has'. This is to provide consistent
      behaviour - it operates on url's only. (Robert Collins)

    * Transports can register using register_lazy_transport, and they 
      will be loaded when first used.  (Martin Pool)

    * 'merge_flex' no longer calls conflict_handler.finalize(), instead that
      is called by merge_inner. This is so that the conflict count can be 
      retrieved (and potentially manipulated) before returning to the caller
      of merge_inner. Likewise 'merge' now returns the conflict count to the
      caller. (Robert Collins)

    * 'revision.revision_graph can handle having only partial history for
      a revision - that is no revisions in the graph with no parents.
      (Robert Collins).

    * New builtins.branch_files uses the standard file_list rules to produce
      a branch and a list of paths, relative to that branch (Aaron Bentley)

    * New TestCase.addCleanup facility.

    * New bzrlib.version_info tuple (similar to sys.version_info), which can
      be used by programs importing bzrlib.

  BUG FIXES:

    * Better handling of branches in directories with non-ascii names. 
      (Joel Rosdahl, Panagiotis Papadakos)

    * Upgrades of trees with no commits will not fail due to accessing
      [-1] in the revision-history. (Andres Salomon)


bzr 0.1.1 2005-10-12

  BUG FIXES:

    * Fix problem in pulling over http from machines that do not 
      allow directories to be listed.

    * Avoid harmless warning about invalid hash cache after 
      upgrading branch format.

  PERFORMANCE: 
  
    * Avoid some unnecessary http operations in branch and pull.


bzr 0.1 2005-10-11

  NOTES:

    * 'bzr branch' over http initially gives a very high estimate
      of completion time but it should fall as the first few 
      revisions are pulled in.  branch is still slow on 
      high-latency connections.

  BUG FIXES:
  
    * bzr-man.py has been updated to work again. Contributed by
      Rob Weir.

    * Locking is now done with fcntl.lockf which works with NFS
      file systems. Contributed by Harald Meland.

    * When a merge encounters a file that has been deleted on
      one side and modified on the other, the old contents are
      written out to foo.BASE and foo.SIDE, where SIDE is this
      or OTHER. Contributed by Aaron Bentley.

    * Export was choosing incorrect file paths for the content of
      the tarball, this has been fixed by Aaron Bentley.

    * Commit will no longer commit without a log message, an 
      error is returned instead. Contributed by Jelmer Vernooij.

    * If you commit a specific file in a sub directory, any of its
      parent directories that are added but not listed will be 
      automatically included. Suggested by Michael Ellerman.

    * bzr commit and upgrade did not correctly record new revisions
      for files with only a change to their executable status.
      bzr will correct this when it encounters it. Fixed by
      Robert Collins

    * HTTP tests now force off the use of http_proxy for the duration.
      Contributed by Gustavo Niemeyer.

    * Fix problems in merging weave-based branches that have 
      different partial views of history.

    * Symlink support: working with symlinks when not in the root of a 
      bzr tree was broken, patch from Scott James Remnant.

  IMPROVEMENTS:

    * 'branch' now accepts a --basis parameter which will take advantage
      of local history when making a new branch. This allows faster 
      branching of remote branches. Contributed by Aaron Bentley.

    * New tree format based on weave files, called version 5.
      Existing branches can be upgraded to this format using 
      'bzr upgrade'.

    * Symlinks are now versionable. Initial patch by 
      Erik Toubro Nielsen, updated to head by Robert Collins.

    * Executable bits are tracked on files. Patch from Gustavo
      Niemeyer.

    * 'bzr status' now shows unknown files inside a selected directory.
      Patch from Heikki Paajanen.

    * Merge conflicts are recorded in .bzr. Two new commands 'conflicts'
      and 'resolve' have needed added, which list and remove those 
      merge conflicts respectively. A conflicted tree cannot be committed
      in. Contributed by Aaron Bentley.

    * 'rm' is now an alias for 'remove'.

    * Stores now split out their content in a single byte prefixed hash,
      dropping the density of files per directory by 256. Contributed by
      Gustavo Niemeyer.

    * 'bzr diff -r branch:URL' will now perform a diff between two branches.
      Contributed by Robert Collins.

    * 'bzr log' with the default formatter will show merged revisions,
      indented to the right. Initial implementation contributed by Gustavo
      Niemeyer, made incremental by Robert Collins.


  INTERNALS:

    * Test case failures have the exception printed after the log 
      for your viewing pleasure.

    * InventoryEntry is now an abstract base class, use one of the
      concrete InventoryDirectory etc classes instead.

    * Branch raises an UnsupportedFormatError when it detects a 
      bzr branch it cannot understand. This allows for precise
      handling of such circumstances.


  TESTING:

    * Removed testsweet module so that tests can be run after 
      bzr installed by 'bzr selftest'.

    * 'bzr selftest' command-line arguments can now be partial ids
      of tests to run, e.g. 'bzr selftest test_weave'

      
bzr 0.0.9 2005-09-23

  BUG FIXES:

    * Fixed "branch -r" option.

    * Fix remote access to branches containing non-compressed history.
      (Robert Collins).

    * Better reliability of http server tests.  (John Arbash-Meinel)

    * Merge graph maximum distance calculation fix.  (Aaron Bentley)
   
    * Various minor bug in windows support have been fixed, largely in the
      test suite. Contributed by Alexander Belchenko.

  IMPROVEMENTS:

    * Status now accepts a -r argument to give status between chosen
      revisions. Contributed by Heikki Paajanen.

    * Revision arguments no longer use +/-/= to control ranges, instead
      there is a 'before' namespace, which limits the successive namespace.
      For example '$ bzr log -r date:yesterday..before:date:today' will
      select everything from yesterday and before today. Contributed by
      Robey Pointer

    * There is now a bzr.bat file created by distutils when building on 
      Windows. Contributed by Alexander Belchenko.

  INTERNALS:

    * Removed uuid() as it was unused.

    * Improved 'fetch' code for pulling revisions from one branch into
      another (used by pull, merged, etc.)


bzr 0.0.8 2005-09-20

  IMPROVEMENTS:

    * Adding a file whose parent directory is not versioned will
      implicitly add the parent, and so on up to the root. This means
      you should never need to explictly add a directory, they'll just
      get added when you add a file in the directory.  Contributed by
      Michael Ellerman.

    * Ignore .DS_Store (contains Mac metadata) by default.  Patch from
      Nir Soffer.

    * If you set BZR_EDITOR in the environment, it is checked in
      preference to EDITOR and the config file for the interactive commit
      editing program. Related to this is a bugfix where a missing program
      set in EDITOR would cause editing to fail, now the fallback program
      for the operating system is still tried.

    * Files that are not directories/symlinks/regular files will no longer
      cause bzr to fail, it will just ignore them by default. You cannot add
      them to the tree though - they are not versionable.


  INTERNALS:

    * Refactor xml packing/unpacking.

  BUG FIXES: 

    * Fixed 'bzr mv' by Ollie Rutherfurd.

    * Fixed strange error when trying to access a nonexistent http
      branch.

    * Make sure that the hashcache gets written out if it can't be
      read.


  PORTABILITY:

    * Various Windows fixes from Ollie Rutherfurd.

    * Quieten warnings about locking; patch from Matt Lavin.


bzr-0.0.7 2005-09-02

  NEW FEATURES:

    * ``bzr shell-complete`` command contributed by Clint Adams to
      help with intelligent shell completion.

    * New expert command ``bzr find-merge-base`` for debugging merges.


  ENHANCEMENTS:

    * Much better merge support.

    * merge3 conflicts are now reported with markers like '<<<<<<<'
      (seven characters) which is the same as CVS and pleases things
      like emacs smerge.


  BUG FIXES:

    * ``bzr upgrade`` no longer fails when trying to fix trees that
      mention revisions that are not present.

    * Fixed bugs in listing plugins from ``bzr plugins``.

    * Fix case of $EDITOR containing options for the editor.

    * Fix log -r refusing to show the last revision.
      (Patch from Goffredo Baroncelli.)


  CHANGES:

    * ``bzr log --show-ids`` shows the revision ids of all parents.

    * Externally provided commands on your $BZRPATH no longer need
      to recognize --bzr-usage to work properly, and can just handle
      --help themselves.


  LIBRARY:

    * Changed trace messages to go through the standard logging
      framework, so that they can more easily be redirected by
      libraries.



bzr-0.0.6 2005-08-18

  NEW FEATURES:

    * Python plugins, automatically loaded from the directories on
      BZR_PLUGIN_PATH or ~/.bzr.conf/plugins by default.

    * New 'bzr mkdir' command.

    * Commit mesage is fetched from an editor if not given on the
      command line; patch from Torsten Marek.

    * ``bzr log -m FOO`` displays commits whose message matches regexp 
      FOO.
      
    * ``bzr add`` with no arguments adds everything under the current directory.

    * ``bzr mv`` does move or rename depending on its arguments, like
      the Unix command.

    * ``bzr missing`` command shows a summary of the differences
      between two trees.  (Merged from John Arbash-Meinel.)

    * An email address for commits to a particular tree can be
      specified by putting it into .bzr/email within a branch.  (Based
      on a patch from Heikki Paajanen.)


  ENHANCEMENTS:

    * Faster working tree operations.


  CHANGES:

    * 3rd-party modules shipped with bzr are copied within the bzrlib
      python package, so that they can be installed by the setup
      script without clashing with anything already existing on the
      system.  (Contributed by Gustavo Niemeyer.)

    * Moved plugins directory to bzrlib/, so that there's a standard
      plugin directory which is not only installed with bzr itself but
      is also available when using bzr from the development tree.
      BZR_PLUGIN_PATH and DEFAULT_PLUGIN_PATH are then added to the
      standard plugins directory.

    * When exporting to a tarball with ``bzr export --format tgz``, put 
      everything under a top directory rather than dumping it into the
      current directory.   This can be overridden with the ``--root`` 
      option.  Patch from William Dodé and John Meinel.

    * New ``bzr upgrade`` command to upgrade the format of a branch,
      replacing ``bzr check --update``.

    * Files within store directories are no longer marked readonly on
      disk.

    * Changed ``bzr log`` output to a more compact form suggested by
      John A Meinel.  Old format is available with the ``--long`` or
      ``-l`` option, patched by William Dodé.

    * By default the commit command refuses to record a revision with
      no changes unless the ``--unchanged`` option is given.

    * The ``--no-plugins``, ``--profile`` and ``--builtin`` command
      line options must come before the command name because they 
      affect what commands are available; all other options must come 
      after the command name because their interpretation depends on
      it.

    * ``branch`` and ``clone`` added as aliases for ``branch``.

    * Default log format is back to the long format; the compact one
      is available with ``--short``.
      
      
  BUG FIXES:
  
    * Fix bugs in committing only selected files or within a subdirectory.


bzr-0.0.5  2005-06-15
  
  CHANGES:

    * ``bzr`` with no command now shows help rather than giving an
      error.  Suggested by Michael Ellerman.

    * ``bzr status`` output format changed, because svn-style output
      doesn't really match the model of bzr.  Now files are grouped by
      status and can be shown with their IDs.  ``bzr status --all``
      shows all versioned files and unknown files but not ignored files.

    * ``bzr log`` runs from most-recent to least-recent, the reverse
      of the previous order.  The previous behaviour can be obtained
      with the ``--forward`` option.
        
    * ``bzr inventory`` by default shows only filenames, and also ids
      if ``--show-ids`` is given, in which case the id is the second
      field.


  ENHANCEMENTS:

    * New 'bzr whoami --email' option shows only the email component
      of the user identification, from Jo Vermeulen.

    * New ``bzr ignore PATTERN`` command.

    * Nicer error message for broken pipe, interrupt and similar
      conditions that don't indicate an internal error.

    * Add ``.*.sw[nop] .git .*.tmp *,v`` to default ignore patterns.

    * Per-branch locks keyed on ``.bzr/branch-lock``, available in
      either read or write mode.

    * New option ``bzr log --show-ids`` shows revision and file ids.

    * New usage ``bzr log FILENAME`` shows only revisions that
      affected that file.

    * Changed format for describing changes in ``bzr log -v``.

    * New option ``bzr commit --file`` to take a message from a file,
      suggested by LarstiQ.

    * New syntax ``bzr status [FILE...]`` contributed by Bartosz
      Oler.  File may be in a branch other than the working directory.

    * ``bzr log`` and ``bzr root`` can be given an http URL instead of
      a filename.

    * Commands can now be defined by external programs or scripts
      in a directory on $BZRPATH.

    * New "stat cache" avoids reading the contents of files if they 
      haven't changed since the previous time.

    * If the Python interpreter is too old, try to find a better one
      or give an error.  Based on a patch from Fredrik Lundh.

    * New optional parameter ``bzr info [BRANCH]``.

    * New form ``bzr commit SELECTED`` to commit only selected files.

    * New form ``bzr log -r FROM:TO`` shows changes in selected
      range; contributed by John A Meinel.

    * New option ``bzr diff --diff-options 'OPTS'`` allows passing
      options through to an external GNU diff.

    * New option ``bzr add --no-recurse`` to add a directory but not
      their contents.

    * ``bzr --version`` now shows more information if bzr is being run
      from a branch.

  
  BUG FIXES:

    * Fixed diff format so that added and removed files will be
      handled properly by patch.  Fix from Lalo Martins.

    * Various fixes for files whose names contain spaces or other
      metacharacters.


  TESTING:

    * Converted black-box test suites from Bourne shell into Python;
      now run using ``./testbzr``.  Various structural improvements to
      the tests.

    * testbzr by default runs the version of bzr found in the same
      directory as the tests, or the one given as the first parameter.

    * testbzr also runs the internal tests, so the only command
      required to check is just ``./testbzr``.

    * testbzr requires python2.4, but can be used to test bzr running
      under a different version.

    * Tests added for many other changes in this release.


  INTERNAL:

    * Included ElementTree library upgraded to 1.2.6 by Fredrik Lundh.

    * Refactor command functions into Command objects based on HCT by
      Scott James Remnant.

    * Better help messages for many commands.

    * Expose bzrlib.open_tracefile() to start the tracefile; until
      this is called trace messages are just discarded.

    * New internal function find_touching_revisions() and hidden
      command touching-revisions trace the changes to a given file.

    * Simpler and faster compare_inventories() function.

    * bzrlib.open_tracefile() takes a tracefilename parameter.

    * New AtomicFile class.

    * New developer commands ``added``, ``modified``.


  PORTABILITY:

    * Cope on Windows on python2.3 by using the weaker random seed.
      2.4 is now only recommended.


bzr-0.0.4  2005-04-22

  ENHANCEMENTS:

    * 'bzr diff' optionally takes a list of files to diff.  Still a bit
      basic.  Patch from QuantumG.

    * More default ignore patterns.

    * New 'bzr log --verbose' shows a list of files changed in the
      changeset.  Patch from Sebastian Cote.

    * Roll over ~/.bzr.log if it gets too large.

    * Command abbreviations 'ci', 'st', 'stat', '?' based on a patch
      by Jason Diamon.

    * New 'bzr help commands' based on a patch from Denys Duchier.


  CHANGES:

    * User email is determined by looking at $BZREMAIL or ~/.bzr.email
      or $EMAIL.  All are decoded by the locale preferred encoding.
      If none of these are present user@hostname is used.  The host's
      fully-qualified name is not used because that tends to fail when
      there are DNS problems.

    * New 'bzr whoami' command instead of username user-email.


  BUG FIXES: 

    * Make commit safe for hardlinked bzr trees.

    * Some Unicode/locale fixes.

    * Partial workaround for difflib.unified_diff not handling
      trailing newlines properly.


  INTERNAL:

    * Allow docstrings for help to be in PEP0257 format.  Patch from
      Matt Brubeck.

    * More tests in test.sh.

    * Write profile data to a temporary file not into working
      directory and delete it when done.

    * Smaller .bzr.log with process ids.


  PORTABILITY:

    * Fix opening of ~/.bzr.log on Windows.  Patch from Andrew
      Bennetts.

    * Some improvements in handling paths on Windows, based on a patch
      from QuantumG.


bzr-0.0.3  2005-04-06

  ENHANCEMENTS:

    * New "directories" internal command lists versioned directories
      in the tree.

    * Can now say "bzr commit --help".

    * New "rename" command to rename one file to a different name
      and/or directory.

    * New "move" command to move one or more files into a different
      directory.

    * New "renames" command lists files renamed since base revision.

    * New cat command contributed by janmar.

  CHANGES:

    * .bzr.log is placed in $HOME (not pwd) and is always written in
      UTF-8.  (Probably not a completely good long-term solution, but
      will do for now.)

  PORTABILITY:

    * Workaround for difflib bug in Python 2.3 that causes an
      exception when comparing empty files.  Reported by Erik Toubro
      Nielsen.

  INTERNAL:

    * Refactored inventory storage to insert a root entry at the top.

  TESTING:

    * Start of shell-based black-box testing in test.sh.


bzr-0.0.2.1

  PORTABILITY:

    * Win32 fixes from Steve Brown.


bzr-0.0.2  "black cube"  2005-03-31

  ENHANCEMENTS:

    * Default ignore list extended (see bzrlib/__init__.py).

    * Patterns in .bzrignore are now added to the default ignore list,
      rather than replacing it.

    * Ignore list isn't reread for every file.

    * More help topics.

    * Reinstate the 'bzr check' command to check invariants of the
      branch.

    * New 'ignored' command lists which files are ignored and why;
      'deleted' lists files deleted in the current working tree.

    * Performance improvements.

    * New global --profile option.
    
    * Ignore patterns like './config.h' now correctly match files in
      the root directory only.


bzr-0.0.1  2005-03-26

  ENHANCEMENTS:

    * More information from info command.

    * Can now say "bzr help COMMAND" for more detailed help.

    * Less file flushing and faster performance when writing logs and
      committing to stores.

    * More useful verbose output from some commands.

  BUG FIXES:

    * Fix inverted display of 'R' and 'M' during 'commit -v'.

  PORTABILITY:

    * Include a subset of ElementTree-1.2.20040618 to make
      installation easier.

    * Fix time.localtime call to work with Python 2.3 (the minimum
      supported).


bzr-0.0.0.69  2005-03-22

  ENHANCEMENTS:

    * First public release.

    * Storage of local versions: init, add, remove, rm, info, log,
      diff, status, etc.<|MERGE_RESOLUTION|>--- conflicted
+++ resolved
@@ -67,7 +67,6 @@
 
   BUG FIXES:
 
-<<<<<<< HEAD
     * Give nicer error message when an http server returns a 403
       error code. (Vincent Ladeuil, #57644).
 
@@ -75,11 +74,10 @@
       range one. If it fails too, forget about ranges. Remember that until 
       the death of the transport and propagates that to the clones.
       (Vincent Ladeuil, #62276, #62029).
-=======
+
     * Avoid circular imports by creating a deprecated function for
       ``bzrlib.tree.RevisionTree``. Callers should have been using
       ``bzrlib.revisontree.RevisionTree`` anyway. (John Arbash Meinel, #63360)
->>>>>>> dffb8c6b
 
     * Don't require ``Content-Type`` in range responses. Assume they are a
       single range if ``Content-Type`` does not exist.
@@ -273,7 +271,6 @@
       NoSuchFile and forcing the caller to repeat their request.
       (John Arbash Meinel)
 
-<<<<<<< TREE
     * WorkingTree has a new api ``unversion`` which allow the unversioning of
       entries by their file id. (Robert Collins)
 
@@ -325,7 +322,7 @@
       Transport. (Andrew Bennetts, Martin Pool)
 
 bzr 0.10  2006-08-29
-=======
+
     * bzrlib.tsort.merge_sorted now accepts 'generate_revnos'. This parameter
       will cause it to add another column to its output, which contains the
       dotted-decimal revno for each revision, as a tuple. (Robert Collins)
@@ -334,7 +331,6 @@
       LogFormatter.show_merge_revno. (Robert Collins)
 
 bzr 0.10.0RC1  2006-08-28
->>>>>>> MERGE-SOURCE
   
   IMPROVEMENTS:
     * 'merge' now takes --uncommitted, to apply uncommitted changes from a
