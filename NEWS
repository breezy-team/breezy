--- conflicted
+++ resolved
@@ -22,15 +22,13 @@
 New Features
 ************
 
-<<<<<<< HEAD
 * Added ``bzr merge-into`` command for incorporating a branch (or
   subdirectory of) as a subdirectory of another branch.
   (Andrew Bennetts)
-=======
+
 * Support ``--directory`` option for a number of additional commands:
   conflicts, merge-directive, missing, resolve, shelve, switch,
   unshelve, whoami. (Martin von Gagern, #527878)
->>>>>>> 42b0aff9
 
 Bug Fixes
 *********
