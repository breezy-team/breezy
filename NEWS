--- conflicted
+++ resolved
@@ -37,10 +37,9 @@
 New Features
 ************
 
-<<<<<<< HEAD
 * Added ``bzr remove-branch`` command that can remove a local or remote 
   branch. (Jelmer Vernooij, #276295)
-=======
+
 * ``bzr export`` now takes an optional argument ``--per-file-timestamps``
   to set file mtimes to the last timestamp of the last revision in which
   they were changed rather than the current time. (Jelmer Vernooij)
@@ -220,7 +219,6 @@
 #########
 
 :2.1.1: not released yet
->>>>>>> cf0d824f
 
 Bug Fixes
 *********
