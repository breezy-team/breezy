--------------------
Bazaar Release Notes
--------------------

.. contents::


IN DEVELOPMENT
--------------

  CHANGES:

  NEW FEATURES:

    * New ``commit_message_template`` hook that is called by the commit 
      code to generate a template commit message. (Jelmer Vernooij)

    * New `shelve` and `unshelve` commands allow undoing and redoing changes.
      (Aaron Bentley)

  IMPROVEMENTS:

    * When making a large readv() request over ``bzr+ssh``, break up the
      request into more manageable chunks. Because the RPC is not yet able
      to stream, this helps keep us from buffering too much information at
      once. (John Arbash Meinel)

  BUG FIXES:

    * Better message when the user needs to set their Launchpad ID.
      (Martin Pool, #289148)

    * Don't call the system ``chdir()`` with an empty path. Sun OS seems
      to give an error in that case.  Also, don't count on ``getcwd()`` 
      being able to allocate a new buffer, which is a gnu extension.  
      (John Arbash Meinel, Martin Pool, Harry Hirsch, #297831)

    * Don't create text deltas spanning stacked repositories; this could
      cause "Revision X not present in Y" when later accessing them.
      (Martin Pool, #288751)

    * PermissionDenied errors from smart servers no longer cause
      "PermissionDenied: "None"" on the client.
      (Andrew Bennetts, #299254)
      
    * TooManyConcurrentRequests no longer occur when a fetch fails and
      tries to abort a write group.  This allows the root cause (e.g. a
      network interruption) to be reported.  (Andrew Bennetts, #297014)

    * RemoteRepository.get_parent_map now uses fallback repositories.
      (Aaron Bentley, #297991?, #293679?)

  DOCUMENTATION:

  API CHANGES:

<<<<<<< HEAD
    * ``CommitBuilder`` now validates the strings it will be committing,
      to ensure that they do not have characters that will not be properly
      round-tripped. For now, it just checks for characters that are
      invalid in the XML form. (John Arbash Meinel, #295161)
=======
    * Constructor parameters for NewPack (internal to pack repositories)
      have changed incompatibly.

    * ``Repository.abort_write_group`` now accepts an optional
      ``suppress_errors`` flag.  Repository implementations that override
      ``abort_write_group`` will need to be updated to accept the new
      argument.  Subclasses that only override ``_abort_write_group``
      don't need to change.
>>>>>>> 7640c447

    * Transport implementations must provide copy_tree_to_transport.  A default
      implementation is provided for Transport subclasses.

  TESTING:

    * ``bzr selftest`` now fails if no doctests are found in a module
      that's expected to have them.  (Martin Pool)
      
    * Doctests now only report the first failure.  (Martin Pool)

  INTERNALS:


bzr 1.9 2008-11-07
------------------

This release of Bazaar adds a new repository format, ``1.9``, with smaller
and more efficient index files.  This format can be specified when
creating a new repository, or used to losslessly upgrade an existing
repository.  bzr 1.9 also speeds most operations over the smart server
protocol, makes annotate faster, and uses less memory when making
checkouts or pulling large amounts of data.

  BUG FIXES:

   * Fix "invalid property value 'branch-nick' for None" regression with
     branches bound to svn branches.  (Martin Pool, #293440)

   * Fix SSL/https on Python2.6.  (Vincent Ladeuil, #293054)

   * ``SFTPTransport.readv()`` had a bug when requests were out-of-order.
     This only triggers some-of-the-time on Knit format repositories.
     (John Arbash Meinel, #293746)


bzr 1.9rc1 2008-10-31
---------------------

  NEW FEATURES:

    * New Branch hook ``transform_fallback_location`` allows a function to
      be called when looking up the stacked source. (Michael Hudson)

    * New repository formats ``1.9`` and ``1.9-rich-root``. These have all
      the functionality of ``1.6``, but use the new btree indexes.
      These indexes are both smaller and faster for access to historical
      information.  (John Arbash Meinel)

  IMPROVEMENTS:

    * ``BTreeIndex`` code now is able to prefetch extra pages to help tune
      the tradeoff between bandwidth and latency. Should be tuned
      appropriately to not impact commands which need minimal information,
      but provide a significant boost to ones that need more context. Only
      has a direct impact on the ``--development2`` format which uses
      btree's for the indexes. (John Arbash Meinel)

    * ``bzr dump-btree`` is a hidden command introduced to allow dumping
      the contents of a compressed btree file.  (John Arbash Meinel)

    * ``bzr pack`` now tells the index builders to optimize for size. For
      btree index repositories, this can save 25% of the index size
      (mostly in the text indexes). (John Arbash Meinel)

    * ``bzr push`` to an existing branch or repository on a smart server
      is faster, due to Bazaar making more use of the ``get_parent_map``
      RPC when querying the remote branch's revision graph.
      (Andrew Bennetts)

    * default username for bzr+ssh and sftp can be configured in
      authentication.conf. (Aaron Bentley)

    * launchpad-login now provides a default username for bzr+ssh and sftp
      URLs, allowing username-free URLs to work for everyone. (Aaron Bentley)

    * ``lp:`` lookups no longer include usernames, making them shareable and
      shorter. (Aaron Bentley)

    * New ``PackRepository.autopack`` smart server RPC, which does
      autopacking entirely on the server.  This is much faster than
      autopacking via plain file methods, which downloads a large amount
      of pack data and then re-uploads the same pack data into a single
      file.  This fixes a major (although infrequent) cause of lengthy
      delays when using a smart server.  For example, pushing the 10th
      revision to a repository with 9 packs now takes 44 RPCs rather than
      179, and much less bandwidth too.  This requires Bazaar 1.9 on both
      the client and the server, otherwise the client will fallback to the
      slower method.  (Andrew Bennetts)

  BUG FIXES:

    * A failure to load a plugin due to an IncompatibleAPI exception is
      now correctly reported. (Robert Collins, #279451)

    * API versioning support now has a multiple-version checking api
      ``require_any_api``. (Robert Collins, #279447)

    * ``bzr branch --stacked`` from a smart server to a standalone branch 
      works again.  This fixes a regression in 1.7 and 1.8.
      (Andrew Bennetts, #270397)

    * ``bzr co`` uses less memory. It used to unpack the entire WT into
      memory before writing it to disk. This was a little bit faster, but
      consumed lots of memory. (John Arbash Meinel, #269456)

    * ``bzr missing --quiet`` no longer prints messages about whether
      there are missing revisions.  The exit code indicates whether there
      were or not.  (Martin Pool, #284748)

    * Fixes to the ``annotate`` code. The fast-path which re-used the
      stored deltas was accidentally disabled all the time, instead of
      only when a branch was stacked. Second, the code would accidentally
      re-use a delta even if it wasn't against the left-parent, this
      could only happen if ``bzr reconcile`` decided that the parent
      ordering was incorrect in the file graph.  (John Arbash Meinel)

    * "Permission denied" errors that occur when pushing a new branch to a
      smart server no longer cause tracebacks.  (Andrew Bennetts, #278673)

    * Some compatibility fixes for building the extensions with MSVC and
      for python2.4. (John Arbash Meinel, #277484)

    * The index logic is now able to reload the list of pack files if and
      index ends up disappearing. We still don't reload if the pack data
      itself goes missing after checking the index. This bug appears as a
      transient failure (file not found) when another process is writing
      to the repository.  (John Arbash Meinel, #153786)

    * ``bzr switch`` and ``bzr bind`` will now update the branch nickname if
      it was previously set. All checkouts will now refer to the bound branch
      for a nickname if one was not explicitly set.
      (Marius Kruger, #230903)

  DOCUMENTATION:

    * Improved hook documentation. (Michael Ernst)

  API CHANGES:

    * commands.plugins_cmds is now a CommandRegistry, not a dict.

  INTERNALS:

     * New AuthenticationConfig.set_credentials method allows easy programmatic
       configuration of authetication credentials.


bzr 1.8 2008-10-16
------------------

Bazaar 1.8 includes several fixes that improve working tree performance,
display of revision logs, and merges.  The bzr testsuite now passes on OS
X and Python 2.6, and almost completely passes on Windows.  The
smartserver code has gained several bug fixes and performance
improvements, and can now run server-side hooks within an http server.

  BUG FIXES:

   * Fix "Must end write group" error when another error occurs during
     ``bzr push``.  (Andrew Bennetts, #230902)

  PORTABILITY:

   * Some Pyrex versions require the WIN32 macro defined to compile on
     that platform.  (Alexander Belchenko, Martin Pool, #277481)


bzr 1.8rc1 2008-10-07
---------------------

  CHANGES:

    * ``bzr log file`` has been changed. It now uses a different method
      for determining which revisions to show as merging the changes to
      the file. It now only shows revisions which merged the change
      towards your mainline. This simplifies the output, makes it faster,
      and reduces memory consumption.  (John Arbash Meinel)

    * ``bzr merge`` now defaults to having ``--reprocess`` set, whenever
      ``--show-base`` is not supplied.  (John Arbash Meinel)

    * ``bzr+http//`` will now optionally load plugins and write logs on the
      server. (Marius Kruger)

    * ``bzrlib._dirstate_helpers_c.pyx`` does not compile correctly with
      Pyrex 0.9.4.1 (it generates C code which causes segfaults). We
      explicitly blacklist that version of the compiler for that
      extension. Packaged versions will include .c files created with
      pyrex >= 0.9.6 so it doesn't effect releases, only users running
      from the source tree. (John Arbash Meinel, #276868)

  FEATURES:

    * bzr is now compatible with python-2.6. python-2.6 is not yet officially
      supported (nor released, tests were conducted with the dev version of
      python-2.6rc2), but all known problems have been fixed.  Feedback
      welcome.
      (Vincent Ladeuil, #269535)

  IMPROVEMENTS:

    * ``bzr annotate`` will now include uncommitted changes from the local
      working tree by default. Such uncommitted changes are given the
      revision number they would get if a commit was done, followed with a
      ? to indicate that its not actually known. (Robert Collins, #3439)

    * ``bzr branch`` now accepts a ``--standalone`` option, which creates a
      standalone branch regardless of the presence of shared repositories.
      (Daniel Watkins)

    * ``bzr push`` is faster in the case there are no new revisions to
      push.  It is also faster if there are no tags in the local branch.
      (Andrew Bennetts)

    * File changes during a commit will update the tree stat cache.
      (Robert Collins)

    * Location aliases can now accept a trailing path.  (Micheal Hudson)

    * New hooks ``Lock.hooks`` when LockDirs are acquired and released. 
      (Robert Collins, MartinPool)

    * Switching in heavyweight checkouts uses the master branch's context, not
      the checkout's context.  (Adrian Wilkins)

    * ``status`` on large trees is now faster, due to optimisations in the
      walkdirs code. Of particular note, the walkdirs code now performs
      a temporary ``chdir()`` while reading a single directory; if your
      platform has non thread-local current working directories (and is
      not windows which has its own implementation), this may introduce a
      race condition during concurrent uses of bzrlib. The bzrlib CLI
      will not encounter this as it is single threaded for working tree
      operations. (Robert Collins)

    * The C extensions now build on python 2.4 (Robert Collins, #271939)

    * The ``-Dhpss`` debug flag now reports the number of smart server
      calls per medium to stderr.  This is in addition to the existing
      detailed logging to the .bzr.log trace file.  (Andrew Bennetts)

  BUG FIXES:

    * Avoid random failures arising from misinterpreted ``errno`` values
      in ``_readdir_pyx.read_dir``.
      (Martin Pool, #279381)

    * Branching from a shared repository on a smart server into a new
      repository now preserves the repository format.
      (Andrew Bennetts, #269214)

    * ``bzr log`` now accepts a ``--change`` option.
      (Vincent Ladeuil, #248427)

    * ``bzr missing`` now accepts an ``--include-merges`` option.
      (Vincent Ladeuil, #233817)

    * Don't try to filter (internally) '.bzr' from the files to be deleted if
      it's not there.
      (Vincent Ladeuil, #272648)

    * Fix '_in_buffer' AttributeError when using the -Dhpss debug flag.
      (Andrew Bennetts)

    * Fix TooManyConcurrentRequests errors caused by a connection failure
      when doing ``bzr pull`` or ``bzr merge`` from a ``bzr+ssh`` URL.
      (Andrew Bennetts, #246233)

    * Fixed ``bzr st -r branch:PATH_TO_BRANCH`` where the other branch
      is in a different repository than the current one.
      (Lukáš Lalinský, #144421)

    * Make the first line of the manpage preamble a comment again.
      (David Futcher, #242106)

    * Remove use of optional parameter in GSSAPI FTP support, since 
      it breaks newer versions of Python-Kerberos. (Jelmer Vernooij)

    * The autopacking logic will now always create a single new pack from
      all of the content which it deems is worth moving. This avoids the
      'repack a single pack' bug and should result in better packing
      overall.  (John Arbash Meinel, #242510, #172644)

    * Trivial documentation fix.
      (John Arbash Meinel, #270471)

    * ``bzr switch`` and ``bzr bind`` will now update the branch nickname if
      it was previously set. All checkouts will now refer to the bound branch
      for a nickname if one was not explicitly set.
      (Marius Kruger, #230903)

  DOCUMENTATION:

    * Explain revision/range identifiers. (Daniel Clemente)

  API CHANGES:

    * ``CommitBuilder.record_entry_contents`` returns one more element in
      its result tuple - an optional file system hash for the hash cache
      to use. (Robert Collins)

    * ``dirstate.DirState.update_entry`` will now only calculate the sha1
      of a file if it is likely to be needed in determining the output
      of iter_changes. (Robert Collins)

    * The PackRepository, RepositoryPackCollection, NewPack classes have a
      slightly changed interface to support different index types; as a
      result other users of these classes need to supply the index types
      they want. (Robert Collins)

  TESTING:

    * ``bzrlib.tests.repository_implementations`` has been renamed to
      ``bzrlib.tests.per_repository`` so that we have a common structure
      (and it is shorter). (John Arbash Meinel, #239343)

    * ``LocalTransport.abspath()`` now returns a drive letter if the
      transport has one, fixing numerous tests on Windows.
      (Mark Hammond)

    * PreviewTree is now tested via intertree_implementations.
      (Aaron Bentley)

    * The full test suite is passing again on OSX.
      (Guillermo Gonzalez, Vincent Ladeuil)

    * The full test suite passes when run with ``-Eallow_debug``.
      (Andrew Bennetts)

  INTERNALS:

    * A new hook, ``Branch.open``, has been added, which is called when
      branch objects are opened. (Robert Collins)

    * ``bzrlib.osutils._walkdirs_utf8`` has been refactored into common
      tree walking, and modular directory listing code to aid future
      performance optimisations and refactoring. (Robert Collins)

    * ``bzrlib.trace.debug_memory`` can be used to get a quick memory dump
      in the middle of processing. It only reports memory if
      ``/proc/PID/status`` is available. (John Arbash Meinel)

    * New method ``RevisionSpec.as_tree`` for representing the revision
      specifier as a revision tree object. (Lukáš Lalinský)

    * New race-free method on MutableTree ``get_file_with_stat`` for use
      when generating stat cache results. (Robert Collins)

    * New win32utils.get_local_appdata_location() provides access to a local
      directory for storing data.  (Mark Hammond)

    * To be compatible with python-2.6 a few new rules should be
      observed. 'message' attribute can't be used anymore in exception
      classes, 'sha' and 'md5' modules have been deprecated (use
      osutils.[md5|sha]), object__init__ and object.__new__ don't accept
      parameters anymore.
      (Vincent Ladeuil)


bzr 1.7.1 2008-10-01
--------------------

  No changes from 1.7.1rc1.


bzr 1.7.1rc1 2008-09-24
-----------------------

This release just includes an update to how the merge algorithm handles
file paths when we encounter complex history.

  FEATURES:

    * If we encounter a criss-cross in history, use information from
      direct Least Common Ancestors to resolve inventory shape (locations
      of files, adds, deletes, etc). This is similar in concept to using
      ``--lca`` for merging file texts, only applied to paths.
      (John Arbash Meinel)


bzr 1.7 2008-09-23
------------------

This release includes many bug fixes and a few performance and feature
improvements.  ``bzr rm`` will now scan for missing files and remove them,
like how ``bzr add`` scans for unknown files and adds them. A bit more
polish has been applied to the stacking code. The b-tree indexing code has
been brought in, with an eye on using it in a future repository format.
There are only minor installer changes since bzr-1.7rc2.

  FEATURES

    * Some small updates to the win32 installer. Include localization
      files found in plugins, and include the builtin distutils as part of
      packaging qbzr. (Mark Hammond)


bzr 1.7rc2 2008-09-17
---------------------

A few bug fixes from 1.7rc1. The biggest change is a new
``RemoteBranch.get_stacked_on_url`` rpc. This allows clients that are
trying to access a Stacked branch over the smart protocol, to properly
connect to the stacked-on location.

  BUG FIXES:

    * Branching from a shared repository on a smart server into a new
      repository now preserves the repository format.
      (Andrew Bennetts, #269214)

   * Branching from a stacked branch via ``bzr+ssh`` can properly connect
     to the stacked-on branch.  (Martin Pool, #261315)

    * ``bzr init`` no longer re-opens the BzrDir multiple times.
      (Vincent Ladeuil)

    * Fix '_in_buffer' AttributeError when using the -Dhpss debug flag.
      (Andrew Bennetts)


bzr 1.7rc1 2008-09-09
---------------------

This release candidate for bzr 1.7 has several bug fixes and a few
performance and feature improvements.  ``bzr rm`` will now scan for
missing files and remove them, like how ``bzr add`` scans for unknown
files and adds them. A bit more polish has been applied to the stacking
code. The b-tree indexing code has been brought in, with an eye on using
it in a future repository format.


  CHANGES:

    * ``bzr export`` can now export a subdirectory of a project.
      (Robert Collins)

    * ``bzr remove-tree`` will now refuse to remove a tree with uncommitted
      changes, unless the ``--force`` option is specified.
      (Lukáš Lalinský, #74101)

    * ``bzr rm`` will now scan for files that are missing and remove just
      them automatically, much as ``bzr add`` scans for new files that
      are not ignored and adds them automatically. (Robert Collins)

  FEATURES

    * Support for GSSAPI authentication when using FTP as documented in 
      RFC2228. (Jelmer Vernooij, #49623)

    * Add support for IPv6 in the smart server. (Jelmer Vernooij, #165014)

  IMPROVEMENTS:

    * A url like ``log+file:///tmp`` will log all access to that Transport 
      to ``.bzr.log``, which may help in debugging or profiling.
      (Martin Pool)

    * ``bzr branch`` and ``bzr push`` use the default stacking policy if the
      branch format supports it. (Aaron Bentley)

    * ``bzr init`` and ``bzr init-repo`` will now print out the same as
      ``bzr info`` if it completed successfully.
      (Marius Kruger)

    * ``bzr uncommit`` logs the old tip revision id, and displays how to
      restore the branch to that tip using ``bzr pull``.  This allows you
      to recover if you realize you uncommitted the wrong thing.
      (John Arbash Meinel)

    * Fix problems in accessing stacked repositories over ``bzr://``.
      (Martin Pool, #261315)

    * ``SFTPTransport.readv()`` was accidentally using ``list += string``,
      which 'works', but adds each character separately to the list,
      rather than using ``list.append(string)``. Fixing this makes the
      SFTP transport a little bit faster (~20%) and use a bit less memory.
      (John Arbash Meinel)

    * When reading index files, if we happen to read the whole file in a
      single request treat it as a ``_buffer_all`` request. This happens
      most often on small indexes over remote transports, where we default
      to reading 64kB. It saves a round trip for each small index during
      fetch operations. Also, if we have read more than 50% of an index
      file, trigger a ``_buffer_all`` on the next request. This works
      around some inefficiencies because reads don't fall neatly on page
      boundaries, so we would ignore those bytes, but request them again
      later. This could trigger a total read size of more than the whole
      file. (John Arbash Meinel)

  BUG FIXES:

    * ``bzr rm`` is now aliased to ``bzr del`` for the convenience of svn
      users. (Robert Collins, #205416)

    * Catch the infamous "select/poll returned error" which occurs when
      pycurl try to send a body request to an HTTP/1.0 server which has
      already refused to handle the request. (Vincent Ladeuil, #225020)

    * Fix ``ObjectNotLocked`` errors when using various commands
      (including ``bzr cat`` and ``bzr annotate``) in combination with a
      smart server URL.  (Andrew Bennetts, #237067)

    * ``FTPTransport.stat()`` would return ``0000`` as the permission bits
      for the containing ``.bzr/`` directory (it does not implement
      permissions). This would cause us to set all subdirectories to
      ``0700`` and files to ``0600`` rather than leaving them unmodified.
      Now we ignore ``0000`` as the permissions and assume they are
      invalid. (John Arbash Meinel, #259855)

    * Merging from a previously joined branch will no longer cause 
      a traceback. (Jelmer Vernooij, #203376)

    * Pack operations on windows network shares will work even with large
      files. (Robert Collins, #255656)

    * Running ``bzr st PATH_TO_TREE`` will no longer suppress merge
      status. Status is also about 7% faster on mozilla sized trees
      when the path to the root of the tree has been given. Users of
      the internal ``show_tree_status`` function should be aware that
      the show_pending flag is now authoritative for showing pending
      merges, as it was originally. (Robert Collins, #225204)

    * Set valid default _param_name for Option so that ListOption can embed
      '-' in names. (Vincent Ladeuil, #263249)

    * Show proper error rather than traceback when an unknown revision 
      id is specified to ``bzr cat-revision``. (Jelmer Vernooij, #175569)

    * Trailing text in the dirstate file could cause the C dirstate parser
      to try to allocate an invalid amount of memory. We now properly
      check and test for parsing a dirstate with invalid trailing data.
      (John Arbash Meinel, #186014)

    * Unexpected error responses from a smart server no longer cause the
      client to traceback.  (Andrew Bennetts, #263527)
      
    * Use a Windows api function to get a Unicode host name, rather than
      assuming the host name is ascii.
      (Mark Hammond, John Arbash Meinel, #256550)

    * ``WorkingTree4`` trees will now correctly report missing-and-new
      paths in the output of ``iter_changes``. (Robert Collins)

  DOCUMENTATION:

    * Updated developer documentation.  (Martin Pool)

  API CHANGES:

    * Exporters now take 4 parameters. (Robert Collins)

    * ``Tree.iter_changes`` will now return False for the content change
      field when a file is missing in the basis tree and not present in
      the target tree. Previously it returned True unconditionally.
      (Robert Collins)

    * The deprecated ``Branch.abspath`` and unimplemented 
      ``Branch.rename_one`` and ``Branch.move`` were removed. (Jelmer Vernooij)

    * BzrDir.clone_on_transport implementations must now accept a stacked_on
      parameter.  (Aaron Bentley)

    * BzrDir.cloning_metadir implementations must now take a require_stacking
      parameter.  (Aaron Bentley)

  TESTING:

    * ``addCleanup`` now takes ``*arguments`` and ``**keyword_arguments``
      which are then passed to the cleanup callable as it is run. In
      addition, addCleanup no longer requires that the callables passed to
      it be unique. (Jonathan Lange)

    * Fix some tests that fail on Windows because files are deleted while 
      still in use. 
      (Mark Hammond)

    * ``selftest``'s ``--starting-with`` option can now use predefined
      prefixes so that one can say ``bzr selftest -s bp.loom`` instead of
      ``bzr selftest -s bzrlib.plugins.loom``. (Vincent Ladeuil)

    * ``selftest``'s ``--starting-with`` option now accepts multiple values.
      (Vincent Ladeuil)

  INTERNALS:

    * A new plugin interface, ``bzrlib.log.log_adapters``, has been added.
      This allows dynamic log output filtering by plugins.
      (Robert Collins)

    * ``bzrlib.btree_index`` is now available, providing a b-tree index
      layer. The design is memory conservative (limited memory cache),
      faster to seek (approx 100 nodes per page, gives 100-way fan out),
      and stores compressed pages allowing more keys per page.
      (Robert Collins, John Arbash Meinel)

    * ``bzrlib.diff.DiffTree.show_diff`` now skips changes where the kind
      is unknown in both source and target.
      (Robert Collins, Aaron Bentley)

    * ``GraphIndexBuilder.add_node`` and ``BTreeBuilder`` have been
      streamlined a bit. This should make creating large indexes faster.
      (In benchmarking, it now takes less time to create a BTree index than
      it takes to read the GraphIndex one.) (John Arbash Meinel)

    * Mail clients for `bzr send` are now listed in a registry.  This
      allows plugins to add new clients by registering them with
      ``bzrlib.mail_client.mail_client_registry``.  All of the built-in
      clients now use this mechanism.  (Neil Martinsen-Burrell)


bzr 1.6.1 2008-09-05
--------------------

A couple regressions were found in the 1.6 release. There was a
performance issue when using ``bzr+ssh`` to branch large repositories,
and some problems with stacking and ``rich-root`` capable repositories.


bzr 1.6.1rc2 2008-09-03
-----------------------

  BUG FIXES:

    * Copying between ``rich-root`` and ``rich-root-pack`` (and vice
      versa) was accidentally using the inter-model fetcher, instead of
      recognizing that both were 'rich root' formats.
      (John Arbash Meinel, #264321)


bzr 1.6.1rc1 2008-08-29
-----------------------

This release fixes a few regressions found in the 1.6 client. Fetching
changes was using an O(N^2) buffering algorithm, so for large projects it
would cause memory thrashing. There is also a specific problem with the
``--1.6-rich-root`` format, which prevented stacking on top of
``--rich-root-pack`` repositories, and could allow users to accidentally
fetch experimental data (``-subtree``) without representing it properly.
The ``--1.6-rich-root`` format has been deprecated and users are
recommended to upgrade to ``--1.6.1-rich-root`` immediately.  Also we
re-introduced a workaround for users who have repositories with incorrect
nodes (not possible if you only used official releases).
I should also clarify that none of this is data loss level issues, but
still sufficient enough to warrant an updated release.

  BUG FIXES:

    * ``RemoteTransport.readv()`` was being inefficient about how it
      buffered the readv data and processed it. It would keep appending to
      the same string (causing many copies) and then pop bytes out of the
      start of the string (causing more copies).
      With this patch "bzr+ssh://local" can improve dramatically,
      especially for projects with large files.
      (John Arbash Meinel)

    * Revision texts were always meant to be stored as fulltexts. There
      was a bug in a bzr.dev version that would accidentally create deltas
      when copying from a Pack repo to a Knit repo. This has been fixed,
      but to support those repositories, we know always request full texts
      for Revision texts. (John Arbash Meinel, #261339)

    * The previous ``--1.6-rich-root`` format used an incorrect xml
      serializer, which would accidentally support fetching from a
      repository that supported subtrees, even though the local one would
      not. We deprecated that format, and introduced a new one that uses
      the correct serializer ``--1.6.1-rich-root``.
      (John Arbash Meinel, #262333)


bzr 1.6 2008-08-25
------------------

Finally, the long awaited bzr 1.6 has been released. This release includes
new features like Stacked Branches, improved weave merge, and an updated
server protocol (now on v3) which will allow for better cross version
compatibility. With this release we have deprecated Knit format
repositories, and recommend that users upgrade them, we will continue to
support reading and writing them for the forseeable future, but we will
not be tuning them for performance as pack repositories have proven to be
better at scaling. This will also be the first release to bundle
TortoiseBzr in the standalone Windows installer.


bzr 1.6rc5 2008-08-19
---------------------

  BUG FIXES: 

    * Disable automatic detection of stacking based on a containing
      directory of the target. It interacted badly with push, and needs a
      bit more work to get the edges polished before it should happen
      automatically. (John Arbash Meinel, #259275)
      (This change was reverted when merged to bzr.dev)
  

bzr 1.6rc4 2008-08-18
---------------------

  BUG FIXES: 

    * Fix a regression in knit => pack fetching.  We had a logic
      inversion, causing the fetch to insert fulltexts in random order,
      rather than preserving deltas.  (John Arbash Meinel, #256757)


bzr 1.6rc3 2008-08-14
---------------------

  CHANGES:

    * Disable reading ``.bzrrules`` as a per-branch rule preferences
      file. The feature was not quite ready for a full release.
      (Robert Collins)

  IMPROVEMENTS:

    * Update the windows installer to bundle TortoiseBzr and ``qbzr``
      into the standalone installer. This will be the first official
      windows release that installs Tortoise by default.
      (Mark Hammond)

  BUG FIXES: 

    * Fix a regression in ``bzr+http`` support. There was a missing
      function (``_read_line``) that needed to be carried over from
      ``bzr+ssh`` support. (Andrew Bennetts)

    * ``GraphIndex`` objects will internally read an entire index if more
      than 1/20th of their keyspace is requested in a single operation.
      This largely mitigates a performance regression in ``bzr log FILE``
      and completely corrects the performance regression in ``bzr log``.
      The regression was caused by removing an accomodation which had been
      supporting the index format in use. A newer index format is in
      development which is substantially faster. (Robert Collins)


bzr 1.6rc2 2008-08-13
---------------------

This release candidate has a few minor bug fixes, and some regression
fixes for Windows.

  BUG FIXES:

    * ``bzr upgrade`` on remote branches accessed via bzr:// and
      bzr+ssh:// now works.  (Andrew Bennetts)

    * Change the ``get_format_description()`` strings for
      ``RepositoryFormatKnitPack5`` et al to be single line messages.
      (Aaron Bentley)

    * Fix for a regression on Win32 where we would try to call
      ``os.listdir()`` on a file and not catch the exception properly.
      (Windows raises a different exception.) This would manifest in
      places like ``bzr rm file`` or ``bzr switch``.
      (Mark Hammond, John Arbash Meinel)

    * ``Inventory.copy()`` was failing to set the revision property for
      the root entry. (Jelmer Vernooij)

    * sftp transport: added missing ``FileExists`` case to
      ``_translate_io_exception`` (Christophe Troestler, #123475)

    * The help for ``bzr ignored`` now suggests ``bzr ls --ignored`` for
      scripting use. (Robert Collins, #3834)

    * The default ``annotate`` logic will now always assign the
      last-modified value of a line to one of the revisions that modified
      it, rather than a merge revision. This would happen when both sides
      claimed to have modified the line resulting in the same text. The
      choice is arbitrary but stable, so merges in different directions
      will get the same results.  (John Arbash Meinel, #232188)


bzr 1.6rc1 2008-08-06
---------------------

This release candidate for bzr 1.6 solidifies the new branch stacking
feature.  Bazaar now recommends that users upgrade all knit repositories,
because later formats are much faster.  However, we plan to continue read/write and
upgrade support for knit repostories for the forseeable future.  Several
other bugs and performance issues were fixed.

  CHANGES:

    * Knit format repositories are deprecated and bzr will now emit
      warnings whenever it encounters one.  Use ``bzr upgrade`` to upgrade
      knit repositories to pack format.  (Andrew Bennetts)

  IMPROVEMENTS:

    * ``bzr check`` can now be told which elements at a location it should
      check.  (Daniel Watkins)

    * Commit now supports ``--exclude`` (or ``-x``) to exclude some files
      from the commit. (Robert Collins, #3117)

    * Fetching data between repositories that have the same model but no 
      optimised fetcher will not reserialise all the revisions, increasing
      performance. (Robert Collins, John Arbash Meinel)

    * Give a more specific error when target branch is not reachable.
      (James Westby)

    * Implemented a custom ``walkdirs_utf8`` implementation for win32.
      This uses a pyrex extension to get direct access to the
      ``FindFirstFileW`` style apis, rather than using ``listdir`` +
      ``lstat``. Shows a very strong improvement in commands like
      ``status`` and ``diff`` which have to iterate the working tree.
      Anywhere from 2x-6x faster depending on the size of the tree (bigger
      trees, bigger benefit.) (John Arbash Meinel)

    * New registry for log properties handles  and the method in 
      LongLogFormatter to display the custom properties returned by the 
      registered handlers. (Guillermo Gonzalez, #162469)

  BUG FIXES:

    * Add more tests that stacking does not create deltas spanning
      physical repository boundaries.
      (Martin Pool, #252428)

    * Better message about incompatible repositories.
      (Martin Pool, #206258)

    * ``bzr branch --stacked`` ensures the destination branch format can
      support stacking, even if the origin does not.
      (Martin Pool)

    * ``bzr export`` no longer exports ``.bzrrules``.
      (Ian Clatworthy)

    * ``bzr serve --directory=/`` now correctly allows the whole
      filesystem to be accessed on Windows, not just the root of the drive
      that Python is running from.
      (Adrian Wilkins, #240910)

    * Deleting directories by hand before running ``bzr rm`` will not
      cause subsequent errors in ``bzr st`` and ``bzr commit``.
      (Robert Collins, #150438)

    * Fix a test case that was failing if encoding wasn't UTF-8.
      (John Arbash Meinel, #247585)

    * Fix "no buffer space available" error when branching with the new
      smart server protocol to or from Windows.
      (Andrew Bennetts, #246180)

    * Fixed problem in branching from smart server.
      (#249256, Michael Hudson, Martin Pool) 

    * Handle a file turning in to a directory in TreeTransform.
      (James Westby, #248448)

  API CHANGES:

    * ``MutableTree.commit`` has an extra optional keywork parameter
      ``exclude`` that will be unconditionally supplied by the command
      line UI - plugins that add tree formats may need an update.
      (Robert Collins)

    * The API minimum version for plugin compatibility has been raised to
      1.6 - there are significant changes throughout the code base.
      (Robert Collins)

    * The generic fetch code now uses three attributes on Repository objects
      to control fetch. The streams requested are controlled via :
      ``_fetch_order`` and ``_fetch_uses_deltas``. Setting these
      appropriately allows different repository implementations to recieve
      data in their optimial form. If the ``_fetch_reconcile`` is set then
      a reconcile operation is triggered at the end of the fetch.
      (Robert Collins)

    * The ``put_on_disk`` and ``get_tar_item`` methods in
      ``InventoryEntry`` were deprecated. (Ian Clatworthy)

    * ``Repository.is_shared`` doesn't take a read lock. It didn't
      need one in the first place (nobody cached the value, and
      ``RemoteRepository`` wasn't taking one either). This saves a round
      trip when probing Pack repositories, as they read the ``pack-names``
      file when locked. And during probe, locking the repo isn't very
      useful. (John Arbash Meinel)

  INTERNALS:

    * ``bzrlib.branchbuilder.BranchBuilder`` is now much more capable of
      putting together a real history without having to create a full
      WorkingTree. It is recommended that tests that are not directly
      testing the WorkingTree use BranchBuilder instead.  See
      ``BranchBuilder.build_snapshot`` or
      ``TestCaseWithMemoryTree.make_branch_builder``.  (John Arbash Meinel)

    * ``bzrlib.builtins.internal_tree_files`` broken into two giving a new
      helper ``safe_relpath_files`` - used by the new ``exclude``
      parameter to commit. (Robert Collins)

    * Make it easier to introduce new WorkingTree formats.
      (Ian Clatworthy)

    * The code for exporting trees was refactored not to use the
      deprecated ``InventoryEntry`` methods. (Ian Clatworthy)

    * RuleSearchers return () instead of [] now when there are no matches.
      (Ian Clatworthy)


bzr 1.6beta3 2008-07-17
-----------------------

This release adds a new 'stacked branches' feature allowing branches to
share storage without being in the same repository or on the same machine.
(See the user guide for more details.)  It also adds a new hook, improved
weaves, aliases for related locations, faster bzr+ssh push, and several
bug fixes.

  FEATURES:

    * New ``pre_change_branch_tip`` hook that is called before the
      branch tip is moved, while the branch is write-locked.  See the User
      Reference for signature details.  (Andrew Bennetts)

    * Rule-based preferences can now be defined for selected files in
      selected branches, allowing commands and plugins to provide
      custom behaviour for files matching defined patterns.
      See ``Rule-based preferences`` (part of ``Configuring Bazaar``)
      in the User Guide and ``bzr help rules`` for more information.
      (Ian Clatworthy)

    * Sites may suggest a branch to stack new branches on.  (Aaron Bentley)

    * Stacked branches are now supported. See ``bzr help branch`` and 
      ``bzr help push``.  Branches must be in the ``development1`` format
      to stack, though the stacked-on branch can be of any format. 
      (Robert Collins)

  IMPROVEMENTS:

    * ``bzr export --format=tgz --root=NAME -`` to export a gzipped tarball 
      to stdout; also ``tar`` and ``tbz2``.
      (Martin Pool)

    * ``bzr (re)merge --weave`` will now use a standard Weave algorithm,
      rather than the annotation-based merge it was using. It does so by
      building up a Weave of the important texts, without needing to build
      the full ancestry. (John Arbash Meinel, #238895)

    * ``bzr send`` documents and better supports ``emacsclient`` (proper
      escaping of mail headers and handling of the MUA Mew).
      (Christophe Troestler)

    * Remembered locations can be specified by aliases, e.g. :parent, :public,
      :submit.  (Aaron Bentley)

    * The smart protocol now has improved support for setting branches'
      revision info directly.  This makes operations like push
      faster.  The new request method name is
      ``Branch.set_last_revision_ex``.  (Andrew Bennetts)

  BUG FIXES:

    * Bazaar is now able to be a client to the web server of IIS 6 and 7.
      The broken implementations of RFC822 in Python and RFC2046 in IIS
      combined with boundary-line checking in Bazaar previously made this
      impossible. (NB, IIS 5 does not suffer from this problem).
      (Adrian Wilkins, #247585)

    * ``bzr log --long`` with a ghost in your mainline now handles that
      ghost properly. (John Arbash Meinel, #243536)

    * ``check`` handles the split-up .bzr layout correctly, so no longer
      requires a branch to be present.
      (Daniel Watkins, #64783)

    * Clearer message about how to set the PYTHONPATH if bzrlib can't be
      loaded. 
      (Martin Pool, #205230)

    * Errors about missing libraries are now shown without a traceback,
      and with a suggestion to install the library.  The full traceback is 
      still in ``.bzr.log`` and can be shown with ``-Derror``.
      (Martin Pool, #240161)

    * Fetch from a stacked branch copies all required data.
      (Aaron Bentley, #248506)

    * Handle urls such as ftp://user@host.com@www.host.com where the user
      name contains an @.
      (Neil Martinsen-Burrell, #228058)

    * ``needs_read_lock`` and ``needs_write_lock`` now suppress an error during
      ``unlock`` if there was an error in the original function. This helps
      most when there is a failure with a smart server action, since often the
      connection closes and we cannot unlock.
      (Andrew Bennetts, John Arbash Meinel, #125784)

    * Obsolete hidden command ``bzr fetch`` removed.
      (Martin Pool, #172870)

    * Raise the correct exception when doing ``-rbefore:0`` or ``-c0``.
      (John Arbash Meinel, #239933)

    * You can now compare file revisions in Windows diff programs from 
      Cygwin Bazaar.
      (Matt McClure, #209281)

    * revision_history now tolerates mainline ghosts for Branch format 6.
      (Aaron Bentley, #235055)

    * Set locale from environment for third party libs.
      (Martin von Gagern, #128496)

  DOCUMENTATION:

    * Added *Using stacked branches* to the User Guide.
      (Ian Clatworthy)

    * Updated developer documentation.
      (Martin Pool)

  TESTING:

   * ``-Dmemory`` will cause /proc/PID/status to be catted before bzr
     exits, allowing low-key analysis of peak memory use. (Robert Collins)

   * ``TestCaseWithTransport.make_branch_and_tree`` tries harder to return
     a tree with a ``branch`` attribute of the right format.  This was
     preventing some ``RemoteBranch`` tests from actually running with
     ``RemoteBranch`` instances.  (Andrew Bennetts)

  API CHANGES:

    * Removed ``Repository.text_store``, ``control_store``, etc.  Instead,
      there are new attributes ``texts, inventories, revisions,
      signatures``, each of which is a ``VersionedFiles``.  See the
      Repository docstring for more details.
      (Robert Collins)

    * ``Branch.pull`` now accepts an ``_override_hook_target`` optional
      parameter.  If you have a subclass of ``Branch`` that overrides
      ``pull`` then you should add this parameter.  (Andrew Bennetts)

    * ``bzrlib.check.check()`` has been deprecated in favour of the more
      aptly-named ``bzrlib.check.check_branch()``.
      (Daniel Watkins)

    * ``Tree.print_file`` and ``Repository.print_file`` are deprecated.
      These methods are bad APIs because they write directly to sys.stdout.
      bzrlib does not use them internally, and there are no direct tests
      for them. (Alexander Belchenko)

  INTERNALS:

    * ``cat`` command no longer uses ``Tree.print_file()`` internally.
      (Alexander Belchenko)

    * New class method ``BzrDir.open_containing_tree_branch_or_repository``
      which eases the discovery of the tree, the branch and the repository
      containing a given location.
      (Daniel Watkins)

    * New ``versionedfile.KeyMapper`` interface to abstract out the access to
      underlying .knit/.kndx etc files in repositories with partitioned
      storage. (Robert Collins)

    * Obsolete developer-use command ``weave-join`` has been removed.
      (Robert Collins)

    * ``RemoteToOtherFetcher`` and ``get_data_stream_for_search`` removed,
      to support new ``VersionedFiles`` layering.
      (Robert Collins)


bzr 1.6beta2 2008-06-10
-----------------------

This release contains further progress towards our 1.6 goals of shallow
repositories, and contains a fix for some user-affecting bugs in the
repository layer.  Building working trees during checkout and branch is
now faster.

  BUG FIXES:

    * Avoid KnitCorrupt error extracting inventories from some repositories.
      (The data is not corrupt; an internal check is detecting a problem
      reading from the repository.)
      (Martin Pool, Andrew Bennetts, Robert Collins, #234748)

    * ``bzr status`` was breaking if you merged the same revision twice.
      (John Arbash Meinel, #235407)

    * Fix infinite loop consuming 100% CPU when a connection is lost while
      reading a response body via the smart protocol v1 or v2.
      (Andrew Bennetts)
      
    * Inserting a bundle which changes the contents of a file with no trailing
      end of line, causing a knit snapshot in a 'knits' repository will no longer
      cause KnitCorrupt. (Robert Collins)

    * ``RemoteBranch.pull`` needs to return the ``self._real_branch``'s
      pull result. It was instead just returning None, which breaks ``bzr
      pull``. (John Arbash Meinel, #238149)

    * Sanitize branch nick before using it as an attachment filename in
      ``bzr send``. (Lukáš Lalinský, #210218)

    * Squash ``inv_entry.symlink_target`` to a plain string when
      generating DirState details. This prevents from getting a
      ``UnicodeError`` when you have symlinks and non-ascii filenames.
      (John Arbash Meinel, #135320)

  IMPROVEMENTS:

    * Added the 'alias' command to set/unset and display aliases. (Tim Penhey)

    * ``added``, ``modified``, and ``unknowns`` behaviour made consistent (all three
      now quote paths where required). Added ``--null`` option to ``added`` and 
      ``modified`` (for null-separated unknowns, use ``ls --unknown --null``)
      (Adrian Wilkins)

    * Faster branching (1.09x) and lightweight checkouts (1.06x) on large trees.
      (Ian Clatworthy, Aaron Bentley)

  DOCUMENTATION:

    * Added *Bazaar Zen* section to the User Guide. (Ian Clatworthy)

  TESTING:

    * Fix the test HTTPServer to be isolated from chdir calls made while it is
      running, allowing it to be used in blackbox tests. (Robert Collins)

  API CHANGES:

    * ``WorkingTree.set_parent_(ids/trees)`` will now filter out revisions
      which are in the ancestry of other revisions. So if you merge the same
      tree twice, or merge an ancestor of an existing merge, it will only
      record the newest. (If you merge a descendent, it will replace its
      ancestor). (John Arbash Meinel, #235407)

    * ``RepositoryPolicy.__init__`` now requires stack_on and stack_on_pwd,
      through the derived classes do not.  (Aaron Bentley)

  INTERNALS:

    * ``bzrlib.bzrdir.BzrDir.sprout`` now accepts ``stacked`` to control
      creating stacked branches. (Robert Collins)

    * Knit record serialisation is now stricter on what it will accept, to
      guard against potential internal bugs, or broken input. (Robert Collins)


bzr 1.6beta1 2008-06-02
-----------------------


Commands that work on the revision history such as push, pull, missing,
uncommit and log are now substantially faster.  This release adds a
translation of some of the user documentation into Spanish.  (Contributions of
other translations would be very welcome.)  Bazaar 1.6beta1 adds a new network
protocol which is used by default and which allows for more efficient transfers
and future extensions.


  NOTES WHEN UPGRADING:

    * There is a new version of the network protocol used for bzr://, bzr+ssh://
      and bzr+http:// connections.  This will allow more efficient requests and
      responses, and more graceful fallback when a server is too old to
      recognise a request from a more recent client.  Bazaar 1.6 will
      interoperate with 0.16 and later versions, but servers should be upgraded
      when possible.  Bazaar 1.6 no longer interoperates with 0.15 and earlier via
      these protocols.  Use alternatives like SFTP or upgrade those servers.
      (Andrew Bennetts, #83935)

  CHANGES:

    * Deprecation warnings will not be suppressed when running ``bzr selftest``
      so that developers can see if their code is using deprecated functions.
      (John Arbash Meinel)

  FEATURES:

    * Adding ``-Derror`` will now display a traceback when a plugin fails to
      load. (James Westby)

  IMPROVEMENTS:

    * ``bzr branch/push/pull -r XXX`` now have a helper function for finding
      the revno of the new revision (``Graph.find_distance_to_null``). This
      should make something like ``bzr branch -r -100`` in a shared, no-trees
      repository much snappier. (John Arbash Meinel)

    * ``bzr log --short -r X..Y`` no longer needs to access the full revision
      history. This makes it noticeably faster when logging the last few
      revisions. (John Arbash Meinel)

    * ``bzr ls`` now accepts ``-V`` as an alias for ``--versioned``. 
      (Jerad Cramp, #165086)

    * ``bzr missing`` uses the new ``Graph.find_unique_ancestors`` and
      ``Graph.find_differences`` to determine missing revisions without having
      to search the whole ancestry. (John Arbash Meinel, #174625)

    * ``bzr uncommit`` now uses partial history access, rather than always
      extracting the full revision history for a branch. This makes it
      resolve the appropriate revisions much faster (in testing it drops
      uncommit from 1.5s => 0.4s). It also means ``bzr log --short`` is one
      step closer to not using full revision history.
      (John Arbash Meinel, #172649)

  BUGFIXES:

    * ``bzr merge --lca`` should handle when two revisions have no common
      ancestor other than NULL_REVISION. (John Arbash Meinel, #235715)

    * ``bzr status`` was breaking if you merged the same revision twice.
      (John Arbash Meinel, #235407)

    * ``bzr push`` with both ``--overwrite`` and ``-r NNN`` options no longer
      fails.  (Andrew Bennetts, #234229)
      
    * Correctly track the base URL of a smart medium when using bzr+http://
      URLs, which was causing spurious "No repository present" errors with
      branches in shared repositories accessed over bzr+http.
      (Andrew Bennetts, #230550)

    * Define ``_remote_is_at_least_1_2`` on ``SmartClientMedium`` so that all
      implementations have the attribute.  Fixes 'PyCurlTransport' object has no
      attribute '_remote_is_at_least_1_2' attribute errors.
      (Andrew Bennetts, #220806)

    * Failure to delete an obsolete pack file should just give a warning
      message, not a fatal error.  It may for example fail if the file is still
      in use by another process.
      (Martin Pool)
      
    * Fix MemoryError during large fetches over HTTP by limiting the amount of
      data we try to read per ``recv`` call.  The problem was observed with
      Windows and a proxy, but might affect other environments as well.
      (Eric Holmberg, #215426)

    * Handle old merge directives correctly in Merger.from_mergeable.  Stricter
      get_parent_map requirements exposed a latent bug here.  (Aaron Bentley)

    * Issue a warning and ignore passwords declared in authentication.conf when
      used for an ssh scheme (sftp or bzr+ssh).
      (Vincent Ladeuil, #203186)

    * Make both http implementations raise appropriate exceptions on 403
      Forbidden when POSTing smart requests.
      (Vincent Ladeuil, #230223)

    * Properly *title* header names in http requests instead of capitalizing
      them.
      (Vincent Ladeuil, #229076)

    * The "Unable to obtain lock" error message now also suggests using
      ``bzr break-lock`` to fix it.  (Martin Albisetti, #139202)

    * Treat an encoding of '' as ascii; this can happen when bzr is run
      under vim on Mac OS X.
      (Neil Martinsen-Burrell)

    * ``VersionedFile.make_mpdiffs()`` was raising an exception that wasn't in
      scope. (Daniel Fischer #235687)

  DOCUMENTATION:

    * Added directory structure and started translation of docs in spanish.
      (Martin Albisetti, Lucio Albenga)

    * Incorporate feedback from Jelmer Vernooij and Neil Martinsen-Burrell
      on the plugin and integration chapters of the User Guide.
      (Ian Clatworthy)

    * More Bazaar developer documentation about packaging and release process,
      and about use of Python reprs.
      (Martin Pool, Martin Albisetti)

    * Updated Tortise strategy document. (Mark Hammond)

  TESTING:

    * ``bzrlib.tests.adapt_tests`` was broken and unused - it has been fixed.
      (Robert Collins)

    * Fix the test HTTPServer to be isolated from chdir calls made while it is
      running, allowing it to be used in blackbox tests. (Robert Collins)

    * New helper function for splitting test suites
      ``split_suite_by_condition``. (Robert Collins)

  INTERNALS:

    * ``Branch.missing_revisions`` has been deprecated. Similar functionality
      can be obtained using ``bzrlib.missing.find_unmerged``. The api was
      fairly broken, and the function was unused, so we are getting rid of it.
      (John Arbash Meinel)

  API CHANGES:

    * ``Branch.abspath`` is deprecated; use the Tree or Transport 
      instead.  (Martin Pool)

    * ``Branch.update_revisions`` now takes an optional ``Graph``
      object. This can be used by ``update_revisions`` when it is
      checking ancestry, and allows callers to prefer request to go to a
      local branch.  (John Arbash Meinel)

    * Branch, Repository, Tree and BzrDir should expose a Transport as an
      attribute if they have one, rather than having it indirectly accessible
      as ``.control_files._transport``.  This doesn't add a requirement
      to support a Transport in cases where it was not needed before;
      it just simplifies the way it is reached.  (Martin Pool)

    * ``bzr missing --mine-only`` will return status code 0 if you have no
      new revisions, but the remote does. Similarly for ``--theirs-only``.
      The new code only checks one side, so it doesn't know if the other
      side has changes. This seems more accurate with the request anyway.
      It also changes the output to print '[This|Other] branch is up to
      date.' rather than displaying nothing.  (John Arbash Meinel)

    * ``LockableFiles.put_utf8``, ``put_bytes`` and ``controlfilename``
      are now deprecated in favor of using Transport operations.
      (Martin Pool)

    * Many methods on ``VersionedFile``, ``Repository`` and in
      ``bzrlib.revision``  deprecated before bzrlib 1.5 have been removed.
      (Robert Collins)

    * ``RevisionSpec.wants_revision_history`` can be set to False for a given
      ``RevisionSpec``. This will disable the existing behavior of passing in
      the full revision history to ``self._match_on``. Useful for specs that
      don't actually need access to the full history. (John Arbash Meinel)

    * The constructors of ``SmartClientMedium`` and its subclasses now require a
      ``base`` parameter.  ``SmartClientMedium`` implementations now also need
      to provide a ``remote_path_from_transport`` method.  (Andrew Bennetts)
      
    * The default permissions for creating new files and directories 
      should now be obtained from ``BzrDir._get_file_mode()`` and 
      ``_get_dir_mode()``, rather than from LockableFiles.  The ``_set_file_mode``
      and ``_set_dir_mode`` variables on LockableFiles which were advertised
      as a way for plugins to control this are no longer consulted.
      (Martin Pool)

    * ``VersionedFile.join`` is deprecated. This method required local
      instances of both versioned file objects and was thus hostile to being
      used for streaming from a smart server. The new get_record_stream and
      insert_record_stream are meant to efficiently replace this method.
      (Robert Collins)

    * ``WorkingTree.set_parent_(ids/trees)`` will now filter out revisions
      which are in the ancestry of other revisions. So if you merge the same
      tree twice, or merge an ancestor of an existing merge, it will only
      record the newest. (If you merge a descendent, it will replace its
      ancestor). (John Arbash Meinel, #235407)

    * ``WorkingTreeFormat2.stub_initialize_remote`` is now private.
      (Martin Pool) 


bzr 1.5 2008-05-16
------------------

This release of Bazaar includes several updates to the documentation, and fixes
to prepare for making rich root support the default format. Many bugs have been
squashed, including fixes to log, bzr+ssh inter-operation with older servers.

  CHANGES:

    * Suppress deprecation warnings when bzrlib is a 'final' release. This way
      users of packaged software won't be bothered with DeprecationWarnings,
      but developers and testers will still see them. (John Arbash Meinel)

  DOCUMENTATION:

    * Incorporate feedback from Jelmer Vernooij and Neil Martinsen-Burrell
      on the plugin and integration chapters of the User Guide.
      (Ian Clatworthy)


bzr 1.5rc1 2008-05-09
---------------------

  NOTES WHEN UPGRADING:

  CHANGES:

    * Broader support of GNU Emacs mail clients. Set
      ``mail_client=emacsclient`` in your bazaar.conf and ``send`` will pop the
      bundle in a mail buffer according to the value of ``mail-user-agent``
      variable. (Xavier Maillard)

  FEATURES:

  IMPROVEMENTS:

    * Diff now handles revision specs like "branch:" and "submit:" more
      efficiently.  (Aaron Bentley, #202928)

    * More friendly error given when attempt to start the smart server
      on an address already in use. (Andrea Corbellini, #200575)

    * Pull completes much faster when there is nothing to pull.
      (Aaron Bentley)

  BUGFIXES:

    * Authentication.conf can define sections without password.
      (Vincent Ladeuil, #199440)

    * Avoid muttering every time a child update does not cause a progress bar
      update. (John Arbash Meinel, #213771)

    * ``Branch.reconcile()`` is now implemented. This allows ``bzr reconcile``
      to fix when a Branch has a non-canonical mainline history. ``bzr check``
      also detects this condition. (John Arbash Meinel, #177855)

    * ``bzr log -r ..X bzr://`` was failing, because it was getting a request
      for ``revision_id=None`` which was not a string.
      (John Arbash Meinel, #211661)

    * ``bzr commit`` now works with Microsoft's FTP service.
      (Andreas Deininger)

    * Catch definitions outside sections in authentication.conf.
      (Vincent Ladeuil, #217650)

    * Conversion from non-rich-root to rich-root(-pack) updates inventory
      sha1s, even when bundles are used.  (Aaron Bentley, #181391)

    * Conversion from non-rich-root to rich-root(-pack) works correctly even
      though search keys are not topologically sorted.  (Aaron Bentley)

    * Conversion from non-rich-root to rich-root(-pack) works even when a
      parent revision has a different root id.  (Aaron Bentley, #177874)

    * Disable strace testing until strace is fixed (see bug #103133) and emit a
      warning when selftest ends to remind us of leaking tests.
      (Vincent Ladeuil, #226769)

    * Fetching all revisions from a repository does not cause pack collisions.
      (Robert Collins, Aaron Bentley, #212908)

    * Fix error about "attempt to add line-delta in non-delta knit".
      (Andrew Bennetts, #217701)

    * Pushing a branch in "dirstate" format (Branch5) over bzr+ssh would break
      if the remote server was < version 1.2. This was due to a bug in the
      RemoteRepository.get_parent_map() fallback code.
      (John Arbash Meinel, #214894)

    * Remove leftover code in ``bzr_branch`` that inappropriately creates 
      a ``branch-name`` file in the branch control directory.
      (Martin Pool)

    * Set SO_REUSEADDR on server sockets of ``bzr serve`` to avoid problems
      rebinding the socket when starting the server a second time.
      (John Arbash Meinel, Martin Pool, #164288)

    * Severe performance degradation in fetching from knit repositories to
      knits and packs due to parsing the entire revisions.kndx on every graph
      walk iteration fixed by using the Repository.get_graph API.  There was
      another regression in knit => knit fetching which re-read the index for
      every revision each side had in common.
      (Robert Collins, John Arbash Meinel)

    * When logging the changes to a particular file, there was a bug if there
      were ghosts in the revision ancestry. (John Arbash Meinel, #209948)

    * xs4all's ftp server returns a temporary error when trying to list an
      empty directory, rather than returning an empty list. Adding a
      workaround so that we don't get spurious failures.
      (John Arbash Meinel, #215522)

  DOCUMENTATION:

    * Expanded the User Guide to include new chapters on popular plugins and
      integrating Bazaar into your environment. The *Best practices* chapter
      was renamed to *Miscellaneous topics* as suggested by community
      feedback as well. (Ian Clatworthy)

    * Document outlining strategies for TortoiseBzr. (Mark Hammond)

    * Improved the documentation on hooks. (Ian Clatworthy)

    * Update authentication docs regarding ssh agents.
      (Vincent Ladeuil, #183705)

  TESTING:

    * Add ``thread_name_suffix`` parameter to SmartTCPServer_for_testing, to
      make it easy to identify which test spawned a thread with an unhandled
      exception. (Andrew Bennetts)

    * New ``--debugflag``/``-E`` option to ``bzr selftest`` for setting
      options for debugging tests, these are complementary to the the -D
      options.  The ``-Dselftest_debug`` global option has been replaced by the
      ``-E=allow_debug`` option for selftest. (Andrew Bennetts)

    * Parameterised test ids are preserved correctly to aid diagnosis of test
      failures. (Robert Collins, Andrew Bennetts)

    * selftest now accepts --starting-with <id> to load only the tests whose id
      starts with the one specified. This greatly speeds up running the test
      suite on a limited set of tests and can be used to run the tests for a
      single module, a single class or even a single test.  (Vincent Ladeuil)

    * The test suite modules have been modified to define load_tests() instead
      of test_suite(). That speeds up selective loading (via --load-list)
      significantly and provides many examples on how to migrate (grep for
      load_tests).  (Vincent Ladeuil)

  INTERNALS:

    * ``Hooks.install_hook`` is now deprecated in favour of
      ``Hooks.install_named_hook`` which adds a required ``name`` parameter, to
      avoid having to call ``Hooks.name_hook``. (Daniel Watkins)

    * Implement xml8 serializer.  (Aaron Bentley)

    * New form ``@deprecated_method(deprecated_in(1, 5, 0))`` for making 
      deprecation wrappers.  (Martin Pool)

    * ``Repository.revision_parents`` is now deprecated in favour of 
      ``Repository.get_parent_map([revid])[revid]``. (Jelmer Vernooij)

    * The Python ``assert`` statement is no longer used in Bazaar source, and 
      a test checks this.  (Martin Pool)

  API CHANGES:

    * ``bzrlib.status.show_pending_merges`` requires the repository to be
      locked by the caller. Callers should have been doing it anyway, but it
      will now raise an exception if they do not. (John Arbash Meinel)

    * Repository.get_data_stream, Repository.get_data_stream_for_search(),
      Repository.get_deltas_for_revsions(), Repository.revision_trees(),
      Repository.item_keys_introduced_by() no longer take read locks.
      (Aaron Bentley)

    * ``LockableFiles.get_utf8`` and ``.get`` are deprecated, as a start
      towards removing LockableFiles and ``.control_files`` entirely.
      (Martin Pool)

    * Methods deprecated prior to 1.1 have been removed.
      (Martin Pool)


bzr 1.4 2008-04-28
------------------

This release of Bazaar includes handy improvements to the speed of log and
status, new options for several commands, improved documentation, and better
hooks, including initial code for server-side hooks.  A number of bugs have
been fixed, particularly in interoperability between different formats or
different releases of Bazaar over there network.  There's been substantial
internal work in both the repository and network code to enable new features
and faster performance.

  BUG FIXES:

    * Pushing a branch in "dirstate" format (Branch5) over bzr+ssh would break
      if the remote server was < version 1.2.  This was due to a bug in the
      RemoteRepository.get_parent_map() fallback code.
      (John Arbash Meinel, Andrew Bennetts, #214894)


bzr 1.4rc2 2008-04-21
---------------------

  BUG FIXES:

    * ``bzr log -r ..X bzr://`` was failing, because it was getting a request
      for ``revision_id=None`` which was not a string.
      (John Arbash Meinel, #211661)

    * Fixed a bug in handling ghost revisions when logging changes in a 
      particular file.  (John Arbash Meinel, #209948)

    * Fix error about "attempt to add line-delta in non-delta knit".
      (Andrew Bennetts, #205156)

    * Fixed performance degradation in fetching from knit repositories to
      knits and packs due to parsing the entire revisions.kndx on every graph
      walk iteration fixed by using the Repository.get_graph API.  There was
      another regression in knit => knit fetching which re-read the index for
      every revision each side had in common.
      (Robert Collins, John Arbash Meinel)


bzr 1.4rc1 2008-04-11
---------------------

  CHANGES:

   * bzr main script cannot be imported (Benjamin Peterson)

   * On Linux bzr additionally looks for plugins in arch-independent site
     directory. (Toshio Kuratomi)

   * The ``set_rh`` branch hook is now deprecated. Please migrate
     any plugins using this hook to use an alternative, e.g.
     ``post_change_branch_tip``. (Ian Clatworthy)

   * When a plugin cannot be loaded as the file path is not a valid
     python module name bzr will now strip a ``bzr_`` prefix from the
     front of the suggested name, as many plugins (e.g. bzr-svn)
     want to be installed without this prefix. It is a common mistake
     to have a folder named "bzr-svn" for that plugin, especially
     as this is what bzr branch lp:bzr-svn will give you. (James Westby,
     Andrew Cowie)

   * UniqueIntegerBugTracker now appends bug-ids instead of joining
     them to the base URL. Plugins that register bug trackers may
     need a trailing / added to the base URL if one is not already there.
     (James Wesby, Andrew Cowie)

  FEATURES:

    * Added start_commit hook for mutable trees. (Jelmer Vernooij, #186422)

    * ``status`` now accepts ``--no-pending`` to show the status without
      listing pending merges, which speeds up the command a lot on large
      histories.  (James Westby, #202830)

    * New ``post_change_branch_tip`` hook that is called after the
      branch tip is moved but while the branch is still write-locked.
      See the User Reference for signature details.
      (Ian Clatworthy, James Henstridge)

    * Reconfigure can convert a branch to be standalone or to use a shared
      repository.  (Aaron Bentley)

  IMPROVEMENTS:

    * The smart protocol now has support for setting branches' revision info
      directly.  This should make operations like push slightly faster, and is a
      step towards server-side hooks.  The new request method name is
      ``Branch.set_last_revision_info``.  (Andrew Bennetts)

    * ``bzr commit --fixes`` now recognises "gnome" as a tag by default.
      (James Westby, Andrew Cowie)

    * ``bzr switch`` will attempt to find branches to switch to relative to the
      current branch. E.g. ``bzr switch branchname`` will look for
      ``current_branch/../branchname``. (Robert Collins, Jelmer Vernooij,
      Wouter van Heyst)

    * Diff is now more specific about execute-bit changes it describes
      (Chad Miller)

    * Fetching data over HTTP is a bit faster when urllib is used.  This is done
      by forcing it to recv 64k at a time when reading lines in HTTP headers,
      rather than just 1 byte at a time.  (Andrew Bennetts)

    * Log --short and --line are much faster when -r is not specified.
      (Aaron Bentley)

    * Merge is faster.  We no longer check a file's existence unnecessarily
      when merging the execute bit.  (Aaron Bentley)

    * ``bzr status`` on an explicit list of files no longer shows pending
      merges, making it much faster on large trees. (John Arbash Meinel)

    * The launchpad directory service now warns the user if they have not set
      their launchpad login and are trying to resolve a URL using it, just
      in case they want to do a write operation with it.  (James Westby)

    * The smart protocol client is slightly faster, because it now only queries
      the server for the protocol version once per connection.  Also, the HTTP
      transport will now automatically probe for and use a smart server if
      one is present.  You can use the new ``nosmart+`` transport decorator
      to get the old behaviour.  (Andrew Bennetts)

    * The ``version`` command takes a ``--short`` option to print just the
      version number, for easier use in scripts.  (Martin Pool)

    * Various operations with revision specs and commands that calculate
      revnos and revision ids are faster.  (John A. Meinel, Aaron Bentley)

  BUGFIXES:

    * Add ``root_client_path`` parameter to SmartWSGIApp and
      SmartServerRequest.  This makes it possible to publish filesystem
      locations that don't exactly match URL paths. SmartServerRequest
      subclasses should use the new ``translate_client_path`` and
      ``transport_from_client_path`` methods when dealing with paths received
      from a client to take this into account.  (Andrew Bennetts, #124089)

    * ``bzr mv a b`` can be now used also to rename previously renamed
      directories, not only files. (Lukáš Lalinský, #107967)

    * ``bzr uncommit --local`` can now remove revisions from the local
      branch to be symmetric with ``bzr commit --local``.
      (John Arbash Meinel, #93412)

    * Don't ask for a password if there is no real terminal.
      (Alexander Belchenko, #69851)

    * Fix a bug causing a ValueError crash in ``parse_line_delta_iter`` when
      fetching revisions from a knit to pack repository or vice versa using
      bzr:// (including over http or ssh).
      (#208418, Andrew Bennetts, Martin Pool, Robert Collins)

    * Fixed ``_get_line`` in ``bzrlib.smart.medium``, which was buggy.  Also
      fixed ``_get_bytes`` in the same module to use the push back buffer.
      These bugs had no known impact in normal use, but were problematic for
      developers working on the code, and were likely to cause real bugs sooner
      or later.  (Andrew Bennetts)

    * Implement handling of basename parameter for DefaultMail.  (James Westby)

    * Incompatibility with Paramiko versions newer than 1.7.2 was fixed.
      (Andrew Bennetts, #213425)

    * Launchpad locations (lp: URLs) can be pulled.  (Aaron Bentley, #181945)

    * Merges that add files to deleted root directories complete.  They
      do create conflicts.  (Aaron Bentley, #210092)

    * vsftp's return ``550 RNFR command failed.`` supported.
      (Marcus Trautwig, #129786)

  DOCUMENTATION:

    * Improved documentation on send/merge relationship. (Peter Schuller)

    * Minor fixes to the User Guide. (Matthew Fuller)

    * Reduced the evangelism in the User Guide. (Ian Clatworthy)

    * Added Integrating with Bazaar document for developers (Martin Albisetti)

  API BREAKS:

    * Attempting to pull data from a ghost aware repository (e.g. knits) into a
      non-ghost aware repository such as weaves will now fail if there are
      ghosts.  (Robert Collins)

    * ``KnitVersionedFile`` no longer accepts an ``access_mode`` parameter, and
      now requires the ``index`` and ``access_method`` parameters to be
      supplied. A compatible shim has been kept in the new function
      ``knit.make_file_knit``. (Robert Collins)

    * Log formatters must now provide log_revision instead of show and
      show_merge_revno methods. The latter had been deprecated since the 0.17
      release. (James Westby)

    * ``LoopbackSFTP`` is now called ``SocketAsChannelAdapter``.
      (Andrew Bennetts)

    * ``osutils.backup_file`` is removed. (Alexander Belchenko)

    * ``Repository.get_revision_graph`` is deprecated, with no replacement
      method. The method was size(history) and not desirable. (Robert Collins)

    * ``revision.revision_graph`` is deprecated, with no replacement function.
      The function was size(history) and not desirable. (Robert Collins)

    * ``Transport.get_shared_medium`` is deprecated.  Use
      ``Transport.get_smart_medium`` instead.  (Andrew Bennetts)

    * ``VersionedFile`` factories now accept a get_scope parameter rather
      than using a call to ``transaction_finished``, allowing the removal of
      the fixed list of versioned files per repository. (Robert Collins)

    * ``VersionedFile.annotate_iter`` is deprecated. While in principle this
      allowed lower memory use, all users of annotations wanted full file 
      annotations, and there is no storage format suitable for incremental
      line-by-line annotation. (Robert Collins)

    * ``VersionedFile.clone_text`` is deprecated. This performance optimisation
      is no longer used - reading the content of a file that is undergoing a
      file level merge to identical state on two branches is rare enough, and
      not expensive enough to special case. (Robert Collins)

    * ``VersionedFile.clear_cache`` and ``enable_cache`` are deprecated.
      These methods added significant complexity to the ``VersionedFile``
      implementation, but were only used for optimising fetches from knits - 
      which can be done from outside the knit layer, or via a caching
      decorator. As knits are not the default format, the complexity is no
      longer worth paying. (Robert Collins)

    * ``VersionedFile.create_empty`` is removed. This method presupposed a
      sensible mapping to a transport for individual files, but pack backed
      versioned files have no such mapping. (Robert Collins)

    * ``VersionedFile.get_graph`` is deprecated, with no replacement method.
      The method was size(history) and not desirable. (Robert Collins)

    * ``VersionedFile.get_graph_with_ghosts`` is deprecated, with no
      replacement method.  The method was size(history) and not desirable.
      (Robert Collins)

    * ``VersionedFile.get_parents`` is deprecated, please use
      ``VersionedFile.get_parent_map``. (Robert Collins)

    * ``VersionedFile.get_sha1`` is deprecated, please use
      ``VersionedFile.get_sha1s``. (Robert Collins)

    * ``VersionedFile.has_ghost`` is now deprecated, as it is both expensive
      and unused outside of a single test. (Robert Collins)

    * ``VersionedFile.iter_parents`` is now deprecated in favour of
      ``get_parent_map`` which can be used to instantiate a Graph on a
      VersionedFile. (Robert Collins)

    * ``VersionedFileStore`` no longer uses the transaction parameter given
      to most methods; amongst other things this means that the
      get_weave_or_empty method no longer guarantees errors on a missing weave
      in a readonly transaction, and no longer caches versioned file instances
      which reduces memory pressure (but requires more careful management by
      callers to preserve performance). (Robert Collins)

  TESTING:

    * New -Dselftest_debug flag disables clearing of the debug flags during
      tests.  This is useful if you want to use e.g. -Dhpss to help debug a
      failing test.  Be aware that using this feature is likely to cause
      spurious test failures if used with the full suite. (Andrew Bennetts)

    * selftest --load-list now uses a new more agressive test loader that will
      avoid loading unneeded modules and building their tests. Plugins can use
      this new loader by defining a load_tests function instead of a test_suite
      function. (a forthcoming patch will provide many examples on how to
      implement this).
      (Vincent Ladeuil)

    * selftest --load-list now does some sanity checks regarding duplicate test
      IDs and tests present in the list but not found in the actual test suite.
      (Vincent Ladeuil)

    * Slightly more concise format for the selftest progress bar, so there's
      more space to show the test name.  (Martin Pool) ::

        [2500/10884, 1fail, 3miss in 1m29s] test_revisionnamespaces.TestRev

    * The test suite takes much less memory to run, and is a bit faster.  This
      is done by clearing most attributes of TestCases after running them, if
      they succeeded.  (Andrew Bennetts)

  INTERNALS:

    * Added ``_build_client_protocol`` to ``_SmartClient``.  (Andrew Bennetts)

    * Added basic infrastructure for automatic plugin suggestion.
      (Martin Albisetti)

    * If a ``LockableFiles`` object is not explicitly unlocked (for example
      because of a missing ``try/finally`` block, it will give a warning but
      not automatically unlock itself.  (Previously they did.)  This
      sometimes caused knock-on errors if for example the network connection
      had already failed, and should not be relied upon by code. 
      (Martin Pool, #109520)

    * ``make dist`` target to build a release tarball, and also 
      ``check-dist-tarball`` and ``dist-upload-escudero``.  (Martin Pool)

    * The ``read_response_tuple`` method of ``SmartClientRequestProtocol*``
      classes will now raise ``UnknownSmartMethod`` when appropriate, so that
      callers don't need to try distinguish unknown request errors from other
      errors.  (Andrew Bennetts)

    * ``set_make_working_trees`` is now implemented provided on all repository
      implementations (Aaron Bentley)

    * ``VersionedFile`` now has a new method ``get_parent_map`` which, like
      ``Graph.get_parent_map`` returns a dict of key:parents. (Robert Collins)


bzr 1.3.1 2008-04-09
--------------------

  No changes from 1.3.1rc1.


bzr 1.3rc1 2008-04-04
---------------------

  BUG FIXES:

    * Fix a bug causing a ValueError crash in ``parse_line_delta_iter`` when
      fetching revisions from a knit to pack repository or vice versa using
      bzr:// (including over http or ssh).  
      (#208418, Andrew Bennetts, Martin Pool, Robert Collins)


bzr 1.3 2008-03-20
------------------

Bazaar has become part of the GNU project <http://www.gnu.org>

Many operations that act on history, including ``log`` and ``annotate`` are now
substantially faster.  Several bugs have been fixed and several new options and
features have been added.

  TESTING:

    * Avoid spurious failure of ``TestVersion.test_version`` matching
      directory names.
      (#202778, Martin Pool)


bzr 1.3rc1 2008-03-16
---------------------

  NOTES WHEN UPGRADING:

    * The backup directory created by ``upgrade`` is now called
      ``backup.bzr``, not ``.bzr.backup``. (Martin Albisetti)

  CHANGES:

    * A new repository format 'development' has been added. This format will
      represent the latest 'in-progress' format that the bzr developers are
      interested in getting early-adopter testing and feedback on.
      ``doc/developers/development-repo.txt`` has detailed information.
      (Robert Collins)

    * BZR_LOG environment variable controls location of .bzr.log trace file. 
      User can suppress writing messages to .bzr.log by using '/dev/null'
      filename (on Linux) or 'NUL' (on Windows). If BZR_LOG variable 
      is not defined but BZR_HOME is defined then default location
      for .bzr.log trace file is ``$BZR_HOME/.bzr.log``.
      (Alexander Belchenko)

    * ``launchpad`` builtin plugin now shipped as separate part in standalone
      bzr.exe, installed to ``C:\Program Files\Bazaar\plugins`` directory, 
      and standalone installer allows user to skip installation of this plugin.
      (Alexander Belchenko)

    * Restore auto-detection of plink.exe on Windows. (Dmitry Vasiliev)

    * Version number is now shown as "1.2" or "1.2pr2", without zeroed or
      missing final fields.  (Martin Pool)

  FEATURES:

    * ``branch`` and ``checkout`` can hard-link working tree files, which is
      faster and saves space.  (Aaron Bentley)

    * ``bzr send`` will now also look at the ``child_submit_to`` setting in
      the submit branch to determine the email address to send to. 
      (Jelmer Vernooij)

  IMPROVEMENTS:

    * BzrBranch._lefthand_history is faster on pack repos.  (Aaron Bentley)

    * Branch6.generate_revision_history is faster.  (Aaron Bentley)

    * Directory services can now be registered, allowing special URLs to be
      dereferenced into real URLs.  This is a generalization and cleanup of
      the lp: transport lookup.  (Aaron Bentley)

    * Merge directives that are automatically attached to emails have nicer
      filenames, based on branch-nick + revno. (Aaron Bentley)

    * ``push`` has a ``--revision`` option, to specify what revision to push up
      to.  (Daniel Watkins)

    * Significantly reducing execution time and network traffic for trivial 
      case of running ``bzr missing`` command for two identical branches.
      (Alexander Belchenko)

    * Speed up operations that look at the revision graph (such as 'bzr log').
      ``KnitPackRepositor.get_revision_graph`` uses ``Graph.iter_ancestry`` to
      extract the revision history. This allows filtering ghosts while
      stepping instead of needing to peek ahead. (John Arbash Meinel)

    * The ``hooks`` command lists installed hooks, to assist in debugging.
      (Daniel Watkins)

    * Updates to how ``annotate`` work. Should see a measurable improvement in
      performance and memory consumption for file with a lot of merges.
      Also, correctly handle when a line is introduced by both parents (it
      should be attributed to the first merge which notices this, and not
      to all subsequent merges.) (John Arbash Meinel)

  BUGFIXES:

    * Autopacking no longer holds the full set of inventory lines in
      memory while copying. For large repositories, this can amount to
      hundreds of MB of ram consumption.
      (Ian Clatworthy, John Arbash Meinel)

    * Cherrypicking when using ``--format=merge3`` now explictly excludes
      BASE lines. (John Arbash Meinel, #151731)

    * Disable plink's interactive prompt for password.
      (#107593, Dmitry Vasiliev)

    * Encode command line arguments from unicode to user_encoding before
      invoking external mail client in `bzr send` command.
      (#139318, Alexander Belchenko)

    * Fixed problem connecting to ``bzr+https://`` servers.
      (#198793, John Ferlito)

    * Improved error reporting in the Launchpad plugin. (Daniel Watkins,
      #196618)

    * Include quick-start-summary.svg file to python-based installer(s)
      for Windows. (#192924, Alexander Belchenko)

    * lca merge now respects specified files. (Aaron Bentley)

    * Make version-info --custom imply --all. (#195560, James Westby)

    * ``merge --preview`` now works for merges that add or modify
      symlinks (James Henstridge)

    * Redirecting the output from ``bzr merge`` (when the remembered
      location is used) now works. (John Arbash Meinel)

    * setup.py script explicitly checks for Python version.
      (Jari Aalto, Alexander Belchenko, #200569)

    * UnknownFormatErrors no longer refer to branches regardless of kind of
      unknown format. (Daniel Watkins, #173980)

    * Upgrade bundled ConfigObj to version 4.5.2, which properly quotes #
      signs, among other small improvements. (Matt Nordhoff, #86838)

    * Use correct indices when emitting LCA conflicts.  This fixes IndexError
      errors.  (Aaron Bentley, #196780)

  DOCUMENTATION:

    * Explained how to use ``version-info --custom`` in the User Guide.
      (Neil Martinsen-Burrell)

  API BREAKS:

    * Support for loading plugins from zip files and
      ``bzrlib.plugin.load_from_zip()`` function are deprecated.
      (Alexander Belchenko)

  TESTING:
    
    * Added missing blackbox tests for ``modified`` (Adrian Wilkins)

    * The branch interface tests were invalid for branches using rich-root
      repositories because the empty string is not a valid file-id.
      (Robert Collins)

  INTERNALS:

    * ``Graph.iter_ancestry`` returns the ancestry of revision ids. Similar to
      ``Repository.get_revision_graph()`` except it includes ghosts and you can
      stop part-way through. (John Arbash Meinel)

    * New module ``tools/package_mf.py`` provide custom module finder for
      python packages (improves standard python library's modulefinder.py)
      used by ``setup.py`` script while building standalone bzr.exe.
      (Alexander Belchenko)

    * New remote method ``RemoteBzrDir.find_repositoryV2`` adding support for
      detecting external lookup support on remote repositories. This method is
      now attempted first when lookup up repositories, leading to an extra 
      round trip on older bzr smart servers. (Robert Collins)
 
    * Repository formats have a new supported-feature attribute
      ``supports_external_lookups`` used to indicate repositories which support
      falling back to other repositories when they have partial data.
      (Robert Collins)

    * ``Repository.get_revision_graph_with_ghosts`` and
      ``bzrlib.revision.(common_ancestor,MultipleRevisionSources,common_graph)``
      have been deprecated.  (John Arbash Meinel)

    * ``Tree.iter_changes`` is now a public API, replacing the work-in-progress
      ``Tree._iter_changes``. The api is now considered stable and ready for
      external users.  (Aaron Bentley)

    * The bzrdir format registry now accepts an ``alias`` keyword to
      register_metadir, used to indicate that a format name is an alias for
      some other format and thus should not be reported when describing the
      format. (Robert Collins)


bzr 1.2 2008-02-15
------------------

  BUG FIXES:

    * Fix failing test in Launchpad plugin. (Martin Pool)


bzr 1.2rc1 2008-02-13
---------------------

  NOTES WHEN UPGRADING:
  
    * Fetching via the smart protocol may need to reconnect once during a fetch
      if the remote server is running Bazaar 1.1 or earlier, because the client
      attempts to use more efficient requests that confuse older servers.  You
      may be required to re-enter a password or passphrase when this happens.
      This won't happen if the server is upgraded to Bazaar 1.2.
      (Andrew Bennetts)

  CHANGES:

    * Fetching via bzr+ssh will no longer fill ghosts by default (this is
      consistent with pack-0.92 fetching over SFTP). (Robert Collins)

    * Formatting of ``bzr plugins`` output is changed to be more human-
      friendly. Full path of plugins locations will be shown only with
      ``--verbose`` command-line option. (Alexander Belchenko)

    * ``merge`` now prefers to use the submit branch, but will fall back to
      parent branch.  For many users, this has no effect.  But some users who
      pull and merge on the same branch will notice a change.  This change
      makes it easier to work on a branch on two different machines, pulling
      between the machines, while merging from the upstream.
      ``merge --remember`` can now be used to set the submit_branch.
      (Aaron Bentley)

  FEATURES:

    * ``merge --preview`` produces a diff of the changes merge would make,
      but does not actually perform the merge.  (Aaron Bentley)

    * New smart method ``Repository.get_parent_map`` for getting revision
      parent data. This returns additional parent information topologically
      adjacent to the requested data to reduce round trip latency impacts.
      (Robert Collins)

    * New smart method, ``Repository.stream_revisions_chunked``, for fetching
      revision data that streams revision data via a chunked encoding.  This
      avoids buffering large amounts of revision data on the server and on the
      client, and sends less data to the server to request the revisions.
      (Andrew Bennetts, Robert Collins, #178353)

    * The launchpad plugin now handles lp urls of the form
      ``lp://staging/``, ``lp://demo/``, ``lp://dev/`` to use the appropriate
      launchpad instance to do the resolution of the branch identities.
      This is primarily of use to Launchpad developers, but can also
      be used by other users who want to try out Launchpad as
      a branch location without messing up their public Launchpad
      account.  Branches that are pushed to the staging environment
      have an expected lifetime of one day. (Tim Penhey)

  IMPROVEMENTS:

    * Creating a new branch no longer tries to read the entire revision-history
      unnecessarily over smart server operations. (Robert Collins)

    * Fetching between different repository formats with compatible models now
      takes advantage of the smart method to stream revisions.  (Andrew Bennetts)

    * The ``--coverage`` option is now global, rather specific to ``bzr
      selftest``.  (Andrew Bennetts)

    * The ``register-branch`` command will now use the public url of the branch
      containing the current directory, if one has been set and no explicit
      branch is provided.  (Robert Collins)

    * Tweak the ``reannotate`` code path to optimize the 2-parent case.
      Speeds up ``bzr annotate`` with a pack repository by approx 3:2.
      (John Arbash Meinel)

  BUGFIXES:

    * Calculate remote path relative to the shared medium in _SmartClient.  This
      is related to the problem in bug #124089.  (Andrew Bennetts)

    * Cleanly handle connection errors in smart protocol version two, the same
      way as they are handled by version one.  (Andrew Bennetts)

    * Clearer error when ``version-info --custom`` is used without
      ``--template`` (Lukáš Lalinský)

    * Don't raise UnavailableFeature during test setup when medusa is not
      available or tearDown is never called leading to nasty side effects.
      (#137823, Vincent Ladeuil)

    * If a plugin's test suite cannot be loaded, for example because of a syntax
      error in the tests, then ``selftest`` fails, rather than just printing 
      a warning.  (Martin Pool, #189771)
      
    * List possible values for BZR_SSH environment variable in env-variables
      help topic. (Alexander Belchenko, #181842)

    * New methods ``push_log_file`` and ``pop_log_file`` to intercept messages:
      popping the log redirection now precisely restores the previous state,
      which makes it easier to use bzr log output from other programs.
      TestCaseInTempDir no longer depends on a log redirection being established
      by the test framework, which lets bzr tests cleanly run from a normal
      unittest runner.
      (#124153, #124849, Martin Pool, Jonathan Lange)

    * ``pull --quiet`` is now more quiet, in particular a message is no longer
      printed when the remembered pull location is used. (James Westby,
      #185907)

    * ``reconfigure`` can safely be interrupted while fetching.
      (Aaron Bentley, #179316)

    * ``reconfigure`` preserves tags when converting to and from lightweight
      checkouts.  (Aaron Bentley, #182040)

    * Stop polluting /tmp when running selftest.
      (Vincent Ladeuil, #123623)

    * Switch from NFKC => NFC for normalization checks. NFC allows a few
      more characters which should be considered valid.
      (John Arbash Meinel, #185458)

    * The launchpad plugin now uses the ``edge`` xmlrpc server to avoid
      interacting badly with a bug on the launchpad side. (Robert Collins)

    * Unknown hostnames when connecting to a ``bzr://`` URL no longer cause
      tracebacks.  (Andrew Bennetts, #182849)

  API BREAKS:

    * Classes implementing Merge types like Merge3Merger must now accept (and
      honour) a do_merge flag in their constructor.  (Aaron Bentley)

    * ``Repository.add_inventory`` and ``add_revision`` now require the caller
      to previously take a write lock (and start a write group.)
      (Martin Pool)

  TESTING:

    * selftest now accepts --load-list <file> to load a test id list. This
      speeds up running the test suite on a limited set of tests.
      (Vincent Ladeuil)

  INTERNALS:

    * Add a new method ``get_result`` to graph search objects. The resulting
      ``SearchResult`` can be used to recreate the search later, which will
      be useful in reducing network traffic. (Robert Collins)

    * Use convenience function to check whether two repository handles 
      are referring to the same repository in ``Repository.get_graph``. 
      (Jelmer Vernooij, #187162)

    * Fetching now passes the find_ghosts flag through to the 
      ``InterRepository.missing_revision_ids`` call consistently for all
      repository types. This will enable faster missing revision discovery with
      bzr+ssh. (Robert Collins)

    * Fix error handling in Repository.insert_data_stream. (Lukas Lalinsky)

    * ``InterRepository.missing_revision_ids`` is now deprecated in favour of
      ``InterRepository.search_missing_revision_ids`` which returns a 
      ``bzrlib.graph.SearchResult`` suitable for making requests from the smart
      server. (Robert Collins)

    * New error ``NoPublicBranch`` for commands that need a public branch to
      operate. (Robert Collins)
 
    * New method ``iter_inventories`` on Repository for access to many
      inventories. This is primarily used by the ``revision_trees`` method, as
      direct access to inventories is discouraged. (Robert Collins)
 
    * New method ``next_with_ghosts`` on the Graph breadth-first-search objects
      which will split out ghosts and present parents into two separate sets,
      useful for code which needs to be aware of ghosts (e.g. fetching data
      cares about ghosts during revision selection). (Robert Collins)

    * Record a timestamp against each mutter to the trace file, relative to the
      first import of bzrlib.  (Andrew Bennetts)

    * ``Repository.get_data_stream`` is now deprecated in favour of
      ``Repository.get_data_stream_for_search`` which allows less network
      traffic when requesting data streams over a smart server. (Robert Collins)

    * ``RemoteBzrDir._get_tree_branch`` no longer triggers ``_ensure_real``,
      removing one round trip on many network operations. (Robert Collins)

    * RemoteTransport's ``recommended_page_size`` method now returns 64k, like
      SFTPTransport and HttpTransportBase.  (Andrew Bennetts)

    * Repository has a new method ``has_revisions`` which signals the presence
      of many revisions by returning a set of the revisions listed which are
      present. This can be done by index queries without reading data for parent
      revision names etc. (Robert Collins)


bzr 1.1 2008-01-15
------------------

(no changes from 1.1rc1)

bzr 1.1rc1 2008-01-05
---------------------

  CHANGES:
   
   * Dotted revision numbers have been revised. Instead of growing longer with
     nested branches the branch number just increases. (eg instead of 1.1.1.1.1
     we now report 1.2.1.) This helps scale long lived branches which have many
     feature branches merged between them. (John Arbash Meinel)

   * The syntax ``bzr diff branch1 branch2`` is no longer supported.
     Use ``bzr diff branch1 --new branch2`` instead. This change has
     been made to remove the ambiguity where ``branch2`` is in fact a
     specific file to diff within ``branch1``.

  FEATURES:

   * New option to use custom template-based formats in  ``bzr version-info``.
     (Lukáš Lalinský)

   * diff '--using' allows an external diff tool to be used for files.
     (Aaron Bentley)

   * New "lca" merge-type for fast everyday merging that also supports
     criss-cross merges.  (Aaron Bentley)

  IMPROVEMENTS:

   * ``annotate`` now doesn't require a working tree. (Lukáš Lalinský,
     #90049)

   * ``branch`` and ``checkout`` can now use files from a working tree to
     to speed up the process.  For checkout, this requires the new
     --files-from flag.  (Aaron Bentley)

   * ``bzr diff`` now sorts files in alphabetical order.  (Aaron Bentley)

   * ``bzr diff`` now works on branches without working trees. Tree-less
     branches can also be compared to each other and to working trees using
     the new diff options ``--old`` and ``--new``. Diffing between branches,
     with or without trees, now supports specific file filtering as well.
     (Ian Clatworthy, #6700)

   * ``bzr pack`` now orders revision texts in topological order, with newest
     at the start of the file, promoting linear reads for ``bzr log`` and the
     like. This partially fixes #154129. (Robert Collins)

   * Merge directives now fetch prerequisites from the target branch if
     needed.  (Aaron Bentley)

   * pycurl now handles digest authentication.
     (Vincent Ladeuil)

   * ``reconfigure`` can now convert from repositories.  (Aaron Bentley)

   * ``-l`` is now a short form for ``--limit`` in ``log``.  (Matt Nordhoff)

   * ``merge`` now warns when merge directives cause cherrypicks.
     (Aaron Bentley)

   * ``split`` now supported, to enable splitting large trees into smaller
     pieces.  (Aaron Bentley)

  BUGFIXES:

   * Avoid AttributeError when unlocking a pack repository when an error occurs.
     (Martin Pool, #180208)

   * Better handle short reads when processing multiple range requests.
     (Vincent Ladeuil, #179368)

   * build_tree acceleration uses the correct path when a file has been moved.
     (Aaron Bentley)

   * ``commit`` now succeeds when a checkout and its master branch share a
     repository.  (Aaron Bentley, #177592)

   * Fixed error reporting of unsupported timezone format in
     ``log --timezone``. (Lukáš Lalinský, #178722)

   * Fixed Unicode encoding error in ``ignored`` when the output is
     redirected to a pipe. (Lukáš Lalinský)

   * Fix traceback when sending large response bodies over the smart protocol
     on Windows. (Andrew Bennetts, #115781)

   * Fix ``urlutils.relative_url`` for the case of two ``file:///`` URLs
     pointed to different logical drives on Windows.
     (Alexander Belchenko, #90847)

   * HTTP test servers are now compatible with the http protocol version 1.1.
     (Vincent Ladeuil, #175524)

   * _KnitParentsProvider.get_parent_map now handles requests for ghosts
     correctly, instead of erroring or attributing incorrect parents to ghosts.
     (Aaron Bentley)

   * ``merge --weave --uncommitted`` now works.  (Aaron Bentley)

   * pycurl authentication handling was broken and incomplete. Fix handling of
     user:pass embedded in the urls.
     (Vincent Ladeuil, #177643)

   * Files inside non-directories are now handled like other conflict types.
     (Aaron Bentley, #177390)

   * ``reconfigure`` is able to convert trees into lightweight checkouts.
     (Aaron Bentley)

   * Reduce lockdir timeout to 0 when running ``bzr serve``.  (Andrew Bennetts,
     #148087)

   * Test that the old ``version_info_format`` functions still work, even
     though they are deprecated. (John Arbash Meinel, ShenMaq, #177872)

   * Transform failures no longer cause ImmortalLimbo errors (Aaron Bentley,
     #137681)

   * ``uncommit`` works even when the commit messages of revisions to be
     removed use characters not supported in the terminal encoding.
     (Aaron Bentley)

   * When dumb http servers return whole files instead of the requested ranges,
     read the remaining bytes by chunks to avoid overflowing network buffers.
     (Vincent Ladeuil, #175886)

  DOCUMENTATION:

   * Minor tweaks made to the bug tracker integration documentation.
     (Ian Clatworthy)

   * Reference material has now be moved out of the User Guide and added
     to the User Reference. The User Reference has gained 4 sections as
     a result: Authenication Settings, Configuration Settings, Conflicts
     and Hooks. All help topics are now dumped into text format in the
     doc/en/user-reference directory for those who like browsing that
     information in their editor. (Ian Clatworthy)

   * *Using Bazaar with Launchpad* tutorial added. (Ian Clatworthy)

  INTERNALS:

    * find_* methods available for BzrDirs, Branches and WorkingTrees.
      (Aaron Bentley)

    * Help topics can now be loaded from files. 
      (Ian Clatworthy, Alexander Belchenko)

    * get_parent_map now always provides tuples as its output.  (Aaron Bentley)

    * Parent Providers should now implement ``get_parent_map`` returning a
      dictionary instead of ``get_parents`` returning a list.
      ``Graph.get_parents`` is now deprecated. (John Arbash Meinel,
      Robert Collins)

    * Patience Diff now supports arbitrary python objects, as long as they
      support ``hash()``. (John Arbash Meinel)

    * Reduce selftest overhead to establish test names by memoization.
      (Vincent Ladeuil)

  API BREAKS:

  TESTING:

   * Modules can now customise their tests by defining a ``load_tests``
     attribute. ``pydoc bzrlib.tests.TestUtil.TestLoader.loadTestsFromModule``
     for the documentation on this attribute. (Robert Collins)

   * New helper function ``bzrlib.tests.condition_id_re`` which helps
     filter tests based on a regular expression search on the tests id.
     (Robert Collins)
    
   * New helper function ``bzrlib.tests.condition_isinstance`` which helps
     filter tests based on class. (Robert Collins)
    
   * New helper function ``bzrlib.tests.exclude_suite_by_condition`` which
     generalises the ``exclude_suite_by_re`` function. (Robert Collins)

   * New helper function ``bzrlib.tests.filter_suite_by_condition`` which
     generalises the ``filter_suite_by_re`` function. (Robert Collins)

   * New helper method ``bzrlib.tests.exclude_tests_by_re`` which gives a new
     TestSuite that does not contain tests from the input that matched a
     regular expression. (Robert Collins)

   * New helper method ``bzrlib.tests.randomize_suite`` which returns a
     randomized copy of the input suite. (Robert Collins)

   * New helper method ``bzrlib.tests.split_suite_by_re`` which splits a test
     suite into two according to a regular expression. (Robert Collins)

   * Parametrize all http tests for the transport implementations, the http
     protocol versions (1.0 and 1.1) and the authentication schemes.
     (Vincent Ladeuil) 

   * The ``exclude_pattern`` and ``random_order`` parameters to the function
     ``bzrlib.tests.filter_suite_by_re`` have been deprecated. (Robert Collins)

   * The method ``bzrlib.tests.sort_suite_by_re`` has been deprecated. It is 
     replaced by the new helper methods added in this release. (Robert Collins)


bzr 1.0 2007-12-14
------------------

  DOCUMENTATION:

   * More improvements and fixes to the User Guide.  (Ian Clatworthy)

   * Add information on cherrypicking/rebasing to the User Guide.
     (Ian Clatworthy)

   * Improve bug tracker integration documentation. (Ian Clatworthy)

   * Minor edits to ``Bazaar in five minutes`` from David Roberts and
     to the rebasing section of the User Guide from Aaron Bentley.
     (Ian Clatworthy)


bzr 1.0rc3 2007-12-11
---------------------

  CHANGES:
   
   * If a traceback occurs, users are now asked to report the bug 
     through Launchpad (https://bugs.launchpad.net/bzr/), rather than 
     by mail to the mailing list.
     (Martin Pool)

  BUGFIXES:

   * Fix Makefile rules for doc generation. (Ian Clatworthy, #175207)

   * Give more feedback during long http downloads by making readv deliver data
     as it arrives for urllib, and issue more requests for pycurl. High latency
     networks are better handled by urllib, the pycurl implementation give more
     feedback but also incur more latency.
     (Vincent Ladeuil, #173010)

   * Implement _make_parents_provider on RemoteRepository, allowing generating
     bundles against branches on a smart server.  (Andrew Bennetts, #147836)

  DOCUMENTATION:

   * Improved user guide.  (Ian Clatworthy)

   * The single-page quick reference guide is now available as a PDF.
     (Ian Clatworthy)

  INTERNALS:

    * readv urllib http implementation is now a real iterator above the
      underlying socket and deliver data as soon as it arrives. 'get' still
      wraps its output in a StringIO.
      (Vincent Ladeuil)


bzr 1.0rc2 2007-12-07
---------------------

  IMPROVEMENTS:

   * Added a --coverage option to selftest. (Andrew Bennetts)

   * Annotate merge (merge-type=weave) now supports cherrypicking.
     (Aaron Bentley)

   * ``bzr commit`` now doesn't print the revision number twice. (Matt
     Nordhoff, #172612)

   * New configuration option ``bugtracker_<tracker_abbrevation>_url`` to
     define locations of bug trackers that are not directly supported by
     bzr or a plugin. The URL will be treated as a template and ``{id}``
     placeholders will be replaced by specific bug IDs.  (Lukáš Lalinský)

   * Support logging single merge revisions with short and line log formatters.
     (Kent Gibson)

   * User Guide enhanced with suggested readability improvements from
     Matt Revell and corrections from John Arbash Meinel. (Ian Clatworthy)

   * Quick Start Guide renamed to Quick Start Card, moved down in
     the catalog, provided in pdf and png format and updated to refer
     to ``send`` instead of ``bundle``. (Ian Clatworthy, #165080)

   * ``switch`` can now be used on heavyweight checkouts as well as
     lightweight ones. After switching a heavyweight checkout, the
     local branch is a mirror/cache of the new bound branch and
     uncommitted changes in the working tree are merged. As a safety
     check, if there are local commits in a checkout which have not
     been committed to the previously bound branch, then ``switch``
     fails unless the ``--force`` option is given. This option is
     now also required if the branch a lightweight checkout is pointing
     to has been moved. (Ian Clatworthy)

  INTERNALS:

    * New -Dhttp debug option reports http connections, requests and responses.
      (Vincent Ladeuil)

    * New -Dmerge debug option, which emits merge plans for merge-type=weave.

  BUGFIXES:

   * Better error message when running ``bzr cat`` on a non-existant branch.
     (Lukáš Lalinský, #133782)

   * Catch OSError 17 (file exists) in final phase of tree transform and show
     filename to user.
     (Alexander Belchenko, #111758)

   * Catch ShortReadvErrors while using pycurl. Also make readv more robust by
     allowing multiple GET requests to be issued if too many ranges are
     required.
     (Vincent Ladeuil, #172701)

   * Check for missing basis texts when fetching from packs to packs.
     (John Arbash Meinel, #165290)

   * Fall back to showing e-mail in ``log --short/--line`` if the 
     committer/author has only e-mail. (Lukáš Lalinský, #157026)

  API BREAKS:

   * Deprecate not passing a ``location`` argument to commit reporters'
     ``started`` methods. (Matt Nordhoff)


bzr 1.0rc1 2007-11-30
---------------------

  NOTES WHEN UPGRADING:

   * The default repository format is now ``pack-0.92``.  This 
     default is used when creating new repositories with ``init`` and 
     ``init-repo``, and when branching over bzr+ssh or bzr+hpss. 
     (See https://bugs.launchpad.net/bugs/164626)

     This format can be read and written by Bazaar 0.92 and later, and 
     data can be transferred to and from older formats.

     To upgrade, please reconcile your repository (``bzr reconcile``), and then
     upgrade (``bzr upgrade``). 
     
     ``pack-0.92`` offers substantially better scaling and performance than the
     previous knits format. Some operations are slower where the code already
     had bad scaling characteristics under knits, the pack format makes such
     operations more visible as part of being more scalable overall. We will
     correct such operations over the coming releases and encourage the filing
     of bugs on any operation which you observe to be slower in a packs
     repository. One particular case that we do not intend to fix is pulling
     data from a pack repository into a knit repository over a high latency
     link;  downgrading such data requires reinsertion of the file texts, and
     this is a classic space/time tradeoff. The current implementation is
     conservative on memory usage because we need to support converting data
     from any tree without problems.  
     (Robert Collins, Martin Pool, #164476)

  CHANGES:

   * Disable detection of plink.exe as possible ssh vendor. Plink vendor
     still available if user selects it explicitly with BZR_SSH environment
     variable. (Alexander Belchenko, workaround for bug #107593)

   * The pack format is now accessible as "pack-0.92", or "pack-0.92-subtree" 
     to enable the subtree functions (for example, for bzr-svn).  
     See http://doc.bazaar-vcs.org/latest/developer/packrepo.html
     (Martin Pool)

  FEATURES:

   * New ``authentication.conf`` file holding the password or other credentials
     for remote servers. This can be used for ssh, sftp, smtp and other 
     supported transports.
     (Vincent Ladeuil)

   * New rich-root and rich-root-pack formats, recording the same data about
     tree roots that's recorded for all other directories.
     (Aaron Bentley, #164639)

   * ``pack-0.92`` repositories can now be reconciled.
     (Robert Collins, #154173)

   * ``switch`` command added for changing the branch a lightweight checkout
     is associated with and updating the tree to reflect the latest content
     accordingly. This command was previously part of the BzrTools plug-in.
     (Ian Clatworthy, Aaron Bentley, David Allouche)

   * ``reconfigure`` command can now convert branches, trees, or checkouts to
     lightweight checkouts.  (Aaron Bentley)

  PERFORMANCE:

   * Commit updates the state of the working tree via a delta rather than
     supplying entirely new basis trees. For commit of a single specified file
     this reduces the wall clock time for commit by roughly a 30%.
     (Robert Collins, Martin Pool)

   * Commit with many automatically found deleted paths no longer performs
     linear scanning for the children of those paths during inventory
     iteration. This should fix commit performance blowing out when many such
     paths occur during commit. (Robert Collins, #156491)

   * Fetch with pack repositories will no longer read the entire history graph.
     (Robert Collins, #88319)

   * Revert takes out an appropriate lock when reverting to a basis tree, and
     does not read the basis inventory twice. (Robert Collins)

   * Diff does not require an inventory to be generated on dirstate trees.
     (Aaron Bentley, #149254)

   * New annotate merge (--merge-type=weave) implementation is fast on
     versionedfiles withough cached annotations, e.g. pack-0.92.
     (Aaron Bentley)

  IMPROVEMENTS:

   * ``bzr merge`` now warns when it encounters a criss-cross merge.
     (Aaron Bentley)

   * ``bzr send`` now doesn't require the target e-mail address to be
     specified on the command line if an interactive e-mail client is used.
     (Lukáš Lalinský)

   * ``bzr tags`` now prints the revision number for each tag, instead of
     the revision id, unless --show-ids is passed. In addition, tags can be
     sorted chronologically instead of lexicographically with --sort=time.
     (Adeodato Simó, #120231)

   * Windows standalone version of bzr is able to load system-wide plugins from
     "plugins" subdirectory in installation directory. In addition standalone
     installer write to the registry (HKLM\SOFTWARE\Bazaar) useful info 
     about paths and bzr version. (Alexander Belchenko, #129298)

  DOCUMENTATION:

  BUG FIXES:

   * A progress bar has been added for knitpack -> knitpack fetching.
     (Robert Collins, #157789, #159147)

   * Branching from a branch via smart server now preserves the repository
     format. (Andrew Bennetts,  #164626)
     
   * ``commit`` is now able to invoke an external editor in a non-ascii
     directory. (Daniel Watkins, #84043)

   * Catch connection errors for ftp.
     (Vincent Ladeuil, #164567)

   * ``check`` no longer reports spurious unreferenced text versions.
     (Robert Collins, John A Meinel, #162931, #165071)

   * Conflicts are now resolved recursively by ``revert``.
     (Aaron Bentley, #102739)

   * Detect invalid transport reuse attempts by catching invalid URLs.
     (Vincent Ladeuil, #161819)

   * Deleting a file without removing it shows a correct diff, not a traceback.
     (Aaron Bentley)

   * Do no use timeout in HttpServer anymore.
     (Vincent Ladeuil, #158972).

   * Don't catch the exceptions related to the http pipeline status before
     retrying an http request or some programming errors may be masked.
     (Vincent Ladeuil, #160012)

   * Fix ``bzr rm`` to not delete modified and ignored files.
     (Lukáš Lalinský, #172598)

   * Fix exception when revisionspec contains merge revisons but log
     formatter doesn't support merge revisions. (Kent Gibson, #148908)

   * Fix exception when ScopeReplacer is assigned to before any members have
     been retrieved.  (Aaron Bentley)

   * Fix multiple connections during checkout --lightweight.
     (Vincent Ladeuil, #159150)

   * Fix possible error in insert_data_stream when copying between 
     pack repositories over bzr+ssh or bzr+http.  
     KnitVersionedFile.get_data_stream now makes sure that requested
     compression parents are sent before any delta hunks that depend 
     on them.
     (Martin Pool, #164637)

   * Fix typo in limiting offsets coalescing for http, leading to
     whole files being downloaded instead of parts.
     (Vincent Ladeuil, #165061)

   * FTP server errors don't error in the error handling code.
     (Robert Collins, #161240)

   * Give a clearer message when a pull fails because the source needs
     to be reconciled.
     (Martin Pool, #164443)

   * It is clearer when a plugin cannot be loaded because of its name, and a
     suggestion for an acceptable name is given. (Daniel Watkins, #103023)

   * Leave port as None in transport objects if user doesn't
     specify a port in urls.
     (vincent Ladeuil, #150860)

   * Make sure Repository.fetch(self) is properly a no-op for all
     Repository implementations. (John Arbash Meinel, #158333)

   * Mark .bzr directories as "hidden" on Windows.
     (Alexander Belchenko, #71147)

   * ``merge --uncommitted`` can now operate on a single file.
     (Aaron Bentley, Lukáš Lalinský, #136890)

   * Obsolete packs are now cleaned up by pack and autopack operations.
     (Robert Collins, #153789)

   * Operations pulling data from a smart server where the underlying
     repositories are not both annotated/both unannotated will now work.
     (Robert Collins, #165304).

   * Reconcile now shows progress bars. (Robert Collins, #159351)

   * ``RemoteBranch`` was not initializing ``self._revision_id_to_revno_map``
     properly. (John Arbash Meinel, #162486)

   * Removing an already-removed file reports the file does not exist. (Daniel
     Watkins, #152811)

   * Rename on Windows is able to change filename case.
     (Alexander Belchenko, #77740)

   * Return error instead of a traceback for ``bzr log -r0``.
     (Kent Gibson, #133751)

   * Return error instead of a traceback when bzr is unable to create
     symlink on some platforms (e.g. on Windows).
     (Alexander Belchenko, workaround for #81689)

   * Revert doesn't crash when restoring a single file from a deleted
     directory. (Aaron Bentley)

   * Stderr output via logging mechanism now goes through encoded wrapper
     and no more uses utf-8, but terminal encoding instead. So all unicode
     strings now should be readable in non-utf-8 terminal.
     (Alexander Belchenko, #54173)

   * The error message when ``move --after`` should be used makes how to do so
     clearer. (Daniel Watkins, #85237)

   * Unicode-safe output from ``bzr info``. The output will be encoded
     using the terminal encoding and unrepresentable characters will be
     replaced by '?'. (Lukáš Lalinský, #151844)

   * Working trees are no longer created when pushing into a local no-trees
     repo. (Daniel Watkins, #50582)

   * Upgrade util/configobj to version 4.4.0.
     (Vincent Ladeuil, #151208).

   * Wrap medusa ftp test server as an FTPServer feature.
     (Vincent Ladeuil, #157752)

  API BREAKS:

   * ``osutils.backup_file`` is deprecated. Actually it's not used in bzrlib
     during very long time. (Alexander Belchenko)

   * The return value of
     ``VersionedFile.iter_lines_added_or_present_in_versions`` has been
     changed. Previously it was an iterator of lines, now it is an iterator of
     (line, version_id) tuples. This change has been made to aid reconcile and
     fetch operations. (Robert Collins)

   * ``bzrlib.repository.get_versioned_file_checker`` is now private.
     (Robert Collins)

   * The Repository format registry default has been removed; it was previously
     obsoleted by the bzrdir format default, which implies a default repository
     format.
     (Martin Pool)

  INTERNALS:

   * Added ``ContainerSerialiser`` and ``ContainerPushParser`` to
     ``bzrlib.pack``.  These classes provide more convenient APIs for generating
     and parsing containers from streams rather than from files.  (Andrew
     Bennetts)

   * New module ``lru_cache`` providing a cache for use by tasks that need
     semi-random access to large amounts of data. (John A Meinel)

   * InventoryEntry.diff is now deprecated.  Please use diff.DiffTree instead.

  TESTING:


bzr 0.92 2007-11-05
-------------------

  CHANGES:

  * New uninstaller on Win32.  (Alexander Belchenko)


bzr 0.92rc1 2007-10-29
----------------------

  NOTES WHEN UPGRADING:

  CHANGES:
  
   * ``bzr`` now returns exit code 4 if an internal error occurred, and 
     3 if a normal error occurred.  (Martin Pool)

   * ``pull``, ``merge`` and ``push`` will no longer silently correct some
     repository index errors that occured as a result of the Weave disk format.
     Instead the ``reconcile`` command needs to be run to correct those
     problems if they exist (and it has been able to fix most such problems
     since bzr 0.8). Some new problems have been identified during this release
     and you should run ``bzr check`` once on every repository to see if you
     need to reconcile. If you cannot ``pull`` or ``merge`` from a remote
     repository due to mismatched parent errors - a symptom of index errors -
     you should simply take a full copy of that remote repository to a clean
     directory outside any local repositories, then run reconcile on it, and
     finally pull from it locally. (And naturally email the repositories owner
     to ask them to upgrade and run reconcile).
     (Robert Collins)

  FEATURES:

   * New ``knitpack-experimental`` repository format. This is interoperable with
     the ``dirstate-tags`` format but uses a smarter storage design that greatly
     speeds up many operations, both local and remote. This new format can be
     used as an option to the ``init``, ``init-repository`` and ``upgrade``
     commands. See http://doc.bazaar-vcs.org/0.92/developers/knitpack.html
     for further details. (Robert Collins)

   * For users of bzr-svn (and those testing the prototype subtree support) that
     wish to try packs, a new ``knitpack-subtree-experimental`` format has also
     been added. This is interoperable with the ``dirstate-subtrees`` format.
     (Robert Collins)

   * New ``reconfigure`` command. (Aaron Bentley)

   * New ``revert --forget-merges`` command, which removes the record of a pending 
     merge without affecting the working tree contents.  (Martin Pool)

   * New ``bzr_remote_path`` configuration variable allows finer control of
     remote bzr locations than BZR_REMOTE_PATH environment variable.
     (Aaron Bentley)

   * New ``launchpad-login`` command to tell Bazaar your Launchpad
     user ID.  This can then be used by other functions of the
     Launchpad plugin. (James Henstridge)

  PERFORMANCE:

   * Commit in quiet mode is now slightly faster as the information to
     output is no longer calculated. (Ian Clatworthy)

   * Commit no longer checks for new text keys during insertion when the
     revision id was deterministically unique. (Robert Collins)

   * Committing a change which is not a merge and does not change the number of
     files in the tree is faster by utilising the data about whether files are
     changed to determine if the tree is unchanged rather than recalculating
     it at the end of the commit process. (Robert Collins)

   * Inventory serialisation no longer double-sha's the content.
     (Robert Collins)

   * Knit text reconstruction now avoids making copies of the lines list for
     interim texts when building a single text. The new ``apply_delta`` method
     on ``KnitContent`` aids this by allowing modification of the revision id
     such objects represent. (Robert Collins)

   * Pack indices are now partially parsed for specific key lookup using a
     bisection approach. (Robert Collins)

   * Partial commits are now approximately 40% faster by walking over the
     unselected current tree more efficiently. (Robert Collins)

   * XML inventory serialisation takes 20% less time while being stricter about
     the contents. (Robert Collins)

   * Graph ``heads()`` queries have been fixed to no longer access all history
     unnecessarily. (Robert Collins)

  IMPROVEMENTS:

   * ``bzr+https://`` smart server across https now supported. 
     (John Ferlito, Martin Pool, #128456)

   * Mutt is now a supported mail client; set ``mail_client=mutt`` in your
     bazaar.conf and ``send`` will use mutt. (Keir Mierle)

   * New option ``-c``/``--change`` for ``merge`` command for cherrypicking 
     changes from one revision. (Alexander Belchenko, #141368)

   * Show encodings, locale and list of plugins in the traceback message.
     (Martin Pool, #63894)

   * Experimental directory formats can now be marked with
     ``experimental = True`` during registration. (Ian Clatworthy)

  DOCUMENTATION:

   * New *Bazaar in Five Minutes* guide.  (Matthew Revell)

   * The hooks reference documentation is now converted to html as expected.
     (Ian Clatworthy)

  BUG FIXES:

   * Connection error reporting for the smart server has been fixed to
     display a user friendly message instead of a traceback.
     (Ian Clatworthy, #115601)

   * Make sure to use ``O_BINARY`` when opening files to check their
     sha1sum. (Alexander Belchenko, John Arbash Meinel, #153493)

   * Fix a problem with Win32 handling of the executable bit.
     (John Arbash Meinel, #149113)

   * ``bzr+ssh://`` and ``sftp://`` URLs that do not specify ports explicitly
     no longer assume that means port 22.  This allows people using OpenSSH to
     override the default port in their ``~/.ssh/config`` if they wish.  This
     fixes a bug introduced in bzr 0.91.  (Andrew Bennetts, #146715)

   * Commands reporting exceptions can now be profiled and still have their
     data correctly dumped to a file. For example, a ``bzr commit`` with
     no changes still reports the operation as pointless but doing so no
     longer throws away the profiling data if this command is run with
     ``--lsprof-file callgrind.out.ci`` say. (Ian Clatworthy)

   * Fallback to ftp when paramiko is not installed and sftp can't be used for
     ``tests/commands`` so that the test suite is still usable without
     paramiko.
     (Vincent Ladeuil, #59150)

   * Fix commit ordering in corner case. (Aaron Bentley, #94975)

   * Fix long standing bug in partial commit when there are renames 
     left in tree. (Robert Collins, #140419)

   * Fix selftest semi-random noise during http related tests.
     (Vincent Ladeuil, #140614)

   * Fix typo in ftp.py making the reconnection fail on temporary errors.
     (Vincent Ladeuil, #154259)

   * Fix failing test by comparing real paths to cover the case where the TMPDIR
     contains a symbolic link.
     (Vincent Ladeuil, #141382).

   * Fix log against smart server branches that don't support tags.
     (James Westby, #140615)

   * Fix pycurl http implementation by defining error codes from
     pycurl instead of relying on an old curl definition.
     (Vincent Ladeuil, #147530)

   * Fix 'unprintable error' message when displaying BzrCheckError and 
     some other exceptions on Python 2.5.
     (Martin Pool, #144633)

   * Fix ``Inventory.copy()`` and add test for it. (Jelmer Vernooij)

   * Handles default value for ListOption in cmd_commit.
     (Vincent Ladeuil, #140432)

   * HttpServer and FtpServer need to be closed properly or a listening socket
     will remain opened.
     (Vincent Ladeuil, #140055)

   * Monitor the .bzr directory created in the top level test
     directory to detect leaking tests.
     (Vincent Ladeuil, #147986)

   * The basename, not the full path, is now used when checking whether
     the profiling dump file begins with ``callgrind.out`` or not. This
     fixes a bug reported by Aaron Bentley on IRC. (Ian Clatworthy)

   * Trivial fix for invoking command ``reconfigure`` without arguments.
     (Rob Weir, #141629)

   * ``WorkingTree.rename_one`` will now raise an error if normalisation of the
     new path causes bzr to be unable to access the file. (Robert Collins)

   * Correctly detect a NoSuchFile when using a filezilla server. (Gary van der
     Merwe)

  API BREAKS:

   * ``bzrlib.index.GraphIndex`` now requires a size parameter to the
     constructor, for enabling bisection searches. (Robert Collins)

   * ``CommitBuilder.record_entry_contents`` now requires the root entry of a
     tree be supplied to it, previously failing to do so would trigger a
     deprecation warning. (Robert Collins)

   * ``KnitVersionedFile.add*`` will no longer cache added records even when
     enable_cache() has been called - the caching feature is now exclusively for
     reading existing data. (Robert Collins)

   * ``ReadOnlyLockError`` is deprecated; ``LockFailed`` is usually more 
     appropriate.  (Martin Pool)

   * Removed ``bzrlib.transport.TransportLogger`` - please see the new
     ``trace+`` transport instead. (Robert Collins)

   * Removed previously deprecated varargs interface to ``TestCase.run_bzr`` and
     deprecated methods ``TestCase.capture`` and ``TestCase.run_bzr_captured``.
     (Martin Pool)

   * Removed previous deprecated ``basis_knit`` parameter to the
     ``KnitVersionedFile`` constructor. (Robert Collins)

   * Special purpose method ``TestCase.run_bzr_decode`` is moved to the test_non_ascii 
     class that needs it.
     (Martin Pool)

   * The class ``bzrlib.repofmt.knitrepo.KnitRepository3`` has been folded into
     ``KnitRepository`` by parameters to the constructor. (Robert Collins)

   * The ``VersionedFile`` interface now allows content checks to be bypassed
     by supplying check_content=False.  This saves nearly 30% of the minimum
     cost to store a version of a file. (Robert Collins)

   * Tree's with bad state such as files with no length or sha will no longer
     be silently accepted by the repository XML serialiser. To serialise
     inventories without such data, pass working=True to write_inventory.
     (Robert Collins)

   * ``VersionedFile.fix_parents`` has been removed as a harmful API.
     ``VersionedFile.join`` will no longer accept different parents on either
     side of a join - it will either ignore them, or error, depending on the
     implementation. See notes when upgrading for more information.
     (Robert Collins)

  INTERNALS:

   * ``bzrlib.transport.Transport.put_file`` now returns the number of bytes
     put by the method call, to allow avoiding stat-after-write or
     housekeeping in callers. (Robert Collins)

   * ``bzrlib.xml_serializer.Serializer`` is now responsible for checking that
     mandatory attributes are present on serialisation and deserialisation.
     This fixes some holes in API usage and allows better separation between
     physical storage and object serialisation. (Robert Collins)

   * New class ``bzrlib.errors.InternalBzrError`` which is just a convenient
     shorthand for deriving from BzrError and setting internal_error = True.
     (Robert Collins)

   * New method ``bzrlib.mutabletree.update_to_one_parent_via_delta`` for
     moving the state of a parent tree to a new version via a delta rather than
     a complete replacement tree. (Robert Collins)

   * New method ``bzrlib.osutils.minimum_path_selection`` useful for removing
     duplication from user input, when a user mentions both a path and an item
     contained within that path. (Robert Collins)

   * New method ``bzrlib.repository.Repository.is_write_locked`` useful for
     determining if a repository is write locked. (Robert Collins)

   * New method on ``bzrlib.tree.Tree`` ``path_content_summary`` provides a
     tuple containing the key information about a path for commit processing
     to complete. (Robert Collins)

   * New method on xml serialisers, write_inventory_to_lines, which matches the
     API used by knits for adding content. (Robert Collins)

   * New module ``bzrlib.bisect_multi`` with generic multiple-bisection-at-once
     logic, currently only available for byte-based lookup
     (``bisect_multi_bytes``). (Robert Collins)

   * New helper ``bzrlib.tuned_gzip.bytes_to_gzip`` which takes a byte string
     and returns a gzipped version of the same. This is used to avoid a bunch
     of api friction during adding of knit hunks. (Robert Collins)

   * New parameter on ``bzrlib.transport.Transport.readv``
     ``adjust_for_latency`` which changes readv from returning strictly the
     requested data to inserted return larger ranges and in forward read order
     to reduce the effect of network latency. (Robert Collins)

   * New parameter yield_parents on ``Inventory.iter_entries_by_dir`` which
     causes the parents of a selected id to be returned recursively, so all the
     paths from the root down to each element of selected_file_ids are
     returned. (Robert Collins)

   * Knit joining has been enhanced to support plain to annotated conversion
     and annotated to plain conversion. (Ian Clatworthy)

   * The CommitBuilder method ``record_entry_contents`` now returns summary
     information about the effect of the commit on the repository. This tuple
     contains an inventory delta item if the entry changed from the basis, and a
     boolean indicating whether a new file graph node was recorded.
     (Robert Collins)

   * The python path used in the Makefile can now be overridden.
     (Andrew Bennetts, Ian Clatworthy)

  TESTING:

   * New transport implementation ``trace+`` which is useful for testing,
     logging activity taken to its _activity attribute. (Robert Collins)

   * When running bzr commands within the test suite, internal exceptions are
     not caught and reported in the usual way, but rather allowed to propagate
     up and be visible to the test suite.  A new API ``run_bzr_catch_user_errors``
     makes this behavior available to other users.
     (Martin Pool)

   * New method ``TestCase.call_catch_warnings`` for testing methods that 
     raises a Python warning.  (Martin Pool)


bzr 0.91 2007-09-26
-------------------

  BUG FIXES:

   * Print a warning instead of aborting the ``python setup.py install``
     process if building of a C extension is not possible.
     (Lukáš Lalinský, Alexander Belchenko)

   * Fix commit ordering in corner case (Aaron Bentley, #94975)

   * Fix ''bzr info bzr://host/'' and other operations on ''bzr://' URLs with
     an implicit port.  We were incorrectly raising PathNotChild due to
     inconsistent treatment of the ''_port'' attribute on the Transport object.
     (Andrew Bennetts, #133965)

   * Make RemoteRepository.sprout cope gracefully with servers that don't
     support the ``Repository.tarball`` request.
     (Andrew Bennetts)


bzr 0.91rc2 2007-09-11
----------------------

   * Replaced incorrect tarball for previous release; a debug statement was left 
     in bzrlib/remote.py.


bzr 0.91rc1 2007-09-11
----------------------

  CHANGES:

   * The default branch and repository format has changed to 
     ``dirstate-tags``, so tag commands are active by default.
     This format is compatible with Bazaar 0.15 and later.
     This incidentally fixes bug #126141.
     (Martin Pool)

   * ``--quiet`` or ``-q`` is no longer a global option. If present, it
     must now appear after the command name. Scripts doing things like
     ``bzr -q missing`` need to be rewritten as ``bzr missing -q``.
     (Ian Clatworthy)

  FEATURES:

   * New option ``--author`` in ``bzr commit`` to specify the author of the
     change, if it's different from the committer. ``bzr log`` and
     ``bzr annotate`` display the author instead of the committer.
     (Lukáš Lalinský)

   * In addition to global options and command specific options, a set of
     standard options are now supported. Standard options are legal for
     all commands. The initial set of standard options are:
     
     * ``--help`` or ``-h`` - display help message
     * ``--verbose`` or ``-v`` - display additional information
     * ``--quiet``  or ``-q`` - only output warnings and errors.

     Unlike global options, standard options can be used in aliases and
     may have command-specific help. (Ian Clatworthy)

   * Verbosity level processing has now been unified. If ``--verbose``
     or ``-v`` is specified on the command line multiple times, the
     verbosity level is made positive the first time then increased.
     If ``--quiet`` or ``-q`` is specified on the command line
     multiple times, the verbosity level is made negative the first
     time then decreased. To get the default verbosity level of zero,
     either specify none of the above , ``--no-verbose`` or ``--no-quiet``.
     Note that most commands currently ignore the magnitude of the
     verbosity level but do respect *quiet vs normal vs verbose* when
     generating output. (Ian Clatworthy)

   * ``Branch.hooks`` now supports ``pre_commit`` hook. The hook's signature
     is documented in BranchHooks constructor. (Nam T. Nguyen, #102747)

   * New ``Repository.stream_knit_data_for_revisions`` request added to the
     network protocol for greatly reduced roundtrips when retrieving a set of
     revisions. (Andrew Bennetts)

  BUG FIXES:

   * ``bzr plugins`` now lists the version number for each plugin in square
     brackets after the path. (Robert Collins, #125421)

   * Pushing, pulling and branching branches with subtree references was not
     copying the subtree weave, preventing the file graph from being accessed
     and causing errors in commits in clones. (Robert Collins)

   * Suppress warning "integer argument expected, got float" from Paramiko,
     which sometimes caused false test failures.  (Martin Pool)

   * Fix bug in bundle 4 that could cause attempts to write data to wrong
     versionedfile.  (Aaron Bentley)

   * Diffs generated using "diff -p" no longer break the patch parser.
     (Aaron Bentley)

   * get_transport treats an empty possible_transports list the same as a non-
     empty one.  (Aaron Bentley)

   * patch verification for merge directives is reactivated, and works with
     CRLF and CR files.  (Aaron Bentley)

   * Accept ..\ as a path in revision specifiers. This fixes for example
     "-r branch:..\other-branch" on Windows.  (Lukáš Lalinský) 

   * ``BZR_PLUGIN_PATH`` may now contain trailing slashes.
     (Blake Winton, #129299)

   * man page no longer lists hidden options (#131667, Aaron Bentley)

   * ``uncommit --help`` now explains the -r option adequately.  (Daniel
     Watkins, #106726)

   * Error messages are now better formatted with parameters (such as
     filenames) quoted when necessary. This avoids confusion when directory
     names ending in a '.' at the end of messages were confused with a
     full stop that may or not have been there. (Daniel Watkins, #129791)

   * Fix ``status FILE -r X..Y``. (Lukáš Lalinský)

   * If a particular command is an alias, ``help`` will show the alias
     instead of claiming there is no help for said alias. (Daniel Watkins,
     #133548)

   * TreeTransform-based operations, like pull, merge, revert, and branch,
     now roll back if they encounter an error.  (Aaron Bentley, #67699)

   * ``bzr commit`` now exits cleanly if a character unsupported by the
     current encoding is used in the commit message.  (Daniel Watkins,
     #116143)

   * bzr send uses default values for ranges when only half of an elipsis
     is specified ("-r..5" or "-r5..").  (#61685, Aaron Bentley)

   * Avoid trouble when Windows ssh calls itself 'plink' but no plink
     binary is present.  (Martin Albisetti, #107155)

   * ``bzr remove`` should remove clean subtrees.  Now it will remove (without
     needing ``--force``) subtrees that contain no files with text changes or
     modified files.  With ``--force`` it removes the subtree regardless of
     text changes or unknown files. Directories with renames in or out (but
     not changed otherwise) will now be removed without needing ``--force``.
     Unknown ignored files will be deleted without needing ``--force``.
     (Marius Kruger, #111665)

   * When two plugins conflict, the source of both the losing and now the
     winning definition is shown.  (Konstantin Mikhaylov, #5454)

   * When committing to a branch, the location being committed to is
     displayed.  (Daniel Watkins, #52479)

   * ``bzr --version`` takes care about encoding of stdout, especially
     when output is redirected. (Alexander Belchenko, #131100)

   * Prompt for an ftp password if none is provided.
     (Vincent Ladeuil, #137044)

   * Reuse bound branch associated transport to avoid multiple
     connections.
     (Vincent Ladeuil, #128076, #131396)

   * Overwrite conflicting tags by ``push`` and ``pull`` if the
     ``--overwrite`` option is specified.  (Lukáš Lalinský, #93947)

   * In checkouts, tags are copied into the master branch when created,
     changed or deleted, and are copied into the checkout when it is 
     updated.  (Martin Pool, #93856, #93860)

   * Print a warning instead of aborting the ``python setup.py install``
     process if building of a C extension is not possible.
     (Lukáš Lalinský, Alexander Belchenko)

  IMPROVEMENTS:

   * Add the option "--show-diff" to the commit command in order to display
     the diff during the commit log creation. (Goffredo Baroncelli)

   * ``pull`` and ``merge`` are much faster at installing bundle format 4.
     (Aaron Bentley)

   * ``pull -v`` no longer includes deltas, making it much faster.
     (Aaron Bentley)

   * ``send`` now sends the directive as an attachment by default.
     (Aaron Bentley, Lukáš Lalinský, Alexander Belchenko)

   * Documentation updates (Martin Albisetti)

   * Help on debug flags is now included in ``help global-options``.
     (Daniel Watkins, #124853)

   * Parameters passed on the command line are checked to ensure they are
     supported by the encoding in use. (Daniel Watkins)

   * The compression used within the bzr repository has changed from zlib
     level 9 to the zlib default level. This improves commit performance with
     only a small increase in space used (and in some cases a reduction in
     space). (Robert Collins)

   * Initial commit no longer SHAs files twice and now reuses the path
     rather than looking it up again, making it faster.
     (Ian Clatworthy)

   * New option ``-c``/``--change`` for ``diff`` and ``status`` to show
     changes in one revision.  (Lukáš Lalinský)

   * If versioned files match a given ignore pattern, a warning is now
     given. (Daniel Watkins, #48623)

   * ``bzr status`` now has -S as a short name for --short and -V as a
     short name for --versioned. These have been added to assist users
     migrating from Subversion: ``bzr status -SV`` is now like
     ``svn status -q``.  (Daniel Watkins, #115990)

   * Added C implementation of  ``PatienceSequenceMatcher``, which is about
     10x faster than the Python version. This speeds up commands that
     need file diffing, such as ``bzr commit`` or ``bzr diff``.
     (Lukáš Lalinský)

   * HACKING has been extended with a large section on core developer tasks.
     (Ian Clatworthy)

   * Add ``branches`` and ``standalone-trees`` as online help topics and
     include them as Concepts within the User Reference.
     (Paul Moore, Ian Clatworthy)

    * ``check`` can detect versionedfile parent references that are
      inconsistent with revision and inventory info, and ``reconcile`` can fix
      them.  These faulty references were generated by 0.8-era releases,
      so repositories which were manipulated by old bzrs should be
      checked, and possibly reconciled ASAP.  (Aaron Bentley, Andrew Bennetts)

  API BREAKS:

   * ``Branch.append_revision`` is removed altogether; please use 
     ``Branch.set_last_revision_info`` instead.  (Martin Pool)

   * CommitBuilder now advertises itself as requiring the root entry to be
     supplied. This only affects foreign repository implementations which reuse
     CommitBuilder directly and have changed record_entry_contents to require
     that the root not be supplied. This should be precisely zero plugins
     affected. (Robert Collins)

   * The ``add_lines`` methods on ``VersionedFile`` implementations has changed
     its return value to include the sha1 and length of the inserted text. This
     allows the avoidance of double-sha1 calculations during commit.
     (Robert Collins)

   * ``Transport.should_cache`` has been removed.  It was not called in the
     previous release.  (Martin Pool)

  TESTING:

   * Tests may now raise TestNotApplicable to indicate they shouldn't be 
     run in a particular scenario.  (Martin Pool)

   * New function multiply_tests_from_modules to give a simpler interface
     to test parameterization.  (Martin Pool, Robert Collins)

   * ``Transport.should_cache`` has been removed.  It was not called in the
     previous release.  (Martin Pool)

   * NULL_REVISION is returned to indicate the null revision, not None.
     (Aaron Bentley)

   * Use UTF-8 encoded StringIO for log tests to avoid failures on
     non-ASCII committer names.  (Lukáš Lalinský)

  INTERNALS:

   * ``bzrlib.plugin.all_plugins`` has been deprecated in favour of
     ``bzrlib.plugin.plugins()`` which returns PlugIn objects that provide
     useful functionality for determining the path of a plugin, its tests, and
     its version information. (Robert Collins)

   * Add the option user_encoding to the function 'show_diff_trees()'
     in order to move the user encoding at the UI level. (Goffredo Baroncelli)

   * Add the function make_commit_message_template_encoded() and the function
     edit_commit_message_encoded() which handle encoded strings.
     This is done in order to mix the commit messages (which is a unicode
     string), and the diff which is a raw string. (Goffredo Baroncelli)

   * CommitBuilder now defaults to using add_lines_with_ghosts, reducing
     overhead on non-weave repositories which don't require all parents to be
     present. (Robert Collins)

   * Deprecated method ``find_previous_heads`` on
     ``bzrlib.inventory.InventoryEntry``. This has been superseded by the use
     of ``parent_candidates`` and a separate heads check via the repository
     API. (Robert Collins)

   * New trace function ``mutter_callsite`` will print out a subset of the
     stack to the log, which can be useful for gathering debug details.
     (Robert Collins)

   * ``bzrlib.pack.ContainerWriter`` now tracks how many records have been
     added via a public attribute records_written. (Robert Collins)

   * New method ``bzrlib.transport.Transport.get_recommended_page_size``.
     This provides a hint to users of transports as to the reasonable
     minimum data to read. In principle this can take latency and
     bandwidth into account on a per-connection basis, but for now it
     just has hard coded values based on the url. (e.g. http:// has a large
     page size, file:// has a small one.) (Robert Collins)

   * New method on ``bzrlib.transport.Transport`` ``open_write_stream`` allows
     incremental addition of data to a file without requiring that all the
     data be buffered in memory. (Robert Collins)

   * New methods on ``bzrlib.knit.KnitVersionedFile``:
     ``get_data_stream(versions)``, ``insert_data_stream(stream)`` and
     ``get_format_signature()``.  These provide some infrastructure for
     efficiently streaming the knit data for a set of versions over the smart
     protocol.

   * Knits with no annotation cache still produce correct annotations.
     (Aaron Bentley)

   * Three new methods have been added to ``bzrlib.trace``:
     ``set_verbosity_level``, ``get_verbosity_level`` and ``is_verbose``.
     ``set_verbosity_level`` expects a numeric value: negative for quiet,
     zero for normal, positive for verbose. The size of the number can be
     used to determine just how quiet or verbose the application should be.
     The existing ``be_quiet`` and ``is_quiet`` routines have been
     integrated into this new scheme. (Ian Clatworthy)

   * Options can now be delcared with a ``custom_callback`` parameter. If
     set, this routine is called after the option is processed. This feature
     is now used by the standard options ``verbose`` and ``quiet`` so that
     setting one implicitly resets the other. (Ian Clatworthy)

   * Rather than declaring a new option from scratch in order to provide
     custom help, a centrally registered option can be decorated using the
     new ``bzrlib.Option.custom_help`` routine. In particular, this routine
     is useful when declaring better help for the ``verbose`` and ``quiet``
     standard options as the base definition of these is now more complex
     than before thanks to their use of a custom callback. (Ian Clatworthy)
      
    * Tree._iter_changes(specific_file=[]) now iterates through no files,
      instead of iterating through all files.  None is used to iterate through
      all files.  (Aaron Bentley)

    * WorkingTree.revert() now accepts None to revert all files.  The use of
      [] to revert all files is deprecated.  (Aaron Bentley)


bzr 0.90 2007-08-28
-------------------

  IMPROVEMENTS:

    * Documentation is now organized into multiple directories with a level
      added for different languages or locales. Added the Mini Tutorial
      and Quick Start Summary (en) documents from the Wiki, improving the
      content and readability of the former. Formatted NEWS as Release Notes
      complete with a Table of Conents, one heading per release. Moved the
      Developer Guide into the main document catalog and provided a link
      from the developer document catalog back to the main one.
      (Ian Clatworthy, Sabin Iacob, Alexander Belchenko)


  API CHANGES:

    * The static convenience method ``BzrDir.create_repository``
      is deprecated.  Callers should instead create a ``BzrDir`` instance
      and call ``create_repository`` on that.  (Martin Pool)


bzr 0.90rc1 2007-08-14
----------------------

  BUGFIXES:

    * ``bzr init`` should connect to the remote location one time only.  We
      have been connecting several times because we forget to pass around the
      Transport object. This modifies ``BzrDir.create_branch_convenience``,
      so that we can give it the Transport we already have.
      (John Arbash Meinel, Vincent Ladeuil, #111702)

    * Get rid of sftp connection cache (get rid of the FTP one too).
      (Vincent Ladeuil, #43731)

    * bzr branch {local|remote} remote don't try to create a working tree
      anymore.
      (Vincent Ladeuil, #112173)

    * All identified multiple connections for a single bzr command have been
      fixed. See bzrlib/tests/commands directory.
      (Vincent Ladeuil)

    * ``bzr rm`` now does not insist on ``--force`` to delete files that
      have been renamed but not otherwise modified.  (Marius Kruger,
      #111664)

    * ``bzr selftest --bench`` no longer emits deprecation warnings
      (Lukáš Lalinský)

    * ``bzr status`` now honours FILE parameters for conflict lists
      (Aaron Bentley, #127606)

    * ``bzr checkout`` now honours -r when reconstituting a working tree.
      It also honours -r 0.  (Aaron Bentley, #127708)

    * ``bzr add *`` no more fails on Windows if working tree contains
      non-ascii file names. (Kuno Meyer, #127361)

    * allow ``easy_install bzr`` runs without fatal errors. 
      (Alexander Belchenko, #125521)

    * Graph._filter_candidate_lca does not raise KeyError if a candidate
      is eliminated just before it would normally be examined.  (Aaron Bentley)

    * SMTP connection failures produce a nice message, not a traceback.
      (Aaron Bentley)

  IMPROVEMENTS:

    * Don't show "dots" progress indicators when run non-interactively, such
      as from cron.  (Martin Pool)

    * ``info`` now formats locations more nicely and lists "submit" and
      "public" branches (Aaron Bentley)

    * New ``pack`` command that will trigger database compression within
      the repository (Robert Collins)

    * Implement ``_KnitIndex._load_data`` in a pyrex extension. The pyrex
      version is approximately 2-3x faster at parsing a ``.kndx`` file.
      Which yields a measurable improvement for commands which have to
      read from the repository, such as a 1s => 0.75s improvement in
      ``bzr diff`` when there are changes to be shown.  (John Arbash Meinel)

    * Merge is now faster.  Depending on the scenario, it can be more than 2x
      faster. (Aaron Bentley)

    * Give a clearer warning, and allow ``python setup.py install`` to
      succeed even if pyrex is not available.
      (John Arbash Meinel)

    * ``DirState._read_dirblocks`` now has an optional Pyrex
      implementation. This improves the speed of any command that has to
      read the entire DirState. (``diff``, ``status``, etc, improve by
      about 10%).
      ``bisect_dirblocks`` has also been improved, which helps all
      ``_get_entry`` type calls (whenever we are searching for a
      particular entry in the in-memory DirState).
      (John Arbash Meinel)

    * ``bzr pull`` and ``bzr push`` no longer do a complete walk of the 
      branch revision history for ui display unless -v is supplied.
      (Robert Collins)

    * ``bzr log -rA..B`` output shifted to the left margin if the log only 
      contains merge revisions. (Kent Gibson) 

    * The ``plugins`` command is now public with improved help.
      (Ian Clatworthy)

    * New bundle and merge directive formats are faster to generate, and

    * Annotate merge now works when there are local changes. (Aaron Bentley)

    * Commit now only shows the progress in terms of directories instead of
      entries. (Ian Clatworthy)

    * Fix ``KnitRepository.get_revision_graph`` to not request the graph 2
      times. This makes ``get_revision_graph`` 2x faster. (John Arbash
      Meinel)

    * Fix ``VersionedFile.get_graph()`` to avoid using
      ``set.difference_update(other)``, which has bad scaling when
      ``other`` is large. This improves ``VF.get_graph([version_id])`` for
      a 12.5k graph from 2.9s down to 200ms. (John Arbash Meinel)

    * The ``--lsprof-file`` option now generates output for KCacheGrind if
      the file starts with ``callgrind.out``. This matches the default file
      filtering done by KCacheGrind's Open Dialog. (Ian Clatworthy)

    * Fix ``bzr update`` to avoid an unnecessary
      ``branch.get_master_branch`` call, which avoids 1 extra connection
      to the remote server. (Partial fix for #128076, John Arbash Meinel)

    * Log errors from the smart server in the trace file, to make debugging 
      test failures (and live failures!) easier.  (Andrew Bennetts)

    * The HTML version of the man page has been superceded by a more
      comprehensive manual called the Bazaar User Reference. This manual
      is completed generated from the online help topics. As part of this
      change, limited reStructuredText is now explicitly supported in help
      topics and command help with 'unnatural' markup being removed prior
      to display by the online help or inclusion in the man page.
      (Ian Clatworthy)

    * HTML documentation now use files extension ``*.html``
      (Alexander Belchenko)

    * The cache of ignore definitions is now cleared in WorkingTree.unlock()
      so that changes to .bzrignore aren't missed. (#129694, Daniel Watkins)

    * ``bzr selftest --strict`` fails if there are any missing features or
      expected test failures. (Daniel Watkins, #111914)

    * Link to registration survey added to README. (Ian Clatworthy)

    * Windows standalone installer show link to registration survey
      when installation finished. (Alexander Belchenko)

  LIBRARY API BREAKS:

    * Deprecated dictionary ``bzrlib.option.SHORT_OPTIONS`` removed.
      Options are now required to provide a help string and it must
      comply with the style guide by being one or more sentences with an
      initial capital and final period. (Martin Pool)

    * KnitIndex.get_parents now returns tuples. (Robert Collins)

    * Ancient unused ``Repository.text_store`` attribute has been removed.
      (Robert Collins)

    * The ``bzrlib.pack`` interface has changed to use tuples of bytestrings
      rather than just bytestrings, making it easier to represent multiple
      element names. As this interface was not used by any internal facilities
      since it was introduced in 0.18 no API compatibility is being preserved.
      The serialised form of these packs is identical with 0.18 when a single
      element tuple is in use. (Robert Collins)

  INTERNALS:

    * merge now uses ``iter_changes`` to calculate changes, which makes room for
      future performance increases.  It is also more consistent with other
      operations that perform comparisons, and reduces reliance on
      Tree.inventory.  (Aaron Bentley)

    * Refactoring of transport classes connected to a remote server.
      ConnectedTransport is a new class that serves as a basis for all
      transports needing to connect to a remote server.  transport.split_url
      have been deprecated, use the static method on the object instead. URL
      tests have been refactored too.
      (Vincent Ladeuil)

    * Better connection sharing for ConnectedTransport objects.
      transport.get_transport() now accepts a 'possible_transports' parameter.
      If a newly requested transport can share a connection with one of the
      list, it will.
      (Vincent Ladeuil)

    * Most functions now accept ``bzrlib.revision.NULL_REVISION`` to indicate
      the null revision, and consider using ``None`` for this purpose
      deprecated.  (Aaron Bentley)

    * New ``index`` module with abstract index functionality. This will be
      used during the planned changes in the repository layer. Currently the
      index layer provides a graph aware immutable index, a builder for the
      same index type to allow creating them, and finally a composer for
      such indices to allow the use of many indices in a single query. The
      index performance is not optimised, however the API is stable to allow
      development on top of the index. (Robert Collins)

    * ``bzrlib.dirstate.cmp_by_dirs`` can be used to compare two paths by
      their directory sections. This is equivalent to comparing
      ``path.split('/')``, only without having to split the paths.
      This has a Pyrex implementation available.
      (John Arbash Meinel)

    * New transport decorator 'unlistable+' which disables the list_dir
      functionality for testing.

    * Deprecated ``change_entry`` in transform.py. (Ian Clatworthy)

    * RevisionTree.get_weave is now deprecated.  Tree.plan_merge is now used
      for performing annotate-merge.  (Aaron Bentley)

    * New EmailMessage class to create email messages. (Adeodato Simó)

    * Unused functions on the private interface KnitIndex have been removed.
      (Robert Collins)

    * New ``knit.KnitGraphIndex`` which provides a ``KnitIndex`` layered on top
      of a ``index.GraphIndex``. (Robert Collins)

    * New ``knit.KnitVersionedFile.iter_parents`` method that allows querying
      the parents of many knit nodes at once, reducing round trips to the 
      underlying index. (Robert Collins)

    * Graph now has an is_ancestor method, various bits use it.
      (Aaron Bentley)

    * The ``-Dhpss`` flag now includes timing information. As well as
      logging when a new connection is opened. (John Arbash Meinel)

    * ``bzrlib.pack.ContainerWriter`` now returns an offset, length tuple to
      callers when inserting data, allowing generation of readv style access
      during pack creation, without needing a separate pass across the output
      pack to gather such details. (Robert Collins)

    * ``bzrlib.pack.make_readv_reader`` allows readv based access to pack
      files that are stored on a transport. (Robert Collins)

    * New ``Repository.has_same_location`` method that reports if two
      repository objects refer to the same repository (although with some risk
      of false negatives).  (Andrew Bennetts)

    * InterTree.compare now passes require_versioned on correctly.
      (Marius Kruger)

    * New methods on Repository - ``start_write_group``,
      ``commit_write_group``, ``abort_write_group`` and ``is_in_write_group`` -
      which provide a clean hook point for transactional Repositories - ones
      where all the data for a fetch or commit needs to be made atomically
      available in one step. This allows the write lock to remain while making
      a series of data insertions.  (e.g. data conversion). (Robert Collins)

    * In ``bzrlib.knit`` the internal interface has been altered to use
      3-tuples (index, pos, length) rather than two-tuples (pos, length) to
      describe where data in a knit is, allowing knits to be split into 
      many files. (Robert Collins)

    * ``bzrlib.knit._KnitData`` split into cache management and physical access
      with two access classes - ``_PackAccess`` and ``_KnitAccess`` defined.
      The former provides access into a .pack file, and the latter provides the
      current production repository form of .knit files. (Robert Collins)

  TESTING:

    * Remove selftest ``--clean-output``, ``--numbered-dirs`` and
      ``--keep-output`` options, which are obsolete now that tests
      are done within directories in $TMPDIR.  (Martin Pool)

    * The SSH_AUTH_SOCK environment variable is now reset to avoid 
      interaction with any running ssh agents.  (Jelmer Vernooij, #125955)

    * run_bzr_subprocess handles parameters the same way as run_bzr:
      either a string or a list of strings should be passed as the first
      parameter.  Varargs-style parameters are deprecated. (Aaron Bentley)


bzr 0.18  2007-07-17
--------------------

  BUGFIXES:

    * Fix 'bzr add' crash under Win32 (Kuno Meyer)


bzr 0.18rc1  2007-07-10
-----------------------

  BUGFIXES:

    * Do not suppress pipe errors, etc. in non-display commands
      (Alexander Belchenko, #87178)

    * Display a useful error message when the user requests to annotate
      a file that is not present in the specified revision.
      (James Westby, #122656)

    * Commands that use status flags now have a reference to 'help
      status-flags'.  (Daniel Watkins, #113436)

    * Work around python-2.4.1 inhability to correctly parse the
      authentication header.
      (Vincent Ladeuil, #121889)

    * Use exact encoding for merge directives. (Adeodato Simó, #120591)

    * Fix tempfile permissions error in smart server tar bundling under
      Windows. (Martin _, #119330)

    * Fix detection of directory entries in the inventory. (James Westby)

    * Fix handling of http code 400: Bad Request When issuing too many ranges.
      (Vincent Ladeuil, #115209)

    * Issue a CONNECT request when connecting to an https server
      via a proxy to enable SSL tunneling.
      (Vincent Ladeuil, #120678)

    * Fix ``bzr log -r`` to support selecting merge revisions, both 
      individually and as part of revision ranges.
      (Kent Gibson, #4663)
 
    * Don't leave cruft behind when failing to acquire a lockdir.
      (Martin Pool, #109169)

    * Don't use the '-f' strace option during tests.
      (Vincent Ladeuil, #102019).

    * Warn when setting ``push_location`` to a value that will be masked by
      locations.conf.  (Aaron Bentley, #122286)

    * Fix commit ordering in corner case (Aaron Bentley, #94975)

    *  Make annotate behave in a non-ASCII world (Adeodato Simó).

  IMPROVEMENTS:

    * The --lsprof-file option now dumps a text rendering of the profiling
      information if the filename ends in ".txt". It will also convert the
      profiling information to a format suitable for KCacheGrind if the
      output filename ends in ".callgrind". Fixes to the lsprofcalltree
      conversion process by Jean Paul Calderone and Itamar were also merged.
      See http://ddaa.net/blog/python/lsprof-calltree. (Ian Clatworthy)

    * ``info`` now defaults to non-verbose mode, displaying only paths and
      abbreviated format info.  ``info -v`` displays all the information
      formerly displayed by ``info``.  (Aaron Bentley, Adeodato Simó)

    * ``bzr missing`` now has better option names ``--this`` and ``--other``.
      (Elliot Murphy)

    * The internal ``weave-list`` command has become ``versionedfile-list``,
      and now lists knits as well as weaves.  (Aaron Bentley)

    * Automatic merge base selection uses a faster algorithm that chooses
      better bases in criss-cross merge situations (Aaron Bentley)

    * Progress reporting in ``commit`` has been improved. The various logical
      stages are now reported on as follows, namely:

      * Collecting changes [Entry x/y] - Stage n/m
      * Saving data locally - Stage n/m
      * Uploading data to master branch - Stage n/m
      * Updating the working tree - Stage n/m
      * Running post commit hooks - Stage n/m
      
      If there is no master branch, the 3rd stage is omitted and the total
      number of stages is adjusted accordingly.

      Each hook that is run after commit is listed with a name (as hooks
      can be slow it is useful feedback).
      (Ian Clatworthy, Robert Collins)

    * Various operations that are now faster due to avoiding unnecessary
      topological sorts. (Aaron Bentley)

    * Make merge directives robust against broken bundles. (Aaron Bentley)

    * The lsprof filename note is emitted via trace.note(), not standard
      output.  (Aaron Bentley)

    * ``bzrlib`` now exports explicit API compatibility information to assist
      library users and plugins. See the ``bzrlib.api`` module for details.
      (Robert Collins)

    * Remove unnecessary lock probes when acquiring a lockdir.
      (Martin Pool)

    * ``bzr --version`` now shows the location of the bzr log file, which
      is especially useful on Windows.  (Martin Pool)

    * -D now supports hooks to get debug tracing of hooks (though its currently
      minimal in nature). (Robert Collins)

    * Long log format reports deltas on merge revisions. 
      (John Arbash Meinel, Kent Gibson)

    * Make initial push over ftp more resilient. (John Arbash Meinel)

    * Print a summary of changes for update just like pull does.
      (Daniel Watkins, #113990)

    * Add a -Dhpss option to trace smart protocol requests and responses.
      (Andrew Bennetts)

  LIBRARY API BREAKS:

    * Testing cleanups - 
      ``bzrlib.repository.RepositoryTestProviderAdapter`` has been moved
      to ``bzrlib.tests.repository_implementations``;
      ``bzrlib.repository.InterRepositoryTestProviderAdapter`` has been moved
      to ``bzrlib.tests.interrepository_implementations``;
      ``bzrlib.transport.TransportTestProviderAdapter`` has moved to 
      ``bzrlib.tests.test_transport_implementations``.
      ``bzrlib.branch.BranchTestProviderAdapter`` has moved to
      ``bzrlib.tests.branch_implementations``.
      ``bzrlib.bzrdir.BzrDirTestProviderAdapter`` has moved to 
      ``bzrlib.tests.bzrdir_implementations``.
      ``bzrlib.versionedfile.InterVersionedFileTestProviderAdapter`` has moved
      to ``bzrlib.tests.interversionedfile_implementations``.
      ``bzrlib.store.revision.RevisionStoreTestProviderAdapter`` has moved to
      ``bzrlib.tests.revisionstore_implementations``.
      ``bzrlib.workingtree.WorkingTreeTestProviderAdapter`` has moved to
      ``bzrlib.tests.workingtree_implementations``.
      These changes are an API break in the testing infrastructure only.
      (Robert Collins)

    * Relocate TestCaseWithRepository to be more central. (Robert Collins)

    * ``bzrlib.add.smart_add_tree`` will no longer perform glob expansion on
      win32. Callers of the function should do this and use the new
      ``MutableTree.smart_add`` method instead. (Robert Collins)

    * ``bzrlib.add.glob_expand_for_win32`` is now
      ``bzrlib.win32utils.glob_expand``.  (Robert Collins)

    * ``bzrlib.add.FastPath`` is now private and moved to 
      ``bzrlib.mutabletree._FastPath``. (Robert Collins, Martin Pool)

    * ``LockDir.wait`` removed.  (Martin Pool)

    * The ``SmartServer`` hooks API has changed for the ``server_started`` and
      ``server_stopped`` hooks. The first parameter is now an iterable of
      backing URLs rather than a single URL. This is to reflect that many
      URLs may map to the external URL of the server. E.g. the server interally
      may have a chrooted URL but also the local file:// URL will be at the 
      same location. (Robert Collins)

  INTERNALS:

    * New SMTPConnection class to unify email handling.  (Adeodato Simó)

    * Fix documentation of BzrError. (Adeodato Simó)

    * Make BzrBadParameter an internal error. (Adeodato Simó)

    * Remove use of 'assert False' to raise an exception unconditionally.
      (Martin Pool)

    * Give a cleaner error when failing to decode knit index entry.
      (Martin Pool)

    * TreeConfig would mistakenly search the top level when asked for options
      from a section. It now respects the section argument and only
      searches the specified section. (James Westby)

    * Improve ``make api-docs`` output. (John Arbash Meinel)

    * Use os.lstat rather than os.stat for osutils.make_readonly and
      osutils.make_writeable. This makes the difftools plugin more
      robust when dangling symlinks are found. (Elliot Murphy)

    * New ``-Dlock`` option to log (to ~/.bzr.log) information on when 
      lockdirs are taken or released.  (Martin Pool)

    * ``bzrlib`` Hooks are now nameable using ``Hooks.name_hook``. This 
      allows a nicer UI when hooks are running as the current hook can
      be displayed. (Robert Collins)

    * ``Transport.get`` has had its interface made more clear for ease of use.
      Retrieval of a directory must now fail with either 'PathError' at open
      time, or raise 'ReadError' on a read. (Robert Collins)

    * New method ``_maybe_expand_globs`` on the ``Command`` class for 
      dealing with unexpanded glob lists - e.g. on the win32 platform. This
      was moved from ``bzrlib.add._prepare_file_list``. (Robert Collins)

    * ``bzrlib.add.smart_add`` and ``bzrlib.add.smart_add_tree`` are now
      deprecated in favour of ``MutableTree.smart_add``. (Robert Collins,
      Martin Pool)

    * New method ``external_url`` on Transport for obtaining the url to
      hand to external processes. (Robert Collins)

    * Teach windows installers to build pyrex/C extensions.
      (Alexander Belchenko)

  TESTING:

    * Removed the ``--keep-output`` option from selftest and clean up test
      directories as they're used.  This reduces the IO load from 
      running the test suite and cuts the time by about half.
      (Andrew Bennetts, Martin Pool)

    * Add scenarios as a public attribute on the TestAdapter classes to allow
      modification of the generated scenarios before adaption and easier
      testing. (Robert Collins)

    * New testing support class ``TestScenarioApplier`` which multiplies
      out a single teste by a list of supplied scenarios. (RobertCollins)

    * Setting ``repository_to_test_repository`` on a repository_implementations
      test will cause it to be called during repository creation, allowing the
      testing of repository classes which are not based around the Format
      concept. For example a repository adapter can be tested in this manner,
      by altering the repository scenarios to include a scenario that sets this
      attribute during the test parameterisation in
      ``bzrlib.tests.repository.repository_implementations``. (Robert Collins)

    * Clean up many of the APIs for blackbox testing of Bazaar.  The standard 
      interface is now self.run_bzr.  The command to run can be passed as
      either a list of parameters, a string containing the command line, or
      (deprecated) varargs parameters.  (Martin Pool)

    * The base TestCase now isolates tests from -D parameters by clearing
      ``debug.debug_flags`` and restores it afterwards. (Robert Collins)

    * Add a relpath parameter to get_transport methods in test framework to
      avoid useless cloning.
      (Vincent Ladeuil, #110448)


bzr 0.17  2007-06-18
--------------------

  BUGFIXES:

    * Fix crash of commit due to wrong lookup of filesystem encoding.
      (Colin Watson, #120647)

    * Revert logging just to stderr in commit as broke unicode filenames.
      (Aaron Bentley, Ian Clatworthy, #120930)


bzr 0.17rc1  2007-06-12
-----------------------

  NOTES WHEN UPGRADING:

    * The kind() and is_executable() APIs on the WorkingTree interface no
      longer implicitly (read) locks and unlocks the tree. This *might*
      impact some plug-ins and tools using this part of the API. If you find
      an issue that may be caused by this change, please let us know,
      particularly the plug-in/tool maintainer. If encountered, the API
      fix is to surround kind() and is_executable() calls with lock_read()
      and unlock() like so::

        work_tree.lock_read()
        try:
            kind = work_tree.kind(...)
        finally:
            work_tree.unlock()

  INTERNALS:
    * Rework of LogFormatter API to provide beginning/end of log hooks and to
      encapsulate the details of the revision to be logged in a LogRevision
      object.
      In long log formats, merge revision ids are only shown when --show-ids
      is specified, and are labelled "revision-id:", as per mainline
      revisions, instead of "merged:". (Kent Gibson)

    * New ``BranchBuilder`` API which allows the construction of particular
      histories quickly. Useful for testing and potentially other applications
      too. (Robert Collins)

  IMPROVEMENTS:
  
    * There are two new help topics, working-trees and repositories that
      attempt to explain these concepts. (James Westby, John Arbash Meinel,
      Aaron Bentley)

    * Added ``bzr log --limit`` to report a limited number of revisions.
      (Kent Gibson, #3659)

    * Revert does not try to preserve file contents that were originally
      produced by reverting to a historical revision.  (Aaron Bentley)

    * ``bzr log --short`` now includes ``[merge]`` for revisions which
      have more than one parent. This is a small improvement to help
      understanding what changes have occurred
      (John Arbash Meinel, #83887)

    * TreeTransform avoids many renames when contructing large trees,
      improving speed.  3.25x speedups have been observed for construction of
      kernel-sized-trees, and checkouts are 1.28x faster.  (Aaron Bentley)

    * Commit on large trees is now faster. In my environment, a commit of
      a small change to the Mozilla tree (55k files) has dropped from
      66 seconds to 32 seconds. For a small tree of 600 files, commit of a
      small change is 33% faster. (Ian Clatworthy)

    * New --create-prefix option to bzr init, like for push.  (Daniel Watkins,
      #56322)

  BUGFIXES:

    * ``bzr push`` should only connect to the remote location one time.
      We have been connecting 3 times because we forget to pass around
      the Transport object. This adds ``BzrDir.clone_on_transport()``, so
      that we can pass in the Transport that we already have.
      (John Arbash Meinel, #75721)

    * ``DirState.set_state_from_inventory()`` needs to properly order
      based on split paths, not just string paths.
      (John Arbash Meinel, #115947)

    * Let TestUIFactoy encode the password prompt with its own stdout.
      (Vincent Ladeuil, #110204)

    * pycurl should take use the range header that takes the range hint
      into account.
      (Vincent Ladeuil, #112719)

    * WorkingTree4.get_file_sha1 no longer raises an exception when invoked
      on a missing file.  (Aaron Bentley, #118186)

    * WorkingTree.remove works correctly with tree references, and when pwd is
      not the tree root. (Aaron Bentley)

    * Merge no longer fails when a file is renamed in one tree and deleted
      in the other. (Aaron Bentley, #110279)

    * ``revision-info`` now accepts dotted revnos, doesn't require a tree,
      and defaults to the last revision (Matthew Fuller, #90048)

    * Tests no longer fail when BZR_REMOTE_PATH is set in the environment.
      (Daniel Watkins, #111958)

    * ``bzr branch -r revid:foo`` can be used to branch any revision in
      your repository. (Previously Branch6 only supported revisions in your
      mainline). (John Arbash Meinel, #115343)

bzr 0.16  2007-05-07
--------------------
  
  BUGFIXES:

    * Handle when you have 2 directories with similar names, but one has a
      hyphen. (``'abc'`` versus ``'abc-2'``). The WT4._iter_changes
      iterator was using direct comparison and ``'abc/a'`` sorts after
      ``'abc-2'``, but ``('abc', 'a')`` sorts before ``('abc-2',)``.
      (John Arbash Meinel, #111227)

    * Handle when someone renames a file on disk without telling bzr.
      Previously we would report the first file as missing, but not show
      the new unknown file. (John Arbash Meinel, #111288)

    * Avoid error when running hooks after pulling into or pushing from
      a branch bound to a smartserver branch.  (Martin Pool, #111968)

  IMPROVEMENTS:

    * Move developer documentation to doc/developers/. This reduces clutter in
      the root of the source tree and allows HACKING to be split into multiple
      files. (Robert Collins, Alexander Belchenko)

    * Clean up the ``WorkingTree4._iter_changes()`` internal loops as well as
      ``DirState.update_entry()``. This optimizes the core logic for ``bzr
      diff`` and ``bzr status`` significantly improving the speed of
      both. (John Arbash Meinel)

bzr 0.16rc2  2007-04-30
-----------------------

  BUGFIXES:

    * Handle the case when you delete a file, and then rename another file
      on top of it. Also handle the case of ``bzr rm --keep foo``. ``bzr
      status`` should show the removed file and an unknown file in its
      place. (John Arbash Meinel, #109993)

    * Bundles properly read and write revision properties that have an
      empty value. And when the value is not ASCII.
      (John Arbash Meinel, #109613)

    * Fix the bzr commit message to be in text mode.
      (Alexander Belchenko, #110901)

    * Also handle when you rename a file and create a file where it used
      to be. (John Arbash Meinel, #110256)

    * ``WorkingTree4._iter_changes`` should not descend into unversioned
      directories. (John Arbash Meinel, #110399)

bzr 0.16rc1  2007-04-26
-----------------------

  NOTES WHEN UPGRADING:

    * ``bzr remove`` and ``bzr rm`` will now remove the working file, if
      it could be recovered again.
      This has been done for consistency with svn and the unix rm command.
      The old ``remove`` behaviour has been retained in the new option
      ``bzr remove --keep``, which will just stop versioning the file,
      but not delete it.
      ``bzr remove --force`` have been added which will always delete the
      files.
      ``bzr remove`` is also more verbose.
      (Marius Kruger, #82602)

  IMPROVEMENTS:

    * Merge directives can now be supplied as input to `merge` and `pull`,
      like bundles can.  (Aaron Bentley)

    * Sending the SIGQUIT signal to bzr, which can be done on Unix by
      pressing Control-Backslash, drops bzr into a debugger.  Type ``'c'``
      to continue.  This can be disabled by setting the environment variable
      ``BZR_SIGQUIT_PDB=0``.  (Martin Pool)

    * selftest now supports --list-only to list tests instead of running
      them. (Ian Clatworthy)

    * selftest now supports --exclude PATTERN (or -x PATTERN) to exclude
      tests with names that match that regular expression.
      (Ian Clatworthy, #102679)

    * selftest now supports --randomize SEED to run tests in a random order.
      SEED is typically the value 'now' meaning 'use the current time'.
      (Ian Clatworthy, #102686)

    * New option ``--fixes`` to commit, which stores bug fixing annotations as
      revision properties. Built-in support for Launchpad, Debian, Trac and
      Bugzilla bug trackers. (Jonathan Lange, James Henstridge, Robert Collins)

    * New API, ``bzrlib.bugtracker.tracker_registry``, for adding support for
      other bug trackers to ``fixes``. (Jonathan Lange, James Henstridge,
      Robert Collins)

    * ``selftest`` has new short options ``-f`` and ``-1``.  (Martin
      Pool)

    * ``bzrlib.tsort.MergeSorter`` optimizations. Change the inner loop
      into using local variables instead of going through ``self._var``.
      Improves the time to ``merge_sort`` a 10k revision graph by
      approximately 40% (~700->400ms).  (John Arbash Meinel)

    * ``make docs`` now creates a man page at ``man1/bzr.1`` fixing bug 107388.
      (Robert Collins)

    * ``bzr help`` now provides cross references to other help topics using
      the _see_also facility on command classes. Likewise the bzr_man
      documentation, and the bzr.1 man page also include this information.
      (Robert Collins)

    * Tags are now included in logs, that use the long log formatter. 
      (Erik Bågfors, Alexander Belchenko)

    * ``bzr help`` provides a clearer message when a help topic cannot be
      found. (Robert Collins, #107656)

    * ``bzr help`` now accepts optional prefixes for command help. The help
      for all commands can now be found at ``bzr help commands/COMMANDNAME``
      as well as ``bzr help COMMANDNAME`` (which only works for commands 
      where the name is not the same as a more general help topic). 
      (Robert Collins)

    * ``bzr help PLUGINNAME`` will now return the module docstring from the
      plugin PLUGINNAME. (Robert Collins, #50408)

    * New help topic ``urlspec`` which lists the availables transports.
      (Goffredo Baroncelli)

    * doc/server.txt updated to document the default bzr:// port
      and also update the blurb about the hpss' current status.
      (Robert Collins, #107125).

    * ``bzr serve`` now listens on interface 0.0.0.0 by default, making it
      serve out to the local LAN (and anyone in the world that can reach the
      machine running ``bzr serve``. (Robert Collins, #98918)

    * A new smart server protocol version has been added.  It prefixes requests
      and responses with an explicit version identifier so that future protocol
      revisions can be dealt with gracefully.  (Andrew Bennetts, Robert Collins)

    * The bzr protocol version 2 indicates success or failure in every response
      without depending on particular commands encoding that consistently,
      allowing future client refactorings to be much more robust about error
      handling. (Robert Collins, Martin Pool, Andrew Bennetts)

    * The smart protocol over HTTP client has been changed to always post to the
      same ``.bzr/smart`` URL under the original location when it can.  This allows
      HTTP servers to only have to pass URLs ending in .bzr/smart to the smart
      server handler, and not arbitrary ``.bzr/*/smart`` URLs.  (Andrew Bennetts)

    * digest authentication is now supported for proxies and HTTP by the urllib
      based http implementation. Tested against Apache 2.0.55 and Squid
      2.6.5. Basic and digest authentication are handled coherently for HTTP
      and proxy: if the user is provided in the url (bzr command line for HTTP,
      proxy environment variables for proxies), the password is prompted for
      (only once). If the password is provided, it is taken into account. Once
      the first authentication is successful, all further authentication
      roundtrips are avoided by preventively setting the right authentication
      header(s).
      (Vincent Ladeuil).

  INTERNALS:

    * bzrlib API compatability with 0.8 has been dropped, cleaning up some
      code paths. (Robert Collins)

    * Change the format of chroot urls so that they can be safely manipulated
      by generic url utilities without causing the resulting urls to have
      escaped the chroot. A side effect of this is that creating a chroot
      requires an explicit action using a ChrootServer.
      (Robert Collins, Andrew Bennetts)

    * Deprecate ``Branch.get_root_id()`` because branches don't have root ids,
      rather than fixing bug #96847.  (Aaron Bentley)

    * ``WorkingTree.apply_inventory_delta`` provides a better alternative to
      ``WorkingTree._write_inventory``.  (Aaron Bentley)

    * Convenience method ``TestCase.expectFailure`` ensures that known failures
      do not silently pass.  (Aaron Bentley)

    * ``Transport.local_abspath`` now raises ``NotLocalUrl`` rather than 
      ``TransportNotPossible``. (Martin Pool, Ian Clatworthy)

    * New SmartServer hooks facility. There are two initial hooks documented
      in ``bzrlib.transport.smart.SmartServerHooks``. The two initial hooks allow
      plugins to execute code upon server startup and shutdown.
      (Robert Collins).

    * SmartServer in standalone mode will now close its listening socket
      when it stops, rather than waiting for garbage collection. This primarily
      fixes test suite hangs when a test tries to connect to a shutdown server.
      It may also help improve behaviour when dealing with a server running
      on a specific port (rather than dynamically assigned ports).
      (Robert Collins)

    * Move most SmartServer code into a new package, bzrlib/smart.
      bzrlib/transport/remote.py contains just the Transport classes that used
      to be in bzrlib/transport/smart.py.  (Andrew Bennetts)

    * urllib http implementation avoid roundtrips associated with
      401 (and 407) errors once the authentication succeeds.
      (Vincent Ladeuil).

    * urlib http now supports querying the user for a proxy password if
      needed. Realm is shown in the prompt for both HTTP and proxy
      authentication when the user is required to type a password. 
      (Vincent Ladeuil).

    * Renamed SmartTransport (and subclasses like SmartTCPTransport) to
      RemoteTransport (and subclasses to RemoteTCPTransport, etc).  This is more
      consistent with its new home in ``bzrlib/transport/remote.py``, and because
      it's not really a "smart" transport, just one that does file operations
      via remote procedure calls.  (Andrew Bennetts)
 
    * The ``lock_write`` method of ``LockableFiles``, ``Repository`` and
      ``Branch`` now accept a ``token`` keyword argument, so that separate
      instances of those objects can share a lock if it has the right token.
      (Andrew Bennetts, Robert Collins)

    * New method ``get_branch_reference`` on ``BzrDir`` allows the detection of
      branch references - which the smart server component needs.

    * The Repository API ``make_working_trees`` is now permitted to return
      False when ``set_make_working_trees`` is not implemented - previously
      an unimplemented ``set_make_working_trees`` implied the result True
      from ``make_working_trees``. This has been changed to accomodate the
      smart server, where it does not make sense (at this point) to ever
      make working trees by default. (Robert Collins)

    * Command objects can now declare related help topics by having _see_also
      set to a list of related topic. (Robert Collins)

    * ``bzrlib.help`` now delegates to the Command class for Command specific
      help. (Robert Collins)

    * New class ``TransportListRegistry``, derived from the Registry class, which 
      simplifies tracking the available Transports. (Goffredo Baroncelli)

    * New function ``Branch.get_revision_id_to_revno_map`` which will
      return a dictionary mapping revision ids to dotted revnos. Since
      dotted revnos are defined in the context of the branch tip, it makes
      sense to generate them from a ``Branch`` object.
      (John Arbash Meinel)

    * Fix the 'Unprintable error' message display to use the repr of the 
      exception that prevented printing the error because the str value
      for it is often not useful in debugging (e.g. KeyError('foo') has a
      str() of 'foo' but a repr of 'KeyError('foo')' which is much more
      useful. (Robert Collins)

    * ``urlutils.normalize_url`` now unescapes unreserved characters, such as "~".
      (Andrew Bennetts)

  BUGFIXES:

    * Don't fail bundle selftest if email has 'two' embedded.  
      (Ian Clatworthy, #98510)

    * Remove ``--verbose`` from ``bzr bundle``. It didn't work anyway.
      (Robert Widhopf-Fenk, #98591)

    * Remove ``--basis`` from the checkout/branch commands - it didn't work
      properly and is no longer beneficial.
      (Robert Collins, #53675, #43486)

    * Don't produce encoding error when adding duplicate files.
      (Aaron Bentley)

    * Fix ``bzr log <file>`` so it only logs the revisions that changed
      the file, and does it faster.
      (Kent Gibson, John Arbash Meinel, #51980, #69477)
 
    * Fix ``InterDirstateTre._iter_changes`` to handle when we come across
      an empty versioned directory, which now has files in it.
      (John Arbash Meinel, #104257)

    * Teach ``common_ancestor`` to shortcut when the tip of one branch is
      inside the ancestry of the other. Saves a lot of graph processing
      (with an ancestry of 16k revisions, ``bzr merge ../already-merged``
      changes from 2m10s to 13s).  (John Arbash Meinel, #103757)

    * Fix ``show_diff_trees`` to handle the case when a file is modified,
      and the containing directory is renamed. (The file path is different
      in this versus base, but it isn't marked as a rename).
      (John Arbash Meinel, #103870)

    * FTP now works even when the FTP server does not support atomic rename.
      (Aaron Bentley, #89436)

    * Correct handling in bundles and merge directives of timezones with
      that are not an integer number of hours offset from UTC.  Always 
      represent the epoch time in UTC to avoid problems with formatting 
      earlier times on win32.  (Martin Pool, Alexander Belchenko, John
      Arbash Meinel)

    * Typo in the help for ``register-branch`` fixed. (Robert Collins, #96770)

    * "dirstate" and "dirstate-tags" formats now produce branches compatible
      with old versions of bzr. (Aaron Bentley, #107168))

    * Handle moving a directory when children have been added, removed,
      and renamed. (John Arbash Meinel, #105479)

    * Don't preventively use basic authentication for proxy before receiving a
      407 error. Otherwise people willing to use other authentication schemes
      may expose their password in the clear (or nearly). This add one
      roundtrip in case basic authentication should be used, but plug the
      security hole.
      (Vincent Ladeuil)

    * Handle http and proxy digest authentication.
      (Vincent Ladeuil, #94034).

  TESTING:

    * Added ``bzrlib.strace.strace`` which will strace a single callable and
      return a StraceResult object which contains just the syscalls involved
      in running it. (Robert Collins)

    * New test method ``reduceLockdirTimeout`` to drop the default (ui-centric)
      default time down to one suitable for tests. (Andrew Bennetts)

    * Add new ``vfs_transport_factory`` attribute on tests which provides the 
      common vfs backing for both the readonly and readwrite transports.
      This allows the RemoteObject tests to back onto local disk or memory,
      and use the existing ``transport_server`` attribute all tests know about
      to be the smart server transport. This in turn allows tests to 
      differentiate between 'transport to access the branch', and 
      'transport which is a VFS' - which matters in Remote* tests.
      (Robert Collins, Andrew Bennetts)

    * The ``make_branch_and_tree`` method for tests will now create a 
      lightweight checkout for the tree if the ``vfs_transport_factory`` is not
      a LocalURLServer. (Robert Collins, Andrew Bennetts)

    * Branch implementation tests have been audited to ensure that all urls 
      passed to Branch APIs use proper urls, except when local-disk paths
      are intended. This is so that tests correctly access the test transport
      which is often not equivalent to local disk in Remote* tests. As part
      of this many tests were adjusted to remove dependencies on local disk
      access.
      (Robert Collins, Andrew Bennetts)

    * Mark bzrlib.tests and bzrlib.tests.TestUtil as providing assertFOO helper
      functions by adding a ``__unittest`` global attribute. (Robert Collins,
      Andrew Bennetts, Martin Pool, Jonathan Lange)

    * Refactored proxy and authentication handling to simplify the
      implementation of new auth schemes for both http and proxy. 
      (Vincent Ladeuil)

bzr 0.15 2007-04-01
-------------------

  BUGFIXES:

    * Handle incompatible repositories as a user issue when fetching.
      (Aaron Bentley)

    * Don't give a recommendation to upgrade when branching or 
      checking out a branch that contains an old-format working tree.
      (Martin Pool)

bzr 0.15rc3  2007-03-26
-----------------------

  CHANGES:
 
    * A warning is now displayed when opening working trees in older 
      formats, to encourage people to upgrade to WorkingTreeFormat4.
      (Martin Pool)

  IMPROVEMENTS:

    * HTTP redirections are now taken into account when a branch (or a
      bundle) is accessed for the first time. A message is issued at each
      redirection to inform the user. In the past, http redirections were
      silently followed for each request which significantly degraded the
      performances. The http redirections are not followed anymore by
      default, instead a RedirectRequested exception is raised. For bzrlib
      users needing to follow http redirections anyway,
      ``bzrlib.transport.do_catching_redirections`` provide an easy transition
      path.  (vila)

  INTERNALS:

    * Added ``ReadLock.temporary_write_lock()`` to allow upgrading an OS read
      lock to an OS write lock. Linux can do this without unlocking, Win32
      needs to unlock in between. (John Arbash Meinel)
 
    * New parameter ``recommend_upgrade`` to ``BzrDir.open_workingtree``
      to silence (when false) warnings about opening old formats.
      (Martin Pool)

    * Fix minor performance regression with bzr-0.15 on pre-dirstate
      trees. (We were reading the working inventory too many times).
      (John Arbash Meinel)

    * Remove ``Branch.get_transaction()`` in favour of a simple cache of
      ``revision_history``.  Branch subclasses should override
      ``_gen_revision_history`` rather than ``revision_history`` to make use of
      this cache, and call ``_clear_revision_history_cache`` and
      ``_cache_revision_history`` at appropriate times. (Andrew Bennetts)

  BUGFIXES:

    * Take ``smtp_server`` from user config into account.
      (vila, #92195)

    * Restore Unicode filename handling for versioned and unversioned files.
      (John Arbash Meinel, #92608)

    * Don't fail during ``bzr commit`` if a file is marked removed, and
      the containing directory is auto-removed.  (John Arbash Meinel, #93681)

    * ``bzr status FILENAME`` failed on Windows because of an uncommon
      errno. (``ERROR_DIRECTORY == 267 != ENOTDIR``).
      (Wouter van Heyst, John Arbash Meinel, #90819)

    * ``bzr checkout source`` should create a local branch in the same
      format as source. (John Arbash Meinel, #93854)

    * ``bzr commit`` with a kind change was failing to update the
      last-changed-revision for directories.  The
      InventoryDirectory._unchanged only looked at the ``parent_id`` and name,
      ignoring the fact that the kind could have changed, too.
      (John Arbash Meinel, #90111)

    * ``bzr mv dir/subdir other`` was incorrectly updating files inside
      the directory. So that there was a chance it would break commit,
      etc. (John Arbash Meinel, #94037)
 
    * Correctly handles mutiple permanent http redirections.
      (vila, #88780)

bzr 0.15rc2  2007-03-14
-----------------------

  NOTES WHEN UPGRADING:
        
    * Release 0.15rc2 of bzr changes the ``bzr init-repo`` command to
      default to ``--trees`` instead of ``--no-trees``.
      Existing shared repositories are not affected.

  IMPROVEMENTS:

    * New ``merge-directive`` command to generate machine- and human-readable
      merge requests.  (Aaron Bentley)

    * New ``submit:`` revision specifier makes it easy to diff against the
      common ancestor with the submit location (Aaron Bentley)

    * Added support for Putty's SSH implementation. (Dmitry Vasiliev)

    * Added ``bzr status --versioned`` to report only versioned files, 
      not unknowns. (Kent Gibson)

    * Merge now autodetects the correct line-ending style for its conflict
      markers.  (Aaron Bentley)

  INTERNALS:

    * Refactored SSH vendor registration into SSHVendorManager class.
      (Dmitry Vasiliev)

  BUGFIXES:

    * New ``--numbered-dirs`` option to ``bzr selftest`` to use
      numbered dirs for TestCaseInTempDir. This is default behavior
      on Windows. Anyone can force named dirs on Windows
      with ``--no-numbered-dirs``. (Alexander Belchenko)

    * Fix ``RevisionSpec_revid`` to handle the Unicode strings passed in
      from the command line. (Marien Zwart, #90501)

    * Fix ``TreeTransform._iter_changes`` when both the source and
      destination are missing. (Aaron Bentley, #88842)

    * Fix commit of merges with symlinks in dirstate trees.
      (Marien Zwart)
    
    * Switch the ``bzr init-repo`` default from --no-trees to --trees. 
      (Wouter van Heyst, #53483)


bzr 0.15rc1  2007-03-07
-----------------------

  SURPRISES:

    * The default disk format has changed. Please run 'bzr upgrade' in your
      working trees to upgrade. This new default is compatible for network
      operations, but not for local operations. That is, if you have two
      versions of bzr installed locally, after upgrading you can only use the
      bzr 0.15 version. This new default does not enable tags or nested-trees
      as they are incompatible with bzr versions before 0.15 over the network.

    * For users of bzrlib: Two major changes have been made to the working tree
      api in bzrlib. The first is that many methods and attributes, including
      the inventory attribute, are no longer valid for use until one of
      ``lock_read``/``lock_write``/``lock_tree_write`` has been called,
      and become invalid again after unlock is called. This has been done
      to improve performance and correctness as part of the dirstate
      development.
      (Robert Collins, John A Meinel, Martin Pool, and others).

    * For users of bzrlib: The attribute 'tree.inventory' should be considered
      readonly. Previously it was possible to directly alter this attribute, or
      its contents, and have the tree notice this. This has been made
      unsupported - it may work in some tree formats, but in the newer dirstate
      format such actions will have no effect and will be ignored, or even
      cause assertions. All operations possible can still be carried out by a
      combination of the tree API, and the bzrlib.transform API. (Robert
      Collins, John A Meinel, Martin Pool, and others).

  IMPROVEMENTS:

    * Support for OS Windows 98. Also .bzr.log on any windows system
      saved in My Documents folder. (Alexander Belchenko)

    * ``bzr mv`` enhanced to support already moved files.
      In the past the mv command would have failed if the source file doesn't
      exist. In this situation ``bzr mv`` would now detect that the file has
      already moved and update the repository accordingly, if the target file
      does exist.
      A new option ``--after`` has been added so that if two files already
      exist, you could notify Bazaar that you have moved a (versioned) file
      and replaced it with another. Thus in this case ``bzr move --after``
      will only update the Bazaar identifier.
      (Steffen Eichenberg, Marius Kruger)

    * ``ls`` now works on treeless branches and remote branches.
      (Aaron Bentley)

    * ``bzr help global-options`` describes the global options.
      (Aaron Bentley)

    * ``bzr pull --overwrite`` will now correctly overwrite checkouts.
      (Robert Collins)

    * Files are now allowed to change kind (e.g. from file to symlink).
      Supported by ``commit``, ``revert`` and ``status``
      (Aaron Bentley)

    * ``inventory`` and ``unknowns`` hidden in favour of ``ls``
      (Aaron Bentley)

    * ``bzr help checkouts`` descibes what checkouts are and some possible
      uses of them. (James Westby, Aaron Bentley)

    * A new ``-d`` option to push, pull and merge overrides the default 
      directory.  (Martin Pool)

    * Branch format 6: smaller, and potentially faster than format 5.  Supports
      ``append_history_only`` mode, where the log view and revnos do not change,
      except by being added to.  Stores policy settings in
      ".bzr/branch/branch.conf".

    * ``append_only`` branches:  Format 6 branches may be configured so that log
      view and revnos are always consistent.  Either create the branch using
      "bzr init --append-revisions-only" or edit the config file as descriped
      in docs/configuration.txt.

    * rebind: Format 6 branches retain the last-used bind location, so if you
      "bzr unbind", you can "bzr bind" to bind to the previously-selected
      bind location.

    * Builtin tags support, created and deleted by the ``tag`` command and
      stored in the branch.  Tags can be accessed with the revisionspec
      ``-rtag:``, and listed with ``bzr tags``.  Tags are not versioned 
      at present. Tags require a network incompatible upgrade. To perform this
      upgrade, run ``bzr upgrade --dirstate-tags`` in your branch and
      repositories. (Martin Pool)

    * The ``bzr://`` transport now has a well-known port number, 4155,
      which it will use by default.  (Andrew Bennetts, Martin Pool)

    * Bazaar now looks for user-installed plugins before looking for site-wide
      plugins. (Jonathan Lange)

    * ``bzr resolve`` now detects and marks resolved text conflicts.
      (Aaron Bentley)

  INTERNALS:

    * Internally revision ids and file ids are now passed around as utf-8
      bytestrings, rather than treating them as Unicode strings. This has
      performance benefits for Knits, since we no longer need to decode the
      revision id for each line of content, nor for each entry in the index.
      This will also help with the future dirstate format.
      (John Arbash Meinel)

    * Reserved ids (any revision-id ending in a colon) are rejected by
      versionedfiles, repositories, branches, and working trees
      (Aaron Bentley)

    * Minor performance improvement by not creating a ProgressBar for
      every KnitIndex we create. (about 90ms for a bzr.dev tree)
      (John Arbash Meinel)

    * New easier to use Branch hooks facility. There are five initial hooks,
      all documented in bzrlib.branch.BranchHooks.__init__ - ``'set_rh'``,
      ``'post_push'``, ``'post_pull'``, ``'post_commit'``,
      ``'post_uncommit'``. These hooks fire after the matching operation
      on a branch has taken place, and were originally added for the
      branchrss plugin. (Robert Collins)

    * New method ``Branch.push()`` which should be used when pushing from a
      branch as it makes performance and policy decisions to match the UI
      level command ``push``. (Robert Collins).

    * Add a new method ``Tree.revision_tree`` which allows access to cached
      trees for arbitrary revisions. This allows the in development dirstate
      tree format to provide access to the callers to cached copies of 
      inventory data which are cheaper to access than inventories from the
      repository.
      (Robert Collins, Martin Pool)

    * New ``Branch.last_revision_info`` method, this is being done to allow
      optimization of requests for both the number of revisions and the last
      revision of a branch with smartservers and potentially future branch
      formats. (Wouter van Heyst, Robert Collins)

    * Allow ``'import bzrlib.plugins.NAME'`` to work when the plugin NAME has not
      yet been loaded by ``load_plugins()``. This allows plugins to depend on each
      other for code reuse without requiring users to perform file-renaming
      gymnastics. (Robert Collins)

    * New Repository method ``'gather_stats'`` for statistic data collection.
      This is expected to grow to cover a number of related uses mainly
      related to bzr info. (Robert Collins)

    * Log formatters are now managed with a registry.
      ``log.register_formatter`` continues to work, but callers accessing
      the FORMATTERS dictionary directly will not.

    * Allow a start message to be passed to the ``edit_commit_message``
      function.  This will be placed in the message offered to the user
      for editing above the separator. It allows a template commit message
      to be used more easily. (James Westby)

    * ``GPGStrategy.sign()`` will now raise ``BzrBadParameterUnicode`` if
      you pass a Unicode string rather than an 8-bit string. Callers need
      to be updated to encode first. (John Arbash Meinel)

    * Branch.push, pull, merge now return Result objects with information
      about what happened, rather than a scattering of various methods.  These
      are also passed to the post hooks.  (Martin Pool)

    * File formats and architecture is in place for managing a forest of trees
      in bzr, and splitting up existing trees into smaller subtrees, and
      finally joining trees to make a larger tree. This is the first iteration
      of this support, and the user-facing aspects still require substantial
      work.  If you wish to experiment with it, use ``bzr upgrade
      --dirstate-with-subtree`` in your working trees and repositories.
      You can use the hidden commands ``split`` and ``join`` and to create
      and manipulate nested trees, but please consider using the nested-trees
      branch, which contains substantial UI improvements, instead.
      http://code.aaronbentley.com/bzr/bzrrepo/nested-trees/
      (Aaron Bentley, Martin Pool, Robert Collins).

  BUGFIXES:

    * ``bzr annotate`` now uses dotted revnos from the viewpoint of the
      branch, rather than the last changed revision of the file.
      (John Arbash Meinel, #82158)

    * Lock operations no longer hang if they encounter a permission problem.
      (Aaron Bentley)

    * ``bzr push`` can resume a push that was canceled before it finished.
      Also, it can push even if the target directory exists if you supply
      the ``--use-existing-dir`` flag.
      (John Arbash Meinel, #30576, #45504)

    * Fix http proxy authentication when user and an optional
      password appears in the ``*_proxy`` vars. (Vincent Ladeuil,
      #83954).

    * ``bzr log branch/file`` works for local treeless branches
      (Aaron Bentley, #84247)

    * Fix problem with UNC paths on Windows 98. (Alexander Belchenko, #84728)

    * Searching location of CA bundle for PyCurl in env variable
      (``CURL_CA_BUNDLE``), and on win32 along the PATH.
      (Alexander Belchenko, #82086)

    * ``bzr init`` works with unicode argument LOCATION.
      (Alexander Belchenko, #85599)

    * Raise ``DependencyNotPresent`` if pycurl do not support https. 
      (Vincent Ladeuil, #85305)

    * Invalid proxy env variables should not cause a traceback.
      (Vincent Ladeuil, #87765)

    * Ignore patterns normalised to use '/' path separator.
      (Kent Gibson, #86451)

    * bzr rocks. It sure does! Fix case. (Vincent Ladeuil, #78026)

    * Fix bzrtools shelve command for removed lines beginning with "--"
      (Johan Dahlberg, #75577)

  TESTING:

    * New ``--first`` option to ``bzr selftest`` to run specified tests
      before the rest of the suite.  (Martin Pool)


bzr 0.14  2007-01-23
--------------------

  IMPROVEMENTS:

    * ``bzr help global-options`` describes the global options. (Aaron Bentley)

  BUG FIXES:
    
    * Skip documentation generation tests if the tools to do so are not
      available. Fixes running selftest for installled copies of bzr. 
      (John Arbash Meinel, #80330)

    * Fix the code that discovers whether bzr is being run from it's
      working tree to handle the case when it isn't but the directory
      it is in is below a repository. (James Westby, #77306)


bzr 0.14rc1  2007-01-16
-----------------------

  IMPROVEMENTS:

    * New connection: ``bzr+http://`` which supports tunnelling the smart
      protocol over an HTTP connection. If writing is enabled on the bzr
      server, then you can write over the http connection.
      (Andrew Bennetts, John Arbash Meinel)

    * Aliases now support quotation marks, so they can contain whitespace
      (Marius Kruger)

    * PyCurlTransport now use a single curl object. By specifying explicitly
      the 'Range' header, we avoid the need to use two different curl objects
      (and two connections to the same server). (Vincent Ladeuil)

    * ``bzr commit`` does not prompt for a message until it is very likely to
      succeed.  (Aaron Bentley)

    * ``bzr conflicts`` now takes --text to list pathnames of text conflicts
      (Aaron Bentley)

    * Fix ``iter_lines_added_or_present_in_versions`` to use a set instead
      of a list while checking if a revision id was requested. Takes 10s
      off of the ``fileids_affected_by_revision_ids`` time, which is 10s
      of the ``bzr branch`` time. Also improve ``fileids_...`` time by
      filtering lines with a regex rather than multiple ``str.find()``
      calls. (saves another 300ms) (John Arbash Meinel)

    * Policy can be set for each configuration key. This allows keys to be
      inherited properly across configuration entries. For example, this
      should enable you to do::
        
        [/home/user/project]
        push_location = sftp://host/srv/project/
        push_location:policy = appendpath

      And then a branch like ``/home/user/project/mybranch`` should get an
      automatic push location of ``sftp://host/srv/project/mybranch``.
      (James Henstridge)

    * Added ``bzr status --short`` to make status report svn style flags
      for each file.  For example::

        $ bzr status --short
        A  foo
        A  bar
        D  baz
        ?  wooley

    * 'bzr selftest --clean-output' allows easily clean temporary tests 
      directories without running tests. (Alexander Belchenko)

    * ``bzr help hidden-commands`` lists all hidden commands. (Aaron Bentley)

    * ``bzr merge`` now has an option ``--pull`` to fall back to pull if
      local is fully merged into remote. (Jan Hudec)

    * ``bzr help formats`` describes available directory formats. (Aaron Bentley)

  INTERNALS:

    * A few tweaks directly to ``fileids_affected_by_revision_ids`` to
      help speed up processing, as well allowing to extract unannotated
      lines. Between the two ``fileids_affected_by_revision_ids`` is
      improved by approx 10%. (John Arbash Meinel)

    * Change Revision serialization to only write out millisecond
      resolution. Rather than expecting floating point serialization to
      preserve more resolution than we need. (Henri Weichers, Martin Pool)

    * Test suite ends cleanly on Windows.  (Vincent Ladeuil)

    * When ``encoding_type`` attribute of class Command is equal to 'exact', 
      force sys.stdout to be a binary stream on Windows, and therefore
      keep exact line-endings (without LF -> CRLF conversion).
      (Alexander Belchenko)

    * Single-letter short options are no longer globally declared.  (Martin
      Pool)

    * Before using detected user/terminal encoding bzr should check
      that Python has corresponding codec. (Alexander Belchenko)

    * Formats for end-user selection are provided via a FormatRegistry (Aaron Bentley)

  BUG FIXES:

    * ``bzr missing --verbose`` was showing adds/removals in the wrong
      direction. (John Arbash Meinel)

    * ``bzr annotate`` now defaults to showing dotted revnos for merged
      revisions. It cuts them off at a depth of 12 characters, but you can
      supply ``--long`` to see the full number. You can also use
      ``--show-ids`` to display the original revision ids, rather than
      revision numbers and committer names. (John Arbash Meinel, #75637)

    * bzr now supports Win32 UNC path (e.g. ``\HOST\path``. 
      (Alexander Belchenko, #57869)

    * Win32-specific: output of cat, bundle and diff commands don't mangle
      line-endings (Alexander Belchenko, #55276)

    * Replace broken fnmatch based ignore pattern matching with custom pattern
      matcher.
      (Kent Gibson, Jan Hudec #57637)

    * pycurl and urllib can detect short reads at different places. Update
      the test suite to test more cases. Also detect http error code 416
      which was raised for that specific bug. Also enhance the urllib
      robustness by detecting invalid ranges (and pycurl's one by detecting
      short reads during the initial GET). (Vincent Ladeuil, #73948)

    * The urllib connection sharing interacts badly with urllib2
      proxy setting (the connections didn't go thru the proxy
      anymore). Defining a proper ProxyHandler solves the
      problem.  (Vincent Ladeuil, #74759)

    * Use urlutils to generate relative URLs, not osutils 
      (Aaron Bentley, #76229)

    * ``bzr status`` in a readonly directory should work without giving
      lots of errors. (John Arbash Meinel, #76299)

    * Mention the revisionspec topic for the revision option help.
      (Wouter van Heyst, #31663)

    * Allow plugins import from zip archives.
      (Alexander Belchenko, #68124)


bzr 0.13  2006-12-05
--------------------
    
  No changes from 0.13rc1
    
bzr 0.13rc1  2006-11-27
-----------------------

  IMPROVEMENTS:

    * New command ``bzr remove-tree`` allows the removal of the working
      tree from a branch.
      (Daniel Silverstone)

    * urllib uses shared keep-alive connections, so http 
      operations are substantially faster.
      (Vincent Ladeuil, #53654)

    * ``bzr export`` allows an optional branch parameter, to export a bzr
      tree from some other url. For example:
      ``bzr export bzr.tar.gz http://bazaar-vcs.org/bzr/bzr.dev``
      (Daniel Silverstone)

    * Added ``bzr help topics`` to the bzr help system. This gives a
      location for general information, outside of a specific command.
      This includes updates for ``bzr help revisionspec`` the first topic
      included. (Goffredo Baroncelli, John Arbash Meinel, #42714)

    * WSGI-compatible HTTP smart server.  See ``doc/http_smart_server.txt``.
      (Andrew Bennetts)

    * Knit files will now cache full texts only when the size of the
      deltas is as large as the size of the fulltext. (Or after 200
      deltas, whichever comes first). This has the most benefit on large
      files with small changes, such as the inventory for a large project.
      (eg For a project with 2500 files, and 7500 revisions, it changes
      the size of inventory.knit from 11MB to 5.4MB) (John Arbash Meinel)

  INTERNALS:

    * New -D option given before the command line turns on debugging output
      for particular areas.  -Derror shows tracebacks on all errors.
      (Martin Pool)

    * Clean up ``bzr selftest --benchmark bundle`` to correct an import,
      and remove benchmarks that take longer than 10min to run.
      (John Arbash Meinel)

    * Use ``time.time()`` instead of ``time.clock()`` to decide on
      progress throttling. Because ``time.clock()`` is actually CPU time,
      so over a high-latency connection, too many updates get throttled.
      (John Arbash Meinel)

    * ``MemoryTransport.list_dir()`` would strip the first character for
      files or directories in root directory. (John Arbash Meinel)

    * New method ``get_branch_reference`` on 'BzrDir' allows the detection of 
      branch references - which the smart server component needs.
  
    * New ``ChrootTransportDecorator``, accessible via the ``chroot+`` url
      prefix.  It disallows any access to locations above a set URL.  (Andrew
      Bennetts)

  BUG FIXES:

    * Now ``_KnitIndex`` properly decode revision ids when loading index data.
      And optimize the knit index parsing code. 
      (Dmitry Vasiliev, John Arbash Meinel)

    * ``bzrlib/bzrdir.py`` was directly referencing ``bzrlib.workingtree``,
      without importing it. This prevented ``bzr upgrade`` from working
      unless a plugin already imported ``bzrlib.workingtree``
      (John Arbash Meinel, #70716)

    * Suppress the traceback on invalid URLs (Vincent Ladeuil, #70803).

    * Give nicer error message when an http server returns a 403
      error code. (Vincent Ladeuil, #57644).

    * When a multi-range http GET request fails, try a single
      range one. If it fails too, forget about ranges. Remember that until 
      the death of the transport and propagates that to the clones.
      (Vincent Ladeuil, #62276, #62029).

    * Handles user/passwords supplied in url from command
      line (for the urllib implementation). Don't request already
      known passwords (Vincent Ladeuil, #42383, #44647, #48527)

    * ``_KnitIndex.add_versions()`` dictionary compresses revision ids as they
      are added. This fixes bug where fetching remote revisions records
      them as full references rather than integers.
      (John Arbash Meinel, #64789)

    * ``bzr ignore`` strips trailing slashes in patterns.
      Also ``bzr ignore`` rejects absolute paths. (Kent Gibson, #4559)

    * ``bzr ignore`` takes multiple arguments. (Cheuksan Edward Wang, #29488)

    * mv correctly handles paths that traverse symlinks. 
      (Aaron Bentley, #66964)

    * Give nicer looking error messages when failing to connect over ssh.
      (John Arbash Meinel, #49172)

    * Pushing to a remote branch does not currently update the remote working
      tree. After a remote push, ``bzr status`` and ``bzr diff`` on the remote
      machine now show that the working tree is out of date.
      (Cheuksan Edward Wang #48136)

    * Use patiencediff instead of difflib for determining deltas to insert
      into knits. This avoids the O(N^3) behavior of difflib. Patience
      diff should be O(N^2). (Cheuksan Edward Wang, #65714)

    * Running ``bzr log`` on nonexistent file gives an error instead of the
      entire log history. (Cheuksan Edward Wang #50793)

    * ``bzr cat`` can look up contents of removed or renamed files. If the
      pathname is ambiguous, i.e. the files in the old and new trees have
      different id's, the default is the file in the new tree. The user can
      use "--name-from-revision" to select the file in the old tree.
      (Cheuksan Edward Wang, #30190)

  TESTING:

    * TestingHTTPRequestHandler really handles the Range header
      (previously it was ignoring it and returning the whole file,).

bzr 0.12  2006-10-30
--------------------

  INTERNALS:

    * Clean up ``bzr selftest --benchmark bundle`` to correct an import,
      and remove benchmarks that take longer than 10min to run.
      (John Arbash Meinel)
  
bzr 0.12rc1  2006-10-23
-----------------------

  IMPROVEMENTS:

    * ``bzr log`` now shows dotted-decimal revision numbers for all revisions,
      rather than just showing a decimal revision number for revisions on the
      mainline. These revision numbers are not yet accepted as input into bzr
      commands such as log, diff etc. (Robert Collins)

    * revisions can now be specified using dotted-decimal revision numbers.
      For instance, ``bzr diff -r 1.2.1..1.2.3``. (Robert Collins)

    * ``bzr help commands`` output is now shorter (Aaron Bentley)

    * ``bzr`` now uses lazy importing to reduce the startup time. This has
      a moderate effect on lots of actions, especially ones that have
      little to do. For example ``bzr rocks`` time is down to 116ms from
      283ms. (John Arbash Meinel)

    * New Registry class to provide name-to-object registry-like support,
      for example for schemes where plugins can register new classes to
      do certain tasks (e.g. log formatters). Also provides lazy registration
      to allow modules to be loaded on request.
      (John Arbash Meinel, Adeodato Simó)

  API INCOMPATABILITY:
  
    * LogFormatter subclasses show now expect the 'revno' parameter to 
      show() to be a string rather than an int. (Robert Collins)

  INTERNALS:

    * ``TestCase.run_bzr``, ``run_bzr_captured``, and ``run_bzr_subprocess``
      can take a ``working_dir='foo'`` parameter, which will change directory 
      for the command. (John Arbash Meinel)

    * ``bzrlib.lazy_regex.lazy_compile`` can be used to create a proxy
      around a regex, which defers compilation until first use. 
      (John Arbash Meinel)

    * ``TestCase.run_bzr_subprocess`` defaults to supplying the
      ``--no-plugins`` parameter to ensure test reproducability, and avoid
      problems with system-wide installed plugins. (John Arbash Meinel)

    * Unique tree root ids are now supported. Newly created trees still
      use the common root id for compatibility with bzr versions before 0.12.
      (Aaron Bentley)

    * ``WorkingTree.set_root_id(None)`` is now deprecated. Please
      pass in ``inventory.ROOT_ID`` if you want the default root id value.
      (Robert Collins, John Arbash Meinel)

    * New method ``WorkingTree.flush()`` which will write the current memory
      inventory out to disk. At the same time, ``read_working_inventory`` will
      no longer trash the current tree inventory if it has been modified within
      the current lock, and the tree will now ``flush()`` automatically on
      ``unlock()``. ``WorkingTree.set_root_id()`` has been updated to take
      advantage of this functionality. (Robert Collins, John Arbash Meinel)

    * ``bzrlib.tsort.merge_sorted`` now accepts ``generate_revnos``. This
      parameter will cause it to add another column to its output, which
      contains the dotted-decimal revno for each revision, as a tuple.
      (Robert Collins)

    * ``LogFormatter.show_merge`` is deprecated in favour of
      ``LogFormatter.show_merge_revno``. (Robert Collins)

  BUG FIXES:

    * Avoid circular imports by creating a deprecated function for
      ``bzrlib.tree.RevisionTree``. Callers should have been using
      ``bzrlib.revisontree.RevisionTree`` anyway. (John Arbash Meinel,
      #63360, #66349)

    * Don't use ``socket.MSG_WAITALL`` as it doesn't exist on all
      platforms. (Martin Pool, #66356)

    * Don't require ``Content-Type`` in range responses. Assume they are a
      single range if ``Content-Type`` does not exist.
      (John Arbash Meinel, #62473)

    * bzr branch/pull no longer complain about progress bar cleanup when
      interrupted during fetch.  (Aaron Bentley, #54000)

    * ``WorkingTree.set_parent_trees()`` uses the trees to directly write
      the basis inventory, rather than going through the repository. This
      allows us to have 1 inventory read, and 2 inventory writes when
      committing a new tree. (John Arbash Meinel)

    * When reverting, files that are not locally modified that do not exist
      in the target are deleted, not just unversioned (Aaron Bentley)

    * When trying to acquire a lock, don't fail immediately. Instead, try
      a few times (up to 1 hour) before timing out. Also, report why the
      lock is unavailable (John Arbash Meinel, #43521, #49556)

    * Leave HttpTransportBase daughter classes decides how they
      implement cloning. (Vincent Ladeuil, #61606)

    * diff3 does not indicate conflicts on clean merge. (Aaron Bentley)

    * If a commit fails, the commit message is stored in a file at the root of
      the tree for later commit. (Cheuksan Edward Wang, Stefan Metzmacher,
      #32054)

  TESTING:

    * New test base class TestCaseWithMemoryTransport offers memory-only
      testing facilities: its not suitable for tests that need to mutate disk
      state, but most tests should not need that and should be converted to
      TestCaseWithMemoryTransport. (Robert Collins)

    * ``TestCase.make_branch_and_memory_tree`` now takes a format
      option to set the BzrDir, Repository and Branch formats of the
      created objects. (Robert Collins, John Arbash Meinel)

bzr 0.11  2006-10-02
--------------------

    * Smart server transport test failures on windows fixed. (Lukáš Lalinský).

bzr 0.11rc2  2006-09-27
-----------------------

  BUG FIXES:

    * Test suite hangs on windows fixed. (Andrew Bennets, Alexander Belchenko).
    
    * Commit performance regression fixed. (Aaron Bentley, Robert Collins, John
      Arbash Meinel).

bzr 0.11rc1  2006-09-25
-----------------------

  IMPROVEMENTS:

    * Knit files now wait to create their contents until the first data is
      added. The old code used to create an empty .knit and a .kndx with just
      the header. However, this caused a lot of extra round trips over sftp.
      This can change the time for ``bzr push`` to create a new remote branch
      from 160s down to 100s. This also affects ``bzr commit`` performance when
      adding new files, ``bzr commit`` on a new kernel-like tree drops from 50s
      down to 40s (John Arbash Meinel, #44692)

    * When an entire subtree has been deleted, commit will now report that
      just the top of the subtree has been deleted, rather than reporting
      all the individual items. (Robert Collins)

    * Commit performs one less XML parse. (Robert Collins)

    * ``bzr checkout`` now operates on readonly branches as well
      as readwrite branches. This fixes bug #39542. (Robert Collins)

    * ``bzr bind`` no longer synchronises history with the master branch.
      Binding should be followed by an update or push to synchronise the 
      two branches. This is closely related to the fix for bug #39542.
      (Robert Collins)

    * ``bzrlib.lazy_import.lazy_import`` function to create on-demand 
      objects.  This allows all imports to stay at the global scope, but
      modules will not actually be imported if they are not used.
      (John Arbash Meinel)

    * Support ``bzr://`` and ``bzr+ssh://`` urls to work with the new RPC-based
      transport which will be used with the upcoming high-performance smart
      server. The new command ``bzr serve`` will invoke bzr in server mode,
      which processes these requests. (Andrew Bennetts, Robert Collins, Martin
      Pool)

    * New command ``bzr version-info`` which can be used to get a summary
      of the current state of the tree. This is especially useful as part
      of a build commands. See ``doc/version_info.txt`` for more information 
      (John Arbash Meinel)

  BUG FIXES:

    * ``'bzr inventory [FILE...]'`` allows restricting the file list to a
      specific set of files. (John Arbash Meinel, #3631)

    * Don't abort when annotating empty files (John Arbash Meinel, #56814)

    * Add ``Stanza.to_unicode()`` which can be passed to another Stanza
      when nesting stanzas. Also, add ``read_stanza_unicode`` to handle when
      reading a nested Stanza. (John Arbash Meinel)

    * Transform._set_mode() needs to stat the right file. 
      (John Arbash Meinel, #56549)

    * Raise WeaveFormatError rather than StopIteration when trying to read
      an empty Weave file. (John Arbash Meinel, #46871)

    * Don't access e.code for generic URLErrors, only HTTPErrors have .code.
      (Vincent Ladeuil, #59835)

    * Handle boundary="" lines properly to allow access through a Squid proxy.
      (John Arbash Meinel, #57723)

    * revert now removes newly-added directories (Aaron Bentley, #54172)

    * ``bzr upgrade sftp://`` shouldn't fail to upgrade v6 branches if there 
      isn't a working tree. (David Allouche, #40679)

    * Give nicer error messages when a user supplies an invalid --revision
      parameter. (John Arbash Meinel, #55420)

    * Handle when LANG is not recognized by python. Emit a warning, but
      just revert to using 'ascii'. (John Arbash Meinel, #35392)

    * Don't use ``preexec_fn`` on win32, as it is not supported by subprocess.
      (John Arbash Meinel)

    * Skip specific tests when the dependencies aren't met. This includes
      some ``setup.py`` tests when ``python-dev`` is not available, and
      some tests that depend on paramiko. (John Arbash Meinel, Mattheiu Moy)

    * Fallback to Paramiko properly, if no ``ssh`` executable exists on
      the system. (Andrew Bennetts, John Arbash Meinel)

    * ``Branch.bind(other_branch)`` no longer takes a write lock on the
      other branch, and will not push or pull between the two branches.
      API users will need to perform a push or pull or update operation if they
      require branch synchronisation to take place. (Robert Collins, #47344)

    * When creating a tarball or zipfile export, export unicode names as utf-8
      paths. This may not work perfectly on all platforms, but has the best
      chance of working in the common case. (John Arbash Meinel, #56816)

    * When committing, only files that exist in working tree or basis tree
      may be specified (Aaron Bentley, #50793)

  PORTABILITY:

    * Fixes to run on Python 2.5 (Brian M. Carlson, Martin Pool, Marien Zwart)

  INTERNALS:

    * TestCaseInTempDir now creates a separate directory for HOME, rather
      than having HOME set to the same location as the working directory.
      (John Arbash Meinel)

    * ``run_bzr_subprocess()`` can take an optional ``env_changes={}`` parameter,
      which will update os.environ inside the spawned child. It also can
      take a ``universal_newlines=True``, which helps when checking the output
      of the command. (John Arbash Meinel)

    * Refactor SFTP vendors to allow easier re-use when ssh is used. 
      (Andrew Bennetts)

    * ``Transport.list_dir()`` and ``Transport.iter_files_recursive()`` should always
      return urlescaped paths. This is now tested (there were bugs in a few
      of the transports) (Andrew Bennetts, David Allouche, John Arbash Meinel)

    * New utility function ``symbol_versioning.deprecation_string``. Returns the
      formatted string for a callable, deprecation format pair. (Robert Collins)

    * New TestCase helper applyDeprecated. This allows you to call a callable
      which is deprecated without it spewing to the screen, just by supplying
      the deprecation format string issued for it. (Robert Collins)

    * Transport.append and Transport.put have been deprecated in favor of
      ``.append_bytes``, ``.append_file``, ``.put_bytes``, and
      ``.put_file``. This removes the ambiguity in what type of object the
      functions take.  ``Transport.non_atomic_put_{bytes,file}`` has also
      been added. Which works similarly to ``Transport.append()`` except for
      SFTP, it doesn't have a round trip when opening the file. Also, it
      provides functionality for creating a parent directory when trying
      to create a file, rather than raise NoSuchFile and forcing the
      caller to repeat their request.
      (John Arbash Meinel)

    * WorkingTree has a new api ``unversion`` which allow the unversioning of
      entries by their file id. (Robert Collins)

    * ``WorkingTree.pending_merges`` is deprecated.  Please use the
      ``get_parent_ids`` (introduced in 0.10) method instead. (Robert Collins)

    * WorkingTree has a new ``lock_tree_write`` method which locks the branch for
      read rather than write. This is appropriate for actions which only need
      the branch data for reference rather than mutation. A new decorator
      ``needs_tree_write_lock`` is provided in the workingtree module. Like the
      ``needs_read_lock`` and ``needs_write_lock`` decorators this allows static 
      declaration of the locking requirements of a function to ensure that
      a lock is taken out for casual scripts. (Robert Collins, #54107)

    * All WorkingTree methods which write to the tree, but not to the branch
      have been converted to use ``needs_tree_write_lock`` rather than 
      ``needs_write_lock``. Also converted is the revert, conflicts and tree
      transform modules. This provides a modest performance improvement on 
      metadir style trees, due to the reduce lock-acquisition, and a more
      significant performance improvement on lightweight checkouts from 
      remote branches, where trivial operations used to pay a significant 
      penalty. It also provides the basis for allowing readonly checkouts.
      (Robert Collins)

    * Special case importing the standard library 'copy' module. This shaves
      off 40ms of startup time, while retaining compatibility. See:
      ``bzrlib/inspect_for_copy.py`` for more details. (John Arbash Meinel)

    * WorkingTree has a new parent class MutableTree which represents the 
      specialisations of Tree which are able to be altered. (Robert Collins)

    * New methods mkdir and ``put_file_bytes_non_atomic`` on MutableTree that
      mutate the tree and its contents. (Robert Collins)

    * Transport behaviour at the root of the URL is now defined and tested.
      (Andrew Bennetts, Robert Collins)

  TESTING:

    * New test helper classs MemoryTree. This is typically accessed via
      ``self.make_branch_and_memory_tree()`` in test cases. (Robert Collins)
      
    * Add ``start_bzr_subprocess`` and ``stop_bzr_subprocess`` to allow test
      code to continue running concurrently with a subprocess of bzr.
      (Andrew Bennetts, Robert Collins)

    * Add a new method ``Transport.get_smart_client()``. This is provided to
      allow upgrades to a richer interface than the VFS one provided by
      Transport. (Andrew Bennetts, Martin Pool)

bzr 0.10  2006-08-29
--------------------
  
  IMPROVEMENTS:
    * 'merge' now takes --uncommitted, to apply uncommitted changes from a
      tree.  (Aaron Bentley)
  
    * 'bzr add --file-ids-from' can be used to specify another path to use
      for creating file ids, rather than generating all new ones. Internally,
      the 'action' passed to ``smart_add_tree()`` can return ``file_ids`` that
      will be used, rather than having bzrlib generate new ones.
      (John Arbash Meinel, #55781)

    * ``bzr selftest --benchmark`` now allows a ``--cache-dir`` parameter.
      This will cache some of the intermediate trees, and decrease the
      setup time for benchmark tests. (John Arbash Meinel)

    * Inverse forms are provided for all boolean options.  For example,
      --strict has --no-strict, --no-recurse has --recurse (Aaron Bentley)

    * Serialize out Inventories directly, rather than using ElementTree.
      Writing out a kernel sized inventory drops from 2s down to ~350ms.
      (Robert Collins, John Arbash Meinel)

  BUG FIXES:

    * Help diffutils 2.8.4 get along with binary tests (Marien Zwart: #57614)

    * Change LockDir so that if the lock directory doesn't exist when
      ``lock_write()`` is called, an attempt will be made to create it.
      (John Arbash Meinel, #56974)

    * ``bzr uncommit`` preserves pending merges. (John Arbash Meinel, #57660)

    * Active FTP transport now works as intended. (ghozzy, #56472)

    * Really fix mutter() so that it won't ever raise a UnicodeError.
      It means it is possible for ~/.bzr.log to contain non UTF-8 characters.
      But it is a debugging log, not a real user file.
      (John Arbash Meinel, #56947, #53880)

    * Change Command handle to allow Unicode command and options.
      At present we cannot register Unicode command names, so we will get
      BzrCommandError('unknown command'), or BzrCommandError('unknown option')
      But that is better than a UnicodeError + a traceback.
      (John Arbash Meinel, #57123)

    * Handle TZ=UTC properly when reading/writing revisions.
      (John Arbash Meinel, #55783, #56290)

    * Use ``GPG_TTY`` to allow gpg --cl to work with gpg-agent in a pipeline,
      (passing text to sign in on stdin). (John Arbash Meinel, #54468)

    * External diff does the right thing for binaries even in foreign 
      languages. (John Arbash Meinel, #56307)

    * Testament handles more cases when content is unicode. Specific bug was
      in handling of revision properties.
      (John Arbash Meinel, Holger Krekel, #54723)

    * The bzr selftest was failing on installed versions due to a bug in a new
      test helper. (John Arbash Meinel, Robert Collins, #58057)

  INTERNALS:

    * ``bzrlib.cache_utf8`` contains ``encode()`` and ``decode()`` functions
      which can be used to cache the conversion between utf8 and Unicode.
      Especially helpful for some of the knit annotation code, which has to
      convert revision ids to utf8 to annotate lines in storage.
      (John Arbash Meinel)

    * ``setup.py`` now searches the filesystem to find all packages which
      need to be installed. This should help make the life of packagers
      easier. (John Arbash Meinel)

bzr 0.9.0  2006-08-11
---------------------

  SURPRISES:

   * The hard-coded built-in ignore rules have been removed. There are
     now two rulesets which are enforced. A user global one in 
     ``~/.bazaar/ignore`` which will apply to every tree, and the tree
     specific one '.bzrignore'.
     ``~/.bazaar/ignore`` will be created if it does not exist, but with
     a more conservative list than the old default.
     This fixes bugs with default rules being enforced no matter what. 
     The old list of ignore rules from bzr is available by
     running 'bzr ignore --old-default-rules'.
     (Robert Collins, Martin Pool, John Arbash Meinel)

   * 'branches.conf' has been changed to 'locations.conf', since it can apply
     to more locations than just branch locations.
     (Aaron Bentley)
   
  IMPROVEMENTS:

   * The revision specifier "revno:" is extended to accept the syntax
     revno:N:branch. For example,
     revno:42:http://bazaar-vcs.org/bzr/bzr.dev/ means revision 42 in
     bzr.dev.  (Matthieu Moy)

   * Tests updates to ensure proper URL handling, UNICODE support, and
     proper printing when the user's terminal encoding cannot display 
     the path of a file that has been versioned.
     ``bzr branch`` can take a target URL rather than only a local directory.
     ``Branch.get_parent()/set_parent()`` now save a relative path if possible,
     and normalize the parent based on root, allowing access across
     different transports. (John Arbash Meinel, Wouter van Heyst, Martin Pool)
     (Malone #48906, #42699, #40675, #5281, #3980, #36363, #43689,
     #42517, #42514)

   * On Unix, detect terminal width using an ioctl not just $COLUMNS.
     Use terminal width for single-line logs from ``bzr log --line`` and
     pending-merge display.  (Robert Widhopf-Fenk, Gustavo Niemeyer)
     (Malone #3507)

   * On Windows, detect terminal width using GetConsoleScreenBufferInfo.
     (Alexander Belchenko)

   * Speedup improvement for 'date:'-revision search. (Guillaume Pinot).

   * Show the correct number of revisions pushed when pushing a new branch.
     (Robert Collins).

   * 'bzr selftest' now shows a progress bar with the number of tests, and 
     progress made. 'make check' shows tests in -v mode, to be more useful
     for the PQM status window. (Robert Collins).
     When using a progress bar, failed tests are printed out, rather than
     being overwritten by the progress bar until the suite finishes.
     (John Arbash Meinel)

   * 'bzr selftest --benchmark' will run a new benchmarking selftest.
     'bzr selftest --benchmark --lsprof-timed' will use lsprofile to generate
     profile data for the individual profiled calls, allowing for fine
     grained analysis of performance.
     (Robert Collins, Martin Pool).

   * 'bzr commit' shows a progress bar. This is useful for commits over sftp
     where commit can take an appreciable time. (Robert Collins)

   * 'bzr add' is now less verbose in telling you what ignore globs were
     matched by files being ignored. Instead it just tells you how many 
     were ignored (because you might reasonably be expecting none to be
     ignored). 'bzr add -v' is unchanged and will report every ignored
     file. (Robert Collins).

   * ftp now has a test server if medusa is installed. As part of testing,
     ftp support has been improved, including support for supplying a
     non-standard port. (John Arbash Meinel).

   * 'bzr log --line' shows the revision number, and uses only the
     first line of the log message (#5162, Alexander Belchenko;
     Matthieu Moy)

   * 'bzr status' has had the --all option removed. The 'bzr ls' command
     should be used to retrieve all versioned files. (Robert Collins)

   * 'bzr bundle OTHER/BRANCH' will create a bundle which can be sent
     over email, and applied on the other end, while maintaining ancestry.
     This bundle can be applied with either 'bzr merge' or 'bzr pull',
     the same way you would apply another branch.
     (John Arbash Meinel, Aaron Bentley)
  
   * 'bzr whoami' can now be used to set your identity from the command line,
     for a branch or globally.  (Robey Pointer)

   * 'bzr checkout' now aliased to 'bzr co', and 'bzr annotate' to 'bzr ann'.
     (Michael Ellerman)

   * 'bzr revert DIRECTORY' now reverts the contents of the directory as well.
     (Aaron Bentley)

   * 'bzr get sftp://foo' gives a better error when paramiko is not present.
     Also updates things like 'http+pycurl://' if pycurl is not present.
     (John Arbash Meinel) (Malone #47821, #52204)

   * New env variable ``BZR_PROGRESS_BAR``, sets the default progress bar type.
     Can be set to 'none' or 'dummy' to disable the progress bar, 'dots' or 
     'tty' to create the respective type. (John Arbash Meinel, #42197, #51107)

   * Improve the help text for 'bzr diff' to explain what various options do.
     (John Arbash Meinel, #6391)

   * 'bzr uncommit -r 10' now uncommits revisions 11.. rather than uncommitting
     revision 10. This makes -r10 more in line with what other commands do.
     'bzr uncommit' also now saves the pending merges of the revisions that
     were removed. So it is safe to uncommit after a merge, fix something,
     and commit again. (John Arbash Meinel, #32526, #31426)

   * 'bzr init' now also works on remote locations.
     (Wouter van Heyst, #48904)

   * HTTP support has been updated. When using pycurl we now support 
     connection keep-alive, which reduces dns requests and round trips.
     And for both urllib and pycurl we support multi-range requests, 
     which decreases the number of round-trips. Performance results for
     ``bzr branch http://bazaar-vcs.org/bzr/bzr.dev/`` indicate
     http branching is now 2-3x faster, and ``bzr pull`` in an existing 
     branch is as much as 4x faster.
     (Michael Ellerman, Johan Rydberg, John Arbash Meinel, #46768)

   * Performance improvements for sftp. Branching and pulling are now up to
     2x faster. Utilize paramiko.readv() support for async requests if it
     is available (paramiko > 1.6) (John Arbash Meinel)

  BUG FIXES:

    * Fix shadowed definition of TestLocationConfig that caused some 
      tests not to run.
      (Erik Bågfors, Michael Ellerman, Martin Pool, #32587)

    * Fix unnecessary requirement of sign-my-commits that it be run from
      a working directory.  (Martin Pool, Robert Collins)

    * 'bzr push location' will only remember the push location if it succeeds
      in connecting to the remote location. (John Arbash Meinel, #49742)

    * 'bzr revert' no longer toggles the executable bit on win32
      (John Arbash Meinel, #45010)

    * Handle broken pipe under win32 correctly. (John Arbash Meinel)
    
    * sftp tests now work correctly on win32 if you have a newer paramiko
      (John Arbash Meinel)

    * Cleanup win32 test suite, and general cleanup of places where
      file handles were being held open. (John Arbash Meinel)

    * When specifying filenames for 'diff -r x..y', the name of the file in the
      working directory can be used, even if its name is different in both x
      and y.

    * File-ids containing single- or double-quotes are handled correctly by
      push. (Aaron Bentley, #52227)

    * Normalize unicode filenames to ensure cross-platform consistency.
      (John Arbash Meinel, #43689)

    * The argument parser can now handle '-' as an argument. Currently
      no code interprets it specially (it is mostly handled as a file named 
      '-'). But plugins, and future operations can use it.
      (John Arbash meinel, #50984)

    * Bundles can properly read binary files with a plain '\r' in them.
      (John Arbash Meinel, #51927)

    * Tuning ``iter_entries()`` to be more efficient (John Arbash Meinel, #5444)

    * Lots of win32 fixes (the test suite passes again).
      (John Arbash Meinel, #50155)

    * Handle openbsd returning None for sys.getfilesystemencoding() (#41183) 

    * Support ftp APPE (append) to allow Knits to be used over ftp (#42592)

    * Removals are only committed if they match the filespec (or if there is
      no filespec).  (#46635, Aaron Bentley)

    * smart-add recurses through all supplied directories 
      (John Arbash Meinel, #52578)

    * Make the bundle reader extra lines before and after the bundle text.
      This allows you to parse an email with the bundle inline.
      (John Arbash Meinel, #49182)

    * Change the file id generator to squash a little bit more. Helps when
      working with long filenames on windows. (Also helps for unicode filenames
      not generating hidden files). (John Arbash Meinel, #43801)

    * Restore terminal mode on C-c while reading sftp password.  (#48923, 
      Nicholas Allen, Martin Pool)

    * Timestamps are rounded to 1ms, and revision entries can be recreated
      exactly. (John Arbash Meinel, Jamie Wilkinson, #40693)

    * Branch.base has changed to a URL, but ~/.bazaar/locations.conf should
      use local paths, since it is user visible (John Arbash Meinel, #53653)

    * ``bzr status foo`` when foo was unversioned used to cause a full delta
      to be generated (John Arbash Meinel, #53638)

    * When reading revision properties, an empty value should be considered
      the empty string, not None (John Arbash Meinel, #47782)

    * ``bzr diff --diff-options`` can now handle binary files being changed.
      Also, the output is consistent when --diff-options is not supplied.
      (John Arbash Meinel, #54651, #52930)

    * Use the right suffixes for loading plugins (John Arbash Meinel, #51810)

    * Fix ``Branch.get_parent()`` to handle the case when the parent is not 
      accessible (John Arbash Meinel, #52976)

  INTERNALS:

    * Combine the ignore rules into a single regex rather than looping over
      them to reduce the threshold where  N^2 behaviour occurs in operations
      like status. (Jan Hudec, Robert Collins).

    * Appending to ``bzrlib.DEFAULT_IGNORE`` is now deprecated. Instead, use
      one of the add functions in bzrlib.ignores. (John Arbash Meinel)

    * 'bzr push' should only push the ancestry of the current revision, not
      all of the history in the repository. This is especially important for
      shared repositories. (John Arbash Meinel)

    * ``bzrlib.delta.compare_trees`` now iterates in alphabetically sorted order,
      rather than randomly walking the inventories. (John Arbash Meinel)

    * Doctests are now run in temporary directories which are cleaned up when
      they finish, rather than using special ScratchDir/ScratchBranch objects.
      (Martin Pool)

    * Split ``check`` into separate methods on the branch and on the repository,
      so that it can be specialized in ways that are useful or efficient for
      different formats.  (Martin Pool, Robert Collins)

    * Deprecate ``Repository.all_revision_ids``; most methods don't really need
      the global revision graph but only that part leading up to a particular
      revision.  (Martin Pool, Robert Collins)

    * Add a BzrDirFormat ``control_formats`` list which allows for control formats
      that do not use '.bzr' to store their data - i.e. '.svn', '.hg' etc.
      (Robert Collins, Jelmer Vernooij).

    * ``bzrlib.diff.external_diff`` can be redirected to any file-like object.
      Uses subprocess instead of spawnvp.
      (James Henstridge, John Arbash Meinel, #4047, #48914)

    * New command line option '--profile-imports', which will install a custom
      importer to log time to import modules and regex compilation time to 
      sys.stderr (John Arbash Meinel)

    * 'EmptyTree' is now deprecated, please use ``repository.revision_tree(None)``
      instead. (Robert Collins)

    * "RevisionTree" is now in bzrlib/revisiontree.py. (Robert Collins)

bzr 0.8.2  2006-05-17
---------------------
  
  BUG FIXES:
   
    * setup.py failed to install launchpad plugin.  (Martin Pool)

bzr 0.8.1  2006-05-16
---------------------

  BUG FIXES:

    * Fix failure to commit a merge in a checkout.  (Martin Pool, 
      Robert Collins, Erik Bågfors, #43959)

    * Nicer messages from 'commit' in the case of renames, and correct
      messages when a merge has occured. (Robert Collins, Martin Pool)

    * Separate functionality from assert statements as they are skipped in
      optimized mode of python. Add the same check to pending merges.
      (Olaf Conradi, #44443)

  CHANGES:

    * Do not show the None revision in output of bzr ancestry. (Olaf Conradi)

    * Add info on standalone branches without a working tree.
      (Olaf Conradi, #44155)

    * Fix bug in knits when raising InvalidRevisionId. (Olaf Conradi, #44284)

  CHANGES:

    * Make editor invocation comply with Debian Policy. First check
      environment variables VISUAL and EDITOR, then try editor from
      alternatives system. If that all fails, fall back to the pre-defined
      list of editors. (Olaf Conradi, #42904)

  NEW FEATURES:

    * New 'register-branch' command registers a public branch into 
      Launchpad.net, where it can be associated with bugs, etc.
      (Martin Pool, Bjorn Tillenius, Robert Collins)

  INTERNALS:

    * New public api in InventoryEntry - ``describe_change(old, new)`` which
      provides a human description of the changes between two old and
      new. (Robert Collins, Martin Pool)

  TESTING:

    * Fix test case for bzr info in upgrading a standalone branch to metadir,
      uses bzrlib api now. (Olaf Conradi)

bzr 0.8  2006-05-08
-------------------

  NOTES WHEN UPGRADING:

    Release 0.8 of bzr introduces a new format for history storage, called
    'knit', as an evolution of to the 'weave' format used in 0.7.  Local 
    and remote operations are faster using knits than weaves.  Several
    operations including 'init', 'init-repo', and 'upgrade' take a 
    --format option that controls this.  Branching from an existing branch
    will keep the same format.

    It is possible to merge, pull and push between branches of different
    formats but this is slower than moving data between homogenous
    branches.  It is therefore recommended (but not required) that you
    upgrade all branches for a project at the same time.  Information on
    formats is shown by 'bzr info'.

    bzr 0.8 now allows creation of 'repositories', which hold the history 
    of files and revisions for several branches.  Previously bzr kept all
    the history for a branch within the .bzr directory at the root of the
    branch, and this is still the default.  To create a repository, use
    the new 'bzr init-repo' command.  Branches exist as directories under
    the repository and contain just a small amount of information
    indicating the current revision of the branch.

    bzr 0.8 also supports 'checkouts', which are similar to in cvs and
    subversion.  Checkouts are associated with a branch (optionally in a
    repository), which contains all the historical information.  The
    result is that a checkout can be deleted without losing any
    already-committed revisions.  A new 'update' command is also available. 

    Repositories and checkouts are not supported with the 0.7 storage
    format.  To use them you must upgrad to either knits, or to the
    'metaweave' format, which uses weaves but changes the .bzr directory
    arrangement.
    

  IMPROVEMENTS:

    * Sftp paths can now be relative, or local, according to the lftp
      convention. Paths now take the form::

          sftp://user:pass@host:port/~/relative/path
          or
          sftp://user:pass@host:port/absolute/path

    * The FTP transport now tries to reconnect after a temporary
      failure. ftp put is made atomic. (Matthieu Moy)

    * The FTP transport now maintains a pool of connections, and
      reuses them to avoid multiple connections to the same host (like
      sftp did). (Daniel Silverstone)

    * The ``bzr_man.py`` file has been removed. To create the man page now,
      use ``./generate_docs.py man``. The new program can also create other files.
      Run ``python generate_docs.py --help`` for usage information.
      (Hans Ulrich Niedermann & James Blackwell).

    * Man Page now gives full help (James Blackwell).
      Help also updated to reflect user config now being stored in .bazaar
      (Hans Ulrich Niedermann)

    * It's now possible to set aliases in bazaar.conf (Erik Bågfors)

    * Pull now accepts a --revision argument (Erik Bågfors)

    * ``bzr re-sign`` now allows multiple revisions to be supplied on the command
      line. You can now use the following command to sign all of your old
      commits::

        find .bzr/revision-store// -name my@email-* \
          | sed 's/.*\/\/..\///' \
          | xargs bzr re-sign

    * Upgrade can now upgrade over the network. (Robert Collins)

    * Two new commands 'bzr checkout' and 'bzr update' allow for CVS/SVN-alike
      behaviour.  By default they will cache history in the checkout, but
      with --lightweight almost all data is kept in the master branch.
      (Robert Collins)

    * 'revert' unversions newly-versioned files, instead of deleting them.

    * 'merge' is more robust.  Conflict messages have changed.

    * 'merge' and 'revert' no longer clobber existing files that end in '~' or
      '.moved'.

    * Default log format can be set in configuration and plugins can register
      their own formatters. (Erik Bågfors)

    * New 'reconcile' command will check branch consistency and repair indexes
      that can become out of sync in pre 0.8 formats. (Robert Collins,
      Daniel Silverstone)

    * New 'bzr init --format' and 'bzr upgrade --format' option to control 
      what storage format is created or produced.  (Robert Collins, 
      Martin Pool)

    * Add parent location to 'bzr info', if there is one.  (Olaf Conradi)

    * New developer commands 'weave-list' and 'weave-join'.  (Martin Pool)

    * New 'init-repository' command, plus support for repositories in 'init'
      and 'branch' (Aaron Bentley, Erik Bågfors, Robert Collins)

    * Improve output of 'info' command. Show all relevant locations related to
      working tree, branch and repository. Use kibibytes for binary quantities.
      Fix off-by-one error in missing revisions of working tree.  Make 'info'
      work on branches, repositories and remote locations.  Show locations
      relative to the shared repository, if applicable.  Show locking status
      of locations.  (Olaf Conradi)

    * Diff and merge now safely handle binary files. (Aaron Bentley)

    * 'pull' and 'push' now normalise the revision history, so that any two
      branches with the same tip revision will have the same output from 'log'.
      (Robert Collins)

    * 'merge' accepts --remember option to store parent location, like 'push'
      and 'pull'. (Olaf Conradi)

    * bzr status and diff when files given as arguments do not exist
      in the relevant trees.  (Martin Pool, #3619)

    * Add '.hg' to the default ignore list.  (Martin Pool)

    * 'knit' is now the default disk format. This improves disk performance and
      utilization, increases incremental pull performance, robustness with SFTP
      and allows checkouts over SFTP to perform acceptably. 
      The initial Knit code was contributed by Johan Rydberg based on a
      specification by Martin Pool.
      (Robert Collins, Aaron Bentley, Johan Rydberg, Martin Pool).

    * New tool to generate all-in-one html version of the manual.  (Alexander
      Belchenko)

    * Hitting CTRL-C while doing an SFTP push will no longer cause stale locks
      to be left in the SFTP repository. (Robert Collins, Martin Pool).

    * New option 'diff --prefix' to control how files are named in diff
      output, with shortcuts '-p0' and '-p1' corresponding to the options for 
      GNU patch.  (Alexander Belchenko, Goffredo Baroncelli, Martin Pool)

    * Add --revision option to 'annotate' command.  (Olaf Conradi)

    * If bzr shows an unexpected revision-history after pulling (perhaps due
      to a reweave) it can now be corrected by 'bzr reconcile'.
      (Robert Collins)

  CHANGES:

    * Commit is now verbose by default, and shows changed filenames and the 
      new revision number.  (Robert Collins, Martin Pool)

    * Unify 'mv', 'move', 'rename'.  (Matthew Fuller, #5379)

    * 'bzr -h' shows help.  (Martin Pool, Ian Bicking, #35940)

    * Make 'pull' and 'push' remember location on failure using --remember.
      (Olaf Conradi)

    * For compatibility, make old format for using weaves inside metadir
      available as 'metaweave' format.  Rename format 'metadir' to 'default'.
      Clean up help for option --format in commands 'init', 'init-repo' and
      'upgrade'.  (Olaf Conradi)

  INTERNALS:
  
    * The internal storage of history, and logical branch identity have now
      been split into Branch, and Repository. The common locking and file 
      management routines are now in bzrlib.lockablefiles. 
      (Aaron Bentley, Robert Collins, Martin Pool)

    * Transports can now raise DependencyNotPresent if they need a library
      which is not installed, and then another implementation will be 
      tried.  (Martin Pool)

    * Remove obsolete (and no-op) `decode` parameter to `Transport.get`.  
      (Martin Pool)

    * Using Tree Transform for merge, revert, tree-building

    * WorkingTree.create, Branch.create, ``WorkingTree.create_standalone``,
      Branch.initialize are now deprecated. Please see ``BzrDir.create_*`` for
      replacement API's. (Robert Collins)

    * New BzrDir class represents the .bzr control directory and manages
      formatting issues. (Robert Collins)

    * New repository.InterRepository class encapsulates Repository to 
      Repository actions and allows for clean selection of optimised code
      paths. (Robert Collins)

    * ``bzrlib.fetch.fetch`` and ``bzrlib.fetch.greedy_fetch`` are now
      deprecated, please use ``branch.fetch`` or ``repository.fetch``
      depending on your needs. (Robert Collins)

    * deprecated methods now have a ``is_deprecated`` flag on them that can
      be checked, if you need to determine whether a given callable is 
      deprecated at runtime. (Robert Collins)

    * Progress bars are now nested - see
      ``bzrlib.ui.ui_factory.nested_progress_bar``.
      (Robert Collins, Robey Pointer)

    * New API call ``get_format_description()`` for each type of format.
      (Olaf Conradi)

    * Changed ``branch.set_parent()`` to accept None to remove parent.
      (Olaf Conradi)

    * Deprecated BzrError AmbiguousBase.  (Olaf Conradi)

    * WorkingTree.branch is now a read only property.  (Robert Collins)

    * bzrlib.ui.text.TextUIFactory now accepts a ``bar_type`` parameter which
      can be None or a factory that will create a progress bar. This is
      useful for testing or for overriding the bzrlib.progress heuristic.
      (Robert Collins)

    * New API method ``get_physical_lock_status()`` to query locks present on a
      transport.  (Olaf Conradi)

    * Repository.reconcile now takes a thorough keyword parameter to allow
      requesting an indepth reconciliation, rather than just a data-loss 
      check. (Robert Collins)

    * ``bzrlib.ui.ui_factory protocol`` now supports ``get_boolean`` to prompt
      the user for yes/no style input. (Robert Collins)

  TESTING:

    * SFTP tests now shortcut the SSH negotiation, reducing test overhead
      for testing SFTP protocol support. (Robey Pointer)

    * Branch formats are now tested once per implementation (see ``bzrlib.
      tests.branch_implementations``. This is analagous to the transport
      interface tests, and has been followed up with working tree,
      repository and BzrDir tests. (Robert Collins)

    * New test base class TestCaseWithTransport provides a transport aware
      test environment, useful for testing any transport-interface using
      code. The test suite option --transport controls the transport used
      by this class (when its not being used as part of implementation
      contract testing). (Robert Collins)

    * Close logging handler on disabling the test log. This will remove the
      handler from the internal list inside python's logging module,
      preventing shutdown from closing it twice.  (Olaf Conradi)

    * Move test case for uncommit to blackbox tests.  (Olaf Conradi)

    * ``run_bzr`` and ``run_bzr_captured`` now accept a 'stdin="foo"'
      parameter which will provide String("foo") to the command as its stdin.

bzr 0.7 2006-01-09
------------------

  CHANGES:

    * .bzrignore is excluded from exports, on the grounds that it's a bzr 
      internal-use file and may not be wanted.  (Jamie Wilkinson)

    * The "bzr directories" command were removed in favor of the new
      --kind option to the "bzr inventory" command.  To list all 
      versioned directories, now use "bzr inventory --kind directory".  
      (Johan Rydberg)

    * Under Windows configuration directory is now ``%APPDATA%\bazaar\2.0``
      by default. (John Arbash Meinel)

    * The parent of Bzr configuration directory can be set by ``BZR_HOME``
      environment variable. Now the path for it is searched in ``BZR_HOME``,
      then in HOME. Under Windows the order is: ``BZR_HOME``, ``APPDATA``
      (usually points to ``C:\Documents and Settings\User Name\Application Data``),
      ``HOME``. (John Arbash Meinel)

    * Plugins with the same name in different directories in the bzr plugin
      path are no longer loaded: only the first successfully loaded one is
      used. (Robert Collins)

    * Use systems' external ssh command to open connections if possible.  
      This gives better integration with user settings such as ProxyCommand.
      (James Henstridge)

    * Permissions on files underneath .bzr/ are inherited from the .bzr 
      directory. So for a shared repository, simply doing 'chmod -R g+w .bzr/'
      will mean that future file will be created with group write permissions.

    * configure.in and config.guess are no longer in the builtin default 
      ignore list.

    * '.sw[nop]' pattern ignored, to ignore vim swap files for nameless
      files.  (John Arbash Meinel, Martin Pool)

  IMPROVEMENTS:

    * "bzr INIT dir" now initializes the specified directory, and creates 
      it if it does not exist.  (John Arbash Meinel)

    * New remerge command (Aaron Bentley)

    * Better zsh completion script.  (Steve Borho)

    * 'bzr diff' now returns 1 when there are changes in the working 
      tree. (Robert Collins)

    * 'bzr push' now exists and can push changes to a remote location. 
      This uses the transport infrastructure, and can store the remote
      location in the ~/.bazaar/branches.conf configuration file.
      (Robert Collins)

    * Test directories are only kept if the test fails and the user requests
      that they be kept.

    * Tweaks to short log printing

    * Added branch nicks, new nick command, printing them in log output. 
      (Aaron Bentley)

    * If ``$BZR_PDB`` is set, pop into the debugger when an uncaught exception 
      occurs.  (Martin Pool)

    * Accept 'bzr resolved' (an alias for 'bzr resolve'), as this is
      the same as Subversion.  (Martin Pool)

    * New ftp transport support (on ftplib), for ftp:// and aftp:// 
      URLs.  (Daniel Silverstone)

    * Commit editor temporary files now start with ``bzr_log.``, to allow 
      text editors to match the file name and set up appropriate modes or 
      settings.  (Magnus Therning)

    * Improved performance when integrating changes from a remote weave.  
      (Goffredo Baroncelli)

    * Sftp will attempt to cache the connection, so it is more likely that
      a connection will be reused, rather than requiring multiple password
      requests.

    * bzr revno now takes an optional argument indicating the branch whose
      revno should be printed.  (Michael Ellerman)

    * bzr cat defaults to printing the last version of the file.  
      (Matthieu Moy, #3632)

    * New global option 'bzr --lsprof COMMAND' runs bzr under the lsprof 
      profiler.  (Denys Duchier)

    * Faster commits by reading only the headers of affected weave files. 
      (Denys Duchier)

    * 'bzr add' now takes a --dry-run parameter which shows you what would be
      added, but doesn't actually add anything. (Michael Ellerman)

    * 'bzr add' now lists how many files were ignored per glob.  add --verbose
      lists the specific files.  (Aaron Bentley)

    * 'bzr missing' now supports displaying changes in diverged trees and can
      be limited to show what either end of the comparison is missing.
      (Aaron Bently, with a little prompting from Daniel Silverstone)

  BUG FIXES:

    * SFTP can walk up to the root path without index errors. (Robert Collins)

    * Fix bugs in running bzr with 'python -O'.  (Martin Pool)

    * Error when run with -OO

    * Fix bug in reporting http errors that don't have an http error code.
      (Martin Pool)

    * Handle more cases of pipe errors in display commands

    * Change status to 3 for all errors

    * Files that are added and unlinked before committing are completely
      ignored by diff and status

    * Stores with some compressed texts and some uncompressed texts are now
      able to be used. (John A Meinel)

    * Fix for bzr pull failing sometimes under windows

    * Fix for sftp transport under windows when using interactive auth

    * Show files which are both renamed and modified as such in 'bzr 
      status' output.  (Daniel Silverstone, #4503)

    * Make annotate cope better with revisions committed without a valid 
      email address.  (Marien Zwart)

    * Fix representation of tab characters in commit messages.
      (Harald Meland)

    * List of plugin directories in ``BZR_PLUGIN_PATH`` environment variable is
      now parsed properly under Windows. (Alexander Belchenko)

    * Show number of revisions pushed/pulled/merged. (Robey Pointer)

    * Keep a cached copy of the basis inventory to speed up operations 
      that need to refer to it.  (Johan Rydberg, Martin Pool)

    * Fix bugs in bzr status display of non-ascii characters.
      (Martin Pool)

    * Remove Makefile.in from default ignore list.
      (Tollef Fog Heen, Martin Pool, #6413)

    * Fix failure in 'bzr added'.  (Nathan McCallum, Martin Pool)

  TESTING:

    * Fix selftest asking for passwords when there are no SFTP keys.  
      (Robey Pointer, Jelmer Vernooij) 

    * Fix selftest run with 'python -O'.  (Martin Pool)

    * Fix HTTP tests under Windows. (John Arbash Meinel)

    * Make tests work even if HOME is not set (Aaron Bentley)

    * Updated ``build_tree`` to use fixed line-endings for tests which read 
      the file cotents and compare. Make some tests use this to pass under
      Windows. (John Arbash Meinel)

    * Skip stat and symlink tests under Windows. (Alexander Belchenko)

    * Delay in selftest/testhashcash is now issued under win32 and Cygwin.
      (John Arbash Meinel)

    * Use terminal width to align verbose test output.  (Martin Pool)

    * Blackbox tests are maintained within the bzrlib.tests.blackbox directory.
      If adding a new test script please add that to
      ``bzrlib.tests.blackbox.__init__``. (Robert Collins)

    * Much better error message if one of the test suites can't be 
      imported.  (Martin Pool)

    * Make check now runs the test suite twice - once with the default locale,
      and once with all locales forced to C, to expose bugs. This is not 
      trivially done within python, so for now its only triggered by running
      Make check. Integrators and packagers who wish to check for full 
      platform support should run 'make check' to test the source.
      (Robert Collins)

    * Tests can now run TestSkipped if they can't execute for any reason.
      (Martin Pool) (NB: TestSkipped should only be raised for correctable
      reasons - see the wiki spec ImprovingBzrTestSuite).

    * Test sftp with relative, absolute-in-homedir and absolute-not-in-homedir
      paths for the transport tests. Introduce blackbox remote sftp tests that
      test the same permutations. (Robert Collins, Robey Pointer)

    * Transport implementation tests are now independent of the local file
      system, which allows tests for esoteric transports, and for features
      not available in the local file system. They also repeat for variations
      on the URL scheme that can introduce issues in the transport code,
      see bzrlib.transport.TransportTestProviderAdapter() for this.
      (Robert Collins).

    * ``TestCase.build_tree`` uses the transport interface to build trees,
      pass in a transport parameter to give it an existing connection.
      (Robert Collins).

  INTERNALS:

    * WorkingTree.pull has been split across Branch and WorkingTree,
      to allow Branch only pulls. (Robert Collins)

    * ``commands.display_command`` now returns the result of the decorated 
      function. (Robert Collins)

    * LocationConfig now has a ``set_user_option(key, value)`` call to save
      a setting in its matching location section (a new one is created
      if needed). (Robert Collins)

    * Branch has two new methods, ``get_push_location`` and
      ``set_push_location`` to respectively, get and set the push location.
      (Robert Collins)

    * ``commands.register_command`` now takes an optional flag to signal that
      the registrant is planning to decorate an existing command. When 
      given multiple plugins registering a command is not an error, and
      the original command class (whether built in or a plugin based one) is
      returned to the caller. There is a new error 'MustUseDecorated' for
      signalling when a wrapping command should switch to the original
      version. (Robert Collins)

    * Some option parsing errors will raise 'BzrOptionError', allowing 
      granular detection for decorating commands. (Robert Collins).

    * ``Branch.read_working_inventory`` has moved to
      ``WorkingTree.read_working_inventory``. This necessitated changes to
      ``Branch.get_root_id``, and a move of ``Branch.set_inventory`` to
      WorkingTree as well. To make it clear that a WorkingTree cannot always
      be obtained ``Branch.working_tree()`` will raise
      ``errors.NoWorkingTree`` if one cannot be obtained. (Robert Collins)

    * All pending merges operations from Branch are now on WorkingTree.
      (Robert Collins)

    * The follow operations from Branch have moved to WorkingTree::

          add()
          commit()
          move()
          rename_one()
          unknowns()

      (Robert Collins)

    * ``bzrlib.add.smart_add_branch`` is now ``smart_add_tree``. (Robert Collins)

    * New "rio" serialization format, similar to rfc-822. (Martin Pool)

    * Rename selftests to ``bzrlib.tests.test_foo``.  (John A Meinel, Martin 
      Pool)

    * ``bzrlib.plugin.all_plugins`` has been changed from an attribute to a 
      query method. (Robert Collins)
 
    * New options to read only the table-of-contents of a weave.  
      (Denys Duchier)

    * Raise NoSuchFile when someone tries to add a non-existant file.
      (Michael Ellerman)

    * Simplify handling of DivergedBranches in ``cmd_pull()``.
      (Michael Ellerman)
   
    * Branch.controlfile* logic has moved to lockablefiles.LockableFiles, which
      is exposed as ``Branch().control_files``. Also this has been altered with the
      controlfile pre/suffix replaced by simple method names like 'get' and
      'put'. (Aaron Bentley, Robert Collins).

    * Deprecated functions and methods can now be marked as such using the 
      ``bzrlib.symbol_versioning`` module. Marked method have their docstring
      updated and will issue a DeprecationWarning using the warnings module
      when they are used. (Robert Collins)

    * ``bzrlib.osutils.safe_unicode`` now exists to provide parameter coercion
      for functions that need unicode strings. (Robert Collins)

bzr 0.6 2005-10-28
------------------

  IMPROVEMENTS:
  
    * pull now takes --verbose to show you what revisions are added or removed
      (John A Meinel)

    * merge now takes a --show-base option to include the base text in
      conflicts.
      (Aaron Bentley)

    * The config files are now read using ConfigObj, so '=' should be used as
      a separator, not ':'.
      (Aaron Bentley)

    * New 'bzr commit --strict' option refuses to commit if there are 
      any unknown files in the tree.  To commit, make sure all files are 
      either ignored, added, or deleted.  (Michael Ellerman)

    * The config directory is now ~/.bazaar, and there is a single file 
      ~/.bazaar/bazaar.conf storing email, editor and other preferences.
      (Robert Collins)

    * 'bzr add' no longer takes a --verbose option, and a --quiet option
      has been added that suppresses all output.

    * Improved zsh completion support in contrib/zsh, from Clint
      Adams.

    * Builtin 'bzr annotate' command, by Martin Pool with improvements from 
      Goffredo Baroncelli.
    
    * 'bzr check' now accepts -v for verbose reporting, and checks for
      ghosts in the branch. (Robert Collins)

    * New command 're-sign' which will regenerate the gpg signature for 
      a revision. (Robert Collins)

    * If you set ``check_signatures=require`` for a path in 
      ``~/.bazaar/branches.conf`` then bzr will invoke your
      ``gpg_signing_command`` (defaults to gpg) and record a digital signature
      of your commit. (Robert Collins)

    * New sftp transport, based on Paramiko.  (Robey Pointer)

    * 'bzr pull' now accepts '--clobber' which will discard local changes
      and make this branch identical to the source branch. (Robert Collins)

    * Just give a quieter warning if a plugin can't be loaded, and 
      put the details in .bzr.log.  (Martin Pool)

    * 'bzr branch' will now set the branch-name to the last component of the
      output directory, if one was supplied.

    * If the option ``post_commit`` is set to one (or more) python function
      names (must be in the bzrlib namespace), then they will be invoked
      after the commit has completed, with the branch and ``revision_id`` as
      parameters. (Robert Collins)

    * Merge now has a retcode of 1 when conflicts occur. (Robert Collins)

    * --merge-type weave is now supported for file contents.  Tree-shape
      changes are still three-way based.  (Martin Pool, Aaron Bentley)

    * 'bzr check' allows the first revision on revision-history to have
      parents - something that is expected for cheap checkouts, and occurs
      when conversions from baz do not have all history.  (Robert Collins).

   * 'bzr merge' can now graft unrelated trees together, if your specify
     0 as a base. (Aaron Bentley)

   * 'bzr commit branch' and 'bzr commit branch/file1 branch/file2' now work
     (Aaron Bentley)

    * Add '.sconsign*' to default ignore list.  (Alexander Belchenko)

   * 'bzr merge --reprocess' minimizes conflicts

  TESTING:

    * The 'bzr selftest --pattern' option for has been removed, now 
      test specifiers on the command line can be simple strings, or 
      regexps, or both. (Robert Collins)

    * Passing -v to selftest will now show the time each test took to 
      complete, which will aid in analysing performance regressions and
      related questions. (Robert Collins)

    * 'bzr selftest' runs all tests, even if one fails, unless '--one'
      is given. (Martin Pool)

    * There is a new method for TestCaseInTempDir, assertFileEqual, which
      will check that a given content is equal to the content of the named
      file. (Robert Collins)

    * Fix test suite's habit of leaving many temporary log files in $TMPDIR.
      (Martin Pool)

  INTERNALS:

    * New 'testament' command and concept for making gpg-signatures 
      of revisions that are not tied to a particular internal
      representation.  (Martin Pool).

    * Per-revision properties ('revprops') as key-value associated 
      strings on each revision created when the revision is committed.
      Intended mainly for the use of external tools.  (Martin Pool).

    * Config options have moved from bzrlib.osutils to bzrlib.config.
      (Robert Collins)

    * Improved command line option definitions allowing explanations
      for individual options, among other things.  Contributed by 
      Magnus Therning.

    * Config options have moved from bzrlib.osutils to bzrlib.config.
      Configuration is now done via the config.Config interface:
      Depending on whether you have a Branch, a Location or no information
      available, construct a ``*Config``, and use its ``signature_checking``,
      ``username`` and ``user_email`` methods. (Robert Collins)

    * Plugins are now loaded under bzrlib.plugins, not bzrlib.plugin, and
      they are made available for other plugins to use. You should not 
      import other plugins during the ``__init__`` of your plugin though, as 
      no ordering is guaranteed, and the plugins directory is not on the
      python path. (Robert Collins)

    * Branch.relpath has been moved to WorkingTree.relpath. WorkingTree no
      no longer takes an inventory, rather it takes an option branch
      parameter, and if None is given will open the branch at basedir 
      implicitly. (Robert Collins)

    * Cleaner exception structure and error reporting.  Suggested by 
      Scott James Remnant.  (Martin Pool)

    * Branch.remove has been moved to WorkingTree, which has also gained
      ``lock_read``, ``lock_write`` and ``unlock`` methods for convenience.
      (Robert Collins)

    * Two decorators, ``needs_read_lock`` and ``needs_write_lock`` have been
      added to the branch module. Use these to cause a function to run in a
      read or write lock respectively. (Robert Collins)

    * ``Branch.open_containing`` now returns a tuple (Branch, relative-path),
      which allows direct access to the common case of 'get me this file
      from its branch'. (Robert Collins)

    * Transports can register using ``register_lazy_transport``, and they 
      will be loaded when first used.  (Martin Pool)

    * 'pull' has been factored out of the command as ``WorkingTree.pull()``.
      A new option to WorkingTree.pull has been added, clobber, which will
      ignore diverged history and pull anyway.
      (Robert Collins)

    * config.Config has a ``get_user_option`` call that accepts an option name.
      This will be looked up in branches.conf and bazaar.conf as normal.
      It is intended that this be used by plugins to support options - 
      options of built in programs should have specific methods on the config.
      (Robert Collins)

    * ``merge.merge_inner`` now has tempdir as an optional parameter.
      (Robert Collins)

    * Tree.kind is not recorded at the top level of the hierarchy, as it was
      missing on EmptyTree, leading to a bug with merge on EmptyTrees.
      (Robert Collins)

    * ``WorkingTree.__del__`` has been removed, it was non deterministic and not 
      doing what it was intended to. See ``WorkingTree.__init__`` for a comment
      about future directions. (Robert Collins/Martin Pool)

    * bzrlib.transport.http has been modified so that only 404 urllib errors
      are returned as NoSuchFile. Other exceptions will propogate as normal.
      This allows debuging of actual errors. (Robert Collins)

    * bzrlib.transport.Transport now accepts *ONLY* url escaped relative paths
      to apis like 'put', 'get' and 'has'. This is to provide consistent
      behaviour - it operates on url's only. (Robert Collins)

    * Transports can register using ``register_lazy_transport``, and they 
      will be loaded when first used.  (Martin Pool)

    * ``merge_flex`` no longer calls ``conflict_handler.finalize()``, instead that
      is called by ``merge_inner``. This is so that the conflict count can be 
      retrieved (and potentially manipulated) before returning to the caller
      of ``merge_inner``. Likewise 'merge' now returns the conflict count to the
      caller. (Robert Collins)

    * ``revision.revision_graph`` can handle having only partial history for
      a revision - that is no revisions in the graph with no parents.
      (Robert Collins).

    * New ``builtins.branch_files`` uses the standard ``file_list`` rules to
      produce a branch and a list of paths, relative to that branch
      (Aaron Bentley)

    * New TestCase.addCleanup facility.

    * New ``bzrlib.version_info`` tuple (similar to ``sys.version_info``),
      which can be used by programs importing bzrlib.

  BUG FIXES:

    * Better handling of branches in directories with non-ascii names. 
      (Joel Rosdahl, Panagiotis Papadakos)

    * Upgrades of trees with no commits will not fail due to accessing
      [-1] in the revision-history. (Andres Salomon)


bzr 0.1.1 2005-10-12
--------------------

  BUG FIXES:

    * Fix problem in pulling over http from machines that do not 
      allow directories to be listed.

    * Avoid harmless warning about invalid hash cache after 
      upgrading branch format.

  PERFORMANCE: 
  
    * Avoid some unnecessary http operations in branch and pull.


bzr 0.1 2005-10-11
------------------

  NOTES:

    * 'bzr branch' over http initially gives a very high estimate
      of completion time but it should fall as the first few 
      revisions are pulled in.  branch is still slow on 
      high-latency connections.

  BUG FIXES:
  
    * bzr-man.py has been updated to work again. Contributed by
      Rob Weir.

    * Locking is now done with fcntl.lockf which works with NFS
      file systems. Contributed by Harald Meland.

    * When a merge encounters a file that has been deleted on
      one side and modified on the other, the old contents are
      written out to foo.BASE and foo.SIDE, where SIDE is this
      or OTHER. Contributed by Aaron Bentley.

    * Export was choosing incorrect file paths for the content of
      the tarball, this has been fixed by Aaron Bentley.

    * Commit will no longer commit without a log message, an 
      error is returned instead. Contributed by Jelmer Vernooij.

    * If you commit a specific file in a sub directory, any of its
      parent directories that are added but not listed will be 
      automatically included. Suggested by Michael Ellerman.

    * bzr commit and upgrade did not correctly record new revisions
      for files with only a change to their executable status.
      bzr will correct this when it encounters it. Fixed by
      Robert Collins

    * HTTP tests now force off the use of ``http_proxy`` for the duration.
      Contributed by Gustavo Niemeyer.

    * Fix problems in merging weave-based branches that have 
      different partial views of history.

    * Symlink support: working with symlinks when not in the root of a 
      bzr tree was broken, patch from Scott James Remnant.

  IMPROVEMENTS:

    * 'branch' now accepts a --basis parameter which will take advantage
      of local history when making a new branch. This allows faster 
      branching of remote branches. Contributed by Aaron Bentley.

    * New tree format based on weave files, called version 5.
      Existing branches can be upgraded to this format using 
      'bzr upgrade'.

    * Symlinks are now versionable. Initial patch by 
      Erik Toubro Nielsen, updated to head by Robert Collins.

    * Executable bits are tracked on files. Patch from Gustavo
      Niemeyer.

    * 'bzr status' now shows unknown files inside a selected directory.
      Patch from Heikki Paajanen.

    * Merge conflicts are recorded in .bzr. Two new commands 'conflicts'
      and 'resolve' have needed added, which list and remove those 
      merge conflicts respectively. A conflicted tree cannot be committed
      in. Contributed by Aaron Bentley.

    * 'rm' is now an alias for 'remove'.

    * Stores now split out their content in a single byte prefixed hash,
      dropping the density of files per directory by 256. Contributed by
      Gustavo Niemeyer.

    * 'bzr diff -r branch:URL' will now perform a diff between two branches.
      Contributed by Robert Collins.

    * 'bzr log' with the default formatter will show merged revisions,
      indented to the right. Initial implementation contributed by Gustavo
      Niemeyer, made incremental by Robert Collins.


  INTERNALS:

    * Test case failures have the exception printed after the log 
      for your viewing pleasure.

    * InventoryEntry is now an abstract base class, use one of the
      concrete InventoryDirectory etc classes instead.

    * Branch raises an UnsupportedFormatError when it detects a 
      bzr branch it cannot understand. This allows for precise
      handling of such circumstances.

    * Remove RevisionReference class; ``Revision.parent_ids`` is now simply a
      list of their ids and ``parent_sha1s`` is a list of their corresponding
      sha1s (for old branches only at the moment.)

    * New method-object style interface for Commit() and Fetch().

    * Renamed ``Branch.last_patch()`` to ``Branch.last_revision()``, since
      we call them revisions not patches.

    * Move ``copy_branch`` to ``bzrlib.clone.copy_branch``.  The destination
      directory is created if it doesn't exist.

    * Inventories now identify the files which were present by 
      giving the revision *of that file*.

    * Inventory and Revision XML contains a version identifier.  
      This must be consistent with the overall branch version
      but allows for more flexibility in future upgrades.

  TESTING:

    * Removed testsweet module so that tests can be run after 
      bzr installed by 'bzr selftest'.

    * 'bzr selftest' command-line arguments can now be partial ids
      of tests to run, e.g. ``bzr selftest test_weave``

      
bzr 0.0.9 2005-09-23
--------------------

  BUG FIXES:

    * Fixed "branch -r" option.

    * Fix remote access to branches containing non-compressed history.
      (Robert Collins).

    * Better reliability of http server tests.  (John Arbash-Meinel)

    * Merge graph maximum distance calculation fix.  (Aaron Bentley)
   
    * Various minor bug in windows support have been fixed, largely in the
      test suite. Contributed by Alexander Belchenko.

  IMPROVEMENTS:

    * Status now accepts a -r argument to give status between chosen
      revisions. Contributed by Heikki Paajanen.

    * Revision arguments no longer use +/-/= to control ranges, instead
      there is a 'before' namespace, which limits the successive namespace.
      For example '$ bzr log -r date:yesterday..before:date:today' will
      select everything from yesterday and before today. Contributed by
      Robey Pointer

    * There is now a bzr.bat file created by distutils when building on 
      Windows. Contributed by Alexander Belchenko.

  INTERNALS:

    * Removed uuid() as it was unused.

    * Improved 'fetch' code for pulling revisions from one branch into
      another (used by pull, merged, etc.)


bzr 0.0.8 2005-09-20
--------------------

  IMPROVEMENTS:

    * Adding a file whose parent directory is not versioned will
      implicitly add the parent, and so on up to the root. This means
      you should never need to explictly add a directory, they'll just
      get added when you add a file in the directory.  Contributed by
      Michael Ellerman.

    * Ignore ``.DS_Store`` (contains Mac metadata) by default.
      (Nir Soffer)

    * If you set ``BZR_EDITOR`` in the environment, it is checked in
      preference to EDITOR and the config file for the interactive commit
      editing program. Related to this is a bugfix where a missing program
      set in EDITOR would cause editing to fail, now the fallback program
      for the operating system is still tried.

    * Files that are not directories/symlinks/regular files will no longer
      cause bzr to fail, it will just ignore them by default. You cannot add
      them to the tree though - they are not versionable.


  INTERNALS:

    * Refactor xml packing/unpacking.

  BUG FIXES: 

    * Fixed 'bzr mv' by Ollie Rutherfurd.

    * Fixed strange error when trying to access a nonexistent http
      branch.

    * Make sure that the hashcache gets written out if it can't be
      read.


  PORTABILITY:

    * Various Windows fixes from Ollie Rutherfurd.

    * Quieten warnings about locking; patch from Matt Lavin.


bzr-0.0.7 2005-09-02
--------------------

  NEW FEATURES:

    * ``bzr shell-complete`` command contributed by Clint Adams to
      help with intelligent shell completion.

    * New expert command ``bzr find-merge-base`` for debugging merges.


  ENHANCEMENTS:

    * Much better merge support.

    * merge3 conflicts are now reported with markers like '<<<<<<<'
      (seven characters) which is the same as CVS and pleases things
      like emacs smerge.


  BUG FIXES:

    * ``bzr upgrade`` no longer fails when trying to fix trees that
      mention revisions that are not present.

    * Fixed bugs in listing plugins from ``bzr plugins``.

    * Fix case of $EDITOR containing options for the editor.

    * Fix log -r refusing to show the last revision.
      (Patch from Goffredo Baroncelli.)


  CHANGES:

    * ``bzr log --show-ids`` shows the revision ids of all parents.

    * Externally provided commands on your $BZRPATH no longer need
      to recognize --bzr-usage to work properly, and can just handle
      --help themselves.


  LIBRARY:

    * Changed trace messages to go through the standard logging
      framework, so that they can more easily be redirected by
      libraries.



bzr-0.0.6 2005-08-18
--------------------

  NEW FEATURES:

    * Python plugins, automatically loaded from the directories on
      ``BZR_PLUGIN_PATH`` or ``~/.bzr.conf/plugins`` by default.

    * New 'bzr mkdir' command.

    * Commit mesage is fetched from an editor if not given on the
      command line; patch from Torsten Marek.

    * ``bzr log -m FOO`` displays commits whose message matches regexp 
      FOO.
      
    * ``bzr add`` with no arguments adds everything under the current directory.

    * ``bzr mv`` does move or rename depending on its arguments, like
      the Unix command.

    * ``bzr missing`` command shows a summary of the differences
      between two trees.  (Merged from John Arbash-Meinel.)

    * An email address for commits to a particular tree can be
      specified by putting it into .bzr/email within a branch.  (Based
      on a patch from Heikki Paajanen.)


  ENHANCEMENTS:

    * Faster working tree operations.


  CHANGES:

    * 3rd-party modules shipped with bzr are copied within the bzrlib
      python package, so that they can be installed by the setup
      script without clashing with anything already existing on the
      system.  (Contributed by Gustavo Niemeyer.)

    * Moved plugins directory to bzrlib/, so that there's a standard
      plugin directory which is not only installed with bzr itself but
      is also available when using bzr from the development tree.
      ``BZR_PLUGIN_PATH`` and ``DEFAULT_PLUGIN_PATH`` are then added to the
      standard plugins directory.

    * When exporting to a tarball with ``bzr export --format tgz``, put 
      everything under a top directory rather than dumping it into the
      current directory.   This can be overridden with the ``--root`` 
      option.  Patch from William Dodé and John Meinel.

    * New ``bzr upgrade`` command to upgrade the format of a branch,
      replacing ``bzr check --update``.

    * Files within store directories are no longer marked readonly on
      disk.

    * Changed ``bzr log`` output to a more compact form suggested by
      John A Meinel.  Old format is available with the ``--long`` or
      ``-l`` option, patched by William Dodé.

    * By default the commit command refuses to record a revision with
      no changes unless the ``--unchanged`` option is given.

    * The ``--no-plugins``, ``--profile`` and ``--builtin`` command
      line options must come before the command name because they 
      affect what commands are available; all other options must come 
      after the command name because their interpretation depends on
      it.

    * ``branch`` and ``clone`` added as aliases for ``branch``.

    * Default log format is back to the long format; the compact one
      is available with ``--short``.
      
      
  BUG FIXES:
  
    * Fix bugs in committing only selected files or within a subdirectory.


bzr-0.0.5  2005-06-15
---------------------
  
  CHANGES:

    * ``bzr`` with no command now shows help rather than giving an
      error.  Suggested by Michael Ellerman.

    * ``bzr status`` output format changed, because svn-style output
      doesn't really match the model of bzr.  Now files are grouped by
      status and can be shown with their IDs.  ``bzr status --all``
      shows all versioned files and unknown files but not ignored files.

    * ``bzr log`` runs from most-recent to least-recent, the reverse
      of the previous order.  The previous behaviour can be obtained
      with the ``--forward`` option.
        
    * ``bzr inventory`` by default shows only filenames, and also ids
      if ``--show-ids`` is given, in which case the id is the second
      field.


  ENHANCEMENTS:

    * New 'bzr whoami --email' option shows only the email component
      of the user identification, from Jo Vermeulen.

    * New ``bzr ignore PATTERN`` command.

    * Nicer error message for broken pipe, interrupt and similar
      conditions that don't indicate an internal error.

    * Add ``.*.sw[nop] .git .*.tmp *,v`` to default ignore patterns.

    * Per-branch locks keyed on ``.bzr/branch-lock``, available in
      either read or write mode.

    * New option ``bzr log --show-ids`` shows revision and file ids.

    * New usage ``bzr log FILENAME`` shows only revisions that
      affected that file.

    * Changed format for describing changes in ``bzr log -v``.

    * New option ``bzr commit --file`` to take a message from a file,
      suggested by LarstiQ.

    * New syntax ``bzr status [FILE...]`` contributed by Bartosz
      Oler.  File may be in a branch other than the working directory.

    * ``bzr log`` and ``bzr root`` can be given an http URL instead of
      a filename.

    * Commands can now be defined by external programs or scripts
      in a directory on $BZRPATH.

    * New "stat cache" avoids reading the contents of files if they 
      haven't changed since the previous time.

    * If the Python interpreter is too old, try to find a better one
      or give an error.  Based on a patch from Fredrik Lundh.

    * New optional parameter ``bzr info [BRANCH]``.

    * New form ``bzr commit SELECTED`` to commit only selected files.

    * New form ``bzr log -r FROM:TO`` shows changes in selected
      range; contributed by John A Meinel.

    * New option ``bzr diff --diff-options 'OPTS'`` allows passing
      options through to an external GNU diff.

    * New option ``bzr add --no-recurse`` to add a directory but not
      their contents.

    * ``bzr --version`` now shows more information if bzr is being run
      from a branch.

  
  BUG FIXES:

    * Fixed diff format so that added and removed files will be
      handled properly by patch.  Fix from Lalo Martins.

    * Various fixes for files whose names contain spaces or other
      metacharacters.


  TESTING:

    * Converted black-box test suites from Bourne shell into Python;
      now run using ``./testbzr``.  Various structural improvements to
      the tests.

    * testbzr by default runs the version of bzr found in the same
      directory as the tests, or the one given as the first parameter.

    * testbzr also runs the internal tests, so the only command
      required to check is just ``./testbzr``.

    * testbzr requires python2.4, but can be used to test bzr running
      under a different version.

    * Tests added for many other changes in this release.


  INTERNAL:

    * Included ElementTree library upgraded to 1.2.6 by Fredrik Lundh.

    * Refactor command functions into Command objects based on HCT by
      Scott James Remnant.

    * Better help messages for many commands.

    * Expose ``bzrlib.open_tracefile()`` to start the tracefile; until
      this is called trace messages are just discarded.

    * New internal function ``find_touching_revisions()`` and hidden
      command touching-revisions trace the changes to a given file.

    * Simpler and faster ``compare_inventories()`` function.

    * ``bzrlib.open_tracefile()`` takes a tracefilename parameter.

    * New AtomicFile class.

    * New developer commands ``added``, ``modified``.


  PORTABILITY:

    * Cope on Windows on python2.3 by using the weaker random seed.
      2.4 is now only recommended.


bzr-0.0.4  2005-04-22
---------------------

  ENHANCEMENTS:

    * 'bzr diff' optionally takes a list of files to diff.  Still a bit
      basic.  Patch from QuantumG.

    * More default ignore patterns.

    * New 'bzr log --verbose' shows a list of files changed in the
      changeset.  Patch from Sebastian Cote.

    * Roll over ~/.bzr.log if it gets too large.

    * Command abbreviations 'ci', 'st', 'stat', '?' based on a patch
      by Jason Diamon.

    * New 'bzr help commands' based on a patch from Denys Duchier.


  CHANGES:

    * User email is determined by looking at $BZREMAIL or ~/.bzr.email
      or $EMAIL.  All are decoded by the locale preferred encoding.
      If none of these are present user@hostname is used.  The host's
      fully-qualified name is not used because that tends to fail when
      there are DNS problems.

    * New 'bzr whoami' command instead of username user-email.


  BUG FIXES: 

    * Make commit safe for hardlinked bzr trees.

    * Some Unicode/locale fixes.

    * Partial workaround for ``difflib.unified_diff`` not handling
      trailing newlines properly.


  INTERNAL:

    * Allow docstrings for help to be in PEP0257 format.  Patch from
      Matt Brubeck.

    * More tests in test.sh.

    * Write profile data to a temporary file not into working
      directory and delete it when done.

    * Smaller .bzr.log with process ids.


  PORTABILITY:

    * Fix opening of ~/.bzr.log on Windows.  Patch from Andrew
      Bennetts.

    * Some improvements in handling paths on Windows, based on a patch
      from QuantumG.


bzr-0.0.3  2005-04-06
---------------------

  ENHANCEMENTS:

    * New "directories" internal command lists versioned directories
      in the tree.

    * Can now say "bzr commit --help".

    * New "rename" command to rename one file to a different name
      and/or directory.

    * New "move" command to move one or more files into a different
      directory.

    * New "renames" command lists files renamed since base revision.

    * New cat command contributed by janmar.

  CHANGES:

    * .bzr.log is placed in $HOME (not pwd) and is always written in
      UTF-8.  (Probably not a completely good long-term solution, but
      will do for now.)

  PORTABILITY:

    * Workaround for difflib bug in Python 2.3 that causes an
      exception when comparing empty files.  Reported by Erik Toubro
      Nielsen.

  INTERNAL:

    * Refactored inventory storage to insert a root entry at the top.

  TESTING:

    * Start of shell-based black-box testing in test.sh.


bzr-0.0.2.1
-----------

  PORTABILITY:

    * Win32 fixes from Steve Brown.


bzr-0.0.2  "black cube"  2005-03-31
-----------------------------------

  ENHANCEMENTS:

    * Default ignore list extended (see bzrlib/__init__.py).

    * Patterns in .bzrignore are now added to the default ignore list,
      rather than replacing it.

    * Ignore list isn't reread for every file.

    * More help topics.

    * Reinstate the 'bzr check' command to check invariants of the
      branch.

    * New 'ignored' command lists which files are ignored and why;
      'deleted' lists files deleted in the current working tree.

    * Performance improvements.

    * New global --profile option.
    
    * Ignore patterns like './config.h' now correctly match files in
      the root directory only.


bzr-0.0.1  2005-03-26
---------------------

  ENHANCEMENTS:

    * More information from info command.

    * Can now say "bzr help COMMAND" for more detailed help.

    * Less file flushing and faster performance when writing logs and
      committing to stores.

    * More useful verbose output from some commands.

  BUG FIXES:

    * Fix inverted display of 'R' and 'M' during 'commit -v'.

  PORTABILITY:

    * Include a subset of ElementTree-1.2.20040618 to make
      installation easier.

    * Fix time.localtime call to work with Python 2.3 (the minimum
      supported).


bzr-0.0.0.69  2005-03-22
------------------------

  ENHANCEMENTS:

    * First public release.

    * Storage of local versions: init, add, remove, rm, info, log,
      diff, status, etc.

..
   vim: tw=74 ft=rst ff=unix<|MERGE_RESOLUTION|>--- conflicted
+++ resolved
@@ -54,12 +54,11 @@
 
   API CHANGES:
 
-<<<<<<< HEAD
     * ``CommitBuilder`` now validates the strings it will be committing,
       to ensure that they do not have characters that will not be properly
       round-tripped. For now, it just checks for characters that are
       invalid in the XML form. (John Arbash Meinel, #295161)
-=======
+
     * Constructor parameters for NewPack (internal to pack repositories)
       have changed incompatibly.
 
@@ -68,7 +67,6 @@
       ``abort_write_group`` will need to be updated to accept the new
       argument.  Subclasses that only override ``_abort_write_group``
       don't need to change.
->>>>>>> 7640c447
 
     * Transport implementations must provide copy_tree_to_transport.  A default
       implementation is provided for Transport subclasses.
