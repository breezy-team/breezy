--- conflicted
+++ resolved
@@ -1,4 +1,11 @@
 IN DEVELOPMENT
+
+  INTERNALS:
+ 
+    * ``LockableFiles.lock_write()`` now accepts a ``token`` keyword argument,
+      so that a seperate LockableFiles instance can share a lock if it has the
+      right token.  (Andrew Bennetts, Robert Collins)
+
 
 bzr 0.15 (not finalised)
 
@@ -53,13 +60,6 @@
     * New ``submit:`` revision specifier makes it easy to diff against the
       common ancestor with the submit location (Aaron Bentley)
 
-<<<<<<< HEAD
-  INTERNALS:
- 
-    * ``LockableFiles.lock_write()`` now accepts a ``token`` keyword argument,
-      so that a seperate LockableFiles instance can share a lock if it has the
-      right token.  (Andrew Bennetts, Robert Collins)
-=======
     * Added support for Putty's SSH implementation. (Dmitry Vasiliev)
 
     * Added ``bzr status --versioned`` to report only versioned files, 
@@ -92,7 +92,6 @@
     * Switch the ``bzr init-repo`` default from --no-trees to --trees. 
       (Wouter van Heyst, #53483)
 
->>>>>>> f6b0c163
 
 bzr 0.15rc1  2007-03-07
 
