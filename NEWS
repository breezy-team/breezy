--- conflicted
+++ resolved
@@ -13,7 +13,6 @@
 Compatibility Breaks
 ********************
 
-<<<<<<< HEAD
 * An API break has been made to the lock_write method of ``Branch`` and
   ``Repository`` objects; they now return ``branch.BranchWriteLockResult``
   and ``repository.RepositoryWriteLockResult`` objects. This makes
@@ -21,12 +20,11 @@
   The lock_read method has also changed from having no defined return
   value to returning ``LogicalLockResult`` objects.
   (Robert Collins)
-=======
+
 * ``bzr`` does not try to guess the username as ``username@hostname``
   and requires it to be explictly set. This can be set using ``bzr
   whoami``.
   (Parth Malwankar, #549310)
->>>>>>> 1d5b1d09
 
 New Features
 ************
@@ -151,14 +149,13 @@
   implementations.
   (Martin Pool)
 
-<<<<<<< HEAD
 * Lock methods on ``Tree``, ``Branch`` and ``Repository`` are now
   expected to return an object which can be used to unlock them. This reduces
   duplicate code when using cleanups. The previous 'tokens's returned by
   ``Branch.lock_write`` and ``Repository.lock_write`` are now attributes
   on the result of the lock_write. ``repository.RepositoryWriteLockResult``
   and ``branch.BranchWriteLockResult`` document this. (Robert Collins)
-=======
+
 * ``Repository.refresh_data`` may now be called in a write group on
   pack-based repositories.  Older repositories will still raise an error
   in this case.  Subclasses of ``Repository`` can still override
@@ -166,7 +163,6 @@
   ``bzrlib.repository.IsInWriteGroupError`` if they do not support
   ``refresh_data`` during a write group.
   (Andrew Bennetts, #574236)
->>>>>>> 1d5b1d09
 
 Internals
 *********
