####################
Bazaar Release Notes
####################

.. contents:: List of Releases
   :depth: 1


bzr 2.1.0b2 (not released yet)
##############################

:Codename:
:2.1.0b2: ???


Compatibility Breaks
********************

New Features
************

Bug Fixes
*********

<<<<<<< HEAD
* ``bzr+http`` servers no longer give spurious jail break errors when
  serving branches inside a shared repository.  (Andrew Bennetts, #348308)

* TreeTransform.adjust_path updates the limbo paths of descendants of adjusted
  files.  (Aaron Bentley)
=======
* ``osutils.terminal_width()`` will now return a very large value
  to avoid truuncated lines when using pagers (for example).
  (Joke de Buhr, Vincent Ladeuil, #353370)
>>>>>>> 63cb7954

Improvements
************

* When reading index files, we now use a ``StaticTuple`` rather than a
  plain ``tuple`` object. This generally gives a 20% decrease in peak
  memory, and can give a performance boost up to 40% on large projects.
  (John Arbash Meinel)

* Peak memory under certain operations has been reduced significantly.
  (John Arbash Meinel)

Documentation
*************

API Changes
***********

* Remove deprecated ``CLIUIFactory``.  (Martin Pool)

* ``UIFactory`` now has new ``show_error``, ``show_message`` and
  ``show_warning`` methods, which can be hooked by non-text UIs.  
  (Martin Pool)

Internals
*********

* Added ``bzrlib._simple_set_pyx``. This is a hybrid between a Set and a
  Dict (it only holds keys, but you can lookup the object located at a
  given key). It has significantly reduced memory consumption versus the
  builtin objects (1/2 the size of Set, 1/3rd the size of Dict). This is
  used as the interning structure for StaticTuple objects.
  (John Arbash Meinel)

* ``bzrlib._static_tuple_c.StaticTuple`` is now available and used by
  the btree index parser. This class functions similarly to ``tuple``
  objects. However, it can only point to a limited collection of types.
  (Currently StaticTuple, str, unicode, None, bool, int, long, float, and
  not subclasses).  This allows us to remove it from the garbage collector
  (it cannot be in a cycle), it also allows us to intern the objects. In
  testing, this can reduce peak memory by 20-40%, and significantly
  improve performance by removing objects from being inspected by the
  garbage collector.  (John Arbash Meinel)

* ``GroupCompressBlock._ensure_content()`` will now release the
  ``zlib.decompressobj()`` when the first request is for all of the
  content. (Previously it would only be released if you made a request for
  part of the content, and then all of it later.) This turns out to be a
  significant memory savings, as a ``zstream`` carries around approx 260kB
  of internal state and buffers. (For branching bzr.dev this drops peak
  memory from 382MB => 345MB.) (John Arbash Meinel)

* When streaming content between ``2a`` format repositories, we now clear
  caches from earlier versioned files. (So 'revisions' is cleared when we
  start reading 'inventories', etc.) This can have a significant impact on
  peak memory for initial copies (~200MB). (John Arbash Meinel)


Testing
*******


bzr 2.0.2 (not released yet)
############################

:Codename:
:2.0.2: ???

Compatibility Breaks
********************

New Features
************

Bug Fixes
*********

* Avoid "NoneType has no attribute st_mode" error when files disappear
  from a directory while it's being read.  (Martin Pool, #446033)

Improvements
************

Documentation
*************

API Changes
***********

Internals
*********

Testing
*******


bzr 2.1.0b1
###########

:Codename: While the cat is away
:2.1.0b1: 2009-10-14

This is the first development release in the new split "stable" and
"development" series. As such, the release is a snapshot of bzr.dev
without creating a release candidate first. This release includes a
fair amount of internal changes, with deprecated code being removed,
and several new feature developments. People looking for a stable code
base with only bugfixes should focus on the 2.0.1 release. All bugfixes
present in 2.0.1 are present in 2.1.0b1.

Highlights include support for ``bzr+ssh://host/~/homedir`` style urls,
finer control over the plugin search path via extended BZR_PLUGIN_PATH
syntax, visible warnings when extension modules fail to load, and improved
error handling during unlocking.


New Features
************

* Bazaar can now send mail through Apple OS X Mail.app. 
  (Brian de Alwis)

* ``bzr+ssh`` and ``bzr`` paths can now be relative to home directories
  specified in the URL.  Paths starting with a path segment of ``~`` are
  relative to the home directory of the user running the server, and paths
  starting with ``~user`` are relative to the home directory of the named
  user.  For example, for a user "bob" with a home directory of
  ``/home/bob``, these URLs are all equivalent:

  * ``bzr+ssh://bob@host/~/repo``
  * ``bzr+ssh://bob@host/~bob/repo``
  * ``bzr+ssh://bob@host/home/bob/repo``

  If ``bzr serve`` was invoked with a ``--directory`` argument, then no
  home directories outside that directory will be accessible via this
  method.

  This is a feature of ``bzr serve``, so pre-2.1 clients will
  automatically benefit from this feature when ``bzr`` on the server is
  upgraded.  (Andrew Bennetts, #109143)

* Extensions can now be compiled if either Cython or Pyrex is available.
  Currently Pyrex is preferred, but that may change in the future.
  (Arkanes)

* Give more control on BZR_PLUGIN_PATH by providing a way to refer to or
  disable the user, site and core plugin directories.
  (Vincent Ladeuil, #412930, #316192, #145612)

Bug Fixes
*********

* Bazaar's native protocol code now correctly handles EINTR, which most
  noticeably occurs if you break in to the debugger while connected to a
  bzr+ssh server.  You can now can continue from the debugger (by typing
  'c') and the process continues.  However, note that pressing C-\ in the
  shell may still kill the SSH process, which is bug 162509, so you must
  sent a signal to the bzr process specifically, for example by typing
  ``kill -QUIT PID`` in another shell.  (Martin Pool, #341535)

* ``bzr add`` in a tree that has files with ``\r`` or ``\n`` in the
  filename will issue a warning and skip over those files.
  (Robert Collins, #3918)

* ``bzr dpush`` now aborts if uncommitted changes (including pending merges)
  are present in the working tree. The configuration option ``dpush_strict``
  can be used to set the default for this behavior.
  (Vincent Ladeuil, #438158)

* ``bzr merge`` and ``bzr remove-tree`` now requires --force if pending
  merges are present in the working tree.
  (Vincent Ladeuil, #426344)

* Clearer message when Bazaar runs out of memory, instead of a ``MemoryError``
  traceback.  (Martin Pool, #109115)

* Don't give a warning on Windows when failing to import ``_readdir_pyx``
  as it is never built. (John Arbash Meinel, #430645)

* Don't restrict the command name used to run the test suite.
  (Vincent Ladeuil, #419950)

* ftp transports were built differently when the kerberos python module was
  present leading to obscure failures related to ASCII/BINARY modes.
  (Vincent Ladeuil, #443041)

* Network streams now decode adjacent records of the same type into a
  single stream, reducing layering churn. (Robert Collins)

* PreviewTree behaves correctly when get_file_mtime is invoked on an unmodified
  file. (Aaron Bentley, #251532)

* Registry objects should not use iteritems() when asked to use items().
  (Vincent Ladeuil, #430510)

* Weave based repositories couldn't be cloned when committers were using
  domains or user ids embedding '.sig'. Now they can.
  (Matthew Fuller, Vincent Ladeuil, #430868)

Improvements
************

* Bazaar gives a warning before exiting, and writes into ``.bzr.log``, if 
  compiled extensions can't be loaded.  This typically indicates a
  packaging or installation problem.  In this case Bazaar will keep
  running using pure-Python versions, but this may be substantially
  slower.  The warning can be disabled by setting
  ``ignore_missing_extensions = True`` in ``bazaar.conf``.
  See also <https://answers.launchpad.net/bzr/+faq/703>.
  (Martin Pool, #406113, #430529)

* Secondary errors that occur during Branch.unlock and Repository.unlock
  no longer obscure the original error.  These methods now use a new
  decorator, ``only_raises``.  This fixes many causes of
  ``TooManyConcurrentRequests`` and similar errors.
  (Andrew Bennetts, #429747)

Documentation
*************

* Describe the new shell-like test feature. (Vincent Ladeuil)

* Help on hooks no longer says 'Not deprecated' for hooks that are
  currently supported. (Ian Clatworthy, #422415)

API Changes
***********

* ``bzrlib.user_encoding`` has been removed; use
  ``bzrlib.osutils.get_user_encoding`` instead.  (Martin Pool)

* ``bzrlib.tests`` now uses ``stopTestRun`` for its ``TestResult``
  subclasses - the same as python's unittest module. (Robert Collins)
  
* ``diff._get_trees_to_diff`` has been renamed to 
  ``diff.get_trees_and_branches_to_diff``. It is now a public API, and it 
  returns the old and new branches. (Gary van der Merwe)

* ``bzrlib.trace.log_error``, ``error`` and ``info`` have been deprecated.
  (Martin Pool)

* ``MutableTree.has_changes()`` does not require a tree parameter anymore. It
  now defaults to comparing to the basis tree. It now checks for pending
  merges too.  ``Merger.check_basis`` has been deprecated and replaced by the
  corresponding has_changes() calls. ``Merge.compare_basis``,
  ``Merger.file_revisions`` and ``Merger.ensure_revision_trees`` have also
  been deprecated.
  (Vincent Ladeuil, #440631)

* ``ProgressTask.note`` is deprecated.
  (Martin Pool)

Internals
*********

* Added ``-Drelock`` debug flag.  It will ``note`` a message every time a
  repository or branch object is unlocked then relocked the same way.
  (Andrew Bennetts)
  
* ``BTreeLeafParser.extract_key`` has been tweaked slightly to reduce
  mallocs while parsing the index (approx 3=>1 mallocs per key read).
  This results in a 10% speedup while reading an index.
  (John Arbash Meinel)

* The ``bzrlib.lsprof`` module has a new class ``BzrProfiler`` which makes
  profiling in some situations like callbacks and generators easier.
  (Robert Collins)

Testing
*******

* Passing ``--lsprof-tests -v`` to bzr selftest will cause lsprof output to
  be output for every test. Note that this is very verbose! (Robert Collins)

* Setting ``BZR_TEST_PDB=1`` when running selftest will cause a pdb
  post_mortem to be triggered when a test failure occurs. (Robert Collins)

* Shell-like tests can now be written. Code in ``bzrlib/tests/script.py`` ,
  documentation in ``developers/testing.txt`` for details.
  (Vincent Ladeuil)

* Some tests could end up with the same id, that was dormant for
  a long time.
  (Vincent Ladeuil, #442980)

* Stop showing the number of tests due to missing features in the test
  progress bar.  (Martin Pool)

* Test parameterisation now does a shallow copy, not a deep copy of the test
  to be parameterised. This is not expected to break external use of test
  parameterisation, and is substantially faster. (Robert Collins)

* Tests that try to open a bzr dir on an arbitrary transport will now
  fail unless they have explicitly permitted the transport via
  ``self.permit_url``. The standard test factories such as ``self.get_url``
  will permit the urls they provide automatically, so only exceptional
  tests should need to do this. (Robert Collins)

* The break-in test no longer cares about clean shutdown of the child,
  instead it is happy if the debugger starts up. (Robert  Collins)

* The full test suite is expected to pass when the C extensions are not
  present. (Vincent Ladeuil, #430749)


bzr 2.0.1
#########

:Codename: Stability First
:2.0.1: 2009-10-14

The first of our new ongoing bugfix-only stable releases has arrived. It
includes a collection of 12 bugfixes applied to bzr 2.0.0, but does not
include any of the feature development in the 2.1.0 series.


Bug Fixes
*********

* ``bzr add`` in a tree that has files with ``\r`` or ``\n`` in the
  filename will issue a warning and skip over those files.
  (Robert Collins, #3918)

* bzr will attempt to authenticate with SSH servers that support
  ``keyboard-interactive`` auth but not ``password`` auth when using
  Paramiko.   (Andrew Bennetts, #433846)

* Fixed fetches from a stacked branch on a smart server that were failing
  with some combinations of remote and local formats.  This was causing
  "unknown object type identifier 60" errors.  (Andrew Bennetts, #427736)

* Fixed ``ObjectNotLocked`` errors when doing some log and diff operations
  on branches via a smart server.  (Andrew Bennetts, #389413)

* Handle things like ``bzr add foo`` and ``bzr rm foo`` when the tree is
  at the root of a drive. ``osutils._cicp_canonical_relpath`` always
  assumed that ``abspath()`` returned a path that did not have a trailing
  ``/``, but that is not true when working at the root of the filesystem.
  (John Arbash Meinel, Jason Spashett, #322807)

* Hide deprecation warnings for 'final' releases for python2.6.
  (John Arbash Meinel, #440062)

* Improve the time for ``bzr log DIR`` for 2a format repositories.
  We had been using the same code path as for <2a formats, which required
  iterating over all objects in all revisions.
  (John Arbash Meinel, #374730)

* Make sure that we unlock the tree if we fail to create a TreeTransform
  object when doing a merge, and there is limbo, or pending-deletions
  directory.  (Gary van der Merwe, #427773)

* Occasional IndexError on renamed files have been fixed. Operations that
  set a full inventory in the working tree will now go via the
  apply_inventory_delta code path which is simpler and easier to
  understand than dirstates set_state_from_inventory method. This may
  have a small performance impact on operations built on _write_inventory,
  but such operations are already doing full tree scans, so no radical
  performance change should be observed. (Robert Collins, #403322)

* Retrieving file text or mtime from a _PreviewTree has good performance when
  there are many changes.  (Aaron Bentley)

* The CHK index pages now use an unlimited cache size. With a limited
  cache and a large project, the random access of chk pages could cause us
  to download the entire cix file many times.
  (John Arbash Meinel, #402623)

* When a file kind becomes unversionable after being added, a sensible
  error will be shown instead of a traceback. (Robert Collins, #438569)

Documentation
*************

* Improved README. (Ian Clatworthy)

* Improved upgrade documentation for Launchpad branches.
  (Barry Warsaw)


bzr 2.0.0
#########

:2.0.0: 2009-09-22
:Codename: Instant Karma

This release of Bazaar makes the 2a (previously 'brisbane-core') format
the default when new branches or repositories are created.  This format is
substantially smaller and faster for many operations.  Most of the work in
this release focuses on bug fixes and stabilization, covering both 2a and
previous formats.  (See the Upgrade Guide for information on migrating
existing projects.)

This release also improves the documentation content and presentation,
including adding Windows HtmlHelp manuals.

The Bazaar team decided that 2.0 will be a long-term supported release,
with bugfix-only 2.0.x releases based on it, continuing for at least six
months or until the following stable release.

Changes from 2.0.0rc2 to final
******************************

* Officially branded as 2.0.0 rather than 2.0 to clarify between things
  that "want to happen on the 2.0.x stable series" versus things that want
  to "land in 2.0.0". (Changes how bzrlib._format_version_tuple() handles
  micro = 0.) (John Arbash Meinel)


bzr 2.0.0rc2
############

:2.0.0rc2: 2009-09-10

New Features
************

* Added post_commit hook for mutable trees. This allows the keywords
  plugin to expand keywords on files changed by the commit.
  (Ian Clatworthy, #408841)

Bug Fixes
*********

* Bazaar's native protocol code now correctly handles EINTR, which most
  noticeably occurs if you break in to the debugger while connected to a
  bzr+ssh server.  You can now can continue from the debugger (by typing
  'c') and the process continues.  However, note that pressing C-\ in the
  shell may still kill the SSH process, which is bug 162509, so you must
  sent a signal to the bzr process specifically, for example by typing
  ``kill -QUIT PID`` in another shell.  (Martin Pool, #341535)

* ``bzr check`` in pack-0.92, 1.6 and 1.9 format repositories will no
  longer report incorrect errors about ``Missing inventory ('TREE_ROOT', ...)``
  (Robert Collins, #416732)

* ``bzr info -v`` on a 2a format still claimed that it was a "Development
  format" (John Arbash Meinel, #424392)

* ``bzr log stacked-branch`` shows the full log including
  revisions that are in the fallback repository. (Regressed in 2.0rc1).
  (John Arbash Meinel, #419241)

* Clearer message when Bazaar runs out of memory, instead of a ``MemoryError``
  traceback.  (Martin Pool, #109115)

* Conversion to 2a will create a single pack for all the new revisions (as
  long as it ran without interruption). This improves both ``bzr upgrade``
  and ``bzr pull`` or ``bzr merge`` from local branches in older formats.
  The autopack logic that occurs every 100 revisions during local
  conversions was not returning that pack's identifier, which resulted in
  the partial packs created during the conversion not being consolidated
  at the end of the conversion process. (Robert Collins, #423818)

* Fetches from 2a to 2a are now again requested in 'groupcompress' order.
  Groups that are seen as 'underutilized' will be repacked on-the-fly.
  This means that when the source is fully packed, there is minimal
  overhead during the fetch, but if the source is poorly packed the result
  is a fairly well packed repository (not as good as 'bzr pack' but
  good-enough.) (Robert Collins, John Arbash Meinel, #402652)

* Fix a potential segmentation fault when doing 'log' of a branch that had
  ghosts in its mainline.  (Evaluating None as a tuple is bad.)
  (John Arbash Meinel, #419241)

* ``groupcompress`` sort order is now more stable, rather than relying on
  ``topo_sort`` ordering. The implementation is now
  ``KnownGraph.gc_sort``. (John Arbash Meinel)

* Local data conversion will generate correct deltas. This is a critical
  bugfix vs 2.0rc1, and all 2.0rc1 users should upgrade to 2.0rc2 before
  converting repositories. (Robert Collins, #422849)

* Network streams now decode adjacent records of the same type into a
  single stream, reducing layering churn. (Robert Collins)

* Prevent some kinds of incomplete data from being committed to a 2a
  repository, such as revisions without inventories, a missing chk_bytes
  record for an inventory, or a missing text referenced by an inventory.
  (Andrew Bennetts, #423506, #406687)
  
Documentation
*************

* Fix assertion error about "_remember_remote_is_before" when pushing to
  older smart servers.
  (Andrew Bennetts, #418931)

* Help on hooks no longer says 'Not deprecated' for hooks that are
  currently supported. (Ian Clatworthy, #422415)

* PDF and CHM (Windows HtmlHelp) formats are now supported for the
  user documentation. The HTML documentation is better broken up into
  topics. (Ian Clatworthy)

* The developer and foreign language documents are now separated
  out so that searching in the HTML and CHM files produces more
  useful results. (Ian Clatworthy)

* The main table of contents now provides links to the new Migration Docs
  and Plugins Guide. (Ian Clatworthy)


bzr 2.0.0rc1
############

:Codename: no worries
:2.0.0rc1: 2009-08-26

Compatibility Breaks
********************

* The default format for bzr is now ``2a``. This format brings many
  significant performance and size improvements. bzr can pull from
  any existing repository into a ``2a`` one, but can only transfer
  from ``2a`` into ``rich-root`` repositories. The Upgrade guide
  has more information about this change. (Robert Collins)

* On Windows auto-detection of Putty's plink.exe is disabled.
  Default SSH client for Windows is paramiko. User still can force
  usage of plink if explicitly set environment variable BZR_SSH=plink.
  (#414743, Alexander Belchenko)

New Features
************

* ``bzr branch --switch`` can now switch the checkout in the current directory
  to the newly created branch. (Lukáš Lalinský)

Bug Fixes
*********

* Further tweaks to handling of ``bzr add`` messages about ignored files.
  (Jason Spashett, #76616)

* Fetches were being requested in 'groupcompress' order, but weren't
  recombining the groups. Thus they would 'fragment' to get the correct
  order, but not 'recombine' to actually benefit from it. Until we get
  recombining to work, switching to 'unordered' fetches avoids the
  fragmentation. (John Arbash Meinel, #402645)

* Fix a pycurl related test failure on karmic by recognizing an error
  raised by newer versions of pycurl.
  (Vincent Ladeuil, #306264)

* Fix a test failure on karmic by making a locale test more robust.
  (Vincent Ladeuil, #413514)

* Fix IndexError printing CannotBindAddress errors.
  (Martin Pool, #286871)

* Fix "Revision ... not present" errors when upgrading stacked branches,
  or when doing fetches from a stacked source to a stacked target.
  (Andrew Bennetts, #399140)

* ``bzr branch`` of 2a repositories over HTTP is much faster.  bzr now
  batches together small fetches from 2a repositories, rather than
  fetching only a few hundred bytes at a time.
  (Andrew Bennetts, #402657)

Improvements
************

* A better description of the platform is shown in crash tracebacks, ``bzr
  --version`` and ``bzr selftest``.
  (Martin Pool, #409137)

* bzr can now (again) capture crash data through the apport library, 
  so that a single human-readable file can be attached to bug reports.
  This can be disabled by using ``-Dno_apport`` on the command line, or by
  putting ``no_apport`` into the ``debug_flags`` section of
  ``bazaar.conf``.
  (Martin Pool, Robert Collins, #389328)

* ``bzr push`` locally on windows will no longer give a locking error with
  dirstate based formats. (Robert Collins)

* ``bzr shelve`` and ``bzr unshelve`` now work on windows.
  (Robert Collins, #305006)

* Commit of specific files no longer prevents using the the iter_changes
  codepath. On 2a repositories, commit of specific files should now be as
  fast, or slightly faster, than a full commit. (Robert Collins)

* The internal core code that handles specific file operations like
  ``bzr st FILENAME`` or ``bzr commit FILENAME`` has been changed to
  include the parent directories if they have altered, and when a
  directory stops being a directory its children are always included. This
  fixes a number of causes for ``InconsistentDelta`` errors, and permits
  faster commit of specific paths. (Robert Collins, #347649)

Documentation
*************

* New developer documentation for content filtering.
  (Martin Pool)

API Changes
***********

* ``bzrlib.shelf_ui`` has had the ``from_args`` convenience methods of its
  classes changed to manage lock lifetime of the trees they open in a way
  consistent with reader-exclusive locks. (Robert Collins, #305006)

Testing
*******

bzr 1.18.1
##########

:Codename:     nein nein nein!
:1.18.1:       2009-09-09

This release fixes two small but worthwhile bugs relevant to users on
Microsoft Windows: some commands that failed on with locking errors will
now work, and a bug that caused poor performance after committing a file
with line-ending conversion has now been fixed.  It also fixes a bug in
pushing to older servers.

Bug Fixes
*********

* Fixed a problem where using content filtering and especially end-of-line
  conversion will commit too many copies a file.
  (Martin Pool, #415508)

* Fix assertion error about ``_remember_remote_is_before`` in
  ``set_tags_bytes`` when pushing to older smart servers.  
  (Andrew Bennetts, Alexander Belchenko, #418931)

Improvements
************

* ``bzr push`` locally on Windows will no longer give a locking error with
  dirstate based formats. (Robert Collins)

* ``bzr shelve`` and ``bzr unshelve`` now work on Windows.
  (Robert Collins, #305006)

API Changes
***********

* ``bzrlib.shelf_ui`` has had the ``from_args`` convenience methods of its
  classes changed to manage lock lifetime of the trees they open in a way
  consistent with reader-exclusive locks. (Robert Collins, #305006)

* ``Tree.path_content_summary`` may return a size of None, when called on
  a tree with content filtering where the size of the canonical form
  cannot be cheaply determined.  (Martin Pool)

* When manually creating transport servers in test cases, a new helper
  ``TestCase.start_server`` that registers a cleanup and starts the server
  should be used. (Robert Collins)

bzr 1.18
########

Compatibility Breaks
********************

* Committing directly to a stacked branch from a lightweight checkout will
  no longer work. In previous versions this would appear to work but would
  generate repositories with insufficient data to create deltas, leading
  to later errors when branching or reading from the repository.
  (Robert Collins, bug #375013)

New Features
************

Bug Fixes
*********

* Fetching from 2a branches from a version-2 bzr protocol would fail to
  copy the internal inventory pages from the CHK store. This cannot happen
  in normal use as all 2a compatible clients and servers support the
  version-3 protocol, but it does cause test suite failures when testing
  downlevel protocol behaviour. (Robert Collins)

* Fix a test failure on karmic by making a locale test more robust.
  (Vincent Ladeuil, #413514)

* Fixed "Pack ... already exists" error when running ``bzr pack`` on a
  fully packed 2a repository.  (Andrew Bennetts, #382463)

* Further tweaks to handling of ``bzr add`` messages about ignored files.
  (Jason Spashett, #76616)

* Properly handle fetching into a stacked branch while converting the
  data, especially when there are also ghosts. The code was filling in
  parent inventories incorrectly, and also not handling when one of the
  parents was a ghost. (John Arbash Meinel, #402778, #412198)

* ``RemoteStreamSource.get_stream_for_missing_keys`` will fetch CHK
  inventory pages when appropriate (by falling back to the vfs stream
  source).  (Andrew Bennetts, #406686)

* StreamSource generates rich roots from non-rich root sources correctly
  now.  (Andrew Bennetts, #368921)

* When deciding whether a repository was compatible for upgrading or
  fetching, we previously incorrectly checked the default repository
  format for the bzrdir format, rather than the format that was actually
  present on disk.  (Martin Pool, #408824)

Improvements
************

* A better description of the platform is shown in crash tracebacks, ``bzr
  --version`` and ``bzr selftest``.
  (Martin Pool, #409137)

* Cross-format fetches (such as between 1.9-rich-root and 2a) via the
  smart server are more efficient now.  They send inventory deltas rather
  than full inventories.  The smart server has two new requests,
  ``Repository.get_stream_1.19`` and ``Repository.insert_stream_1.19`` to
  support this.  (Andrew Bennetts, #374738, #385826)

* Extracting the full ancestry and computing the ``merge_sort`` is now
  significantly faster. This effects things like ``bzr log -n0``. (For
  example, ``bzr log -r -10..-1 -n0 bzr.dev`` is 2.5s down to 1.0s.
  (John Arbash Meinel)

Documentation
*************

API Changes
***********

Internals
*********

* ``-Dstrict_locks`` can now be used to check that read and write locks
  are treated properly w.r.t. exclusivity. (We don't try to take an OS
  read lock on a file that we already have an OS write lock on.) This is
  now set by default for all tests, if you have a test which cannot be
  fixed, you can use ``self.thisFailsStrictLockCheck()`` as a
  compatibility knob. (John Arbash Meinel)

* InterDifferingSerializer is now only used locally.  Other fetches that
  would have used InterDifferingSerializer now use the more network
  friendly StreamSource, which now automatically does the same
  transformations as InterDifferingSerializer.  (Andrew Bennetts)

* ``KnownGraph`` now has a ``.topo_sort`` and ``.merge_sort`` member which
  are implemented in pyrex and significantly faster. This is exposed along
  with ``CombinedGraphIndex.find_ancestry()`` as
  ``VersionedFiles.get_known_graph_ancestry(keys)``.
  (John Arbash Meinel)

* RemoteBranch.open now honours ignore_fallbacks correctly on bzr-v2
  protocols. (Robert Collins)

* The index code now has some specialized routines to extract the full
  ancestry of a key in a more efficient manner.
  ``CombinedGraphIndex.find_ancestry()``. (Time to get ancestry for
  bzr.dev drops from 1.5s down to 300ms. For OOo from 33s => 10.5s) (John
  Arbash Meinel)

Testing
*******

* Install the test ssl certificate and key so that installed bzr
  can run the https tests. (Denys Duchier, #392401)
  

bzr 1.18rc1
###########

:Codename: little traveller
:1.18:    2009-08-20
:1.18rc1: 2009-08-10

This release of Bazaar marches on towards the 2.0 release in which the 2a
'brisbane-core' format becomes generally recommended.  Most of the work in
this release now focusses on bug fixes and stabilization, covering both 2a
and previous formats.  There is a new text-mode interactive merge feature,
a new guide to migration to 2a format in the user documentation, and
pushing branches to a smart server is now much faster.  

The Bazaar team decided that 2.0 will be a long-term supported release,
with bugfix-only releases based on it continuing for at least six months
or until the following stable release.

There are no changes from 1.18rc1 to 1.18.

New Features
************

* ``bzr merge --interactive`` applies a user-selected portion of the
  merge.  The UI is similar to ``shelve``.  (Aaron Bentley)

* ``bzr reconfigure`` now takes options ``--stacked-on URL`` and
  ``--unstacked`` to change stacking of a branch.
  (Martin Pool, #391411)

Bug Fixes
*********

* Annotating on a stacked branch will now succeed in simple scenarios.
  There are still some complex scenarios where it will fail (bug #399884)
  (John Arbash Meinel, #393366)

* A progress bar is no longer left dangling when ``bzr selftest``
  completes, and the progress bar updates with zero latency so the
  displayed test name is always the one that's actually running.
  (Martin Pool, #123688)

* Authenticating against an ssh server now uses ``auth_none`` to determine
  if password authentication is even supported. This fixes a bug where
  users would be prompted for a launchpad password, even though launchpad
  only supports publickey authentication. (John Arbash Meinel, #375867)

* BranchBuilder now accepts timezone to avoid test failures in countries far
  from GMT. (Vincent Ladeuil, #397716)

* ``bzr commit`` no longer saves the unversioning of missing files until
  the commit has completed on the branch. This means that aborting a
  commit that found a missing file will leave the tree unedited.
  (Robert Collins, #282402)

* ``bzr mv`` no longer takes out branch locks, which allows it to work
  when the branch is readonly. (Robert Collins, #216541)

* ``bzr revert .`` no longer generates an InconsistentDelta error when
  there are missing subtrees. (Robert Collins, #367632)

* ``bzr send`` now generates valid bundles with ``--2a`` formats. However,
  do to internal changes necessary to support this, older clients will
  fail when trying to insert them. For newer clients, the bundle can be
  used to apply the changes to any rich-root compatible format.
  (John Arbash Meinel, #393349)

* Cope with FTP servers that don't support restart/append by falling back
  to reading and then rewriting the whole file, such as TahoeLAFS.  (This
  fallback may be slow for some access patterns.)  (Nils Durner, #294709)

* Encode the paths in ``mbcs`` encoding on Windows when spawning an
  external diff client. This at least allows supporting filenames that are
  not ascii, but are present in the current locale. Ideally we would be
  able to pass the Unicode path, but that would be client dependent.
  (John Arbash Meinel, #382709)

* Fix a compile bug on Solaris having to do with const and
  pointer-to-pointers. (John Arbash Meinel, #408441)

* Fixed a NameError that occurs when merging or pulling from a URL that
  causes a redirection loop when bzr tries to read a URL as a bundle.
  (Andrew Bennetts, #400847)

* Fix ``AttributeError: 'TestUIFactory' object has no attribute 'tick'``
  running send and similar commands on 2a formats.
  (Martin Pool, #408201)
  
* Fix crash in some invocations of ``bzr status`` in format 2a.
  (Martin Pool, #403523)

* Fixed export to existing directory: if directory is empty then export 
  will succeed, otherwise it fails with error.
  (Alexander Belchenko, #406174)

* Fixed spurious "Source branch does not support stacking" warning when
  pushing. (Andrew Bennetts, #388908)

* Fixed spurious transport activity indicator appearing while tests are
  running.  (Martin Pool, #343532)

* Merge now correctly handles empty right-hand revision specs.
  (Aaron Bentley, #333961)

* Renames to lexographically lower basenames in trees that have never been
  committed to will no longer corrupt the dirstate. This was caused by an
  bug in the dirstate update_minimal method. (Robert Collins, #395556)

* Requests for unknown methods no longer cause the smart server to log
  lots of backtraces about ``UnknownSmartMethod``, ``do_chunk`` or
  ``do_end``.  (Andrew Bennetts, #338561)

* Shelve will not shelve the initial add of the tree root.  (Aaron Bentley)

* Streaming from bzr servers where there is a chain of stacked branches
  (A stacked on B stacked on C) will now work. (Robert Collins, #406597)

* The environment variable ``BZR_PROGRESS_BAR`` set to either ``text`` or ``none``
  always forces progress bars either on or off respectively.  Otherwise,
  they're turned on if ``TERM`` is not ``dumb`` and stderr is a terminal.
  bzr always uses the 'text' user interface when run as a command, so
  ``BZR_USE_TEXT_UI`` is no longer needed.
  (Martin Pool, #339385, #387717)

* The optional ``_knit_load_data_pyx`` C extension was never being
  imported.  This caused significant slowdowns when reading data from
  repositories.  (Andrew Bennetts, #405653)
  
* The ``--hardlink`` option to ``branch`` and ``checkout`` is not
  supported at the moment on workingtree formats that can do content
  filtering.  (See <https://bugs.edge.launchpad.net/bzr/+bug/408193>.)
  bzr now says so, rather than just ignoring the option.  (Martin Pool)

* There was a bug in ``osutils.relpath`` that was only triggered on
  Windows. Essentially if you were at the root of a drive, and did
  something to a branch/repo on another drive, we would go into an
  infinite loop while trying to find a 'relative path'.
  (John Arbash Meinel, #394227)

* ``WorkingTree4.unversion`` will no longer fail to unversion ids which
  were present in a parent tree but renamed in the working tree.
  (Robert Collins, #187207)

Improvements
************

* Can now rename/move files even if they have been removed from the inventory.
  (Marius Kruger)

* Pushing branches with tags via ``bzr://`` and ``bzr+ssh://`` is much
  faster, using a new ``Branch.set_tags_bytes`` smart server verb rather
  than VFS methods.  For example, pushes of small branches with tags take
  11 rather than 18 smart server requests.  (Andrew Bennetts, #398608)

* Sending Ctrl-Break on Windows will now drop you into the debugger, in
  the same way that sending Ctrl-\\ does on other platforms.
  (John Arbash Meinel)

Documentation
*************

* Added Bazaar 2.0 Upgrade Guide. (Ian Clatworthy)

API Changes
***********

* ``CLIUIFactory`` is deprecated; use ``TextUIFactory`` instead if you
  need to subclass or create a specific class, or better yet the existing
  ``make_ui_for_terminal``.  ``SilentUIFactory`` is clarified to do no
  user interaction at all, rather than trying to read from stdin but not
  writing any output, which would be strange if reading prompts or
  passwords.  (Martin Pool)

* New TransformPreview.commit() allows committing without a working tree.
  (Aaron Bentley)

* ``pb`` parameter to ``TextTestResult`` is deprecated and ignored.
  (Martin Pool)

* ProgressTasks now prefer to talk direct to their ProgressView not to the
  UIFactory. 
  (Martin Pool)

* ``WorkingTree._check`` now requires a references dict with keys matching
  those returned by ``WorkingTree._get_check_refs``. (Robert Collins)

Internals
*********

* ``CHKInventory.path2id`` uses the parent_id to basename hash to avoid
  reading the entries along the path, reducing work to lookup ids from
  paths. (Robert Collins)

* ``CHKMap.apply_delta`` now raises ``InconsistentDelta`` if a delta adds
  as new a key which was already mapped. (Robert Collins)

* Inventory delta application catches more cases of corruption and can
  prevent corrupt deltas from affecting consistency of data structures on
  disk. (Robert Collins)

* --subunit support now adds timestamps if the subunit version supports
  it. (Robert Collins)

* The Windows all-in-one installer now bundles the PyQt image format
  plugins, which allows previewing more images as part of 'qdiff'.
  (Alexander Belchenko)


Testing
*******

* Merge directive cherrypick tests must use the same root id.
  (Martin Pool, #409684)

* Spurious failure in ``check`` tests on rich-root formats fixed.
  (Martin Pool, #408199)

* The ``bzrlib.tests.TextTestRunner`` will no longer call
  ``countTestsCases`` on the test being run. Progress information is
  instead handled by having the test passed in call ``result.progress``
  before running its contents. This improves the behaviour when using
  ``TextTestRunner`` with test suites that don't support
  ``countTestsCases``. (Robert Collins)


bzr 1.17.1 (unreleased)
#######################

Bug Fixes
*********

* The optional ``_knit_load_data_pyx`` C extension was never being
  imported.  This caused significant slowdowns when reading data from
  knit format repositories.  (Andrew Bennetts, #405653)
  

bzr 1.17
########
:Codename: so-late-its-brunch
:1.17rc1: 2009-07-13
:1.17: 2009-07-20


Bazaar continues to blaze a straight and shining path to the 2.0 release and
the elevation of the ``2a`` beta format to the full glory of "supported and
stable".

Highlights in this release include greatly reduced memory consumption during
commits, faster ``ls``, faster ``annotate``, faster network operations if
you're specifying a revision number and the final destruction of those
annoying progress bar artifacts.


Changes from 1.17rc1 to 1.17final
*********************************

* Change an extension to call the python ``frozenset()`` rather than the C
  api ``PyFrozenSet_New``. It turns out that python2.4 did not expose the
  C api. (John Arbash Meinel, #399366)

* Fixes for the Makefile and the rename of ``generate_docs.py`` to
  ``tools/generate_docs.py`` to allow everything to be built on Windows.
  (John Arbash Meinel, #399356)

* ``bzr serve`` once again applies a ``ChrootServer`` to the given
  directory before serving it. (Andrew Bennetts, #400535)


Compatibility Breaks
********************

* ``bzr register-branch`` from the Launchpad plugin now refers to "project"
  instead of "product" which is the correct Launchpad terminology.  The
  --product option is deprecated and users should switch to using --project.
  (Neil Martinsen-Burrell, #238764)


New Features
************

* ``bzr push`` now aborts if uncommitted changes (including pending merges)
  are present in the working tree (if one is present) and no revision is
  specified. The configuration option ``push_strict`` can be used to set the
  default for this behavior.  (Vincent Ladeuil, #284038, #322808, #65286)

* ``bzr revno`` and ``bzr revision-info`` now have a ``--tree`` option to
  show revision info for the working tree instead of the branch.
  (Matthew Fuller, John Arbash Meinel)

* ``bzr send`` now aborts if uncommitted changes (including pending merges)
  are present in the working tree and no revision is specified. The
  configuration option ``send_strict`` can be used to set the default for this
  behavior.
  (Vincent Ladeuil, #206577)

* ``bzr switch --create-branch/-b`` can now be used to create and switch
  to a new branch. Supplying a name without a ``/`` will create the branch
  relative to the existing branch. (similar to how ``bzr switch name``
  works when the branch already exists.) (John Arbash Meinel)


Bug Fixes
*********

* Accept uppercase "Y/N" to prompts such as from break lock. 
  (#335182, Tim Powell, Martin Pool)

* Add documentation about diverged branches and how to fix them in the
  centralized workflow with local commits.  Mention ``bzr help
  diverged-branches`` when a push fails because the branches have
  diverged.  (Neil Martinsen-Burrell, #269477)

* Annotate would sometimes 'latch on' to trivial lines, causing important
  lines to be incorrectly annotated. (John Arbash Meinel, #387952)

* Automatic format upgrades triggered by default stacking policies on a
  1.16rc1 (or later) smart server work again.
  (Andrew Bennetts, #388675)

* Avoid progress bar artifacts being left behind on the screen.
  (Martin Pool, #321935)

* Better message in ``bzr split`` error suggesting a rich root format.
  (Neil Martinsen-Burrell, #220067)

* ``Branch.set_append_revisions_only`` now works with branches on a smart
  server. (Andrew Bennetts, #365865)

* By default, ``bzr branch`` will fail if the target directory exists, but
  does not already have a control directory.  The flag ``--use-existing-dir``
  will allow operation to proceed.  (Alexander Belchenko, #307554)

* ``bzr ls DIR --from-root`` now shows only things in DIR, not everything.
  (Ian Clatworthy)

* Fetch between repositories does not error if they have inconsistent data
  that should be irrelevant to the fetch operation. (Aaron Bentley)

* Fix ``AttributeError`` exception when reconfiguring lightweight checkout 
  of a remote repository.
  (Jelmer Vernooij, #332194)

* Fix bug in decoding v3 smart server messages when receiving multiple
  lots of excess bytes after an end-of-message.
  (Andrew Bennetts)

* Force deletion of readonly files during merge, update and other tree
  transforms.
  (Craig Hewetson, Martin Pool, #218206)

* Force socket shutdown in threaded http test servers to avoid client hangs
  (pycurl).  (Vincent Ladeuil, #383920).

* ``LRUCache`` will maintain the linked list pointers even if a nodes
  cleanup function raises an exception. (John Arbash Meinel, #396838)

* Progress bars are now suppressed again when the environment variable
  ``BZR_PROGRESS_BAR`` is set to ``none``.
  (Martin Pool, #339385)

* Reduced memory consumption during ``bzr commit`` of large files. For
  pre 2a formats, should be down to ~3x the size of a file.
  For ``--2a`` format repositories, it is down to the size of the file
  content plus the size of the compressed text.  Related to bug #109114.
  (John Arbash Meinel)

* Set hidden attribute on .bzr directory below unicode path should never
  fail with error. The operation should succeed even if bzr unable to set 
  the attribute.  (Alexander Belchenko, related to bug #335362).
  
* Stacking will no longer accept requests to stack on the same
  branch/repository. Existing branches that incorrectly reference the same
  repository in a stacking configuration will now raise
  UnstackableLocationError when the branch is opened. This can be fixed by
  removing the stacking location inside ``.bzr/branch``.
  (Robert Collins, #376243)

* The ``log+`` decorator, useful in debugging or profiling, could cause
  "AttributeError: 'list' object has no attribute 'next'".  This is now
  fixed.  The log decorator no longer shows the elapsed time or transfer
  rate because they're available in the log prefixes and the transport
  activity display respectively.
  (Martin Pool, #340347)

* Unshelve works correctly when multiple zero-length files are present on
  the shelf. (Aaron Bentley, #363444)

* Progress bars no longer show the network transport scheme or direction.
  (Martin Pool)

* launchpad-login now respects the 'verbose' option.
  (Jonathan Lange, #217031)


Internals
*********

* ``bzrlib.user_encoding`` is now officially deprecated. It is not
  possible to write a deprecation wrapper, but the variable will be
  removed in the near future. Use ``bzrlib.osutils.get_user_encoding()``
  instead. (Alexander Belchenko)

* Command lookup has had hooks added. ``bzrlib.Command.hooks`` has
  three new hook points: ``get_command``, ``get_missing_command`` and
  ``list_commands``, which allow just-in-time command name provision
  rather than requiring all command names be known a-priori.
  (Robert Collins)

* ``get_app_path`` from win32utils.py now supports REG_EXPAND_SZ data type
  and can read path to wordpad.exe. (Alexander Belchenko, #392046)

* ``graph.KnownGraph`` has been added. This is a class that can give
  answers to ``heads()`` very quickly. However, it has the assumption that
  the whole graph has already been loaded. This is true during
  ``annotate`` so it is used there with good success (as much as 2x faster
  for files with long ancestry and 'cherrypicked' changes.)
  (John Arbash Meinel, Vincent Ladeuil)

* OS file locks are now taken out using ``CreateFile`` rather than
  ``LockFileEx`` on Windows. The locking remains exclusive with
  ``LockFileEx`` but now it also works on older versions of Windows (such
  as Win98). (Martin <gzlist>)

* pack <=> pack fetching is now done via a ``PackStreamSource`` rather
  than the ``Packer`` code. The user visible change is that we now
  properly fetch the minimum number of texts for non-smart fetching.
  (John Arbash Meinel)


* ``VersionedFiles._add_text`` is a new api that lets us insert text into
  the repository as a single string, rather than a list of lines. This can
  improve memory overhead and performance of committing large files.
  (Currently a private api, used only by commit). (John Arbash Meinel)


Improvements
************

* ``bzr annotate`` can now be significantly faster. The time for
  ``bzr annotate NEWS`` is down to 7s from 22s in 1.16. Files with long
  histories and lots of 'duplicate insertions' will be improved more than
  others. (John Arbash Meinel, Vincent Ladeuil)

* ``bzr ls`` is now faster. On OpenOffice.org, the time drops from 2.4
  to 1.1 seconds. The improvement for ``bzr ls -r-1`` is more
  substantial dropping from 54.3 to 1.1 seconds. (Ian Clatworthy)

* Improve "Path(s) are not versioned" error reporting for some commands.
  (Benoît PIERRE)

* Initial commit performance in ``--2a`` repositories has been improved by
  making it cheaper to build the initial CHKMap. (John Arbash Meinel)

* Resolving a revno to a revision id on a branch accessed via ``bzr://``
  or ``bzr+ssh://`` is now much faster and involves no VFS operations.
  This speeds up commands like ``bzr pull -r 123``.  (Andrew Bennetts)

* ``revision-info`` now properly aligns the revnos/revids in the output
  and doesn't traceback when given revisions not in the current branch.
  Performance is also significantly improved when requesting multiple revs
  at once.  (Matthew Fuller, John Arbash Meinel)

* Tildes are no longer escaped by Transports. (Andy Kilner)


Documentation
*************

* Avoid bad text wrapping in generated documentation.  Slightly better
  formatting in the user reference.
  (Martin Pool, #249908)

* Minor clarifications to the help for End-Of-Line conversions.
  (Ian Clatworthy)

API Changes
***********

* Removed overspecific error class ``InvalidProgressBarType``.
  (Martin Pool)

* The method ``ProgressView._show_transport_activity`` is now
  ``show_transport_activity`` because it's part of the contract between
  this class and the UI.  (Martin Pool)


bzr 1.16.1
##########

:Released: 2009-06-26

End user testing of the 2a format revealed two serious bugs. The first,
#365615, caused bzr to raise AbsentContentFactory errors when autopacking.
This meant that commits or pushes to 2a-format repositories failed
intermittently.

The second bug, #390563, caused the smart server to raise AbsentContentFactory
when streaming 2a stacked 2a-format branches. This particularly affected
branches stored on Launchpad in the 2a format.

Both of these bugs cause command failures only, neither of them cause data
corruption or data loss. And, of course, both of these bugs are now fixed.

Bug Fixes
*********

* We now properly request a more minimal set of file texts when fetching
  multiple revisions. (Robert Collins, John Arbash Meinel, #390563)

* Repositories using CHK pages (which includes the new 2a format) will no
  longer error during commit or push operations when an autopack operation
  is triggered. (Robert Collins, #365615)

* ``chk_map.iter_interesting_nodes`` now properly uses the *intersection*
  of referenced nodes rather than the *union* to determine what
  uninteresting pages we still need to look at. Prior to this,
  incrementally pushing to stacked branch would push the minimal data, but
  fetching everything would request extra texts. There are some unhandled
  cases wrt trees of different depths, but this fixes the common cases.
  (Robert Collins, John Arbash Meinel, #390563)

* ``GroupCompress`` repositories now take advantage of the pack hints
  parameter to permit cross-format fetching to incrementally pack the
  converted data. (Robert Collins)

* ``Repository.commit_write_group`` now returns opaque data about what
  was committed, for passing to the ``Repository.pack``. Repositories
  without atomic commits will still return None. (Robert Collins)

* ``Repository.pack`` now takes an optional ``hint`` parameter
  which will support doing partial packs for repositories that can do
  that. (Robert Collins)

* RepositoryFormat has a new attribute 'pack_compresses' which is True
  when doing a pack operation changes the compression of content in the
  repository. (Robert Collins)

* ``StreamSink`` and ``InterDifferingSerialiser`` will call
  ``Repository.pack`` with the hint returned by
  ``Repository.commit_write_group`` if the formats were different and the
  repository can increase compression by doing a pack operation.
  (Robert Collins, #376748)


bzr 1.16
########
:Codename: yesterday-in-california
:1.16rc1: 2009-06-11
:1.16: 2009-06-18

This version of Bazaar contains the beta release of the new ``2a`` repository
format, suitable for testing by fearless, advanced users. This format or an
updated version of it will become the default format in Bazaar 2.0. Please
read the NEWS entry before even thinking about upgrading to the new format.

Also included are speedups for many operations on huge projects, a bug fix for
pushing stacked new stacked branches to smart servers and the usual bevy of
bug fixes and improvements.


Changes from 1.16rc1 to 1.16final
*********************************

* Fix the nested tree flag check so that upgrade from development formats to
  2a can work correctly.
  (Jelmer Vernooij, #388727)

* Automatic format upgrades triggered by default stacking policies on a
  1.16rc1 (or later) smart server work again.
  (Andrew Bennetts, #388675)


Compatibility Breaks
********************

* Display prompt on stderr (instead of stdout) when querying users so
  that the output of commands can be safely redirected.
  (Vincent Ladeuil, #376582)


New Features
************

* A new repository format ``2a`` has been added.  This is a beta release
  of the the brisbane-core (aka group-compress) project.  This format now
  suitable for wider testing by advanced users willing to deal with some
  bugs.  We would appreciate test reports, either positive or negative.
  Format 2a is substantially smaller and faster for many operations on
  many trees.  This format or an updated version will become the default
  in bzr 2.0.

  This is a rich-root format, so this repository format can be used with
  bzr-svn.  Bazaar branches in previous non-rich-root formats can be
  converted (including by merge, push and pull) to format 2a, but not vice
  versa.  We recommend upgrading previous development formats to 2a.

  Upgrading to this format can take considerable time because it expands
  and more concisely repacks the full history.

  If you use stacked branches, you must upgrade the stacked branches
  before the stacked-on branches.  (See <https://bugs.launchpad.net/bugs/374735>)

* ``--development7-rich-root`` is a new dev format, similar to ``--dev6``
  but using a Revision serializer using bencode rather than XML.
  (Jelmer Vernooij, John Arbash Meinel)

* mail_client=claws now supports --body (and message body hooks).  Also uses
  configured from address.  (Barry Warsaw)

Improvements
************


* ``--development6-rich-root`` can now stack. (Modulo some smart-server
  bugs with stacking and non default formats.)
  (John Arbash Meinel, #373455)

* ``--development6-rich-root`` delays generating a delta index for the
  first object inserted into a group. This has a beneficial impact on
  ``bzr commit`` since each committed texts goes to its own group. For
  committing a 90MB file, it drops peak memory by about 200MB, and speeds
  up commit from 7s => 4s. (John Arbash Meinel)

* Numerous operations are now faster for huge projects, i.e. those
  with a large number of files and/or a large number of revisions,
  particularly when the latest development format is used. These
  operations (and improvements on OpenOffice.org) include:

  * branch in a shared repository (2X faster)
  * branch --no-tree (100X faster)
  * diff (2X faster)
  * tags (70X faster)

  (Ian Clatworthy)

* Pyrex version of ``bencode`` support. This provides optimized support
  for both encoding and decoding, and is now found at ``bzrlib.bencode``.
  ``bzrlib.utils.bencode`` is now deprecated.
  (Alexander Belchenko, Jelmer Vernooij, John Arbash Meinel)


Bug Fixes
*********

* Bazaar can now pass attachment files to the mutt email client.
  (Edwin Grubbs, #384158)

* Better message in ``bzr add`` output suggesting using ``bzr ignored`` to
  see which files can also be added.  (Jason Spashett, #76616)

* ``bzr pull -r 123`` from a stacked branch on a smart server no longer fails.
  Also, the ``Branch.revision_history()`` API now works in the same
  situation.  (Andrew Bennetts, #380314)
  
* ``bzr serve`` on Windows no longer displays a traceback simply because a
  TCP client disconnected. (Andrew Bennetts)

* Clarify the rules for locking and fallback repositories. Fix bugs in how
  ``RemoteRepository`` was handling fallbacks along with the
  ``_real_repository``. (Andrew Bennetts, John Arbash Meinel, #375496)

* Fix a small bug with fetching revisions w/ ghosts into a new stacked
  branch. Not often triggered, because it required ghosts to be part of
  the fetched revisions, not in the stacked-on ancestry.
  (John Arbash Meinel)

* Fix status and commit to work with content filtered trees, addressing
  numerous bad bugs with line-ending support. (Ian Clatworthy, #362030)

* Fix problem of "directory not empty" when contending for a lock over
  sftp.  (Martin Pool, #340352)

* Fix rule handling so that eol is optional, not mandatory.
  (Ian Clatworthy, #379370)

* Pushing a new stacked branch to a 1.15 smart server was broken due to a
  bug in the ``BzrDirFormat.initialize_ex`` smart verb.  This is fixed in
  1.16, but required changes to the network protocol, so the
  ``BzrDirFormat.initialize_ex`` verb has been removed and replaced with a
  corrected ``BzrDirFormat.initialize_ex_1.16`` verb.  1.15 clients will
  still work with a 1.16 server as they will fallback to slower (and
  bug-free) methods.
  (Jonathan Lange, Robert Collins, Andrew Bennetts, #385132)

* Reconcile can now deal with text revisions that originated in revisions 
  that are ghosts. (Jelmer Vernooij, #336749)

* Support cloning of branches with ghosts in the left hand side history.
  (Jelmer Vernooij, #248540)

* The ''bzr diff'' now catches OSError from osutils.rmtree and logs a
  helpful message to the trace file, unless the temp directory really was
  removed (which would be very strange).  Since the diff operation has
  succeeded from the user's perspective, no output is written to stderr 
  or stdout.  (Maritza Mendez, #363837)

* Translate errors received from a smart server in response to a
  ``BzrDirFormat.initialize`` or ``BzrDirFormat.initialize_ex`` request.
  This was causing tracebacks even for mundane errors like
  ``PermissionDenied``.  (Andrew Bennetts, #381329)

Documentation
*************

* Added directory structure and started translation of docs in Russian.
  (Alexey Shtokalo, Alexander Iljin, Alexander Belchenko, Dmitry Vasiliev,
  Volodymyr Kotulskyi)

API Changes
***********

* Added osutils.parent_directories(). (Ian Clatworthy)

* ``bzrlib.progress.ProgressBar``, ``ChildProgress``, ``DotsProgressBar``,
  ``TTYProgressBar`` and ``child_progress`` are now deprecated; use
  ``ui_factory.nested_progress_bar`` instead.  (Martin Pool)

* ``graph.StackedParentsProvider`` is now a public API, replacing
  ``graph._StackedParentsProvider``. The api is now considered stable and ready
  for external users. (Gary van der Merwe)

* ``bzrlib.user_encoding`` is deprecated in favor of
  ``get_user_encoding``.  (Alexander Belchenko)

* TreeTransformBase no longer assumes that limbo is provided via disk.
  DiskTreeTransform now provides disk functionality.  (Aaron Bentley)

Internals
*********

* Remove ``weave.py`` script for accessing internals of old weave-format
  repositories.  (Martin Pool)

Testing
*******

* ``make check`` no longer repeats the test run in ``LANG=C``.
  (Martin Pool, #386180)

* The number of cores is now correctly detected on OSX. (John Szakmeister)

* The number of cores is also detected on Solaris and win32. (Vincent Ladeuil)

* The number of cores is also detected on FreeBSD. (Matthew Fuller)


bzr 1.15
########
:1.15rc1: 2009-05-16
:1.15: 2009-05-22
:1.15.1: 2009-06-09

The smart server will no longer raise 'NoSuchRevision' when streaming content
with a size mismatch in a reconstructed graph search. New command ``bzr
dpush``. Plugins can now define their own annotation tie-breaker when two
revisions introduce the exact same line.

Changes from 1.15.1 to 1.15.2
*****************************

* Use zdll on Windows to build ``_chk_map_pyx`` extension.
  (Alexander Belchenko)

Changes from 1.15final to 1.15.1
*********************************

* Translate errors received from a smart server in response to a
  ``BzrDirFormat.initialize`` or ``BzrDirFormat.initialize_ex`` request.
  This was causing tracebacks even for mundane errors like
  ``PermissionDenied``.  (Andrew Bennetts, #381329)

Changes from 1.15rc1 to 1.15final
*********************************

* No changes

Compatibility Breaks
********************

* ``bzr ls`` is no longer recursive by default. To recurse, use the
  new ``-R`` option. The old ``--non-recursive`` option has been removed.
  If you alias ``ls`` to ``ls -R``, you can disable recursion using
  ``--no-recursive`` instead.  (Ian Clatworthy)

New Features
************

* New command ``bzr dpush`` that can push changes to foreign 
  branches (svn, git) without setting custom bzr-specific metadata.
  (Jelmer Vernooij)

* The new development format ``--development6-rich-root`` now supports
  stacking. We chose not to use a new format marker, since old clients
  will just fail to open stacked branches, the same as if we used a new
  format flag. (John Arbash Meinel, #373455)

* Plugins can now define their own annotation tie-breaker when two revisions
  introduce the exact same line. See ``bzrlib.annotate._break_annotation_tie``
  Be aware though that this is temporary, private (as indicated by the leading
  '_') and a first step to address the problem. (Vincent Ladeuil, #348459)

* New command ``bzr dpush`` that can push changes to foreign 
  branches (svn, git) without setting custom bzr-specific metadata.
  (Jelmer Vernooij)

* ``bzr send`` will now check the ``child_submit_format`` setting in
  the submit branch to determine what format to use, if none was 
  specified on the command-line.  (Jelmer Vernooij)

Improvements
************

* -Dhpss output now includes the number of VFS calls made to the remote
  server. (Jonathan Lange)

* ``--coverage`` works for code running in threads too.
  (Andrew Bennets, Vincent Ladeuil)

* ``bzr pull`` now has a ``--local`` option to only make changes to the
  local branch, and not the bound master branch.
  (Gary van der Merwe, #194716)

* ``bzr rm *`` is now as fast as ``bzr rm * --keep``. (Johan Walles, #180116)

Bug Fixes
*********

* Adding now works properly when path contains a symbolic link.
  (Geoff Bache, #183831)

* An error is now raised for unknown eol values. (Brian de Alwis, #358199)

* ``bzr merge --weave`` will now generate a conflict if one side deletes a
  line, and the other side modifies the line. (John Arbash Meinel, #328171)

* ``bzr reconfigure --standalone`` no longer raises IncompatibleRepositories.
  (Martin von Gagern, #248932)

* ``bzr send`` works to send emails again using MAPI.
  (Neil Martinsen-Burrell, #346998)

* Check for missing parent inventories in StreamSink.  This prevents
  incomplete stacked branches being created by 1.13 bzr:// and
  bzr+ssh:// clients (which have bug #354036).  Instead, the server now
  causes those clients to send the missing records.  (Andrew Bennetts)

* Correctly handle http servers proposing multiple authentication schemes.
  (Vincent Ladeuil, #366107)

* End-Of-Line content filters are now loaded correctly.
  (Ian Clatworthy, Brian de Alwis, #355280)

* Fix a bug in the pure-python ``GroupCompress`` code when handling copies
  longer than 64KiB. (John Arbash Meinel, #364900)

* Fix TypeError in running ``bzr break-lock`` on some URLs.
  (Alexander Belchenko, Martin Pool, #365891)

* Non-recursive ``bzr ls`` now works properly when a path is specified.
  (Jelmer Vernooij, #357863)

* ssh usernames (defined in ~/.ssh/config) are honoured for bzr+ssh connections.
  (Vincent Ladeuil, #367726)

* Several bugs related to unicode symlinks have been fixed and the test suite
  enhanced to better catch regressions for them. (Vincent Ladeuil)

* The smart server will no longer raise 'NoSuchRevision' when streaming
  content with a size mismatch in a reconstructed graph search: it assumes
  that the client will make sure it is happy with what it got, and this
  sort of mismatch is normal for stacked environments.
  bzr 1.13.0/1 will stream from unstacked branches only - in that case not
  getting all the content expected would be a bug. However the graph
  search is how we figured out what we wanted, so a mismatch is both odd
  and unrecoverable without starting over, and starting over will end up
  with the same data as if we just permitted the mismatch. If data is
  gc'd, doing a new search will find only the truncated data, so sending
  only the truncated data seems reasonable. bzr versions newer than this
  will stream from stacked branches and check the stream to find missing
  content in the stacked-on branch, and thus will handle the situation
  implicitly.  (Robert Collins, #360791)

* Upgrading to, or fetching into a 'rich-root' format will now correctly
  set the root data the same way that reconcile does.
  (Robert Collins, #368921)

* Using unicode Windows API to obtain command-line arguments.
  (Alexander Belchenko, #375934)

Documentation
*************

API Changes
***********

* ``InterPackRepo.fetch`` and ``RepoFetcher`` now raise ``NoSuchRevision``
  instead of ``InstallFailed`` when they detect a missing revision.
  ``InstallFailed`` itself has been deleted. (Jonathan Lange)

* Not passing arguments to ``bzrlib.commands.main()`` will now grab the
  arguments from ``osutils.get_unicode_argv()`` which has proper support
  for unicode arguments on windows. Further, the supplied arguments are now 
  required to be unicode strings, rather than user_encoded strings.
  (Alexander Belchenko)

Internals
*********

* ``bzrlib.branch.Branch.set_parent`` is now present on the base branch
  class and will call ``_set_parent_location`` after doing unicode 
  encoding. (Robert Collins)

* ``bzrlib.remote.RemoteBranch._set_parent_location`` will use a new verb
  ``Branch.set_parent_location`` removing further VFS operations.
  (Robert Collins)

* ``bzrlib.bzrdir.BzrDir._get_config`` now returns a ``TransportConfig``
  or similar when the dir supports configuration settings. The base class
  defaults to None. There is a matching new server verb
  ``BzrDir.get-config_file`` to reduce roundtrips for getting BzrDir
  configuration. (Robert Collins)

* ``bzrlib.tests.ExtendedTestResult`` has new methods ``startTests``
  called before the first test is started, ``done`` called after the last
  test completes, and a new parameter ``strict``. (Robert Collins)

* ``-Dhpss`` when passed to bzr will cause a backtrace to be printed when
  VFS operations are started on a smart server repository. This should not
  occur on regular push and pull operations, and is a key indicator for
  performance regressions. (Robert Collins)

* ``-Dlock`` when passed to the selftest (e.g. ``bzr -Dlock selftest``) will
  cause mismatched physical locks to cause test errors rather than just
  reporting to the screen. (Robert Collins)

* -Dprogress will cause pdb to start up if a progress view jumps
  backwards. (Robert Collins)

* Fallback ``CredentialStore`` instances registered with ``fallback=True``
  are now be able to provide credentials if obtaining credentials 
  via ~/.bazaar/authentication.conf fails. (Jelmer Vernooij, 
  Vincent Ladeuil, #321918)

* New hook ``Lock.lock_broken`` which runs when a lock is
  broken. This is mainly for testing that lock/unlock are
  balanced in tests. (Vincent Ladeuil)

* New MergeDirective hook 'merge_request_body' allows hooks to supply or
  alter a body for the message produced by ``bzr send``.

* New smart server verb ``BzrDir.initialize_ex`` which implements a
  refactoring to the core of clone allowing less round trips on new
  branches. (Robert Collins)

* New method ``Tags.rename_revisions`` that can rename revision ids tags
  are pointing at. (Jelmer Vernooij)

* Updated the bundled ``ConfigObj`` library to 4.6.0 (Matt Nordhoff)

Testing
*******

* ``bzr selftest`` will now fail if lock/unlock are not correctly balanced in
  tests. Using ``-Dlock`` will turn the related failures into warnings.
  (Vincent Ladeuil, Robert Collins)

bzr 1.14
########
:Codename: brisbane-core
:1.14rc1: 2009-04-06
:1.14rc2: 2009-04-19
:1.14: 2009-04-28
:1.14.1: 2009-05-01

New formats 1.14 and 1.14-rich-root supporting End-Of-Line (EOL) conversions,
keyword templating (via the bzr-keywords plugin) and generic content filtering.
End-of-line conversion is now supported for formats supporting content
filtering.

Changes from 1.14final to 1.14.1
********************************

* Change api_minimum_version back to api_minimum_version = (1, 13, 0)

Changes from 1.14rc2 to 1.14final
*********************************

* Fix a bug in the pure-python ``GroupCompress`` code when handling copies
  longer than 64KiB. (John Arbash Meinel, #364900)

Changes from 1.14rc1 to 1.14rc2
*******************************

* Fix for bug 358037 Revision not in
  bzrlib.groupcompress.GroupCompressVersionedFiles (Brian de Alwis, 
  John A Meinel)

* Fix for bug 354036 ErrorFromSmartServer - AbsentContentFactory object has no
  attribute 'get_bytes_as' exception while pulling from Launchpad 
  (Jean-Francois Roy, Andrew Bennetts, Robert Collins)

* Fix for bug 355280 eol content filters are never loaded and thus never
  applied (Brian de Alwis, Ian Clatworthy)
 
* bzr.dev -r4280  Change _fetch_uses_deltas = False for CHK repos until we can
  write a better fix. (John Arbash Meinel, Robert Collins)

* Fix for bug 361574 uncommit recommends undefined --levels and -n options
  (Marius Kruger, Ian Clatworthy)

* bzr.dev r4289 as cherrypicked at lp:~spiv/bzr/stacking-cherrypick-1.14 
  (Andrew Bennetts, Robert Collins)

Compatibility Breaks
********************

* A previously disabled code path to accelerate getting configuration
  settings from a smart server has been reinstated. We think this *may*
  cause a incompatibility with servers older than bzr 0.15. We intend
  to issue a point release to address this if it turns out to be a
  problem. (Robert Collins, Andrew Bennetts)

* bzr no longer autodetects nested trees as 'tree-references'.  They
  must now be explicitly added tree references.  At the commandline, use
  join --reference instead of add.  (Aaron Bentley)

* The ``--long`` log format (the default) no longer shows merged
  revisions implicitly, making it consistent with the ``short`` and
  ``line`` log formats.  To see merged revisions for just a given
  revision, use ``bzr log -n0 -rX``. To see every merged revision,
  use ``bzr log -n0``.  (Ian Clatworthy)

New Features
************

* New formats ``1.14`` and ``1.14-rich-root`` supporting End-Of-Line
  (EOL) conversions, keyword templating (via the bzr-keywords plugin)
  and generic content filtering. These formats replace the experimental
  ``development-wt5`` and ``development-wt5-rich-root`` formats
  respectively, but have support for filtered views disabled.
  (Ian Clatworthy)

* New ``mv --auto`` option recognizes renames after they occur.
  (Aaron Bentley)

* ``bzr`` can now get passwords from stdin without requiring a controlling
  terminal (i.e. by redirecting stdin). (Vincent Ladeuil)

* ``bzr log`` now supports filtering of multiple files and directories
  and will show changes that touch any of them. Furthermore,
  directory filtering now shows the changes to any children of that
  directory, not just the directory object itself.
  (Ian Clatworthy, #97715)

* ``bzr shelve`` can now apply changes without storing anything on the
  shelf, via the new --destroy option.  (Aaron Bentley)

* ``bzr send`` now accepts --body to specify an initial message body.
  (Aaron bentley)

* ``bzr xxx --usage`` where xxx is a command now shows a usage
  message and the options without the descriptive help sections
  (like Description and Examples). A message is also given
  explaining how to see the complete help, i.e. ``bzr help xxx``.
  (Ian Clatworthy)

* Content filters can now be used to provide custom conversion
  between the canonical format of content (i.e. as stored) and
  the convenience format of content (i.e. as created in working
  trees). See ``bzr help content-filters`` for further details.
  (Ian Clatworthy, Alexander Belchenko)

* End-of-line conversion is now supported for formats supporting
  content filtering. See ``bzr help eol`` for details.
  (Ian Clatworthy)

* Newly-blessed `join` command allows combining two trees into one.
  (Aaron Bentley)

Improvements
************

* A new format name alias ``default-rich-root`` has been added and
  points at the closest relative of the default format that supports 
  rich roots. (Jelmer Vernooij, #338061)

* Branching from a stacked branch using ``bzr*://`` will now stream
  the data when the target repository does not need topological
  ordering, reducing round trips and network overhead. This uses the
  existing smart server methods added in 1.13, so will work on any
  1.13 or newer server. (Robert Collins, Andrew Bennetts)

* ``bzr cat`` and ``bzr export`` now supports a ``--filters`` option
  that displays/saves the content after content filters are applied.
  (Ian Clatworthy)

* ``bzr ignore`` gives a more informative message when existing
  version controlled files match the ignore pattern. (Neil
  Martinsen-Burrell, #248895)

* ``bzr log`` now has ``--include-merges`` as an alias for ``--levels 0``.
  (Ian Clatworthy)

* ``bzr send`` is faster on repositories with deep histories.
  (Ian Clatworthy)

* IPv6 literals are accepted in URLs.
  (stlman, Martin Pool, Jelmer Vernooij, #165014)

* Progress bars now show the rate of network activity for
  ``bzr+ssh://`` and ``bzr://`` connections.  (Andrew Bennetts)

* Prompt for user names if they are not in the configuration. 
  (Jelmer Vernooij, #256612)

* Pushing to a stacked pack-format branch on a 1.12 or older smart server
  now takes many less round trips.  (Andrew Bennetts, Robert Collins,
  #294479)
  
* Streaming push can be done to older repository formats.  This is
  implemented using a new ``Repository.insert_stream_locked`` RPC.
  (Andrew Bennetts, Robert Collins)

* The "ignoring files outside view: .." message has been re-worded
  to "Ignoring files outside view. View is .." to reduce confusion
  about what was being considered and what was being ignored.
  (Ian Clatworthy)

* The ``long`` log formatter now shows [merge] indicators. If
  only one level of revisions is displayed and merges are found,
  the ``long`` and ``short`` log formatters now tell the user
  how to see the hidden merged revisions.  (Ian Clatworthy)

* The ``brisbane-core`` project has delivered its beta format
  ``development6-rich-root``. This format is suitable for judicious
  testing by early adopters. In particular if you are benchmarking bzr
  performance please be sure to test using this format. At this stage
  more information is best obtained by contacting the Bazaar mailing list
  or IRC channel if you are interested in using this format. We will make
  end user documentation available closer to blessing the format as
  production ready. (Robert Collins, John Arbash Meinel, Ian Clatworthy,
  Vincent Ladeuil, Andrew Bennetts, Martin Pool)

* Tildes are no longer escaped. No more %7Euser/project/branch!
  (Jonathan Lange)

Bug Fixes
*********

* Pushing a new stacked branch will also push the parent inventories for
  revisions at the stacking boundary.  This makes sure that the stacked
  branch has enough data to calculate inventory deltas for all of its
  revisions (without requiring the fallback branch).  This avoids
  "'AbsentContentFactory' object has no attribute 'get_bytes_as'" errors
  when fetching the stacked branch from a 1.13 (or later) smart server.
  This partially fixes #354036.  (Andrew Bennetts, Robert Collins)

* End-Of-Line content filters are now loaded correctly.
  (Ian Clatworthy, Brian de Alwis, #355280)

* Authentication plugins now receive all the parameters from the request
  itself (aka host, port, realm, path, etc). Previously, only the 
  authentication section name, username and encoded password were 
  provided. (Jean-Francois Roy)

* bzr gives a better message if an invalid regexp is passed to ``bzr log
  -m``.  (Anne Mohsen, Martin Pool)

* ``bzr split`` now says "See also: join" (Aaron Bentley, #335015)

* ``bzr version-info`` now works in empty branches. (Jelmer Vernooij,
  #313028)

* Fix "is not a stackable format" error when pushing a
  stackable-format branch with an unstackable-format repository to a
  destination with a default stacking policy.  (Andrew Bennetts)

* Fixed incorrect "Source format does not support stacking" warning
  when pushing to a smart server.  (Andrew Bennetts, #334114)

* Fix 'make check-dist-tarball' failure by converting paths to unicode when
  needed. (Vincent Ladeuil, #355454)

* Fixed "Specified file 'x/y/z' is outside current view: " occurring
  on ``bzr add x/y/z`` in formats supporting views when no view is
  defined.  (Ian Clatworthy, #344708)

* It is no longer possible to fetch between repositories while the
  target repository is in a write group. This prevents race conditions
  that prevent the use of RPC's to perform fetch, and thus allows
  optimising more operations. (Robert Collins, Andrew Bennetts)

* ``merge --force`` works again. (Robert Collins, #342105)

* No more warnings are issued about ``sha`` being deprecated under python-2.6.
  (Vincent Ladeuil, #346593)

* Pushing a new branch to a server that has a stacking policy will now
  upgrade from the local branch format when the stacking policy points at
  a branch which is itself stackable, because we know the client can read
  both branches, we know that the trunk for the project can be read too,
  so the upgrade will not inconvenience users. (Robert Collins, #345169)

* Pushing a new stacked branch will also push the parent inventories for
  revisions at the stacking boundary.  This makes sure that the stacked
  branch has enough data to calculate inventory deltas for all of its
  revisions (without requiring the fallback branch).  This avoids
  "'AbsentContentFactory' object has no attribute 'get_bytes_as'" errors
  when fetching the stacked branch from a 1.13 (or later) smart server.
  This partially fixes #354036.  (Andrew Bennetts, Robert Collins)

* The full test suite is passing again on OSX. Several minor issues (mostly
  test related) have been fixed. (Vincent Ladeuil, #355273).

* The GNU Changelog formatter is slightly improved in the case where
  the delta is empty, and now correctly claims not to support tags.
  (Andrea Bolognani)

* Shelve can now shelve changes to a symlink target.
  (James Westby, #341558)

* The help for the ``info`` command has been corrected.
  (Ian Clatworthy, #351931)

* Upgrade will now use a sensible default format if the source repository
  uses rich roots.  (Jelmer Vernooij, #252908)

Documentation
*************

* Expanded the index of the developer documentation. (Eric Siegerman)

* New topic `bzr help debug-flags`.  (Martin Pool)

* The generated manpage now explicitly lists aliases as commands.
  (James Westby, #336998)

API Changes
***********

* APIs deprecated in 1.6 and previous versions of bzr are now removed.
  (Martin Pool)

* ``CommitReporter`` is no longer called with ``unchanged`` status during
  commit - this was a full-tree overhead that bzr no longer performs.
  (Robert Collins)

* New abstract ``UIFactory`` method ``get_username`` which will be called to 
  obtain the username to use when connecting to remote machines. 
  (Jelmer Vernooij)

* New API ``Inventory.filter()`` added that filters an inventory by
  a set of file-ids so that only those fileids, their parents and
  their children are included.  (Ian Clatworthy)

* New sort order for ``get_record_stream`` ``groupcompress`` which
  sorts optimally for use with groupcompress compressors. (John Arbash
  Meinel, Robert Collins)

* Repository APIs ``get_deltas_for_revisions()`` and
  ``get_revision_delta()`` now support an optional ``specific_fileids``
  parameter. If provided, the deltas are filtered so that only those
  file-ids, their parents and their children are included.
  (Ian Clatworthy)

* The ``get_credentials`` and ``set_credentials`` methods of 
  ``AuthenticationConfig`` now accept an optional realm argument.
  (Jean-Francois Roy)

* The ``pb`` argument to ``fetch()`` is deprecated.
  (Martin Pool)

* The ``Serializer`` class and the serializer ``format registry`` have moved
  from ``bzrlib.xml_serializer`` to ``bzrlib.serializer``. (Jelmer Vernooij)

* The smart server jail now hooks into BzrDir.open to prevent any BzrDir
  that is not inside the backing transport from being opened.  See the
  module documentation for ``bzrlib.smart.request`` for details.
  (Andrew Bennetts, Robert Collins)

* ``Tree.get_symlink_target`` now always returns a unicode string result
  or None. Previously it would return the bytes from reading the link
  which could be in any arbitrary encoding. (Robert Collins)

Testing
*******

* ``bzrlib.tests.TestCase`` now fails the test if its own ``setUp``
  and ``tearDown`` weren't called.  This catches faulty tests that
  forget to upcall when overriding ``setUp`` and ``tearDown``.  Those
  faulty tests were not properly isolated.
  (Andrew Bennetts, Robert Collins)

* Fix test_msgeditor.MsgEditorTest test isolation.
  (Vincent Ladeuil, #347130)

* ``medusa`` is not used anymore as an FTP test server starting with
  python2.6. A new FTP test server based on ``pyftplib`` can be used
  instead. This new server is a soft dependency as medusa which is still
  preferred if both are available (modulo python version).
  (Vincent Ladeuil)

Internals
*********

* Added ``chk_map`` for fast, trie-based storage of tuple to string maps.
  (Robert Collins, John Arbash Meinel, Vincent Ladeuil)

* Added ``bzrlib.chk_map`` for fast, trie-based storage of tuple to string
  maps.  (Robert Collins, John Arbash Meinel, Vincent Ladeuil)

* Added ``bzrlib.inventory_delta`` module.  This will be used for
  serializing and deserializing inventory deltas for more efficient
  streaming on the the network.  (Robert Collins, Andrew Bennetts)

* ``Branch._get_config`` has been added, which splits out access to the
  specific config file from the branch. This is used to let RemoteBranch
  avoid constructing real branch objects to access configuration settings.
  (Robert Collins, Andrew Bennetts)

* ``Branch`` now implements ``set_stacked_on_url`` in the base class as
  the implementation is generic and should impact foreign formats. This
  helps performance for ``RemoteBranch`` push operations to new stacked
  branches. (Robert Collins, Andrew Bennetts)

* ``BtreeIndex._spill_mem_keys_to_disk()`` now generates disk index with
  optmizations turned off. This only has effect when processing > 100,000
  keys during something like ``bzr pack``. (John Arbash Meinel)

* ``bzr selftest`` now accepts ``--subunit`` to run in subunit output
  mode. Requires ``lp:subunit`` installed to work, but is not a hard
  dependency. (Robert Collins)

* ``BzrDir.open_branch`` now takes an optional ``ignore_fallbacks``
  parameter for controlling opening of stacked branches.
  (Andrew Bennetts, Robert Collins)
  
* ``CommitBuilder`` has a new method, ``record_iter_changes`` which works
  in terms of an iter_changes iterator rather than full tree scanning.
  (Robert Collins)

* ``DirState`` can now be passed a custom ``SHA1Provider`` object
  enabling it to store the SHA1 and stat of the canonical (post
  content filtered) form. (Ian Clatworthy)

* New ``assertLength`` method based on one Martin has squirreled away
  somewhere. (Robert Collins, Martin Pool)

* New hook ``BzrDir.pre_open`` which runs before opening ``BzrDir``
  objects, allowing better enforcement of the smart server jail when
  dealing with stacked branches. (Robert Collins, Andrew Bennetts)

* New hook ``RioVersionInfoBuilder.revision``, allowing extra entries 
  to be added to the stanza that is printed for a particular revision.
  (Jelmer Vernooij)

* New repository method ``refresh_data`` to cause any repository to
  make visible data inserted into the repository by a smart server
  fetch operation. (Robert Collins, Andrew Bennetts)

* ``register_filter_stack_map`` now takes an optional fallback parameter,
  a callable to invoke if a preference has a value not in the map
  of filter stacks. This enhancement allows, for example,  bzr-svn to
  handle existing svn properties that define a list of keywords to be
  expanded.  (Ian Clatworthy)

* ``RemoteBranchConfig`` will use a new verb ``Branch.set_config_option``
  to write config settings to smart servers that support this, saving
  5 round trips on the stacked streaming acceptance test.
  (Robert Collins, Andrew Bennetts)

* ``RemoteBranch`` now provides ``_get_config`` for access to just the
  branch specific configuration from a remote server, which uses the 
  already existing ``Branch.get_config_file`` smart verb.
  (Robert Collins, Andrew Bennetts)

* ``RemoteRepository`` will now negatively cache missing revisions during
  ``get_parent_map`` while read-locked. Write-locks are unaffected.
  (Robert Collins, Andrew Bennetts)

* Removed ``InterRemoteToOther``, ``InterOtherToRemote`` and
  ``InterPackToRemotePack`` classes, as they are now unnecessary.
  (Andrew Bennetts)

* ``RepositoryFormat`` as a new attribute ``fast_deltas`` to indicate
  whether the repository can efficiently generate deltas between trees
  regardless of tree size. (Robert Collins)

* ``Repository.iter_files_bytes()`` now properly returns an "iterable of
  byte strings" (aka 'chunked') for the content. It previously was
  returning a plain string, which worked, but performed very poorly when
  building a working tree (file.writelines(str) is very inefficient). This
  can have a large effect on ``bzr checkout`` times. (John Arbash Meinel)

* selftest now supports a --parallel option, with values of 'fork' or
  'subprocess' to run the test suite in parallel. Currently only linux
  machine work, other platforms need patches submitted. (Robert Collins,
  Vincent Ladeuil)

* ``tests.run_suite`` has a new parameter ``suite_decorators``, a list of 
  callables to use to decorate the test suite. Such decorators can add or
  remove tests, or even remote the test suite to another machine if
  desired. (Robert Collins)

* The smart server verb ``Repository.get_parent_map`` can now include
  information about ghosts when the special revision ``include-missing:``
  is in the requested parents map list. With this flag, ghosts are
  included as ``missing:REVISION_ID``. (Robert Collins, Andrew Bennetts)

* ``_walk_to_common_revisions`` will now batch up at least 50
  revisions before calling ``get_parent_map`` on the target,
  regardless of ``InterRepository``.
  (Andrew Bennetts, Robert Collins)

bzr 1.13
########

:Codename: paraskavedekatriaphobia
:1.13: 2009-03-14
:1.13rc1: 2009-03-10
:1.13.1: 2009-03-23
:1.13.2: 2009-04-27

GNU Changelog output can now be produced by ``bzr log --gnu-changelog``.  Debug
flags can now be set in ``~/.bazaar/bazaar.conf``.  Lightweight checkouts and
stacked branches should both be much faster over remote connections.  

Changes From 1.13.1 to 1.13.2
*****************************

A regression was found in the 1.13.1 release. When bzr 1.13.1 and earlier push
a stacked branch they do not take care to push all the parent inventories for
the transferred revisions. This means that a smart server serving that branch
often cannot calculate inventory deltas for the branch (because smart server
does not/cannot open fallback repositories). Prior to 1.13 the server did not
have a verb to stream revisions out of a repository, so that's why this bug has
appeared now.

Bug Fixes
*********

* Fix for bug 354036 ErrorFromSmartServer - AbsentContentFactory object has no
  attribute 'get_bytes_as' exception while pulling from Launchpad 
  (Jean-Francois Roy, Andrew Bennetts, Robert Collins)

Changes From 1.13final to 1.13.1
********************************

A couple regessions where found in the 1.13 release. The pyrex-generated C
extensions are missing from the .tar.gz and .zip files.  Documentation on how
to generate GNU ChangeLogs is wrong.

Bug Fixes
*********

* Change ``./bzr``'s ``_script_version`` to match ./bzrlib/__init__.py
  version_info. (Bob Tanner, Martin Pool, #345232)

* Distribution archives for 1.13 do not contain generated C extension modules
  (Jean-Francois Roy, Bob Tanner, #344465)

* GNU ChangeLog output can now be produced by bzr log --format gnu-changelog is
  incorrect (Deejay, Bob Tanner, Martin Pool, Robert Collins, #343928)

* ``merge --force`` works again. (Robert Collins, #342105)

Changes From 1.13rc1 to 1.13final
*********************************

* Fix "is not a stackable format" error when pushing a
  stackable-format branch with an unstackable-format repository to a
  destination with a default stacking policy.  (Andrew Bennetts)

* Progress bars now show the rate of network activity for
  ``bzr+ssh://`` and ``bzr://`` connections.  (Andrew Bennetts)

Compatibility Breaks
********************

* ``bzr log --line`` now indicates which revisions are merges with
  `[merge]` after the date.  Scripts which parse the output of this
  command may need to be adjusted.
  (Neil Martinsen-Burrell)

New Features
************

* ``bzr reconfigure`` now supports --with-trees and --with-no-trees
  options to change the default tree-creation policy of shared
  repositories.  (Matthew Fuller, Marius Kruger, #145033)

* Debug flags can now be set in ``~/.bazaar/bazaar.conf``.
  (Martin Pool)

* Filtered views provide a mask over the tree so that users can focus
  on a subset of a tree when doing their work. See ``Filtered views``
  in chapter 7 of the User Guide and ``bzr help view`` for details.
  (Ian Clatworthy)

* GNU Changelog output can now be produced by ``bzr log --gnu-changelog``.
  (Andrea Bolognani, Martin Pool)

* The ``-Dmemory`` flag now gives memory information on Windows.
  (John Arbash Meinel)

* Multiple authors for a commit can now be recorded by using the "--author"
  option multiple times. (James Westby, #185772)

* New clean-tree command, from bzrtools.  (Aaron Bentley, Jelmer Vernoij)

* New command ``bzr launchpad-open`` opens a Launchpad web page for that
  branch in your web browser, as long as the branch is on Launchpad at all.
  (Jonathan Lange)

* New API for getting bugs fixed by a revision: Revision.iter_bugs().
  (Jonathan Lange)

Improvements
************

* All bzr ``Hooks`` classes are now registered in
  ``bzrlib.hooks.known_hooks``. This removes the separate list from
  ``bzrlib.tests`` and ensures that all hooks registered there are
  correctly isolated by the test suite (previously
  ``MutableTreeHooks`` were not being isolated correctly). Further, 
  documentation for hooks is now dynamically generated from the
  present HookPoints. ``bzr hooks`` will now also report on all the
  hooks present in the ``bzrlib.hooks.known_hooks`` registry.
  (Robert Collins)

* ``bzr add`` no longer prints ``add completed`` on success. Failure
  still prints an error message. (Robert Collins)

* ``bzr branch`` now has a ``--no-tree`` option which turns off the
  generation of a working tree in the new branch.
  (Daniel Watkins, John Klinger, #273993)

* Bazaar will now point out ``bzr+ssh://`` to the user when they 
  use ssh://. (Jelmer Vernooij, #330535)

* ``bzr -v info`` now omits the number of committers branch statistic,
  making it many times faster for large projects. To include that
  statistic in the output, use ``bzr -vv info``.
  (Ian Clatworthy)

* ``bzr push`` to a ``bzr`` url (``bzr://``, ``bzr+ssh://`` etc) will
  stream if the server is version 1.13 or greater, reducing roundtrips
  significantly. (Andrew Bennetts, Robert Collins)

* Lightweight Checkouts and Stacked Branches should both be much
  faster over remote connections. Building the working tree now
  batches up requests into approx 5MB requests, rather than a separate
  request for each file. (John Arbash Meinel)

* Support for GSSAPI authentication when using HTTP or HTTPS. 
  (Jelmer Vernooij)

* The ``bzr shelve`` prompt now includes a '?' help option to explain the
  short options better. (Daniel Watkins, #327429)

* ``bzr lp-open`` now falls back to the push location if it cannot find a
  public location. (Jonathan Lange, #332372)

* ``bzr lp-open`` will try to find the Launchpad URL for the location
  passed on the command line. This makes ``bzr lp-open lp:foo`` work as
  expected. (Jonathan Lange, #332705)

* ``bzr send`` now supports MH-E via ``emacsclient``. (Eric Gillespie)

Bug Fixes
*********

* Allows ``bzr log <FILE>`` to be called in an empty branch without
  backtracing. (Vincent Ladeuil, #346431)

* Bazaar now gives a better message including the filename if it's
  unable to read a file in the working directory, for example because
  of a permission error.  (Martin Pool, #338653)

* ``bzr cat -r<old> <path>`` doesn't traceback anymore when <path> has a
  file id in the working tree different from the one in revision <old>.
  (Vincent Ladeuil, #341517, #253806)

* ``bzr send`` help is more specific about how to apply merge
  directives.  (Neil Martinsen-Burrell, #253470)

* ``bzr missing`` now uses ``Repository.get_revision_delta()`` rather
  than fetching trees and determining a delta itself. (Jelmer
  Vernooij, #315048)

* ``bzr push`` to a smart server no longer causes "Revision
  {set([('null:',)])} not present ..." errors when the branch has
  multiple root revisions. (Andrew Bennetts, #317654)

* ``bzr shelve`` now properly handle patches with no terminating newline.
  (Benoît PIERRE, #303569)

* ``bzr unshelve`` gives a more palatable error if passed a non-integer
  shelf id. (Daniel Watkins)

* Export now handles files that are not present in the tree.
  (James Westby, #174539)

* Fixed incorrect "Source format does not support stacking" warning
  when pushing to a smart server.  (Andrew Bennetts, #334114)
  
* Fixed "sprout() got an unexpected keyword argument 'source_branch'"
  error branching from old repositories.
  (Martin Pool, #321695)

* Make ``bzr push --quiet <non-local location>`` less chatty.
  (Kent Gibson, #221461)

* Many Branch hooks would not fire with ``bzr://`` and ``bzr+ssh://``
  branches, and this was not noticed due to a bug in the test logic
  for branches. This is now fixed and a test added to prevent it
  reoccuring. (Robert Collins, Andrew Bennetts)

* Restore the progress bar on Windows. We were disabling it when TERM
  wasn't set, but Windows doesn't set TERM. (Alexander Belchenko,
  #334808)

* ``setup.py build_ext`` now gives a proper error when an extension
  fails to build. (John Arbash Meinel)

* Symlinks to non ascii file names are now supported.
  (Robert Collins, Vincent Ladeuil, #339055, #272444)    

* Under rare circumstances (aka nobody reported a bug about it), the ftp
  transport could revert to ascii mode. It now stays in binary mode except
  when needed.  (Vincent Ladeuil)

* Unshelve does not generate warnings about progress bars.
  (Aaron Bentley, #328148)

* shelve cleans up properly when unversioned files are specified.
  (Benoît Pierre, Aaron Bentley)

Documentation
*************

* Added ``Organizing your workspace`` to the User Guide appendices,
  summarizing some common ways of organizing trees, branches and
  repositories and the processes/workflows implied/enabled by each.
  (Ian Clatworthy)

* Hooks can now be self documenting. ``bzrlib.hooks.Hooks.create_hook``
  is the entry point for this feature. (Robert Collins)

* The documentation for ``shelve`` and ``unshelve`` has been clarified.
  (Daniel Watkins, #327421, #327425)

API Changes
***********

* ``bzr selftest`` now fails if the bazaar sources contain trailing
  whitespace, non-unix style line endings and files not ending in a
  newline. About 372 files and 3243 lines with trailing whitespace was
  updated to comply with this. The code already complied with the other
  criteria, but now it is enforced. (Marius Kruger)

* ``bzrlib.branch.PushResult`` was renamed to 
  ``bzrlib.branch.BranchPushResult``. (Jelmer Vernooij)

* ``Branch.fetch`` and ``Repository.fetch`` now return None rather
  than a count of copied revisions and failed revisions. A while back
  we stopped ever reporting failed revisions because we started
  erroring instead, and the copied revisions count is not used in the
  UI at all - indeed it only reflects the repository status not
  changes to the branch itself. (Robert Collins)

* ``Inventory.apply_delta`` now raises an AssertionError if a file-id
  appears multiple times within the delta. (Ian Clatworthy)

* MutableTree.commit now favours the "authors" argument, with the old
  "author" argument being deprecated.

* Remove deprecated EmptyTree.  (Martin Pool)

* ``Repository.fetch`` now accepts an optional ``fetch_spec``
  parameter.  A ``SearchResult`` or ``MiniSearchResult`` may be passed
  to ``fetch_spec`` instead of a ``last_revision`` to specify exactly
  which revisions to fetch. (Andrew Bennetts)

* ``RepositoryAcquisitionPolicy.acquire_repository`` now returns a
  tuple of ``(repository, is_new_flag)``, rather than just the
  repository.  (Andrew Bennetts)

* Revision.get_apparent_author() is now deprecated, replaced by
  Revision.get_apparent_authors(), which returns a list. The former
  now returns the first item that would be returned from the second.

* The ``BranchBuilder`` test helper now accepts a ``timestamp``
  parameter to ``build_commit`` and ``build_snapshot``.  (Martin Pool)

* The ``_fetch_*`` attributes on ``Repository`` are now on
  ``RepositoryFormat``, more accurately reflecting their intent (they
  describe a disk format capability, not state of a particular
  repository of that format). (Robert Collins)

Internals
*********

* Branching from a non-stacked branch on a smart protocol is now
  free of virtual file system methods.
  (Robert Collins, Andrew Bennetts)

* Branch and Repository creation on a bzr+ssh://server are now done
  via RPC calls rather than VFS calls, reducing round trips for
  pushing new branches substantially. (Robert Collins)

* ``Branch.clone`` now takes the ``repository_policy`` formerly used
  inside ``BzrDir.clone_on_transport``, allowing stacking to be
  configured before the branch tags and revision tip are set. This
  fixes a race condition cloning stacked branches that would cause
  plugins to have hooks called on non-stacked instances.
  (Robert Collins, #334187)

* ``BzrDir.cloning_metadir`` now has a RPC call. (Robert Collins)

* ``BzrDirFormat.__str__`` now uses the human readable description
  rather than the sometimes-absent disk label. (Robert Collins)

* ``bzrlib.fetch`` is now composed of a sender and a sink component
  allowing for decoupling over a network connection. Fetching from
  or into a RemoteRepository with a 1.13 server will use this to
  stream the operation.
  (Andrew Bennetts, Robert Collins)

* ``bzrlib.tests.run_suite`` accepts a runner_class parameter
  supporting the use of different runners. (Robert Collins)

* Change how file_ids and revision_ids are interned as part of
  inventory deserialization. Now we use the real ``intern()``, rather
  than our own workaround that would also cache a Unicode copy of the
  string, and never emptied the cache. This should slightly reduce
  memory consumption. (John Arbash Meinel)

* New branch method ``create_clone_on_transport`` that returns a
  branch object. (Robert Collins)

* New hook Commands['extend_command'] to allow plugins to access a
  command object before the command is run (or help generated from
  it), without overriding the command. (Robert Collins)

* New version of the ``BzrDir.find_repository`` verb supporting
  ``_network_name`` to support removing more _ensure_real calls.
  (Robert Collins)

* ``RemoteBranchFormat`` no longer claims to have a disk format string.
  (Robert Collins)

* ``Repository`` objects now have ``suspend_write_group`` and
  ``resume_write_group`` methods.  These are currently only useful
  with pack repositories. (Andrew Bennetts, Robert Collins)

* ``BzrDirFormat``, ``BranchFormat`` and ``RepositoryFormat`` objects
  now have a ``network_name`` for passing the format across RPC calls.
  (Robert Collins, Andrew Bennetts)

* ``RepositoryFormat`` objects now all have a new attribute
  ``_serializer`` used by fetch when reserialising is required.
  (Robert Collins, Andrew Bennetts)

* Some methods have been pulled up from ``BzrBranch`` to ``Branch``
  to aid branch types that are not bzr branch objects (like
  RemoteBranch). (Robert Collins, Andrew Bennetts)

* Test adaptation has been made consistent throughout the built in
  tests. ``TestScenarioApplier``, ``multiply_tests_from_modules``,
  ``adapt_tests``, ``adapt_modules`` have all been deleted. Please
  use ``multiply_tests``, or for lower level needs ``apply_scenarios``
  and ``apply_scenario``. (Robert Collins)

* ``TestSkipped`` is now detected by TestCase and passed to the
  ``TestResult`` by calling ``addSkip``. For older TestResult objects,
  where ``addSkip`` is not available, ``addError`` is still called.
  This permits test filtering in subunit to strip out skipped tests
  resulting in a faster fix-shrink-list-run cycle. This is compatible
  with the testtools protocol for skips. (Robert Collins)

* The ``_index`` of ``KnitVersionedFiles`` now supports the ability
  to scan an underlying index that is going to be incorporated into
  the ``KnitVersionedFiles`` object, to determine if it has missing
  delta references. The method is ``scan_unvalidated_index``.
  (Andrew Bennetts, Robert Collins)

* There is a RemoteSink object which handles pushing to smart servers.
  (Andrew Bennetts, Robert Collins)

* ``TransportTraceDecorator`` now logs ``put_bytes_non_atomic`` and
  ``rmdir`` calls. (Robert Collins)

* ``VersionedFiles`` record adapters have had their signature change
  from ``(record, record.get_bytes_as(record.storage_kind))`` to
  ``(record)`` reducing excess duplication and allowing adapters
  to access private data in record to obtain content more
  efficiently. (Robert Collins)

* We no longer probe to see if we should create a working tree during
  clone if we cannot get a local_abspath for the new bzrdir.
  (Robert Collins)


bzr 1.12
########

:Codename: 1234567890
:1.12: 2009-02-13
:1.12rc1: 2009-02-10

This release of Bazaar contains many improvements to the speed,
documentation and functionality of ``bzr log`` and the display of logged
revisions by ``bzr status``.  bzr now also gives a better indication of
progress, both in the way operations are drawn onto a text terminal, and
by showing the rate of network IO.

Changes from RC1 to Final
*************************

* ``bzr init --development-wt5[-rich-root]`` would fail because of
  circular import errors. (John Arbash Meinel, #328135)

* Expanded the help for log and added a new help topic called
  ``log-formats``.  (Ian Clatworthy)

Compatibility Breaks
********************

* By default, ``bzr status`` after a merge now shows just the pending
  merge tip revisions. This improves the signal-to-noise ratio after
  merging from trunk and completes much faster. To see all merged
  revisions, use the new ``-v`` flag.  (Ian Clatworthy)

* ``bzr log --line`` now shows any tags after the date and before
  the commit message. If you have scripts which parse the output
  from this command, you may need to adjust them accordingly.
  (Ian Clatworthy)

* ``bzr log --short`` now shows any additional revision properties
  after the date and before the commit message.  Scripts that parse 
  output of the log command in this situation may need to adjust.
  (Neil Martinsen-Burrell)

* The experimental formats ``1.12-preview`` and ``1.12-preview-rich-root``
  have been renamed ``development-wt5`` and ``development-wt5-rich-root``
  respectively, given they are not ready for release in 1.12.
  (Ian Clatworthy)

* ``read_bundle_from_url`` has been deprecated. (Vincent Ladeuil)

New Features
************

* Add support for filtering ``bzr missing`` on revisions.  Remote revisions
  can be filtered using ``bzr missing -r -20..-10`` and local revisions can
  be filtered using ``bzr missing --my-revision -20..-10``.
  (Marius Kruger)

* ``bzr log -p`` displays the patch diff for each revision.
  When logging a file, the diff only includes changes to that file.
  (Ian Clatworthy, #202331, #227335)

* ``bzr log`` supports a new option called ``-n N`` or ``--level N``.
  A value of 0 (zero) means "show all nested merge revisions" while
  a value of 1 (one) means "show just the top level". Values above
  1 can be used to see a limited amount of nesting. That can be
  useful for seeing the level or two below PQM submits for example.
  To force the ``--short`` and ``--line`` formats to display all nested
  merge revisions just like ``--long`` does by default, use a command
  like ``bzr log --short -n0``. To display just the mainline using
  ``--long`` format, ``bzr log --long -n1``.
  (Ian Clatworthy)

Improvements
************

* ``bzr add`` more clearly communicates success vs failure.
  (Daniel Watkins)

* ``bzr init`` will now print a little less verbose output.
  (Marius Kruger)

* ``bzr log`` is now much faster in many use cases, particularly
  at incrementally displaying results and filtering by a
  revision range. (Ian Clatworthy)

* ``bzr log --short`` and ``bzr log --line`` now show tags, if any,
  for each revision. The tags are shown comma-separated inside
  ``{}``. For short format, the tags appear at the end of line
  before the optional ``[merge]`` indicator. For line format,
  the tags appear after the date. (Ian Clatworthy)

* Progress bars now show the rate of activity for some sftp 
  operations, and they are drawn different.  (Martin Pool, #172741)

* Progress bars now show the rate of activity for urllib and pycurl based
  http client implementations. The operations are tracked at the socket
  level for better precision.
  (Vincent Ladeuil)

* Rule-based preferences can now accept multiple patterns for a set of
  rules.  (Marius Kruger)

* The ``ancestor:`` revision spec will now default to referring to the
  parent of the branch if no other location is given.
  (Daniel Watkins, #198417)

* The debugger started as a result of setting ``$BZR_PDB`` works
  around a bug in ``pdb``, http://bugs.python.org/issue4150.  The bug
  can cause truncated tracebacks in Python versions before 2.6.
  (Andrew Bennetts)

* VirtualVersionedFiles now implements
  ``iter_lines_added_or_present_in_keys``. This allows the creation of 
  new branches based on stacked bzr-svn branches. (#311997)

Bug Fixes
*********

* ``bzr annotate --show-ids`` doesn't give a backtrace on empty files
  anymore.
  (Anne Mohsen, Vincent Ladeuil, #314525)

* ``bzr log FILE`` now correctly shows mainline revisions merging
  a change to FILE when the ``--short`` and ``--line`` log formats
  are used. (Ian Clatworthy, #317417)

* ``bzr log -rX..Y FILE`` now shows the history of FILE provided
  it existed in Y or X, even if the file has since been deleted or
  renamed. If no range is given, the current/basis tree and
  initial tree are searched in that order. More generally, log
  now interprets filenames in their historical context.
  (Ian Clatworthy, #175520)

* ``bzr status`` now reports nonexistent files and continues, then
  errors (with code 3) at the end.  (Karl Fogel, #306394)

* Don't require the present compression base in knits to be the same
  when adding records in knits. (Jelmer Vernooij, #307394)

* Fix a problem with CIFS client/server lag on Windows colliding with
  an invariant-per-process algorithm for generating AtomicFile names
  (Adrian Wilkins, #304023)

* Many socket operations now handle EINTR by retrying the operation.
  Previously EINTR was treated as an unrecoverable failure.  There is
  a new ``until_no_eintr`` helper function in ``bzrlib.osutils``.
  (Andrew Bennetts)

* Support symlinks with non-ascii characters in the symlink filename.
  (Jelmer Vernooij, #319323)

* There was a bug in how we handled resolving when a file is deleted
  in one branch, and modified in the other. If there was a criss-cross
  merge, we would cause the deletion to conflict a second time.
  (Vincent Ladeuil, John Arbash Meinel)

* There was another bug in how we chose the correct intermediate LCA in
  criss-cross merges leading to several kind of changes be incorrectly
  handled.
  (John Arbash Meinel, Vincent Ladeuil)

* Unshelve now handles deleted paths without crashing. (Robert Collins)

Documentation
*************

* Improved plugin developer documentation.  (Martin Pool)

API Changes
***********

* ``ProgressBarStack`` is deprecated; instead use
  ``ui_factory.nested_progress_bar`` to create new progress bars.
  (Martin Pool)

* ForeignVcsMapping() now requires a ForeignVcs object as first
  argument. (Jelmer Vernooij)

* ForeignVcsMapping.show_foreign_revid() has been moved to
  ForeignVcs. (Jelmer Vernooij)

* ``read_bundle_from_url`` is deprecated in favor of
  ``read_mergeable_from_url``.  (Vincent Ladeuil)

* Revision specifiers are now registered in
  ``bzrlib.revisionspec.revspec_registry``, and the old list of 
  revisionspec classes (``bzrlib.revisionspec.SPEC_TYPES``) has been
  deprecated. (Jelmer Vernooij, #321183)

* The progress and UI classes have changed; the main APIs remain the
  same but code that provides a new UI or progress bar class may
  need to be updated.  (Martin Pool)

Internals
*********

* Default User Interface (UI) is CLIUIFactory when bzr runs in a dumb
  terminal. It is sometimes desirable do override this default by forcing
  bzr to use TextUIFactory. This can be achieved by setting the
  BZR_USE_TEXT_UI environment variable (emacs shells, as opposed to
  compile buffers, are such an example).
  (Vincent Ladeuil)

* New API ``Branch.iter_merge_sorted_revisions()`` that iterates over
  ``(revision_id, depth, revno, end_of_merge)`` tuples.
  (Ian Clatworthy)

* New ``Branch.dotted_revno_to_revision_id()`` and
  ``Branch.revision_id_to_dotted_revno()`` APIs that pick the most
  efficient way of doing the mapping.
  (Ian Clatworthy)

* Refactor cmd_serve so that it's a little easier to build commands that
  extend it, and perhaps even a bit easier to read.  (Jonathan Lange)

* ``TreeDelta.show()`` now accepts a ``filter`` parameter allowing log
  formatters to retrict the output.
  (Vincent Ladeuil)


bzr 1.11
########

:Codename: "Eyes up!"
:Released: 2009-01-19

This first monthly release of Bazaar for 2009 improves Bazaar's operation
in Windows, Mac OS X, and other situations where file names are matched
without regard to capitalization: Bazaar tries to match the case of an
existing file.  This release of Bazaar also improves the efficiency of
Tortoise Windows Shell integration and lets it work on 64-bit platforms.

The UI through which Bazaar supports historic formats has been improved,
so 'bzr help formats' now gives a simpler and shorter list, with clear
advice.

This release also fixes a number of bugs, particularly a glitch that can
occur when there are concurrent writes to a pack repository.

Bug Fixes
*********

* Fix failing test when CompiledChunksToLines is not available.
  (Vincent Ladeuil)

* Stacked branches don't repeatedly open their transport connection.
  (John Arbash Meinel)



bzr 1.11rc1
###########

:Codename: "Eyes up!"
:Released: 2009-01-09

Changes
*******

* Formats using Knit-based repository formats are now explicitly
  marked as deprecated. (Ian Clatworthy)

New Features
************

* Add support for `bzr tags -r 1..2`, that is we now support showing
  tags applicable for a specified revision range. (Marius Kruger)

* ``authentication.conf`` now accepts pluggable read-only credential
  stores. Such a plugin (``netrc_credential_store``) is now included,
  handles the ``$HOME/.netrc`` file and can server as an example to
  implement other plugins.
  (Vincent Ladeuil)

* ``shelve --list`` can now be used to list shelved changes.
  (Aaron Bentley)

Improvements
************

* Add trailing slash to directories in all output of ``bzr ls``, except
  ``bzr ls --null``. (Gordon P. Hemsley, #306424)

* ``bzr revision-info`` now supports a -d option to specify an
  alternative branch. (Michael Hudson)

* Add connection to a C++ implementation of the Windows Shell Extension
  which is able to fully replace the current Python implemented one.
  Advantages include 64bit support and reduction in overhead for
  processes which drag in shell extensions.
  (Mark Hammond)

* Support the Claws mail client directly, rather than via
  xdg-email. This prevents the display of an unnecessary modal
  dialog in Claws, informing the user that a file has been
  attached to the message, and works around bug #291847 in
  xdg-utils which corrupts the destination address.

* When working on a case-insensitive case-preserving file-system, as
  commonly found with Windows, bzr will often ignore the case of the
  arguments specified by the user in preference to the case of an existing
  item on the file-system or in the inventory to help prevent
  counter-intuitive behaviour on Windows. (Mark Hammond)

Bug Fixes
*********
  
* Allow BzrDir implementation to implement backing up of 
  control directory. (#139691)

* ``bzr push`` creating a new stacked branch will now only open a
  single connection to the target machine. (John Arbash Meinel)

* Don't call iteritems on transport_list_registry, because it may
  change during iteration.  (Martin Pool, #277048)

* Don't make a broken branch when pushing an unstackable-format branch
  that's in a stackable shared repository to a location with default
  stack-on location.  (Andrew Bennetts, #291046)

* Don't require embedding user in HTTP(S) URLs do use authentication.conf.
  (Ben Jansen, Vincent Ladeuil, #300347)

* Fix a problem with CIFS client/server lag on windows colliding with
  an invariant-per-process algorithm for generating AtomicFile names
  (Adrian Wilkins, #304023)

* Fix bogus setUp signature in UnavailableFTPServer.
  (Gary van der Merwe, #313498)

* Fix compilation error in ``_dirstate_helpers_c`` on SunOS/Solaris.
  (Jari Aalto)

* Fix SystemError in ``_patiencediff_c`` module by calling
  PyErr_NoMemory() before returning NULL in PatienceSequenceMatcher_new.
  (Andrew Bennetts, #303206)

* Give proper error message for diff with non-existent dotted revno.
  (Marius Kruger, #301969)

* Handle EACCES (permission denied) errors when launching a message
  editor, and emit warnings when a configured editor cannot be
  started. (Andrew Bennetts)

* ``$HOME/.netrc`` file is now recognized as a read-only credential store
  if configured in ``authentication.conf`` with 'password_encoding=netrc'
  in the appropriate sections.
  (Vincent Ladeuil, #103029)

* Opening a stacked branch now properly shares the connection, rather
  than opening a new connection for the stacked-on branch.
  (John Arbash meinel)

* Preserve transport decorators while following redirections.
  (Vincent Ladeuil, #245964, #270863)

* Provides a finer and more robust filter for accepted redirections.
  (Vincent Ladeuil, #303959, #265070)

* ``shelve`` paths are now interpreted relative to the current working
  tree.  (Aaron Bentley)

* ``Transport.readv()`` defaults to not reading more than 100MB in a
  single array. Further ``RemoteTransport.readv`` sets this to 5MB to
  work better with how it splits its requests.
  (John Arbash Meinel, #303538)

* Pack repositories are now able to reload the pack listing and retry
  the current operation if another action causes the data to be
  repacked.  (John Arbash Meinel, #153786)

* ``pull -v`` now respects the log_format configuration variable.
  (Aaron Bentley)

* ``push -v`` now works on non-initial pushes.  (Aaron Bentley)

* Use the short status format when the short format is used for log.
  (Vincent Ladeuil, #87179)

* Allow files to be renamed or moved via remove + add-by-id. (Charles
  Duffy, #314251)

Documentation
*************

* Improved the formats help topic to explain why multiple formats
  exist and to provide guidelines in selecting one. Introduced
  two new supporting help topics: current-formats and other-formats.
  (Ian Clatworthy)

API Changes
***********

* ``LRUCache(after_cleanup_size)`` was renamed to
  ``after_cleanup_count`` and the old name deprecated. The new name is
  used for clarity, and to avoid confusion with
  ``LRUSizeCache(after_cleanup_size)``. (John Arbash Meinel)

* New ``ForeignRepository`` base class, to help with foreign branch 
  support (e.g. svn).  (Jelmer Vernooij)

* ``node_distances`` and ``select_farthest`` can no longer be imported
  from ``bzrlib.graph``.  They can still be imported from
  ``bzrlib.deprecated_graph``, which has been the preferred way to
  import them since before 1.0.  (Andrew Bennetts)
  
* The logic in commit now delegates inventory basis calculations to
  the ``CommitBuilder`` object; this requires that the commit builder
  in use has been updated to support the new ``recording_deletes`` and
  ``record_delete`` methods. (Robert Collins)

Testing
*******

* An HTTPS server is now available (it requires python-2.6). Future bzr
  versions will allow the use of the python-2.6 ssl module that can be
  installed for 2.5 and 2.4.

* ``bzr selftest`` now fails if new trailing white space is added to
  the bazaar sources. It only checks changes not committed yet. This
  means that PQM will now reject changes that introduce new trailing
  whitespace. (Marius Kruger)

* Introduced new experimental formats called ``1.12-preview`` and
  ``1.12-preview-rich-root`` to enable testing of related pending
  features, namely content filtering and filtered views.
  (Ian Clatworthy)

Internals
*********

* Added an ``InventoryEntry`` cache when deserializing inventories.
  Can cut the time to iterate over multiple RevisionsTrees in half.
  (John Arbash Meinel)

* Added ``bzrlib.fifo_cache.FIFOCache`` which is designed to have
  minimal overhead versus using a plain dict for cache hits, at the
  cost of not preserving the 'active' set as well as an ``LRUCache``.
  (John Arbash Meinel)

* ``bzrlib.patience_diff.unified_diff`` now properly uses a tab
  character to separate the filename from the date stamp, and doesn't
  add trailing whitespace when a date stamp is not supplied.
  (Adeodato Simó, John Arbash Meinel)

* ``DirStateWorkingTree`` and ``DirStateWorkingTreeFormat`` added
  as base classes of ``WorkingTree4`` and ``WorkingTreeFormat4``
  respectively. (Ian Clatworthy)

* ``KnitVersionedFiles._check_should_delta()`` now uses the
  ``get_build_details`` api to avoid multiple hits to the index, and
  to properly follow the ``compression_parent`` rather than assuming
  it is the left-hand parent. (John Arbash Meinel)

* ``KnitVersionedFiles.get_record_stream()`` will now chose a
  more optimal ordering when the keys are requested 'unordered'.
  Previously the order was fully random, now the records should be
  returned from each pack in turn, in forward I/O order.
  (John Arbash Meinel)
    
* ``mutter()`` will now flush the ``~/.bzr.log`` if it has been more
  than 2s since the last time it flushed. (John Arbash Meinel)

* New method ``bzrlib.repository.Repository.add_inventory_by_delta``
  allows adding an inventory via an inventory delta, which can be
  more efficient for some repository types. (Robert Collins)

* Repository ``CommitBuilder`` objects can now accumulate an inventory
  delta. To enable this functionality call ``builder.recording_deletes``
  and additionally call ``builder.record_delete`` when a delete
  against the basis occurs. (Robert Collins)

* The default http handler has been changed from pycurl to urllib.
  The default is still pycurl for https connections. (The only
  advantage of pycurl is that it checks ssl certificates.)
  (John Arbash Meinel)

* ``VersionedFiles.get_record_stream()`` can now return objects with a
  storage_kind of ``chunked``. This is a collection (list/tuple) of
  strings. You can use ``osutils.chunks_to_lines()`` to turn them into
  guaranteed 'lines' or you can use ``''.join(chunks)`` to turn it
  into a fulltext. This allows for some very good memory savings when
  asking for many texts that share ancestry, as the individual chunks
  can be shared between versions of the file. (John Arbash Meinel)

* ``pull -v`` and ``push -v`` use new function
  ``bzrlib.log.show_branch_change`` (Aaron Bentley)



bzr 1.10
########

:Released: 2008-12-05

Bazaar 1.10 has several performance improvements for copying revisions
(especially for small updates to large projects).  There has also been a
significant amount of effort in polishing stacked branches.  The commands
``shelve`` and ``unshelve`` have become core commands, with an improved
implementation.

The only changes versus bzr-1.10rc1 are bugfixes for stacked branches.

bug Fixes
*********

* Don't set a pack write cache size from RepoFetcher, because the
  cache is not coherent with reads and causes ShortReadvErrors.
  This reverses the change that fixed #294479.
  (Martin Pool, #303856)

* Properly handle when a revision can be inserted as a delta versus
  when it needs to be expanded to a fulltext for stacked branches.
  There was a bug involving merge revisions. As a method to help
  prevent future difficulties, also make stacked fetches sort
  topologically. (John Arbash Meinel, #304841)


bzr 1.10rc1
###########

:Released: 2008-11-28

This release of Bazaar focuses on performance improvements when pushing
and pulling revisions, both locally and to remote networks.  The popular
``shelve`` and ``unshelve`` commands, used to interactively revert and
restore work in progress, have been merged from bzrtools into the bzr
core.  There are also bug fixes for portability, and for stacked branches.

New Features
************

* New ``commit_message_template`` hook that is called by the commit
  code to generate a template commit message. (Jelmer Vernooij)

* New `shelve` and `unshelve` commands allow undoing and redoing changes.
  (Aaron Bentley)

Improvements
************

* ``(Remote)Branch.copy_content_into`` no longer generates the full revision
  history just to set the last revision info.
  (Andrew Bennetts, John Arbash Meinel)

* Fetches between formats with different serializers (such as
  pack-0.92-subtree and 1.9-rich-root) are faster now.  This is due to
  operating on batches of 100 revisions at time rather than
  one-by-one.  (Andrew Bennetts, John Arbash Meinel)

* Search index files corresponding to pack files we've already used
  before searching others, because they are more likely to have the
  keys we're looking for.  This reduces the number of iix and tix
  files accessed when pushing 1 new revision, for instance.
  (John Arbash Meinel)

* Signatures to transfer are calculated more efficiently in
  ``item_keys_introduced_by``.  (Andrew Bennetts, John Arbash Meinel)

* The generic fetch code can once again copy revisions and signatures
  without extracting them completely to fulltexts and then serializing
  them back down into byte strings. This is a significant performance
  improvement when fetching from a stacked branch.
  (John Arbash Meinel, #300289)

* When making a large readv() request over ``bzr+ssh``, break up the
  request into more manageable chunks. Because the RPC is not yet able
  to stream, this helps keep us from buffering too much information at
  once. (John Arbash Meinel)

Bug Fixes
*********

* Better message when the user needs to set their Launchpad ID.
  (Martin Pool, #289148)

* ``bzr commit --local`` doesn't access the master branch anymore.
  This fixes a regression introduced in 1.9.  (Marius Kruger, #299313)

* Don't call the system ``chdir()`` with an empty path. Sun OS seems
  to give an error in that case.  Also, don't count on ``getcwd()``
  being able to allocate a new buffer, which is a gnu extension.
  (John Arbash Meinel, Martin Pool, Harry Hirsch, #297831)

* Don't crash when requesting log --forward <file> for a revision range
  starting with a dotted revno.
  (Vincent Ladeuil, #300055)

* Don't create text deltas spanning stacked repositories; this could
  cause "Revision X not present in Y" when later accessing them.
  (Martin Pool, #288751)

* Pack repositories are now able to reload the pack listing and retry
  the current operation if another action causes the data to be
  repacked.  (John Arbash Meinel, #153786)

* PermissionDenied errors from smart servers no longer cause
  "PermissionDenied: "None"" on the client.
  (Andrew Bennetts, #299254)

* Pushing to a stacked pack repository now batches writes, the same
  way writes are batched to ordinary pack repository.  This makes
  pushing to a stacked branch over the network much faster.
  (Andrew Bennetts, #294479)

* TooManyConcurrentRequests no longer occur when a fetch fails and
  tries to abort a write group.  This allows the root cause (e.g. a
  network interruption) to be reported.  (Andrew Bennetts, #297014)

* RemoteRepository.get_parent_map now uses fallback repositories.
  (Aaron Bentley, #297991?, #293679?)

API Changes
***********

* ``CommitBuilder`` now validates the strings it will be committing,
  to ensure that they do not have characters that will not be properly
  round-tripped. For now, it just checks for characters that are
  invalid in the XML form. (John Arbash Meinel, #295161)

* Constructor parameters for NewPack (internal to pack repositories)
  have changed incompatibly.

* ``Repository.abort_write_group`` now accepts an optional
  ``suppress_errors`` flag.  Repository implementations that override
  ``abort_write_group`` will need to be updated to accept the new
  argument.  Subclasses that only override ``_abort_write_group``
  don't need to change.

* Transport implementations must provide copy_tree_to_transport.  A default
  implementation is provided for Transport subclasses.

Testing
*******

* ``bzr selftest`` now fails if no doctests are found in a module
  that's expected to have them.  (Martin Pool)

* Doctests now only report the first failure.  (Martin Pool)


bzr 1.9
#######

:Released: 2008-11-07

This release of Bazaar adds a new repository format, ``1.9``, with smaller
and more efficient index files.  This format can be specified when
creating a new repository, or used to losslessly upgrade an existing
repository.  bzr 1.9 also speeds most operations over the smart server
protocol, makes annotate faster, and uses less memory when making
checkouts or pulling large amounts of data.

Bug Fixes
*********

* Fix "invalid property value 'branch-nick' for None" regression with
  branches bound to svn branches.  (Martin Pool, #293440)

* Fix SSL/https on Python2.6.  (Vincent Ladeuil, #293054)

* ``SFTPTransport.readv()`` had a bug when requests were out-of-order.
  This only triggers some-of-the-time on Knit format repositories.
  (John Arbash Meinel, #293746)


bzr 1.9rc1
##########

:Released: 2008-10-31

New Features
************

* New Branch hook ``transform_fallback_location`` allows a function to
  be called when looking up the stacked source. (Michael Hudson)

* New repository formats ``1.9`` and ``1.9-rich-root``. These have all
  the functionality of ``1.6``, but use the new btree indexes.
  These indexes are both smaller and faster for access to historical
  information.  (John Arbash Meinel)

Improvements
************

* ``BTreeIndex`` code now is able to prefetch extra pages to help tune
  the tradeoff between bandwidth and latency. Should be tuned
  appropriately to not impact commands which need minimal information,
  but provide a significant boost to ones that need more context. Only
  has a direct impact on the ``--development2`` format which uses
  btree's for the indexes. (John Arbash Meinel)

* ``bzr dump-btree`` is a hidden command introduced to allow dumping
  the contents of a compressed btree file.  (John Arbash Meinel)

* ``bzr pack`` now tells the index builders to optimize for size. For
  btree index repositories, this can save 25% of the index size
  (mostly in the text indexes). (John Arbash Meinel)

* ``bzr push`` to an existing branch or repository on a smart server
  is faster, due to Bazaar making more use of the ``get_parent_map``
  RPC when querying the remote branch's revision graph.
  (Andrew Bennetts)

* default username for bzr+ssh and sftp can be configured in
  authentication.conf. (Aaron Bentley)

* launchpad-login now provides a default username for bzr+ssh and sftp
  URLs, allowing username-free URLs to work for everyone. (Aaron Bentley)

* ``lp:`` lookups no longer include usernames, making them shareable and
  shorter. (Aaron Bentley)

* New ``PackRepository.autopack`` smart server RPC, which does
  autopacking entirely on the server.  This is much faster than
  autopacking via plain file methods, which downloads a large amount
  of pack data and then re-uploads the same pack data into a single
  file.  This fixes a major (although infrequent) cause of lengthy
  delays when using a smart server.  For example, pushing the 10th
  revision to a repository with 9 packs now takes 44 RPCs rather than
  179, and much less bandwidth too.  This requires Bazaar 1.9 on both
  the client and the server, otherwise the client will fallback to the
  slower method.  (Andrew Bennetts)

Bug Fixes
*********

* A failure to load a plugin due to an IncompatibleAPI exception is
  now correctly reported. (Robert Collins, #279451)

* API versioning support now has a multiple-version checking api
  ``require_any_api``. (Robert Collins, #279447)

* ``bzr branch --stacked`` from a smart server to a standalone branch
  works again.  This fixes a regression in 1.7 and 1.8.
  (Andrew Bennetts, #270397)

* ``bzr co`` uses less memory. It used to unpack the entire WT into
  memory before writing it to disk. This was a little bit faster, but
  consumed lots of memory. (John Arbash Meinel, #269456)

* ``bzr missing --quiet`` no longer prints messages about whether
  there are missing revisions.  The exit code indicates whether there
  were or not.  (Martin Pool, #284748)

* Fixes to the ``annotate`` code. The fast-path which re-used the
  stored deltas was accidentally disabled all the time, instead of
  only when a branch was stacked. Second, the code would accidentally
  re-use a delta even if it wasn't against the left-parent, this
  could only happen if ``bzr reconcile`` decided that the parent
  ordering was incorrect in the file graph.  (John Arbash Meinel)

* "Permission denied" errors that occur when pushing a new branch to a
  smart server no longer cause tracebacks.  (Andrew Bennetts, #278673)

* Some compatibility fixes for building the extensions with MSVC and
  for python2.4. (John Arbash Meinel, #277484)

* The index logic is now able to reload the list of pack files if and
  index ends up disappearing. We still don't reload if the pack data
  itself goes missing after checking the index. This bug appears as a
  transient failure (file not found) when another process is writing
  to the repository.  (John Arbash Meinel, #153786)

* ``bzr switch`` and ``bzr bind`` will now update the branch nickname if
  it was previously set. All checkouts will now refer to the bound branch
  for a nickname if one was not explicitly set.
  (Marius Kruger, #230903)

Documentation
*************

* Improved hook documentation. (Michael Ernst)

API Changes
***********

* commands.plugins_cmds is now a CommandRegistry, not a dict.

Internals
*********

* New AuthenticationConfig.set_credentials method allows easy programmatic
  configuration of authetication credentials.


bzr 1.8
#######

:Released: 2008-10-16

Bazaar 1.8 includes several fixes that improve working tree performance,
display of revision logs, and merges.  The bzr testsuite now passes on OS
X and Python 2.6, and almost completely passes on Windows.  The
smartserver code has gained several bug fixes and performance
improvements, and can now run server-side hooks within an http server.

Bug Fixes
*********

* Fix "Must end write group" error when another error occurs during
  ``bzr push``.  (Andrew Bennetts, #230902)

Portability
***********

* Some Pyrex versions require the WIN32 macro defined to compile on
  that platform.  (Alexander Belchenko, Martin Pool, #277481)


bzr 1.8rc1
##########

:Released: 2008-10-07

Changes
*******

* ``bzr log file`` has been changed. It now uses a different method
  for determining which revisions to show as merging the changes to
  the file. It now only shows revisions which merged the change
  towards your mainline. This simplifies the output, makes it faster,
  and reduces memory consumption.  (John Arbash Meinel)

* ``bzr merge`` now defaults to having ``--reprocess`` set, whenever
  ``--show-base`` is not supplied.  (John Arbash Meinel)

* ``bzr+http//`` will now optionally load plugins and write logs on the
  server. (Marius Kruger)

* ``bzrlib._dirstate_helpers_c.pyx`` does not compile correctly with
  Pyrex 0.9.4.1 (it generates C code which causes segfaults). We
  explicitly blacklist that version of the compiler for that
  extension. Packaged versions will include .c files created with
  pyrex >= 0.9.6 so it doesn't effect releases, only users running
  from the source tree. (John Arbash Meinel, #276868)

Features
********

* bzr is now compatible with python-2.6. python-2.6 is not yet officially
  supported (nor released, tests were conducted with the dev version of
  python-2.6rc2), but all known problems have been fixed.  Feedback
  welcome.
  (Vincent Ladeuil, #269535)

Improvements
************

* ``bzr annotate`` will now include uncommitted changes from the local
  working tree by default. Such uncommitted changes are given the
  revision number they would get if a commit was done, followed with a
  ? to indicate that its not actually known. (Robert Collins, #3439)

* ``bzr branch`` now accepts a ``--standalone`` option, which creates a
  standalone branch regardless of the presence of shared repositories.
  (Daniel Watkins)

* ``bzr push`` is faster in the case there are no new revisions to
  push.  It is also faster if there are no tags in the local branch.
  (Andrew Bennetts)

* File changes during a commit will update the tree stat cache.
  (Robert Collins)

* Location aliases can now accept a trailing path.  (Micheal Hudson)

* New hooks ``Lock.hooks`` when LockDirs are acquired and released.
  (Robert Collins, MartinPool)

* Switching in heavyweight checkouts uses the master branch's context, not
  the checkout's context.  (Adrian Wilkins)

* ``status`` on large trees is now faster, due to optimisations in the
  walkdirs code. Of particular note, the walkdirs code now performs
  a temporary ``chdir()`` while reading a single directory; if your
  platform has non thread-local current working directories (and is
  not windows which has its own implementation), this may introduce a
  race condition during concurrent uses of bzrlib. The bzrlib CLI
  will not encounter this as it is single threaded for working tree
  operations. (Robert Collins)

* The C extensions now build on python 2.4 (Robert Collins, #271939)

* The ``-Dhpss`` debug flag now reports the number of smart server
  calls per medium to stderr.  This is in addition to the existing
  detailed logging to the .bzr.log trace file.  (Andrew Bennetts)

Bug Fixes
*********

* Avoid random failures arising from misinterpreted ``errno`` values
  in ``_readdir_pyx.read_dir``.
  (Martin Pool, #279381)

* Branching from a shared repository on a smart server into a new
  repository now preserves the repository format.
  (Andrew Bennetts, #269214)

* ``bzr log`` now accepts a ``--change`` option.
  (Vincent Ladeuil, #248427)

* ``bzr missing`` now accepts an ``--include-merges`` option.
  (Vincent Ladeuil, #233817)

* Don't try to filter (internally) '.bzr' from the files to be deleted if
  it's not there.
  (Vincent Ladeuil, #272648)

* Fix '_in_buffer' AttributeError when using the -Dhpss debug flag.
  (Andrew Bennetts)

* Fix TooManyConcurrentRequests errors caused by a connection failure
  when doing ``bzr pull`` or ``bzr merge`` from a ``bzr+ssh`` URL.
  (Andrew Bennetts, #246233)

* Fixed ``bzr st -r branch:PATH_TO_BRANCH`` where the other branch
  is in a different repository than the current one.
  (Lukáš Lalinský, #144421)

* Make the first line of the manpage preamble a comment again.
  (David Futcher, #242106)

* Remove use of optional parameter in GSSAPI FTP support, since
  it breaks newer versions of Python-Kerberos. (Jelmer Vernooij)

* The autopacking logic will now always create a single new pack from
  all of the content which it deems is worth moving. This avoids the
  'repack a single pack' bug and should result in better packing
  overall.  (John Arbash Meinel, #242510, #172644)

* Trivial documentation fix.
  (John Arbash Meinel, #270471)

* ``bzr switch`` and ``bzr bind`` will now update the branch nickname if
  it was previously set. All checkouts will now refer to the bound branch
  for a nickname if one was not explicitly set.
  (Marius Kruger, #230903)

Documentation
*************

* Explain revision/range identifiers. (Daniel Clemente)

API Changes
***********

* ``CommitBuilder.record_entry_contents`` returns one more element in
  its result tuple - an optional file system hash for the hash cache
  to use. (Robert Collins)

* ``dirstate.DirState.update_entry`` will now only calculate the sha1
  of a file if it is likely to be needed in determining the output
  of iter_changes. (Robert Collins)

* The PackRepository, RepositoryPackCollection, NewPack classes have a
  slightly changed interface to support different index types; as a
  result other users of these classes need to supply the index types
  they want. (Robert Collins)

Testing
*******

* ``bzrlib.tests.repository_implementations`` has been renamed to
  ``bzrlib.tests.per_repository`` so that we have a common structure
  (and it is shorter). (John Arbash Meinel, #239343)

* ``LocalTransport.abspath()`` now returns a drive letter if the
  transport has one, fixing numerous tests on Windows.
  (Mark Hammond)

* PreviewTree is now tested via intertree_implementations.
  (Aaron Bentley)

* The full test suite is passing again on OSX.
  (Guillermo Gonzalez, Vincent Ladeuil)

* The full test suite passes when run with ``-Eallow_debug``.
  (Andrew Bennetts)

Internals
*********

* A new hook, ``Branch.open``, has been added, which is called when
  branch objects are opened. (Robert Collins)

* ``bzrlib.osutils._walkdirs_utf8`` has been refactored into common
  tree walking, and modular directory listing code to aid future
  performance optimisations and refactoring. (Robert Collins)

* ``bzrlib.trace.debug_memory`` can be used to get a quick memory dump
  in the middle of processing. It only reports memory if
  ``/proc/PID/status`` is available. (John Arbash Meinel)

* New method ``RevisionSpec.as_tree`` for representing the revision
  specifier as a revision tree object. (Lukáš Lalinský)

* New race-free method on MutableTree ``get_file_with_stat`` for use
  when generating stat cache results. (Robert Collins)

* New win32utils.get_local_appdata_location() provides access to a local
  directory for storing data.  (Mark Hammond)

* To be compatible with python-2.6 a few new rules should be
  observed. 'message' attribute can't be used anymore in exception
  classes, 'sha' and 'md5' modules have been deprecated (use
  osutils.[md5|sha]), object__init__ and object.__new__ don't accept
  parameters anymore.
  (Vincent Ladeuil)


bzr 1.7.1
#########

:Released:  2008-10-01

No changes from 1.7.1rc1.


bzr 1.7.1rc1
############

:Released: 2008-09-24

This release just includes an update to how the merge algorithm handles
file paths when we encounter complex history.

Features
********

* If we encounter a criss-cross in history, use information from
  direct Least Common Ancestors to resolve inventory shape (locations
  of files, adds, deletes, etc). This is similar in concept to using
  ``--lca`` for merging file texts, only applied to paths.
  (John Arbash Meinel)


bzr 1.7
#######

:Released: 2008-09-23

This release includes many bug fixes and a few performance and feature
improvements.  ``bzr rm`` will now scan for missing files and remove them,
like how ``bzr add`` scans for unknown files and adds them. A bit more
polish has been applied to the stacking code. The b-tree indexing code has
been brought in, with an eye on using it in a future repository format.
There are only minor installer changes since bzr-1.7rc2.

Features
********

* Some small updates to the win32 installer. Include localization
  files found in plugins, and include the builtin distutils as part of
  packaging qbzr. (Mark Hammond)


bzr 1.7rc2
##########

:Released: 2008-09-17

A few bug fixes from 1.7rc1. The biggest change is a new
``RemoteBranch.get_stacked_on_url`` rpc. This allows clients that are
trying to access a Stacked branch over the smart protocol, to properly
connect to the stacked-on location.

Bug Fixes
*********

* Branching from a shared repository on a smart server into a new
  repository now preserves the repository format.
  (Andrew Bennetts, #269214)

* Branching from a stacked branch via ``bzr+ssh`` can properly connect
  to the stacked-on branch.  (Martin Pool, #261315)

* ``bzr init`` no longer re-opens the BzrDir multiple times.
  (Vincent Ladeuil)

* Fix '_in_buffer' AttributeError when using the -Dhpss debug flag.
  (Andrew Bennetts)


bzr 1.7rc1
##########

:Released: 2008-09-09

This release candidate for bzr 1.7 has several bug fixes and a few
performance and feature improvements.  ``bzr rm`` will now scan for
missing files and remove them, like how ``bzr add`` scans for unknown
files and adds them. A bit more polish has been applied to the stacking
code. The b-tree indexing code has been brought in, with an eye on using
it in a future repository format.


Changes
*******

* ``bzr export`` can now export a subdirectory of a project.
  (Robert Collins)

* ``bzr remove-tree`` will now refuse to remove a tree with uncommitted
  changes, unless the ``--force`` option is specified.
  (Lukáš Lalinský, #74101)

* ``bzr rm`` will now scan for files that are missing and remove just
  them automatically, much as ``bzr add`` scans for new files that
  are not ignored and adds them automatically. (Robert Collins)

Features
********

* Support for GSSAPI authentication when using FTP as documented in
  RFC2228. (Jelmer Vernooij, #49623)

* Add support for IPv6 in the smart server. (Jelmer Vernooij, #165014)

Improvements
************

* A url like ``log+file:///tmp`` will log all access to that Transport
  to ``.bzr.log``, which may help in debugging or profiling.
  (Martin Pool)

* ``bzr branch`` and ``bzr push`` use the default stacking policy if the
  branch format supports it. (Aaron Bentley)

* ``bzr init`` and ``bzr init-repo`` will now print out the same as
  ``bzr info`` if it completed successfully.
  (Marius Kruger)

* ``bzr uncommit`` logs the old tip revision id, and displays how to
  restore the branch to that tip using ``bzr pull``.  This allows you
  to recover if you realize you uncommitted the wrong thing.
  (John Arbash Meinel)

* Fix problems in accessing stacked repositories over ``bzr://``.
  (Martin Pool, #261315)

* ``SFTPTransport.readv()`` was accidentally using ``list += string``,
  which 'works', but adds each character separately to the list,
  rather than using ``list.append(string)``. Fixing this makes the
  SFTP transport a little bit faster (~20%) and use a bit less memory.
  (John Arbash Meinel)

* When reading index files, if we happen to read the whole file in a
  single request treat it as a ``_buffer_all`` request. This happens
  most often on small indexes over remote transports, where we default
  to reading 64kB. It saves a round trip for each small index during
  fetch operations. Also, if we have read more than 50% of an index
  file, trigger a ``_buffer_all`` on the next request. This works
  around some inefficiencies because reads don't fall neatly on page
  boundaries, so we would ignore those bytes, but request them again
  later. This could trigger a total read size of more than the whole
  file. (John Arbash Meinel)

Bug Fixes
*********

* ``bzr rm`` is now aliased to ``bzr del`` for the convenience of svn
  users. (Robert Collins, #205416)

* Catch the infamous "select/poll returned error" which occurs when
  pycurl try to send a body request to an HTTP/1.0 server which has
  already refused to handle the request. (Vincent Ladeuil, #225020)

* Fix ``ObjectNotLocked`` errors when using various commands
  (including ``bzr cat`` and ``bzr annotate``) in combination with a
  smart server URL.  (Andrew Bennetts, #237067)

* ``FTPTransport.stat()`` would return ``0000`` as the permission bits
  for the containing ``.bzr/`` directory (it does not implement
  permissions). This would cause us to set all subdirectories to
  ``0700`` and files to ``0600`` rather than leaving them unmodified.
  Now we ignore ``0000`` as the permissions and assume they are
  invalid. (John Arbash Meinel, #259855)

* Merging from a previously joined branch will no longer cause
  a traceback. (Jelmer Vernooij, #203376)

* Pack operations on windows network shares will work even with large
  files. (Robert Collins, #255656)

* Running ``bzr st PATH_TO_TREE`` will no longer suppress merge
  status. Status is also about 7% faster on mozilla sized trees
  when the path to the root of the tree has been given. Users of
  the internal ``show_tree_status`` function should be aware that
  the show_pending flag is now authoritative for showing pending
  merges, as it was originally. (Robert Collins, #225204)

* Set valid default _param_name for Option so that ListOption can embed
  '-' in names. (Vincent Ladeuil, #263249)

* Show proper error rather than traceback when an unknown revision
  id is specified to ``bzr cat-revision``. (Jelmer Vernooij, #175569)

* Trailing text in the dirstate file could cause the C dirstate parser
  to try to allocate an invalid amount of memory. We now properly
  check and test for parsing a dirstate with invalid trailing data.
  (John Arbash Meinel, #186014)

* Unexpected error responses from a smart server no longer cause the
  client to traceback.  (Andrew Bennetts, #263527)

* Use a Windows api function to get a Unicode host name, rather than
  assuming the host name is ascii.
  (Mark Hammond, John Arbash Meinel, #256550)

* ``WorkingTree4`` trees will now correctly report missing-and-new
  paths in the output of ``iter_changes``. (Robert Collins)

Documentation
*************

* Updated developer documentation.  (Martin Pool)

API Changes
***********

* Exporters now take 4 parameters. (Robert Collins)

* ``Tree.iter_changes`` will now return False for the content change
  field when a file is missing in the basis tree and not present in
  the target tree. Previously it returned True unconditionally.
  (Robert Collins)

* The deprecated ``Branch.abspath`` and unimplemented
  ``Branch.rename_one`` and ``Branch.move`` were removed. (Jelmer Vernooij)

* BzrDir.clone_on_transport implementations must now accept a stacked_on
  parameter.  (Aaron Bentley)

* BzrDir.cloning_metadir implementations must now take a require_stacking
  parameter.  (Aaron Bentley)

Testing
*******

* ``addCleanup`` now takes ``*arguments`` and ``**keyword_arguments``
  which are then passed to the cleanup callable as it is run. In
  addition, addCleanup no longer requires that the callables passed to
  it be unique. (Jonathan Lange)

* Fix some tests that fail on Windows because files are deleted while
  still in use.
  (Mark Hammond)

* ``selftest``'s ``--starting-with`` option can now use predefined
  prefixes so that one can say ``bzr selftest -s bp.loom`` instead of
  ``bzr selftest -s bzrlib.plugins.loom``. (Vincent Ladeuil)

* ``selftest``'s ``--starting-with`` option now accepts multiple values.
  (Vincent Ladeuil)

Internals
*********

* A new plugin interface, ``bzrlib.log.log_adapters``, has been added.
  This allows dynamic log output filtering by plugins.
  (Robert Collins)

* ``bzrlib.btree_index`` is now available, providing a b-tree index
  layer. The design is memory conservative (limited memory cache),
  faster to seek (approx 100 nodes per page, gives 100-way fan out),
  and stores compressed pages allowing more keys per page.
  (Robert Collins, John Arbash Meinel)

* ``bzrlib.diff.DiffTree.show_diff`` now skips changes where the kind
  is unknown in both source and target.
  (Robert Collins, Aaron Bentley)

* ``GraphIndexBuilder.add_node`` and ``BTreeBuilder`` have been
  streamlined a bit. This should make creating large indexes faster.
  (In benchmarking, it now takes less time to create a BTree index than
  it takes to read the GraphIndex one.) (John Arbash Meinel)

* Mail clients for `bzr send` are now listed in a registry.  This
  allows plugins to add new clients by registering them with
  ``bzrlib.mail_client.mail_client_registry``.  All of the built-in
  clients now use this mechanism.  (Neil Martinsen-Burrell)


bzr 1.6.1
#########

:Released: 2008-09-05

A couple regressions were found in the 1.6 release. There was a
performance issue when using ``bzr+ssh`` to branch large repositories,
and some problems with stacking and ``rich-root`` capable repositories.


bzr 1.6.1rc2
############

:Released: 2008-09-03

Bug Fixes
*********

* Copying between ``rich-root`` and ``rich-root-pack`` (and vice
  versa) was accidentally using the inter-model fetcher, instead of
  recognizing that both were 'rich root' formats.
  (John Arbash Meinel, #264321)


bzr 1.6.1rc1
############

:Released: 2008-08-29

This release fixes a few regressions found in the 1.6 client. Fetching
changes was using an O(N^2) buffering algorithm, so for large projects it
would cause memory thrashing. There is also a specific problem with the
``--1.6-rich-root`` format, which prevented stacking on top of
``--rich-root-pack`` repositories, and could allow users to accidentally
fetch experimental data (``-subtree``) without representing it properly.
The ``--1.6-rich-root`` format has been deprecated and users are
recommended to upgrade to ``--1.6.1-rich-root`` immediately.  Also we
re-introduced a workaround for users who have repositories with incorrect
nodes (not possible if you only used official releases).
I should also clarify that none of this is data loss level issues, but
still sufficient enough to warrant an updated release.

Bug Fixes
*********

* ``RemoteTransport.readv()`` was being inefficient about how it
  buffered the readv data and processed it. It would keep appending to
  the same string (causing many copies) and then pop bytes out of the
  start of the string (causing more copies).
  With this patch "bzr+ssh://local" can improve dramatically,
  especially for projects with large files.
  (John Arbash Meinel)

* Revision texts were always meant to be stored as fulltexts. There
  was a bug in a bzr.dev version that would accidentally create deltas
  when copying from a Pack repo to a Knit repo. This has been fixed,
  but to support those repositories, we know always request full texts
  for Revision texts. (John Arbash Meinel, #261339)

* The previous ``--1.6-rich-root`` format used an incorrect xml
  serializer, which would accidentally support fetching from a
  repository that supported subtrees, even though the local one would
  not. We deprecated that format, and introduced a new one that uses
  the correct serializer ``--1.6.1-rich-root``.
  (John Arbash Meinel, #262333)


bzr 1.6
#######

:Released: 2008-08-25

Finally, the long awaited bzr 1.6 has been released. This release includes
new features like Stacked Branches, improved weave merge, and an updated
server protocol (now on v3) which will allow for better cross version
compatibility. With this release we have deprecated Knit format
repositories, and recommend that users upgrade them, we will continue to
support reading and writing them for the forseeable future, but we will
not be tuning them for performance as pack repositories have proven to be
better at scaling. This will also be the first release to bundle
TortoiseBzr in the standalone Windows installer.


bzr 1.6rc5
##########

:Released: 2008-08-19

Bug Fixes
*********

* Disable automatic detection of stacking based on a containing
  directory of the target. It interacted badly with push, and needs a
  bit more work to get the edges polished before it should happen
  automatically. (John Arbash Meinel, #259275)
  (This change was reverted when merged to bzr.dev)


bzr 1.6rc4
##########

:Released: 2008-08-18

Bug Fixes
*********

* Fix a regression in knit => pack fetching.  We had a logic
  inversion, causing the fetch to insert fulltexts in random order,
  rather than preserving deltas.  (John Arbash Meinel, #256757)


bzr 1.6rc3
##########

:Released: 2008-08-14

Changes
*******

* Disable reading ``.bzrrules`` as a per-branch rule preferences
  file. The feature was not quite ready for a full release.
  (Robert Collins)

Improvements
************

* Update the windows installer to bundle TortoiseBzr and ``qbzr``
  into the standalone installer. This will be the first official
  windows release that installs Tortoise by default.
  (Mark Hammond)

Bug Fixes
*********

* Fix a regression in ``bzr+http`` support. There was a missing
  function (``_read_line``) that needed to be carried over from
  ``bzr+ssh`` support. (Andrew Bennetts)

* ``GraphIndex`` objects will internally read an entire index if more
  than 1/20th of their keyspace is requested in a single operation.
  This largely mitigates a performance regression in ``bzr log FILE``
  and completely corrects the performance regression in ``bzr log``.
  The regression was caused by removing an accomodation which had been
  supporting the index format in use. A newer index format is in
  development which is substantially faster. (Robert Collins)


bzr 1.6rc2
##########

:Released: 2008-08-13

This release candidate has a few minor bug fixes, and some regression
fixes for Windows.

Bug Fixes
*********

* ``bzr upgrade`` on remote branches accessed via bzr:// and
  bzr+ssh:// now works.  (Andrew Bennetts)

* Change the ``get_format_description()`` strings for
  ``RepositoryFormatKnitPack5`` et al to be single line messages.
  (Aaron Bentley)

* Fix for a regression on Win32 where we would try to call
  ``os.listdir()`` on a file and not catch the exception properly.
  (Windows raises a different exception.) This would manifest in
  places like ``bzr rm file`` or ``bzr switch``.
  (Mark Hammond, John Arbash Meinel)

* ``Inventory.copy()`` was failing to set the revision property for
  the root entry. (Jelmer Vernooij)

* sftp transport: added missing ``FileExists`` case to
  ``_translate_io_exception`` (Christophe Troestler, #123475)

* The help for ``bzr ignored`` now suggests ``bzr ls --ignored`` for
  scripting use. (Robert Collins, #3834)

* The default ``annotate`` logic will now always assign the
  last-modified value of a line to one of the revisions that modified
  it, rather than a merge revision. This would happen when both sides
  claimed to have modified the line resulting in the same text. The
  choice is arbitrary but stable, so merges in different directions
  will get the same results.  (John Arbash Meinel, #232188)


bzr 1.6rc1
##########

:Released: 2008-08-06

This release candidate for bzr 1.6 solidifies the new branch stacking
feature.  Bazaar now recommends that users upgrade all knit repositories,
because later formats are much faster.  However, we plan to continue read/write and
upgrade support for knit repostories for the forseeable future.  Several
other bugs and performance issues were fixed.

Changes
*******

* Knit format repositories are deprecated and bzr will now emit
  warnings whenever it encounters one.  Use ``bzr upgrade`` to upgrade
  knit repositories to pack format.  (Andrew Bennetts)

Improvements
************

* ``bzr check`` can now be told which elements at a location it should
  check.  (Daniel Watkins)

* Commit now supports ``--exclude`` (or ``-x``) to exclude some files
  from the commit. (Robert Collins, #3117)

* Fetching data between repositories that have the same model but no
  optimised fetcher will not reserialise all the revisions, increasing
  performance. (Robert Collins, John Arbash Meinel)

* Give a more specific error when target branch is not reachable.
  (James Westby)

* Implemented a custom ``walkdirs_utf8`` implementation for win32.
  This uses a pyrex extension to get direct access to the
  ``FindFirstFileW`` style apis, rather than using ``listdir`` +
  ``lstat``. Shows a very strong improvement in commands like
  ``status`` and ``diff`` which have to iterate the working tree.
  Anywhere from 2x-6x faster depending on the size of the tree (bigger
  trees, bigger benefit.) (John Arbash Meinel)

* New registry for log properties handles  and the method in
  LongLogFormatter to display the custom properties returned by the
  registered handlers. (Guillermo Gonzalez, #162469)

Bug Fixes
*********

* Add more tests that stacking does not create deltas spanning
  physical repository boundaries.
  (Martin Pool, #252428)

* Better message about incompatible repositories.
  (Martin Pool, #206258)

* ``bzr branch --stacked`` ensures the destination branch format can
  support stacking, even if the origin does not.
  (Martin Pool)

* ``bzr export`` no longer exports ``.bzrrules``.
  (Ian Clatworthy)

* ``bzr serve --directory=/`` now correctly allows the whole
  filesystem to be accessed on Windows, not just the root of the drive
  that Python is running from.
  (Adrian Wilkins, #240910)

* Deleting directories by hand before running ``bzr rm`` will not
  cause subsequent errors in ``bzr st`` and ``bzr commit``.
  (Robert Collins, #150438)

* Fix a test case that was failing if encoding wasn't UTF-8.
  (John Arbash Meinel, #247585)

* Fix "no buffer space available" error when branching with the new
  smart server protocol to or from Windows.
  (Andrew Bennetts, #246180)

* Fixed problem in branching from smart server.
  (#249256, Michael Hudson, Martin Pool)

* Handle a file turning in to a directory in TreeTransform.
  (James Westby, #248448)

API Changes
***********

* ``MutableTree.commit`` has an extra optional keywork parameter
  ``exclude`` that will be unconditionally supplied by the command
  line UI - plugins that add tree formats may need an update.
  (Robert Collins)

* The API minimum version for plugin compatibility has been raised to
  1.6 - there are significant changes throughout the code base.
  (Robert Collins)

* The generic fetch code now uses three attributes on Repository objects
  to control fetch. The streams requested are controlled via :
  ``_fetch_order`` and ``_fetch_uses_deltas``. Setting these
  appropriately allows different repository implementations to recieve
  data in their optimial form. If the ``_fetch_reconcile`` is set then
  a reconcile operation is triggered at the end of the fetch.
  (Robert Collins)

* The ``put_on_disk`` and ``get_tar_item`` methods in
  ``InventoryEntry`` were deprecated. (Ian Clatworthy)

* ``Repository.is_shared`` doesn't take a read lock. It didn't
  need one in the first place (nobody cached the value, and
  ``RemoteRepository`` wasn't taking one either). This saves a round
  trip when probing Pack repositories, as they read the ``pack-names``
  file when locked. And during probe, locking the repo isn't very
  useful. (John Arbash Meinel)

Internals
*********

* ``bzrlib.branchbuilder.BranchBuilder`` is now much more capable of
  putting together a real history without having to create a full
  WorkingTree. It is recommended that tests that are not directly
  testing the WorkingTree use BranchBuilder instead.  See
  ``BranchBuilder.build_snapshot`` or
  ``TestCaseWithMemoryTree.make_branch_builder``.  (John Arbash Meinel)

* ``bzrlib.builtins.internal_tree_files`` broken into two giving a new
  helper ``safe_relpath_files`` - used by the new ``exclude``
  parameter to commit. (Robert Collins)

* Make it easier to introduce new WorkingTree formats.
  (Ian Clatworthy)

* The code for exporting trees was refactored not to use the
  deprecated ``InventoryEntry`` methods. (Ian Clatworthy)

* RuleSearchers return () instead of [] now when there are no matches.
  (Ian Clatworthy)


bzr 1.6beta3
############

:Released: 2008-07-17

This release adds a new 'stacked branches' feature allowing branches to
share storage without being in the same repository or on the same machine.
(See the user guide for more details.)  It also adds a new hook, improved
weaves, aliases for related locations, faster bzr+ssh push, and several
bug fixes.

Features
********

* New ``pre_change_branch_tip`` hook that is called before the
  branch tip is moved, while the branch is write-locked.  See the User
  Reference for signature details.  (Andrew Bennetts)

* Rule-based preferences can now be defined for selected files in
  selected branches, allowing commands and plugins to provide
  custom behaviour for files matching defined patterns.
  See ``Rule-based preferences`` (part of ``Configuring Bazaar``)
  in the User Guide and ``bzr help rules`` for more information.
  (Ian Clatworthy)

* Sites may suggest a branch to stack new branches on.  (Aaron Bentley)

* Stacked branches are now supported. See ``bzr help branch`` and
  ``bzr help push``.  Branches must be in the ``development1`` format
  to stack, though the stacked-on branch can be of any format.
  (Robert Collins)

Improvements
************

* ``bzr export --format=tgz --root=NAME -`` to export a gzipped tarball
  to stdout; also ``tar`` and ``tbz2``.
  (Martin Pool)

* ``bzr (re)merge --weave`` will now use a standard Weave algorithm,
  rather than the annotation-based merge it was using. It does so by
  building up a Weave of the important texts, without needing to build
  the full ancestry. (John Arbash Meinel, #238895)

* ``bzr send`` documents and better supports ``emacsclient`` (proper
  escaping of mail headers and handling of the MUA Mew).
  (Christophe Troestler)

* Remembered locations can be specified by aliases, e.g. :parent, :public,
  :submit.  (Aaron Bentley)

* The smart protocol now has improved support for setting branches'
  revision info directly.  This makes operations like push
  faster.  The new request method name is
  ``Branch.set_last_revision_ex``.  (Andrew Bennetts)

Bug Fixes
*********

* Bazaar is now able to be a client to the web server of IIS 6 and 7.
  The broken implementations of RFC822 in Python and RFC2046 in IIS
  combined with boundary-line checking in Bazaar previously made this
  impossible. (NB, IIS 5 does not suffer from this problem).
  (Adrian Wilkins, #247585)

* ``bzr log --long`` with a ghost in your mainline now handles that
  ghost properly. (John Arbash Meinel, #243536)

* ``check`` handles the split-up .bzr layout correctly, so no longer
  requires a branch to be present.
  (Daniel Watkins, #64783)

* Clearer message about how to set the PYTHONPATH if bzrlib can't be
  loaded.
  (Martin Pool, #205230)

* Errors about missing libraries are now shown without a traceback,
  and with a suggestion to install the library.  The full traceback is
  still in ``.bzr.log`` and can be shown with ``-Derror``.
  (Martin Pool, #240161)

* Fetch from a stacked branch copies all required data.
  (Aaron Bentley, #248506)

* Handle urls such as ftp://user@host.com@www.host.com where the user
  name contains an @.
  (Neil Martinsen-Burrell, #228058)

* ``needs_read_lock`` and ``needs_write_lock`` now suppress an error during
  ``unlock`` if there was an error in the original function. This helps
  most when there is a failure with a smart server action, since often the
  connection closes and we cannot unlock.
  (Andrew Bennetts, John Arbash Meinel, #125784)

* Obsolete hidden command ``bzr fetch`` removed.
  (Martin Pool, #172870)

* Raise the correct exception when doing ``-rbefore:0`` or ``-c0``.
  (John Arbash Meinel, #239933)

* You can now compare file revisions in Windows diff programs from
  Cygwin Bazaar.
  (Matt McClure, #209281)

* revision_history now tolerates mainline ghosts for Branch format 6.
  (Aaron Bentley, #235055)

* Set locale from environment for third party libs.
  (Martin von Gagern, #128496)

Documentation
*************

* Added *Using stacked branches* to the User Guide.
  (Ian Clatworthy)

* Updated developer documentation.
  (Martin Pool)

Testing
*******

* ``-Dmemory`` will cause /proc/PID/status to be catted before bzr
  exits, allowing low-key analysis of peak memory use. (Robert Collins)

* ``TestCaseWithTransport.make_branch_and_tree`` tries harder to return
  a tree with a ``branch`` attribute of the right format.  This was
  preventing some ``RemoteBranch`` tests from actually running with
  ``RemoteBranch`` instances.  (Andrew Bennetts)

API Changes
***********

* Removed ``Repository.text_store``, ``control_store``, etc.  Instead,
  there are new attributes ``texts, inventories, revisions,
  signatures``, each of which is a ``VersionedFiles``.  See the
  Repository docstring for more details.
  (Robert Collins)

* ``Branch.pull`` now accepts an ``_override_hook_target`` optional
  parameter.  If you have a subclass of ``Branch`` that overrides
  ``pull`` then you should add this parameter.  (Andrew Bennetts)

* ``bzrlib.check.check()`` has been deprecated in favour of the more
  aptly-named ``bzrlib.check.check_branch()``.
  (Daniel Watkins)

* ``Tree.print_file`` and ``Repository.print_file`` are deprecated.
  These methods are bad APIs because they write directly to sys.stdout.
  bzrlib does not use them internally, and there are no direct tests
  for them. (Alexander Belchenko)

Internals
*********

* ``cat`` command no longer uses ``Tree.print_file()`` internally.
  (Alexander Belchenko)

* New class method ``BzrDir.open_containing_tree_branch_or_repository``
  which eases the discovery of the tree, the branch and the repository
  containing a given location.
  (Daniel Watkins)

* New ``versionedfile.KeyMapper`` interface to abstract out the access to
  underlying .knit/.kndx etc files in repositories with partitioned
  storage. (Robert Collins)

* Obsolete developer-use command ``weave-join`` has been removed.
  (Robert Collins)

* ``RemoteToOtherFetcher`` and ``get_data_stream_for_search`` removed,
  to support new ``VersionedFiles`` layering.
  (Robert Collins)


bzr 1.6beta2
############

:Released: 2008-06-10

This release contains further progress towards our 1.6 goals of shallow
repositories, and contains a fix for some user-affecting bugs in the
repository layer.  Building working trees during checkout and branch is
now faster.

Bug Fixes
*********

* Avoid KnitCorrupt error extracting inventories from some repositories.
  (The data is not corrupt; an internal check is detecting a problem
  reading from the repository.)
  (Martin Pool, Andrew Bennetts, Robert Collins, #234748)

* ``bzr status`` was breaking if you merged the same revision twice.
  (John Arbash Meinel, #235407)

* Fix infinite loop consuming 100% CPU when a connection is lost while
  reading a response body via the smart protocol v1 or v2.
  (Andrew Bennetts)

* Inserting a bundle which changes the contents of a file with no trailing
  end of line, causing a knit snapshot in a 'knits' repository will no longer
  cause KnitCorrupt. (Robert Collins)

* ``RemoteBranch.pull`` needs to return the ``self._real_branch``'s
  pull result. It was instead just returning None, which breaks ``bzr
  pull``. (John Arbash Meinel, #238149)

* Sanitize branch nick before using it as an attachment filename in
  ``bzr send``. (Lukáš Lalinský, #210218)

* Squash ``inv_entry.symlink_target`` to a plain string when
  generating DirState details. This prevents from getting a
  ``UnicodeError`` when you have symlinks and non-ascii filenames.
  (John Arbash Meinel, #135320)

Improvements
************

* Added the 'alias' command to set/unset and display aliases. (Tim Penhey)

* ``added``, ``modified``, and ``unknowns`` behaviour made consistent (all three
  now quote paths where required). Added ``--null`` option to ``added`` and
  ``modified`` (for null-separated unknowns, use ``ls --unknown --null``)
  (Adrian Wilkins)

* Faster branching (1.09x) and lightweight checkouts (1.06x) on large trees.
  (Ian Clatworthy, Aaron Bentley)

Documentation
*************

* Added *Bazaar Zen* section to the User Guide. (Ian Clatworthy)

Testing
*******

* Fix the test HTTPServer to be isolated from chdir calls made while it is
  running, allowing it to be used in blackbox tests. (Robert Collins)

API Changes
***********

* ``WorkingTree.set_parent_(ids/trees)`` will now filter out revisions
  which are in the ancestry of other revisions. So if you merge the same
  tree twice, or merge an ancestor of an existing merge, it will only
  record the newest. (If you merge a descendent, it will replace its
  ancestor). (John Arbash Meinel, #235407)

* ``RepositoryPolicy.__init__`` now requires stack_on and stack_on_pwd,
  through the derived classes do not.  (Aaron Bentley)

Internals
*********

* ``bzrlib.bzrdir.BzrDir.sprout`` now accepts ``stacked`` to control
  creating stacked branches. (Robert Collins)

* Knit record serialisation is now stricter on what it will accept, to
  guard against potential internal bugs, or broken input. (Robert Collins)

bzr 1.6beta1
############

:Released: 2008-06-02

Commands that work on the revision history such as push, pull, missing,
uncommit and log are now substantially faster.  This release adds a
translation of some of the user documentation into Spanish.  (Contributions of
other translations would be very welcome.)  Bazaar 1.6beta1 adds a new network
protocol which is used by default and which allows for more efficient transfers
and future extensions.


Notes When Upgrading
********************

* There is a new version of the network protocol used for bzr://, bzr+ssh://
  and bzr+http:// connections.  This will allow more efficient requests and
  responses, and more graceful fallback when a server is too old to
  recognise a request from a more recent client.  Bazaar 1.6 will
  interoperate with 0.16 and later versions, but servers should be upgraded
  when possible.  Bazaar 1.6 no longer interoperates with 0.15 and earlier via
  these protocols.  Use alternatives like SFTP or upgrade those servers.
  (Andrew Bennetts, #83935)

Changes
*******

* Deprecation warnings will not be suppressed when running ``bzr selftest``
  so that developers can see if their code is using deprecated functions.
  (John Arbash Meinel)

Features
********

* Adding ``-Derror`` will now display a traceback when a plugin fails to
  load. (James Westby)

Improvements
************

* ``bzr branch/push/pull -r XXX`` now have a helper function for finding
  the revno of the new revision (``Graph.find_distance_to_null``). This
  should make something like ``bzr branch -r -100`` in a shared, no-trees
  repository much snappier. (John Arbash Meinel)

* ``bzr log --short -r X..Y`` no longer needs to access the full revision
  history. This makes it noticeably faster when logging the last few
  revisions. (John Arbash Meinel)

* ``bzr ls`` now accepts ``-V`` as an alias for ``--versioned``.
  (Jerad Cramp, #165086)

* ``bzr missing`` uses the new ``Graph.find_unique_ancestors`` and
  ``Graph.find_differences`` to determine missing revisions without having
  to search the whole ancestry. (John Arbash Meinel, #174625)

* ``bzr uncommit`` now uses partial history access, rather than always
  extracting the full revision history for a branch. This makes it
  resolve the appropriate revisions much faster (in testing it drops
  uncommit from 1.5s => 0.4s). It also means ``bzr log --short`` is one
  step closer to not using full revision history.
  (John Arbash Meinel, #172649)

Bugfixes
********

* ``bzr merge --lca`` should handle when two revisions have no common
  ancestor other than NULL_REVISION. (John Arbash Meinel, #235715)

* ``bzr status`` was breaking if you merged the same revision twice.
  (John Arbash Meinel, #235407)

* ``bzr push`` with both ``--overwrite`` and ``-r NNN`` options no longer
  fails.  (Andrew Bennetts, #234229)

* Correctly track the base URL of a smart medium when using bzr+http://
  URLs, which was causing spurious "No repository present" errors with
  branches in shared repositories accessed over bzr+http.
  (Andrew Bennetts, #230550)

* Define ``_remote_is_at_least_1_2`` on ``SmartClientMedium`` so that all
  implementations have the attribute.  Fixes 'PyCurlTransport' object has no
  attribute '_remote_is_at_least_1_2' attribute errors.
  (Andrew Bennetts, #220806)

* Failure to delete an obsolete pack file should just give a warning
  message, not a fatal error.  It may for example fail if the file is still
  in use by another process.
  (Martin Pool)

* Fix MemoryError during large fetches over HTTP by limiting the amount of
  data we try to read per ``recv`` call.  The problem was observed with
  Windows and a proxy, but might affect other environments as well.
  (Eric Holmberg, #215426)

* Handle old merge directives correctly in Merger.from_mergeable.  Stricter
  get_parent_map requirements exposed a latent bug here.  (Aaron Bentley)

* Issue a warning and ignore passwords declared in authentication.conf when
  used for an ssh scheme (sftp or bzr+ssh).
  (Vincent Ladeuil, #203186)

* Make both http implementations raise appropriate exceptions on 403
  Forbidden when POSTing smart requests.
  (Vincent Ladeuil, #230223)

* Properly *title* header names in http requests instead of capitalizing
  them.
  (Vincent Ladeuil, #229076)

* The "Unable to obtain lock" error message now also suggests using
  ``bzr break-lock`` to fix it.  (Martin Albisetti, #139202)

* Treat an encoding of '' as ascii; this can happen when bzr is run
  under vim on Mac OS X.
  (Neil Martinsen-Burrell)

* ``VersionedFile.make_mpdiffs()`` was raising an exception that wasn't in
  scope. (Daniel Fischer #235687)

Documentation
*************

* Added directory structure and started translation of docs in spanish.
  (Martin Albisetti, Lucio Albenga)

* Incorporate feedback from Jelmer Vernooij and Neil Martinsen-Burrell
  on the plugin and integration chapters of the User Guide.
  (Ian Clatworthy)

* More Bazaar developer documentation about packaging and release process,
  and about use of Python reprs.
  (Martin Pool, Martin Albisetti)

* Updated Tortise strategy document. (Mark Hammond)

Testing
*******

* ``bzrlib.tests.adapt_tests`` was broken and unused - it has been fixed.
  (Robert Collins)

* Fix the test HTTPServer to be isolated from chdir calls made while it is
  running, allowing it to be used in blackbox tests. (Robert Collins)

* New helper function for splitting test suites
  ``split_suite_by_condition``. (Robert Collins)

Internals
*********

* ``Branch.missing_revisions`` has been deprecated. Similar functionality
  can be obtained using ``bzrlib.missing.find_unmerged``. The api was
  fairly broken, and the function was unused, so we are getting rid of it.
  (John Arbash Meinel)

API Changes
***********

* ``Branch.abspath`` is deprecated; use the Tree or Transport
  instead.  (Martin Pool)

* ``Branch.update_revisions`` now takes an optional ``Graph``
  object. This can be used by ``update_revisions`` when it is
  checking ancestry, and allows callers to prefer request to go to a
  local branch.  (John Arbash Meinel)

* Branch, Repository, Tree and BzrDir should expose a Transport as an
  attribute if they have one, rather than having it indirectly accessible
  as ``.control_files._transport``.  This doesn't add a requirement
  to support a Transport in cases where it was not needed before;
  it just simplifies the way it is reached.  (Martin Pool)

* ``bzr missing --mine-only`` will return status code 0 if you have no
  new revisions, but the remote does. Similarly for ``--theirs-only``.
  The new code only checks one side, so it doesn't know if the other
  side has changes. This seems more accurate with the request anyway.
  It also changes the output to print '[This|Other] branch is up to
  date.' rather than displaying nothing.  (John Arbash Meinel)

* ``LockableFiles.put_utf8``, ``put_bytes`` and ``controlfilename``
  are now deprecated in favor of using Transport operations.
  (Martin Pool)

* Many methods on ``VersionedFile``, ``Repository`` and in
  ``bzrlib.revision``  deprecated before bzrlib 1.5 have been removed.
  (Robert Collins)

* ``RevisionSpec.wants_revision_history`` can be set to False for a given
  ``RevisionSpec``. This will disable the existing behavior of passing in
  the full revision history to ``self._match_on``. Useful for specs that
  don't actually need access to the full history. (John Arbash Meinel)

* The constructors of ``SmartClientMedium`` and its subclasses now require a
  ``base`` parameter.  ``SmartClientMedium`` implementations now also need
  to provide a ``remote_path_from_transport`` method.  (Andrew Bennetts)

* The default permissions for creating new files and directories
  should now be obtained from ``BzrDir._get_file_mode()`` and
  ``_get_dir_mode()``, rather than from LockableFiles.  The ``_set_file_mode``
  and ``_set_dir_mode`` variables on LockableFiles which were advertised
  as a way for plugins to control this are no longer consulted.
  (Martin Pool)

* ``VersionedFile.join`` is deprecated. This method required local
  instances of both versioned file objects and was thus hostile to being
  used for streaming from a smart server. The new get_record_stream and
  insert_record_stream are meant to efficiently replace this method.
  (Robert Collins)

* ``WorkingTree.set_parent_(ids/trees)`` will now filter out revisions
  which are in the ancestry of other revisions. So if you merge the same
  tree twice, or merge an ancestor of an existing merge, it will only
  record the newest. (If you merge a descendent, it will replace its
  ancestor). (John Arbash Meinel, #235407)

* ``WorkingTreeFormat2.stub_initialize_remote`` is now private.
  (Martin Pool)


bzr 1.5
#######

:Released: 2008-05-16

This release of Bazaar includes several updates to the documentation, and fixes
to prepare for making rich root support the default format. Many bugs have been
squashed, including fixes to log, bzr+ssh inter-operation with older servers.

Changes
*******

* Suppress deprecation warnings when bzrlib is a 'final' release. This way
  users of packaged software won't be bothered with DeprecationWarnings,
  but developers and testers will still see them. (John Arbash Meinel)

Documentation
*************

* Incorporate feedback from Jelmer Vernooij and Neil Martinsen-Burrell
  on the plugin and integration chapters of the User Guide.
  (Ian Clatworthy)


bzr 1.5rc1
##########

:Released: 2008-05-09

Changes
*******

* Broader support of GNU Emacs mail clients. Set
  ``mail_client=emacsclient`` in your bazaar.conf and ``send`` will pop the
  bundle in a mail buffer according to the value of ``mail-user-agent``
  variable. (Xavier Maillard)

Improvements
************

* Diff now handles revision specs like "branch:" and "submit:" more
  efficiently.  (Aaron Bentley, #202928)

* More friendly error given when attempt to start the smart server
  on an address already in use. (Andrea Corbellini, #200575)

* Pull completes much faster when there is nothing to pull.
  (Aaron Bentley)

Bugfixes
********

* Authentication.conf can define sections without password.
  (Vincent Ladeuil, #199440)

* Avoid muttering every time a child update does not cause a progress bar
  update. (John Arbash Meinel, #213771)

* ``Branch.reconcile()`` is now implemented. This allows ``bzr reconcile``
  to fix when a Branch has a non-canonical mainline history. ``bzr check``
  also detects this condition. (John Arbash Meinel, #177855)

* ``bzr log -r ..X bzr://`` was failing, because it was getting a request
  for ``revision_id=None`` which was not a string.
  (John Arbash Meinel, #211661)

* ``bzr commit`` now works with Microsoft's FTP service.
  (Andreas Deininger)

* Catch definitions outside sections in authentication.conf.
  (Vincent Ladeuil, #217650)

* Conversion from non-rich-root to rich-root(-pack) updates inventory
  sha1s, even when bundles are used.  (Aaron Bentley, #181391)

* Conversion from non-rich-root to rich-root(-pack) works correctly even
  though search keys are not topologically sorted.  (Aaron Bentley)

* Conversion from non-rich-root to rich-root(-pack) works even when a
  parent revision has a different root id.  (Aaron Bentley, #177874)

* Disable strace testing until strace is fixed (see bug #103133) and emit a
  warning when selftest ends to remind us of leaking tests.
  (Vincent Ladeuil, #226769)

* Fetching all revisions from a repository does not cause pack collisions.
  (Robert Collins, Aaron Bentley, #212908)

* Fix error about "attempt to add line-delta in non-delta knit".
  (Andrew Bennetts, #217701)

* Pushing a branch in "dirstate" format (Branch5) over bzr+ssh would break
  if the remote server was < version 1.2. This was due to a bug in the
  RemoteRepository.get_parent_map() fallback code.
  (John Arbash Meinel, #214894)

* Remove leftover code in ``bzr_branch`` that inappropriately creates
  a ``branch-name`` file in the branch control directory.
  (Martin Pool)

* Set SO_REUSEADDR on server sockets of ``bzr serve`` to avoid problems
  rebinding the socket when starting the server a second time.
  (John Arbash Meinel, Martin Pool, #164288)

* Severe performance degradation in fetching from knit repositories to
  knits and packs due to parsing the entire revisions.kndx on every graph
  walk iteration fixed by using the Repository.get_graph API.  There was
  another regression in knit => knit fetching which re-read the index for
  every revision each side had in common.
  (Robert Collins, John Arbash Meinel)

* When logging the changes to a particular file, there was a bug if there
  were ghosts in the revision ancestry. (John Arbash Meinel, #209948)

* xs4all's ftp server returns a temporary error when trying to list an
  empty directory, rather than returning an empty list. Adding a
  workaround so that we don't get spurious failures.
  (John Arbash Meinel, #215522)

Documentation
*************

* Expanded the User Guide to include new chapters on popular plugins and
  integrating Bazaar into your environment. The *Best practices* chapter
  was renamed to *Miscellaneous topics* as suggested by community
  feedback as well. (Ian Clatworthy)

* Document outlining strategies for TortoiseBzr. (Mark Hammond)

* Improved the documentation on hooks. (Ian Clatworthy)

* Update authentication docs regarding ssh agents.
  (Vincent Ladeuil, #183705)

Testing
*******

* Add ``thread_name_suffix`` parameter to SmartTCPServer_for_testing, to
  make it easy to identify which test spawned a thread with an unhandled
  exception. (Andrew Bennetts)

* New ``--debugflag``/``-E`` option to ``bzr selftest`` for setting
  options for debugging tests, these are complementary to the the -D
  options.  The ``-Dselftest_debug`` global option has been replaced by the
  ``-E=allow_debug`` option for selftest. (Andrew Bennetts)

* Parameterised test ids are preserved correctly to aid diagnosis of test
  failures. (Robert Collins, Andrew Bennetts)

* selftest now accepts --starting-with <id> to load only the tests whose id
  starts with the one specified. This greatly speeds up running the test
  suite on a limited set of tests and can be used to run the tests for a
  single module, a single class or even a single test.  (Vincent Ladeuil)

* The test suite modules have been modified to define load_tests() instead
  of test_suite(). That speeds up selective loading (via --load-list)
  significantly and provides many examples on how to migrate (grep for
  load_tests).  (Vincent Ladeuil)

Internals
*********

* ``Hooks.install_hook`` is now deprecated in favour of
  ``Hooks.install_named_hook`` which adds a required ``name`` parameter, to
  avoid having to call ``Hooks.name_hook``. (Daniel Watkins)

* Implement xml8 serializer.  (Aaron Bentley)

* New form ``@deprecated_method(deprecated_in(1, 5, 0))`` for making
  deprecation wrappers.  (Martin Pool)

* ``Repository.revision_parents`` is now deprecated in favour of
  ``Repository.get_parent_map([revid])[revid]``. (Jelmer Vernooij)

* The Python ``assert`` statement is no longer used in Bazaar source, and
  a test checks this.  (Martin Pool)

API Changes
***********

* ``bzrlib.status.show_pending_merges`` requires the repository to be
  locked by the caller. Callers should have been doing it anyway, but it
  will now raise an exception if they do not. (John Arbash Meinel)

* Repository.get_data_stream, Repository.get_data_stream_for_search(),
  Repository.get_deltas_for_revsions(), Repository.revision_trees(),
  Repository.item_keys_introduced_by() no longer take read locks.
  (Aaron Bentley)

* ``LockableFiles.get_utf8`` and ``.get`` are deprecated, as a start
  towards removing LockableFiles and ``.control_files`` entirely.
  (Martin Pool)

* Methods deprecated prior to 1.1 have been removed.
  (Martin Pool)


bzr 1.4 
#######

:Released: 2008-04-28

This release of Bazaar includes handy improvements to the speed of log and
status, new options for several commands, improved documentation, and better
hooks, including initial code for server-side hooks.  A number of bugs have
been fixed, particularly in interoperability between different formats or
different releases of Bazaar over there network.  There's been substantial
internal work in both the repository and network code to enable new features
and faster performance.

Bug Fixes
*********

* Pushing a branch in "dirstate" format (Branch5) over bzr+ssh would break
  if the remote server was < version 1.2.  This was due to a bug in the
  RemoteRepository.get_parent_map() fallback code.
  (John Arbash Meinel, Andrew Bennetts, #214894)


bzr 1.4rc2
##########

:Released: 2008-04-21

Bug Fixes
*********

* ``bzr log -r ..X bzr://`` was failing, because it was getting a request
  for ``revision_id=None`` which was not a string.
  (John Arbash Meinel, #211661)

* Fixed a bug in handling ghost revisions when logging changes in a
  particular file.  (John Arbash Meinel, #209948)

* Fix error about "attempt to add line-delta in non-delta knit".
  (Andrew Bennetts, #205156)

* Fixed performance degradation in fetching from knit repositories to
  knits and packs due to parsing the entire revisions.kndx on every graph
  walk iteration fixed by using the Repository.get_graph API.  There was
  another regression in knit => knit fetching which re-read the index for
  every revision each side had in common.
  (Robert Collins, John Arbash Meinel)


bzr 1.4rc1
##########

:Released: 2008-04-11

Changes
*******

* bzr main script cannot be imported (Benjamin Peterson)

* On Linux bzr additionally looks for plugins in arch-independent site
  directory. (Toshio Kuratomi)

* The ``set_rh`` branch hook is now deprecated. Please migrate
  any plugins using this hook to use an alternative, e.g.
  ``post_change_branch_tip``. (Ian Clatworthy)

* When a plugin cannot be loaded as the file path is not a valid
  python module name bzr will now strip a ``bzr_`` prefix from the
  front of the suggested name, as many plugins (e.g. bzr-svn)
  want to be installed without this prefix. It is a common mistake
  to have a folder named "bzr-svn" for that plugin, especially
  as this is what bzr branch lp:bzr-svn will give you. (James Westby,
  Andrew Cowie)

* UniqueIntegerBugTracker now appends bug-ids instead of joining
  them to the base URL. Plugins that register bug trackers may
  need a trailing / added to the base URL if one is not already there.
  (James Wesby, Andrew Cowie)

Features
********

* Added start_commit hook for mutable trees. (Jelmer Vernooij, #186422)

* ``status`` now accepts ``--no-pending`` to show the status without
  listing pending merges, which speeds up the command a lot on large
  histories.  (James Westby, #202830)

* New ``post_change_branch_tip`` hook that is called after the
  branch tip is moved but while the branch is still write-locked.
  See the User Reference for signature details.
  (Ian Clatworthy, James Henstridge)

* Reconfigure can convert a branch to be standalone or to use a shared
  repository.  (Aaron Bentley)

Improvements
************

* The smart protocol now has support for setting branches' revision info
  directly.  This should make operations like push slightly faster, and is a
  step towards server-side hooks.  The new request method name is
  ``Branch.set_last_revision_info``.  (Andrew Bennetts)

* ``bzr commit --fixes`` now recognises "gnome" as a tag by default.
  (James Westby, Andrew Cowie)

* ``bzr switch`` will attempt to find branches to switch to relative to the
  current branch. E.g. ``bzr switch branchname`` will look for
  ``current_branch/../branchname``. (Robert Collins, Jelmer Vernooij,
  Wouter van Heyst)

* Diff is now more specific about execute-bit changes it describes
  (Chad Miller)

* Fetching data over HTTP is a bit faster when urllib is used.  This is done
  by forcing it to recv 64k at a time when reading lines in HTTP headers,
  rather than just 1 byte at a time.  (Andrew Bennetts)

* Log --short and --line are much faster when -r is not specified.
  (Aaron Bentley)

* Merge is faster.  We no longer check a file's existence unnecessarily
  when merging the execute bit.  (Aaron Bentley)

* ``bzr status`` on an explicit list of files no longer shows pending
  merges, making it much faster on large trees. (John Arbash Meinel)

* The launchpad directory service now warns the user if they have not set
  their launchpad login and are trying to resolve a URL using it, just
  in case they want to do a write operation with it.  (James Westby)

* The smart protocol client is slightly faster, because it now only queries
  the server for the protocol version once per connection.  Also, the HTTP
  transport will now automatically probe for and use a smart server if
  one is present.  You can use the new ``nosmart+`` transport decorator
  to get the old behaviour.  (Andrew Bennetts)

* The ``version`` command takes a ``--short`` option to print just the
  version number, for easier use in scripts.  (Martin Pool)

* Various operations with revision specs and commands that calculate
  revnos and revision ids are faster.  (John A. Meinel, Aaron Bentley)

Bugfixes
********

* Add ``root_client_path`` parameter to SmartWSGIApp and
  SmartServerRequest.  This makes it possible to publish filesystem
  locations that don't exactly match URL paths. SmartServerRequest
  subclasses should use the new ``translate_client_path`` and
  ``transport_from_client_path`` methods when dealing with paths received
  from a client to take this into account.  (Andrew Bennetts, #124089)

* ``bzr mv a b`` can be now used also to rename previously renamed
  directories, not only files. (Lukáš Lalinský, #107967)

* ``bzr uncommit --local`` can now remove revisions from the local
  branch to be symmetric with ``bzr commit --local``.
  (John Arbash Meinel, #93412)

* Don't ask for a password if there is no real terminal.
  (Alexander Belchenko, #69851)

* Fix a bug causing a ValueError crash in ``parse_line_delta_iter`` when
  fetching revisions from a knit to pack repository or vice versa using
  bzr:// (including over http or ssh).
  (#208418, Andrew Bennetts, Martin Pool, Robert Collins)

* Fixed ``_get_line`` in ``bzrlib.smart.medium``, which was buggy.  Also
  fixed ``_get_bytes`` in the same module to use the push back buffer.
  These bugs had no known impact in normal use, but were problematic for
  developers working on the code, and were likely to cause real bugs sooner
  or later.  (Andrew Bennetts)

* Implement handling of basename parameter for DefaultMail.  (James Westby)

* Incompatibility with Paramiko versions newer than 1.7.2 was fixed.
  (Andrew Bennetts, #213425)

* Launchpad locations (lp: URLs) can be pulled.  (Aaron Bentley, #181945)

* Merges that add files to deleted root directories complete.  They
  do create conflicts.  (Aaron Bentley, #210092)

* vsftp's return ``550 RNFR command failed.`` supported.
  (Marcus Trautwig, #129786)

Documentation
*************

* Improved documentation on send/merge relationship. (Peter Schuller)

* Minor fixes to the User Guide. (Matthew Fuller)

* Reduced the evangelism in the User Guide. (Ian Clatworthy)

* Added Integrating with Bazaar document for developers (Martin Albisetti)

API Breaks
**********

* Attempting to pull data from a ghost aware repository (e.g. knits) into a
  non-ghost aware repository such as weaves will now fail if there are
  ghosts.  (Robert Collins)

* ``KnitVersionedFile`` no longer accepts an ``access_mode`` parameter, and
  now requires the ``index`` and ``access_method`` parameters to be
  supplied. A compatible shim has been kept in the new function
  ``knit.make_file_knit``. (Robert Collins)

* Log formatters must now provide log_revision instead of show and
  show_merge_revno methods. The latter had been deprecated since the 0.17
  release. (James Westby)

* ``LoopbackSFTP`` is now called ``SocketAsChannelAdapter``.
  (Andrew Bennetts)

* ``osutils.backup_file`` is removed. (Alexander Belchenko)

* ``Repository.get_revision_graph`` is deprecated, with no replacement
  method. The method was size(history) and not desirable. (Robert Collins)

* ``revision.revision_graph`` is deprecated, with no replacement function.
  The function was size(history) and not desirable. (Robert Collins)

* ``Transport.get_shared_medium`` is deprecated.  Use
  ``Transport.get_smart_medium`` instead.  (Andrew Bennetts)

* ``VersionedFile`` factories now accept a get_scope parameter rather
  than using a call to ``transaction_finished``, allowing the removal of
  the fixed list of versioned files per repository. (Robert Collins)

* ``VersionedFile.annotate_iter`` is deprecated. While in principle this
  allowed lower memory use, all users of annotations wanted full file
  annotations, and there is no storage format suitable for incremental
  line-by-line annotation. (Robert Collins)

* ``VersionedFile.clone_text`` is deprecated. This performance optimisation
  is no longer used - reading the content of a file that is undergoing a
  file level merge to identical state on two branches is rare enough, and
  not expensive enough to special case. (Robert Collins)

* ``VersionedFile.clear_cache`` and ``enable_cache`` are deprecated.
  These methods added significant complexity to the ``VersionedFile``
  implementation, but were only used for optimising fetches from knits -
  which can be done from outside the knit layer, or via a caching
  decorator. As knits are not the default format, the complexity is no
  longer worth paying. (Robert Collins)

* ``VersionedFile.create_empty`` is removed. This method presupposed a
  sensible mapping to a transport for individual files, but pack backed
  versioned files have no such mapping. (Robert Collins)

* ``VersionedFile.get_graph`` is deprecated, with no replacement method.
  The method was size(history) and not desirable. (Robert Collins)

* ``VersionedFile.get_graph_with_ghosts`` is deprecated, with no
  replacement method.  The method was size(history) and not desirable.
  (Robert Collins)

* ``VersionedFile.get_parents`` is deprecated, please use
  ``VersionedFile.get_parent_map``. (Robert Collins)

* ``VersionedFile.get_sha1`` is deprecated, please use
  ``VersionedFile.get_sha1s``. (Robert Collins)

* ``VersionedFile.has_ghost`` is now deprecated, as it is both expensive
  and unused outside of a single test. (Robert Collins)

* ``VersionedFile.iter_parents`` is now deprecated in favour of
  ``get_parent_map`` which can be used to instantiate a Graph on a
  VersionedFile. (Robert Collins)

* ``VersionedFileStore`` no longer uses the transaction parameter given
  to most methods; amongst other things this means that the
  get_weave_or_empty method no longer guarantees errors on a missing weave
  in a readonly transaction, and no longer caches versioned file instances
  which reduces memory pressure (but requires more careful management by
  callers to preserve performance). (Robert Collins)

Testing
*******

* New -Dselftest_debug flag disables clearing of the debug flags during
  tests.  This is useful if you want to use e.g. -Dhpss to help debug a
  failing test.  Be aware that using this feature is likely to cause
  spurious test failures if used with the full suite. (Andrew Bennetts)

* selftest --load-list now uses a new more agressive test loader that will
  avoid loading unneeded modules and building their tests. Plugins can use
  this new loader by defining a load_tests function instead of a test_suite
  function. (a forthcoming patch will provide many examples on how to
  implement this).
  (Vincent Ladeuil)

* selftest --load-list now does some sanity checks regarding duplicate test
  IDs and tests present in the list but not found in the actual test suite.
  (Vincent Ladeuil)

* Slightly more concise format for the selftest progress bar, so there's
  more space to show the test name.  (Martin Pool) ::

    [2500/10884, 1fail, 3miss in 1m29s] test_revisionnamespaces.TestRev

* The test suite takes much less memory to run, and is a bit faster.  This
  is done by clearing most attributes of TestCases after running them, if
  they succeeded.  (Andrew Bennetts)

Internals
*********

* Added ``_build_client_protocol`` to ``_SmartClient``.  (Andrew Bennetts)

* Added basic infrastructure for automatic plugin suggestion.
  (Martin Albisetti)

* If a ``LockableFiles`` object is not explicitly unlocked (for example
  because of a missing ``try/finally`` block, it will give a warning but
  not automatically unlock itself.  (Previously they did.)  This
  sometimes caused knock-on errors if for example the network connection
  had already failed, and should not be relied upon by code.
  (Martin Pool, #109520)

* ``make dist`` target to build a release tarball, and also
  ``check-dist-tarball`` and ``dist-upload-escudero``.  (Martin Pool)

* The ``read_response_tuple`` method of ``SmartClientRequestProtocol*``
  classes will now raise ``UnknownSmartMethod`` when appropriate, so that
  callers don't need to try distinguish unknown request errors from other
  errors.  (Andrew Bennetts)

* ``set_make_working_trees`` is now implemented provided on all repository
  implementations (Aaron Bentley)

* ``VersionedFile`` now has a new method ``get_parent_map`` which, like
  ``Graph.get_parent_map`` returns a dict of key:parents. (Robert Collins)


bzr 1.3.1
#########

:Released: 2008-04-09

No changes from 1.3.1rc1.


bzr 1.3.1rc1
############

:Released: 2008-04-04

Bug Fixes
*********

* Fix a bug causing a ValueError crash in ``parse_line_delta_iter`` when
  fetching revisions from a knit to pack repository or vice versa using
  bzr:// (including over http or ssh).
  (#208418, Andrew Bennetts, Martin Pool, Robert Collins)


bzr 1.3
#######

:Released: 2008-03-20

Bazaar has become part of the GNU project <http://www.gnu.org>

Many operations that act on history, including ``log`` and ``annotate`` are now
substantially faster.  Several bugs have been fixed and several new options and
features have been added.

Testing
*******

* Avoid spurious failure of ``TestVersion.test_version`` matching
  directory names.
  (#202778, Martin Pool)


bzr 1.3rc1
##########

:Released: 2008-03-16

Notes When Upgrading
********************

* The backup directory created by ``upgrade`` is now called
  ``backup.bzr``, not ``.bzr.backup``. (Martin Albisetti)

Changes
*******

* A new repository format 'development' has been added. This format will
  represent the latest 'in-progress' format that the bzr developers are
  interested in getting early-adopter testing and feedback on.
  ``doc/developers/development-repo.txt`` has detailed information.
  (Robert Collins)

* BZR_LOG environment variable controls location of .bzr.log trace file.
  User can suppress writing messages to .bzr.log by using '/dev/null'
  filename (on Linux) or 'NUL' (on Windows). If BZR_LOG variable
  is not defined but BZR_HOME is defined then default location
  for .bzr.log trace file is ``$BZR_HOME/.bzr.log``.
  (Alexander Belchenko, #106117)

* ``launchpad`` builtin plugin now shipped as separate part in standalone
  bzr.exe, installed to ``C:\Program Files\Bazaar\plugins`` directory,
  and standalone installer allows user to skip installation of this plugin.
  (Alexander Belchenko)

* Restore auto-detection of plink.exe on Windows. (Dmitry Vasiliev)

* Version number is now shown as "1.2" or "1.2pr2", without zeroed or
  missing final fields.  (Martin Pool)

Features
********

* ``branch`` and ``checkout`` can hard-link working tree files, which is
  faster and saves space.  (Aaron Bentley)

* ``bzr send`` will now also look at the ``child_submit_to`` setting in
  the submit branch to determine the email address to send to.
  (Jelmer Vernooij)

Improvements
************

* BzrBranch._lefthand_history is faster on pack repos.  (Aaron Bentley)

* Branch6.generate_revision_history is faster.  (Aaron Bentley)

* Directory services can now be registered, allowing special URLs to be
  dereferenced into real URLs.  This is a generalization and cleanup of
  the lp: transport lookup.  (Aaron Bentley)

* Merge directives that are automatically attached to emails have nicer
  filenames, based on branch-nick + revno. (Aaron Bentley)

* ``push`` has a ``--revision`` option, to specify what revision to push up
  to.  (Daniel Watkins)

* Significantly reducing execution time and network traffic for trivial
  case of running ``bzr missing`` command for two identical branches.
  (Alexander Belchenko)

* Speed up operations that look at the revision graph (such as 'bzr log').
  ``KnitPackRepositor.get_revision_graph`` uses ``Graph.iter_ancestry`` to
  extract the revision history. This allows filtering ghosts while
  stepping instead of needing to peek ahead. (John Arbash Meinel)

* The ``hooks`` command lists installed hooks, to assist in debugging.
  (Daniel Watkins)

* Updates to how ``annotate`` work. Should see a measurable improvement in
  performance and memory consumption for file with a lot of merges.
  Also, correctly handle when a line is introduced by both parents (it
  should be attributed to the first merge which notices this, and not
  to all subsequent merges.) (John Arbash Meinel)

Bugfixes
********

* Autopacking no longer holds the full set of inventory lines in
  memory while copying. For large repositories, this can amount to
  hundreds of MB of ram consumption.
  (Ian Clatworthy, John Arbash Meinel)

* Cherrypicking when using ``--format=merge3`` now explictly excludes
  BASE lines. (John Arbash Meinel, #151731)

* Disable plink's interactive prompt for password.
  (#107593, Dmitry Vasiliev)

* Encode command line arguments from unicode to user_encoding before
  invoking external mail client in `bzr send` command.
  (#139318, Alexander Belchenko)

* Fixed problem connecting to ``bzr+https://`` servers.
  (#198793, John Ferlito)

* Improved error reporting in the Launchpad plugin. (Daniel Watkins,
  #196618)

* Include quick-start-summary.svg file to python-based installer(s)
  for Windows. (#192924, Alexander Belchenko)

* lca merge now respects specified files. (Aaron Bentley)

* Make version-info --custom imply --all. (#195560, James Westby)

* ``merge --preview`` now works for merges that add or modify
  symlinks (James Henstridge)

* Redirecting the output from ``bzr merge`` (when the remembered
  location is used) now works. (John Arbash Meinel)

* setup.py script explicitly checks for Python version.
  (Jari Aalto, Alexander Belchenko, #200569)

* UnknownFormatErrors no longer refer to branches regardless of kind of
  unknown format. (Daniel Watkins, #173980)

* Upgrade bundled ConfigObj to version 4.5.2, which properly quotes #
  signs, among other small improvements. (Matt Nordhoff, #86838)

* Use correct indices when emitting LCA conflicts.  This fixes IndexError
  errors.  (Aaron Bentley, #196780)

Documentation
*************

* Explained how to use ``version-info --custom`` in the User Guide.
  (Neil Martinsen-Burrell)

API Breaks
**********

* Support for loading plugins from zip files and
  ``bzrlib.plugin.load_from_zip()`` function are deprecated.
  (Alexander Belchenko)

Testing
*******

* Added missing blackbox tests for ``modified`` (Adrian Wilkins)

* The branch interface tests were invalid for branches using rich-root
  repositories because the empty string is not a valid file-id.
  (Robert Collins)

Internals
*********

* ``Graph.iter_ancestry`` returns the ancestry of revision ids. Similar to
  ``Repository.get_revision_graph()`` except it includes ghosts and you can
  stop part-way through. (John Arbash Meinel)

* New module ``tools/package_mf.py`` provide custom module finder for
  python packages (improves standard python library's modulefinder.py)
  used by ``setup.py`` script while building standalone bzr.exe.
  (Alexander Belchenko)

* New remote method ``RemoteBzrDir.find_repositoryV2`` adding support for
  detecting external lookup support on remote repositories. This method is
  now attempted first when lookup up repositories, leading to an extra
  round trip on older bzr smart servers. (Robert Collins)

* Repository formats have a new supported-feature attribute
  ``supports_external_lookups`` used to indicate repositories which support
  falling back to other repositories when they have partial data.
  (Robert Collins)

* ``Repository.get_revision_graph_with_ghosts`` and
  ``bzrlib.revision.(common_ancestor,MultipleRevisionSources,common_graph)``
  have been deprecated.  (John Arbash Meinel)

* ``Tree.iter_changes`` is now a public API, replacing the work-in-progress
  ``Tree._iter_changes``. The api is now considered stable and ready for
  external users.  (Aaron Bentley)

* The bzrdir format registry now accepts an ``alias`` keyword to
  register_metadir, used to indicate that a format name is an alias for
  some other format and thus should not be reported when describing the
  format. (Robert Collins)


bzr 1.2
#######

:Released: 2008-02-15

Bug Fixes
*********

* Fix failing test in Launchpad plugin. (Martin Pool)


bzr 1.2rc1
##########

:Released: 2008-02-13

Notes When Upgrading
********************

* Fetching via the smart protocol may need to reconnect once during a fetch
  if the remote server is running Bazaar 1.1 or earlier, because the client
  attempts to use more efficient requests that confuse older servers.  You
  may be required to re-enter a password or passphrase when this happens.
  This won't happen if the server is upgraded to Bazaar 1.2.
  (Andrew Bennetts)

Changes
*******

* Fetching via bzr+ssh will no longer fill ghosts by default (this is
  consistent with pack-0.92 fetching over SFTP). (Robert Collins)

* Formatting of ``bzr plugins`` output is changed to be more human-
  friendly. Full path of plugins locations will be shown only with
  ``--verbose`` command-line option. (Alexander Belchenko)

* ``merge`` now prefers to use the submit branch, but will fall back to
  parent branch.  For many users, this has no effect.  But some users who
  pull and merge on the same branch will notice a change.  This change
  makes it easier to work on a branch on two different machines, pulling
  between the machines, while merging from the upstream.
  ``merge --remember`` can now be used to set the submit_branch.
  (Aaron Bentley)

Features
********

* ``merge --preview`` produces a diff of the changes merge would make,
  but does not actually perform the merge.  (Aaron Bentley)

* New smart method ``Repository.get_parent_map`` for getting revision
  parent data. This returns additional parent information topologically
  adjacent to the requested data to reduce round trip latency impacts.
  (Robert Collins)

* New smart method, ``Repository.stream_revisions_chunked``, for fetching
  revision data that streams revision data via a chunked encoding.  This
  avoids buffering large amounts of revision data on the server and on the
  client, and sends less data to the server to request the revisions.
  (Andrew Bennetts, Robert Collins, #178353)

* The launchpad plugin now handles lp urls of the form
  ``lp://staging/``, ``lp://demo/``, ``lp://dev/`` to use the appropriate
  launchpad instance to do the resolution of the branch identities.
  This is primarily of use to Launchpad developers, but can also
  be used by other users who want to try out Launchpad as
  a branch location without messing up their public Launchpad
  account.  Branches that are pushed to the staging environment
  have an expected lifetime of one day. (Tim Penhey)

Improvements
************

* Creating a new branch no longer tries to read the entire revision-history
  unnecessarily over smart server operations. (Robert Collins)

* Fetching between different repository formats with compatible models now
  takes advantage of the smart method to stream revisions.  (Andrew Bennetts)

* The ``--coverage`` option is now global, rather specific to ``bzr
  selftest``.  (Andrew Bennetts)

* The ``register-branch`` command will now use the public url of the branch
  containing the current directory, if one has been set and no explicit
  branch is provided.  (Robert Collins)

* Tweak the ``reannotate`` code path to optimize the 2-parent case.
  Speeds up ``bzr annotate`` with a pack repository by approx 3:2.
  (John Arbash Meinel)

Bugfixes
********

* Calculate remote path relative to the shared medium in _SmartClient.  This
  is related to the problem in bug #124089.  (Andrew Bennetts)

* Cleanly handle connection errors in smart protocol version two, the same
  way as they are handled by version one.  (Andrew Bennetts)

* Clearer error when ``version-info --custom`` is used without
  ``--template`` (Lukáš Lalinský)

* Don't raise UnavailableFeature during test setup when medusa is not
  available or tearDown is never called leading to nasty side effects.
  (#137823, Vincent Ladeuil)

* If a plugin's test suite cannot be loaded, for example because of a syntax
  error in the tests, then ``selftest`` fails, rather than just printing
  a warning.  (Martin Pool, #189771)

* List possible values for BZR_SSH environment variable in env-variables
  help topic. (Alexander Belchenko, #181842)

* New methods ``push_log_file`` and ``pop_log_file`` to intercept messages:
  popping the log redirection now precisely restores the previous state,
  which makes it easier to use bzr log output from other programs.
  TestCaseInTempDir no longer depends on a log redirection being established
  by the test framework, which lets bzr tests cleanly run from a normal
  unittest runner.
  (#124153, #124849, Martin Pool, Jonathan Lange)

* ``pull --quiet`` is now more quiet, in particular a message is no longer
  printed when the remembered pull location is used. (James Westby,
  #185907)

* ``reconfigure`` can safely be interrupted while fetching.
  (Aaron Bentley, #179316)

* ``reconfigure`` preserves tags when converting to and from lightweight
  checkouts.  (Aaron Bentley, #182040)

* Stop polluting /tmp when running selftest.
  (Vincent Ladeuil, #123363)

* Switch from NFKC => NFC for normalization checks. NFC allows a few
  more characters which should be considered valid.
  (John Arbash Meinel, #185458)

* The launchpad plugin now uses the ``edge`` xmlrpc server to avoid
  interacting badly with a bug on the launchpad side. (Robert Collins)

* Unknown hostnames when connecting to a ``bzr://`` URL no longer cause
  tracebacks.  (Andrew Bennetts, #182849)

API Breaks
**********

* Classes implementing Merge types like Merge3Merger must now accept (and
  honour) a do_merge flag in their constructor.  (Aaron Bentley)

* ``Repository.add_inventory`` and ``add_revision`` now require the caller
  to previously take a write lock (and start a write group.)
  (Martin Pool)

Testing
*******

* selftest now accepts --load-list <file> to load a test id list. This
  speeds up running the test suite on a limited set of tests.
  (Vincent Ladeuil)

Internals
*********

* Add a new method ``get_result`` to graph search objects. The resulting
  ``SearchResult`` can be used to recreate the search later, which will
  be useful in reducing network traffic. (Robert Collins)

* Use convenience function to check whether two repository handles
  are referring to the same repository in ``Repository.get_graph``.
  (Jelmer Vernooij, #187162)

* Fetching now passes the find_ghosts flag through to the
  ``InterRepository.missing_revision_ids`` call consistently for all
  repository types. This will enable faster missing revision discovery with
  bzr+ssh. (Robert Collins)

* Fix error handling in Repository.insert_data_stream. (Lukas Lalinsky)

* ``InterRepository.missing_revision_ids`` is now deprecated in favour of
  ``InterRepository.search_missing_revision_ids`` which returns a
  ``bzrlib.graph.SearchResult`` suitable for making requests from the smart
  server. (Robert Collins)

* New error ``NoPublicBranch`` for commands that need a public branch to
  operate. (Robert Collins)

* New method ``iter_inventories`` on Repository for access to many
  inventories. This is primarily used by the ``revision_trees`` method, as
  direct access to inventories is discouraged. (Robert Collins)

* New method ``next_with_ghosts`` on the Graph breadth-first-search objects
  which will split out ghosts and present parents into two separate sets,
  useful for code which needs to be aware of ghosts (e.g. fetching data
  cares about ghosts during revision selection). (Robert Collins)

* Record a timestamp against each mutter to the trace file, relative to the
  first import of bzrlib.  (Andrew Bennetts)

* ``Repository.get_data_stream`` is now deprecated in favour of
  ``Repository.get_data_stream_for_search`` which allows less network
  traffic when requesting data streams over a smart server. (Robert Collins)

* ``RemoteBzrDir._get_tree_branch`` no longer triggers ``_ensure_real``,
  removing one round trip on many network operations. (Robert Collins)

* RemoteTransport's ``recommended_page_size`` method now returns 64k, like
  SFTPTransport and HttpTransportBase.  (Andrew Bennetts)

* Repository has a new method ``has_revisions`` which signals the presence
  of many revisions by returning a set of the revisions listed which are
  present. This can be done by index queries without reading data for parent
  revision names etc. (Robert Collins)


bzr 1.1
#######

:Released: 2008-01-15

(no changes from 1.1rc1)

bzr 1.1rc1
##########

:Released: 2008-01-05

Changes
*******

* Dotted revision numbers have been revised. Instead of growing longer with
  nested branches the branch number just increases. (eg instead of 1.1.1.1.1
  we now report 1.2.1.) This helps scale long lived branches which have many
  feature branches merged between them. (John Arbash Meinel)

* The syntax ``bzr diff branch1 branch2`` is no longer supported.
  Use ``bzr diff branch1 --new branch2`` instead. This change has
  been made to remove the ambiguity where ``branch2`` is in fact a
  specific file to diff within ``branch1``.

Features
********

* New option to use custom template-based formats in  ``bzr version-info``.
  (Lukáš Lalinský)

* diff '--using' allows an external diff tool to be used for files.
  (Aaron Bentley)

* New "lca" merge-type for fast everyday merging that also supports
  criss-cross merges.  (Aaron Bentley)

Improvements
************

* ``annotate`` now doesn't require a working tree. (Lukáš Lalinský,
  #90049)

* ``branch`` and ``checkout`` can now use files from a working tree to
  to speed up the process.  For checkout, this requires the new
  --files-from flag.  (Aaron Bentley)

* ``bzr diff`` now sorts files in alphabetical order.  (Aaron Bentley)

* ``bzr diff`` now works on branches without working trees. Tree-less
  branches can also be compared to each other and to working trees using
  the new diff options ``--old`` and ``--new``. Diffing between branches,
  with or without trees, now supports specific file filtering as well.
  (Ian Clatworthy, #6700)

* ``bzr pack`` now orders revision texts in topological order, with newest
  at the start of the file, promoting linear reads for ``bzr log`` and the
  like. This partially fixes #154129. (Robert Collins)

* Merge directives now fetch prerequisites from the target branch if
  needed.  (Aaron Bentley)

* pycurl now handles digest authentication.
  (Vincent Ladeuil)

* ``reconfigure`` can now convert from repositories.  (Aaron Bentley)

* ``-l`` is now a short form for ``--limit`` in ``log``.  (Matt Nordhoff)

* ``merge`` now warns when merge directives cause cherrypicks.
  (Aaron Bentley)

* ``split`` now supported, to enable splitting large trees into smaller
  pieces.  (Aaron Bentley)

Bugfixes
********

* Avoid AttributeError when unlocking a pack repository when an error occurs.
  (Martin Pool, #180208)

* Better handle short reads when processing multiple range requests.
  (Vincent Ladeuil, #179368)

* build_tree acceleration uses the correct path when a file has been moved.
  (Aaron Bentley)

* ``commit`` now succeeds when a checkout and its master branch share a
  repository.  (Aaron Bentley, #177592)

* Fixed error reporting of unsupported timezone format in
  ``log --timezone``. (Lukáš Lalinský, #178722)

* Fixed Unicode encoding error in ``ignored`` when the output is
  redirected to a pipe. (Lukáš Lalinský)

* Fix traceback when sending large response bodies over the smart protocol
  on Windows. (Andrew Bennetts, #115781)

* Fix ``urlutils.relative_url`` for the case of two ``file:///`` URLs
  pointed to different logical drives on Windows.
  (Alexander Belchenko, #90847)

* HTTP test servers are now compatible with the http protocol version 1.1.
  (Vincent Ladeuil, #175524)

* _KnitParentsProvider.get_parent_map now handles requests for ghosts
  correctly, instead of erroring or attributing incorrect parents to ghosts.
  (Aaron Bentley)

* ``merge --weave --uncommitted`` now works.  (Aaron Bentley)

* pycurl authentication handling was broken and incomplete. Fix handling of
  user:pass embedded in the urls.
  (Vincent Ladeuil, #177643)

* Files inside non-directories are now handled like other conflict types.
  (Aaron Bentley, #177390)

* ``reconfigure`` is able to convert trees into lightweight checkouts.
  (Aaron Bentley)

* Reduce lockdir timeout to 0 when running ``bzr serve``.  (Andrew Bennetts,
  #148087)

* Test that the old ``version_info_format`` functions still work, even
  though they are deprecated. (John Arbash Meinel, ShenMaq, #177872)

* Transform failures no longer cause ImmortalLimbo errors (Aaron Bentley,
  #137681)

* ``uncommit`` works even when the commit messages of revisions to be
  removed use characters not supported in the terminal encoding.
  (Aaron Bentley)

* When dumb http servers return whole files instead of the requested ranges,
  read the remaining bytes by chunks to avoid overflowing network buffers.
  (Vincent Ladeuil, #175886)

Documentation
*************

* Minor tweaks made to the bug tracker integration documentation.
  (Ian Clatworthy)

* Reference material has now be moved out of the User Guide and added
  to the User Reference. The User Reference has gained 4 sections as
  a result: Authenication Settings, Configuration Settings, Conflicts
  and Hooks. All help topics are now dumped into text format in the
  doc/en/user-reference directory for those who like browsing that
  information in their editor. (Ian Clatworthy)

* *Using Bazaar with Launchpad* tutorial added. (Ian Clatworthy)

Internals
*********

* find_* methods available for BzrDirs, Branches and WorkingTrees.
  (Aaron Bentley)

* Help topics can now be loaded from files.
  (Ian Clatworthy, Alexander Belchenko)

* get_parent_map now always provides tuples as its output.  (Aaron Bentley)

* Parent Providers should now implement ``get_parent_map`` returning a
  dictionary instead of ``get_parents`` returning a list.
  ``Graph.get_parents`` is now deprecated. (John Arbash Meinel,
  Robert Collins)

* Patience Diff now supports arbitrary python objects, as long as they
  support ``hash()``. (John Arbash Meinel)

* Reduce selftest overhead to establish test names by memoization.
  (Vincent Ladeuil)

API Breaks
**********

Testing
*******

* Modules can now customise their tests by defining a ``load_tests``
  attribute. ``pydoc bzrlib.tests.TestUtil.TestLoader.loadTestsFromModule``
  for the documentation on this attribute. (Robert Collins)

* New helper function ``bzrlib.tests.condition_id_re`` which helps
  filter tests based on a regular expression search on the tests id.
  (Robert Collins)

* New helper function ``bzrlib.tests.condition_isinstance`` which helps
  filter tests based on class. (Robert Collins)

* New helper function ``bzrlib.tests.exclude_suite_by_condition`` which
  generalises the ``exclude_suite_by_re`` function. (Robert Collins)

* New helper function ``bzrlib.tests.filter_suite_by_condition`` which
  generalises the ``filter_suite_by_re`` function. (Robert Collins)

* New helper method ``bzrlib.tests.exclude_tests_by_re`` which gives a new
  TestSuite that does not contain tests from the input that matched a
  regular expression. (Robert Collins)

* New helper method ``bzrlib.tests.randomize_suite`` which returns a
  randomized copy of the input suite. (Robert Collins)

* New helper method ``bzrlib.tests.split_suite_by_re`` which splits a test
  suite into two according to a regular expression. (Robert Collins)

* Parametrize all http tests for the transport implementations, the http
  protocol versions (1.0 and 1.1) and the authentication schemes.
  (Vincent Ladeuil)

* The ``exclude_pattern`` and ``random_order`` parameters to the function
  ``bzrlib.tests.filter_suite_by_re`` have been deprecated. (Robert Collins)

* The method ``bzrlib.tests.sort_suite_by_re`` has been deprecated. It is
  replaced by the new helper methods added in this release. (Robert Collins)


bzr 1.0
#######

:Released: 2007-12-14

Documentation
*************

* More improvements and fixes to the User Guide.  (Ian Clatworthy)

* Add information on cherrypicking/rebasing to the User Guide.
  (Ian Clatworthy)

* Improve bug tracker integration documentation. (Ian Clatworthy)

* Minor edits to ``Bazaar in five minutes`` from David Roberts and
  to the rebasing section of the User Guide from Aaron Bentley.
  (Ian Clatworthy)


bzr 1.0rc3
##########

:Released: 2007-12-11

Changes
*******

* If a traceback occurs, users are now asked to report the bug
  through Launchpad (https://bugs.launchpad.net/bzr/), rather than
  by mail to the mailing list.
  (Martin Pool)

Bugfixes
********

* Fix Makefile rules for doc generation. (Ian Clatworthy, #175207)

* Give more feedback during long http downloads by making readv deliver data
  as it arrives for urllib, and issue more requests for pycurl. High latency
  networks are better handled by urllib, the pycurl implementation give more
  feedback but also incur more latency.
  (Vincent Ladeuil, #173010)

* Implement _make_parents_provider on RemoteRepository, allowing generating
  bundles against branches on a smart server.  (Andrew Bennetts, #147836)

Documentation
*************

* Improved user guide.  (Ian Clatworthy)

* The single-page quick reference guide is now available as a PDF.
  (Ian Clatworthy)

Internals
*********

* readv urllib http implementation is now a real iterator above the
  underlying socket and deliver data as soon as it arrives. 'get' still
  wraps its output in a StringIO.
  (Vincent Ladeuil)


bzr 1.0rc2
##########

:Released: 2007-12-07

Improvements
************

* Added a --coverage option to selftest. (Andrew Bennetts)

* Annotate merge (merge-type=weave) now supports cherrypicking.
  (Aaron Bentley)

* ``bzr commit`` now doesn't print the revision number twice. (Matt
  Nordhoff, #172612)

* New configuration option ``bugtracker_<tracker_abbrevation>_url`` to
  define locations of bug trackers that are not directly supported by
  bzr or a plugin. The URL will be treated as a template and ``{id}``
  placeholders will be replaced by specific bug IDs.  (Lukáš Lalinský)

* Support logging single merge revisions with short and line log formatters.
  (Kent Gibson)

* User Guide enhanced with suggested readability improvements from
  Matt Revell and corrections from John Arbash Meinel. (Ian Clatworthy)

* Quick Start Guide renamed to Quick Start Card, moved down in
  the catalog, provided in pdf and png format and updated to refer
  to ``send`` instead of ``bundle``. (Ian Clatworthy, #165080)

* ``switch`` can now be used on heavyweight checkouts as well as
  lightweight ones. After switching a heavyweight checkout, the
  local branch is a mirror/cache of the new bound branch and
  uncommitted changes in the working tree are merged. As a safety
  check, if there are local commits in a checkout which have not
  been committed to the previously bound branch, then ``switch``
  fails unless the ``--force`` option is given. This option is
  now also required if the branch a lightweight checkout is pointing
  to has been moved. (Ian Clatworthy)

Internals
*********

* New -Dhttp debug option reports http connections, requests and responses.
  (Vincent Ladeuil)

* New -Dmerge debug option, which emits merge plans for merge-type=weave.

Bugfixes
********

* Better error message when running ``bzr cat`` on a non-existant branch.
  (Lukáš Lalinský, #133782)

* Catch OSError 17 (file exists) in final phase of tree transform and show
  filename to user.
  (Alexander Belchenko, #111758)

* Catch ShortReadvErrors while using pycurl. Also make readv more robust by
  allowing multiple GET requests to be issued if too many ranges are
  required.
  (Vincent Ladeuil, #172701)

* Check for missing basis texts when fetching from packs to packs.
  (John Arbash Meinel, #165290)

* Fall back to showing e-mail in ``log --short/--line`` if the
  committer/author has only e-mail. (Lukáš Lalinský, #157026)

API Breaks
**********

* Deprecate not passing a ``location`` argument to commit reporters'
  ``started`` methods. (Matt Nordhoff)


bzr 1.0rc1
##########

:Released: 2007-11-30

Notes When Upgrading
********************

* The default repository format is now ``pack-0.92``.  This
  default is used when creating new repositories with ``init`` and
  ``init-repo``, and when branching over bzr+ssh or bzr+hpss.
  (See https://bugs.launchpad.net/bugs/164626)

  This format can be read and written by Bazaar 0.92 and later, and
  data can be transferred to and from older formats.

  To upgrade, please reconcile your repository (``bzr reconcile``), and then
  upgrade (``bzr upgrade``).

  ``pack-0.92`` offers substantially better scaling and performance than the
  previous knits format. Some operations are slower where the code already
  had bad scaling characteristics under knits, the pack format makes such
  operations more visible as part of being more scalable overall. We will
  correct such operations over the coming releases and encourage the filing
  of bugs on any operation which you observe to be slower in a packs
  repository. One particular case that we do not intend to fix is pulling
  data from a pack repository into a knit repository over a high latency
  link;  downgrading such data requires reinsertion of the file texts, and
  this is a classic space/time tradeoff. The current implementation is
  conservative on memory usage because we need to support converting data
  from any tree without problems.
  (Robert Collins, Martin Pool, #164476)

Changes
*******

* Disable detection of plink.exe as possible ssh vendor. Plink vendor
  still available if user selects it explicitly with BZR_SSH environment
  variable. (Alexander Belchenko, workaround for bug #107593)

* The pack format is now accessible as "pack-0.92", or "pack-0.92-subtree"
  to enable the subtree functions (for example, for bzr-svn).
  (Martin Pool)

Features
********

* New ``authentication.conf`` file holding the password or other credentials
  for remote servers. This can be used for ssh, sftp, smtp and other
  supported transports.
  (Vincent Ladeuil)

* New rich-root and rich-root-pack formats, recording the same data about
  tree roots that's recorded for all other directories.
  (Aaron Bentley, #164639)

* ``pack-0.92`` repositories can now be reconciled.
  (Robert Collins, #154173)

* ``switch`` command added for changing the branch a lightweight checkout
  is associated with and updating the tree to reflect the latest content
  accordingly. This command was previously part of the BzrTools plug-in.
  (Ian Clatworthy, Aaron Bentley, David Allouche)

* ``reconfigure`` command can now convert branches, trees, or checkouts to
  lightweight checkouts.  (Aaron Bentley)

Performance
***********

* Commit updates the state of the working tree via a delta rather than
  supplying entirely new basis trees. For commit of a single specified file
  this reduces the wall clock time for commit by roughly a 30%.
  (Robert Collins, Martin Pool)

* Commit with many automatically found deleted paths no longer performs
  linear scanning for the children of those paths during inventory
  iteration. This should fix commit performance blowing out when many such
  paths occur during commit. (Robert Collins, #156491)

* Fetch with pack repositories will no longer read the entire history graph.
  (Robert Collins, #88319)

* Revert takes out an appropriate lock when reverting to a basis tree, and
  does not read the basis inventory twice. (Robert Collins)

* Diff does not require an inventory to be generated on dirstate trees.
  (Aaron Bentley, #149254)

* New annotate merge (--merge-type=weave) implementation is fast on
  versionedfiles withough cached annotations, e.g. pack-0.92.
  (Aaron Bentley)

Improvements
************

* ``bzr merge`` now warns when it encounters a criss-cross merge.
  (Aaron Bentley)

* ``bzr send`` now doesn't require the target e-mail address to be
  specified on the command line if an interactive e-mail client is used.
  (Lukáš Lalinský)

* ``bzr tags`` now prints the revision number for each tag, instead of
  the revision id, unless --show-ids is passed. In addition, tags can be
  sorted chronologically instead of lexicographically with --sort=time.
  (Adeodato Simó, #120231)

* Windows standalone version of bzr is able to load system-wide plugins from
  "plugins" subdirectory in installation directory. In addition standalone
  installer write to the registry (HKLM\SOFTWARE\Bazaar) useful info
  about paths and bzr version. (Alexander Belchenko, #129298)

Documentation
*************

Bug Fixes
*********

* A progress bar has been added for knitpack -> knitpack fetching.
  (Robert Collins, #157789, #159147)

* Branching from a branch via smart server now preserves the repository
  format. (Andrew Bennetts,  #164626)

* ``commit`` is now able to invoke an external editor in a non-ascii
  directory. (Daniel Watkins, #84043)

* Catch connection errors for ftp.
  (Vincent Ladeuil, #164567)

* ``check`` no longer reports spurious unreferenced text versions.
  (Robert Collins, John A Meinel, #162931, #165071)

* Conflicts are now resolved recursively by ``revert``.
  (Aaron Bentley, #102739)

* Detect invalid transport reuse attempts by catching invalid URLs.
  (Vincent Ladeuil, #161819)

* Deleting a file without removing it shows a correct diff, not a traceback.
  (Aaron Bentley)

* Do no use timeout in HttpServer anymore.
  (Vincent Ladeuil, #158972).

* Don't catch the exceptions related to the http pipeline status before
  retrying an http request or some programming errors may be masked.
  (Vincent Ladeuil, #160012)

* Fix ``bzr rm`` to not delete modified and ignored files.
  (Lukáš Lalinský, #172598)

* Fix exception when revisionspec contains merge revisons but log
  formatter doesn't support merge revisions. (Kent Gibson, #148908)

* Fix exception when ScopeReplacer is assigned to before any members have
  been retrieved.  (Aaron Bentley)

* Fix multiple connections during checkout --lightweight.
  (Vincent Ladeuil, #159150)

* Fix possible error in insert_data_stream when copying between
  pack repositories over bzr+ssh or bzr+http.
  KnitVersionedFile.get_data_stream now makes sure that requested
  compression parents are sent before any delta hunks that depend
  on them.
  (Martin Pool, #164637)

* Fix typo in limiting offsets coalescing for http, leading to
  whole files being downloaded instead of parts.
  (Vincent Ladeuil, #165061)

* FTP server errors don't error in the error handling code.
  (Robert Collins, #161240)

* Give a clearer message when a pull fails because the source needs
  to be reconciled.
  (Martin Pool, #164443)

* It is clearer when a plugin cannot be loaded because of its name, and a
  suggestion for an acceptable name is given. (Daniel Watkins, #103023)

* Leave port as None in transport objects if user doesn't
  specify a port in urls.
  (vincent Ladeuil, #150860)

* Make sure Repository.fetch(self) is properly a no-op for all
  Repository implementations. (John Arbash Meinel, #158333)

* Mark .bzr directories as "hidden" on Windows.
  (Alexander Belchenko, #71147)

* ``merge --uncommitted`` can now operate on a single file.
  (Aaron Bentley, Lukáš Lalinský, #136890)

* Obsolete packs are now cleaned up by pack and autopack operations.
  (Robert Collins, #153789)

* Operations pulling data from a smart server where the underlying
  repositories are not both annotated/both unannotated will now work.
  (Robert Collins, #165304).

* Reconcile now shows progress bars. (Robert Collins, #159351)

* ``RemoteBranch`` was not initializing ``self._revision_id_to_revno_map``
  properly. (John Arbash Meinel, #162486)

* Removing an already-removed file reports the file does not exist. (Daniel
  Watkins, #152811)

* Rename on Windows is able to change filename case.
  (Alexander Belchenko, #77740)

* Return error instead of a traceback for ``bzr log -r0``.
  (Kent Gibson, #133751)

* Return error instead of a traceback when bzr is unable to create
  symlink on some platforms (e.g. on Windows).
  (Alexander Belchenko, workaround for #81689)

* Revert doesn't crash when restoring a single file from a deleted
  directory. (Aaron Bentley)

* Stderr output via logging mechanism now goes through encoded wrapper
  and no more uses utf-8, but terminal encoding instead. So all unicode
  strings now should be readable in non-utf-8 terminal.
  (Alexander Belchenko, #54173)

* The error message when ``move --after`` should be used makes how to do so
  clearer. (Daniel Watkins, #85237)

* Unicode-safe output from ``bzr info``. The output will be encoded
  using the terminal encoding and unrepresentable characters will be
  replaced by '?'. (Lukáš Lalinský, #151844)

* Working trees are no longer created when pushing into a local no-trees
  repo. (Daniel Watkins, #50582)

* Upgrade util/configobj to version 4.4.0.
  (Vincent Ladeuil, #151208).

* Wrap medusa ftp test server as an FTPServer feature.
  (Vincent Ladeuil, #157752)

API Breaks
**********

* ``osutils.backup_file`` is deprecated. Actually it's not used in bzrlib
  during very long time. (Alexander Belchenko)

* The return value of
  ``VersionedFile.iter_lines_added_or_present_in_versions`` has been
  changed. Previously it was an iterator of lines, now it is an iterator of
  (line, version_id) tuples. This change has been made to aid reconcile and
  fetch operations. (Robert Collins)

* ``bzrlib.repository.get_versioned_file_checker`` is now private.
  (Robert Collins)

* The Repository format registry default has been removed; it was previously
  obsoleted by the bzrdir format default, which implies a default repository
  format.
  (Martin Pool)

Internals
*********

* Added ``ContainerSerialiser`` and ``ContainerPushParser`` to
  ``bzrlib.pack``.  These classes provide more convenient APIs for generating
  and parsing containers from streams rather than from files.  (Andrew
  Bennetts)

* New module ``lru_cache`` providing a cache for use by tasks that need
  semi-random access to large amounts of data. (John A Meinel)

* InventoryEntry.diff is now deprecated.  Please use diff.DiffTree instead.


bzr 0.92
########

:Released: 2007-11-05

Changes
*******

  * New uninstaller on Win32.  (Alexander Belchenko)


bzr 0.92rc1
###########

:Released: 2007-10-29

Changes
*******

* ``bzr`` now returns exit code 4 if an internal error occurred, and
  3 if a normal error occurred.  (Martin Pool)

* ``pull``, ``merge`` and ``push`` will no longer silently correct some
  repository index errors that occured as a result of the Weave disk format.
  Instead the ``reconcile`` command needs to be run to correct those
  problems if they exist (and it has been able to fix most such problems
  since bzr 0.8). Some new problems have been identified during this release
  and you should run ``bzr check`` once on every repository to see if you
  need to reconcile. If you cannot ``pull`` or ``merge`` from a remote
  repository due to mismatched parent errors - a symptom of index errors -
  you should simply take a full copy of that remote repository to a clean
  directory outside any local repositories, then run reconcile on it, and
  finally pull from it locally. (And naturally email the repositories owner
  to ask them to upgrade and run reconcile).
  (Robert Collins)

Features
********

* New ``knitpack-experimental`` repository format. This is interoperable with
  the ``dirstate-tags`` format but uses a smarter storage design that greatly
  speeds up many operations, both local and remote. This new format can be
  used as an option to the ``init``, ``init-repository`` and ``upgrade``
  commands. (Robert Collins)

* For users of bzr-svn (and those testing the prototype subtree support) that
  wish to try packs, a new ``knitpack-subtree-experimental`` format has also
  been added. This is interoperable with the ``dirstate-subtrees`` format.
  (Robert Collins)

* New ``reconfigure`` command. (Aaron Bentley)

* New ``revert --forget-merges`` command, which removes the record of a pending
  merge without affecting the working tree contents.  (Martin Pool)

* New ``bzr_remote_path`` configuration variable allows finer control of
  remote bzr locations than BZR_REMOTE_PATH environment variable.
  (Aaron Bentley)

* New ``launchpad-login`` command to tell Bazaar your Launchpad
  user ID.  This can then be used by other functions of the
  Launchpad plugin. (James Henstridge)

Performance
***********

* Commit in quiet mode is now slightly faster as the information to
  output is no longer calculated. (Ian Clatworthy)

* Commit no longer checks for new text keys during insertion when the
  revision id was deterministically unique. (Robert Collins)

* Committing a change which is not a merge and does not change the number of
  files in the tree is faster by utilising the data about whether files are
  changed to determine if the tree is unchanged rather than recalculating
  it at the end of the commit process. (Robert Collins)

* Inventory serialisation no longer double-sha's the content.
  (Robert Collins)

* Knit text reconstruction now avoids making copies of the lines list for
  interim texts when building a single text. The new ``apply_delta`` method
  on ``KnitContent`` aids this by allowing modification of the revision id
  such objects represent. (Robert Collins)

* Pack indices are now partially parsed for specific key lookup using a
  bisection approach. (Robert Collins)

* Partial commits are now approximately 40% faster by walking over the
  unselected current tree more efficiently. (Robert Collins)

* XML inventory serialisation takes 20% less time while being stricter about
  the contents. (Robert Collins)

* Graph ``heads()`` queries have been fixed to no longer access all history
  unnecessarily. (Robert Collins)

Improvements
************

* ``bzr+https://`` smart server across https now supported.
  (John Ferlito, Martin Pool, #128456)

* Mutt is now a supported mail client; set ``mail_client=mutt`` in your
  bazaar.conf and ``send`` will use mutt. (Keir Mierle)

* New option ``-c``/``--change`` for ``merge`` command for cherrypicking
  changes from one revision. (Alexander Belchenko, #141368)

* Show encodings, locale and list of plugins in the traceback message.
  (Martin Pool, #63894)

* Experimental directory formats can now be marked with
  ``experimental = True`` during registration. (Ian Clatworthy)

Documentation
*************

* New *Bazaar in Five Minutes* guide.  (Matthew Revell)

* The hooks reference documentation is now converted to html as expected.
  (Ian Clatworthy)

Bug Fixes
*********

* Connection error reporting for the smart server has been fixed to
  display a user friendly message instead of a traceback.
  (Ian Clatworthy, #115601)

* Make sure to use ``O_BINARY`` when opening files to check their
  sha1sum. (Alexander Belchenko, John Arbash Meinel, #153493)

* Fix a problem with Win32 handling of the executable bit.
  (John Arbash Meinel, #149113)

* ``bzr+ssh://`` and ``sftp://`` URLs that do not specify ports explicitly
  no longer assume that means port 22.  This allows people using OpenSSH to
  override the default port in their ``~/.ssh/config`` if they wish.  This
  fixes a bug introduced in bzr 0.91.  (Andrew Bennetts, #146715)

* Commands reporting exceptions can now be profiled and still have their
  data correctly dumped to a file. For example, a ``bzr commit`` with
  no changes still reports the operation as pointless but doing so no
  longer throws away the profiling data if this command is run with
  ``--lsprof-file callgrind.out.ci`` say. (Ian Clatworthy)

* Fallback to ftp when paramiko is not installed and sftp can't be used for
  ``tests/commands`` so that the test suite is still usable without
  paramiko.
  (Vincent Ladeuil, #59150)

* Fix commit ordering in corner case. (Aaron Bentley, #94975)

* Fix long standing bug in partial commit when there are renames
  left in tree. (Robert Collins, #140419)

* Fix selftest semi-random noise during http related tests.
  (Vincent Ladeuil, #140614)

* Fix typo in ftp.py making the reconnection fail on temporary errors.
  (Vincent Ladeuil, #154259)

* Fix failing test by comparing real paths to cover the case where the TMPDIR
  contains a symbolic link.
  (Vincent Ladeuil, #141382).

* Fix log against smart server branches that don't support tags.
  (James Westby, #140615)

* Fix pycurl http implementation by defining error codes from
  pycurl instead of relying on an old curl definition.
  (Vincent Ladeuil, #147530)

* Fix 'unprintable error' message when displaying BzrCheckError and
  some other exceptions on Python 2.5.
  (Martin Pool, #144633)

* Fix ``Inventory.copy()`` and add test for it. (Jelmer Vernooij)

* Handles default value for ListOption in cmd_commit.
  (Vincent Ladeuil, #140432)

* HttpServer and FtpServer need to be closed properly or a listening socket
  will remain opened.
  (Vincent Ladeuil, #140055)

* Monitor the .bzr directory created in the top level test
  directory to detect leaking tests.
  (Vincent Ladeuil, #147986)

* The basename, not the full path, is now used when checking whether
  the profiling dump file begins with ``callgrind.out`` or not. This
  fixes a bug reported by Aaron Bentley on IRC. (Ian Clatworthy)

* Trivial fix for invoking command ``reconfigure`` without arguments.
  (Rob Weir, #141629)

* ``WorkingTree.rename_one`` will now raise an error if normalisation of the
  new path causes bzr to be unable to access the file. (Robert Collins)

* Correctly detect a NoSuchFile when using a filezilla server. (Gary van der
  Merwe)

API Breaks
**********

* ``bzrlib.index.GraphIndex`` now requires a size parameter to the
  constructor, for enabling bisection searches. (Robert Collins)

* ``CommitBuilder.record_entry_contents`` now requires the root entry of a
  tree be supplied to it, previously failing to do so would trigger a
  deprecation warning. (Robert Collins)

* ``KnitVersionedFile.add*`` will no longer cache added records even when
  enable_cache() has been called - the caching feature is now exclusively for
  reading existing data. (Robert Collins)

* ``ReadOnlyLockError`` is deprecated; ``LockFailed`` is usually more
  appropriate.  (Martin Pool)

* Removed ``bzrlib.transport.TransportLogger`` - please see the new
  ``trace+`` transport instead. (Robert Collins)

* Removed previously deprecated varargs interface to ``TestCase.run_bzr`` and
  deprecated methods ``TestCase.capture`` and ``TestCase.run_bzr_captured``.
  (Martin Pool)

* Removed previous deprecated ``basis_knit`` parameter to the
  ``KnitVersionedFile`` constructor. (Robert Collins)

* Special purpose method ``TestCase.run_bzr_decode`` is moved to the test_non_ascii
  class that needs it.
  (Martin Pool)

* The class ``bzrlib.repofmt.knitrepo.KnitRepository3`` has been folded into
  ``KnitRepository`` by parameters to the constructor. (Robert Collins)

* The ``VersionedFile`` interface now allows content checks to be bypassed
  by supplying check_content=False.  This saves nearly 30% of the minimum
  cost to store a version of a file. (Robert Collins)

* Tree's with bad state such as files with no length or sha will no longer
  be silently accepted by the repository XML serialiser. To serialise
  inventories without such data, pass working=True to write_inventory.
  (Robert Collins)

* ``VersionedFile.fix_parents`` has been removed as a harmful API.
  ``VersionedFile.join`` will no longer accept different parents on either
  side of a join - it will either ignore them, or error, depending on the
  implementation. See notes when upgrading for more information.
  (Robert Collins)

Internals
*********

* ``bzrlib.transport.Transport.put_file`` now returns the number of bytes
  put by the method call, to allow avoiding stat-after-write or
  housekeeping in callers. (Robert Collins)

* ``bzrlib.xml_serializer.Serializer`` is now responsible for checking that
  mandatory attributes are present on serialisation and deserialisation.
  This fixes some holes in API usage and allows better separation between
  physical storage and object serialisation. (Robert Collins)

* New class ``bzrlib.errors.InternalBzrError`` which is just a convenient
  shorthand for deriving from BzrError and setting internal_error = True.
  (Robert Collins)

* New method ``bzrlib.mutabletree.update_to_one_parent_via_delta`` for
  moving the state of a parent tree to a new version via a delta rather than
  a complete replacement tree. (Robert Collins)

* New method ``bzrlib.osutils.minimum_path_selection`` useful for removing
  duplication from user input, when a user mentions both a path and an item
  contained within that path. (Robert Collins)

* New method ``bzrlib.repository.Repository.is_write_locked`` useful for
  determining if a repository is write locked. (Robert Collins)

* New method on ``bzrlib.tree.Tree`` ``path_content_summary`` provides a
  tuple containing the key information about a path for commit processing
  to complete. (Robert Collins)

* New method on xml serialisers, write_inventory_to_lines, which matches the
  API used by knits for adding content. (Robert Collins)

* New module ``bzrlib.bisect_multi`` with generic multiple-bisection-at-once
  logic, currently only available for byte-based lookup
  (``bisect_multi_bytes``). (Robert Collins)

* New helper ``bzrlib.tuned_gzip.bytes_to_gzip`` which takes a byte string
  and returns a gzipped version of the same. This is used to avoid a bunch
  of api friction during adding of knit hunks. (Robert Collins)

* New parameter on ``bzrlib.transport.Transport.readv``
  ``adjust_for_latency`` which changes readv from returning strictly the
  requested data to inserted return larger ranges and in forward read order
  to reduce the effect of network latency. (Robert Collins)

* New parameter yield_parents on ``Inventory.iter_entries_by_dir`` which
  causes the parents of a selected id to be returned recursively, so all the
  paths from the root down to each element of selected_file_ids are
  returned. (Robert Collins)

* Knit joining has been enhanced to support plain to annotated conversion
  and annotated to plain conversion. (Ian Clatworthy)

* The CommitBuilder method ``record_entry_contents`` now returns summary
  information about the effect of the commit on the repository. This tuple
  contains an inventory delta item if the entry changed from the basis, and a
  boolean indicating whether a new file graph node was recorded.
  (Robert Collins)

* The python path used in the Makefile can now be overridden.
  (Andrew Bennetts, Ian Clatworthy)

Testing
*******

* New transport implementation ``trace+`` which is useful for testing,
  logging activity taken to its _activity attribute. (Robert Collins)

* When running bzr commands within the test suite, internal exceptions are
  not caught and reported in the usual way, but rather allowed to propagate
  up and be visible to the test suite.  A new API ``run_bzr_catch_user_errors``
  makes this behavior available to other users.
  (Martin Pool)

* New method ``TestCase.call_catch_warnings`` for testing methods that
  raises a Python warning.  (Martin Pool)


bzr 0.91
########

:Released: 2007-09-26

Bug Fixes
*********

* Print a warning instead of aborting the ``python setup.py install``
  process if building of a C extension is not possible.
  (Lukáš Lalinský, Alexander Belchenko)

* Fix commit ordering in corner case (Aaron Bentley, #94975)

* Fix ''bzr info bzr://host/'' and other operations on ''bzr://' URLs with
  an implicit port.  We were incorrectly raising PathNotChild due to
  inconsistent treatment of the ''_port'' attribute on the Transport object.
  (Andrew Bennetts, #133965)

* Make RemoteRepository.sprout cope gracefully with servers that don't
  support the ``Repository.tarball`` request.
  (Andrew Bennetts)


bzr 0.91rc2
###########

:Released: 2007-09-11

* Replaced incorrect tarball for previous release; a debug statement was left
  in bzrlib/remote.py.


bzr 0.91rc1
###########

:Released: 2007-09-11

Changes
*******

* The default branch and repository format has changed to
  ``dirstate-tags``, so tag commands are active by default.
  This format is compatible with Bazaar 0.15 and later.
  This incidentally fixes bug #126141.
  (Martin Pool)

* ``--quiet`` or ``-q`` is no longer a global option. If present, it
  must now appear after the command name. Scripts doing things like
  ``bzr -q missing`` need to be rewritten as ``bzr missing -q``.
  (Ian Clatworthy)

Features
********

* New option ``--author`` in ``bzr commit`` to specify the author of the
  change, if it's different from the committer. ``bzr log`` and
  ``bzr annotate`` display the author instead of the committer.
  (Lukáš Lalinský)

* In addition to global options and command specific options, a set of
  standard options are now supported. Standard options are legal for
  all commands. The initial set of standard options are:

  * ``--help`` or ``-h`` - display help message
  * ``--verbose`` or ``-v`` - display additional information
  * ``--quiet``  or ``-q`` - only output warnings and errors.

  Unlike global options, standard options can be used in aliases and
  may have command-specific help. (Ian Clatworthy)

* Verbosity level processing has now been unified. If ``--verbose``
  or ``-v`` is specified on the command line multiple times, the
  verbosity level is made positive the first time then increased.
  If ``--quiet`` or ``-q`` is specified on the command line
  multiple times, the verbosity level is made negative the first
  time then decreased. To get the default verbosity level of zero,
  either specify none of the above , ``--no-verbose`` or ``--no-quiet``.
  Note that most commands currently ignore the magnitude of the
  verbosity level but do respect *quiet vs normal vs verbose* when
  generating output. (Ian Clatworthy)

* ``Branch.hooks`` now supports ``pre_commit`` hook. The hook's signature
  is documented in BranchHooks constructor. (Nam T. Nguyen, #102747)

* New ``Repository.stream_knit_data_for_revisions`` request added to the
  network protocol for greatly reduced roundtrips when retrieving a set of
  revisions. (Andrew Bennetts)

Bug Fixes
*********

* ``bzr plugins`` now lists the version number for each plugin in square
  brackets after the path. (Robert Collins, #125421)

* Pushing, pulling and branching branches with subtree references was not
  copying the subtree weave, preventing the file graph from being accessed
  and causing errors in commits in clones. (Robert Collins)

* Suppress warning "integer argument expected, got float" from Paramiko,
  which sometimes caused false test failures.  (Martin Pool)

* Fix bug in bundle 4 that could cause attempts to write data to wrong
  versionedfile.  (Aaron Bentley)

* Diffs generated using "diff -p" no longer break the patch parser.
  (Aaron Bentley)

* get_transport treats an empty possible_transports list the same as a non-
  empty one.  (Aaron Bentley)

* patch verification for merge directives is reactivated, and works with
  CRLF and CR files.  (Aaron Bentley)

* Accept ..\ as a path in revision specifiers. This fixes for example
  "-r branch:..\other-branch" on Windows.  (Lukáš Lalinský)

* ``BZR_PLUGIN_PATH`` may now contain trailing slashes.
  (Blake Winton, #129299)

* man page no longer lists hidden options (#131667, Aaron Bentley)

* ``uncommit --help`` now explains the -r option adequately.  (Daniel
  Watkins, #106726)

* Error messages are now better formatted with parameters (such as
  filenames) quoted when necessary. This avoids confusion when directory
  names ending in a '.' at the end of messages were confused with a
  full stop that may or not have been there. (Daniel Watkins, #129791)

* Fix ``status FILE -r X..Y``. (Lukáš Lalinský)

* If a particular command is an alias, ``help`` will show the alias
  instead of claiming there is no help for said alias. (Daniel Watkins,
  #133548)

* TreeTransform-based operations, like pull, merge, revert, and branch,
  now roll back if they encounter an error.  (Aaron Bentley, #67699)

* ``bzr commit`` now exits cleanly if a character unsupported by the
  current encoding is used in the commit message.  (Daniel Watkins,
  #116143)

* bzr send uses default values for ranges when only half of an elipsis
  is specified ("-r..5" or "-r5..").  (#61685, Aaron Bentley)

* Avoid trouble when Windows ssh calls itself 'plink' but no plink
  binary is present.  (Martin Albisetti, #107155)

* ``bzr remove`` should remove clean subtrees.  Now it will remove (without
  needing ``--force``) subtrees that contain no files with text changes or
  modified files.  With ``--force`` it removes the subtree regardless of
  text changes or unknown files. Directories with renames in or out (but
  not changed otherwise) will now be removed without needing ``--force``.
  Unknown ignored files will be deleted without needing ``--force``.
  (Marius Kruger, #111665)

* When two plugins conflict, the source of both the losing and now the
  winning definition is shown.  (Konstantin Mikhaylov, #5454)

* When committing to a branch, the location being committed to is
  displayed.  (Daniel Watkins, #52479)

* ``bzr --version`` takes care about encoding of stdout, especially
  when output is redirected. (Alexander Belchenko, #131100)

* Prompt for an ftp password if none is provided.
  (Vincent Ladeuil, #137044)

* Reuse bound branch associated transport to avoid multiple
  connections.
  (Vincent Ladeuil, #128076, #131396)

* Overwrite conflicting tags by ``push`` and ``pull`` if the
  ``--overwrite`` option is specified.  (Lukáš Lalinský, #93947)

* In checkouts, tags are copied into the master branch when created,
  changed or deleted, and are copied into the checkout when it is
  updated.  (Martin Pool, #93856, #93860)

* Print a warning instead of aborting the ``python setup.py install``
  process if building of a C extension is not possible.
  (Lukáš Lalinský, Alexander Belchenko)

Improvements
************

* Add the option "--show-diff" to the commit command in order to display
  the diff during the commit log creation. (Goffredo Baroncelli)

* ``pull`` and ``merge`` are much faster at installing bundle format 4.
  (Aaron Bentley)

* ``pull -v`` no longer includes deltas, making it much faster.
  (Aaron Bentley)

* ``send`` now sends the directive as an attachment by default.
  (Aaron Bentley, Lukáš Lalinský, Alexander Belchenko)

* Documentation updates (Martin Albisetti)

* Help on debug flags is now included in ``help global-options``.
  (Daniel Watkins, #124853)

* Parameters passed on the command line are checked to ensure they are
  supported by the encoding in use. (Daniel Watkins)

* The compression used within the bzr repository has changed from zlib
  level 9 to the zlib default level. This improves commit performance with
  only a small increase in space used (and in some cases a reduction in
  space). (Robert Collins)

* Initial commit no longer SHAs files twice and now reuses the path
  rather than looking it up again, making it faster.
  (Ian Clatworthy)

* New option ``-c``/``--change`` for ``diff`` and ``status`` to show
  changes in one revision.  (Lukáš Lalinský)

* If versioned files match a given ignore pattern, a warning is now
  given. (Daniel Watkins, #48623)

* ``bzr status`` now has -S as a short name for --short and -V as a
  short name for --versioned. These have been added to assist users
  migrating from Subversion: ``bzr status -SV`` is now like
  ``svn status -q``.  (Daniel Watkins, #115990)

* Added C implementation of  ``PatienceSequenceMatcher``, which is about
  10x faster than the Python version. This speeds up commands that
  need file diffing, such as ``bzr commit`` or ``bzr diff``.
  (Lukáš Lalinský)

* HACKING has been extended with a large section on core developer tasks.
  (Ian Clatworthy)

* Add ``branches`` and ``standalone-trees`` as online help topics and
  include them as Concepts within the User Reference.
  (Paul Moore, Ian Clatworthy)

* ``check`` can detect versionedfile parent references that are
  inconsistent with revision and inventory info, and ``reconcile`` can fix
  them.  These faulty references were generated by 0.8-era releases,
  so repositories which were manipulated by old bzrs should be
  checked, and possibly reconciled ASAP.  (Aaron Bentley, Andrew Bennetts)

API Breaks
**********

* ``Branch.append_revision`` is removed altogether; please use
  ``Branch.set_last_revision_info`` instead.  (Martin Pool)

* CommitBuilder now advertises itself as requiring the root entry to be
  supplied. This only affects foreign repository implementations which reuse
  CommitBuilder directly and have changed record_entry_contents to require
  that the root not be supplied. This should be precisely zero plugins
  affected. (Robert Collins)

* The ``add_lines`` methods on ``VersionedFile`` implementations has changed
  its return value to include the sha1 and length of the inserted text. This
  allows the avoidance of double-sha1 calculations during commit.
  (Robert Collins)

* ``Transport.should_cache`` has been removed.  It was not called in the
  previous release.  (Martin Pool)

Testing
*******

* Tests may now raise TestNotApplicable to indicate they shouldn't be
  run in a particular scenario.  (Martin Pool)

* New function multiply_tests_from_modules to give a simpler interface
  to test parameterization.  (Martin Pool, Robert Collins)

* ``Transport.should_cache`` has been removed.  It was not called in the
  previous release.  (Martin Pool)

* NULL_REVISION is returned to indicate the null revision, not None.
  (Aaron Bentley)

* Use UTF-8 encoded StringIO for log tests to avoid failures on
  non-ASCII committer names.  (Lukáš Lalinský)

Internals
*********

* ``bzrlib.plugin.all_plugins`` has been deprecated in favour of
  ``bzrlib.plugin.plugins()`` which returns PlugIn objects that provide
  useful functionality for determining the path of a plugin, its tests, and
  its version information. (Robert Collins)

* Add the option user_encoding to the function 'show_diff_trees()'
  in order to move the user encoding at the UI level. (Goffredo Baroncelli)

* Add the function make_commit_message_template_encoded() and the function
  edit_commit_message_encoded() which handle encoded strings.
  This is done in order to mix the commit messages (which is a unicode
  string), and the diff which is a raw string. (Goffredo Baroncelli)

* CommitBuilder now defaults to using add_lines_with_ghosts, reducing
  overhead on non-weave repositories which don't require all parents to be
  present. (Robert Collins)

* Deprecated method ``find_previous_heads`` on
  ``bzrlib.inventory.InventoryEntry``. This has been superseded by the use
  of ``parent_candidates`` and a separate heads check via the repository
  API. (Robert Collins)

* New trace function ``mutter_callsite`` will print out a subset of the
  stack to the log, which can be useful for gathering debug details.
  (Robert Collins)

* ``bzrlib.pack.ContainerWriter`` now tracks how many records have been
  added via a public attribute records_written. (Robert Collins)

* New method ``bzrlib.transport.Transport.get_recommended_page_size``.
  This provides a hint to users of transports as to the reasonable
  minimum data to read. In principle this can take latency and
  bandwidth into account on a per-connection basis, but for now it
  just has hard coded values based on the url. (e.g. http:// has a large
  page size, file:// has a small one.) (Robert Collins)

* New method on ``bzrlib.transport.Transport`` ``open_write_stream`` allows
  incremental addition of data to a file without requiring that all the
  data be buffered in memory. (Robert Collins)

* New methods on ``bzrlib.knit.KnitVersionedFile``:
  ``get_data_stream(versions)``, ``insert_data_stream(stream)`` and
  ``get_format_signature()``.  These provide some infrastructure for
  efficiently streaming the knit data for a set of versions over the smart
  protocol.

* Knits with no annotation cache still produce correct annotations.
  (Aaron Bentley)

* Three new methods have been added to ``bzrlib.trace``:
  ``set_verbosity_level``, ``get_verbosity_level`` and ``is_verbose``.
  ``set_verbosity_level`` expects a numeric value: negative for quiet,
  zero for normal, positive for verbose. The size of the number can be
  used to determine just how quiet or verbose the application should be.
  The existing ``be_quiet`` and ``is_quiet`` routines have been
  integrated into this new scheme. (Ian Clatworthy)

* Options can now be delcared with a ``custom_callback`` parameter. If
  set, this routine is called after the option is processed. This feature
  is now used by the standard options ``verbose`` and ``quiet`` so that
  setting one implicitly resets the other. (Ian Clatworthy)

* Rather than declaring a new option from scratch in order to provide
  custom help, a centrally registered option can be decorated using the
  new ``bzrlib.Option.custom_help`` routine. In particular, this routine
  is useful when declaring better help for the ``verbose`` and ``quiet``
  standard options as the base definition of these is now more complex
  than before thanks to their use of a custom callback. (Ian Clatworthy)

* Tree._iter_changes(specific_file=[]) now iterates through no files,
  instead of iterating through all files.  None is used to iterate through
  all files.  (Aaron Bentley)

* WorkingTree.revert() now accepts None to revert all files.  The use of
  [] to revert all files is deprecated.  (Aaron Bentley)


bzr 0.90
########

:Released: 2007-08-28

Improvements
************

* Documentation is now organized into multiple directories with a level
  added for different languages or locales. Added the Mini Tutorial
  and Quick Start Summary (en) documents from the Wiki, improving the
  content and readability of the former. Formatted NEWS as Release Notes
  complete with a Table of Conents, one heading per release. Moved the
  Developer Guide into the main document catalog and provided a link
  from the developer document catalog back to the main one.
  (Ian Clatworthy, Sabin Iacob, Alexander Belchenko)


API Changes
***********

* The static convenience method ``BzrDir.create_repository``
  is deprecated.  Callers should instead create a ``BzrDir`` instance
  and call ``create_repository`` on that.  (Martin Pool)


bzr 0.90rc1
###########

:Released: 2007-08-14

Bugfixes
********

* ``bzr init`` should connect to the remote location one time only.  We
  have been connecting several times because we forget to pass around the
  Transport object. This modifies ``BzrDir.create_branch_convenience``,
  so that we can give it the Transport we already have.
  (John Arbash Meinel, Vincent Ladeuil, #111702)

* Get rid of sftp connection cache (get rid of the FTP one too).
  (Vincent Ladeuil, #43731)

* bzr branch {local|remote} remote don't try to create a working tree
  anymore.
  (Vincent Ladeuil, #112173)

* All identified multiple connections for a single bzr command have been
  fixed. See bzrlib/tests/commands directory.
  (Vincent Ladeuil)

* ``bzr rm`` now does not insist on ``--force`` to delete files that
  have been renamed but not otherwise modified.  (Marius Kruger,
  #111664)

* ``bzr selftest --bench`` no longer emits deprecation warnings
  (Lukáš Lalinský)

* ``bzr status`` now honours FILE parameters for conflict lists
  (Aaron Bentley, #127606)

* ``bzr checkout`` now honours -r when reconstituting a working tree.
  It also honours -r 0.  (Aaron Bentley, #127708)

* ``bzr add *`` no more fails on Windows if working tree contains
  non-ascii file names. (Kuno Meyer, #127361)

* allow ``easy_install bzr`` runs without fatal errors.
  (Alexander Belchenko, #125521)

* Graph._filter_candidate_lca does not raise KeyError if a candidate
  is eliminated just before it would normally be examined.  (Aaron Bentley)

* SMTP connection failures produce a nice message, not a traceback.
  (Aaron Bentley)

Improvements
************

* Don't show "dots" progress indicators when run non-interactively, such
  as from cron.  (Martin Pool)

* ``info`` now formats locations more nicely and lists "submit" and
  "public" branches (Aaron Bentley)

* New ``pack`` command that will trigger database compression within
  the repository (Robert Collins)

* Implement ``_KnitIndex._load_data`` in a pyrex extension. The pyrex
  version is approximately 2-3x faster at parsing a ``.kndx`` file.
  Which yields a measurable improvement for commands which have to
  read from the repository, such as a 1s => 0.75s improvement in
  ``bzr diff`` when there are changes to be shown.  (John Arbash Meinel)

* Merge is now faster.  Depending on the scenario, it can be more than 2x
  faster. (Aaron Bentley)

* Give a clearer warning, and allow ``python setup.py install`` to
  succeed even if pyrex is not available.
  (John Arbash Meinel)

* ``DirState._read_dirblocks`` now has an optional Pyrex
  implementation. This improves the speed of any command that has to
  read the entire DirState. (``diff``, ``status``, etc, improve by
  about 10%).
  ``bisect_dirblocks`` has also been improved, which helps all
  ``_get_entry`` type calls (whenever we are searching for a
  particular entry in the in-memory DirState).
  (John Arbash Meinel)

* ``bzr pull`` and ``bzr push`` no longer do a complete walk of the
  branch revision history for ui display unless -v is supplied.
  (Robert Collins)

* ``bzr log -rA..B`` output shifted to the left margin if the log only
  contains merge revisions. (Kent Gibson)

* The ``plugins`` command is now public with improved help.
  (Ian Clatworthy)

* New bundle and merge directive formats are faster to generate, and

* Annotate merge now works when there are local changes. (Aaron Bentley)

* Commit now only shows the progress in terms of directories instead of
  entries. (Ian Clatworthy)

* Fix ``KnitRepository.get_revision_graph`` to not request the graph 2
  times. This makes ``get_revision_graph`` 2x faster. (John Arbash
  Meinel)

* Fix ``VersionedFile.get_graph()`` to avoid using
  ``set.difference_update(other)``, which has bad scaling when
  ``other`` is large. This improves ``VF.get_graph([version_id])`` for
  a 12.5k graph from 2.9s down to 200ms. (John Arbash Meinel)

* The ``--lsprof-file`` option now generates output for KCacheGrind if
  the file starts with ``callgrind.out``. This matches the default file
  filtering done by KCacheGrind's Open Dialog. (Ian Clatworthy)

* Fix ``bzr update`` to avoid an unnecessary
  ``branch.get_master_branch`` call, which avoids 1 extra connection
  to the remote server. (Partial fix for #128076, John Arbash Meinel)

* Log errors from the smart server in the trace file, to make debugging
  test failures (and live failures!) easier.  (Andrew Bennetts)

* The HTML version of the man page has been superceded by a more
  comprehensive manual called the Bazaar User Reference. This manual
  is completed generated from the online help topics. As part of this
  change, limited reStructuredText is now explicitly supported in help
  topics and command help with 'unnatural' markup being removed prior
  to display by the online help or inclusion in the man page.
  (Ian Clatworthy)

* HTML documentation now use files extension ``*.html``
  (Alexander Belchenko)

* The cache of ignore definitions is now cleared in WorkingTree.unlock()
  so that changes to .bzrignore aren't missed. (#129694, Daniel Watkins)

* ``bzr selftest --strict`` fails if there are any missing features or
  expected test failures. (Daniel Watkins, #111914)

* Link to registration survey added to README. (Ian Clatworthy)

* Windows standalone installer show link to registration survey
  when installation finished. (Alexander Belchenko)

Library API Breaks
******************

* Deprecated dictionary ``bzrlib.option.SHORT_OPTIONS`` removed.
  Options are now required to provide a help string and it must
  comply with the style guide by being one or more sentences with an
  initial capital and final period. (Martin Pool)

* KnitIndex.get_parents now returns tuples. (Robert Collins)

* Ancient unused ``Repository.text_store`` attribute has been removed.
  (Robert Collins)

* The ``bzrlib.pack`` interface has changed to use tuples of bytestrings
  rather than just bytestrings, making it easier to represent multiple
  element names. As this interface was not used by any internal facilities
  since it was introduced in 0.18 no API compatibility is being preserved.
  The serialised form of these packs is identical with 0.18 when a single
  element tuple is in use. (Robert Collins)

Internals
*********

* merge now uses ``iter_changes`` to calculate changes, which makes room for
  future performance increases.  It is also more consistent with other
  operations that perform comparisons, and reduces reliance on
  Tree.inventory.  (Aaron Bentley)

* Refactoring of transport classes connected to a remote server.
  ConnectedTransport is a new class that serves as a basis for all
  transports needing to connect to a remote server.  transport.split_url
  have been deprecated, use the static method on the object instead. URL
  tests have been refactored too.
  (Vincent Ladeuil)

* Better connection sharing for ConnectedTransport objects.
  transport.get_transport() now accepts a 'possible_transports' parameter.
  If a newly requested transport can share a connection with one of the
  list, it will.
  (Vincent Ladeuil)

* Most functions now accept ``bzrlib.revision.NULL_REVISION`` to indicate
  the null revision, and consider using ``None`` for this purpose
  deprecated.  (Aaron Bentley)

* New ``index`` module with abstract index functionality. This will be
  used during the planned changes in the repository layer. Currently the
  index layer provides a graph aware immutable index, a builder for the
  same index type to allow creating them, and finally a composer for
  such indices to allow the use of many indices in a single query. The
  index performance is not optimised, however the API is stable to allow
  development on top of the index. (Robert Collins)

* ``bzrlib.dirstate.cmp_by_dirs`` can be used to compare two paths by
  their directory sections. This is equivalent to comparing
  ``path.split('/')``, only without having to split the paths.
  This has a Pyrex implementation available.
  (John Arbash Meinel)

* New transport decorator 'unlistable+' which disables the list_dir
  functionality for testing.

* Deprecated ``change_entry`` in transform.py. (Ian Clatworthy)

* RevisionTree.get_weave is now deprecated.  Tree.plan_merge is now used
  for performing annotate-merge.  (Aaron Bentley)

* New EmailMessage class to create email messages. (Adeodato Simó)

* Unused functions on the private interface KnitIndex have been removed.
  (Robert Collins)

* New ``knit.KnitGraphIndex`` which provides a ``KnitIndex`` layered on top
  of a ``index.GraphIndex``. (Robert Collins)

* New ``knit.KnitVersionedFile.iter_parents`` method that allows querying
  the parents of many knit nodes at once, reducing round trips to the
  underlying index. (Robert Collins)

* Graph now has an is_ancestor method, various bits use it.
  (Aaron Bentley)

* The ``-Dhpss`` flag now includes timing information. As well as
  logging when a new connection is opened. (John Arbash Meinel)

* ``bzrlib.pack.ContainerWriter`` now returns an offset, length tuple to
  callers when inserting data, allowing generation of readv style access
  during pack creation, without needing a separate pass across the output
  pack to gather such details. (Robert Collins)

* ``bzrlib.pack.make_readv_reader`` allows readv based access to pack
  files that are stored on a transport. (Robert Collins)

* New ``Repository.has_same_location`` method that reports if two
  repository objects refer to the same repository (although with some risk
  of false negatives).  (Andrew Bennetts)

* InterTree.compare now passes require_versioned on correctly.
  (Marius Kruger)

* New methods on Repository - ``start_write_group``,
  ``commit_write_group``, ``abort_write_group`` and ``is_in_write_group`` -
  which provide a clean hook point for transactional Repositories - ones
  where all the data for a fetch or commit needs to be made atomically
  available in one step. This allows the write lock to remain while making
  a series of data insertions.  (e.g. data conversion). (Robert Collins)

* In ``bzrlib.knit`` the internal interface has been altered to use
  3-tuples (index, pos, length) rather than two-tuples (pos, length) to
  describe where data in a knit is, allowing knits to be split into
  many files. (Robert Collins)

* ``bzrlib.knit._KnitData`` split into cache management and physical access
  with two access classes - ``_PackAccess`` and ``_KnitAccess`` defined.
  The former provides access into a .pack file, and the latter provides the
  current production repository form of .knit files. (Robert Collins)

Testing
*******

* Remove selftest ``--clean-output``, ``--numbered-dirs`` and
  ``--keep-output`` options, which are obsolete now that tests
  are done within directories in $TMPDIR.  (Martin Pool)

* The SSH_AUTH_SOCK environment variable is now reset to avoid
  interaction with any running ssh agents.  (Jelmer Vernooij, #125955)

* run_bzr_subprocess handles parameters the same way as run_bzr:
  either a string or a list of strings should be passed as the first
  parameter.  Varargs-style parameters are deprecated. (Aaron Bentley)


bzr 0.18
########

:Released:  2007-07-17

Bugfixes
********

* Fix 'bzr add' crash under Win32 (Kuno Meyer)


bzr 0.18rc1
###########

:Released:  2007-07-10

Bugfixes
********

* Do not suppress pipe errors, etc. in non-display commands
  (Alexander Belchenko, #87178)

* Display a useful error message when the user requests to annotate
  a file that is not present in the specified revision.
  (James Westby, #122656)

* Commands that use status flags now have a reference to 'help
  status-flags'.  (Daniel Watkins, #113436)

* Work around python-2.4.1 inhability to correctly parse the
  authentication header.
  (Vincent Ladeuil, #121889)

* Use exact encoding for merge directives. (Adeodato Simó, #120591)

* Fix tempfile permissions error in smart server tar bundling under
  Windows. (Martin _, #119330)

* Fix detection of directory entries in the inventory. (James Westby)

* Fix handling of http code 400: Bad Request When issuing too many ranges.
  (Vincent Ladeuil, #115209)

* Issue a CONNECT request when connecting to an https server
  via a proxy to enable SSL tunneling.
  (Vincent Ladeuil, #120678)

* Fix ``bzr log -r`` to support selecting merge revisions, both
  individually and as part of revision ranges.
  (Kent Gibson, #4663)

* Don't leave cruft behind when failing to acquire a lockdir.
  (Martin Pool, #109169)

* Don't use the '-f' strace option during tests.
  (Vincent Ladeuil, #102019).

* Warn when setting ``push_location`` to a value that will be masked by
  locations.conf.  (Aaron Bentley, #122286)

* Fix commit ordering in corner case (Aaron Bentley, #94975)

*  Make annotate behave in a non-ASCII world (Adeodato Simó).

Improvements
************

* The --lsprof-file option now dumps a text rendering of the profiling
  information if the filename ends in ".txt". It will also convert the
  profiling information to a format suitable for KCacheGrind if the
  output filename ends in ".callgrind". Fixes to the lsprofcalltree
  conversion process by Jean Paul Calderone and Itamar were also merged.
  See http://ddaa.net/blog/python/lsprof-calltree. (Ian Clatworthy)

* ``info`` now defaults to non-verbose mode, displaying only paths and
  abbreviated format info.  ``info -v`` displays all the information
  formerly displayed by ``info``.  (Aaron Bentley, Adeodato Simó)

* ``bzr missing`` now has better option names ``--this`` and ``--other``.
  (Elliot Murphy)

* The internal ``weave-list`` command has become ``versionedfile-list``,
  and now lists knits as well as weaves.  (Aaron Bentley)

* Automatic merge base selection uses a faster algorithm that chooses
  better bases in criss-cross merge situations (Aaron Bentley)

* Progress reporting in ``commit`` has been improved. The various logical
  stages are now reported on as follows, namely:

  * Collecting changes [Entry x/y] - Stage n/m
  * Saving data locally - Stage n/m
  * Uploading data to master branch - Stage n/m
  * Updating the working tree - Stage n/m
  * Running post commit hooks - Stage n/m

  If there is no master branch, the 3rd stage is omitted and the total
  number of stages is adjusted accordingly.

  Each hook that is run after commit is listed with a name (as hooks
  can be slow it is useful feedback).
  (Ian Clatworthy, Robert Collins)

* Various operations that are now faster due to avoiding unnecessary
  topological sorts. (Aaron Bentley)

* Make merge directives robust against broken bundles. (Aaron Bentley)

* The lsprof filename note is emitted via trace.note(), not standard
  output.  (Aaron Bentley)

* ``bzrlib`` now exports explicit API compatibility information to assist
  library users and plugins. See the ``bzrlib.api`` module for details.
  (Robert Collins)

* Remove unnecessary lock probes when acquiring a lockdir.
  (Martin Pool)

* ``bzr --version`` now shows the location of the bzr log file, which
  is especially useful on Windows.  (Martin Pool)

* -D now supports hooks to get debug tracing of hooks (though its currently
  minimal in nature). (Robert Collins)

* Long log format reports deltas on merge revisions.
  (John Arbash Meinel, Kent Gibson)

* Make initial push over ftp more resilient. (John Arbash Meinel)

* Print a summary of changes for update just like pull does.
  (Daniel Watkins, #113990)

* Add a -Dhpss option to trace smart protocol requests and responses.
  (Andrew Bennetts)

Library API Breaks
******************

* Testing cleanups -
  ``bzrlib.repository.RepositoryTestProviderAdapter`` has been moved
  to ``bzrlib.tests.repository_implementations``;
  ``bzrlib.repository.InterRepositoryTestProviderAdapter`` has been moved
  to ``bzrlib.tests.interrepository_implementations``;
  ``bzrlib.transport.TransportTestProviderAdapter`` has moved to
  ``bzrlib.tests.test_transport_implementations``.
  ``bzrlib.branch.BranchTestProviderAdapter`` has moved to
  ``bzrlib.tests.branch_implementations``.
  ``bzrlib.bzrdir.BzrDirTestProviderAdapter`` has moved to
  ``bzrlib.tests.bzrdir_implementations``.
  ``bzrlib.versionedfile.InterVersionedFileTestProviderAdapter`` has moved
  to ``bzrlib.tests.interversionedfile_implementations``.
  ``bzrlib.store.revision.RevisionStoreTestProviderAdapter`` has moved to
  ``bzrlib.tests.revisionstore_implementations``.
  ``bzrlib.workingtree.WorkingTreeTestProviderAdapter`` has moved to
  ``bzrlib.tests.workingtree_implementations``.
  These changes are an API break in the testing infrastructure only.
  (Robert Collins)

* Relocate TestCaseWithRepository to be more central. (Robert Collins)

* ``bzrlib.add.smart_add_tree`` will no longer perform glob expansion on
  win32. Callers of the function should do this and use the new
  ``MutableTree.smart_add`` method instead. (Robert Collins)

* ``bzrlib.add.glob_expand_for_win32`` is now
  ``bzrlib.win32utils.glob_expand``.  (Robert Collins)

* ``bzrlib.add.FastPath`` is now private and moved to
  ``bzrlib.mutabletree._FastPath``. (Robert Collins, Martin Pool)

* ``LockDir.wait`` removed.  (Martin Pool)

* The ``SmartServer`` hooks API has changed for the ``server_started`` and
  ``server_stopped`` hooks. The first parameter is now an iterable of
  backing URLs rather than a single URL. This is to reflect that many
  URLs may map to the external URL of the server. E.g. the server interally
  may have a chrooted URL but also the local file:// URL will be at the
  same location. (Robert Collins)

Internals
*********

* New SMTPConnection class to unify email handling.  (Adeodato Simó)

* Fix documentation of BzrError. (Adeodato Simó)

* Make BzrBadParameter an internal error. (Adeodato Simó)

* Remove use of 'assert False' to raise an exception unconditionally.
  (Martin Pool)

* Give a cleaner error when failing to decode knit index entry.
  (Martin Pool)

* TreeConfig would mistakenly search the top level when asked for options
  from a section. It now respects the section argument and only
  searches the specified section. (James Westby)

* Improve ``make api-docs`` output. (John Arbash Meinel)

* Use os.lstat rather than os.stat for osutils.make_readonly and
  osutils.make_writeable. This makes the difftools plugin more
  robust when dangling symlinks are found. (Elliot Murphy)

* New ``-Dlock`` option to log (to ~/.bzr.log) information on when
  lockdirs are taken or released.  (Martin Pool)

* ``bzrlib`` Hooks are now nameable using ``Hooks.name_hook``. This
  allows a nicer UI when hooks are running as the current hook can
  be displayed. (Robert Collins)

* ``Transport.get`` has had its interface made more clear for ease of use.
  Retrieval of a directory must now fail with either 'PathError' at open
  time, or raise 'ReadError' on a read. (Robert Collins)

* New method ``_maybe_expand_globs`` on the ``Command`` class for
  dealing with unexpanded glob lists - e.g. on the win32 platform. This
  was moved from ``bzrlib.add._prepare_file_list``. (Robert Collins)

* ``bzrlib.add.smart_add`` and ``bzrlib.add.smart_add_tree`` are now
  deprecated in favour of ``MutableTree.smart_add``. (Robert Collins,
  Martin Pool)

* New method ``external_url`` on Transport for obtaining the url to
  hand to external processes. (Robert Collins)

* Teach windows installers to build pyrex/C extensions.
  (Alexander Belchenko)

Testing
*******

* Removed the ``--keep-output`` option from selftest and clean up test
  directories as they're used.  This reduces the IO load from
  running the test suite and cuts the time by about half.
  (Andrew Bennetts, Martin Pool)

* Add scenarios as a public attribute on the TestAdapter classes to allow
  modification of the generated scenarios before adaption and easier
  testing. (Robert Collins)

* New testing support class ``TestScenarioApplier`` which multiplies
  out a single teste by a list of supplied scenarios. (RobertCollins)

* Setting ``repository_to_test_repository`` on a repository_implementations
  test will cause it to be called during repository creation, allowing the
  testing of repository classes which are not based around the Format
  concept. For example a repository adapter can be tested in this manner,
  by altering the repository scenarios to include a scenario that sets this
  attribute during the test parameterisation in
  ``bzrlib.tests.repository.repository_implementations``. (Robert Collins)

* Clean up many of the APIs for blackbox testing of Bazaar.  The standard
  interface is now self.run_bzr.  The command to run can be passed as
  either a list of parameters, a string containing the command line, or
  (deprecated) varargs parameters.  (Martin Pool)

* The base TestCase now isolates tests from -D parameters by clearing
  ``debug.debug_flags`` and restores it afterwards. (Robert Collins)

* Add a relpath parameter to get_transport methods in test framework to
  avoid useless cloning.
  (Vincent Ladeuil, #110448)


bzr 0.17
########

:Released:  2007-06-18

Bugfixes
********

* Fix crash of commit due to wrong lookup of filesystem encoding.
  (Colin Watson, #120647)

* Revert logging just to stderr in commit as broke unicode filenames.
  (Aaron Bentley, Ian Clatworthy, #120930)


bzr 0.17rc1
###########

:Released:  2007-06-12

Notes When Upgrading
********************

* The kind() and is_executable() APIs on the WorkingTree interface no
  longer implicitly (read) locks and unlocks the tree. This *might*
  impact some plug-ins and tools using this part of the API. If you find
  an issue that may be caused by this change, please let us know,
  particularly the plug-in/tool maintainer. If encountered, the API
  fix is to surround kind() and is_executable() calls with lock_read()
  and unlock() like so::

    work_tree.lock_read()
    try:
        kind = work_tree.kind(...)
    finally:
        work_tree.unlock()

Internals
*********
* Rework of LogFormatter API to provide beginning/end of log hooks and to
  encapsulate the details of the revision to be logged in a LogRevision
  object.
  In long log formats, merge revision ids are only shown when --show-ids
  is specified, and are labelled "revision-id:", as per mainline
  revisions, instead of "merged:". (Kent Gibson)

* New ``BranchBuilder`` API which allows the construction of particular
  histories quickly. Useful for testing and potentially other applications
  too. (Robert Collins)

Improvements
************

* There are two new help topics, working-trees and repositories that
  attempt to explain these concepts. (James Westby, John Arbash Meinel,
  Aaron Bentley)

* Added ``bzr log --limit`` to report a limited number of revisions.
  (Kent Gibson, #3659)

* Revert does not try to preserve file contents that were originally
  produced by reverting to a historical revision.  (Aaron Bentley)

* ``bzr log --short`` now includes ``[merge]`` for revisions which
  have more than one parent. This is a small improvement to help
  understanding what changes have occurred
  (John Arbash Meinel, #83887)

* TreeTransform avoids many renames when contructing large trees,
  improving speed.  3.25x speedups have been observed for construction of
  kernel-sized-trees, and checkouts are 1.28x faster.  (Aaron Bentley)

* Commit on large trees is now faster. In my environment, a commit of
  a small change to the Mozilla tree (55k files) has dropped from
  66 seconds to 32 seconds. For a small tree of 600 files, commit of a
  small change is 33% faster. (Ian Clatworthy)

* New --create-prefix option to bzr init, like for push.  (Daniel Watkins,
  #56322)

Bugfixes
********

* ``bzr push`` should only connect to the remote location one time.
  We have been connecting 3 times because we forget to pass around
  the Transport object. This adds ``BzrDir.clone_on_transport()``, so
  that we can pass in the Transport that we already have.
  (John Arbash Meinel, #75721)

* ``DirState.set_state_from_inventory()`` needs to properly order
  based on split paths, not just string paths.
  (John Arbash Meinel, #115947)

* Let TestUIFactoy encode the password prompt with its own stdout.
  (Vincent Ladeuil, #110204)

* pycurl should take use the range header that takes the range hint
  into account.
  (Vincent Ladeuil, #112719)

* WorkingTree4.get_file_sha1 no longer raises an exception when invoked
  on a missing file.  (Aaron Bentley, #118186)

* WorkingTree.remove works correctly with tree references, and when pwd is
  not the tree root. (Aaron Bentley)

* Merge no longer fails when a file is renamed in one tree and deleted
  in the other. (Aaron Bentley, #110279)

* ``revision-info`` now accepts dotted revnos, doesn't require a tree,
  and defaults to the last revision (Matthew Fuller, #90048)

* Tests no longer fail when BZR_REMOTE_PATH is set in the environment.
  (Daniel Watkins, #111958)

* ``bzr branch -r revid:foo`` can be used to branch any revision in
  your repository. (Previously Branch6 only supported revisions in your
  mainline). (John Arbash Meinel, #115343)

bzr 0.16
########

:Released:  2007-05-07

Bugfixes
********

* Handle when you have 2 directories with similar names, but one has a
  hyphen. (``'abc'`` versus ``'abc-2'``). The WT4._iter_changes
  iterator was using direct comparison and ``'abc/a'`` sorts after
  ``'abc-2'``, but ``('abc', 'a')`` sorts before ``('abc-2',)``.
  (John Arbash Meinel, #111227)

* Handle when someone renames a file on disk without telling bzr.
  Previously we would report the first file as missing, but not show
  the new unknown file. (John Arbash Meinel, #111288)

* Avoid error when running hooks after pulling into or pushing from
  a branch bound to a smartserver branch.  (Martin Pool, #111968)

Improvements
************

* Move developer documentation to doc/developers/. This reduces clutter in
  the root of the source tree and allows HACKING to be split into multiple
  files. (Robert Collins, Alexander Belchenko)

* Clean up the ``WorkingTree4._iter_changes()`` internal loops as well as
  ``DirState.update_entry()``. This optimizes the core logic for ``bzr
  diff`` and ``bzr status`` significantly improving the speed of
  both. (John Arbash Meinel)

bzr 0.16rc2
###########

:Released:  2007-04-30

Bugfixes
********

* Handle the case when you delete a file, and then rename another file
  on top of it. Also handle the case of ``bzr rm --keep foo``. ``bzr
  status`` should show the removed file and an unknown file in its
  place. (John Arbash Meinel, #109993)

* Bundles properly read and write revision properties that have an
  empty value. And when the value is not ASCII.
  (John Arbash Meinel, #109613)

* Fix the bzr commit message to be in text mode.
  (Alexander Belchenko, #110901)

* Also handle when you rename a file and create a file where it used
  to be. (John Arbash Meinel, #110256)

* ``WorkingTree4._iter_changes`` should not descend into unversioned
  directories. (John Arbash Meinel, #110399)

bzr 0.16rc1
###########

:Released:  2007-04-26

Notes When Upgrading
********************

* ``bzr remove`` and ``bzr rm`` will now remove the working file, if
  it could be recovered again.
  This has been done for consistency with svn and the unix rm command.
  The old ``remove`` behaviour has been retained in the new option
  ``bzr remove --keep``, which will just stop versioning the file,
  but not delete it.
  ``bzr remove --force`` have been added which will always delete the
  files.
  ``bzr remove`` is also more verbose.
  (Marius Kruger, #82602)

Improvements
************

* Merge directives can now be supplied as input to `merge` and `pull`,
  like bundles can.  (Aaron Bentley)

* Sending the SIGQUIT signal to bzr, which can be done on Unix by
  pressing Control-Backslash, drops bzr into a debugger.  Type ``'c'``
  to continue.  This can be disabled by setting the environment variable
  ``BZR_SIGQUIT_PDB=0``.  (Martin Pool)

* selftest now supports --list-only to list tests instead of running
  them. (Ian Clatworthy)

* selftest now supports --exclude PATTERN (or -x PATTERN) to exclude
  tests with names that match that regular expression.
  (Ian Clatworthy, #102679)

* selftest now supports --randomize SEED to run tests in a random order.
  SEED is typically the value 'now' meaning 'use the current time'.
  (Ian Clatworthy, #102686)

* New option ``--fixes`` to commit, which stores bug fixing annotations as
  revision properties. Built-in support for Launchpad, Debian, Trac and
  Bugzilla bug trackers. (Jonathan Lange, James Henstridge, Robert Collins)

* New API, ``bzrlib.bugtracker.tracker_registry``, for adding support for
  other bug trackers to ``fixes``. (Jonathan Lange, James Henstridge,
  Robert Collins)

* ``selftest`` has new short options ``-f`` and ``-1``.  (Martin
  Pool)

* ``bzrlib.tsort.MergeSorter`` optimizations. Change the inner loop
  into using local variables instead of going through ``self._var``.
  Improves the time to ``merge_sort`` a 10k revision graph by
  approximately 40% (~700->400ms).  (John Arbash Meinel)

* ``make docs`` now creates a man page at ``man1/bzr.1`` fixing bug 107388.
  (Robert Collins)

* ``bzr help`` now provides cross references to other help topics using
  the _see_also facility on command classes. Likewise the bzr_man
  documentation, and the bzr.1 man page also include this information.
  (Robert Collins)

* Tags are now included in logs, that use the long log formatter.
  (Erik Bågfors, Alexander Belchenko)

* ``bzr help`` provides a clearer message when a help topic cannot be
  found. (Robert Collins, #107656)

* ``bzr help`` now accepts optional prefixes for command help. The help
  for all commands can now be found at ``bzr help commands/COMMANDNAME``
  as well as ``bzr help COMMANDNAME`` (which only works for commands
  where the name is not the same as a more general help topic).
  (Robert Collins)

* ``bzr help PLUGINNAME`` will now return the module docstring from the
  plugin PLUGINNAME. (Robert Collins, #50408)

* New help topic ``urlspec`` which lists the availables transports.
  (Goffredo Baroncelli)

* doc/server.txt updated to document the default bzr:// port
  and also update the blurb about the hpss' current status.
  (Robert Collins, #107125).

* ``bzr serve`` now listens on interface 0.0.0.0 by default, making it
  serve out to the local LAN (and anyone in the world that can reach the
  machine running ``bzr serve``. (Robert Collins, #98918)

* A new smart server protocol version has been added.  It prefixes requests
  and responses with an explicit version identifier so that future protocol
  revisions can be dealt with gracefully.  (Andrew Bennetts, Robert Collins)

* The bzr protocol version 2 indicates success or failure in every response
  without depending on particular commands encoding that consistently,
  allowing future client refactorings to be much more robust about error
  handling. (Robert Collins, Martin Pool, Andrew Bennetts)

* The smart protocol over HTTP client has been changed to always post to the
  same ``.bzr/smart`` URL under the original location when it can.  This allows
  HTTP servers to only have to pass URLs ending in .bzr/smart to the smart
  server handler, and not arbitrary ``.bzr/*/smart`` URLs.  (Andrew Bennetts)

* digest authentication is now supported for proxies and HTTP by the urllib
  based http implementation. Tested against Apache 2.0.55 and Squid
  2.6.5. Basic and digest authentication are handled coherently for HTTP
  and proxy: if the user is provided in the url (bzr command line for HTTP,
  proxy environment variables for proxies), the password is prompted for
  (only once). If the password is provided, it is taken into account. Once
  the first authentication is successful, all further authentication
  roundtrips are avoided by preventively setting the right authentication
  header(s).
  (Vincent Ladeuil).

Internals
*********

* bzrlib API compatability with 0.8 has been dropped, cleaning up some
  code paths. (Robert Collins)

* Change the format of chroot urls so that they can be safely manipulated
  by generic url utilities without causing the resulting urls to have
  escaped the chroot. A side effect of this is that creating a chroot
  requires an explicit action using a ChrootServer.
  (Robert Collins, Andrew Bennetts)

* Deprecate ``Branch.get_root_id()`` because branches don't have root ids,
  rather than fixing bug #96847.  (Aaron Bentley)

* ``WorkingTree.apply_inventory_delta`` provides a better alternative to
  ``WorkingTree._write_inventory``.  (Aaron Bentley)

* Convenience method ``TestCase.expectFailure`` ensures that known failures
  do not silently pass.  (Aaron Bentley)

* ``Transport.local_abspath`` now raises ``NotLocalUrl`` rather than
  ``TransportNotPossible``. (Martin Pool, Ian Clatworthy)

* New SmartServer hooks facility. There are two initial hooks documented
  in ``bzrlib.transport.smart.SmartServerHooks``. The two initial hooks allow
  plugins to execute code upon server startup and shutdown.
  (Robert Collins).

* SmartServer in standalone mode will now close its listening socket
  when it stops, rather than waiting for garbage collection. This primarily
  fixes test suite hangs when a test tries to connect to a shutdown server.
  It may also help improve behaviour when dealing with a server running
  on a specific port (rather than dynamically assigned ports).
  (Robert Collins)

* Move most SmartServer code into a new package, bzrlib/smart.
  bzrlib/transport/remote.py contains just the Transport classes that used
  to be in bzrlib/transport/smart.py.  (Andrew Bennetts)

* urllib http implementation avoid roundtrips associated with
  401 (and 407) errors once the authentication succeeds.
  (Vincent Ladeuil).

* urlib http now supports querying the user for a proxy password if
  needed. Realm is shown in the prompt for both HTTP and proxy
  authentication when the user is required to type a password.
  (Vincent Ladeuil).

* Renamed SmartTransport (and subclasses like SmartTCPTransport) to
  RemoteTransport (and subclasses to RemoteTCPTransport, etc).  This is more
  consistent with its new home in ``bzrlib/transport/remote.py``, and because
  it's not really a "smart" transport, just one that does file operations
  via remote procedure calls.  (Andrew Bennetts)

* The ``lock_write`` method of ``LockableFiles``, ``Repository`` and
  ``Branch`` now accept a ``token`` keyword argument, so that separate
  instances of those objects can share a lock if it has the right token.
  (Andrew Bennetts, Robert Collins)

* New method ``get_branch_reference`` on ``BzrDir`` allows the detection of
  branch references - which the smart server component needs.

* The Repository API ``make_working_trees`` is now permitted to return
  False when ``set_make_working_trees`` is not implemented - previously
  an unimplemented ``set_make_working_trees`` implied the result True
  from ``make_working_trees``. This has been changed to accomodate the
  smart server, where it does not make sense (at this point) to ever
  make working trees by default. (Robert Collins)

* Command objects can now declare related help topics by having _see_also
  set to a list of related topic. (Robert Collins)

* ``bzrlib.help`` now delegates to the Command class for Command specific
  help. (Robert Collins)

* New class ``TransportListRegistry``, derived from the Registry class, which
  simplifies tracking the available Transports. (Goffredo Baroncelli)

* New function ``Branch.get_revision_id_to_revno_map`` which will
  return a dictionary mapping revision ids to dotted revnos. Since
  dotted revnos are defined in the context of the branch tip, it makes
  sense to generate them from a ``Branch`` object.
  (John Arbash Meinel)

* Fix the 'Unprintable error' message display to use the repr of the
  exception that prevented printing the error because the str value
  for it is often not useful in debugging (e.g. KeyError('foo') has a
  str() of 'foo' but a repr of 'KeyError('foo')' which is much more
  useful. (Robert Collins)

* ``urlutils.normalize_url`` now unescapes unreserved characters, such as "~".
  (Andrew Bennetts)

Bugfixes
********

* Don't fail bundle selftest if email has 'two' embedded.
  (Ian Clatworthy, #98510)

* Remove ``--verbose`` from ``bzr bundle``. It didn't work anyway.
  (Robert Widhopf-Fenk, #98591)

* Remove ``--basis`` from the checkout/branch commands - it didn't work
  properly and is no longer beneficial.
  (Robert Collins, #53675, #43486)

* Don't produce encoding error when adding duplicate files.
  (Aaron Bentley)

* Fix ``bzr log <file>`` so it only logs the revisions that changed
  the file, and does it faster.
  (Kent Gibson, John Arbash Meinel, #51980, #69477)

* Fix ``InterDirstateTre._iter_changes`` to handle when we come across
  an empty versioned directory, which now has files in it.
  (John Arbash Meinel, #104257)

* Teach ``common_ancestor`` to shortcut when the tip of one branch is
  inside the ancestry of the other. Saves a lot of graph processing
  (with an ancestry of 16k revisions, ``bzr merge ../already-merged``
  changes from 2m10s to 13s).  (John Arbash Meinel, #103757)

* Fix ``show_diff_trees`` to handle the case when a file is modified,
  and the containing directory is renamed. (The file path is different
  in this versus base, but it isn't marked as a rename).
  (John Arbash Meinel, #103870)

* FTP now works even when the FTP server does not support atomic rename.
  (Aaron Bentley, #89436)

* Correct handling in bundles and merge directives of timezones with
  that are not an integer number of hours offset from UTC.  Always
  represent the epoch time in UTC to avoid problems with formatting
  earlier times on win32.  (Martin Pool, Alexander Belchenko, John
  Arbash Meinel)

* Typo in the help for ``register-branch`` fixed. (Robert Collins, #96770)

* "dirstate" and "dirstate-tags" formats now produce branches compatible
  with old versions of bzr. (Aaron Bentley, #107168))

* Handle moving a directory when children have been added, removed,
  and renamed. (John Arbash Meinel, #105479)

* Don't preventively use basic authentication for proxy before receiving a
  407 error. Otherwise people willing to use other authentication schemes
  may expose their password in the clear (or nearly). This add one
  roundtrip in case basic authentication should be used, but plug the
  security hole.
  (Vincent Ladeuil)

* Handle http and proxy digest authentication.
  (Vincent Ladeuil, #94034).

Testing
*******

* Added ``bzrlib.strace.strace`` which will strace a single callable and
  return a StraceResult object which contains just the syscalls involved
  in running it. (Robert Collins)

* New test method ``reduceLockdirTimeout`` to drop the default (ui-centric)
  default time down to one suitable for tests. (Andrew Bennetts)

* Add new ``vfs_transport_factory`` attribute on tests which provides the
  common vfs backing for both the readonly and readwrite transports.
  This allows the RemoteObject tests to back onto local disk or memory,
  and use the existing ``transport_server`` attribute all tests know about
  to be the smart server transport. This in turn allows tests to
  differentiate between 'transport to access the branch', and
  'transport which is a VFS' - which matters in Remote* tests.
  (Robert Collins, Andrew Bennetts)

* The ``make_branch_and_tree`` method for tests will now create a
  lightweight checkout for the tree if the ``vfs_transport_factory`` is not
  a LocalURLServer. (Robert Collins, Andrew Bennetts)

* Branch implementation tests have been audited to ensure that all urls
  passed to Branch APIs use proper urls, except when local-disk paths
  are intended. This is so that tests correctly access the test transport
  which is often not equivalent to local disk in Remote* tests. As part
  of this many tests were adjusted to remove dependencies on local disk
  access.
  (Robert Collins, Andrew Bennetts)

* Mark bzrlib.tests and bzrlib.tests.TestUtil as providing assertFOO helper
  functions by adding a ``__unittest`` global attribute. (Robert Collins,
  Andrew Bennetts, Martin Pool, Jonathan Lange)

* Refactored proxy and authentication handling to simplify the
  implementation of new auth schemes for both http and proxy.
  (Vincent Ladeuil)

bzr 0.15
########

:Released: 2007-04-01

Bugfixes
********

* Handle incompatible repositories as a user issue when fetching.
  (Aaron Bentley)

* Don't give a recommendation to upgrade when branching or
  checking out a branch that contains an old-format working tree.
  (Martin Pool)

bzr 0.15rc3
###########

:Released:  2007-03-26

Changes
*******

* A warning is now displayed when opening working trees in older
  formats, to encourage people to upgrade to WorkingTreeFormat4.
  (Martin Pool)

Improvements
************

* HTTP redirections are now taken into account when a branch (or a
  bundle) is accessed for the first time. A message is issued at each
  redirection to inform the user. In the past, http redirections were
  silently followed for each request which significantly degraded the
  performances. The http redirections are not followed anymore by
  default, instead a RedirectRequested exception is raised. For bzrlib
  users needing to follow http redirections anyway,
  ``bzrlib.transport.do_catching_redirections`` provide an easy transition
  path.  (vila)

Internals
*********

* Added ``ReadLock.temporary_write_lock()`` to allow upgrading an OS read
  lock to an OS write lock. Linux can do this without unlocking, Win32
  needs to unlock in between. (John Arbash Meinel)

* New parameter ``recommend_upgrade`` to ``BzrDir.open_workingtree``
  to silence (when false) warnings about opening old formats.
  (Martin Pool)

* Fix minor performance regression with bzr-0.15 on pre-dirstate
  trees. (We were reading the working inventory too many times).
  (John Arbash Meinel)

* Remove ``Branch.get_transaction()`` in favour of a simple cache of
  ``revision_history``.  Branch subclasses should override
  ``_gen_revision_history`` rather than ``revision_history`` to make use of
  this cache, and call ``_clear_revision_history_cache`` and
  ``_cache_revision_history`` at appropriate times. (Andrew Bennetts)

Bugfixes
********

* Take ``smtp_server`` from user config into account.
  (vila, #92195)

* Restore Unicode filename handling for versioned and unversioned files.
  (John Arbash Meinel, #92608)

* Don't fail during ``bzr commit`` if a file is marked removed, and
  the containing directory is auto-removed.  (John Arbash Meinel, #93681)

* ``bzr status FILENAME`` failed on Windows because of an uncommon
  errno. (``ERROR_DIRECTORY == 267 != ENOTDIR``).
  (Wouter van Heyst, John Arbash Meinel, #90819)

* ``bzr checkout source`` should create a local branch in the same
  format as source. (John Arbash Meinel, #93854)

* ``bzr commit`` with a kind change was failing to update the
  last-changed-revision for directories.  The
  InventoryDirectory._unchanged only looked at the ``parent_id`` and name,
  ignoring the fact that the kind could have changed, too.
  (John Arbash Meinel, #90111)

* ``bzr mv dir/subdir other`` was incorrectly updating files inside
  the directory. So that there was a chance it would break commit,
  etc. (John Arbash Meinel, #94037)

* Correctly handles mutiple permanent http redirections.
  (vila, #88780)

bzr 0.15rc2
###########

:Released:  2007-03-14

Notes When Upgrading
********************

* Release 0.15rc2 of bzr changes the ``bzr init-repo`` command to
  default to ``--trees`` instead of ``--no-trees``.
  Existing shared repositories are not affected.

Improvements
************

* New ``merge-directive`` command to generate machine- and human-readable
  merge requests.  (Aaron Bentley)

* New ``submit:`` revision specifier makes it easy to diff against the
  common ancestor with the submit location (Aaron Bentley)

* Added support for Putty's SSH implementation. (Dmitry Vasiliev)

* Added ``bzr status --versioned`` to report only versioned files,
  not unknowns. (Kent Gibson)

* Merge now autodetects the correct line-ending style for its conflict
  markers.  (Aaron Bentley)

Internals
*********

* Refactored SSH vendor registration into SSHVendorManager class.
  (Dmitry Vasiliev)

Bugfixes
********

* New ``--numbered-dirs`` option to ``bzr selftest`` to use
  numbered dirs for TestCaseInTempDir. This is default behavior
  on Windows. Anyone can force named dirs on Windows
  with ``--no-numbered-dirs``. (Alexander Belchenko)

* Fix ``RevisionSpec_revid`` to handle the Unicode strings passed in
  from the command line. (Marien Zwart, #90501)

* Fix ``TreeTransform._iter_changes`` when both the source and
  destination are missing. (Aaron Bentley, #88842)

* Fix commit of merges with symlinks in dirstate trees.
  (Marien Zwart)

* Switch the ``bzr init-repo`` default from --no-trees to --trees.
  (Wouter van Heyst, #53483)


bzr 0.15rc1
###########

:Released:  2007-03-07

Surprises
*********

* The default disk format has changed. Please run 'bzr upgrade' in your
  working trees to upgrade. This new default is compatible for network
  operations, but not for local operations. That is, if you have two
  versions of bzr installed locally, after upgrading you can only use the
  bzr 0.15 version. This new default does not enable tags or nested-trees
  as they are incompatible with bzr versions before 0.15 over the network.

* For users of bzrlib: Two major changes have been made to the working tree
  api in bzrlib. The first is that many methods and attributes, including
  the inventory attribute, are no longer valid for use until one of
  ``lock_read``/``lock_write``/``lock_tree_write`` has been called,
  and become invalid again after unlock is called. This has been done
  to improve performance and correctness as part of the dirstate
  development.
  (Robert Collins, John A Meinel, Martin Pool, and others).

* For users of bzrlib: The attribute 'tree.inventory' should be considered
  readonly. Previously it was possible to directly alter this attribute, or
  its contents, and have the tree notice this. This has been made
  unsupported - it may work in some tree formats, but in the newer dirstate
  format such actions will have no effect and will be ignored, or even
  cause assertions. All operations possible can still be carried out by a
  combination of the tree API, and the bzrlib.transform API. (Robert
  Collins, John A Meinel, Martin Pool, and others).

Improvements
************

* Support for OS Windows 98. Also .bzr.log on any windows system
  saved in My Documents folder. (Alexander Belchenko)

* ``bzr mv`` enhanced to support already moved files.
  In the past the mv command would have failed if the source file doesn't
  exist. In this situation ``bzr mv`` would now detect that the file has
  already moved and update the repository accordingly, if the target file
  does exist.
  A new option ``--after`` has been added so that if two files already
  exist, you could notify Bazaar that you have moved a (versioned) file
  and replaced it with another. Thus in this case ``bzr move --after``
  will only update the Bazaar identifier.
  (Steffen Eichenberg, Marius Kruger)

* ``ls`` now works on treeless branches and remote branches.
  (Aaron Bentley)

* ``bzr help global-options`` describes the global options.
  (Aaron Bentley)

* ``bzr pull --overwrite`` will now correctly overwrite checkouts.
  (Robert Collins)

* Files are now allowed to change kind (e.g. from file to symlink).
  Supported by ``commit``, ``revert`` and ``status``
  (Aaron Bentley)

* ``inventory`` and ``unknowns`` hidden in favour of ``ls``
  (Aaron Bentley)

* ``bzr help checkouts`` descibes what checkouts are and some possible
  uses of them. (James Westby, Aaron Bentley)

* A new ``-d`` option to push, pull and merge overrides the default
  directory.  (Martin Pool)

* Branch format 6: smaller, and potentially faster than format 5.  Supports
  ``append_history_only`` mode, where the log view and revnos do not change,
  except by being added to.  Stores policy settings in
  ".bzr/branch/branch.conf".

* ``append_only`` branches:  Format 6 branches may be configured so that log
  view and revnos are always consistent.  Either create the branch using
  "bzr init --append-revisions-only" or edit the config file as descriped
  in docs/configuration.txt.

* rebind: Format 6 branches retain the last-used bind location, so if you
  "bzr unbind", you can "bzr bind" to bind to the previously-selected
  bind location.

* Builtin tags support, created and deleted by the ``tag`` command and
  stored in the branch.  Tags can be accessed with the revisionspec
  ``-rtag:``, and listed with ``bzr tags``.  Tags are not versioned
  at present. Tags require a network incompatible upgrade. To perform this
  upgrade, run ``bzr upgrade --dirstate-tags`` in your branch and
  repositories. (Martin Pool)

* The ``bzr://`` transport now has a well-known port number, 4155,
  which it will use by default.  (Andrew Bennetts, Martin Pool)

* Bazaar now looks for user-installed plugins before looking for site-wide
  plugins. (Jonathan Lange)

* ``bzr resolve`` now detects and marks resolved text conflicts.
  (Aaron Bentley)

Internals
*********

* Internally revision ids and file ids are now passed around as utf-8
  bytestrings, rather than treating them as Unicode strings. This has
  performance benefits for Knits, since we no longer need to decode the
  revision id for each line of content, nor for each entry in the index.
  This will also help with the future dirstate format.
  (John Arbash Meinel)

* Reserved ids (any revision-id ending in a colon) are rejected by
  versionedfiles, repositories, branches, and working trees
  (Aaron Bentley)

* Minor performance improvement by not creating a ProgressBar for
  every KnitIndex we create. (about 90ms for a bzr.dev tree)
  (John Arbash Meinel)

* New easier to use Branch hooks facility. There are five initial hooks,
  all documented in bzrlib.branch.BranchHooks.__init__ - ``'set_rh'``,
  ``'post_push'``, ``'post_pull'``, ``'post_commit'``,
  ``'post_uncommit'``. These hooks fire after the matching operation
  on a branch has taken place, and were originally added for the
  branchrss plugin. (Robert Collins)

* New method ``Branch.push()`` which should be used when pushing from a
  branch as it makes performance and policy decisions to match the UI
  level command ``push``. (Robert Collins).

* Add a new method ``Tree.revision_tree`` which allows access to cached
  trees for arbitrary revisions. This allows the in development dirstate
  tree format to provide access to the callers to cached copies of
  inventory data which are cheaper to access than inventories from the
  repository.
  (Robert Collins, Martin Pool)

* New ``Branch.last_revision_info`` method, this is being done to allow
  optimization of requests for both the number of revisions and the last
  revision of a branch with smartservers and potentially future branch
  formats. (Wouter van Heyst, Robert Collins)

* Allow ``'import bzrlib.plugins.NAME'`` to work when the plugin NAME has not
  yet been loaded by ``load_plugins()``. This allows plugins to depend on each
  other for code reuse without requiring users to perform file-renaming
  gymnastics. (Robert Collins)

* New Repository method ``'gather_stats'`` for statistic data collection.
  This is expected to grow to cover a number of related uses mainly
  related to bzr info. (Robert Collins)

* Log formatters are now managed with a registry.
  ``log.register_formatter`` continues to work, but callers accessing
  the FORMATTERS dictionary directly will not.

* Allow a start message to be passed to the ``edit_commit_message``
  function.  This will be placed in the message offered to the user
  for editing above the separator. It allows a template commit message
  to be used more easily. (James Westby)

* ``GPGStrategy.sign()`` will now raise ``BzrBadParameterUnicode`` if
  you pass a Unicode string rather than an 8-bit string. Callers need
  to be updated to encode first. (John Arbash Meinel)

* Branch.push, pull, merge now return Result objects with information
  about what happened, rather than a scattering of various methods.  These
  are also passed to the post hooks.  (Martin Pool)

* File formats and architecture is in place for managing a forest of trees
  in bzr, and splitting up existing trees into smaller subtrees, and
  finally joining trees to make a larger tree. This is the first iteration
  of this support, and the user-facing aspects still require substantial
  work.  If you wish to experiment with it, use ``bzr upgrade
  --dirstate-with-subtree`` in your working trees and repositories.
  You can use the hidden commands ``split`` and ``join`` and to create
  and manipulate nested trees, but please consider using the nested-trees
  branch, which contains substantial UI improvements, instead.
  http://code.aaronbentley.com/bzr/bzrrepo/nested-trees/
  (Aaron Bentley, Martin Pool, Robert Collins).

Bugfixes
********

* ``bzr annotate`` now uses dotted revnos from the viewpoint of the
  branch, rather than the last changed revision of the file.
  (John Arbash Meinel, #82158)

* Lock operations no longer hang if they encounter a permission problem.
  (Aaron Bentley)

* ``bzr push`` can resume a push that was canceled before it finished.
  Also, it can push even if the target directory exists if you supply
  the ``--use-existing-dir`` flag.
  (John Arbash Meinel, #30576, #45504)

* Fix http proxy authentication when user and an optional
  password appears in the ``*_proxy`` vars. (Vincent Ladeuil,
  #83954).

* ``bzr log branch/file`` works for local treeless branches
  (Aaron Bentley, #84247)

* Fix problem with UNC paths on Windows 98. (Alexander Belchenko, #84728)

* Searching location of CA bundle for PyCurl in env variable
  (``CURL_CA_BUNDLE``), and on win32 along the PATH.
  (Alexander Belchenko, #82086)

* ``bzr init`` works with unicode argument LOCATION.
  (Alexander Belchenko, #85599)

* Raise ``DependencyNotPresent`` if pycurl do not support https.
  (Vincent Ladeuil, #85305)

* Invalid proxy env variables should not cause a traceback.
  (Vincent Ladeuil, #87765)

* Ignore patterns normalised to use '/' path separator.
  (Kent Gibson, #86451)

* bzr rocks. It sure does! Fix case. (Vincent Ladeuil, #78026)

* Fix bzrtools shelve command for removed lines beginning with "--"
  (Johan Dahlberg, #75577)

Testing
*******

* New ``--first`` option to ``bzr selftest`` to run specified tests
  before the rest of the suite.  (Martin Pool)


bzr 0.14
########

:Released:  2007-01-23

Improvements
************

* ``bzr help global-options`` describes the global options. (Aaron Bentley)

Bug Fixes
*********

* Skip documentation generation tests if the tools to do so are not
  available. Fixes running selftest for installled copies of bzr.
  (John Arbash Meinel, #80330)

* Fix the code that discovers whether bzr is being run from it's
  working tree to handle the case when it isn't but the directory
  it is in is below a repository. (James Westby, #77306)


bzr 0.14rc1
###########

:Released:  2007-01-16

Improvements
************

* New connection: ``bzr+http://`` which supports tunnelling the smart
  protocol over an HTTP connection. If writing is enabled on the bzr
  server, then you can write over the http connection.
  (Andrew Bennetts, John Arbash Meinel)

* Aliases now support quotation marks, so they can contain whitespace
  (Marius Kruger)

* PyCurlTransport now use a single curl object. By specifying explicitly
  the 'Range' header, we avoid the need to use two different curl objects
  (and two connections to the same server). (Vincent Ladeuil)

* ``bzr commit`` does not prompt for a message until it is very likely to
  succeed.  (Aaron Bentley)

* ``bzr conflicts`` now takes --text to list pathnames of text conflicts
  (Aaron Bentley)

* Fix ``iter_lines_added_or_present_in_versions`` to use a set instead
  of a list while checking if a revision id was requested. Takes 10s
  off of the ``fileids_affected_by_revision_ids`` time, which is 10s
  of the ``bzr branch`` time. Also improve ``fileids_...`` time by
  filtering lines with a regex rather than multiple ``str.find()``
  calls. (saves another 300ms) (John Arbash Meinel)

* Policy can be set for each configuration key. This allows keys to be
  inherited properly across configuration entries. For example, this
  should enable you to do::

    [/home/user/project]
    push_location = sftp://host/srv/project/
    push_location:policy = appendpath

  And then a branch like ``/home/user/project/mybranch`` should get an
  automatic push location of ``sftp://host/srv/project/mybranch``.
  (James Henstridge)

* Added ``bzr status --short`` to make status report svn style flags
  for each file.  For example::

    $ bzr status --short
    A  foo
    A  bar
    D  baz
    ?  wooley

* 'bzr selftest --clean-output' allows easily clean temporary tests
  directories without running tests. (Alexander Belchenko)

* ``bzr help hidden-commands`` lists all hidden commands. (Aaron Bentley)

* ``bzr merge`` now has an option ``--pull`` to fall back to pull if
  local is fully merged into remote. (Jan Hudec)

* ``bzr help formats`` describes available directory formats. (Aaron Bentley)

Internals
*********

* A few tweaks directly to ``fileids_affected_by_revision_ids`` to
  help speed up processing, as well allowing to extract unannotated
  lines. Between the two ``fileids_affected_by_revision_ids`` is
  improved by approx 10%. (John Arbash Meinel)

* Change Revision serialization to only write out millisecond
  resolution. Rather than expecting floating point serialization to
  preserve more resolution than we need. (Henri Weichers, Martin Pool)

* Test suite ends cleanly on Windows.  (Vincent Ladeuil)

* When ``encoding_type`` attribute of class Command is equal to 'exact',
  force sys.stdout to be a binary stream on Windows, and therefore
  keep exact line-endings (without LF -> CRLF conversion).
  (Alexander Belchenko)

* Single-letter short options are no longer globally declared.  (Martin
  Pool)

* Before using detected user/terminal encoding bzr should check
  that Python has corresponding codec. (Alexander Belchenko)

* Formats for end-user selection are provided via a FormatRegistry (Aaron Bentley)

Bug Fixes
*********

* ``bzr missing --verbose`` was showing adds/removals in the wrong
  direction. (John Arbash Meinel)

* ``bzr annotate`` now defaults to showing dotted revnos for merged
  revisions. It cuts them off at a depth of 12 characters, but you can
  supply ``--long`` to see the full number. You can also use
  ``--show-ids`` to display the original revision ids, rather than
  revision numbers and committer names. (John Arbash Meinel, #75637)

* bzr now supports Win32 UNC path (e.g. ``\HOST\path``.
  (Alexander Belchenko, #57869)

* Win32-specific: output of cat, bundle and diff commands don't mangle
  line-endings (Alexander Belchenko, #55276)

* Replace broken fnmatch based ignore pattern matching with custom pattern
  matcher.
  (Kent Gibson, Jan Hudec #57637)

* pycurl and urllib can detect short reads at different places. Update
  the test suite to test more cases. Also detect http error code 416
  which was raised for that specific bug. Also enhance the urllib
  robustness by detecting invalid ranges (and pycurl's one by detecting
  short reads during the initial GET). (Vincent Ladeuil, #73948)

* The urllib connection sharing interacts badly with urllib2
  proxy setting (the connections didn't go thru the proxy
  anymore). Defining a proper ProxyHandler solves the
  problem.  (Vincent Ladeuil, #74759)

* Use urlutils to generate relative URLs, not osutils
  (Aaron Bentley, #76229)

* ``bzr status`` in a readonly directory should work without giving
  lots of errors. (John Arbash Meinel, #76299)

* Mention the revisionspec topic for the revision option help.
  (Wouter van Heyst, #31663)

* Allow plugins import from zip archives.
  (Alexander Belchenko, #68124)


bzr 0.13
########

:Released:  2006-12-05

No changes from 0.13rc


bzr 0.13rc1
###########

:Released:  2006-11-27

Improvements
************

* New command ``bzr remove-tree`` allows the removal of the working
  tree from a branch.
  (Daniel Silverstone)

* urllib uses shared keep-alive connections, so http
  operations are substantially faster.
  (Vincent Ladeuil, #53654)

* ``bzr export`` allows an optional branch parameter, to export a bzr
  tree from some other url. For example:
  ``bzr export bzr.tar.gz http://bazaar-vcs.org/bzr/bzr.dev``
  (Daniel Silverstone)

* Added ``bzr help topics`` to the bzr help system. This gives a
  location for general information, outside of a specific command.
  This includes updates for ``bzr help revisionspec`` the first topic
  included. (Goffredo Baroncelli, John Arbash Meinel, #42714)

* WSGI-compatible HTTP smart server.  See ``doc/http_smart_server.txt``.
  (Andrew Bennetts)

* Knit files will now cache full texts only when the size of the
  deltas is as large as the size of the fulltext. (Or after 200
  deltas, whichever comes first). This has the most benefit on large
  files with small changes, such as the inventory for a large project.
  (eg For a project with 2500 files, and 7500 revisions, it changes
  the size of inventory.knit from 11MB to 5.4MB) (John Arbash Meinel)

Internals
*********

* New -D option given before the command line turns on debugging output
  for particular areas.  -Derror shows tracebacks on all errors.
  (Martin Pool)

* Clean up ``bzr selftest --benchmark bundle`` to correct an import,
  and remove benchmarks that take longer than 10min to run.
  (John Arbash Meinel)

* Use ``time.time()`` instead of ``time.clock()`` to decide on
  progress throttling. Because ``time.clock()`` is actually CPU time,
  so over a high-latency connection, too many updates get throttled.
  (John Arbash Meinel)

* ``MemoryTransport.list_dir()`` would strip the first character for
  files or directories in root directory. (John Arbash Meinel)

* New method ``get_branch_reference`` on 'BzrDir' allows the detection of
  branch references - which the smart server component needs.

* New ``ChrootTransportDecorator``, accessible via the ``chroot+`` url
  prefix.  It disallows any access to locations above a set URL.  (Andrew
  Bennetts)

Bug Fixes
*********

* Now ``_KnitIndex`` properly decode revision ids when loading index data.
  And optimize the knit index parsing code.
  (Dmitry Vasiliev, John Arbash Meinel)

* ``bzrlib/bzrdir.py`` was directly referencing ``bzrlib.workingtree``,
  without importing it. This prevented ``bzr upgrade`` from working
  unless a plugin already imported ``bzrlib.workingtree``
  (John Arbash Meinel, #70716)

* Suppress the traceback on invalid URLs (Vincent Ladeuil, #70803).

* Give nicer error message when an http server returns a 403
  error code. (Vincent Ladeuil, #57644).

* When a multi-range http GET request fails, try a single
  range one. If it fails too, forget about ranges. Remember that until
  the death of the transport and propagates that to the clones.
  (Vincent Ladeuil, #62276, #62029).

* Handles user/passwords supplied in url from command
  line (for the urllib implementation). Don't request already
  known passwords (Vincent Ladeuil, #42383, #44647, #48527)

* ``_KnitIndex.add_versions()`` dictionary compresses revision ids as they
  are added. This fixes bug where fetching remote revisions records
  them as full references rather than integers.
  (John Arbash Meinel, #64789)

* ``bzr ignore`` strips trailing slashes in patterns.
  Also ``bzr ignore`` rejects absolute paths. (Kent Gibson, #4559)

* ``bzr ignore`` takes multiple arguments. (Cheuksan Edward Wang, #29488)

* mv correctly handles paths that traverse symlinks.
  (Aaron Bentley, #66964)

* Give nicer looking error messages when failing to connect over ssh.
  (John Arbash Meinel, #49172)

* Pushing to a remote branch does not currently update the remote working
  tree. After a remote push, ``bzr status`` and ``bzr diff`` on the remote
  machine now show that the working tree is out of date.
  (Cheuksan Edward Wang #48136)

* Use patiencediff instead of difflib for determining deltas to insert
  into knits. This avoids the O(N^3) behavior of difflib. Patience
  diff should be O(N^2). (Cheuksan Edward Wang, #65714)

* Running ``bzr log`` on nonexistent file gives an error instead of the
  entire log history. (Cheuksan Edward Wang #50793)

* ``bzr cat`` can look up contents of removed or renamed files. If the
  pathname is ambiguous, i.e. the files in the old and new trees have
  different id's, the default is the file in the new tree. The user can
  use "--name-from-revision" to select the file in the old tree.
  (Cheuksan Edward Wang, #30190)

Testing
*******

* TestingHTTPRequestHandler really handles the Range header
  (previously it was ignoring it and returning the whole file,).

bzr 0.12
########

:Released:  2006-10-30

Internals
*********

* Clean up ``bzr selftest --benchmark bundle`` to correct an import,
  and remove benchmarks that take longer than 10min to run.
  (John Arbash Meinel)

bzr 0.12rc1
###########

:Released:  2006-10-23

Improvements
************

* ``bzr log`` now shows dotted-decimal revision numbers for all revisions,
  rather than just showing a decimal revision number for revisions on the
  mainline. These revision numbers are not yet accepted as input into bzr
  commands such as log, diff etc. (Robert Collins)

* revisions can now be specified using dotted-decimal revision numbers.
  For instance, ``bzr diff -r 1.2.1..1.2.3``. (Robert Collins)

* ``bzr help commands`` output is now shorter (Aaron Bentley)

* ``bzr`` now uses lazy importing to reduce the startup time. This has
  a moderate effect on lots of actions, especially ones that have
  little to do. For example ``bzr rocks`` time is down to 116ms from
  283ms. (John Arbash Meinel)

* New Registry class to provide name-to-object registry-like support,
  for example for schemes where plugins can register new classes to
  do certain tasks (e.g. log formatters). Also provides lazy registration
  to allow modules to be loaded on request.
  (John Arbash Meinel, Adeodato Simó)

API Incompatability
*******************

* LogFormatter subclasses show now expect the 'revno' parameter to
  show() to be a string rather than an int. (Robert Collins)

Internals
*********

* ``TestCase.run_bzr``, ``run_bzr_captured``, and ``run_bzr_subprocess``
  can take a ``working_dir='foo'`` parameter, which will change directory
  for the command. (John Arbash Meinel)

* ``bzrlib.lazy_regex.lazy_compile`` can be used to create a proxy
  around a regex, which defers compilation until first use.
  (John Arbash Meinel)

* ``TestCase.run_bzr_subprocess`` defaults to supplying the
  ``--no-plugins`` parameter to ensure test reproducability, and avoid
  problems with system-wide installed plugins. (John Arbash Meinel)

* Unique tree root ids are now supported. Newly created trees still
  use the common root id for compatibility with bzr versions before 0.12.
  (Aaron Bentley)

* ``WorkingTree.set_root_id(None)`` is now deprecated. Please
  pass in ``inventory.ROOT_ID`` if you want the default root id value.
  (Robert Collins, John Arbash Meinel)

* New method ``WorkingTree.flush()`` which will write the current memory
  inventory out to disk. At the same time, ``read_working_inventory`` will
  no longer trash the current tree inventory if it has been modified within
  the current lock, and the tree will now ``flush()`` automatically on
  ``unlock()``. ``WorkingTree.set_root_id()`` has been updated to take
  advantage of this functionality. (Robert Collins, John Arbash Meinel)

* ``bzrlib.tsort.merge_sorted`` now accepts ``generate_revnos``. This
  parameter will cause it to add another column to its output, which
  contains the dotted-decimal revno for each revision, as a tuple.
  (Robert Collins)

* ``LogFormatter.show_merge`` is deprecated in favour of
  ``LogFormatter.show_merge_revno``. (Robert Collins)

Bug Fixes
*********

* Avoid circular imports by creating a deprecated function for
  ``bzrlib.tree.RevisionTree``. Callers should have been using
  ``bzrlib.revisontree.RevisionTree`` anyway. (John Arbash Meinel,
  #66349)

* Don't use ``socket.MSG_WAITALL`` as it doesn't exist on all
  platforms. (Martin Pool, #66356)

* Don't require ``Content-Type`` in range responses. Assume they are a
  single range if ``Content-Type`` does not exist.
  (John Arbash Meinel, #62473)

* bzr branch/pull no longer complain about progress bar cleanup when
  interrupted during fetch.  (Aaron Bentley, #54000)

* ``WorkingTree.set_parent_trees()`` uses the trees to directly write
  the basis inventory, rather than going through the repository. This
  allows us to have 1 inventory read, and 2 inventory writes when
  committing a new tree. (John Arbash Meinel)

* When reverting, files that are not locally modified that do not exist
  in the target are deleted, not just unversioned (Aaron Bentley)

* When trying to acquire a lock, don't fail immediately. Instead, try
  a few times (up to 1 hour) before timing out. Also, report why the
  lock is unavailable (John Arbash Meinel, #43521, #49556)

* Leave HttpTransportBase daughter classes decides how they
  implement cloning. (Vincent Ladeuil, #61606)

* diff3 does not indicate conflicts on clean merge. (Aaron Bentley)

* If a commit fails, the commit message is stored in a file at the root of
  the tree for later commit. (Cheuksan Edward Wang, Stefan Metzmacher,
  #32054)

Testing
*******

* New test base class TestCaseWithMemoryTransport offers memory-only
  testing facilities: its not suitable for tests that need to mutate disk
  state, but most tests should not need that and should be converted to
  TestCaseWithMemoryTransport. (Robert Collins)

* ``TestCase.make_branch_and_memory_tree`` now takes a format
  option to set the BzrDir, Repository and Branch formats of the
  created objects. (Robert Collins, John Arbash Meinel)

bzr 0.11
########

:Released:  2006-10-02

* Smart server transport test failures on windows fixed. (Lukáš Lalinský).

bzr 0.11rc2
###########

:Released:  2006-09-27

Bug Fixes
*********

* Test suite hangs on windows fixed. (Andrew Bennets, Alexander Belchenko).

* Commit performance regression fixed. (Aaron Bentley, Robert Collins, John
  Arbash Meinel).

bzr 0.11rc1
###########

:Released:  2006-09-25

Improvements
************

* Knit files now wait to create their contents until the first data is
  added. The old code used to create an empty .knit and a .kndx with just
  the header. However, this caused a lot of extra round trips over sftp.
  This can change the time for ``bzr push`` to create a new remote branch
  from 160s down to 100s. This also affects ``bzr commit`` performance when
  adding new files, ``bzr commit`` on a new kernel-like tree drops from 50s
  down to 40s (John Arbash Meinel, #44692)

* When an entire subtree has been deleted, commit will now report that
  just the top of the subtree has been deleted, rather than reporting
  all the individual items. (Robert Collins)

* Commit performs one less XML parse. (Robert Collins)

* ``bzr checkout`` now operates on readonly branches as well
  as readwrite branches. This fixes bug #39542. (Robert Collins)

* ``bzr bind`` no longer synchronises history with the master branch.
  Binding should be followed by an update or push to synchronise the
  two branches. This is closely related to the fix for bug #39542.
  (Robert Collins)

* ``bzrlib.lazy_import.lazy_import`` function to create on-demand
  objects.  This allows all imports to stay at the global scope, but
  modules will not actually be imported if they are not used.
  (John Arbash Meinel)

* Support ``bzr://`` and ``bzr+ssh://`` urls to work with the new RPC-based
  transport which will be used with the upcoming high-performance smart
  server. The new command ``bzr serve`` will invoke bzr in server mode,
  which processes these requests. (Andrew Bennetts, Robert Collins, Martin
  Pool)

* New command ``bzr version-info`` which can be used to get a summary
  of the current state of the tree. This is especially useful as part
  of a build commands. See ``doc/version_info.txt`` for more information
  (John Arbash Meinel)

Bug Fixes
*********

* ``'bzr inventory [FILE...]'`` allows restricting the file list to a
  specific set of files. (John Arbash Meinel, #3631)

* Don't abort when annotating empty files (John Arbash Meinel, #56814)

* Add ``Stanza.to_unicode()`` which can be passed to another Stanza
  when nesting stanzas. Also, add ``read_stanza_unicode`` to handle when
  reading a nested Stanza. (John Arbash Meinel)

* Transform._set_mode() needs to stat the right file.
  (John Arbash Meinel, #56549)

* Raise WeaveFormatError rather than StopIteration when trying to read
  an empty Weave file. (John Arbash Meinel, #46871)

* Don't access e.code for generic URLErrors, only HTTPErrors have .code.
  (Vincent Ladeuil, #59835)

* Handle boundary="" lines properly to allow access through a Squid proxy.
  (John Arbash Meinel, #57723)

* revert now removes newly-added directories (Aaron Bentley, #54172)

* ``bzr upgrade sftp://`` shouldn't fail to upgrade v6 branches if there
  isn't a working tree. (David Allouche, #40679)

* Give nicer error messages when a user supplies an invalid --revision
  parameter. (John Arbash Meinel, #55420)

* Handle when LANG is not recognized by python. Emit a warning, but
  just revert to using 'ascii'. (John Arbash Meinel, #35392)

* Don't use ``preexec_fn`` on win32, as it is not supported by subprocess.
  (John Arbash Meinel)

* Skip specific tests when the dependencies aren't met. This includes
  some ``setup.py`` tests when ``python-dev`` is not available, and
  some tests that depend on paramiko. (John Arbash Meinel, Mattheiu Moy)

* Fallback to Paramiko properly, if no ``ssh`` executable exists on
  the system. (Andrew Bennetts, John Arbash Meinel)

* ``Branch.bind(other_branch)`` no longer takes a write lock on the
  other branch, and will not push or pull between the two branches.
  API users will need to perform a push or pull or update operation if they
  require branch synchronisation to take place. (Robert Collins, #47344)

* When creating a tarball or zipfile export, export unicode names as utf-8
  paths. This may not work perfectly on all platforms, but has the best
  chance of working in the common case. (John Arbash Meinel, #56816)

* When committing, only files that exist in working tree or basis tree
  may be specified (Aaron Bentley, #50793)

Portability
***********

* Fixes to run on Python 2.5 (Brian M. Carlson, Martin Pool, Marien Zwart)

Internals
*********

* TestCaseInTempDir now creates a separate directory for HOME, rather
  than having HOME set to the same location as the working directory.
  (John Arbash Meinel)

* ``run_bzr_subprocess()`` can take an optional ``env_changes={}`` parameter,
  which will update os.environ inside the spawned child. It also can
  take a ``universal_newlines=True``, which helps when checking the output
  of the command. (John Arbash Meinel)

* Refactor SFTP vendors to allow easier re-use when ssh is used.
  (Andrew Bennetts)

* ``Transport.list_dir()`` and ``Transport.iter_files_recursive()`` should always
  return urlescaped paths. This is now tested (there were bugs in a few
  of the transports) (Andrew Bennetts, David Allouche, John Arbash Meinel)

* New utility function ``symbol_versioning.deprecation_string``. Returns the
  formatted string for a callable, deprecation format pair. (Robert Collins)

* New TestCase helper applyDeprecated. This allows you to call a callable
  which is deprecated without it spewing to the screen, just by supplying
  the deprecation format string issued for it. (Robert Collins)

* Transport.append and Transport.put have been deprecated in favor of
  ``.append_bytes``, ``.append_file``, ``.put_bytes``, and
  ``.put_file``. This removes the ambiguity in what type of object the
  functions take.  ``Transport.non_atomic_put_{bytes,file}`` has also
  been added. Which works similarly to ``Transport.append()`` except for
  SFTP, it doesn't have a round trip when opening the file. Also, it
  provides functionality for creating a parent directory when trying
  to create a file, rather than raise NoSuchFile and forcing the
  caller to repeat their request.
  (John Arbash Meinel)

* WorkingTree has a new api ``unversion`` which allow the unversioning of
  entries by their file id. (Robert Collins)

* ``WorkingTree.pending_merges`` is deprecated.  Please use the
  ``get_parent_ids`` (introduced in 0.10) method instead. (Robert Collins)

* WorkingTree has a new ``lock_tree_write`` method which locks the branch for
  read rather than write. This is appropriate for actions which only need
  the branch data for reference rather than mutation. A new decorator
  ``needs_tree_write_lock`` is provided in the workingtree module. Like the
  ``needs_read_lock`` and ``needs_write_lock`` decorators this allows static
  declaration of the locking requirements of a function to ensure that
  a lock is taken out for casual scripts. (Robert Collins, #54107)

* All WorkingTree methods which write to the tree, but not to the branch
  have been converted to use ``needs_tree_write_lock`` rather than
  ``needs_write_lock``. Also converted is the revert, conflicts and tree
  transform modules. This provides a modest performance improvement on
  metadir style trees, due to the reduce lock-acquisition, and a more
  significant performance improvement on lightweight checkouts from
  remote branches, where trivial operations used to pay a significant
  penalty. It also provides the basis for allowing readonly checkouts.
  (Robert Collins)

* Special case importing the standard library 'copy' module. This shaves
  off 40ms of startup time, while retaining compatibility. See:
  ``bzrlib/inspect_for_copy.py`` for more details. (John Arbash Meinel)

* WorkingTree has a new parent class MutableTree which represents the
  specialisations of Tree which are able to be altered. (Robert Collins)

* New methods mkdir and ``put_file_bytes_non_atomic`` on MutableTree that
  mutate the tree and its contents. (Robert Collins)

* Transport behaviour at the root of the URL is now defined and tested.
  (Andrew Bennetts, Robert Collins)

Testing
*******

* New test helper classs MemoryTree. This is typically accessed via
  ``self.make_branch_and_memory_tree()`` in test cases. (Robert Collins)

* Add ``start_bzr_subprocess`` and ``stop_bzr_subprocess`` to allow test
  code to continue running concurrently with a subprocess of bzr.
  (Andrew Bennetts, Robert Collins)

* Add a new method ``Transport.get_smart_client()``. This is provided to
  allow upgrades to a richer interface than the VFS one provided by
  Transport. (Andrew Bennetts, Martin Pool)

bzr 0.10
########

:Released:  2006-08-29

Improvements
************
* 'merge' now takes --uncommitted, to apply uncommitted changes from a
  tree.  (Aaron Bentley)

* 'bzr add --file-ids-from' can be used to specify another path to use
  for creating file ids, rather than generating all new ones. Internally,
  the 'action' passed to ``smart_add_tree()`` can return ``file_ids`` that
  will be used, rather than having bzrlib generate new ones.
  (John Arbash Meinel, #55781)

* ``bzr selftest --benchmark`` now allows a ``--cache-dir`` parameter.
  This will cache some of the intermediate trees, and decrease the
  setup time for benchmark tests. (John Arbash Meinel)

* Inverse forms are provided for all boolean options.  For example,
  --strict has --no-strict, --no-recurse has --recurse (Aaron Bentley)

* Serialize out Inventories directly, rather than using ElementTree.
  Writing out a kernel sized inventory drops from 2s down to ~350ms.
  (Robert Collins, John Arbash Meinel)

Bug Fixes
*********

* Help diffutils 2.8.4 get along with binary tests (Marien Zwart: #57614)

* Change LockDir so that if the lock directory doesn't exist when
  ``lock_write()`` is called, an attempt will be made to create it.
  (John Arbash Meinel, #56974)

* ``bzr uncommit`` preserves pending merges. (John Arbash Meinel, #57660)

* Active FTP transport now works as intended. (ghozzy, #56472)

* Really fix mutter() so that it won't ever raise a UnicodeError.
  It means it is possible for ~/.bzr.log to contain non UTF-8 characters.
  But it is a debugging log, not a real user file.
  (John Arbash Meinel, #56947, #53880)

* Change Command handle to allow Unicode command and options.
  At present we cannot register Unicode command names, so we will get
  BzrCommandError('unknown command'), or BzrCommandError('unknown option')
  But that is better than a UnicodeError + a traceback.
  (John Arbash Meinel, #57123)

* Handle TZ=UTC properly when reading/writing revisions.
  (John Arbash Meinel, #55783, #56290)

* Use ``GPG_TTY`` to allow gpg --cl to work with gpg-agent in a pipeline,
  (passing text to sign in on stdin). (John Arbash Meinel, #54468)

* External diff does the right thing for binaries even in foreign
  languages. (John Arbash Meinel, #56307)

* Testament handles more cases when content is unicode. Specific bug was
  in handling of revision properties.
  (John Arbash Meinel, Holger Krekel, #54723)

* The bzr selftest was failing on installed versions due to a bug in a new
  test helper. (John Arbash Meinel, Robert Collins, #58057)

Internals
*********

* ``bzrlib.cache_utf8`` contains ``encode()`` and ``decode()`` functions
  which can be used to cache the conversion between utf8 and Unicode.
  Especially helpful for some of the knit annotation code, which has to
  convert revision ids to utf8 to annotate lines in storage.
  (John Arbash Meinel)

* ``setup.py`` now searches the filesystem to find all packages which
  need to be installed. This should help make the life of packagers
  easier. (John Arbash Meinel)

bzr 0.9.0
#########

:Released:  2006-08-11

Surprises
*********

* The hard-coded built-in ignore rules have been removed. There are
  now two rulesets which are enforced. A user global one in
  ``~/.bazaar/ignore`` which will apply to every tree, and the tree
  specific one '.bzrignore'.
  ``~/.bazaar/ignore`` will be created if it does not exist, but with
  a more conservative list than the old default.
  This fixes bugs with default rules being enforced no matter what.
  The old list of ignore rules from bzr is available by
  running 'bzr ignore --old-default-rules'.
  (Robert Collins, Martin Pool, John Arbash Meinel)

* 'branches.conf' has been changed to 'locations.conf', since it can apply
  to more locations than just branch locations.
  (Aaron Bentley)

Improvements
************

* The revision specifier "revno:" is extended to accept the syntax
  revno:N:branch. For example,
  revno:42:http://bazaar-vcs.org/bzr/bzr.dev/ means revision 42 in
  bzr.dev.  (Matthieu Moy)

* Tests updates to ensure proper URL handling, UNICODE support, and
  proper printing when the user's terminal encoding cannot display
  the path of a file that has been versioned.
  ``bzr branch`` can take a target URL rather than only a local directory.
  ``Branch.get_parent()/set_parent()`` now save a relative path if possible,
  and normalize the parent based on root, allowing access across
  different transports. (John Arbash Meinel, Wouter van Heyst, Martin Pool)
  (Malone #48906, #42699, #40675, #5281, #3980, #36363, #43689,
  #42517, #42514)

* On Unix, detect terminal width using an ioctl not just $COLUMNS.
  Use terminal width for single-line logs from ``bzr log --line`` and
  pending-merge display.  (Robert Widhopf-Fenk, Gustavo Niemeyer)
  (Malone #3507)

* On Windows, detect terminal width using GetConsoleScreenBufferInfo.
  (Alexander Belchenko)

* Speedup improvement for 'date:'-revision search. (Guillaume Pinot).

* Show the correct number of revisions pushed when pushing a new branch.
  (Robert Collins).

* 'bzr selftest' now shows a progress bar with the number of tests, and
  progress made. 'make check' shows tests in -v mode, to be more useful
  for the PQM status window. (Robert Collins).
  When using a progress bar, failed tests are printed out, rather than
  being overwritten by the progress bar until the suite finishes.
  (John Arbash Meinel)

* 'bzr selftest --benchmark' will run a new benchmarking selftest.
  'bzr selftest --benchmark --lsprof-timed' will use lsprofile to generate
  profile data for the individual profiled calls, allowing for fine
  grained analysis of performance.
  (Robert Collins, Martin Pool).

* 'bzr commit' shows a progress bar. This is useful for commits over sftp
  where commit can take an appreciable time. (Robert Collins)

* 'bzr add' is now less verbose in telling you what ignore globs were
  matched by files being ignored. Instead it just tells you how many
  were ignored (because you might reasonably be expecting none to be
  ignored). 'bzr add -v' is unchanged and will report every ignored
  file. (Robert Collins).

* ftp now has a test server if medusa is installed. As part of testing,
  ftp support has been improved, including support for supplying a
  non-standard port. (John Arbash Meinel).

* 'bzr log --line' shows the revision number, and uses only the
  first line of the log message (#5162, Alexander Belchenko;
  Matthieu Moy)

* 'bzr status' has had the --all option removed. The 'bzr ls' command
  should be used to retrieve all versioned files. (Robert Collins)

* 'bzr bundle OTHER/BRANCH' will create a bundle which can be sent
  over email, and applied on the other end, while maintaining ancestry.
  This bundle can be applied with either 'bzr merge' or 'bzr pull',
  the same way you would apply another branch.
  (John Arbash Meinel, Aaron Bentley)

* 'bzr whoami' can now be used to set your identity from the command line,
  for a branch or globally.  (Robey Pointer)

* 'bzr checkout' now aliased to 'bzr co', and 'bzr annotate' to 'bzr ann'.
  (Michael Ellerman)

* 'bzr revert DIRECTORY' now reverts the contents of the directory as well.
  (Aaron Bentley)

* 'bzr get sftp://foo' gives a better error when paramiko is not present.
  Also updates things like 'http+pycurl://' if pycurl is not present.
  (John Arbash Meinel) (Malone #47821, #52204)

* New env variable ``BZR_PROGRESS_BAR``, sets the default progress bar type.
  Can be set to 'none' or 'dummy' to disable the progress bar, 'dots' or
  'tty' to create the respective type. (John Arbash Meinel, #42197, #51107)

* Improve the help text for 'bzr diff' to explain what various options do.
  (John Arbash Meinel, #6391)

* 'bzr uncommit -r 10' now uncommits revisions 11.. rather than uncommitting
  revision 10. This makes -r10 more in line with what other commands do.
  'bzr uncommit' also now saves the pending merges of the revisions that
  were removed. So it is safe to uncommit after a merge, fix something,
  and commit again. (John Arbash Meinel, #32526, #31426)

* 'bzr init' now also works on remote locations.
  (Wouter van Heyst, #48904)

* HTTP support has been updated. When using pycurl we now support
  connection keep-alive, which reduces dns requests and round trips.
  And for both urllib and pycurl we support multi-range requests,
  which decreases the number of round-trips. Performance results for
  ``bzr branch http://bazaar-vcs.org/bzr/bzr.dev/`` indicate
  http branching is now 2-3x faster, and ``bzr pull`` in an existing
  branch is as much as 4x faster.
  (Michael Ellerman, Johan Rydberg, John Arbash Meinel, #46768)

* Performance improvements for sftp. Branching and pulling are now up to
  2x faster. Utilize paramiko.readv() support for async requests if it
  is available (paramiko > 1.6) (John Arbash Meinel)

Bug Fixes
*********

* Fix shadowed definition of TestLocationConfig that caused some
  tests not to run.
  (Erik Bågfors, Michael Ellerman, Martin Pool, #32587)

* Fix unnecessary requirement of sign-my-commits that it be run from
  a working directory.  (Martin Pool, Robert Collins)

* 'bzr push location' will only remember the push location if it succeeds
  in connecting to the remote location. (John Arbash Meinel, #49742)

* 'bzr revert' no longer toggles the executable bit on win32
  (John Arbash Meinel, #45010)

* Handle broken pipe under win32 correctly. (John Arbash Meinel)

* sftp tests now work correctly on win32 if you have a newer paramiko
  (John Arbash Meinel)

* Cleanup win32 test suite, and general cleanup of places where
  file handles were being held open. (John Arbash Meinel)

* When specifying filenames for 'diff -r x..y', the name of the file in the
  working directory can be used, even if its name is different in both x
  and y.

* File-ids containing single- or double-quotes are handled correctly by
  push. (Aaron Bentley, #52227)

* Normalize unicode filenames to ensure cross-platform consistency.
  (John Arbash Meinel, #43689)

* The argument parser can now handle '-' as an argument. Currently
  no code interprets it specially (it is mostly handled as a file named
  '-'). But plugins, and future operations can use it.
  (John Arbash meinel, #50984)

* Bundles can properly read binary files with a plain '\r' in them.
  (John Arbash Meinel, #51927)

* Tuning ``iter_entries()`` to be more efficient (John Arbash Meinel, #5444)

* Lots of win32 fixes (the test suite passes again).
  (John Arbash Meinel, #50155)

* Handle openbsd returning None for sys.getfilesystemencoding() (#41183)

* Support ftp APPE (append) to allow Knits to be used over ftp (#42592)

* Removals are only committed if they match the filespec (or if there is
  no filespec).  (#46635, Aaron Bentley)

* smart-add recurses through all supplied directories
  (John Arbash Meinel, #52578)

* Make the bundle reader extra lines before and after the bundle text.
  This allows you to parse an email with the bundle inline.
  (John Arbash Meinel, #49182)

* Change the file id generator to squash a little bit more. Helps when
  working with long filenames on windows. (Also helps for unicode filenames
  not generating hidden files). (John Arbash Meinel, #43801)

* Restore terminal mode on C-c while reading sftp password.  (#48923,
  Nicholas Allen, Martin Pool)

* Timestamps are rounded to 1ms, and revision entries can be recreated
  exactly. (John Arbash Meinel, Jamie Wilkinson, #40693)

* Branch.base has changed to a URL, but ~/.bazaar/locations.conf should
  use local paths, since it is user visible (John Arbash Meinel, #53653)

* ``bzr status foo`` when foo was unversioned used to cause a full delta
  to be generated (John Arbash Meinel, #53638)

* When reading revision properties, an empty value should be considered
  the empty string, not None (John Arbash Meinel, #47782)

* ``bzr diff --diff-options`` can now handle binary files being changed.
  Also, the output is consistent when --diff-options is not supplied.
  (John Arbash Meinel, #54651, #52930)

* Use the right suffixes for loading plugins (John Arbash Meinel, #51810)

* Fix ``Branch.get_parent()`` to handle the case when the parent is not
  accessible (John Arbash Meinel, #52976)

Internals
*********

* Combine the ignore rules into a single regex rather than looping over
  them to reduce the threshold where  N^2 behaviour occurs in operations
  like status. (Jan Hudec, Robert Collins).

* Appending to ``bzrlib.DEFAULT_IGNORE`` is now deprecated. Instead, use
  one of the add functions in bzrlib.ignores. (John Arbash Meinel)

* 'bzr push' should only push the ancestry of the current revision, not
  all of the history in the repository. This is especially important for
  shared repositories. (John Arbash Meinel)

* ``bzrlib.delta.compare_trees`` now iterates in alphabetically sorted order,
  rather than randomly walking the inventories. (John Arbash Meinel)

* Doctests are now run in temporary directories which are cleaned up when
  they finish, rather than using special ScratchDir/ScratchBranch objects.
  (Martin Pool)

* Split ``check`` into separate methods on the branch and on the repository,
  so that it can be specialized in ways that are useful or efficient for
  different formats.  (Martin Pool, Robert Collins)

* Deprecate ``Repository.all_revision_ids``; most methods don't really need
  the global revision graph but only that part leading up to a particular
  revision.  (Martin Pool, Robert Collins)

* Add a BzrDirFormat ``control_formats`` list which allows for control formats
  that do not use '.bzr' to store their data - i.e. '.svn', '.hg' etc.
  (Robert Collins, Jelmer Vernooij).

* ``bzrlib.diff.external_diff`` can be redirected to any file-like object.
  Uses subprocess instead of spawnvp.
  (James Henstridge, John Arbash Meinel, #4047, #48914)

* New command line option '--profile-imports', which will install a custom
  importer to log time to import modules and regex compilation time to
  sys.stderr (John Arbash Meinel)

* 'EmptyTree' is now deprecated, please use ``repository.revision_tree(None)``
  instead. (Robert Collins)

* "RevisionTree" is now in bzrlib/revisiontree.py. (Robert Collins)

bzr 0.8.2
#########

:Released:  2006-05-17

Bug Fixes
*********

* setup.py failed to install launchpad plugin.  (Martin Pool)

bzr 0.8.1
#########

:Released:  2006-05-16

Bug Fixes
*********

* Fix failure to commit a merge in a checkout.  (Martin Pool,
  Robert Collins, Erik Bågfors, #43959)

* Nicer messages from 'commit' in the case of renames, and correct
  messages when a merge has occured. (Robert Collins, Martin Pool)

* Separate functionality from assert statements as they are skipped in
  optimized mode of python. Add the same check to pending merges.
  (Olaf Conradi, #44443)

Changes
*******

* Do not show the None revision in output of bzr ancestry. (Olaf Conradi)

* Add info on standalone branches without a working tree.
  (Olaf Conradi, #44155)

* Fix bug in knits when raising InvalidRevisionId. (Olaf Conradi, #44284)

Changes
*******

* Make editor invocation comply with Debian Policy. First check
  environment variables VISUAL and EDITOR, then try editor from
  alternatives system. If that all fails, fall back to the pre-defined
  list of editors. (Olaf Conradi, #42904)

New Features
************

* New 'register-branch' command registers a public branch into
  Launchpad.net, where it can be associated with bugs, etc.
  (Martin Pool, Bjorn Tillenius, Robert Collins)

Internals
*********

* New public api in InventoryEntry - ``describe_change(old, new)`` which
  provides a human description of the changes between two old and
  new. (Robert Collins, Martin Pool)

Testing
*******

* Fix test case for bzr info in upgrading a standalone branch to metadir,
  uses bzrlib api now. (Olaf Conradi)

bzr 0.8
#######

:Released:  2006-05-08

Notes When Upgrading
********************

Release 0.8 of bzr introduces a new format for history storage, called
'knit', as an evolution of to the 'weave' format used in 0.7.  Local
and remote operations are faster using knits than weaves.  Several
operations including 'init', 'init-repo', and 'upgrade' take a
--format option that controls this.  Branching from an existing branch
will keep the same format.

It is possible to merge, pull and push between branches of different
formats but this is slower than moving data between homogenous
branches.  It is therefore recommended (but not required) that you
upgrade all branches for a project at the same time.  Information on
formats is shown by 'bzr info'.

bzr 0.8 now allows creation of 'repositories', which hold the history
of files and revisions for several branches.  Previously bzr kept all
the history for a branch within the .bzr directory at the root of the
branch, and this is still the default.  To create a repository, use
the new 'bzr init-repo' command.  Branches exist as directories under
the repository and contain just a small amount of information
indicating the current revision of the branch.

bzr 0.8 also supports 'checkouts', which are similar to in cvs and
subversion.  Checkouts are associated with a branch (optionally in a
repository), which contains all the historical information.  The
result is that a checkout can be deleted without losing any
already-committed revisions.  A new 'update' command is also available.

Repositories and checkouts are not supported with the 0.7 storage
format.  To use them you must upgrad to either knits, or to the
'metaweave' format, which uses weaves but changes the .bzr directory
arrangement.


Improvements
************

* sftp paths can now be relative, or local, according to the lftp
  convention. Paths now take the form::

      sftp://user:pass@host:port/~/relative/path
      or
      sftp://user:pass@host:port/absolute/path

* The FTP transport now tries to reconnect after a temporary
  failure. ftp put is made atomic. (Matthieu Moy)

* The FTP transport now maintains a pool of connections, and
  reuses them to avoid multiple connections to the same host (like
  sftp did). (Daniel Silverstone)

* The ``bzr_man.py`` file has been removed. To create the man page now,
  use ``./generate_docs.py man``. The new program can also create other files.
  Run ``python generate_docs.py --help`` for usage information.
  (Hans Ulrich Niedermann & James Blackwell).

* Man Page now gives full help (James Blackwell).
  Help also updated to reflect user config now being stored in .bazaar
  (Hans Ulrich Niedermann)

* It's now possible to set aliases in bazaar.conf (Erik Bågfors)

* Pull now accepts a --revision argument (Erik Bågfors)

* ``bzr re-sign`` now allows multiple revisions to be supplied on the command
  line. You can now use the following command to sign all of your old
  commits::

    find .bzr/revision-store// -name my@email-* \
      | sed 's/.*\/\/..\///' \
      | xargs bzr re-sign

* Upgrade can now upgrade over the network. (Robert Collins)

* Two new commands 'bzr checkout' and 'bzr update' allow for CVS/SVN-alike
  behaviour.  By default they will cache history in the checkout, but
  with --lightweight almost all data is kept in the master branch.
  (Robert Collins)

* 'revert' unversions newly-versioned files, instead of deleting them.

* 'merge' is more robust.  Conflict messages have changed.

* 'merge' and 'revert' no longer clobber existing files that end in '~' or
  '.moved'.

* Default log format can be set in configuration and plugins can register
  their own formatters. (Erik Bågfors)

* New 'reconcile' command will check branch consistency and repair indexes
  that can become out of sync in pre 0.8 formats. (Robert Collins,
  Daniel Silverstone)

* New 'bzr init --format' and 'bzr upgrade --format' option to control
  what storage format is created or produced.  (Robert Collins,
  Martin Pool)

* Add parent location to 'bzr info', if there is one.  (Olaf Conradi)

* New developer commands 'weave-list' and 'weave-join'.  (Martin Pool)

* New 'init-repository' command, plus support for repositories in 'init'
  and 'branch' (Aaron Bentley, Erik Bågfors, Robert Collins)

* Improve output of 'info' command. Show all relevant locations related to
  working tree, branch and repository. Use kibibytes for binary quantities.
  Fix off-by-one error in missing revisions of working tree.  Make 'info'
  work on branches, repositories and remote locations.  Show locations
  relative to the shared repository, if applicable.  Show locking status
  of locations.  (Olaf Conradi)

* Diff and merge now safely handle binary files. (Aaron Bentley)

* 'pull' and 'push' now normalise the revision history, so that any two
  branches with the same tip revision will have the same output from 'log'.
  (Robert Collins)

* 'merge' accepts --remember option to store parent location, like 'push'
  and 'pull'. (Olaf Conradi)

* bzr status and diff when files given as arguments do not exist
  in the relevant trees.  (Martin Pool, #3619)

* Add '.hg' to the default ignore list.  (Martin Pool)

* 'knit' is now the default disk format. This improves disk performance and
  utilization, increases incremental pull performance, robustness with SFTP
  and allows checkouts over SFTP to perform acceptably.
  The initial Knit code was contributed by Johan Rydberg based on a
  specification by Martin Pool.
  (Robert Collins, Aaron Bentley, Johan Rydberg, Martin Pool).

* New tool to generate all-in-one html version of the manual.  (Alexander
  Belchenko)

* Hitting CTRL-C while doing an SFTP push will no longer cause stale locks
  to be left in the SFTP repository. (Robert Collins, Martin Pool).

* New option 'diff --prefix' to control how files are named in diff
  output, with shortcuts '-p0' and '-p1' corresponding to the options for
  GNU patch.  (Alexander Belchenko, Goffredo Baroncelli, Martin Pool)

* Add --revision option to 'annotate' command.  (Olaf Conradi)

* If bzr shows an unexpected revision-history after pulling (perhaps due
  to a reweave) it can now be corrected by 'bzr reconcile'.
  (Robert Collins)

Changes
*******

* Commit is now verbose by default, and shows changed filenames and the
  new revision number.  (Robert Collins, Martin Pool)

* Unify 'mv', 'move', 'rename'.  (Matthew Fuller, #5379)

* 'bzr -h' shows help.  (Martin Pool, Ian Bicking, #35940)

* Make 'pull' and 'push' remember location on failure using --remember.
  (Olaf Conradi)

* For compatibility, make old format for using weaves inside metadir
  available as 'metaweave' format.  Rename format 'metadir' to 'default'.
  Clean up help for option --format in commands 'init', 'init-repo' and
  'upgrade'.  (Olaf Conradi)

Internals
*********

* The internal storage of history, and logical branch identity have now
  been split into Branch, and Repository. The common locking and file
  management routines are now in bzrlib.lockablefiles.
  (Aaron Bentley, Robert Collins, Martin Pool)

* Transports can now raise DependencyNotPresent if they need a library
  which is not installed, and then another implementation will be
  tried.  (Martin Pool)

* Remove obsolete (and no-op) `decode` parameter to `Transport.get`.
  (Martin Pool)

* Using Tree Transform for merge, revert, tree-building

* WorkingTree.create, Branch.create, ``WorkingTree.create_standalone``,
  Branch.initialize are now deprecated. Please see ``BzrDir.create_*`` for
  replacement API's. (Robert Collins)

* New BzrDir class represents the .bzr control directory and manages
  formatting issues. (Robert Collins)

* New repository.InterRepository class encapsulates Repository to
  Repository actions and allows for clean selection of optimised code
  paths. (Robert Collins)

* ``bzrlib.fetch.fetch`` and ``bzrlib.fetch.greedy_fetch`` are now
  deprecated, please use ``branch.fetch`` or ``repository.fetch``
  depending on your needs. (Robert Collins)

* deprecated methods now have a ``is_deprecated`` flag on them that can
  be checked, if you need to determine whether a given callable is
  deprecated at runtime. (Robert Collins)

* Progress bars are now nested - see
  ``bzrlib.ui.ui_factory.nested_progress_bar``.
  (Robert Collins, Robey Pointer)

* New API call ``get_format_description()`` for each type of format.
  (Olaf Conradi)

* Changed ``branch.set_parent()`` to accept None to remove parent.
  (Olaf Conradi)

* Deprecated BzrError AmbiguousBase.  (Olaf Conradi)

* WorkingTree.branch is now a read only property.  (Robert Collins)

* bzrlib.ui.text.TextUIFactory now accepts a ``bar_type`` parameter which
  can be None or a factory that will create a progress bar. This is
  useful for testing or for overriding the bzrlib.progress heuristic.
  (Robert Collins)

* New API method ``get_physical_lock_status()`` to query locks present on a
  transport.  (Olaf Conradi)

* Repository.reconcile now takes a thorough keyword parameter to allow
  requesting an indepth reconciliation, rather than just a data-loss
  check. (Robert Collins)

* ``bzrlib.ui.ui_factory protocol`` now supports ``get_boolean`` to prompt
  the user for yes/no style input. (Robert Collins)

Testing
*******

* SFTP tests now shortcut the SSH negotiation, reducing test overhead
  for testing SFTP protocol support. (Robey Pointer)

* Branch formats are now tested once per implementation (see ``bzrlib.
  tests.branch_implementations``. This is analagous to the transport
  interface tests, and has been followed up with working tree,
  repository and BzrDir tests. (Robert Collins)

* New test base class TestCaseWithTransport provides a transport aware
  test environment, useful for testing any transport-interface using
  code. The test suite option --transport controls the transport used
  by this class (when its not being used as part of implementation
  contract testing). (Robert Collins)

* Close logging handler on disabling the test log. This will remove the
  handler from the internal list inside python's logging module,
  preventing shutdown from closing it twice.  (Olaf Conradi)

* Move test case for uncommit to blackbox tests.  (Olaf Conradi)

* ``run_bzr`` and ``run_bzr_captured`` now accept a 'stdin="foo"'
  parameter which will provide String("foo") to the command as its stdin.

bzr 0.7
#######

:Released: 2006-01-09

Changes
*******

* .bzrignore is excluded from exports, on the grounds that it's a bzr
  internal-use file and may not be wanted.  (Jamie Wilkinson)

* The "bzr directories" command were removed in favor of the new
  --kind option to the "bzr inventory" command.  To list all
  versioned directories, now use "bzr inventory --kind directory".
  (Johan Rydberg)

* Under Windows configuration directory is now ``%APPDATA%\bazaar\2.0``
  by default. (John Arbash Meinel)

* The parent of Bzr configuration directory can be set by ``BZR_HOME``
  environment variable. Now the path for it is searched in ``BZR_HOME``,
  then in HOME. Under Windows the order is: ``BZR_HOME``, ``APPDATA``
  (usually points to ``C:\Documents and Settings\User Name\Application Data``),
  ``HOME``. (John Arbash Meinel)

* Plugins with the same name in different directories in the bzr plugin
  path are no longer loaded: only the first successfully loaded one is
  used. (Robert Collins)

* Use systems' external ssh command to open connections if possible.
  This gives better integration with user settings such as ProxyCommand.
  (James Henstridge)

* Permissions on files underneath .bzr/ are inherited from the .bzr
  directory. So for a shared repository, simply doing 'chmod -R g+w .bzr/'
  will mean that future file will be created with group write permissions.

* configure.in and config.guess are no longer in the builtin default
  ignore list.

* '.sw[nop]' pattern ignored, to ignore vim swap files for nameless
  files.  (John Arbash Meinel, Martin Pool)

Improvements
************

* "bzr INIT dir" now initializes the specified directory, and creates
  it if it does not exist.  (John Arbash Meinel)

* New remerge command (Aaron Bentley)

* Better zsh completion script.  (Steve Borho)

* 'bzr diff' now returns 1 when there are changes in the working
  tree. (Robert Collins)

* 'bzr push' now exists and can push changes to a remote location.
  This uses the transport infrastructure, and can store the remote
  location in the ~/.bazaar/branches.conf configuration file.
  (Robert Collins)

* Test directories are only kept if the test fails and the user requests
  that they be kept.

* Tweaks to short log printing

* Added branch nicks, new nick command, printing them in log output.
  (Aaron Bentley)

* If ``$BZR_PDB`` is set, pop into the debugger when an uncaught exception
  occurs.  (Martin Pool)

* Accept 'bzr resolved' (an alias for 'bzr resolve'), as this is
  the same as Subversion.  (Martin Pool)

* New ftp transport support (on ftplib), for ftp:// and aftp://
  URLs.  (Daniel Silverstone)

* Commit editor temporary files now start with ``bzr_log.``, to allow
  text editors to match the file name and set up appropriate modes or
  settings.  (Magnus Therning)

* Improved performance when integrating changes from a remote weave.
  (Goffredo Baroncelli)

* Sftp will attempt to cache the connection, so it is more likely that
  a connection will be reused, rather than requiring multiple password
  requests.

* bzr revno now takes an optional argument indicating the branch whose
  revno should be printed.  (Michael Ellerman)

* bzr cat defaults to printing the last version of the file.
  (Matthieu Moy, #3632)

* New global option 'bzr --lsprof COMMAND' runs bzr under the lsprof
  profiler.  (Denys Duchier)

* Faster commits by reading only the headers of affected weave files.
  (Denys Duchier)

* 'bzr add' now takes a --dry-run parameter which shows you what would be
  added, but doesn't actually add anything. (Michael Ellerman)

* 'bzr add' now lists how many files were ignored per glob.  add --verbose
  lists the specific files.  (Aaron Bentley)

* 'bzr missing' now supports displaying changes in diverged trees and can
  be limited to show what either end of the comparison is missing.
  (Aaron Bently, with a little prompting from Daniel Silverstone)

Bug Fixes
*********

* SFTP can walk up to the root path without index errors. (Robert Collins)

* Fix bugs in running bzr with 'python -O'.  (Martin Pool)

* Error when run with -OO

* Fix bug in reporting http errors that don't have an http error code.
  (Martin Pool)

* Handle more cases of pipe errors in display commands

* Change status to 3 for all errors

* Files that are added and unlinked before committing are completely
  ignored by diff and status

* Stores with some compressed texts and some uncompressed texts are now
  able to be used. (John A Meinel)

* Fix for bzr pull failing sometimes under windows

* Fix for sftp transport under windows when using interactive auth

* Show files which are both renamed and modified as such in 'bzr
  status' output.  (Daniel Silverstone, #4503)

* Make annotate cope better with revisions committed without a valid
  email address.  (Marien Zwart)

* Fix representation of tab characters in commit messages.
  (Harald Meland)

* List of plugin directories in ``BZR_PLUGIN_PATH`` environment variable is
  now parsed properly under Windows. (Alexander Belchenko)

* Show number of revisions pushed/pulled/merged. (Robey Pointer)

* Keep a cached copy of the basis inventory to speed up operations
  that need to refer to it.  (Johan Rydberg, Martin Pool)

* Fix bugs in bzr status display of non-ascii characters.
  (Martin Pool)

* Remove Makefile.in from default ignore list.
  (Tollef Fog Heen, Martin Pool, #6413)

* Fix failure in 'bzr added'.  (Nathan McCallum, Martin Pool)

Testing
*******

* Fix selftest asking for passwords when there are no SFTP keys.
  (Robey Pointer, Jelmer Vernooij)

* Fix selftest run with 'python -O'.  (Martin Pool)

* Fix HTTP tests under Windows. (John Arbash Meinel)

* Make tests work even if HOME is not set (Aaron Bentley)

* Updated ``build_tree`` to use fixed line-endings for tests which read
  the file cotents and compare. Make some tests use this to pass under
  Windows. (John Arbash Meinel)

* Skip stat and symlink tests under Windows. (Alexander Belchenko)

* Delay in selftest/testhashcash is now issued under win32 and Cygwin.
  (John Arbash Meinel)

* Use terminal width to align verbose test output.  (Martin Pool)

* Blackbox tests are maintained within the bzrlib.tests.blackbox directory.
  If adding a new test script please add that to
  ``bzrlib.tests.blackbox.__init__``. (Robert Collins)

* Much better error message if one of the test suites can't be
  imported.  (Martin Pool)

* Make check now runs the test suite twice - once with the default locale,
  and once with all locales forced to C, to expose bugs. This is not
  trivially done within python, so for now its only triggered by running
  Make check. Integrators and packagers who wish to check for full
  platform support should run 'make check' to test the source.
  (Robert Collins)

* Tests can now run TestSkipped if they can't execute for any reason.
  (Martin Pool) (NB: TestSkipped should only be raised for correctable
  reasons - see the wiki spec ImprovingBzrTestSuite).

* Test sftp with relative, absolute-in-homedir and absolute-not-in-homedir
  paths for the transport tests. Introduce blackbox remote sftp tests that
  test the same permutations. (Robert Collins, Robey Pointer)

* Transport implementation tests are now independent of the local file
  system, which allows tests for esoteric transports, and for features
  not available in the local file system. They also repeat for variations
  on the URL scheme that can introduce issues in the transport code,
  see bzrlib.transport.TransportTestProviderAdapter() for this.
  (Robert Collins).

* ``TestCase.build_tree`` uses the transport interface to build trees,
  pass in a transport parameter to give it an existing connection.
  (Robert Collins).

Internals
*********

* WorkingTree.pull has been split across Branch and WorkingTree,
  to allow Branch only pulls. (Robert Collins)

* ``commands.display_command`` now returns the result of the decorated
  function. (Robert Collins)

* LocationConfig now has a ``set_user_option(key, value)`` call to save
  a setting in its matching location section (a new one is created
  if needed). (Robert Collins)

* Branch has two new methods, ``get_push_location`` and
  ``set_push_location`` to respectively, get and set the push location.
  (Robert Collins)

* ``commands.register_command`` now takes an optional flag to signal that
  the registrant is planning to decorate an existing command. When
  given multiple plugins registering a command is not an error, and
  the original command class (whether built in or a plugin based one) is
  returned to the caller. There is a new error 'MustUseDecorated' for
  signalling when a wrapping command should switch to the original
  version. (Robert Collins)

* Some option parsing errors will raise 'BzrOptionError', allowing
  granular detection for decorating commands. (Robert Collins).

* ``Branch.read_working_inventory`` has moved to
  ``WorkingTree.read_working_inventory``. This necessitated changes to
  ``Branch.get_root_id``, and a move of ``Branch.set_inventory`` to
  WorkingTree as well. To make it clear that a WorkingTree cannot always
  be obtained ``Branch.working_tree()`` will raise
  ``errors.NoWorkingTree`` if one cannot be obtained. (Robert Collins)

* All pending merges operations from Branch are now on WorkingTree.
  (Robert Collins)

* The follow operations from Branch have moved to WorkingTree::

      add()
      commit()
      move()
      rename_one()
      unknowns()

  (Robert Collins)

* ``bzrlib.add.smart_add_branch`` is now ``smart_add_tree``. (Robert Collins)

* New "rio" serialization format, similar to rfc-822. (Martin Pool)

* Rename selftests to ``bzrlib.tests.test_foo``.  (John A Meinel, Martin
  Pool)

* ``bzrlib.plugin.all_plugins`` has been changed from an attribute to a
  query method. (Robert Collins)

* New options to read only the table-of-contents of a weave.
  (Denys Duchier)

* Raise NoSuchFile when someone tries to add a non-existant file.
  (Michael Ellerman)

* Simplify handling of DivergedBranches in ``cmd_pull()``.
  (Michael Ellerman)

* Branch.controlfile* logic has moved to lockablefiles.LockableFiles, which
  is exposed as ``Branch().control_files``. Also this has been altered with the
  controlfile pre/suffix replaced by simple method names like 'get' and
  'put'. (Aaron Bentley, Robert Collins).

* Deprecated functions and methods can now be marked as such using the
  ``bzrlib.symbol_versioning`` module. Marked method have their docstring
  updated and will issue a DeprecationWarning using the warnings module
  when they are used. (Robert Collins)

* ``bzrlib.osutils.safe_unicode`` now exists to provide parameter coercion
  for functions that need unicode strings. (Robert Collins)

bzr 0.6
#######

:Released: 2005-10-28

Improvements
************

* pull now takes --verbose to show you what revisions are added or removed
  (John A Meinel)

* merge now takes a --show-base option to include the base text in
  conflicts.
  (Aaron Bentley)

* The config files are now read using ConfigObj, so '=' should be used as
  a separator, not ':'.
  (Aaron Bentley)

* New 'bzr commit --strict' option refuses to commit if there are
  any unknown files in the tree.  To commit, make sure all files are
  either ignored, added, or deleted.  (Michael Ellerman)

* The config directory is now ~/.bazaar, and there is a single file
  ~/.bazaar/bazaar.conf storing email, editor and other preferences.
  (Robert Collins)

* 'bzr add' no longer takes a --verbose option, and a --quiet option
  has been added that suppresses all output.

* Improved zsh completion support in contrib/zsh, from Clint
  Adams.

* Builtin 'bzr annotate' command, by Martin Pool with improvements from
  Goffredo Baroncelli.

* 'bzr check' now accepts -v for verbose reporting, and checks for
  ghosts in the branch. (Robert Collins)

* New command 're-sign' which will regenerate the gpg signature for
  a revision. (Robert Collins)

* If you set ``check_signatures=require`` for a path in
  ``~/.bazaar/branches.conf`` then bzr will invoke your
  ``gpg_signing_command`` (defaults to gpg) and record a digital signature
  of your commit. (Robert Collins)

* New sftp transport, based on Paramiko.  (Robey Pointer)

* 'bzr pull' now accepts '--clobber' which will discard local changes
  and make this branch identical to the source branch. (Robert Collins)

* Just give a quieter warning if a plugin can't be loaded, and
  put the details in .bzr.log.  (Martin Pool)

* 'bzr branch' will now set the branch-name to the last component of the
  output directory, if one was supplied.

* If the option ``post_commit`` is set to one (or more) python function
  names (must be in the bzrlib namespace), then they will be invoked
  after the commit has completed, with the branch and ``revision_id`` as
  parameters. (Robert Collins)

* Merge now has a retcode of 1 when conflicts occur. (Robert Collins)

* --merge-type weave is now supported for file contents.  Tree-shape
  changes are still three-way based.  (Martin Pool, Aaron Bentley)

* 'bzr check' allows the first revision on revision-history to have
  parents - something that is expected for cheap checkouts, and occurs
  when conversions from baz do not have all history.  (Robert Collins).

* 'bzr merge' can now graft unrelated trees together, if your specify
  0 as a base. (Aaron Bentley)

* 'bzr commit branch' and 'bzr commit branch/file1 branch/file2' now work
  (Aaron Bentley)

* Add '.sconsign*' to default ignore list.  (Alexander Belchenko)

* 'bzr merge --reprocess' minimizes conflicts

Testing
*******

* The 'bzr selftest --pattern' option for has been removed, now
  test specifiers on the command line can be simple strings, or
  regexps, or both. (Robert Collins)

* Passing -v to selftest will now show the time each test took to
  complete, which will aid in analysing performance regressions and
  related questions. (Robert Collins)

* 'bzr selftest' runs all tests, even if one fails, unless '--one'
  is given. (Martin Pool)

* There is a new method for TestCaseInTempDir, assertFileEqual, which
  will check that a given content is equal to the content of the named
  file. (Robert Collins)

* Fix test suite's habit of leaving many temporary log files in $TMPDIR.
  (Martin Pool)

Internals
*********

* New 'testament' command and concept for making gpg-signatures
  of revisions that are not tied to a particular internal
  representation.  (Martin Pool).

* Per-revision properties ('revprops') as key-value associated
  strings on each revision created when the revision is committed.
  Intended mainly for the use of external tools.  (Martin Pool).

* Config options have moved from bzrlib.osutils to bzrlib.config.
  (Robert Collins)

* Improved command line option definitions allowing explanations
  for individual options, among other things.  Contributed by
  Magnus Therning.

* Config options have moved from bzrlib.osutils to bzrlib.config.
  Configuration is now done via the config.Config interface:
  Depending on whether you have a Branch, a Location or no information
  available, construct a ``*Config``, and use its ``signature_checking``,
  ``username`` and ``user_email`` methods. (Robert Collins)

* Plugins are now loaded under bzrlib.plugins, not bzrlib.plugin, and
  they are made available for other plugins to use. You should not
  import other plugins during the ``__init__`` of your plugin though, as
  no ordering is guaranteed, and the plugins directory is not on the
  python path. (Robert Collins)

* Branch.relpath has been moved to WorkingTree.relpath. WorkingTree no
  no longer takes an inventory, rather it takes an option branch
  parameter, and if None is given will open the branch at basedir
  implicitly. (Robert Collins)

* Cleaner exception structure and error reporting.  Suggested by
  Scott James Remnant.  (Martin Pool)

* Branch.remove has been moved to WorkingTree, which has also gained
  ``lock_read``, ``lock_write`` and ``unlock`` methods for convenience.
  (Robert Collins)

* Two decorators, ``needs_read_lock`` and ``needs_write_lock`` have been
  added to the branch module. Use these to cause a function to run in a
  read or write lock respectively. (Robert Collins)

* ``Branch.open_containing`` now returns a tuple (Branch, relative-path),
  which allows direct access to the common case of 'get me this file
  from its branch'. (Robert Collins)

* Transports can register using ``register_lazy_transport``, and they
  will be loaded when first used.  (Martin Pool)

* 'pull' has been factored out of the command as ``WorkingTree.pull()``.
  A new option to WorkingTree.pull has been added, clobber, which will
  ignore diverged history and pull anyway.
  (Robert Collins)

* config.Config has a ``get_user_option`` call that accepts an option name.
  This will be looked up in branches.conf and bazaar.conf as normal.
  It is intended that this be used by plugins to support options -
  options of built in programs should have specific methods on the config.
  (Robert Collins)

* ``merge.merge_inner`` now has tempdir as an optional parameter.
  (Robert Collins)

* Tree.kind is not recorded at the top level of the hierarchy, as it was
  missing on EmptyTree, leading to a bug with merge on EmptyTrees.
  (Robert Collins)

* ``WorkingTree.__del__`` has been removed, it was non deterministic and not
  doing what it was intended to. See ``WorkingTree.__init__`` for a comment
  about future directions. (Robert Collins/Martin Pool)

* bzrlib.transport.http has been modified so that only 404 urllib errors
  are returned as NoSuchFile. Other exceptions will propagate as normal.
  This allows debuging of actual errors. (Robert Collins)

* bzrlib.transport.Transport now accepts *ONLY* url escaped relative paths
  to apis like 'put', 'get' and 'has'. This is to provide consistent
  behaviour - it operates on url's only. (Robert Collins)

* Transports can register using ``register_lazy_transport``, and they
  will be loaded when first used.  (Martin Pool)

* ``merge_flex`` no longer calls ``conflict_handler.finalize()``, instead that
  is called by ``merge_inner``. This is so that the conflict count can be
  retrieved (and potentially manipulated) before returning to the caller
  of ``merge_inner``. Likewise 'merge' now returns the conflict count to the
  caller. (Robert Collins)

* ``revision.revision_graph`` can handle having only partial history for
  a revision - that is no revisions in the graph with no parents.
  (Robert Collins).

* New ``builtins.branch_files`` uses the standard ``file_list`` rules to
  produce a branch and a list of paths, relative to that branch
  (Aaron Bentley)

* New TestCase.addCleanup facility.

* New ``bzrlib.version_info`` tuple (similar to ``sys.version_info``),
  which can be used by programs importing bzrlib.

Bug Fixes
*********

* Better handling of branches in directories with non-ascii names.
  (Joel Rosdahl, Panagiotis Papadakos)

* Upgrades of trees with no commits will not fail due to accessing
  [-1] in the revision-history. (Andres Salomon)


bzr 0.1.1
#########

:Released: 2005-10-12

Bug Fixes
*********

* Fix problem in pulling over http from machines that do not
  allow directories to be listed.

* Avoid harmless warning about invalid hash cache after
  upgrading branch format.

Performance
***********

* Avoid some unnecessary http operations in branch and pull.


bzr 0.1
#######

:Released: 2005-10-11

Notes
*****

* 'bzr branch' over http initially gives a very high estimate
  of completion time but it should fall as the first few
  revisions are pulled in.  branch is still slow on
  high-latency connections.

Bug Fixes
*********

* bzr-man.py has been updated to work again. Contributed by
  Rob Weir.

* Locking is now done with fcntl.lockf which works with NFS
  file systems. Contributed by Harald Meland.

* When a merge encounters a file that has been deleted on
  one side and modified on the other, the old contents are
  written out to foo.BASE and foo.SIDE, where SIDE is this
  or OTHER. Contributed by Aaron Bentley.

* Export was choosing incorrect file paths for the content of
  the tarball, this has been fixed by Aaron Bentley.

* Commit will no longer commit without a log message, an
  error is returned instead. Contributed by Jelmer Vernooij.

* If you commit a specific file in a sub directory, any of its
  parent directories that are added but not listed will be
  automatically included. Suggested by Michael Ellerman.

* bzr commit and upgrade did not correctly record new revisions
  for files with only a change to their executable status.
  bzr will correct this when it encounters it. Fixed by
  Robert Collins

* HTTP tests now force off the use of ``http_proxy`` for the duration.
  Contributed by Gustavo Niemeyer.

* Fix problems in merging weave-based branches that have
  different partial views of history.

* Symlink support: working with symlinks when not in the root of a
  bzr tree was broken, patch from Scott James Remnant.

Improvements
************

* 'branch' now accepts a --basis parameter which will take advantage
  of local history when making a new branch. This allows faster
  branching of remote branches. Contributed by Aaron Bentley.

* New tree format based on weave files, called version 5.
  Existing branches can be upgraded to this format using
  'bzr upgrade'.

* Symlinks are now versionable. Initial patch by
  Erik Toubro Nielsen, updated to head by Robert Collins.

* Executable bits are tracked on files. Patch from Gustavo
  Niemeyer.

* 'bzr status' now shows unknown files inside a selected directory.
  Patch from Heikki Paajanen.

* Merge conflicts are recorded in .bzr. Two new commands 'conflicts'
  and 'resolve' have needed added, which list and remove those
  merge conflicts respectively. A conflicted tree cannot be committed
  in. Contributed by Aaron Bentley.

* 'rm' is now an alias for 'remove'.

* Stores now split out their content in a single byte prefixed hash,
  dropping the density of files per directory by 256. Contributed by
  Gustavo Niemeyer.

* 'bzr diff -r branch:URL' will now perform a diff between two branches.
  Contributed by Robert Collins.

* 'bzr log' with the default formatter will show merged revisions,
  indented to the right. Initial implementation contributed by Gustavo
  Niemeyer, made incremental by Robert Collins.


Internals
*********

* Test case failures have the exception printed after the log
  for your viewing pleasure.

* InventoryEntry is now an abstract base class, use one of the
  concrete InventoryDirectory etc classes instead.

* Branch raises an UnsupportedFormatError when it detects a
  bzr branch it cannot understand. This allows for precise
  handling of such circumstances.

* Remove RevisionReference class; ``Revision.parent_ids`` is now simply a
  list of their ids and ``parent_sha1s`` is a list of their corresponding
  sha1s (for old branches only at the moment.)

* New method-object style interface for Commit() and Fetch().

* Renamed ``Branch.last_patch()`` to ``Branch.last_revision()``, since
  we call them revisions not patches.

* Move ``copy_branch`` to ``bzrlib.clone.copy_branch``.  The destination
  directory is created if it doesn't exist.

* Inventories now identify the files which were present by
  giving the revision *of that file*.

* Inventory and Revision XML contains a version identifier.
  This must be consistent with the overall branch version
  but allows for more flexibility in future upgrades.

Testing
*******

* Removed testsweet module so that tests can be run after
  bzr installed by 'bzr selftest'.

* 'bzr selftest' command-line arguments can now be partial ids
  of tests to run, e.g. ``bzr selftest test_weave``


bzr 0.0.9
#########

:Released: 2005-09-23

Bug Fixes
*********

* Fixed "branch -r" option.

* Fix remote access to branches containing non-compressed history.
  (Robert Collins).

* Better reliability of http server tests.  (John Arbash-Meinel)

* Merge graph maximum distance calculation fix.  (Aaron Bentley)

* Various minor bug in windows support have been fixed, largely in the
  test suite. Contributed by Alexander Belchenko.

Improvements
************

* Status now accepts a -r argument to give status between chosen
  revisions. Contributed by Heikki Paajanen.

* Revision arguments no longer use +/-/= to control ranges, instead
  there is a 'before' namespace, which limits the successive namespace.
  For example '$ bzr log -r date:yesterday..before:date:today' will
  select everything from yesterday and before today. Contributed by
  Robey Pointer

* There is now a bzr.bat file created by distutils when building on
  Windows. Contributed by Alexander Belchenko.

Internals
*********

* Removed uuid() as it was unused.

* Improved 'fetch' code for pulling revisions from one branch into
  another (used by pull, merged, etc.)


bzr 0.0.8
#########

:Released: 2005-09-20


Improvements
************

* Adding a file whose parent directory is not versioned will
  implicitly add the parent, and so on up to the root. This means
  you should never need to explictly add a directory, they'll just
  get added when you add a file in the directory.  Contributed by
  Michael Ellerman.

* Ignore ``.DS_Store`` (contains Mac metadata) by default.
  (Nir Soffer)

* If you set ``BZR_EDITOR`` in the environment, it is checked in
  preference to EDITOR and the config file for the interactive commit
  editing program. Related to this is a bugfix where a missing program
  set in EDITOR would cause editing to fail, now the fallback program
  for the operating system is still tried.

* Files that are not directories/symlinks/regular files will no longer
  cause bzr to fail, it will just ignore them by default. You cannot add
  them to the tree though - they are not versionable.


Internals
*********

* Refactor xml packing/unpacking.

Bug Fixes
*********

* Fixed 'bzr mv' by Ollie Rutherfurd.

* Fixed strange error when trying to access a nonexistent http
  branch.

* Make sure that the hashcache gets written out if it can't be
  read.


Portability
***********

* Various Windows fixes from Ollie Rutherfurd.

* Quieten warnings about locking; patch from Matt Lavin.


bzr-0.0.7
#########

:Released: 2005-09-02

New Features
************

* ``bzr shell-complete`` command contributed by Clint Adams to
  help with intelligent shell completion.

* New expert command ``bzr find-merge-base`` for debugging merges.


Enhancements
************

* Much better merge support.

* merge3 conflicts are now reported with markers like '<<<<<<<'
  (seven characters) which is the same as CVS and pleases things
  like emacs smerge.


Bug Fixes
*********

* ``bzr upgrade`` no longer fails when trying to fix trees that
  mention revisions that are not present.

* Fixed bugs in listing plugins from ``bzr plugins``.

* Fix case of $EDITOR containing options for the editor.

* Fix log -r refusing to show the last revision.
  (Patch from Goffredo Baroncelli.)


Changes
*******

* ``bzr log --show-ids`` shows the revision ids of all parents.

* Externally provided commands on your $BZRPATH no longer need
  to recognize --bzr-usage to work properly, and can just handle
  --help themselves.


Library
*******

* Changed trace messages to go through the standard logging
  framework, so that they can more easily be redirected by
  libraries.



bzr-0.0.6
#########

:Released: 2005-08-18

New Features
************

* Python plugins, automatically loaded from the directories on
  ``BZR_PLUGIN_PATH`` or ``~/.bzr.conf/plugins`` by default.

* New 'bzr mkdir' command.

* Commit mesage is fetched from an editor if not given on the
  command line; patch from Torsten Marek.

* ``bzr log -m FOO`` displays commits whose message matches regexp
  FOO.

* ``bzr add`` with no arguments adds everything under the current directory.

* ``bzr mv`` does move or rename depending on its arguments, like
  the Unix command.

* ``bzr missing`` command shows a summary of the differences
  between two trees.  (Merged from John Arbash-Meinel.)

* An email address for commits to a particular tree can be
  specified by putting it into .bzr/email within a branch.  (Based
  on a patch from Heikki Paajanen.)


Enhancements
************

* Faster working tree operations.


Changes
*******

* 3rd-party modules shipped with bzr are copied within the bzrlib
  python package, so that they can be installed by the setup
  script without clashing with anything already existing on the
  system.  (Contributed by Gustavo Niemeyer.)

* Moved plugins directory to bzrlib/, so that there's a standard
  plugin directory which is not only installed with bzr itself but
  is also available when using bzr from the development tree.
  ``BZR_PLUGIN_PATH`` and ``DEFAULT_PLUGIN_PATH`` are then added to the
  standard plugins directory.

* When exporting to a tarball with ``bzr export --format tgz``, put
  everything under a top directory rather than dumping it into the
  current directory.   This can be overridden with the ``--root``
  option.  Patch from William Dodé and John Meinel.

* New ``bzr upgrade`` command to upgrade the format of a branch,
  replacing ``bzr check --update``.

* Files within store directories are no longer marked readonly on
  disk.

* Changed ``bzr log`` output to a more compact form suggested by
  John A Meinel.  Old format is available with the ``--long`` or
  ``-l`` option, patched by William Dodé.

* By default the commit command refuses to record a revision with
  no changes unless the ``--unchanged`` option is given.

* The ``--no-plugins``, ``--profile`` and ``--builtin`` command
  line options must come before the command name because they
  affect what commands are available; all other options must come
  after the command name because their interpretation depends on
  it.

* ``branch`` and ``clone`` added as aliases for ``branch``.

* Default log format is back to the long format; the compact one
  is available with ``--short``.


Bug Fixes
*********

* Fix bugs in committing only selected files or within a subdirectory.


bzr-0.0.5
#########

:Released:  2005-06-15

Changes
*******

* ``bzr`` with no command now shows help rather than giving an
  error.  Suggested by Michael Ellerman.

* ``bzr status`` output format changed, because svn-style output
  doesn't really match the model of bzr.  Now files are grouped by
  status and can be shown with their IDs.  ``bzr status --all``
  shows all versioned files and unknown files but not ignored files.

* ``bzr log`` runs from most-recent to least-recent, the reverse
  of the previous order.  The previous behaviour can be obtained
  with the ``--forward`` option.

* ``bzr inventory`` by default shows only filenames, and also ids
  if ``--show-ids`` is given, in which case the id is the second
  field.


Enhancements
************

* New 'bzr whoami --email' option shows only the email component
  of the user identification, from Jo Vermeulen.

* New ``bzr ignore PATTERN`` command.

* Nicer error message for broken pipe, interrupt and similar
  conditions that don't indicate an internal error.

* Add ``.*.sw[nop] .git .*.tmp *,v`` to default ignore patterns.

* Per-branch locks keyed on ``.bzr/branch-lock``, available in
  either read or write mode.

* New option ``bzr log --show-ids`` shows revision and file ids.

* New usage ``bzr log FILENAME`` shows only revisions that
  affected that file.

* Changed format for describing changes in ``bzr log -v``.

* New option ``bzr commit --file`` to take a message from a file,
  suggested by LarstiQ.

* New syntax ``bzr status [FILE...]`` contributed by Bartosz
  Oler.  File may be in a branch other than the working directory.

* ``bzr log`` and ``bzr root`` can be given an http URL instead of
  a filename.

* Commands can now be defined by external programs or scripts
  in a directory on $BZRPATH.

* New "stat cache" avoids reading the contents of files if they
  haven't changed since the previous time.

* If the Python interpreter is too old, try to find a better one
  or give an error.  Based on a patch from Fredrik Lundh.

* New optional parameter ``bzr info [BRANCH]``.

* New form ``bzr commit SELECTED`` to commit only selected files.

* New form ``bzr log -r FROM:TO`` shows changes in selected
  range; contributed by John A Meinel.

* New option ``bzr diff --diff-options 'OPTS'`` allows passing
  options through to an external GNU diff.

* New option ``bzr add --no-recurse`` to add a directory but not
  their contents.

* ``bzr --version`` now shows more information if bzr is being run
  from a branch.


Bug Fixes
*********

* Fixed diff format so that added and removed files will be
  handled properly by patch.  Fix from Lalo Martins.

* Various fixes for files whose names contain spaces or other
  metacharacters.


Testing
*******

* Converted black-box test suites from Bourne shell into Python;
  now run using ``./testbzr``.  Various structural improvements to
  the tests.

* testbzr by default runs the version of bzr found in the same
  directory as the tests, or the one given as the first parameter.

* testbzr also runs the internal tests, so the only command
  required to check is just ``./testbzr``.

* testbzr requires python2.4, but can be used to test bzr running
  under a different version.

* Tests added for many other changes in this release.


Internal
********

* Included ElementTree library upgraded to 1.2.6 by Fredrik Lundh.

* Refactor command functions into Command objects based on HCT by
  Scott James Remnant.

* Better help messages for many commands.

* Expose ``bzrlib.open_tracefile()`` to start the tracefile; until
  this is called trace messages are just discarded.

* New internal function ``find_touching_revisions()`` and hidden
  command touching-revisions trace the changes to a given file.

* Simpler and faster ``compare_inventories()`` function.

* ``bzrlib.open_tracefile()`` takes a tracefilename parameter.

* New AtomicFile class.

* New developer commands ``added``, ``modified``.


Portability
***********

* Cope on Windows on python2.3 by using the weaker random seed.
  2.4 is now only recommended.


bzr-0.0.4
#########

:Released:  2005-04-22

Enhancements
************

* 'bzr diff' optionally takes a list of files to diff.  Still a bit
  basic.  Patch from QuantumG.

* More default ignore patterns.

* New 'bzr log --verbose' shows a list of files changed in the
  changeset.  Patch from Sebastian Cote.

* Roll over ~/.bzr.log if it gets too large.

* Command abbreviations 'ci', 'st', 'stat', '?' based on a patch
  by Jason Diamon.

* New 'bzr help commands' based on a patch from Denys Duchier.


Changes
*******

* User email is determined by looking at $BZREMAIL or ~/.bzr.email
  or $EMAIL.  All are decoded by the locale preferred encoding.
  If none of these are present user@hostname is used.  The host's
  fully-qualified name is not used because that tends to fail when
  there are DNS problems.

* New 'bzr whoami' command instead of username user-email.


Bug Fixes
*********

* Make commit safe for hardlinked bzr trees.

* Some Unicode/locale fixes.

* Partial workaround for ``difflib.unified_diff`` not handling
  trailing newlines properly.


Internal
********

* Allow docstrings for help to be in PEP0257 format.  Patch from
  Matt Brubeck.

* More tests in test.sh.

* Write profile data to a temporary file not into working
  directory and delete it when done.

* Smaller .bzr.log with process ids.


Portability
***********

* Fix opening of ~/.bzr.log on Windows.  Patch from Andrew
  Bennetts.

* Some improvements in handling paths on Windows, based on a patch
  from QuantumG.


bzr-0.0.3
#########

:Released:  2005-04-06

Enhancements
************

* New "directories" internal command lists versioned directories
  in the tree.

* Can now say "bzr commit --help".

* New "rename" command to rename one file to a different name
  and/or directory.

* New "move" command to move one or more files into a different
  directory.

* New "renames" command lists files renamed since base revision.

* New cat command contributed by janmar.

Changes
*******

* .bzr.log is placed in $HOME (not pwd) and is always written in
  UTF-8.  (Probably not a completely good long-term solution, but
  will do for now.)

Portability
***********

* Workaround for difflib bug in Python 2.3 that causes an
  exception when comparing empty files.  Reported by Erik Toubro
  Nielsen.

Internal
********

* Refactored inventory storage to insert a root entry at the top.

Testing
*******

* Start of shell-based black-box testing in test.sh.


bzr-0.0.2.1
###########

Portability
***********

* Win32 fixes from Steve Brown.


bzr-0.0.2
#########

:Codename: "black cube"
:Released: 2005-03-31

Enhancements
************

* Default ignore list extended (see bzrlib/__init__.py).

* Patterns in .bzrignore are now added to the default ignore list,
  rather than replacing it.

* Ignore list isn't reread for every file.

* More help topics.

* Reinstate the 'bzr check' command to check invariants of the
  branch.

* New 'ignored' command lists which files are ignored and why;
  'deleted' lists files deleted in the current working tree.

* Performance improvements.

* New global --profile option.

* Ignore patterns like './config.h' now correctly match files in
  the root directory only.


bzr-0.0.1
#########

:Released:  2005-03-26

Enhancements
************

* More information from info command.

* Can now say "bzr help COMMAND" for more detailed help.

* Less file flushing and faster performance when writing logs and
  committing to stores.

* More useful verbose output from some commands.

Bug Fixes
*********

* Fix inverted display of 'R' and 'M' during 'commit -v'.

Portability
***********

* Include a subset of ElementTree-1.2.20040618 to make
  installation easier.

* Fix time.localtime call to work with Python 2.3 (the minimum
  supported).


bzr-0.0.0.69
############

:Released:  2005-03-22

Enhancements
************

* First public release.

* Storage of local versions: init, add, remove, rm, info, log,
  diff, status, etc.


bzr ?.?.? (not released yet)
############################

:Codename: template
:2.0.2: ???

Compatibility Breaks
********************

New Features
************

Bug Fixes
*********

Improvements
************

Documentation
*************

API Changes
***********

Internals
*********

Testing
*******



..
   vim: tw=74 ft=rst ff=unix<|MERGE_RESOLUTION|>--- conflicted
+++ resolved
@@ -22,17 +22,15 @@
 Bug Fixes
 *********
 
-<<<<<<< HEAD
 * ``bzr+http`` servers no longer give spurious jail break errors when
   serving branches inside a shared repository.  (Andrew Bennetts, #348308)
 
-* TreeTransform.adjust_path updates the limbo paths of descendants of adjusted
-  files.  (Aaron Bentley)
-=======
 * ``osutils.terminal_width()`` will now return a very large value
   to avoid truuncated lines when using pagers (for example).
   (Joke de Buhr, Vincent Ladeuil, #353370)
->>>>>>> 63cb7954
+
+* TreeTransform.adjust_path updates the limbo paths of descendants of adjusted
+  files.  (Aaron Bentley)
 
 Improvements
 ************
