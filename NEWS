--- conflicted
+++ resolved
@@ -7,14 +7,6 @@
 IN DEVELOPMENT
 --------------
 
-<<<<<<< HEAD
-  CHANGES:
-
-  FEATURES
-
-  IMPROVEMENTS:
-
-=======
   USER-VISIBLE CHANGES:
 
   NEW FEATURES:
@@ -24,27 +16,20 @@
     * ``bzr dump-btree`` is a hidden command introduced to allow dumping
       the contents of a compressed btree file.  (John Arbash Meinel)
 
->>>>>>> 32e34ead
   BUG FIXES:
 
   DOCUMENTATION:
 
   API CHANGES:
 
-<<<<<<< HEAD
     * Tree API implementations must now provide get_inventory_entry, but a
       default implementation is provided by the Tree class.  (Aaron Bentley)
 
-=======
->>>>>>> 32e34ead
   TESTING:
 
   INTERNALS:
 
-<<<<<<< HEAD
-=======
-
->>>>>>> 32e34ead
+
 bzr 1.8rc1 2008-10-07
 ---------------------
 
