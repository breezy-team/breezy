####################
Bazaar Release Notes
####################

.. contents:: List of Releases
   :depth: 1

bzr 2.2b3
#########

:2.2b3: NOT RELEASED YET

Compatibility Breaks
********************

New Features
************

* ``bzr commit`` accepts ``-p`` (for "patch") as a shorter name for
  ``--show-diff``.
  (Parth Malwankar, #571467)
  
* ``bzr ignore`` now supports a ``--default-rules`` option that displays
  the default ignore rules used by bzr. The flag ``--old-default-rules``
  is no longer supported by ``ignore``.
  (Parth Malwankar, #538703)

* ``bzr pack`` now supports a ``--clean-obsolete-packs`` option that
  can save disk space by deleting obsolete pack files created during the
  pack operation.
  (Parth Malwankar, #304320)

* Support ``--directory`` option for a number of additional commands:
  added, annotate, bind, cat, cat-revision, clean-tree, deleted,
  export, ignore, ignored, lookup-revision, ls, modified, nick,
  re-sign, unbind, unknowns.
  (Martin von Gagern, #527878)

Bug Fixes
*********

* ``.bazaar``, ``.bazaar/bazaar.conf`` and ``.bzr.log`` inherit user and
  group ownership from the containing directory. This allow bzr to work
  better with sudo.
  (Martin <gzlist@googlemail.com>, Parth Malwankar, #376388)

<<<<<<< HEAD
* ``bzr clean-tree`` should not delete nested bzrdirs. Required for proper
  support of bzr-externals and scmproj plugins.
  (Alexander Belchenko, bug #572098)
=======
* ``bzr ignore`` will no longer add duplicate patterns to .bzrignore.
  (Gordon Tyler, #572092)
>>>>>>> 6bd7de05

* ``bzr log --exclude-common-ancestry -r X..Y`` displays the revisions that
  are part of Y ancestry but not part of X ancestry (aka the graph
  difference).
  (Vincent Ladeuil, #320119)

* ``bzr selftest --parallel=fork`` wait for its children avoiding zombies.
  (Vincent Ladeuil, #566670)

* ``bzr selftest`` should not use ui.note() since it's not unicode safe.
  (Vincent Ladeuil, #563997)

* Don't mention --no-strict when we just issue the warning about unclean trees.
  (Vincent Ladeuil, #401599)

* Fixed ``AssertionError`` when accessing smart servers running Bazaar
  versions before 1.6.
  (Andrew Bennetts, #528041)

* Reduce peak memory by one copy of compressed text.
  (John Arbash Meinel, #566940)

* Show the filenames when a file rename fails so that the error will be
  more comprehensible.
  (Martin Pool, #491763)

* Unicode characters in aliases are now handled correctly and do not cause
  UnicodeEncodeError exception. (Parth Malwankar, #529930)

Improvements
************

* ``append_revisions_only`` will now be interpreted as a boolean and a
  warning emitted if illegal values are used. Note that for projects
  that needs to maintain compatibility with previsous bzr versions,
  only 'True' and 'False' strings must be used (previous versions of
  bzr will interpret all strings differing from 'True'
  (case-sensitive) as false.
  (Brian de Alwis, Vincent Ladeuil)

* ``Config.get_user_option_as_bool`` will now warn if a value cannot
  be interpreted as a boolean.
  (Vincent Ladeuil)

Documentation
*************

API Changes
***********

* Added ``bzrlib.merge.PerFileMerger``, a more convenient way to write
  some kinds of ``merge_file_content`` hook functions.
  (Andrew Bennetts)
  
* `BzrDir`, `Branch`, `Repository` and `WorkingTree` now all support `user_url`,
  `user_transport`, `control_url` and `control_transport` members pointing
  respectively to the directory containing the ``.bzr`` control directory, 
  and to the directory within ``.bzr`` used for the particular component.
  All of them inherit from `ControlComponent` which provides default
  implementations.
  (Martin Pool)

* ``Repository.refresh_data`` may now be called in a write group on
  pack-based repositories.  Older repositories will still raise an error
  in this case.  Subclasses of ``Repository`` can still override
  ``Repository._refresh_data``, but are now responsible for raising
  ``bzrlib.repository.IsInWriteGroupError`` if they do not support
  ``refresh_data`` during a write group.
  (Andrew Bennetts, #574236)

Internals
*********

* ``_remember_remote_is_before`` no longer raises AssertionError when
  suboptimal network behaviour is noticed; instead it just mutters to the
  log file (and warns the user if they have set the ``hpss`` debug flag).
  This was causing unnecessary aborts for performance bugs that are minor
  at worst.
  (Andrew Bennetts, #528041)

* Permit bzr to run under ``python -OO`` which reduces the size of bytecode
  files loaded from disk. To ensure docstrings needed for help are never
  stripped, the prefix ``__doc__ =`` should now be used.
  (Martin <gzlist@googlemail.com>)

Testing
*******

* ``bzr selftest --parallel=subprocess`` now works correctly on win32.
   (Gordon Tyler, #551332)

* Workaround ``Crypto.Random`` check leading to spurious test
  failures on Lucid, FreeBSD and gentoo.  
  (Vincent Ladeuil, #528436)

bzr 2.2b2
#########

:2.2b2: 2010-04-16

This is a somewhat early second beta of the 2.2 series, to fix a python2.4
incompatibility in the 2.2b1 release.  It also includes a swag of
performance, usability and correctness improvements: test feedback on all
of these would be welcome.


New Features
************

* ``bzr diff`` now supports a --format option, which can be used to 
  select alternative diff formats. (Jelmer Vernooij, #555994)

Bug Fixes
*********

* ``bzr dpush``, ``bzr push`` and ``bzr send`` will now issue a warning
  instead of failing when dirty trees are involved. The corresponding
  ``dpush_strict``, ``push_strict`` and ``send_strict`` should be set to
  True explicitly to get the previous behaviour.  
  (Vincent Ladeuil, #519319)

* ``bzr export`` to tar file does not fail if any parent directory
  contains unicode characters. This works around upstream Python bug
  http://bugs.python.org/issue8396 .
  (Parth Malwankar, #413406)

* ``bzr switch`` does not die if a ConfigurableFileMerger is used.
  (Aaron Bentley, #559436)

* ``bzr update`` when a pending merge in the working tree has been merged
  into the master branch will no longer claim that old commits have become
  pending merges. (Robert Collins, #562079)

* ``bzrlib.mutabletree.MutableTree.commit`` will now support a passed in
  config as in previous versions of bzrlib. (Robert Collins)

* Fix glitch in the warning about unclean trees display.
  (Vincent Ladeuil, #562665)

* Fixed Python2.4 incompatibilities in the bzr2.2b1 source tarball.
  (Martin Pool)

* Help messages generated by ``RegistryOption.from_kwargs`` list the
  switches in alphabetical order, rather than in an undefined order.
  (Martin von Gagern, #559409)

* Make sure the ``ExecutablePath`` and ``InterpreterPath`` are set in
  Apport crash reports, to avoid "This problem report applies to a program
  which is not installed any more" error.
  (Martin Pool, James Westby, #528114)

* Reset ``siginterrupt`` flag to False every time we handle a signal
  installed with ``set_signal_handler(..., restart_syscall=True)`` (from
  ``bzrlib.osutils``.  Reduces the likelihood of "Interrupted System Call"
  errors after two window resizes.
  (Andrew Bennetts)

* When invoked with a range revision, ``bzr log`` doesn't show revisions
  that are not part of the Y revisions ancestry anymore when invoked with
  -rX..Y.
  (Vincent Ladeuil, #474807)

* Properly handle ``param_name`` attribute for ``ListOption``.
  (Martin von Gagern, 387117)

Improvements
************

* ``bzr commit`` will prompt before using a commit message that was
  generated by a template and not edited by the user.
  (Robert Collins, #530265)

* ``bzr diff`` read-locks the trees and branches only once, saving about
  10-20ms on ``bzr diff`` in a bzr.dev tree.
  (Andrew Bennetts)

* ``bzr missing`` read-locks the branches only once.
  (Andrew Bennetts)
  
* ``bzr pull`` locks the branches and tree only once.
  (Andrew Bennetts)
  
* Index lookups in pack repositories search recently hit pack files first.  
  In repositories with many pack files this can greatly reduce the
  number of files accessed, the number of bytes read, and the number of
  read calls.  An incremental pull via plain HTTP takes half the time and
  bytes for a moderately large repository.  (Andrew Bennetts)

* Index lookups only re-order the indexes when the hit files aren't
  already first. Reduces the cost of reordering
  (John Arbash Meinel, #562429)

* Less code is loaded at startup.  (Cold-cache start time is about 10-20%
  less.)
  (Martin Pool, #553017)

API Changes
***********

* ``bzrlib.diff.get_trees_and_branches_to_diff`` is deprecated.  Use
  ``get_trees_and_branches_to_diff_locked`` instead.
  (Andrew Bennetts)
  
Internals
*********

* ``bzrlib.commands.Command.run_direct`` is no longer needed - the pre
  2.1 method of calling run() to perform testing or direct use via the API
  is now possible again. As part of this, the _operation attribute on
  Command is now transient and only exists for the duration of ``run()``.
  (Robert Collins)

bzr 2.2.0b1
###########

:2.2.0b1: 2010-04-01

Compatibility Breaks
********************

* BTreeGraphIndex can now take an offset to indicate that the data starts
  somewhere other than then beginning of the file. (John Arbash Meinel)

* Deleted very old hidden commands ``versionedfile-list``,
  ``weave-plan-merge``, ``weave-merge-text``.
  (Martin Pool)

* ``Repository.get_inventory_sha1()`` and ``Repository.get_revision_xml()`` 
  have been removed. (Jelmer Vernooij)

* ``Repository.get_revision_inventory()`` has been removed in favor of
  ``Repository.get_inventory()``. (Jelmer Vernooij)

* All test servers have been moved out of the bzrlib.transport hierarchy to
  bzrlib.tests.test_server *except* for MemoryServer, ChrootServer and
  PathFilteringServer. ``bzrlib`` users may encounter test failures that can
  be fixed by updating the related imports from ``bzrlib.transport.xxx`` to
  ``bzrlib.tests.test_server``.
  (Vincent Ladeuil)

* ``BranchReferenceFormat.initialize()`` now takes an optional name argument
  as its second parameter, for consistency with the initialize() method of
  other formats. (Jelmer Vernooij)

New Features
************

* Added ``bzr remove-branch`` command that can remove a local or remote 
  branch. (Jelmer Vernooij, #276295)

* ``bzr export`` now takes an optional argument ``--per-file-timestamps``
  to set file mtimes to the last timestamp of the last revision in which
  they were changed rather than the current time. (Jelmer Vernooij)

* If the Apport crash-reporting tool is available, bzr crashes are now
  stored into the ``/var/crash`` apport spool directory, and the user is
  invited to report them to the developers from there, either
  automatically or by running ``apport-bug``.  No information is sent
  without specific permission from the user.  (Martin Pool, #515052)

* Parsing of command lines, for example in ``diff --using``, no longer
  treats backslash as an escape character on Windows.   (Gordon Tyler,
  #392248)

* Plugins can be disabled by defining ``BZR_DISABLE_PLUGINS`` as
  a list of plugin names separated by ':' (';' on windows).
  (Vincent Ladeuil, #411413)

* Plugins can be loaded from arbitrary locations by defining
  ``BZR_PLUGINS_AT`` as a list of name@path separated by ':' (';' on
  windows). This takes precedence over ``BZR_PLUGIN_PATH`` for the
  specified plugins. This is targeted at plugin developers for punctual
  needs and *not* intended to replace ``BZR_PLUGIN_PATH``.  
  (Vincent Ladeuil, #82693)

* Tag names can now be determined automatically by ``automatic_tag_name`` 
  hooks on ``Branch`` if they are not specified on the command line.
  (Jelmer Vernooij)

* Tree-shape conflicts can be resolved by providing ``--take-this`` and
  ``--take-other`` to the ``bzr resolve`` command. Just marking the conflict
  as resolved is still accessible via the ``--done`` default action.
  (Vincent Ladeuil)

* Merges can be proposed on Launchpad with the new lp-propose-merge command.
  (Aaron Bentley, Jonathan Lange)

Bug Fixes
*********

* Added docstring for ``Tree.iter_changes``
  (John Arbash Meinel, #304182)

* Allow additional arguments to
  ``RemoteRepository.add_inventory_by_delta()``. (Jelmer Vernooij, #532631)

* Allow exporting a single file using ``bzr export``.
  (Michal Junák, #511987)

* Allow syscalls to automatically restart when ``TextUIFactory``'s
  SIGWINCH handler is invoked, avoiding ``EINTR`` errors during blocking
  IO, which are often poorly handled by Python's libraries and parts of
  bzrlib.  (Andrew Bennetts, #496813)

* Avoid infinite recursion when probing for apport.
  (Vincent Ladeuil, #516934)

* Avoid ``malloc(0)`` in ``patiencediff``, which is non-portable.
  (Martin Pool, #331095)

* Avoid truncating svn URLs.
  (Martin Pool, Martin von Gagern, #545185)

* ``bzr add`` will not add conflict related files unless explicitly required.
  (Vincent Ladeuil, #322767, #414589)

* ``bzr dump-btree`` now works on ``*.cix`` and ``*.six`` files.  Those
  indices do not have reference lists, so ``dump-btree`` will simply show
  ``None`` instead.  (Andrew Bennetts, #488607)

* ``bzr help`` will no longer trigger the get_missing_command hook when
  doing a topic lookup. This avoids prompting (like 'no command plugins/loom,
  did you mean log?') when getting help. In future we may trigger the hook 
  deliberately when no help topics match from any help index.
  (Robert Collins, #396261)

* ``bzr log -n0 -r..A.B.C`` should not crash but just consider the None
  revspec as representing the first revision of the branch.
  (Vincent Ladeuil, #519862)

* ``bzr remove-tree`` can now remove multiple working trees.
  (Jared Hance, Andrew Bennetts, #253137)

* ``bzr resolve --take-this`` and ``--take-other`` now correctly renames
  the kept file on content conflicts where one side deleted the file.
  (Vincent Ladeuil, #529968)

* ``bzr upgrade`` now creates the ``backup.bzr`` directory with the same
  permissions as ``.bzr`` directory on a POSIX OS.
  (Parth Malwankar, #262450)

* ``bzr upgrade`` now names backup directory as ``backup.bzr.~N~`` instead
  of ``backup.bzr``. This directory is ignored by bzr commands such as
  ``add``.
  (Parth Malwankar, #335033, #300001)

* Cope with non-utf8 characters inside ``.bzrignore``.
  (Jason Spashett, #183504)

* Correctly interpret "451 Rename/move failure: Directory not empty" from
  ftp servers while trying to take a lock.
  (Martin Pool, #528722)

* DirStateRevisionTree.kind() was returning wrong result when 'kind'
  changes occured between the workingtree and one of its parents.
  (Vincent Ladeuil, #535547)

* Fix ``log`` to better check ancestors even if merged revisions are involved.
  (Vincent Ladeuil, #476293)

* Loading a plugin from a given path with ``BZR_PLUGINS_AT`` doesn't depend
  on os.lisdir() order and is now reliable.
  (Vincent Ladeuil, #552922).

* Many IO operations that returned ``EINTR`` were retried even if it
  wasn't safe to do so via careless use of ``until_no_eintr``.  Bazaar now
  only retries operations that are safe to retry, and in some cases has
  switched to operations that can be retried (e.g. ``sock.send`` rather than
  ``sock.sendall``).
  (Andrew Bennetts, Martin <gzlist@googlemail.com>, #496813)

* Path conflicts now support --take-this and --take-other even when a
  deletion is involved.
  (Vincent Ladeuil, #531967)

* Network transfer amounts and rates are now displayed in SI units according
  to the Ubuntu Units Policy <https://wiki.ubuntu.com/UnitsPolicy>.
  (Gordon Tyler, #514399)

* Support kind markers for socket and fifo filesystem objects. This
  prevents ``bzr status --short`` from crashing when those files are
  present.  (John Arbash Meinel, #303275)

* ``bzr mkdir DIR`` will not create DIR unless DIR's parent is a versioned
   directory. (Parth Malwankar, #138600)

* SSH child processes will now ignore SIGQUIT on nix systems so breaking into
  the debugger won't kill the session.
  (Martin <gzlist@googlemail.com>, #162502)

* Tolerate patches with leading noise in ``bzr-handle-patch``.
  (Toshio Kuratomi, Martin Pool, #502076)

* ``update -r`` now supports updating to revisions that are not on
  mainline (i.e. it supports dotted revisions).
  (Parth Malwankar, #517800)

* Use first apparent author not committer in GNU Changelog format.
  (Martin von Gagern, #513322)

API Changes
***********

* ``bzrlib.merge_directive._BaseMergeDirective`` has been renamed to 
  ``bzrlib.merge_directive.BaseMergeDirective`` and is now public.
  (Jelmer Vernooij)

* ``BranchFormat.initialize`` now takes an optional ``name`` of the colocated 
  branch to create. (Jelmer Vernooij)

* ``BzrDir.get_branch_transport`` now takes an optional ``name`` of the 
  colocated branch to open. (Jelmer Vernooij)

* Added ``bzrlib.osutils.set_signal_handler``, a convenience function that
  can set a signal handler and call ``signal.siginterrupt(signum,
  False)`` for it, if the platform and Python version supports it.
  (Andrew Bennetts, #496813)

* New ``bzrlib.initialize`` is recommended for programs using bzrlib to 
  run when starting up; it sets up several things that previously needed
  to be done separately.
  (Martin Pool, #507710)

* Exporters now support a ``per_file_timestamps`` argument to write out the 
  timestamp of the commit in which a file revision was introduced.
  (Jelmer Vernooij)

* New method ``BzrDir.list_branches()`` that returns a sequence of branches 
  present in a control directory. (Jelmer Vernooij)

* New method ``Repository.get_known_graph_ancestry()``. 
  (Jelmer Vernooij, #495502)

* New transport methods ``readlink``, ``symlink`` and ``hardlink``.
  (Neil Santos)

* Remove unused ``CommandFailed`` exception.
  (Martin Pool)

Internals
*********

* ``bzrlib.branchbuilder.BranchBuilder.build_snapshot`` now accepts a
  ``message_callback`` in the same way that commit does. (Robert Collins)

* ``bzrlib.builtins.Commit.run`` raises ``bzrlib.errors.BoundBranchOutOfDate``
  rather than ``bzrlib.errors.BzrCommandError`` when the bound branch is out
  of date. (Gary van der Merwe)

* ``bzrlib.commands.run_bzr`` is more extensible: callers can supply the
  functions to load or disable plugins if they wish to use a different
  plugin mechanism; the --help, --version and no-command name code paths
  now use the generic pluggable command lookup infrastructure.
  (Robert Collins)

* ``bzrlib.errors.BoundBranchOutOfDate`` has a new field ``extra_help``
  which can be set to add extra help to the error. (Gary van der Merwe)

* New method ``Branch.automatic_tag_name`` that can be used to find the
  tag name for a particular revision automatically. (Jelmer Vernooij)

* The methods ``BzrDir.create_branch()``, ``BzrDir.destroy_branch()`` and 
  ``BzrDir.open_branch()`` now take an optional ``name`` argument. 
  (Jelmer Vernooij)

Testing
*******

* bzr now has a ``.testr.conf`` file in its source tree configured
  appropriately for running tests with Testrepository
  (``https://launchpad.net/testrepository``). (Robert Collins)

* Documentation about testing with ``subunit`` has been tweaked.
  (Robert Collins)

* Known failures has been added for resolve --take-other on ParentLoop
  conflicts. This reflects bug #537956 without fixing it.
  (Vincent Ladeuil)

* New ``bzrlib.tests.test_import_tariff`` can make assertions about what
  Python modules are loaded, to guard against startup time or library
  dependency regressions.
  (Martin Pool)

* PQM will now run with subunit output. To analyze a PQM error use
  tribunal, or cat log | subunit-filter | subunit2pyunit. (Robert Collins)

* Stop sending apport crash files to ``.cache`` in the directory from
  which ``bzr selftest`` was run.  (Martin Pool, #422350)

* Tests no longer fail if "close() called during concurrent
  operation on the same file object" occurs when closing the log file
  (which can happen if a thread tries to write to the log file at the
  wrong moment).  An warning will be written to ``stderr`` when this
  happens, and another warning will be written if the log file could not
  be closed after retrying 100 times.  (Andrew Bennetts, #531746)

bzr 2.1.2
#########

:2.1.2: NOT RELEASED YET

Bug Fixes
*********

* ``bzr switch`` does not die if a ConfigurableFileMerger is used.
  (Aaron Bentley, #559436)

* Fixed ``AssertionError`` when accessing smart servers running Bazaar
  versions before 1.6.
  (Andrew Bennetts, #528041)

* Reset ``siginterrupt`` flag to False every time we handle a signal
  installed with ``set_signal_handler(..., restart_syscall=True)`` (from
  ``bzrlib.osutils``.  Reduces the likelihood of "Interrupted System Call"
  errors after two window resizes.
  (Andrew Bennetts)

Internals
*********

* ``_remember_remote_is_before`` no longer raises AssertionError when
  suboptimal network behaviour is noticed; instead it just mutters to the
  log file (and warns the user if they have set the ``hpss`` debug flag).
  This was causing unnecessary aborts for performance bugs that are minor
  at worst.
  (Andrew Bennetts, #528041)


bzr 2.1.1
#########

:2.1.1: 2010-03-24

This is a small bugfix release.  Upgrading is recommended for anyone
running 2.1.0 or earlier.

Bug Fixes
*********

* Allow syscalls to automatically restart when ``TextUIFactory``'s
  SIGWINCH handler is invoked, avoiding ``EINTR`` errors during blocking
  IO, which are often poorly handled by Python's libraries and parts of
  bzrlib.  (Andrew Bennetts, #496813)

* Avoid ``malloc(0)`` in ``patiencediff``, which is non-portable.
  (Martin Pool, #331095)

* Fix plugin packaging on Windows. (Ian Clatworthy, #524162)

* Fix stub sftp test server to call os.getcwdu().
  (Vincent Ladeuil, #526221, #526353)

* Fixed CHM generation by moving the NEWS section template into
  a separate file. (Ian Clatworthy, #524184)

* Merge correctly when this_tree is not a WorkingTree.  (Aaron Bentley)

* Register SIGWINCH handler only when creating a ``TextUIFactory``; avoids
  problems importing bzrlib from a non-main thread.
  (Elliot Murphy, #521989)

* Repositories accessed via a smart server now reject being stacked on a
  repository in an incompatible format, as is the case when accessing them
  via other methods.  This was causing fetches from those repositories via
  a smart server (e.g. using ``bzr branch``) to receive invalid data.
  (Andrew Bennetts, #562380)

* Standardize the error handling when creating a new ``StaticTuple``
  (problems will raise TypeError). (Matt Nordhoff, #457979)

* Warn if pyrex is too old to compile the new ``SimpleSet`` and
  ``StaticTuple`` extensions, rather than having the build fail randomly.
  (John Arbash Meinel, #449776)

Documentation
*************

* Added a link to the Desktop Guide. (Ian Clatworthy)

* Added What's New in Bazaar 2.1 document. (Ian Clatworthy)

* Drop Google Analytics from the core docs as they caused problems
  in the CHM files. (Ian Clatworthy, #502010)

API Changes
***********

* Added ``bzrlib.osutils.set_signal_handler``, a convenience function that
  can set a signal handler and call ``signal.siginterrupt(signum,
  False)`` for it, if the platform and Python version supports it.
  (Andrew Bennetts, #496813)


bzr 2.1.0
#########

:Codename: Strasbourg
:2.1.0: 2010-02-11

This release marks our second long-term-stable series. The Bazaar team
has decided that we will continue to make bugfix-only 2.0.x and 2.1.x
releases, along with 2.2 development releases. 

This is a fairly incremental update, focusing on polish and bugfixing.
There are no changes for supported disk formats. Key updates include
reduced memory consumption for many operations, a new per-file merge
hook, ignore patterns can now include '!' to exclude files, globbing
support for all commands on Windows, and support for addressing home
directories via ``bzr+ssh://host/~/`` syntax.

Users are encouraged to upgrade from the 2.0 stable series.

Bug Fixes
*********

* Don't require testtools to use sftp.
  (Vincent Ladeuil, #516183)

* Fix "AttributeError in Inter1and2Helper" during fetch.
  (Martin Pool, #513432)

* ``bzr update`` performs the two merges in a more logical order and will stop
  when it encounters conflicts.  
  (Gerard Krol, #113809)

* Give a better error message when doing ``bzr bind`` in an already bound
  branch.  (Neil Martinsen-Burrell, #513063)

* Ignore ``KeyError`` from ``remove_index`` during ``_abort_write_group``
  in a pack repository, which can happen harmlessly if the abort occurs during
  finishing the write group.  Also use ``bzrlib.cleanup`` so that any
  other errors that occur while aborting the individual packs won't be
  hidden by secondary failures when removing the corresponding indices.
  (Andrew Bennetts, #423015)

* Set the mtime of files exported to a directory by ``bzr export`` all to
  the same value to avoid confusing ``make`` and other date-based build
  systems. (Robert Collins, #515631)

Improvements
************

* Fetching into experimental formats will now print a warning. (Jelmer
  Vernooij)

API Changes
***********

* ``Repository.deserialise_inventory`` has been renamed to 
  ``Repository._deserialise_inventory`` to indicate it is private.
  (Jelmer Vernooij)

* ``Repository.get_inventory_xml`` has been renamed to 
  ``Repository._get_inventory_xml`` to indicate it is private. 
  (Jelmer Vernooij)

* ``Repository.serialise_inventory`` has been renamed to 
  ``Repository._serialise_inventory`` to indicate it is private.

* Using the ``bzrlib.chk_map`` module from within multiple threads at the
  same time was broken due to race conditions with a module level page
  cache. This shows up as a KeyError in the ``bzrlib.lru_cache`` code with
  ``bzrlib.chk_map`` in the backtrace, and can be triggered without using
  the same high level objects such as ``bzrlib.repository.Repository``
  from different threads. chk_map now uses a thread local cache which may
  increase memory pressure on processes using threads.
  (Robert Collins, John Arbash Meinel, #514090)

* The new ``merge_file_content`` should now be ok with tests to avoid
  regressions.
  (Vincent Ladeuil, #515597)

Internals
*********

* Use ``bzrlib.cleanup`` rather than less robust ``try``/``finally``
  blocks in several places in ``bzrlib.merge``.  This avoids masking prior
  errors when errors like ``ImmortalPendingDeletion`` occur during cleanup
  in ``do_merge``.
  (Andrew Bennetts, #517275)

API Changes
***********

* The ``remove_index`` method of
  ``bzrlib.repofmt.pack_repo.AggregateIndex`` no longer takes a ``pack``
  argument.  This argument was always ignored.
  (Andrew Bennetts, #423015)

bzr 2.1.0rc2
############

:Codename: after the bubbles
:2.1.0rc2: 2010-01-29

This is a quick-turn-around to update a small issue with our new per-file
merge hook. We expect no major changes from this to the final 2.1.0.

API Changes
***********

* The new ``merge_file_content`` hook point has been altered to provide a
  better API where state for extensions can be stored rather than the
  too-simple function based approach. This fixes a performance regression
  where branch configuration would be parsed per-file during merge. As
  part of this the included news_merger has been refactored into a base
  helper class ``bzrlib.merge.ConfigurableFileMerger``.
  (Robert Collins, John Arbash Meinel, #513822)


bzr 2.1.0rc1
############

:Codename: the 'new' stable
:2.1.0rc1: 2009-01-21

This is the first stable release candidate for Bazaar's 2.1 series. From
this point onwards, the 2.1 series will be considered stable (as the 2.0
series) and only bugfixes are expected to be incorporated. The dozen or so
bugfixes in the 2.0.4 release are also included in this release (along
with more than 15 more bugfixes). Some of the interesting features are
support for per-file merge hooks, ``bzr unshelve --preview``, support
for using ! in ignore files to exclude files from being ignored, a small
memory leak was squashed, and many ``ObjectNotLocked`` errors were fixed.
This looks to be a very good start for a new stable series.


New Features
************

* Add bug information to log output when available.
  (Neil Martinsen-Burrell, Guillermo Gonzalez, #251729)

* Added ``merge_file_content`` hook point to ``Merger``, allowing plugins
  to register custom merge logic, e.g. to provide smarter merging for
  particular files.

* Bazaar now includes the ``news_merge`` plugin.  It is disabled by
  default, to enable it add a ``news_merge_files`` option to your
  configuration.  Consult ``bzr help news_merge`` for more information.
  (Andrew Bennetts)
  
* ``bzr branch`` now takes a ``--bind`` option. This lets you
  branch and bind all in one command. (Ian Clatworthy)

* ``bzr switch`` now takes a ``--revision`` option, to allow switching to
  a specific revision of a branch. (Daniel Watkins, #183559)

* ``bzr unshelve --preview`` can now be used to show how a patch on the
  shelf would be applied to the working tree.
  (Guilherme Salgado, #308122)

* ``bzr update`` now takes a ``--revision`` argument. This lets you
  change the revision of the working tree to any revision in the
  ancestry of the current or master branch. (Matthieu Moy, Mark Hammond,
  Martin Pool, #45719)

* ``-Dbytes`` can now be used to display the total number of bytes
  transferred for the current command. This information is always logged
  to ``.bzr.log`` for later inspection. (John Arbash Meinel)

* New ignore patterns.  Patterns prefixed with '!' are exceptions to 
  ignore patterns and take precedence over regular ignores.  Such 
  exceptions are used to specify files that should be versioned which 
  would otherwise be ignored.  Patterns prefixed with '!!' act as regular 
  ignore patterns, but have highest precedence, even over the '!' 
  exception patterns. (John Whitley, #428031)

* The ``supress_warnings`` configuration option has been introduced to disable
  various warnings (it currently only supports the ``format_deprecation``
  warning). The new option can be set in any of the following locations:
  ``bazaar.conf``, ``locations.conf`` and/or ``branch.conf``.
  (Ted Gould, Matthew Fuller, Vincent Ladeuil)

Bug Fixes
*********

* Always show a message if an OS error occurs while trying to run a
  user-specified commit message editor.
  (Martin Pool, #504842)

* ``bzr diff`` will now use the epoch when it is unable to determine 
  the timestamp of a file, if the revision it was introduced in is a
  ghost. (Jelmer Vernooij, #295611)

* ``bzr switch -b`` can now create branches that are located using directory
  services such as ``lp:``, even when the branch name doesn't contain a
  '/'.  (Neil Martinsen-Burrell, #495263)

* ``bzr unshelve`` has improved messages about what it is doing.
  (Neil Martinsen-Burrell, #496917)

* Concurrent autopacking is more resilient to already-renamed pack files.
  If we find that a file we are about to obsolete is already obsoleted, we
  do not try to rename it, and we leave the file in ``obsolete_packs``.
  The code is also fault tolerant if a file goes missing, assuming that
  another process already removed the file.
  (John Arbash Meinel, Gareth White, #507557)

* Fix "Too many concurrent requests" in reconcile when network connection
  fails.  (Andrew Bennetts, #503878)

* Fixed a side effect mutation of ``RemoteBzrDirFormat._network_name``
  that caused some tests to fail when run in a non-default order.
  Probably no user impact.  (Martin Pool, #504102)

* Fixed ``ObjectNotLocked`` error in ``bzr cat -rbranch:../foo FILE``.
  (Andrew Bennetts, #506274)

* FTP transports support Unicode paths by encoding/decoding them as utf8.
  (Vincent Ladeuil, #472161)

* Listen to the SIGWINCH signal to update the terminal width.
  (Vincent Ladeuil, #316357)

* Progress bars are now hidden when ``--quiet`` is given.
  (Martin Pool, #320035)

* ``SilentUIFactory`` now supports ``make_output_stream`` and discards
  whatever is written to it.  This un-breaks some plugin tests that
  depended on this behaviour.
  (Martin Pool, #499757)

* When operations update the working tree, all affected files should end
  up with the same mtime. (eg. when versioning a generated file, if you
  update the source and the generated file together, the generated file
  should appear up-to-date.)
  (John Arbash Meinel, Martin <gzlist>, #488724)

Improvements
************

* Added ``add_cleanup`` and ``cleanup_now`` to ``bzrlib.command.Command``.
  All the builtin commands now use ``add_cleanup`` rather than
  ``try``/``finally`` blocks where applicable as it is simpler and more
  robust.  (Andrew Bennetts)

* All except a small number of storage formats are now hidden, making
  the help for numerous commands far more digestible. (Ian Clatworthy)

* Attempts to open a shared repository as a branch (e.g. ``bzr branch
  path/to/repo``) will now include "location is a repository" as a hint in
  the error message.  (Brian de Alwis, Andrew Bennetts, #440952)

* Push will now inform the user when they are trying to push to a foreign 
  VCS for which roundtripping is not supported, and will suggest them to 
  use dpush. (Jelmer Vernooij)

* The version of bzr being run is now written to the log file.
  (__monty__, #257170)

* Transport network activity indicator is shown more of the time when
  Bazaar is doing network IO.
  (Martin Pool)

Documentation
*************

* Add documentation on creating merges with more than one parent.
  (Neil Martinsen-Burrell, #481526)

* Better explain the --uncommitted option of merge.
  (Neil Martinsen-Burrell, #505088)

* Improve discussion of pending merges in the documentation for
  ``revert``.  (Neil Martinsen-Burrell, #505093)

* Improved help for ``bzr send``. 
  (Martin Pool, Bojan Nikolic)

* There is a System Administrator's Guide in ``doc/en/admin-guide``,
  including discussions of installation, relevant plugins, security and 
  backup. (Neil Martinsen-Burrell)

* The ``conflicts`` help topic has been renamed to ``conflict-types``.
  (Ian Clatworthy)

* The User Reference is now presented as a series of topics.
  Many of the included topics have link and format tweaks applied.
  (Ian Clatworthy)

API Changes
***********

* Added ``cachedproperty`` decorator to ``bzrlib.decorators``.
  (Andrew Bennetts)

* Many test features were renamed from ``FooFeature`` to ``foo_feature``
  to be consistent with instances being lower case and classes being
  CamelCase. For the features that were more likely to be used, we added a
  deprecation thunk, but not all. (John Arbash Meinel)

* Merger classes (such as ``Merge3Merger``) now expect a ``this_branch``
  parameter in their constructors, and provide ``this_branch`` as an
  attribute. (Andrew Bennetts)
  
* The Branch hooks pre_change_branch_tip no longer masks exceptions raised
  by plugins - the original exceptions are now preserved. (Robert Collins)

* The Transport ``Server.tearDown`` method is now renamed to
  ``stop_server`` and ``setUp`` to ``start_server`` for consistency with
  our normal naming pattern, and to avoid confusion with Python's
  ``TestCase.tearDown``.  (Martin Pool)

* ``WorkingTree.update`` implementations must now accept a ``revision``
  parameter.

Internals
*********

* Added ``BzrDir.open_branchV3`` smart server request, which can receive
  a string of details (such as "location is a repository") as part of a
  ``nobranch`` response.  (Andrew Bennetts, #440952)
  
* New helper osutils.UnicodeOrBytesToBytesWriter which encodes unicode
  objects but passes str objects straight through. This is used for
  selftest but may be useful for diff and other operations that generate
  mixed output. (Robert Collins)

* New exception ``NoRoundtrippingSupport``, for use by foreign branch 
  plugins. (Jelmer Vernooij)

Testing
*******

* ``bzrlib.tests.permute_for_extension`` is a helper that simplifies
  running all tests in the current module, once against a pure python
  implementation, and once against an extension (pyrex/C) implementation.
  It can be used to dramatically simplify the implementation of
  ``load_tests``.  (John Arbash Meinel)

* ``bzrlib.tests.TestCase`` now subclasses ``testtools.testcase.TestCase``.
  This permits features in testtools such as getUniqueInteger and
  getUniqueString to be used. Because of this, testtools version 0.9.2 or
  newer is now a dependency to run bzr selftest. Running with versions of
  testtools less than 0.9.2 will cause bzr to error while loading the test
  suite. (Robert Collins)

* Shell-like tests now support the command "mv" for moving files.  The
  syntax for ``mv file1 file2``, ``mv dir1 dir2`` and ``mv file dir`` is
  supported.  (Neil Martinsen-Burrell)

* The test progress bar no longer distinguishes tests that 'errored' from
  tests that 'failed' - they're all just failures.
  (Martin Pool)

bzr 2.0.6
#########

:2.0.6: NOT RELEASED YET

Bug Fixes
*********

* Additional merges after an unrelated branch has been merged with its
  history no longer crash when deleted files are involved.
  (Vincent Ladeuil, John Arbash Meinel, #375898)

* ``bzr revert`` now only takes write lock on working tree, instead of on 
  both working tree and branch.
  (Danny van Heumen, #498409)

* ``bzr upgrade`` now creates the ``backup.bzr`` directory with the same
  permissions as ``.bzr`` directory on a POSIX OS.
  (Parth Malwankar, #262450)

* Repositories accessed via a smart server now reject being stacked on a
  repository in an incompatible format, as is the case when accessing them
  via other methods.  This was causing fetches from those repositories via
  a smart server (e.g. using ``bzr branch``) to receive invalid data.
  (Andrew Bennetts, #562380)

bzr 2.0.5
#########

:2.0.5: 2010-03-23

This fifth release in our 2.0 series addresses several user-inconvenience
bugs.  None are critical, but upgrading is recommended for all users on
earlier 2.0 releases.

Bug Fixes
*********

* Avoid ``malloc(0)`` in ``patiencediff``, which is non-portable.
  (Martin Pool, #331095)

* Concurrent autopacking is more resilient to already-renamed pack files.
  If we find that a file we are about to obsolete is already obsoleted, we
  do not try to rename it, and we leave the file in ``obsolete_packs``.
  The code is also fault tolerant if a file goes missing, assuming that
  another process already removed the file.
  (John Arbash Meinel, Gareth White, #507557)

* Cope with the lockdir ``held/info`` file being empty, which seems to
  happen fairly often if the process is suddenly interrupted while taking
  a lock.
  (Martin Pool, #185103)

* Give the warning about potentially slow cross-format fetches much
  earlier on in the fetch operation.  Don't show this message during
  upgrades, and show the correct format indication for remote
  repositories.
  (Martin Pool, #456077, #515356, #513157)

* Handle renames correctly when there are files or directories that 
  differ only in case.  (Chris Jones, Martin Pool, #368931)

* If ``bzr push --create-prefix`` triggers an unexpected ``NoSuchFile``
  error, report that error rather than failing with an unhelpful
  ``UnboundLocalError``.
  (Andrew Bennetts, #423563)

* Running ``bzr`` command without any arguments now shows bzr
  version number along with rest of the help text.
  (Parth Malwankar, #369501)

* Use osutils.O_NOINHERIT for some files on win32 to avoid PermissionDenied
  errors.
  (Inada Naoki, #524560)

Documentation
*************

* Added ``location-alias`` help topic.
  (Andrew Bennetts, #337834)

* Fixed CHM generation by moving the NEWS section template into
  a separate file. (Ian Clatworthy, #524184)


bzr 2.0.4
#########

:Codename: smooth sailing
:2.0.4: 2010-01-21

The fourth bugfix-only release in the 2.0 series contains more than a
dozen bugfixes relative to 2.0.3. The primary focus is on handling
interruptions and concurrent operations more cleanly, there is also a fair
improvement to ``bzr export`` when exporting a remote branch.


Bug Fixes
*********

* ``bzr annotate`` on another branch with ``-r branch:...`` no longer
  fails with an ``ObjectNotLocked`` error.  (Andrew Bennetts, #496590)

* ``bzr export dir`` now requests all file content as a record stream,
  rather than requsting the file content one file-at-a-time. This can make
  exporting over the network significantly faster (54min => 9min in one
  case). (John Arbash Meinel, #343218)

* ``bzr serve`` no longer slowly leaks memory. The compiled
  ``bzrlib.bencode.Encoder()`` class was using ``__del__`` to cleanup and
  free resources, and it should have been using ``__dealloc__``.
  This will likely have an impact on any other process that is serving for
  an extended period of time.  (John Arbash Meinel, #494406)

* Check for SIGINT (Ctrl-C) and other signals immediately if ``readdir``
  returns ``EINTR`` by calling ``PyErr_CheckSignals``.  This affected the
  optional ``_readdir_pyx`` extension.  (Andrew Bennetts, #495023)

* Concurrent autopacks will no longer lose a newly created pack file.
  There was a race condition, where if the reload happened at the right
  time, the second packer would forget the name of the newly added pack
  file. (John Arbash Meinel, Gareth White, #507566)

* Give a clearer message if the lockdir disappears after being apparently
  successfully taken.  (Martin Pool, #498378)

* Give a warning when fetching between repositories (local or remote) with
  sufficiently different formats that the content will need to be
  serialized (ie ``InterDifferingSerializer`` or ``inventory-deltas``), so
  the user has a clue that upgrading could make it faster.
  (Martin Pool, #456077)

* If we fail to open ``~/.bzr.log`` write a clear message to stderr rather
  than using ``warning()``. The log file is opened before logging is set
  up, and it leads to very confusing: 'no handlers for "bzr"' messages for
  users, rather than something nicer.
  (John Arbash Meinel, Barry Warsaw, #503886)

* Refuse to build with any Pyrex 0.9.4 release, as they have known bugs.
  (Martin Pool, John Arbash Meinel, #449372)

* ``setup.py bdist_rpm`` now properly finds extra files needed for the
  build. (there is still the distutils bug
  http://bugs.python.org/issue644744) (Joe Julian, #175839)

* The 2a format wasn't properly restarting autopacks when something
  changed underneath it (like another autopack). Now concurrent
  autopackers will properly succeed. (John Arbash Meinel, #495000)

* ``TreeTransform`` can now handle when a delta says that the file id for
  the tree root changes. Rather than trying to rename your working
  directory, or failing early saying that you can't have multiple
  tree roots. This also fixes revert, update, and pull when the root id
  changes.  (John Arbash Meinel, #494269, #504390)

* ``_update_current_block`` no longer suppresses exceptions, so ^C at just
  the right time will get propagated, rather than silently failing to move
  the block pointer. (John Arbash Meinel, Gareth White, #495023)

Testing
*******

* We have a new ``test_source`` that ensures all pyrex ``cdef`` functions
  handle exceptions somehow. (Possibly by setting ``# cannot_raise``
  rather than an ``except ?:`` clause.) This should help prevent bugs like
  bug #495023. (John Arbash Meinel)


bzr 2.1.0b4
###########

:Codename: san francisco airport
:2.1.0b4: 2009-12-14

The fourth beta release in the 2.1 series brings with it a significant
number of bugfixes (~20). The test suite is once again (finally) "green"
on Windows, and should remain that way for future releases. There are a
few performance related updates (faster upgrade and log), and several UI
tweaks. There has also been a significant number of tweaks to the runtime
documentation. 2.1.0b4 include everything from the 2.0.3 release.


Compatibility Breaks
********************

* The BZR_SSH environmental variable may now be set to the path of a secure
  shell client. If currently set to the value ``ssh`` it will now guess the
  vendor of the program with that name, to restore the old behaviour that
  indicated the SSH Corporation client use ``sshcorp`` instead as the magic
  string. (Martin <gzlist@googlemail.com>, #176292)

New Features
************

* ``bzr commit`` now has a ``--commit-time`` option.
  (Alexander Sack, #459276)

* ``-Dhpss`` now increases logging done when run on the bzr server,
  similarly to how it works on the client. (John Arbash Meinel)

* New option ``bzr unshelve --keep`` applies the changes and leaves them
  on the shelf.  (Martin Pool, Oscar Fuentes, #492091)

* The ``BZR_COLUMNS`` envrionment variable can be set to force bzr to
  respect a given terminal width. This can be useful when output is
  redirected or in obscure cases where the default value is not
  appropriate. Pagers can use it to get a better control of the line
  lengths. 
  (Vincent Ladeuil)

* The new command ``bzr lp-mirror`` will request that Launchpad update its
  mirror of a local branch. This command will only function if launchpadlib
  is installed.
  (Jonathan Lange)


Bug Fixes
*********

* After renaming a file, the dirstate could accidentally reference
  ``source\\path`` rather than ``source/path`` on Windows. This might be a
  source of some dirstate-related failures. (John Arbash Meinel)

* ``bzr commit`` now detects commit messages that looks like file names
  and issues a warning.
  (Gioele Barabucci, #73073)

* ``bzr ignore /`` no longer causes an IndexError. (Gorden Tyler, #456036)

* ``bzr log -n0 -rN`` should not return revisions beyond its merged revisions.
  (#325618, #484109, Marius Kruger)

* ``bzr merge --weave`` and ``--lca`` will now create ``.BASE`` files for
  files with conflicts (similar to ``--merge3``). The contents of the file
  is a synthesis of all bases used for the merge.
  (John Arbash Meinel, #40412)

* ``bzr mv --quiet`` really is quiet now.  (Gordon Tyler, #271790)

* ``bzr serve`` is more clear about the risk of supplying --allow-writes.
  (Robert Collins, #84659)

* ``bzr serve --quiet`` really is quiet now.  (Gordon Tyler, #252834)

* Fix bug with redirected URLs over authenticated HTTP.
  (Glen Mailer, Neil Martinsen-Burrell, Vincent Ladeuil, #395714)

* Interactive merge doesn't leave branch locks behind.  (Aaron Bentley)

* Lots of bugfixes for the test suite on Windows. We should once again
  have a test suite with no failures on Windows. (John Arbash Meinel)

* ``osutils.terminal_width()`` obeys the BZR_COLUMNS environment
  variable but returns None if the terminal is not a tty (when output is
  redirected for example). Also fixes its usage under OSes that doesn't
  provide termios.TIOCGWINSZ. Make sure the corresponding tests runs on
  windows too.
  (Joke de Buhr, Vincent Ladeuil, #353370, #62539)
  (John Arbash Meinel, Vincent Ladeuil, #492561)

* Terminate ssh subprocesses when no references to them remain, fixing
  subprocess and file descriptor leaks.  (Andrew Bennetts, #426662)
  
* The ``--hardlink`` option of ``bzr branch`` and ``bzr checkout`` now
  works for 2a format trees.  Only files unaffected by content filters
  will be hardlinked.  (Andrew Bennetts, #408193)

* The new glob expansion on Windows would replace all ``\`` characters
  with ``/`` even if it there wasn't a glob to expand, the arg was quoted,
  etc. Now only change slashes if there is something being glob expanded.
  (John Arbash Meinel, #485771)

* Use our faster ``KnownGraph.heads()`` functionality when computing the
  new rich-root heads. This can cut a conversion time in half (mysql from
  13.5h => 6.2h) (John Arbash Meinel, #487632)

* When launching a external diff tool via bzr diff --using, temporary files
  are no longer created, rather, the path to the file in the working tree is
  passed to the external diff tool. This allows the file to be edited if the
  diff tool provides for this. (Gary van der Merwe, #490738)
  
* The launchpad-open command can now be used from a subdirectory of a
  branch, not just from the root of the branch. 
  (Neil Martinsen-Burrell, #489102)


Improvements
************

* ``bzr log`` is now faster. (Ian Clatworthy)

* ``bzr update`` provides feedback on which branch it is up to date with.
  (Neil Martinsen-Burrell)

* ``bzr upgrade`` from pre-2a to 2a can be significantly faster (4x).
  For details see the xml8 patch and heads() improvements.
  (John Arbash Meinel)

* ``bzrlib.urlutils.local_path_from_url`` now accepts
  'file://localhost/' as well as 'file:///' URLs on POSIX.  (Michael
  Hudson)

* The progress bar now shows only a spinner and per-operation counts,
  not an overall progress bar.  The previous bar was often not correlated
  with real overall operation progress, either because the operations take
  nonlinear time, or because at the start of the operation Bazaar couldn't
  estimate how much work there was to do.  (Martin Pool)

Documentation
*************

* Lots of documentation tweaks for inline help topics and command help
  information.

API Changes
***********

* ``bzrlib.textui`` (vestigial module) removed.  (Martin Pool)

* The Launchpad plugin now has a function ``login`` which will log in to
  Launchpad with launchpadlib, and ``load_branch`` which will return the
  Launchpad Branch object corresponding to a given Bazaar Branch object.
  (Jonathan Lange)

Internals
*********

* New test Feature: ``ModuleAvailableFeature``. It is designed to make it
  easier to handle what tests you want to run based on what modules can be
  imported. (Rather than lots of custom-implemented features that were
  basically copy-and-pasted.) (John Arbash Meinel)

* ``osutils.timer_func()`` can be used to get either ``time.time()`` or
  ``time.clock()`` when you want to do performance timing.
  ``time.time()`` is limited to 15ms resolution on Windows, but
  ``time.clock()`` gives CPU and not wall-clock time on other platforms.
  (John Arbash Meinel)

* Several code paths that were calling ``Transport.get().read()`` have
  been changed to the equalivent ``Transport.get_bytes()``. The main
  difference is that the latter will explicitly call ``file.close()``,
  rather than expecting the garbage collector to handle it. This helps
  with some race conditions on Windows during the test suite and sftp
  tests. (John Arbash Meinel)

Testing
*******

* TestCaseWithMemoryTransport no longer sets $HOME and $BZR_HOME to
  unicode strings. (Michael Hudson, #464174)


bzr 2.0.3
#########

:Codename: little italy
:2.0.3: 2009-12-14


The third stable release of Bazaar has a small handful of bugfixes. As
expected, this has no internal or external compatibility changes versus
2.0.2 (or 2.0.0).

Bug Fixes
*********

* ``bzr push --use-existing-dir`` no longer crashes if the directory
  exists but contains an invalid ``.bzr`` directory.
  (Andrew Bennetts, #423563)

* Content filters are now applied correctly after pull, merge and switch.
  (Ian Clatworthy, #385879)

* Fix a potential segfault in the groupcompress hash map handling code.
  When inserting new entries, if the final hash bucket was empty, we could
  end up trying to access if ``(last_entry+1)->ptr == NULL``.
  (John Arbash Meinel, #490228)

* Improve "Binary files differ" hunk handling.  (Aaron Bentley, #436325)


bzr 2.1.0b3
###########

:Codename: after sprint recovery
:2.1.0b3: 2009-11-16

This release was pushed up from its normal release cycle due to a
regression in python 2.4 compatibility in 2.1.0b2.  Since this regression
was caught before 2.1.0b2 was officially announced, the full changelog
includes both 2.1.0b3 and 2.1.0b2 changes.

Highlights of 2.1.0b3 are: new globbing code for all commands on Windows,
the test suite now conforms to python's trunk enhanced semantics (skip,
etc.), and ``bzr info -v`` will now report the correct branch and repo
formats for Remote objects.


New Features
************

* Users can define a shelve editor to provide shelf functionality at a
  granularity finer than per-patch-hunk. (Aaron Bentley)

Bug Fixes
*********

* Fix for shell completion and short options.  (Benoît PIERRE)

* Fix ``bzr --profile-imports`` with Python 2.6.  (Martin Pool)

* Hooks daughter classes should always call the base constructor.
  (Alexander Belchenko, Vincent Ladeuil, #389648) 

* Improve "Binary files differ" hunk handling.  (Aaron Bentley, #436325)

* On Windows, do glob expansion at the command-line level (as is usually
  done in bash, etc.) This means that *all* commands get glob expansion
  (bzr status, bzr add, bzr mv, etc). It uses a custom command line
  parser, which allows us to know if a given section was quoted. It means
  you can now do ``bzr ignore "*.py"``.
  (John Arbash Meinel, #425510, #426410, #194450)

* Sanitize commit messages that come in from the '-m' flag. We translate
  '\r\n' => '\n' and a plain '\r' => '\n'. The storage layer doesn't
  allow those because XML store silently translate it anyway. (The parser
  auto-translates \r\n => \n in ways that are hard for us to catch.)

* Show correct branch and repository format descriptions in 
  ``bzr info -v`` on a smart server location.  (Andrew Bennetts, #196080)

* The fix for bug #186920 accidentally broke compatibility with python
  2.4.  (Vincent Ladeuil, #475585)

* Using ``Repository.get_commit_builder().record_iter_changes()`` now
  correctly sets ``self.inv_sha1`` to a sha1 string and
  ``self.new_inventory`` to an Inventory instance after calling
  ``self.finish_inventory()``. (Previously it accidently set both values
  as a tuple on ``self.inv_sha1``. This was missed because
  ``repo.add_revision`` ignores the supplied inventory sha1 and recomputes
  the sha1 from the repo directly. (John Arbash Meinel)

* Shelve command refuse to run if there is no real terminal.
  (Alexander Belchenko)

* Avoid unnecessarily flushing of trace file; it's now unbuffered at the
  Python level.  (Martin Pool)

Documentation
*************

* Include Japanese translations for documentation (Inada Naoki)

* New API ``ui_factory.make_output_stream`` to be used for sending bulk
  (rather than user-interaction) data to stdout.  This automatically
  coordinates with progress bars or other terminal activity, and can be
  overridden by GUIs.
  (Martin Pool, 493944)

Internals
*********

* Some of the core groupcompress functionality now releases the GIL before
  operation. Similar to how zlib and bz2 operate without the GIL in the
  core compression and decompression routines. (John Arbash Meinel)

Testing
*******

* -Dhpssvfs will now trigger on ``RemoteBzrDir._ensure_real``, providing
  more debugging of VFS access triggers. (Robert Collins)

* KnownFailure is now signalled to ``ExtendedTestResult`` using the same
  method that Python 2.7 uses - ``addExpectedFailure``. (Robert Collins)

* ``--parallel=fork`` is now compatible with --subunit.
  (Robert Collins, Vincent Ladeuil, #419776)

* Reporting of failures shows test ids not descriptions and thus shows
  parameterised tests correctly. (Robert Collins)

* TestNotApplicable is now handled within the TestCase.run method rather
  than being looked for within ``ExtendedTestResult.addError``. This
  provides better handling with other ``TestResult`` objects, degrading to
  sucess rather than error. (Robert Collins)

* The private method ``_testConcluded`` on ``ExtendedTestResult`` has been
  removed - it was empty and unused. (Robert Collins)

* UnavailableFeature is now handled within the TestCase.run method rather
  than being looked for within addError. If the Result object does not
  have an addNotSupported method, addSkip is attempted instead, and
  failing that addSuccess. (Robert Collins)

* When a TestResult does not have an addSkip method, skipped tests are now
  reported as successful tests, rather than as errors. This change is
  to make it possible to get a clean test run with a less capable
  TestResult. (Robert Collins)



bzr 2.1.0b2
###########

:Codename: a load off my mind
:2.1.0b2: 2009-11-02

This is our second feature-filled release since 2.0, pushing us down the
path to a 2.1.0. Once again, all bugfixes in 2.0.2 are present in 2.1.0b2.

Key highlights in this release are: improved handling of
failures-during-cleanup for commit, fixing a long-standing bug with
``bzr+http`` and shared repositories, all ``lp:`` urls to be resolved
behind proxies, and a new StaticTuple datatype, allowing us to reduce
memory consumption (50%) and garbage collector overhead (40% faster) for
many operations.

* A new ``--concurrency`` option has been added as well as an associated
  BZR_CONCURRENCY environment variable to specify the number of
  processes that can be run concurrently when running ``bzr selftest``. The
  command-line option overrides the environment variable if both are
  specified. If none is specified. the number of processes is obtained
  from the OS as before.  (Matt Nordhoff, Vincent Ladeuil)

Bug Fixes
*********

* ``bzr+http`` servers no longer give spurious jail break errors when
  serving branches inside a shared repository.  (Andrew Bennetts, #348308)

* Errors during commit are handled more robustly so that knock-on errors
  are less likely to occur, and will not obscure the original error if
  they do occur.  This fixes some causes of ``TooManyConcurrentRequests``
  and similar errors.  (Andrew Bennetts, #429747, #243391)

* Launchpad urls can now be resolved from behind proxies.
  (Gordon Tyler, Vincent Ladeuil, #186920)

* Reduce the strictness for StaticTuple, instead add a debug flag
  ``-Dstatic_tuple`` which will change apis to be strict and raise errors.
  This way, most users won't see failures, but developers can improve
  internals. (John Arbash Meinel, #471193)

* TreeTransform.adjust_path updates the limbo paths of descendants of adjusted
  files.  (Aaron Bentley)

* Unicode paths are now handled correctly and consistently by the smart
  server.  (Andrew Bennetts, Michael Hudson, #458762)

Improvements
************

* When reading index files, we now use a ``StaticTuple`` rather than a
  plain ``tuple`` object. This generally gives a 20% decrease in peak
  memory, and can give a performance boost up to 40% on large projects.
  (John Arbash Meinel)

* Peak memory under certain operations has been reduced significantly.
  (eg, 'bzr branch launchpad standalone' is cut in half)
  (John Arbash Meinel)

Documentation
*************

* Filtered views user documentation upgraded to refer to format 2a
  instead of pre-2.0 formats. (Ian Clatworthy)

API Changes
***********

* Remove deprecated ``CLIUIFactory``.  (Martin Pool)

* ``UIFactory`` now has new ``show_error``, ``show_message`` and
  ``show_warning`` methods, which can be hooked by non-text UIs.  
  (Martin Pool)

Internals
*********

* Added ``bzrlib._simple_set_pyx``. This is a hybrid between a Set and a
  Dict (it only holds keys, but you can lookup the object located at a
  given key). It has significantly reduced memory consumption versus the
  builtin objects (1/2 the size of Set, 1/3rd the size of Dict). This is
  used as the interning structure for StaticTuple objects.
  (John Arbash Meinel)

* ``bzrlib._static_tuple_c.StaticTuple`` is now available and used by
  the btree index parser and the chk map parser. This class functions
  similarly to ``tuple`` objects. However, it can only point to a limited
  collection of types.  (Currently StaticTuple, str, unicode, None, bool,
  int, long, float, but not subclasses).  This allows us to remove it from
  the garbage collector (it cannot be in a cycle), it also allows us to
  intern the objects. In testing, this can reduce peak memory by 20-40%,
  and significantly improve performance by removing objects from being
  inspected by the garbage collector.  (John Arbash Meinel)

* ``GroupCompressBlock._ensure_content()`` will now release the
  ``zlib.decompressobj()`` when the first request is for all of the
  content. (Previously it would only be released if you made a request for
  part of the content, and then all of it later.) This turns out to be a
  significant memory savings, as a ``zstream`` carries around approx 260kB
  of internal state and buffers. (For branching bzr.dev this drops peak
  memory from 382MB => 345MB.) (John Arbash Meinel)

* When streaming content between ``2a`` format repositories, we now clear
  caches from earlier versioned files. (So 'revisions' is cleared when we
  start reading 'inventories', etc.) This can have a significant impact on
  peak memory for initial copies (~200MB). (John Arbash Meinel)


bzr 2.0.2
#########

:Codename: after the scare
:2.0.2: 2009-11-02

The second in our "let's keep the stable bugfixes flowing" series. As
expected this has a few (~9) bugfixes relative to 2.0.1, and no major api
changes or features.

Bug Fixes
*********

* Avoid "NoneType has no attribute st_mode" error when files disappear
  from a directory while it's being read.  (Martin Pool, #446033)

* Content filters are now applied correctly after revert.
  (Ian Clatworthy)

* Diff parsing handles "Binary files differ" hunks.  (Aaron Bentley, #436325)

* Fetching from stacked pre-2a repository via a smart server no longer
  fails intermittently with "second push failed to complete".
  (Andrew Bennetts, #437626)

* Fix typos left after test_selftest refactoring.
  (Vincent Ladeuil, Matt Nordhoff, #461149)

* Fixed ``ObjectNotLocked`` errors during ``bzr log -r NNN somefile``.
  (Andrew Bennetts, #445171)
  
* PreviewTree file names are not limited by the encoding of the temp
  directory's filesystem. (Aaron Bentley, #436794)

Improvements
************

* ``bzr log`` now read-locks branches exactly once, so makes better use of
  data caches.  (Andrew Bennetts)

Documentation
*************

* Filtered views user documentation upgraded to refer to format 2a
  instead of pre-2.0 formats. (Ian Clatworthy)


bzr 2.1.0b1
###########

:Codename: While the cat is away
:2.1.0b1: 2009-10-14

This is the first development release in the new split "stable" and
"development" series. As such, the release is a snapshot of bzr.dev
without creating a release candidate first. This release includes a
fair amount of internal changes, with deprecated code being removed,
and several new feature developments. People looking for a stable code
base with only bugfixes should focus on the 2.0.1 release. All bugfixes
present in 2.0.1 are present in 2.1.0b1.

Highlights include support for ``bzr+ssh://host/~/homedir`` style urls,
finer control over the plugin search path via extended BZR_PLUGIN_PATH
syntax, visible warnings when extension modules fail to load, and improved
error handling during unlocking.


New Features
************

* Bazaar can now send mail through Apple OS X Mail.app. 
  (Brian de Alwis)

* ``bzr+ssh`` and ``bzr`` paths can now be relative to home directories
  specified in the URL.  Paths starting with a path segment of ``~`` are
  relative to the home directory of the user running the server, and paths
  starting with ``~user`` are relative to the home directory of the named
  user.  For example, for a user "bob" with a home directory of
  ``/home/bob``, these URLs are all equivalent:

  * ``bzr+ssh://bob@host/~/repo``
  * ``bzr+ssh://bob@host/~bob/repo``
  * ``bzr+ssh://bob@host/home/bob/repo``

  If ``bzr serve`` was invoked with a ``--directory`` argument, then no
  home directories outside that directory will be accessible via this
  method.

  This is a feature of ``bzr serve``, so pre-2.1 clients will
  automatically benefit from this feature when ``bzr`` on the server is
  upgraded.  (Andrew Bennetts, #109143)

* Extensions can now be compiled if either Cython or Pyrex is available.
  Currently Pyrex is preferred, but that may change in the future.
  (Arkanes)

* Give more control on BZR_PLUGIN_PATH by providing a way to refer to or
  disable the user, site and core plugin directories.
  (Vincent Ladeuil, #412930, #316192, #145612)

Bug Fixes
*********

* Bazaar's native protocol code now correctly handles EINTR, which most
  noticeably occurs if you break in to the debugger while connected to a
  bzr+ssh server.  You can now can continue from the debugger (by typing
  'c') and the process continues.  However, note that pressing C-\ in the
  shell may still kill the SSH process, which is bug 162509, so you must
  sent a signal to the bzr process specifically, for example by typing
  ``kill -QUIT PID`` in another shell.  (Martin Pool, #341535)

* ``bzr add`` in a tree that has files with ``\r`` or ``\n`` in the
  filename will issue a warning and skip over those files.
  (Robert Collins, #3918)

* ``bzr dpush`` now aborts if uncommitted changes (including pending merges)
  are present in the working tree. The configuration option ``dpush_strict``
  can be used to set the default for this behavior.
  (Vincent Ladeuil, #438158)

* ``bzr merge`` and ``bzr remove-tree`` now requires --force if pending
  merges are present in the working tree.
  (Vincent Ladeuil, #426344)

* Clearer message when Bazaar runs out of memory, instead of a ``MemoryError``
  traceback.  (Martin Pool, #109115)

* Don't give a warning on Windows when failing to import ``_readdir_pyx``
  as it is never built. (John Arbash Meinel, #430645)

* Don't restrict the command name used to run the test suite.
  (Vincent Ladeuil, #419950)

* ftp transports were built differently when the kerberos python module was
  present leading to obscure failures related to ASCII/BINARY modes.
  (Vincent Ladeuil, #443041)

* Network streams now decode adjacent records of the same type into a
  single stream, reducing layering churn. (Robert Collins)

* PreviewTree behaves correctly when get_file_mtime is invoked on an unmodified
  file. (Aaron Bentley, #251532)

* Registry objects should not use iteritems() when asked to use items().
  (Vincent Ladeuil, #430510)

* Weave based repositories couldn't be cloned when committers were using
  domains or user ids embedding '.sig'. Now they can.
  (Matthew Fuller, Vincent Ladeuil, #430868)

Improvements
************

* Revision specifiers can now be given in a more DWIM form, without
  needing explicit prefixes for specifiers like tags or revision id's.
  See ``bzr help revisionspec`` for full details.  (Matthew Fuller)

* Bazaar gives a warning before exiting, and writes into ``.bzr.log``, if 
  compiled extensions can't be loaded.  This typically indicates a
  packaging or installation problem.  In this case Bazaar will keep
  running using pure-Python versions, but this may be substantially
  slower.  The warning can be disabled by setting
  ``ignore_missing_extensions = True`` in ``bazaar.conf``.
  See also <https://answers.launchpad.net/bzr/+faq/703>.
  (Martin Pool, #406113, #430529)

* Secondary errors that occur during Branch.unlock and Repository.unlock
  no longer obscure the original error.  These methods now use a new
  decorator, ``only_raises``.  This fixes many causes of
  ``TooManyConcurrentRequests`` and similar errors.
  (Andrew Bennetts, #429747)

Documentation
*************

* Describe the new shell-like test feature. (Vincent Ladeuil)

* Help on hooks no longer says 'Not deprecated' for hooks that are
  currently supported. (Ian Clatworthy, #422415)

API Changes
***********

* ``bzrlib.user_encoding`` has been removed; use
  ``bzrlib.osutils.get_user_encoding`` instead.  (Martin Pool)

* ``bzrlib.tests`` now uses ``stopTestRun`` for its ``TestResult``
  subclasses - the same as python's unittest module. (Robert Collins)
  
* ``diff._get_trees_to_diff`` has been renamed to 
  ``diff.get_trees_and_branches_to_diff``. It is now a public API, and it 
  returns the old and new branches. (Gary van der Merwe)

* ``bzrlib.trace.log_error``, ``error`` and ``info`` have been deprecated.
  (Martin Pool)

* ``MutableTree.has_changes()`` does not require a tree parameter anymore. It
  now defaults to comparing to the basis tree. It now checks for pending
  merges too.  ``Merger.check_basis`` has been deprecated and replaced by the
  corresponding has_changes() calls. ``Merge.compare_basis``,
  ``Merger.file_revisions`` and ``Merger.ensure_revision_trees`` have also
  been deprecated.
  (Vincent Ladeuil, #440631)

* ``ProgressTask.note`` is deprecated.
  (Martin Pool)

Internals
*********

* Added ``-Drelock`` debug flag.  It will ``note`` a message every time a
  repository or branch object is unlocked then relocked the same way.
  (Andrew Bennetts)
  
* ``BTreeLeafParser.extract_key`` has been tweaked slightly to reduce
  mallocs while parsing the index (approx 3=>1 mallocs per key read).
  This results in a 10% speedup while reading an index.
  (John Arbash Meinel)

* The ``bzrlib.lsprof`` module has a new class ``BzrProfiler`` which makes
  profiling in some situations like callbacks and generators easier.
  (Robert Collins)

Testing
*******

* Passing ``--lsprof-tests -v`` to bzr selftest will cause lsprof output to
  be output for every test. Note that this is very verbose! (Robert Collins)

* Setting ``BZR_TEST_PDB=1`` when running selftest will cause a pdb
  post_mortem to be triggered when a test failure occurs. (Robert Collins)

* Shell-like tests can now be written. Code in ``bzrlib/tests/script.py`` ,
  documentation in ``developers/testing.txt`` for details.
  (Vincent Ladeuil)

* Some tests could end up with the same id, that was dormant for
  a long time.
  (Vincent Ladeuil, #442980)

* Stop showing the number of tests due to missing features in the test
  progress bar.  (Martin Pool)

* Test parameterisation now does a shallow copy, not a deep copy of the test
  to be parameterised. This is not expected to break external use of test
  parameterisation, and is substantially faster. (Robert Collins)

* Tests that try to open a bzr dir on an arbitrary transport will now
  fail unless they have explicitly permitted the transport via
  ``self.permit_url``. The standard test factories such as ``self.get_url``
  will permit the urls they provide automatically, so only exceptional
  tests should need to do this. (Robert Collins)

* The break-in test no longer cares about clean shutdown of the child,
  instead it is happy if the debugger starts up. (Robert  Collins)

* The full test suite is expected to pass when the C extensions are not
  present. (Vincent Ladeuil, #430749)


bzr 2.0.1
#########

:Codename: Stability First
:2.0.1: 2009-10-14

The first of our new ongoing bugfix-only stable releases has arrived. It
includes a collection of 12 bugfixes applied to bzr 2.0.0, but does not
include any of the feature development in the 2.1.0 series.


Bug Fixes
*********

* ``bzr add`` in a tree that has files with ``\r`` or ``\n`` in the
  filename will issue a warning and skip over those files.
  (Robert Collins, #3918)

* bzr will attempt to authenticate with SSH servers that support
  ``keyboard-interactive`` auth but not ``password`` auth when using
  Paramiko.   (Andrew Bennetts, #433846)

* Fixed fetches from a stacked branch on a smart server that were failing
  with some combinations of remote and local formats.  This was causing
  "unknown object type identifier 60" errors.  (Andrew Bennetts, #427736)

* Fixed ``ObjectNotLocked`` errors when doing some log and diff operations
  on branches via a smart server.  (Andrew Bennetts, #389413)

* Handle things like ``bzr add foo`` and ``bzr rm foo`` when the tree is
  at the root of a drive. ``osutils._cicp_canonical_relpath`` always
  assumed that ``abspath()`` returned a path that did not have a trailing
  ``/``, but that is not true when working at the root of the filesystem.
  (John Arbash Meinel, Jason Spashett, #322807)

* Hide deprecation warnings for 'final' releases for python2.6.
  (John Arbash Meinel, #440062)

* Improve the time for ``bzr log DIR`` for 2a format repositories.
  We had been using the same code path as for <2a formats, which required
  iterating over all objects in all revisions.
  (John Arbash Meinel, #374730)

* Make sure that we unlock the tree if we fail to create a TreeTransform
  object when doing a merge, and there is limbo, or pending-deletions
  directory.  (Gary van der Merwe, #427773)

* Occasional IndexError on renamed files have been fixed. Operations that
  set a full inventory in the working tree will now go via the
  apply_inventory_delta code path which is simpler and easier to
  understand than dirstates set_state_from_inventory method. This may
  have a small performance impact on operations built on _write_inventory,
  but such operations are already doing full tree scans, so no radical
  performance change should be observed. (Robert Collins, #403322)

* Retrieving file text or mtime from a _PreviewTree has good performance when
  there are many changes.  (Aaron Bentley)

* The CHK index pages now use an unlimited cache size. With a limited
  cache and a large project, the random access of chk pages could cause us
  to download the entire cix file many times.
  (John Arbash Meinel, #402623)

* When a file kind becomes unversionable after being added, a sensible
  error will be shown instead of a traceback. (Robert Collins, #438569)

Documentation
*************

* Improved README. (Ian Clatworthy)

* Improved upgrade documentation for Launchpad branches.
  (Barry Warsaw)


bzr 2.0.0
#########

:2.0.0: 2009-09-22
:Codename: Instant Karma

This release of Bazaar makes the 2a (previously 'brisbane-core') format
the default when new branches or repositories are created.  This format is
substantially smaller and faster for many operations.  Most of the work in
this release focuses on bug fixes and stabilization, covering both 2a and
previous formats.  (See the Upgrade Guide for information on migrating
existing projects.)

This release also improves the documentation content and presentation,
including adding Windows HtmlHelp manuals.

The Bazaar team decided that 2.0 will be a long-term supported release,
with bugfix-only 2.0.x releases based on it, continuing for at least six
months or until the following stable release.

Changes from 2.0.0rc2 to final
******************************

* Officially branded as 2.0.0 rather than 2.0 to clarify between things
  that "want to happen on the 2.0.x stable series" versus things that want
  to "land in 2.0.0". (Changes how bzrlib._format_version_tuple() handles
  micro = 0.) (John Arbash Meinel)


bzr 2.0.0rc2
############

:2.0.0rc2: 2009-09-10

New Features
************

* Added post_commit hook for mutable trees. This allows the keywords
  plugin to expand keywords on files changed by the commit.
  (Ian Clatworthy, #408841)

Bug Fixes
*********

* Bazaar's native protocol code now correctly handles EINTR, which most
  noticeably occurs if you break in to the debugger while connected to a
  bzr+ssh server.  You can now can continue from the debugger (by typing
  'c') and the process continues.  However, note that pressing C-\ in the
  shell may still kill the SSH process, which is bug 162509, so you must
  sent a signal to the bzr process specifically, for example by typing
  ``kill -QUIT PID`` in another shell.  (Martin Pool, #341535)

* ``bzr check`` in pack-0.92, 1.6 and 1.9 format repositories will no
  longer report incorrect errors about ``Missing inventory ('TREE_ROOT', ...)``
  (Robert Collins, #416732)

* ``bzr info -v`` on a 2a format still claimed that it was a "Development
  format" (John Arbash Meinel, #424392)

* ``bzr log stacked-branch`` shows the full log including
  revisions that are in the fallback repository. (Regressed in 2.0rc1).
  (John Arbash Meinel, #419241)

* Clearer message when Bazaar runs out of memory, instead of a ``MemoryError``
  traceback.  (Martin Pool, #109115)

* Conversion to 2a will create a single pack for all the new revisions (as
  long as it ran without interruption). This improves both ``bzr upgrade``
  and ``bzr pull`` or ``bzr merge`` from local branches in older formats.
  The autopack logic that occurs every 100 revisions during local
  conversions was not returning that pack's identifier, which resulted in
  the partial packs created during the conversion not being consolidated
  at the end of the conversion process. (Robert Collins, #423818)

* Fetches from 2a to 2a are now again requested in 'groupcompress' order.
  Groups that are seen as 'underutilized' will be repacked on-the-fly.
  This means that when the source is fully packed, there is minimal
  overhead during the fetch, but if the source is poorly packed the result
  is a fairly well packed repository (not as good as 'bzr pack' but
  good-enough.) (Robert Collins, John Arbash Meinel, #402652)

* Fix a potential segmentation fault when doing 'log' of a branch that had
  ghosts in its mainline.  (Evaluating None as a tuple is bad.)
  (John Arbash Meinel, #419241)

* ``groupcompress`` sort order is now more stable, rather than relying on
  ``topo_sort`` ordering. The implementation is now
  ``KnownGraph.gc_sort``. (John Arbash Meinel)

* Local data conversion will generate correct deltas. This is a critical
  bugfix vs 2.0rc1, and all 2.0rc1 users should upgrade to 2.0rc2 before
  converting repositories. (Robert Collins, #422849)

* Network streams now decode adjacent records of the same type into a
  single stream, reducing layering churn. (Robert Collins)

* Prevent some kinds of incomplete data from being committed to a 2a
  repository, such as revisions without inventories, a missing chk_bytes
  record for an inventory, or a missing text referenced by an inventory.
  (Andrew Bennetts, #423506, #406687)
  
Documentation
*************

* Fix assertion error about "_remember_remote_is_before" when pushing to
  older smart servers.
  (Andrew Bennetts, #418931)

* Help on hooks no longer says 'Not deprecated' for hooks that are
  currently supported. (Ian Clatworthy, #422415)

* PDF and CHM (Windows HtmlHelp) formats are now supported for the
  user documentation. The HTML documentation is better broken up into
  topics. (Ian Clatworthy)

* The developer and foreign language documents are now separated
  out so that searching in the HTML and CHM files produces more
  useful results. (Ian Clatworthy)

* The main table of contents now provides links to the new Migration Docs
  and Plugins Guide. (Ian Clatworthy)


bzr 2.0.0rc1
############

:Codename: no worries
:2.0.0rc1: 2009-08-26

Compatibility Breaks
********************

* The default format for bzr is now ``2a``. This format brings many
  significant performance and size improvements. bzr can pull from
  any existing repository into a ``2a`` one, but can only transfer
  from ``2a`` into ``rich-root`` repositories. The Upgrade guide
  has more information about this change. (Robert Collins)

* On Windows auto-detection of Putty's plink.exe is disabled.
  Default SSH client for Windows is paramiko. User still can force
  usage of plink if explicitly set environment variable BZR_SSH=plink.
  (#414743, Alexander Belchenko)

New Features
************

* ``bzr branch --switch`` can now switch the checkout in the current directory
  to the newly created branch. (Lukáš Lalinský)

Bug Fixes
*********

* Further tweaks to handling of ``bzr add`` messages about ignored files.
  (Jason Spashett, #76616)

* Fetches were being requested in 'groupcompress' order, but weren't
  recombining the groups. Thus they would 'fragment' to get the correct
  order, but not 'recombine' to actually benefit from it. Until we get
  recombining to work, switching to 'unordered' fetches avoids the
  fragmentation. (John Arbash Meinel, #402645)

* Fix a pycurl related test failure on karmic by recognizing an error
  raised by newer versions of pycurl.
  (Vincent Ladeuil, #306264)

* Fix a test failure on karmic by making a locale test more robust.
  (Vincent Ladeuil, #413514)

* Fix IndexError printing CannotBindAddress errors.
  (Martin Pool, #286871)

* Fix "Revision ... not present" errors when upgrading stacked branches,
  or when doing fetches from a stacked source to a stacked target.
  (Andrew Bennetts, #399140)

* ``bzr branch`` of 2a repositories over HTTP is much faster.  bzr now
  batches together small fetches from 2a repositories, rather than
  fetching only a few hundred bytes at a time.
  (Andrew Bennetts, #402657)

Improvements
************

* A better description of the platform is shown in crash tracebacks, ``bzr
  --version`` and ``bzr selftest``.
  (Martin Pool, #409137)

* bzr can now (again) capture crash data through the apport library, 
  so that a single human-readable file can be attached to bug reports.
  This can be disabled by using ``-Dno_apport`` on the command line, or by
  putting ``no_apport`` into the ``debug_flags`` section of
  ``bazaar.conf``.
  (Martin Pool, Robert Collins, #389328)

* ``bzr push`` locally on windows will no longer give a locking error with
  dirstate based formats. (Robert Collins)

* ``bzr shelve`` and ``bzr unshelve`` now work on windows.
  (Robert Collins, #305006)

* Commit of specific files no longer prevents using the iter_changes
  codepath. On 2a repositories, commit of specific files should now be as
  fast, or slightly faster, than a full commit. (Robert Collins)

* The internal core code that handles specific file operations like
  ``bzr st FILENAME`` or ``bzr commit FILENAME`` has been changed to
  include the parent directories if they have altered, and when a
  directory stops being a directory its children are always included. This
  fixes a number of causes for ``InconsistentDelta`` errors, and permits
  faster commit of specific paths. (Robert Collins, #347649)

Documentation
*************

* New developer documentation for content filtering.
  (Martin Pool)

API Changes
***********

* ``bzrlib.shelf_ui`` has had the ``from_args`` convenience methods of its
  classes changed to manage lock lifetime of the trees they open in a way
  consistent with reader-exclusive locks. (Robert Collins, #305006)

Testing
*******

bzr 1.18.1
##########

:Codename:     nein nein nein!
:1.18.1:       2009-09-09

This release fixes two small but worthwhile bugs relevant to users on
Microsoft Windows: some commands that failed on with locking errors will
now work, and a bug that caused poor performance after committing a file
with line-ending conversion has now been fixed.  It also fixes a bug in
pushing to older servers.

Bug Fixes
*********

* Fixed a problem where using content filtering and especially end-of-line
  conversion will commit too many copies a file.
  (Martin Pool, #415508)

* Fix assertion error about ``_remember_remote_is_before`` in
  ``set_tags_bytes`` when pushing to older smart servers.  
  (Andrew Bennetts, Alexander Belchenko, #418931)

Improvements
************

* ``bzr push`` locally on Windows will no longer give a locking error with
  dirstate based formats. (Robert Collins)

* ``bzr shelve`` and ``bzr unshelve`` now work on Windows.
  (Robert Collins, #305006)

API Changes
***********

* ``bzrlib.shelf_ui`` has had the ``from_args`` convenience methods of its
  classes changed to manage lock lifetime of the trees they open in a way
  consistent with reader-exclusive locks. (Robert Collins, #305006)

* ``Tree.path_content_summary`` may return a size of None, when called on
  a tree with content filtering where the size of the canonical form
  cannot be cheaply determined.  (Martin Pool)

* When manually creating transport servers in test cases, a new helper
  ``TestCase.start_server`` that registers a cleanup and starts the server
  should be used. (Robert Collins)

bzr 1.18
########

Compatibility Breaks
********************

* Committing directly to a stacked branch from a lightweight checkout will
  no longer work. In previous versions this would appear to work but would
  generate repositories with insufficient data to create deltas, leading
  to later errors when branching or reading from the repository.
  (Robert Collins, bug #375013)

New Features
************

Bug Fixes
*********

* Fetching from 2a branches from a version-2 bzr protocol would fail to
  copy the internal inventory pages from the CHK store. This cannot happen
  in normal use as all 2a compatible clients and servers support the
  version-3 protocol, but it does cause test suite failures when testing
  downlevel protocol behaviour. (Robert Collins)

* Fix a test failure on karmic by making a locale test more robust.
  (Vincent Ladeuil, #413514)

* Fixed "Pack ... already exists" error when running ``bzr pack`` on a
  fully packed 2a repository.  (Andrew Bennetts, #382463)

* Further tweaks to handling of ``bzr add`` messages about ignored files.
  (Jason Spashett, #76616)

* Properly handle fetching into a stacked branch while converting the
  data, especially when there are also ghosts. The code was filling in
  parent inventories incorrectly, and also not handling when one of the
  parents was a ghost. (John Arbash Meinel, #402778, #412198)

* ``RemoteStreamSource.get_stream_for_missing_keys`` will fetch CHK
  inventory pages when appropriate (by falling back to the vfs stream
  source).  (Andrew Bennetts, #406686)

* StreamSource generates rich roots from non-rich root sources correctly
  now.  (Andrew Bennetts, #368921)

* When deciding whether a repository was compatible for upgrading or
  fetching, we previously incorrectly checked the default repository
  format for the bzrdir format, rather than the format that was actually
  present on disk.  (Martin Pool, #408824)

Improvements
************

* A better description of the platform is shown in crash tracebacks, ``bzr
  --version`` and ``bzr selftest``.
  (Martin Pool, #409137)

* Cross-format fetches (such as between 1.9-rich-root and 2a) via the
  smart server are more efficient now.  They send inventory deltas rather
  than full inventories.  The smart server has two new requests,
  ``Repository.get_stream_1.19`` and ``Repository.insert_stream_1.19`` to
  support this.  (Andrew Bennetts, #374738, #385826)

* Extracting the full ancestry and computing the ``merge_sort`` is now
  significantly faster. This effects things like ``bzr log -n0``. (For
  example, ``bzr log -r -10..-1 -n0 bzr.dev`` is 2.5s down to 1.0s.
  (John Arbash Meinel)

Documentation
*************

API Changes
***********

Internals
*********

* ``-Dstrict_locks`` can now be used to check that read and write locks
  are treated properly w.r.t. exclusivity. (We don't try to take an OS
  read lock on a file that we already have an OS write lock on.) This is
  now set by default for all tests, if you have a test which cannot be
  fixed, you can use ``self.thisFailsStrictLockCheck()`` as a
  compatibility knob. (John Arbash Meinel)

* InterDifferingSerializer is now only used locally.  Other fetches that
  would have used InterDifferingSerializer now use the more network
  friendly StreamSource, which now automatically does the same
  transformations as InterDifferingSerializer.  (Andrew Bennetts)

* ``KnownGraph`` now has a ``.topo_sort`` and ``.merge_sort`` member which
  are implemented in pyrex and significantly faster. This is exposed along
  with ``CombinedGraphIndex.find_ancestry()`` as
  ``VersionedFiles.get_known_graph_ancestry(keys)``.
  (John Arbash Meinel)

* RemoteBranch.open now honours ignore_fallbacks correctly on bzr-v2
  protocols. (Robert Collins)

* The index code now has some specialized routines to extract the full
  ancestry of a key in a more efficient manner.
  ``CombinedGraphIndex.find_ancestry()``. (Time to get ancestry for
  bzr.dev drops from 1.5s down to 300ms. For OOo from 33s => 10.5s) (John
  Arbash Meinel)

Testing
*******

* Install the test ssl certificate and key so that installed bzr
  can run the https tests. (Denys Duchier, #392401)
  

bzr 1.18rc1
###########

:Codename: little traveller
:1.18:    2009-08-20
:1.18rc1: 2009-08-10

This release of Bazaar marches on towards the 2.0 release in which the 2a
'brisbane-core' format becomes generally recommended.  Most of the work in
this release now focusses on bug fixes and stabilization, covering both 2a
and previous formats.  There is a new text-mode interactive merge feature,
a new guide to migration to 2a format in the user documentation, and
pushing branches to a smart server is now much faster.  

The Bazaar team decided that 2.0 will be a long-term supported release,
with bugfix-only releases based on it continuing for at least six months
or until the following stable release.

There are no changes from 1.18rc1 to 1.18.

New Features
************

* ``bzr merge --interactive`` applies a user-selected portion of the
  merge.  The UI is similar to ``shelve``.  (Aaron Bentley)

* ``bzr reconfigure`` now takes options ``--stacked-on URL`` and
  ``--unstacked`` to change stacking of a branch.
  (Martin Pool, #391411)

Bug Fixes
*********

* Annotating on a stacked branch will now succeed in simple scenarios.
  There are still some complex scenarios where it will fail (bug #399884)
  (John Arbash Meinel, #393366)

* A progress bar is no longer left dangling when ``bzr selftest``
  completes, and the progress bar updates with zero latency so the
  displayed test name is always the one that's actually running.
  (Martin Pool, #123688)

* Authenticating against an ssh server now uses ``auth_none`` to determine
  if password authentication is even supported. This fixes a bug where
  users would be prompted for a launchpad password, even though launchpad
  only supports publickey authentication. (John Arbash Meinel, #375867)

* BranchBuilder now accepts timezone to avoid test failures in countries far
  from GMT. (Vincent Ladeuil, #397716)

* ``bzr commit`` no longer saves the unversioning of missing files until
  the commit has completed on the branch. This means that aborting a
  commit that found a missing file will leave the tree unedited.
  (Robert Collins, #282402)

* ``bzr mv`` no longer takes out branch locks, which allows it to work
  when the branch is readonly. (Robert Collins, #216541)

* ``bzr revert .`` no longer generates an InconsistentDelta error when
  there are missing subtrees. (Robert Collins, #367632)

* ``bzr send`` now generates valid bundles with ``--2a`` formats. However,
  do to internal changes necessary to support this, older clients will
  fail when trying to insert them. For newer clients, the bundle can be
  used to apply the changes to any rich-root compatible format.
  (John Arbash Meinel, #393349)

* Cope with FTP servers that don't support restart/append by falling back
  to reading and then rewriting the whole file, such as TahoeLAFS.  (This
  fallback may be slow for some access patterns.)  (Nils Durner, #294709)

* Encode the paths in ``mbcs`` encoding on Windows when spawning an
  external diff client. This at least allows supporting filenames that are
  not ascii, but are present in the current locale. Ideally we would be
  able to pass the Unicode path, but that would be client dependent.
  (John Arbash Meinel, #382709)

* Fix a compile bug on Solaris having to do with const and
  pointer-to-pointers. (John Arbash Meinel, #408441)

* Fixed a NameError that occurs when merging or pulling from a URL that
  causes a redirection loop when bzr tries to read a URL as a bundle.
  (Andrew Bennetts, #400847)

* Fix ``AttributeError: 'TestUIFactory' object has no attribute 'tick'``
  running send and similar commands on 2a formats.
  (Martin Pool, #408201)
  
* Fix crash in some invocations of ``bzr status`` in format 2a.
  (Martin Pool, #403523)

* Fixed export to existing directory: if directory is empty then export 
  will succeed, otherwise it fails with error.
  (Alexander Belchenko, #406174)

* Fixed spurious "Source branch does not support stacking" warning when
  pushing. (Andrew Bennetts, #388908)

* Fixed spurious transport activity indicator appearing while tests are
  running.  (Martin Pool, #343532)

* Merge now correctly handles empty right-hand revision specs.
  (Aaron Bentley, #333961)

* Renames to lexographically lower basenames in trees that have never been
  committed to will no longer corrupt the dirstate. This was caused by an
  bug in the dirstate update_minimal method. (Robert Collins, #395556)

* Requests for unknown methods no longer cause the smart server to log
  lots of backtraces about ``UnknownSmartMethod``, ``do_chunk`` or
  ``do_end``.  (Andrew Bennetts, #338561)

* Shelve will not shelve the initial add of the tree root.  (Aaron Bentley)

* Streaming from bzr servers where there is a chain of stacked branches
  (A stacked on B stacked on C) will now work. (Robert Collins, #406597)

* The environment variable ``BZR_PROGRESS_BAR`` set to either ``text`` or ``none``
  always forces progress bars either on or off respectively.  Otherwise,
  they're turned on if ``TERM`` is not ``dumb`` and stderr is a terminal.
  bzr always uses the 'text' user interface when run as a command, so
  ``BZR_USE_TEXT_UI`` is no longer needed.
  (Martin Pool, #339385, #387717)

* The optional ``_knit_load_data_pyx`` C extension was never being
  imported.  This caused significant slowdowns when reading data from
  repositories.  (Andrew Bennetts, #405653)
  
* The ``--hardlink`` option to ``branch`` and ``checkout`` is not
  supported at the moment on workingtree formats that can do content
  filtering.  (See <https://bugs.edge.launchpad.net/bzr/+bug/408193>.)
  bzr now says so, rather than just ignoring the option.  (Martin Pool)

* There was a bug in ``osutils.relpath`` that was only triggered on
  Windows. Essentially if you were at the root of a drive, and did
  something to a branch/repo on another drive, we would go into an
  infinite loop while trying to find a 'relative path'.
  (John Arbash Meinel, #394227)

* ``WorkingTree4.unversion`` will no longer fail to unversion ids which
  were present in a parent tree but renamed in the working tree.
  (Robert Collins, #187207)

Improvements
************

* Can now rename/move files even if they have been removed from the inventory.
  (Marius Kruger)

* Pushing branches with tags via ``bzr://`` and ``bzr+ssh://`` is much
  faster, using a new ``Branch.set_tags_bytes`` smart server verb rather
  than VFS methods.  For example, pushes of small branches with tags take
  11 rather than 18 smart server requests.  (Andrew Bennetts, #398608)

* Sending Ctrl-Break on Windows will now drop you into the debugger, in
  the same way that sending Ctrl-\\ does on other platforms.
  (John Arbash Meinel)

Documentation
*************

* Added Bazaar 2.0 Upgrade Guide. (Ian Clatworthy)

API Changes
***********

* ``CLIUIFactory`` is deprecated; use ``TextUIFactory`` instead if you
  need to subclass or create a specific class, or better yet the existing
  ``make_ui_for_terminal``.  ``SilentUIFactory`` is clarified to do no
  user interaction at all, rather than trying to read from stdin but not
  writing any output, which would be strange if reading prompts or
  passwords.  (Martin Pool)

* New TransformPreview.commit() allows committing without a working tree.
  (Aaron Bentley)

* ``pb`` parameter to ``TextTestResult`` is deprecated and ignored.
  (Martin Pool)

* ProgressTasks now prefer to talk direct to their ProgressView not to the
  UIFactory. 
  (Martin Pool)

* ``WorkingTree._check`` now requires a references dict with keys matching
  those returned by ``WorkingTree._get_check_refs``. (Robert Collins)

Internals
*********

* ``CHKInventory.path2id`` uses the parent_id to basename hash to avoid
  reading the entries along the path, reducing work to lookup ids from
  paths. (Robert Collins)

* ``CHKMap.apply_delta`` now raises ``InconsistentDelta`` if a delta adds
  as new a key which was already mapped. (Robert Collins)

* Inventory delta application catches more cases of corruption and can
  prevent corrupt deltas from affecting consistency of data structures on
  disk. (Robert Collins)

* --subunit support now adds timestamps if the subunit version supports
  it. (Robert Collins)

* The Windows all-in-one installer now bundles the PyQt image format
  plugins, which allows previewing more images as part of 'qdiff'.
  (Alexander Belchenko)


Testing
*******

* Merge directive cherrypick tests must use the same root id.
  (Martin Pool, #409684)

* Spurious failure in ``check`` tests on rich-root formats fixed.
  (Martin Pool, #408199)

* The ``bzrlib.tests.TextTestRunner`` will no longer call
  ``countTestsCases`` on the test being run. Progress information is
  instead handled by having the test passed in call ``result.progress``
  before running its contents. This improves the behaviour when using
  ``TextTestRunner`` with test suites that don't support
  ``countTestsCases``. (Robert Collins)


bzr 1.17.1 (unreleased)
#######################

Bug Fixes
*********

* The optional ``_knit_load_data_pyx`` C extension was never being
  imported.  This caused significant slowdowns when reading data from
  knit format repositories.  (Andrew Bennetts, #405653)
  

bzr 1.17
########
:Codename: so-late-its-brunch
:1.17rc1: 2009-07-13
:1.17: 2009-07-20


Bazaar continues to blaze a straight and shining path to the 2.0 release and
the elevation of the ``2a`` beta format to the full glory of "supported and
stable".

Highlights in this release include greatly reduced memory consumption during
commits, faster ``ls``, faster ``annotate``, faster network operations if
you're specifying a revision number and the final destruction of those
annoying progress bar artifacts.


Changes from 1.17rc1 to 1.17final
*********************************

* Change an extension to call the python ``frozenset()`` rather than the C
  api ``PyFrozenSet_New``. It turns out that python2.4 did not expose the
  C api. (John Arbash Meinel, #399366)

* Fixes for the Makefile and the rename of ``generate_docs.py`` to
  ``tools/generate_docs.py`` to allow everything to be built on Windows.
  (John Arbash Meinel, #399356)

* ``bzr serve`` once again applies a ``ChrootServer`` to the given
  directory before serving it. (Andrew Bennetts, #400535)


Compatibility Breaks
********************

* ``bzr register-branch`` from the Launchpad plugin now refers to "project"
  instead of "product" which is the correct Launchpad terminology.  The
  --product option is deprecated and users should switch to using --project.
  (Neil Martinsen-Burrell, #238764)


New Features
************

* ``bzr push`` now aborts if uncommitted changes (including pending merges)
  are present in the working tree (if one is present) and no revision is
  specified. The configuration option ``push_strict`` can be used to set the
  default for this behavior.  (Vincent Ladeuil, #284038, #322808, #65286)

* ``bzr revno`` and ``bzr revision-info`` now have a ``--tree`` option to
  show revision info for the working tree instead of the branch.
  (Matthew Fuller, John Arbash Meinel)

* ``bzr send`` now aborts if uncommitted changes (including pending merges)
  are present in the working tree and no revision is specified. The
  configuration option ``send_strict`` can be used to set the default for this
  behavior.
  (Vincent Ladeuil, #206577)

* ``bzr switch --create-branch/-b`` can now be used to create and switch
  to a new branch. Supplying a name without a ``/`` will create the branch
  relative to the existing branch. (similar to how ``bzr switch name``
  works when the branch already exists.) (John Arbash Meinel)


Bug Fixes
*********

* Accept uppercase "Y/N" to prompts such as from break lock. 
  (#335182, Tim Powell, Martin Pool)

* Add documentation about diverged branches and how to fix them in the
  centralized workflow with local commits.  Mention ``bzr help
  diverged-branches`` when a push fails because the branches have
  diverged.  (Neil Martinsen-Burrell, #269477)

* Annotate would sometimes 'latch on' to trivial lines, causing important
  lines to be incorrectly annotated. (John Arbash Meinel, #387952)

* Automatic format upgrades triggered by default stacking policies on a
  1.16rc1 (or later) smart server work again.
  (Andrew Bennetts, #388675)

* Avoid progress bar artifacts being left behind on the screen.
  (Martin Pool, #321935)

* Better message in ``bzr split`` error suggesting a rich root format.
  (Neil Martinsen-Burrell, #220067)

* ``Branch.set_append_revisions_only`` now works with branches on a smart
  server. (Andrew Bennetts, #365865)

* By default, ``bzr branch`` will fail if the target directory exists, but
  does not already have a control directory.  The flag ``--use-existing-dir``
  will allow operation to proceed.  (Alexander Belchenko, #307554)

* ``bzr ls DIR --from-root`` now shows only things in DIR, not everything.
  (Ian Clatworthy)

* Fetch between repositories does not error if they have inconsistent data
  that should be irrelevant to the fetch operation. (Aaron Bentley)

* Fix ``AttributeError`` exception when reconfiguring lightweight checkout 
  of a remote repository.
  (Jelmer Vernooij, #332194)

* Fix bug in decoding v3 smart server messages when receiving multiple
  lots of excess bytes after an end-of-message.
  (Andrew Bennetts)

* Force deletion of readonly files during merge, update and other tree
  transforms.
  (Craig Hewetson, Martin Pool, #218206)

* Force socket shutdown in threaded http test servers to avoid client hangs
  (pycurl).  (Vincent Ladeuil, #383920).

* ``LRUCache`` will maintain the linked list pointers even if a nodes
  cleanup function raises an exception. (John Arbash Meinel, #396838)

* Progress bars are now suppressed again when the environment variable
  ``BZR_PROGRESS_BAR`` is set to ``none``.
  (Martin Pool, #339385)

* Reduced memory consumption during ``bzr commit`` of large files. For
  pre 2a formats, should be down to ~3x the size of a file.
  For ``--2a`` format repositories, it is down to the size of the file
  content plus the size of the compressed text.  Related to bug #109114.
  (John Arbash Meinel)

* Set hidden attribute on .bzr directory below unicode path should never
  fail with error. The operation should succeed even if bzr unable to set 
  the attribute.  (Alexander Belchenko, related to bug #335362).
  
* Stacking will no longer accept requests to stack on the same
  branch/repository. Existing branches that incorrectly reference the same
  repository in a stacking configuration will now raise
  UnstackableLocationError when the branch is opened. This can be fixed by
  removing the stacking location inside ``.bzr/branch``.
  (Robert Collins, #376243)

* The ``log+`` decorator, useful in debugging or profiling, could cause
  "AttributeError: 'list' object has no attribute 'next'".  This is now
  fixed.  The log decorator no longer shows the elapsed time or transfer
  rate because they're available in the log prefixes and the transport
  activity display respectively.
  (Martin Pool, #340347)

* Unshelve works correctly when multiple zero-length files are present on
  the shelf. (Aaron Bentley, #363444)

* Progress bars no longer show the network transport scheme or direction.
  (Martin Pool)

* launchpad-login now respects the 'verbose' option.
  (Jonathan Lange, #217031)


Internals
*********

* ``bzrlib.user_encoding`` is now officially deprecated. It is not
  possible to write a deprecation wrapper, but the variable will be
  removed in the near future. Use ``bzrlib.osutils.get_user_encoding()``
  instead. (Alexander Belchenko)

* Command lookup has had hooks added. ``bzrlib.Command.hooks`` has
  three new hook points: ``get_command``, ``get_missing_command`` and
  ``list_commands``, which allow just-in-time command name provision
  rather than requiring all command names be known a-priori.
  (Robert Collins)

* ``get_app_path`` from win32utils.py now supports REG_EXPAND_SZ data type
  and can read path to wordpad.exe. (Alexander Belchenko, #392046)

* ``graph.KnownGraph`` has been added. This is a class that can give
  answers to ``heads()`` very quickly. However, it has the assumption that
  the whole graph has already been loaded. This is true during
  ``annotate`` so it is used there with good success (as much as 2x faster
  for files with long ancestry and 'cherrypicked' changes.)
  (John Arbash Meinel, Vincent Ladeuil)

* OS file locks are now taken out using ``CreateFile`` rather than
  ``LockFileEx`` on Windows. The locking remains exclusive with
  ``LockFileEx`` but now it also works on older versions of Windows (such
  as Win98). (Martin <gzlist>)

* pack <=> pack fetching is now done via a ``PackStreamSource`` rather
  than the ``Packer`` code. The user visible change is that we now
  properly fetch the minimum number of texts for non-smart fetching.
  (John Arbash Meinel)


* ``VersionedFiles._add_text`` is a new api that lets us insert text into
  the repository as a single string, rather than a list of lines. This can
  improve memory overhead and performance of committing large files.
  (Currently a private api, used only by commit). (John Arbash Meinel)


Improvements
************

* ``bzr annotate`` can now be significantly faster. The time for
  ``bzr annotate NEWS`` is down to 7s from 22s in 1.16. Files with long
  histories and lots of 'duplicate insertions' will be improved more than
  others. (John Arbash Meinel, Vincent Ladeuil)

* ``bzr ls`` is now faster. On OpenOffice.org, the time drops from 2.4
  to 1.1 seconds. The improvement for ``bzr ls -r-1`` is more
  substantial dropping from 54.3 to 1.1 seconds. (Ian Clatworthy)

* Improve "Path(s) are not versioned" error reporting for some commands.
  (Benoît PIERRE)

* Initial commit performance in ``--2a`` repositories has been improved by
  making it cheaper to build the initial CHKMap. (John Arbash Meinel)

* Resolving a revno to a revision id on a branch accessed via ``bzr://``
  or ``bzr+ssh://`` is now much faster and involves no VFS operations.
  This speeds up commands like ``bzr pull -r 123``.  (Andrew Bennetts)

* ``revision-info`` now properly aligns the revnos/revids in the output
  and doesn't traceback when given revisions not in the current branch.
  Performance is also significantly improved when requesting multiple revs
  at once.  (Matthew Fuller, John Arbash Meinel)

* Tildes are no longer escaped by Transports. (Andy Kilner)


Documentation
*************

* Avoid bad text wrapping in generated documentation.  Slightly better
  formatting in the user reference.
  (Martin Pool, #249908)

* Minor clarifications to the help for End-Of-Line conversions.
  (Ian Clatworthy)

API Changes
***********

* Removed overspecific error class ``InvalidProgressBarType``.
  (Martin Pool)

* The method ``ProgressView._show_transport_activity`` is now
  ``show_transport_activity`` because it's part of the contract between
  this class and the UI.  (Martin Pool)


bzr 1.16.1
##########

:Released: 2009-06-26

End user testing of the 2a format revealed two serious bugs. The first,
#365615, caused bzr to raise AbsentContentFactory errors when autopacking.
This meant that commits or pushes to 2a-format repositories failed
intermittently.

The second bug, #390563, caused the smart server to raise AbsentContentFactory
when streaming 2a stacked 2a-format branches. This particularly affected
branches stored on Launchpad in the 2a format.

Both of these bugs cause command failures only, neither of them cause data
corruption or data loss. And, of course, both of these bugs are now fixed.

Bug Fixes
*********

* We now properly request a more minimal set of file texts when fetching
  multiple revisions. (Robert Collins, John Arbash Meinel, #390563)

* Repositories using CHK pages (which includes the new 2a format) will no
  longer error during commit or push operations when an autopack operation
  is triggered. (Robert Collins, #365615)

* ``chk_map.iter_interesting_nodes`` now properly uses the *intersection*
  of referenced nodes rather than the *union* to determine what
  uninteresting pages we still need to look at. Prior to this,
  incrementally pushing to stacked branch would push the minimal data, but
  fetching everything would request extra texts. There are some unhandled
  cases wrt trees of different depths, but this fixes the common cases.
  (Robert Collins, John Arbash Meinel, #390563)

* ``GroupCompress`` repositories now take advantage of the pack hints
  parameter to permit cross-format fetching to incrementally pack the
  converted data. (Robert Collins)

* ``Repository.commit_write_group`` now returns opaque data about what
  was committed, for passing to the ``Repository.pack``. Repositories
  without atomic commits will still return None. (Robert Collins)

* ``Repository.pack`` now takes an optional ``hint`` parameter
  which will support doing partial packs for repositories that can do
  that. (Robert Collins)

* RepositoryFormat has a new attribute 'pack_compresses' which is True
  when doing a pack operation changes the compression of content in the
  repository. (Robert Collins)

* ``StreamSink`` and ``InterDifferingSerialiser`` will call
  ``Repository.pack`` with the hint returned by
  ``Repository.commit_write_group`` if the formats were different and the
  repository can increase compression by doing a pack operation.
  (Robert Collins, #376748)


bzr 1.16
########
:Codename: yesterday-in-california
:1.16rc1: 2009-06-11
:1.16: 2009-06-18

This version of Bazaar contains the beta release of the new ``2a`` repository
format, suitable for testing by fearless, advanced users. This format or an
updated version of it will become the default format in Bazaar 2.0. Please
read the NEWS entry before even thinking about upgrading to the new format.

Also included are speedups for many operations on huge projects, a bug fix for
pushing stacked new stacked branches to smart servers and the usual bevy of
bug fixes and improvements.


Changes from 1.16rc1 to 1.16final
*********************************

* Fix the nested tree flag check so that upgrade from development formats to
  2a can work correctly.
  (Jelmer Vernooij, #388727)

* Automatic format upgrades triggered by default stacking policies on a
  1.16rc1 (or later) smart server work again.
  (Andrew Bennetts, #388675)


Compatibility Breaks
********************

* Display prompt on stderr (instead of stdout) when querying users so
  that the output of commands can be safely redirected.
  (Vincent Ladeuil, #376582)


New Features
************

* A new repository format ``2a`` has been added.  This is a beta release
  of the brisbane-core (aka group-compress) project.  This format now
  suitable for wider testing by advanced users willing to deal with some
  bugs.  We would appreciate test reports, either positive or negative.
  Format 2a is substantially smaller and faster for many operations on
  many trees.  This format or an updated version will become the default
  in bzr 2.0.

  This is a rich-root format, so this repository format can be used with
  bzr-svn.  Bazaar branches in previous non-rich-root formats can be
  converted (including by merge, push and pull) to format 2a, but not vice
  versa.  We recommend upgrading previous development formats to 2a.

  Upgrading to this format can take considerable time because it expands
  and more concisely repacks the full history.

  If you use stacked branches, you must upgrade the stacked branches
  before the stacked-on branches.  (See <https://bugs.launchpad.net/bugs/374735>)

* ``--development7-rich-root`` is a new dev format, similar to ``--dev6``
  but using a Revision serializer using bencode rather than XML.
  (Jelmer Vernooij, John Arbash Meinel)

* mail_client=claws now supports --body (and message body hooks).  Also uses
  configured from address.  (Barry Warsaw)

Improvements
************


* ``--development6-rich-root`` can now stack. (Modulo some smart-server
  bugs with stacking and non default formats.)
  (John Arbash Meinel, #373455)

* ``--development6-rich-root`` delays generating a delta index for the
  first object inserted into a group. This has a beneficial impact on
  ``bzr commit`` since each committed texts goes to its own group. For
  committing a 90MB file, it drops peak memory by about 200MB, and speeds
  up commit from 7s => 4s. (John Arbash Meinel)

* Numerous operations are now faster for huge projects, i.e. those
  with a large number of files and/or a large number of revisions,
  particularly when the latest development format is used. These
  operations (and improvements on OpenOffice.org) include:

  * branch in a shared repository (2X faster)
  * branch --no-tree (100X faster)
  * diff (2X faster)
  * tags (70X faster)

  (Ian Clatworthy)

* Pyrex version of ``bencode`` support. This provides optimized support
  for both encoding and decoding, and is now found at ``bzrlib.bencode``.
  ``bzrlib.utils.bencode`` is now deprecated.
  (Alexander Belchenko, Jelmer Vernooij, John Arbash Meinel)


Bug Fixes
*********

* Bazaar can now pass attachment files to the mutt email client.
  (Edwin Grubbs, #384158)

* Better message in ``bzr add`` output suggesting using ``bzr ignored`` to
  see which files can also be added.  (Jason Spashett, #76616)

* ``bzr pull -r 123`` from a stacked branch on a smart server no longer fails.
  Also, the ``Branch.revision_history()`` API now works in the same
  situation.  (Andrew Bennetts, #380314)
  
* ``bzr serve`` on Windows no longer displays a traceback simply because a
  TCP client disconnected. (Andrew Bennetts)

* Clarify the rules for locking and fallback repositories. Fix bugs in how
  ``RemoteRepository`` was handling fallbacks along with the
  ``_real_repository``. (Andrew Bennetts, John Arbash Meinel, #375496)

* Fix a small bug with fetching revisions w/ ghosts into a new stacked
  branch. Not often triggered, because it required ghosts to be part of
  the fetched revisions, not in the stacked-on ancestry.
  (John Arbash Meinel)

* Fix status and commit to work with content filtered trees, addressing
  numerous bad bugs with line-ending support. (Ian Clatworthy, #362030)

* Fix problem of "directory not empty" when contending for a lock over
  sftp.  (Martin Pool, #340352)

* Fix rule handling so that eol is optional, not mandatory.
  (Ian Clatworthy, #379370)

* Pushing a new stacked branch to a 1.15 smart server was broken due to a
  bug in the ``BzrDirFormat.initialize_ex`` smart verb.  This is fixed in
  1.16, but required changes to the network protocol, so the
  ``BzrDirFormat.initialize_ex`` verb has been removed and replaced with a
  corrected ``BzrDirFormat.initialize_ex_1.16`` verb.  1.15 clients will
  still work with a 1.16 server as they will fallback to slower (and
  bug-free) methods.
  (Jonathan Lange, Robert Collins, Andrew Bennetts, #385132)

* Reconcile can now deal with text revisions that originated in revisions 
  that are ghosts. (Jelmer Vernooij, #336749)

* Support cloning of branches with ghosts in the left hand side history.
  (Jelmer Vernooij, #248540)

* The ''bzr diff'' now catches OSError from osutils.rmtree and logs a
  helpful message to the trace file, unless the temp directory really was
  removed (which would be very strange).  Since the diff operation has
  succeeded from the user's perspective, no output is written to stderr 
  or stdout.  (Maritza Mendez, #363837)

* Translate errors received from a smart server in response to a
  ``BzrDirFormat.initialize`` or ``BzrDirFormat.initialize_ex`` request.
  This was causing tracebacks even for mundane errors like
  ``PermissionDenied``.  (Andrew Bennetts, #381329)

Documentation
*************

* Added directory structure and started translation of docs in Russian.
  (Alexey Shtokalo, Alexander Iljin, Alexander Belchenko, Dmitry Vasiliev,
  Volodymyr Kotulskyi)

API Changes
***********

* Added osutils.parent_directories(). (Ian Clatworthy)

* ``bzrlib.progress.ProgressBar``, ``ChildProgress``, ``DotsProgressBar``,
  ``TTYProgressBar`` and ``child_progress`` are now deprecated; use
  ``ui_factory.nested_progress_bar`` instead.  (Martin Pool)

* ``graph.StackedParentsProvider`` is now a public API, replacing
  ``graph._StackedParentsProvider``. The api is now considered stable and ready
  for external users. (Gary van der Merwe)

* ``bzrlib.user_encoding`` is deprecated in favor of
  ``get_user_encoding``.  (Alexander Belchenko)

* TreeTransformBase no longer assumes that limbo is provided via disk.
  DiskTreeTransform now provides disk functionality.  (Aaron Bentley)

Internals
*********

* Remove ``weave.py`` script for accessing internals of old weave-format
  repositories.  (Martin Pool)

Testing
*******

* ``make check`` no longer repeats the test run in ``LANG=C``.
  (Martin Pool, #386180)

* The number of cores is now correctly detected on OSX. (John Szakmeister)

* The number of cores is also detected on Solaris and win32. (Vincent Ladeuil)

* The number of cores is also detected on FreeBSD. (Matthew Fuller)


bzr 1.15
########
:1.15rc1: 2009-05-16
:1.15: 2009-05-22
:1.15.1: 2009-06-09

The smart server will no longer raise 'NoSuchRevision' when streaming content
with a size mismatch in a reconstructed graph search. New command ``bzr
dpush``. Plugins can now define their own annotation tie-breaker when two
revisions introduce the exact same line.

Changes from 1.15.1 to 1.15.2
*****************************

* Use zdll on Windows to build ``_chk_map_pyx`` extension.
  (Alexander Belchenko)

Changes from 1.15final to 1.15.1
*********************************

* Translate errors received from a smart server in response to a
  ``BzrDirFormat.initialize`` or ``BzrDirFormat.initialize_ex`` request.
  This was causing tracebacks even for mundane errors like
  ``PermissionDenied``.  (Andrew Bennetts, #381329)

Changes from 1.15rc1 to 1.15final
*********************************

* No changes

Compatibility Breaks
********************

* ``bzr ls`` is no longer recursive by default. To recurse, use the
  new ``-R`` option. The old ``--non-recursive`` option has been removed.
  If you alias ``ls`` to ``ls -R``, you can disable recursion using
  ``--no-recursive`` instead.  (Ian Clatworthy)

New Features
************

* New command ``bzr dpush`` that can push changes to foreign 
  branches (svn, git) without setting custom bzr-specific metadata.
  (Jelmer Vernooij)

* The new development format ``--development6-rich-root`` now supports
  stacking. We chose not to use a new format marker, since old clients
  will just fail to open stacked branches, the same as if we used a new
  format flag. (John Arbash Meinel, #373455)

* Plugins can now define their own annotation tie-breaker when two revisions
  introduce the exact same line. See ``bzrlib.annotate._break_annotation_tie``
  Be aware though that this is temporary, private (as indicated by the leading
  '_') and a first step to address the problem. (Vincent Ladeuil, #348459)

* New command ``bzr dpush`` that can push changes to foreign 
  branches (svn, git) without setting custom bzr-specific metadata.
  (Jelmer Vernooij)

* ``bzr send`` will now check the ``child_submit_format`` setting in
  the submit branch to determine what format to use, if none was 
  specified on the command-line.  (Jelmer Vernooij)

Improvements
************

* -Dhpss output now includes the number of VFS calls made to the remote
  server. (Jonathan Lange)

* ``--coverage`` works for code running in threads too.
  (Andrew Bennets, Vincent Ladeuil)

* ``bzr pull`` now has a ``--local`` option to only make changes to the
  local branch, and not the bound master branch.
  (Gary van der Merwe, #194716)

* ``bzr rm *`` is now as fast as ``bzr rm * --keep``. (Johan Walles, #180116)

Bug Fixes
*********

* Adding now works properly when path contains a symbolic link.
  (Geoff Bache, #183831)

* An error is now raised for unknown eol values. (Brian de Alwis, #358199)

* ``bzr merge --weave`` will now generate a conflict if one side deletes a
  line, and the other side modifies the line. (John Arbash Meinel, #328171)

* ``bzr reconfigure --standalone`` no longer raises IncompatibleRepositories.
  (Martin von Gagern, #248932)

* ``bzr send`` works to send emails again using MAPI.
  (Neil Martinsen-Burrell, #346998)

* Check for missing parent inventories in StreamSink.  This prevents
  incomplete stacked branches being created by 1.13 bzr:// and
  bzr+ssh:// clients (which have bug #354036).  Instead, the server now
  causes those clients to send the missing records.  (Andrew Bennetts)

* Correctly handle http servers proposing multiple authentication schemes.
  (Vincent Ladeuil, #366107)

* End-Of-Line content filters are now loaded correctly.
  (Ian Clatworthy, Brian de Alwis, #355280)

* Fix a bug in the pure-python ``GroupCompress`` code when handling copies
  longer than 64KiB. (John Arbash Meinel, #364900)

* Fix TypeError in running ``bzr break-lock`` on some URLs.
  (Alexander Belchenko, Martin Pool, #365891)

* Non-recursive ``bzr ls`` now works properly when a path is specified.
  (Jelmer Vernooij, #357863)

* ssh usernames (defined in ~/.ssh/config) are honoured for bzr+ssh connections.
  (Vincent Ladeuil, #367726)

* Several bugs related to unicode symlinks have been fixed and the test suite
  enhanced to better catch regressions for them. (Vincent Ladeuil)

* The smart server will no longer raise 'NoSuchRevision' when streaming
  content with a size mismatch in a reconstructed graph search: it assumes
  that the client will make sure it is happy with what it got, and this
  sort of mismatch is normal for stacked environments.
  bzr 1.13.0/1 will stream from unstacked branches only - in that case not
  getting all the content expected would be a bug. However the graph
  search is how we figured out what we wanted, so a mismatch is both odd
  and unrecoverable without starting over, and starting over will end up
  with the same data as if we just permitted the mismatch. If data is
  gc'd, doing a new search will find only the truncated data, so sending
  only the truncated data seems reasonable. bzr versions newer than this
  will stream from stacked branches and check the stream to find missing
  content in the stacked-on branch, and thus will handle the situation
  implicitly.  (Robert Collins, #360791)

* Upgrading to, or fetching into a 'rich-root' format will now correctly
  set the root data the same way that reconcile does.
  (Robert Collins, #368921)

* Using unicode Windows API to obtain command-line arguments.
  (Alexander Belchenko, #375934)

Documentation
*************

API Changes
***********

* ``InterPackRepo.fetch`` and ``RepoFetcher`` now raise ``NoSuchRevision``
  instead of ``InstallFailed`` when they detect a missing revision.
  ``InstallFailed`` itself has been deleted. (Jonathan Lange)

* Not passing arguments to ``bzrlib.commands.main()`` will now grab the
  arguments from ``osutils.get_unicode_argv()`` which has proper support
  for unicode arguments on windows. Further, the supplied arguments are now 
  required to be unicode strings, rather than user_encoded strings.
  (Alexander Belchenko)

Internals
*********

* ``bzrlib.branch.Branch.set_parent`` is now present on the base branch
  class and will call ``_set_parent_location`` after doing unicode 
  encoding. (Robert Collins)

* ``bzrlib.remote.RemoteBranch._set_parent_location`` will use a new verb
  ``Branch.set_parent_location`` removing further VFS operations.
  (Robert Collins)

* ``bzrlib.bzrdir.BzrDir._get_config`` now returns a ``TransportConfig``
  or similar when the dir supports configuration settings. The base class
  defaults to None. There is a matching new server verb
  ``BzrDir.get-config_file`` to reduce roundtrips for getting BzrDir
  configuration. (Robert Collins)

* ``bzrlib.tests.ExtendedTestResult`` has new methods ``startTests``
  called before the first test is started, ``done`` called after the last
  test completes, and a new parameter ``strict``. (Robert Collins)

* ``-Dhpss`` when passed to bzr will cause a backtrace to be printed when
  VFS operations are started on a smart server repository. This should not
  occur on regular push and pull operations, and is a key indicator for
  performance regressions. (Robert Collins)

* ``-Dlock`` when passed to the selftest (e.g. ``bzr -Dlock selftest``) will
  cause mismatched physical locks to cause test errors rather than just
  reporting to the screen. (Robert Collins)

* -Dprogress will cause pdb to start up if a progress view jumps
  backwards. (Robert Collins)

* Fallback ``CredentialStore`` instances registered with ``fallback=True``
  are now be able to provide credentials if obtaining credentials 
  via ~/.bazaar/authentication.conf fails. (Jelmer Vernooij, 
  Vincent Ladeuil, #321918)

* New hook ``Lock.lock_broken`` which runs when a lock is
  broken. This is mainly for testing that lock/unlock are
  balanced in tests. (Vincent Ladeuil)

* New MergeDirective hook 'merge_request_body' allows hooks to supply or
  alter a body for the message produced by ``bzr send``.

* New smart server verb ``BzrDir.initialize_ex`` which implements a
  refactoring to the core of clone allowing less round trips on new
  branches. (Robert Collins)

* New method ``Tags.rename_revisions`` that can rename revision ids tags
  are pointing at. (Jelmer Vernooij)

* Updated the bundled ``ConfigObj`` library to 4.6.0 (Matt Nordhoff)

Testing
*******

* ``bzr selftest`` will now fail if lock/unlock are not correctly balanced in
  tests. Using ``-Dlock`` will turn the related failures into warnings.
  (Vincent Ladeuil, Robert Collins)

bzr 1.14
########
:Codename: brisbane-core
:1.14rc1: 2009-04-06
:1.14rc2: 2009-04-19
:1.14: 2009-04-28
:1.14.1: 2009-05-01

New formats 1.14 and 1.14-rich-root supporting End-Of-Line (EOL) conversions,
keyword templating (via the bzr-keywords plugin) and generic content filtering.
End-of-line conversion is now supported for formats supporting content
filtering.

Changes from 1.14final to 1.14.1
********************************

* Change api_minimum_version back to api_minimum_version = (1, 13, 0)

Changes from 1.14rc2 to 1.14final
*********************************

* Fix a bug in the pure-python ``GroupCompress`` code when handling copies
  longer than 64KiB. (John Arbash Meinel, #364900)

Changes from 1.14rc1 to 1.14rc2
*******************************

* Fix for bug 358037 Revision not in
  bzrlib.groupcompress.GroupCompressVersionedFiles (Brian de Alwis, 
  John A Meinel)

* Fix for bug 354036 ErrorFromSmartServer - AbsentContentFactory object has no
  attribute 'get_bytes_as' exception while pulling from Launchpad 
  (Jean-Francois Roy, Andrew Bennetts, Robert Collins)

* Fix for bug 355280 eol content filters are never loaded and thus never
  applied (Brian de Alwis, Ian Clatworthy)
 
* bzr.dev -r4280  Change _fetch_uses_deltas = False for CHK repos until we can
  write a better fix. (John Arbash Meinel, Robert Collins)

* Fix for bug 361574 uncommit recommends undefined --levels and -n options
  (Marius Kruger, Ian Clatworthy)

* bzr.dev r4289 as cherrypicked at lp:~spiv/bzr/stacking-cherrypick-1.14 
  (Andrew Bennetts, Robert Collins)

Compatibility Breaks
********************

* A previously disabled code path to accelerate getting configuration
  settings from a smart server has been reinstated. We think this *may*
  cause a incompatibility with servers older than bzr 0.15. We intend
  to issue a point release to address this if it turns out to be a
  problem. (Robert Collins, Andrew Bennetts)

* bzr no longer autodetects nested trees as 'tree-references'.  They
  must now be explicitly added tree references.  At the commandline, use
  join --reference instead of add.  (Aaron Bentley)

* The ``--long`` log format (the default) no longer shows merged
  revisions implicitly, making it consistent with the ``short`` and
  ``line`` log formats.  To see merged revisions for just a given
  revision, use ``bzr log -n0 -rX``. To see every merged revision,
  use ``bzr log -n0``.  (Ian Clatworthy)

New Features
************

* New formats ``1.14`` and ``1.14-rich-root`` supporting End-Of-Line
  (EOL) conversions, keyword templating (via the bzr-keywords plugin)
  and generic content filtering. These formats replace the experimental
  ``development-wt5`` and ``development-wt5-rich-root`` formats
  respectively, but have support for filtered views disabled.
  (Ian Clatworthy)

* New ``mv --auto`` option recognizes renames after they occur.
  (Aaron Bentley)

* ``bzr`` can now get passwords from stdin without requiring a controlling
  terminal (i.e. by redirecting stdin). (Vincent Ladeuil)

* ``bzr log`` now supports filtering of multiple files and directories
  and will show changes that touch any of them. Furthermore,
  directory filtering now shows the changes to any children of that
  directory, not just the directory object itself.
  (Ian Clatworthy, #97715)

* ``bzr shelve`` can now apply changes without storing anything on the
  shelf, via the new --destroy option.  (Aaron Bentley)

* ``bzr send`` now accepts --body to specify an initial message body.
  (Aaron bentley)

* ``bzr xxx --usage`` where xxx is a command now shows a usage
  message and the options without the descriptive help sections
  (like Description and Examples). A message is also given
  explaining how to see the complete help, i.e. ``bzr help xxx``.
  (Ian Clatworthy)

* Content filters can now be used to provide custom conversion
  between the canonical format of content (i.e. as stored) and
  the convenience format of content (i.e. as created in working
  trees). See ``bzr help content-filters`` for further details.
  (Ian Clatworthy, Alexander Belchenko)

* End-of-line conversion is now supported for formats supporting
  content filtering. See ``bzr help eol`` for details.
  (Ian Clatworthy)

* Newly-blessed `join` command allows combining two trees into one.
  (Aaron Bentley)

Improvements
************

* A new format name alias ``default-rich-root`` has been added and
  points at the closest relative of the default format that supports 
  rich roots. (Jelmer Vernooij, #338061)

* Branching from a stacked branch using ``bzr*://`` will now stream
  the data when the target repository does not need topological
  ordering, reducing round trips and network overhead. This uses the
  existing smart server methods added in 1.13, so will work on any
  1.13 or newer server. (Robert Collins, Andrew Bennetts)

* ``bzr cat`` and ``bzr export`` now supports a ``--filters`` option
  that displays/saves the content after content filters are applied.
  (Ian Clatworthy)

* ``bzr ignore`` gives a more informative message when existing
  version controlled files match the ignore pattern. (Neil
  Martinsen-Burrell, #248895)

* ``bzr log`` now has ``--include-merges`` as an alias for ``--levels 0``.
  (Ian Clatworthy)

* ``bzr send`` is faster on repositories with deep histories.
  (Ian Clatworthy)

* IPv6 literals are accepted in URLs.
  (stlman, Martin Pool, Jelmer Vernooij, #165014)

* Progress bars now show the rate of network activity for
  ``bzr+ssh://`` and ``bzr://`` connections.  (Andrew Bennetts)

* Prompt for user names if they are not in the configuration. 
  (Jelmer Vernooij, #256612)

* Pushing to a stacked pack-format branch on a 1.12 or older smart server
  now takes many less round trips.  (Andrew Bennetts, Robert Collins,
  #294479)
  
* Streaming push can be done to older repository formats.  This is
  implemented using a new ``Repository.insert_stream_locked`` RPC.
  (Andrew Bennetts, Robert Collins)

* The "ignoring files outside view: .." message has been re-worded
  to "Ignoring files outside view. View is .." to reduce confusion
  about what was being considered and what was being ignored.
  (Ian Clatworthy)

* The ``long`` log formatter now shows [merge] indicators. If
  only one level of revisions is displayed and merges are found,
  the ``long`` and ``short`` log formatters now tell the user
  how to see the hidden merged revisions.  (Ian Clatworthy)

* The ``brisbane-core`` project has delivered its beta format
  ``development6-rich-root``. This format is suitable for judicious
  testing by early adopters. In particular if you are benchmarking bzr
  performance please be sure to test using this format. At this stage
  more information is best obtained by contacting the Bazaar mailing list
  or IRC channel if you are interested in using this format. We will make
  end user documentation available closer to blessing the format as
  production ready. (Robert Collins, John Arbash Meinel, Ian Clatworthy,
  Vincent Ladeuil, Andrew Bennetts, Martin Pool)

* Tildes are no longer escaped. No more %7Euser/project/branch!
  (Jonathan Lange)

Bug Fixes
*********

* Pushing a new stacked branch will also push the parent inventories for
  revisions at the stacking boundary.  This makes sure that the stacked
  branch has enough data to calculate inventory deltas for all of its
  revisions (without requiring the fallback branch).  This avoids
  "'AbsentContentFactory' object has no attribute 'get_bytes_as'" errors
  when fetching the stacked branch from a 1.13 (or later) smart server.
  This partially fixes #354036.  (Andrew Bennetts, Robert Collins)

* End-Of-Line content filters are now loaded correctly.
  (Ian Clatworthy, Brian de Alwis, #355280)

* Authentication plugins now receive all the parameters from the request
  itself (aka host, port, realm, path, etc). Previously, only the 
  authentication section name, username and encoded password were 
  provided. (Jean-Francois Roy)

* bzr gives a better message if an invalid regexp is passed to ``bzr log
  -m``.  (Anne Mohsen, Martin Pool)

* ``bzr split`` now says "See also: join" (Aaron Bentley, #335015)

* ``bzr version-info`` now works in empty branches. (Jelmer Vernooij,
  #313028)

* Fix "is not a stackable format" error when pushing a
  stackable-format branch with an unstackable-format repository to a
  destination with a default stacking policy.  (Andrew Bennetts)

* Fixed incorrect "Source format does not support stacking" warning
  when pushing to a smart server.  (Andrew Bennetts, #334114)

* Fix 'make check-dist-tarball' failure by converting paths to unicode when
  needed. (Vincent Ladeuil, #355454)

* Fixed "Specified file 'x/y/z' is outside current view: " occurring
  on ``bzr add x/y/z`` in formats supporting views when no view is
  defined.  (Ian Clatworthy, #344708)

* It is no longer possible to fetch between repositories while the
  target repository is in a write group. This prevents race conditions
  that prevent the use of RPC's to perform fetch, and thus allows
  optimising more operations. (Robert Collins, Andrew Bennetts)

* ``merge --force`` works again. (Robert Collins, #342105)

* No more warnings are issued about ``sha`` being deprecated under python-2.6.
  (Vincent Ladeuil, #346593)

* Pushing a new branch to a server that has a stacking policy will now
  upgrade from the local branch format when the stacking policy points at
  a branch which is itself stackable, because we know the client can read
  both branches, we know that the trunk for the project can be read too,
  so the upgrade will not inconvenience users. (Robert Collins, #345169)

* Pushing a new stacked branch will also push the parent inventories for
  revisions at the stacking boundary.  This makes sure that the stacked
  branch has enough data to calculate inventory deltas for all of its
  revisions (without requiring the fallback branch).  This avoids
  "'AbsentContentFactory' object has no attribute 'get_bytes_as'" errors
  when fetching the stacked branch from a 1.13 (or later) smart server.
  This partially fixes #354036.  (Andrew Bennetts, Robert Collins)

* The full test suite is passing again on OSX. Several minor issues (mostly
  test related) have been fixed. (Vincent Ladeuil, #355273).

* The GNU Changelog formatter is slightly improved in the case where
  the delta is empty, and now correctly claims not to support tags.
  (Andrea Bolognani)

* Shelve can now shelve changes to a symlink target.
  (James Westby, #341558)

* The help for the ``info`` command has been corrected.
  (Ian Clatworthy, #351931)

* Upgrade will now use a sensible default format if the source repository
  uses rich roots.  (Jelmer Vernooij, #252908)

Documentation
*************

* Expanded the index of the developer documentation. (Eric Siegerman)

* New topic `bzr help debug-flags`.  (Martin Pool)

* The generated manpage now explicitly lists aliases as commands.
  (James Westby, #336998)

API Changes
***********

* APIs deprecated in 1.6 and previous versions of bzr are now removed.
  (Martin Pool)

* ``CommitReporter`` is no longer called with ``unchanged`` status during
  commit - this was a full-tree overhead that bzr no longer performs.
  (Robert Collins)

* New abstract ``UIFactory`` method ``get_username`` which will be called to 
  obtain the username to use when connecting to remote machines. 
  (Jelmer Vernooij)

* New API ``Inventory.filter()`` added that filters an inventory by
  a set of file-ids so that only those fileids, their parents and
  their children are included.  (Ian Clatworthy)

* New sort order for ``get_record_stream`` ``groupcompress`` which
  sorts optimally for use with groupcompress compressors. (John Arbash
  Meinel, Robert Collins)

* Repository APIs ``get_deltas_for_revisions()`` and
  ``get_revision_delta()`` now support an optional ``specific_fileids``
  parameter. If provided, the deltas are filtered so that only those
  file-ids, their parents and their children are included.
  (Ian Clatworthy)

* The ``get_credentials`` and ``set_credentials`` methods of 
  ``AuthenticationConfig`` now accept an optional realm argument.
  (Jean-Francois Roy)

* The ``pb`` argument to ``fetch()`` is deprecated.
  (Martin Pool)

* The ``Serializer`` class and the serializer ``format registry`` have moved
  from ``bzrlib.xml_serializer`` to ``bzrlib.serializer``. (Jelmer Vernooij)

* The smart server jail now hooks into BzrDir.open to prevent any BzrDir
  that is not inside the backing transport from being opened.  See the
  module documentation for ``bzrlib.smart.request`` for details.
  (Andrew Bennetts, Robert Collins)

* ``Tree.get_symlink_target`` now always returns a unicode string result
  or None. Previously it would return the bytes from reading the link
  which could be in any arbitrary encoding. (Robert Collins)

Testing
*******

* ``bzrlib.tests.TestCase`` now fails the test if its own ``setUp``
  and ``tearDown`` weren't called.  This catches faulty tests that
  forget to upcall when overriding ``setUp`` and ``tearDown``.  Those
  faulty tests were not properly isolated.
  (Andrew Bennetts, Robert Collins)

* Fix test_msgeditor.MsgEditorTest test isolation.
  (Vincent Ladeuil, #347130)

* ``medusa`` is not used anymore as an FTP test server starting with
  python2.6. A new FTP test server based on ``pyftplib`` can be used
  instead. This new server is a soft dependency as medusa which is still
  preferred if both are available (modulo python version).
  (Vincent Ladeuil)

Internals
*********

* Added ``chk_map`` for fast, trie-based storage of tuple to string maps.
  (Robert Collins, John Arbash Meinel, Vincent Ladeuil)

* Added ``bzrlib.chk_map`` for fast, trie-based storage of tuple to string
  maps.  (Robert Collins, John Arbash Meinel, Vincent Ladeuil)

* Added ``bzrlib.inventory_delta`` module.  This will be used for
  serializing and deserializing inventory deltas for more efficient
  streaming on the network.  (Robert Collins, Andrew Bennetts)

* ``Branch._get_config`` has been added, which splits out access to the
  specific config file from the branch. This is used to let RemoteBranch
  avoid constructing real branch objects to access configuration settings.
  (Robert Collins, Andrew Bennetts)

* ``Branch`` now implements ``set_stacked_on_url`` in the base class as
  the implementation is generic and should impact foreign formats. This
  helps performance for ``RemoteBranch`` push operations to new stacked
  branches. (Robert Collins, Andrew Bennetts)

* ``BtreeIndex._spill_mem_keys_to_disk()`` now generates disk index with
  optmizations turned off. This only has effect when processing > 100,000
  keys during something like ``bzr pack``. (John Arbash Meinel)

* ``bzr selftest`` now accepts ``--subunit`` to run in subunit output
  mode. Requires ``lp:subunit`` installed to work, but is not a hard
  dependency. (Robert Collins)

* ``BzrDir.open_branch`` now takes an optional ``ignore_fallbacks``
  parameter for controlling opening of stacked branches.
  (Andrew Bennetts, Robert Collins)
  
* ``CommitBuilder`` has a new method, ``record_iter_changes`` which works
  in terms of an iter_changes iterator rather than full tree scanning.
  (Robert Collins)

* ``DirState`` can now be passed a custom ``SHA1Provider`` object
  enabling it to store the SHA1 and stat of the canonical (post
  content filtered) form. (Ian Clatworthy)

* New ``assertLength`` method based on one Martin has squirreled away
  somewhere. (Robert Collins, Martin Pool)

* New hook ``BzrDir.pre_open`` which runs before opening ``BzrDir``
  objects, allowing better enforcement of the smart server jail when
  dealing with stacked branches. (Robert Collins, Andrew Bennetts)

* New hook ``RioVersionInfoBuilder.revision``, allowing extra entries 
  to be added to the stanza that is printed for a particular revision.
  (Jelmer Vernooij)

* New repository method ``refresh_data`` to cause any repository to
  make visible data inserted into the repository by a smart server
  fetch operation. (Robert Collins, Andrew Bennetts)

* ``register_filter_stack_map`` now takes an optional fallback parameter,
  a callable to invoke if a preference has a value not in the map
  of filter stacks. This enhancement allows, for example,  bzr-svn to
  handle existing svn properties that define a list of keywords to be
  expanded.  (Ian Clatworthy)

* ``RemoteBranchConfig`` will use a new verb ``Branch.set_config_option``
  to write config settings to smart servers that support this, saving
  5 round trips on the stacked streaming acceptance test.
  (Robert Collins, Andrew Bennetts)

* ``RemoteBranch`` now provides ``_get_config`` for access to just the
  branch specific configuration from a remote server, which uses the 
  already existing ``Branch.get_config_file`` smart verb.
  (Robert Collins, Andrew Bennetts)

* ``RemoteRepository`` will now negatively cache missing revisions during
  ``get_parent_map`` while read-locked. Write-locks are unaffected.
  (Robert Collins, Andrew Bennetts)

* Removed ``InterRemoteToOther``, ``InterOtherToRemote`` and
  ``InterPackToRemotePack`` classes, as they are now unnecessary.
  (Andrew Bennetts)

* ``RepositoryFormat`` as a new attribute ``fast_deltas`` to indicate
  whether the repository can efficiently generate deltas between trees
  regardless of tree size. (Robert Collins)

* ``Repository.iter_files_bytes()`` now properly returns an "iterable of
  byte strings" (aka 'chunked') for the content. It previously was
  returning a plain string, which worked, but performed very poorly when
  building a working tree (file.writelines(str) is very inefficient). This
  can have a large effect on ``bzr checkout`` times. (John Arbash Meinel)

* selftest now supports a --parallel option, with values of 'fork' or
  'subprocess' to run the test suite in parallel. Currently only linux
  machine work, other platforms need patches submitted. (Robert Collins,
  Vincent Ladeuil)

* ``tests.run_suite`` has a new parameter ``suite_decorators``, a list of 
  callables to use to decorate the test suite. Such decorators can add or
  remove tests, or even remote the test suite to another machine if
  desired. (Robert Collins)

* The smart server verb ``Repository.get_parent_map`` can now include
  information about ghosts when the special revision ``include-missing:``
  is in the requested parents map list. With this flag, ghosts are
  included as ``missing:REVISION_ID``. (Robert Collins, Andrew Bennetts)

* ``_walk_to_common_revisions`` will now batch up at least 50
  revisions before calling ``get_parent_map`` on the target,
  regardless of ``InterRepository``.
  (Andrew Bennetts, Robert Collins)

bzr 1.13
########

:Codename: paraskavedekatriaphobia
:1.13: 2009-03-14
:1.13rc1: 2009-03-10
:1.13.1: 2009-03-23
:1.13.2: 2009-04-27

GNU Changelog output can now be produced by ``bzr log --gnu-changelog``.  Debug
flags can now be set in ``~/.bazaar/bazaar.conf``.  Lightweight checkouts and
stacked branches should both be much faster over remote connections.  

Changes From 1.13.1 to 1.13.2
*****************************

A regression was found in the 1.13.1 release. When bzr 1.13.1 and earlier push
a stacked branch they do not take care to push all the parent inventories for
the transferred revisions. This means that a smart server serving that branch
often cannot calculate inventory deltas for the branch (because smart server
does not/cannot open fallback repositories). Prior to 1.13 the server did not
have a verb to stream revisions out of a repository, so that's why this bug has
appeared now.

Bug Fixes
*********

* Fix for bug 354036 ErrorFromSmartServer - AbsentContentFactory object has no
  attribute 'get_bytes_as' exception while pulling from Launchpad 
  (Jean-Francois Roy, Andrew Bennetts, Robert Collins)

Changes From 1.13final to 1.13.1
********************************

A couple regessions where found in the 1.13 release. The pyrex-generated C
extensions are missing from the .tar.gz and .zip files.  Documentation on how
to generate GNU ChangeLogs is wrong.

Bug Fixes
*********

* Change ``./bzr``'s ``_script_version`` to match ./bzrlib/__init__.py
  version_info. (Bob Tanner, Martin Pool, #345232)

* Distribution archives for 1.13 do not contain generated C extension modules
  (Jean-Francois Roy, Bob Tanner, #344465)

* GNU ChangeLog output can now be produced by bzr log --format gnu-changelog is
  incorrect (Deejay, Bob Tanner, Martin Pool, Robert Collins, #343928)

* ``merge --force`` works again. (Robert Collins, #342105)

Changes From 1.13rc1 to 1.13final
*********************************

* Fix "is not a stackable format" error when pushing a
  stackable-format branch with an unstackable-format repository to a
  destination with a default stacking policy.  (Andrew Bennetts)

* Progress bars now show the rate of network activity for
  ``bzr+ssh://`` and ``bzr://`` connections.  (Andrew Bennetts)

Compatibility Breaks
********************

* ``bzr log --line`` now indicates which revisions are merges with
  `[merge]` after the date.  Scripts which parse the output of this
  command may need to be adjusted.
  (Neil Martinsen-Burrell)

New Features
************

* ``bzr reconfigure`` now supports --with-trees and --with-no-trees
  options to change the default tree-creation policy of shared
  repositories.  (Matthew Fuller, Marius Kruger, #145033)

* Debug flags can now be set in ``~/.bazaar/bazaar.conf``.
  (Martin Pool)

* Filtered views provide a mask over the tree so that users can focus
  on a subset of a tree when doing their work. See ``Filtered views``
  in chapter 7 of the User Guide and ``bzr help view`` for details.
  (Ian Clatworthy)

* GNU Changelog output can now be produced by ``bzr log --gnu-changelog``.
  (Andrea Bolognani, Martin Pool)

* The ``-Dmemory`` flag now gives memory information on Windows.
  (John Arbash Meinel)

* Multiple authors for a commit can now be recorded by using the "--author"
  option multiple times. (James Westby, #185772)

* New clean-tree command, from bzrtools.  (Aaron Bentley, Jelmer Vernooij)

* New command ``bzr launchpad-open`` opens a Launchpad web page for that
  branch in your web browser, as long as the branch is on Launchpad at all.
  (Jonathan Lange)

* New API for getting bugs fixed by a revision: Revision.iter_bugs().
  (Jonathan Lange)

Improvements
************

* All bzr ``Hooks`` classes are now registered in
  ``bzrlib.hooks.known_hooks``. This removes the separate list from
  ``bzrlib.tests`` and ensures that all hooks registered there are
  correctly isolated by the test suite (previously
  ``MutableTreeHooks`` were not being isolated correctly). Further, 
  documentation for hooks is now dynamically generated from the
  present HookPoints. ``bzr hooks`` will now also report on all the
  hooks present in the ``bzrlib.hooks.known_hooks`` registry.
  (Robert Collins)

* ``bzr add`` no longer prints ``add completed`` on success. Failure
  still prints an error message. (Robert Collins)

* ``bzr branch`` now has a ``--no-tree`` option which turns off the
  generation of a working tree in the new branch.
  (Daniel Watkins, John Klinger, #273993)

* Bazaar will now point out ``bzr+ssh://`` to the user when they 
  use ssh://. (Jelmer Vernooij, #330535)

* ``bzr -v info`` now omits the number of committers branch statistic,
  making it many times faster for large projects. To include that
  statistic in the output, use ``bzr -vv info``.
  (Ian Clatworthy)

* ``bzr push`` to a ``bzr`` url (``bzr://``, ``bzr+ssh://`` etc) will
  stream if the server is version 1.13 or greater, reducing roundtrips
  significantly. (Andrew Bennetts, Robert Collins)

* Lightweight Checkouts and Stacked Branches should both be much
  faster over remote connections. Building the working tree now
  batches up requests into approx 5MB requests, rather than a separate
  request for each file. (John Arbash Meinel)

* Support for GSSAPI authentication when using HTTP or HTTPS. 
  (Jelmer Vernooij)

* The ``bzr shelve`` prompt now includes a '?' help option to explain the
  short options better. (Daniel Watkins, #327429)

* ``bzr lp-open`` now falls back to the push location if it cannot find a
  public location. (Jonathan Lange, #332372)

* ``bzr lp-open`` will try to find the Launchpad URL for the location
  passed on the command line. This makes ``bzr lp-open lp:foo`` work as
  expected. (Jonathan Lange, #332705)

* ``bzr send`` now supports MH-E via ``emacsclient``. (Eric Gillespie)

Bug Fixes
*********

* Allows ``bzr log <FILE>`` to be called in an empty branch without
  backtracing. (Vincent Ladeuil, #346431)

* Bazaar now gives a better message including the filename if it's
  unable to read a file in the working directory, for example because
  of a permission error.  (Martin Pool, #338653)

* ``bzr cat -r<old> <path>`` doesn't traceback anymore when <path> has a
  file id in the working tree different from the one in revision <old>.
  (Vincent Ladeuil, #341517, #253806)

* ``bzr send`` help is more specific about how to apply merge
  directives.  (Neil Martinsen-Burrell, #253470)

* ``bzr missing`` now uses ``Repository.get_revision_delta()`` rather
  than fetching trees and determining a delta itself. (Jelmer
  Vernooij, #315048)

* ``bzr push`` to a smart server no longer causes "Revision
  {set([('null:',)])} not present ..." errors when the branch has
  multiple root revisions. (Andrew Bennetts, #317654)

* ``bzr shelve`` now properly handle patches with no terminating newline.
  (Benoît PIERRE, #303569)

* ``bzr unshelve`` gives a more palatable error if passed a non-integer
  shelf id. (Daniel Watkins)

* Export now handles files that are not present in the tree.
  (James Westby, #174539)

* Fixed incorrect "Source format does not support stacking" warning
  when pushing to a smart server.  (Andrew Bennetts, #334114)
  
* Fixed "sprout() got an unexpected keyword argument 'source_branch'"
  error branching from old repositories.
  (Martin Pool, #321695)

* Make ``bzr push --quiet <non-local location>`` less chatty.
  (Kent Gibson, #221461)

* Many Branch hooks would not fire with ``bzr://`` and ``bzr+ssh://``
  branches, and this was not noticed due to a bug in the test logic
  for branches. This is now fixed and a test added to prevent it
  reoccuring. (Robert Collins, Andrew Bennetts)

* Restore the progress bar on Windows. We were disabling it when TERM
  wasn't set, but Windows doesn't set TERM. (Alexander Belchenko,
  #334808)

* ``setup.py build_ext`` now gives a proper error when an extension
  fails to build. (John Arbash Meinel)

* Symlinks to non ascii file names are now supported.
  (Robert Collins, Vincent Ladeuil, #339055, #272444)    

* Under rare circumstances (aka nobody reported a bug about it), the ftp
  transport could revert to ascii mode. It now stays in binary mode except
  when needed.  (Vincent Ladeuil)

* Unshelve does not generate warnings about progress bars.
  (Aaron Bentley, #328148)

* shelve cleans up properly when unversioned files are specified.
  (Benoît Pierre, Aaron Bentley)

Documentation
*************

* Added ``Organizing your workspace`` to the User Guide appendices,
  summarizing some common ways of organizing trees, branches and
  repositories and the processes/workflows implied/enabled by each.
  (Ian Clatworthy)

* Hooks can now be self documenting. ``bzrlib.hooks.Hooks.create_hook``
  is the entry point for this feature. (Robert Collins)

* The documentation for ``shelve`` and ``unshelve`` has been clarified.
  (Daniel Watkins, #327421, #327425)

API Changes
***********

* ``bzr selftest`` now fails if the bazaar sources contain trailing
  whitespace, non-unix style line endings and files not ending in a
  newline. About 372 files and 3243 lines with trailing whitespace was
  updated to comply with this. The code already complied with the other
  criteria, but now it is enforced. (Marius Kruger)

* ``bzrlib.branch.PushResult`` was renamed to 
  ``bzrlib.branch.BranchPushResult``. (Jelmer Vernooij)

* ``Branch.fetch`` and ``Repository.fetch`` now return None rather
  than a count of copied revisions and failed revisions. A while back
  we stopped ever reporting failed revisions because we started
  erroring instead, and the copied revisions count is not used in the
  UI at all - indeed it only reflects the repository status not
  changes to the branch itself. (Robert Collins)

* ``Inventory.apply_delta`` now raises an AssertionError if a file-id
  appears multiple times within the delta. (Ian Clatworthy)

* MutableTree.commit now favours the "authors" argument, with the old
  "author" argument being deprecated.

* Remove deprecated EmptyTree.  (Martin Pool)

* ``Repository.fetch`` now accepts an optional ``fetch_spec``
  parameter.  A ``SearchResult`` or ``MiniSearchResult`` may be passed
  to ``fetch_spec`` instead of a ``last_revision`` to specify exactly
  which revisions to fetch. (Andrew Bennetts)

* ``RepositoryAcquisitionPolicy.acquire_repository`` now returns a
  tuple of ``(repository, is_new_flag)``, rather than just the
  repository.  (Andrew Bennetts)

* Revision.get_apparent_author() is now deprecated, replaced by
  Revision.get_apparent_authors(), which returns a list. The former
  now returns the first item that would be returned from the second.

* The ``BranchBuilder`` test helper now accepts a ``timestamp``
  parameter to ``build_commit`` and ``build_snapshot``.  (Martin Pool)

* The ``_fetch_*`` attributes on ``Repository`` are now on
  ``RepositoryFormat``, more accurately reflecting their intent (they
  describe a disk format capability, not state of a particular
  repository of that format). (Robert Collins)

Internals
*********

* Branching from a non-stacked branch on a smart protocol is now
  free of virtual file system methods.
  (Robert Collins, Andrew Bennetts)

* Branch and Repository creation on a bzr+ssh://server are now done
  via RPC calls rather than VFS calls, reducing round trips for
  pushing new branches substantially. (Robert Collins)

* ``Branch.clone`` now takes the ``repository_policy`` formerly used
  inside ``BzrDir.clone_on_transport``, allowing stacking to be
  configured before the branch tags and revision tip are set. This
  fixes a race condition cloning stacked branches that would cause
  plugins to have hooks called on non-stacked instances.
  (Robert Collins, #334187)

* ``BzrDir.cloning_metadir`` now has a RPC call. (Robert Collins)

* ``BzrDirFormat.__str__`` now uses the human readable description
  rather than the sometimes-absent disk label. (Robert Collins)

* ``bzrlib.fetch`` is now composed of a sender and a sink component
  allowing for decoupling over a network connection. Fetching from
  or into a RemoteRepository with a 1.13 server will use this to
  stream the operation.
  (Andrew Bennetts, Robert Collins)

* ``bzrlib.tests.run_suite`` accepts a runner_class parameter
  supporting the use of different runners. (Robert Collins)

* Change how file_ids and revision_ids are interned as part of
  inventory deserialization. Now we use the real ``intern()``, rather
  than our own workaround that would also cache a Unicode copy of the
  string, and never emptied the cache. This should slightly reduce
  memory consumption. (John Arbash Meinel)

* New branch method ``create_clone_on_transport`` that returns a
  branch object. (Robert Collins)

* New hook Commands['extend_command'] to allow plugins to access a
  command object before the command is run (or help generated from
  it), without overriding the command. (Robert Collins)

* New version of the ``BzrDir.find_repository`` verb supporting
  ``_network_name`` to support removing more _ensure_real calls.
  (Robert Collins)

* ``RemoteBranchFormat`` no longer claims to have a disk format string.
  (Robert Collins)

* ``Repository`` objects now have ``suspend_write_group`` and
  ``resume_write_group`` methods.  These are currently only useful
  with pack repositories. (Andrew Bennetts, Robert Collins)

* ``BzrDirFormat``, ``BranchFormat`` and ``RepositoryFormat`` objects
  now have a ``network_name`` for passing the format across RPC calls.
  (Robert Collins, Andrew Bennetts)

* ``RepositoryFormat`` objects now all have a new attribute
  ``_serializer`` used by fetch when reserialising is required.
  (Robert Collins, Andrew Bennetts)

* Some methods have been pulled up from ``BzrBranch`` to ``Branch``
  to aid branch types that are not bzr branch objects (like
  RemoteBranch). (Robert Collins, Andrew Bennetts)

* Test adaptation has been made consistent throughout the built in
  tests. ``TestScenarioApplier``, ``multiply_tests_from_modules``,
  ``adapt_tests``, ``adapt_modules`` have all been deleted. Please
  use ``multiply_tests``, or for lower level needs ``apply_scenarios``
  and ``apply_scenario``. (Robert Collins)

* ``TestSkipped`` is now detected by TestCase and passed to the
  ``TestResult`` by calling ``addSkip``. For older TestResult objects,
  where ``addSkip`` is not available, ``addError`` is still called.
  This permits test filtering in subunit to strip out skipped tests
  resulting in a faster fix-shrink-list-run cycle. This is compatible
  with the testtools protocol for skips. (Robert Collins)

* The ``_index`` of ``KnitVersionedFiles`` now supports the ability
  to scan an underlying index that is going to be incorporated into
  the ``KnitVersionedFiles`` object, to determine if it has missing
  delta references. The method is ``scan_unvalidated_index``.
  (Andrew Bennetts, Robert Collins)

* There is a RemoteSink object which handles pushing to smart servers.
  (Andrew Bennetts, Robert Collins)

* ``TransportTraceDecorator`` now logs ``put_bytes_non_atomic`` and
  ``rmdir`` calls. (Robert Collins)

* ``VersionedFiles`` record adapters have had their signature change
  from ``(record, record.get_bytes_as(record.storage_kind))`` to
  ``(record)`` reducing excess duplication and allowing adapters
  to access private data in record to obtain content more
  efficiently. (Robert Collins)

* We no longer probe to see if we should create a working tree during
  clone if we cannot get a local_abspath for the new bzrdir.
  (Robert Collins)


bzr 1.12
########

:Codename: 1234567890
:1.12: 2009-02-13
:1.12rc1: 2009-02-10

This release of Bazaar contains many improvements to the speed,
documentation and functionality of ``bzr log`` and the display of logged
revisions by ``bzr status``.  bzr now also gives a better indication of
progress, both in the way operations are drawn onto a text terminal, and
by showing the rate of network IO.

Changes from RC1 to Final
*************************

* ``bzr init --development-wt5[-rich-root]`` would fail because of
  circular import errors. (John Arbash Meinel, #328135)

* Expanded the help for log and added a new help topic called
  ``log-formats``.  (Ian Clatworthy)

Compatibility Breaks
********************

* By default, ``bzr status`` after a merge now shows just the pending
  merge tip revisions. This improves the signal-to-noise ratio after
  merging from trunk and completes much faster. To see all merged
  revisions, use the new ``-v`` flag.  (Ian Clatworthy)

* ``bzr log --line`` now shows any tags after the date and before
  the commit message. If you have scripts which parse the output
  from this command, you may need to adjust them accordingly.
  (Ian Clatworthy)

* ``bzr log --short`` now shows any additional revision properties
  after the date and before the commit message.  Scripts that parse 
  output of the log command in this situation may need to adjust.
  (Neil Martinsen-Burrell)

* The experimental formats ``1.12-preview`` and ``1.12-preview-rich-root``
  have been renamed ``development-wt5`` and ``development-wt5-rich-root``
  respectively, given they are not ready for release in 1.12.
  (Ian Clatworthy)

* ``read_bundle_from_url`` has been deprecated. (Vincent Ladeuil)

New Features
************

* Add support for filtering ``bzr missing`` on revisions.  Remote revisions
  can be filtered using ``bzr missing -r -20..-10`` and local revisions can
  be filtered using ``bzr missing --my-revision -20..-10``.
  (Marius Kruger)

* ``bzr log -p`` displays the patch diff for each revision.
  When logging a file, the diff only includes changes to that file.
  (Ian Clatworthy, #202331, #227335)

* ``bzr log`` supports a new option called ``-n N`` or ``--level N``.
  A value of 0 (zero) means "show all nested merge revisions" while
  a value of 1 (one) means "show just the top level". Values above
  1 can be used to see a limited amount of nesting. That can be
  useful for seeing the level or two below PQM submits for example.
  To force the ``--short`` and ``--line`` formats to display all nested
  merge revisions just like ``--long`` does by default, use a command
  like ``bzr log --short -n0``. To display just the mainline using
  ``--long`` format, ``bzr log --long -n1``.
  (Ian Clatworthy)

Improvements
************

* ``bzr add`` more clearly communicates success vs failure.
  (Daniel Watkins)

* ``bzr init`` will now print a little less verbose output.
  (Marius Kruger)

* ``bzr log`` is now much faster in many use cases, particularly
  at incrementally displaying results and filtering by a
  revision range. (Ian Clatworthy)

* ``bzr log --short`` and ``bzr log --line`` now show tags, if any,
  for each revision. The tags are shown comma-separated inside
  ``{}``. For short format, the tags appear at the end of line
  before the optional ``[merge]`` indicator. For line format,
  the tags appear after the date. (Ian Clatworthy)

* Progress bars now show the rate of activity for some sftp 
  operations, and they are drawn different.  (Martin Pool, #172741)

* Progress bars now show the rate of activity for urllib and pycurl based
  http client implementations. The operations are tracked at the socket
  level for better precision.
  (Vincent Ladeuil)

* Rule-based preferences can now accept multiple patterns for a set of
  rules.  (Marius Kruger)

* The ``ancestor:`` revision spec will now default to referring to the
  parent of the branch if no other location is given.
  (Daniel Watkins, #198417)

* The debugger started as a result of setting ``$BZR_PDB`` works
  around a bug in ``pdb``, http://bugs.python.org/issue4150.  The bug
  can cause truncated tracebacks in Python versions before 2.6.
  (Andrew Bennetts)

* VirtualVersionedFiles now implements
  ``iter_lines_added_or_present_in_keys``. This allows the creation of 
  new branches based on stacked bzr-svn branches. (#311997)

Bug Fixes
*********

* ``bzr annotate --show-ids`` doesn't give a backtrace on empty files
  anymore.
  (Anne Mohsen, Vincent Ladeuil, #314525)

* ``bzr log FILE`` now correctly shows mainline revisions merging
  a change to FILE when the ``--short`` and ``--line`` log formats
  are used. (Ian Clatworthy, #317417)

* ``bzr log -rX..Y FILE`` now shows the history of FILE provided
  it existed in Y or X, even if the file has since been deleted or
  renamed. If no range is given, the current/basis tree and
  initial tree are searched in that order. More generally, log
  now interprets filenames in their historical context.
  (Ian Clatworthy, #175520)

* ``bzr status`` now reports nonexistent files and continues, then
  errors (with code 3) at the end.  (Karl Fogel, #306394)

* Don't require the present compression base in knits to be the same
  when adding records in knits. (Jelmer Vernooij, #307394)

* Fix a problem with CIFS client/server lag on Windows colliding with
  an invariant-per-process algorithm for generating AtomicFile names
  (Adrian Wilkins, #304023)

* Many socket operations now handle EINTR by retrying the operation.
  Previously EINTR was treated as an unrecoverable failure.  There is
  a new ``until_no_eintr`` helper function in ``bzrlib.osutils``.
  (Andrew Bennetts)

* Support symlinks with non-ascii characters in the symlink filename.
  (Jelmer Vernooij, #319323)

* There was a bug in how we handled resolving when a file is deleted
  in one branch, and modified in the other. If there was a criss-cross
  merge, we would cause the deletion to conflict a second time.
  (Vincent Ladeuil, John Arbash Meinel)

* There was another bug in how we chose the correct intermediate LCA in
  criss-cross merges leading to several kind of changes be incorrectly
  handled.
  (John Arbash Meinel, Vincent Ladeuil)

* Unshelve now handles deleted paths without crashing. (Robert Collins)

Documentation
*************

* Improved plugin developer documentation.  (Martin Pool)

API Changes
***********

* ``ProgressBarStack`` is deprecated; instead use
  ``ui_factory.nested_progress_bar`` to create new progress bars.
  (Martin Pool)

* ForeignVcsMapping() now requires a ForeignVcs object as first
  argument. (Jelmer Vernooij)

* ForeignVcsMapping.show_foreign_revid() has been moved to
  ForeignVcs. (Jelmer Vernooij)

* ``read_bundle_from_url`` is deprecated in favor of
  ``read_mergeable_from_url``.  (Vincent Ladeuil)

* Revision specifiers are now registered in
  ``bzrlib.revisionspec.revspec_registry``, and the old list of 
  revisionspec classes (``bzrlib.revisionspec.SPEC_TYPES``) has been
  deprecated. (Jelmer Vernooij, #321183)

* The progress and UI classes have changed; the main APIs remain the
  same but code that provides a new UI or progress bar class may
  need to be updated.  (Martin Pool)

Internals
*********

* Default User Interface (UI) is CLIUIFactory when bzr runs in a dumb
  terminal. It is sometimes desirable do override this default by forcing
  bzr to use TextUIFactory. This can be achieved by setting the
  BZR_USE_TEXT_UI environment variable (emacs shells, as opposed to
  compile buffers, are such an example).
  (Vincent Ladeuil)

* New API ``Branch.iter_merge_sorted_revisions()`` that iterates over
  ``(revision_id, depth, revno, end_of_merge)`` tuples.
  (Ian Clatworthy)

* New ``Branch.dotted_revno_to_revision_id()`` and
  ``Branch.revision_id_to_dotted_revno()`` APIs that pick the most
  efficient way of doing the mapping.
  (Ian Clatworthy)

* Refactor cmd_serve so that it's a little easier to build commands that
  extend it, and perhaps even a bit easier to read.  (Jonathan Lange)

* ``TreeDelta.show()`` now accepts a ``filter`` parameter allowing log
  formatters to retrict the output.
  (Vincent Ladeuil)


bzr 1.11
########

:Codename: "Eyes up!"
:Released: 2009-01-19

This first monthly release of Bazaar for 2009 improves Bazaar's operation
in Windows, Mac OS X, and other situations where file names are matched
without regard to capitalization: Bazaar tries to match the case of an
existing file.  This release of Bazaar also improves the efficiency of
Tortoise Windows Shell integration and lets it work on 64-bit platforms.

The UI through which Bazaar supports historic formats has been improved,
so 'bzr help formats' now gives a simpler and shorter list, with clear
advice.

This release also fixes a number of bugs, particularly a glitch that can
occur when there are concurrent writes to a pack repository.

Bug Fixes
*********

* Fix failing test when CompiledChunksToLines is not available.
  (Vincent Ladeuil)

* Stacked branches don't repeatedly open their transport connection.
  (John Arbash Meinel)



bzr 1.11rc1
###########

:Codename: "Eyes up!"
:Released: 2009-01-09

Changes
*******

* Formats using Knit-based repository formats are now explicitly
  marked as deprecated. (Ian Clatworthy)

New Features
************

* Add support for `bzr tags -r 1..2`, that is we now support showing
  tags applicable for a specified revision range. (Marius Kruger)

* ``authentication.conf`` now accepts pluggable read-only credential
  stores. Such a plugin (``netrc_credential_store``) is now included,
  handles the ``$HOME/.netrc`` file and can server as an example to
  implement other plugins.
  (Vincent Ladeuil)

* ``shelve --list`` can now be used to list shelved changes.
  (Aaron Bentley)

Improvements
************

* Add trailing slash to directories in all output of ``bzr ls``, except
  ``bzr ls --null``. (Gordon P. Hemsley, #306424)

* ``bzr revision-info`` now supports a -d option to specify an
  alternative branch. (Michael Hudson)

* Add connection to a C++ implementation of the Windows Shell Extension
  which is able to fully replace the current Python implemented one.
  Advantages include 64bit support and reduction in overhead for
  processes which drag in shell extensions.
  (Mark Hammond)

* Support the Claws mail client directly, rather than via
  xdg-email. This prevents the display of an unnecessary modal
  dialog in Claws, informing the user that a file has been
  attached to the message, and works around bug #291847 in
  xdg-utils which corrupts the destination address.

* When working on a case-insensitive case-preserving file-system, as
  commonly found with Windows, bzr will often ignore the case of the
  arguments specified by the user in preference to the case of an existing
  item on the file-system or in the inventory to help prevent
  counter-intuitive behaviour on Windows. (Mark Hammond)

Bug Fixes
*********
  
* Allow BzrDir implementation to implement backing up of 
  control directory. (#139691)

* ``bzr push`` creating a new stacked branch will now only open a
  single connection to the target machine. (John Arbash Meinel)

* Don't call iteritems on transport_list_registry, because it may
  change during iteration.  (Martin Pool, #277048)

* Don't make a broken branch when pushing an unstackable-format branch
  that's in a stackable shared repository to a location with default
  stack-on location.  (Andrew Bennetts, #291046)

* Don't require embedding user in HTTP(S) URLs do use authentication.conf.
  (Ben Jansen, Vincent Ladeuil, #300347)

* Fix a problem with CIFS client/server lag on windows colliding with
  an invariant-per-process algorithm for generating AtomicFile names
  (Adrian Wilkins, #304023)

* Fix bogus setUp signature in UnavailableFTPServer.
  (Gary van der Merwe, #313498)

* Fix compilation error in ``_dirstate_helpers_c`` on SunOS/Solaris.
  (Jari Aalto)

* Fix SystemError in ``_patiencediff_c`` module by calling
  PyErr_NoMemory() before returning NULL in PatienceSequenceMatcher_new.
  (Andrew Bennetts, #303206)

* Give proper error message for diff with non-existent dotted revno.
  (Marius Kruger, #301969)

* Handle EACCES (permission denied) errors when launching a message
  editor, and emit warnings when a configured editor cannot be
  started. (Andrew Bennetts)

* ``$HOME/.netrc`` file is now recognized as a read-only credential store
  if configured in ``authentication.conf`` with 'password_encoding=netrc'
  in the appropriate sections.
  (Vincent Ladeuil, #103029)

* Opening a stacked branch now properly shares the connection, rather
  than opening a new connection for the stacked-on branch.
  (John Arbash meinel)

* Preserve transport decorators while following redirections.
  (Vincent Ladeuil, #245964, #270863)

* Provides a finer and more robust filter for accepted redirections.
  (Vincent Ladeuil, #303959, #265070)

* ``shelve`` paths are now interpreted relative to the current working
  tree.  (Aaron Bentley)

* ``Transport.readv()`` defaults to not reading more than 100MB in a
  single array. Further ``RemoteTransport.readv`` sets this to 5MB to
  work better with how it splits its requests.
  (John Arbash Meinel, #303538)

* Pack repositories are now able to reload the pack listing and retry
  the current operation if another action causes the data to be
  repacked.  (John Arbash Meinel, #153786)

* ``pull -v`` now respects the log_format configuration variable.
  (Aaron Bentley)

* ``push -v`` now works on non-initial pushes.  (Aaron Bentley)

* Use the short status format when the short format is used for log.
  (Vincent Ladeuil, #87179)

* Allow files to be renamed or moved via remove + add-by-id. (Charles
  Duffy, #314251)

Documentation
*************

* Improved the formats help topic to explain why multiple formats
  exist and to provide guidelines in selecting one. Introduced
  two new supporting help topics: current-formats and other-formats.
  (Ian Clatworthy)

API Changes
***********

* ``LRUCache(after_cleanup_size)`` was renamed to
  ``after_cleanup_count`` and the old name deprecated. The new name is
  used for clarity, and to avoid confusion with
  ``LRUSizeCache(after_cleanup_size)``. (John Arbash Meinel)

* New ``ForeignRepository`` base class, to help with foreign branch 
  support (e.g. svn).  (Jelmer Vernooij)

* ``node_distances`` and ``select_farthest`` can no longer be imported
  from ``bzrlib.graph``.  They can still be imported from
  ``bzrlib.deprecated_graph``, which has been the preferred way to
  import them since before 1.0.  (Andrew Bennetts)
  
* The logic in commit now delegates inventory basis calculations to
  the ``CommitBuilder`` object; this requires that the commit builder
  in use has been updated to support the new ``recording_deletes`` and
  ``record_delete`` methods. (Robert Collins)

Testing
*******

* An HTTPS server is now available (it requires python-2.6). Future bzr
  versions will allow the use of the python-2.6 ssl module that can be
  installed for 2.5 and 2.4.

* ``bzr selftest`` now fails if new trailing white space is added to
  the bazaar sources. It only checks changes not committed yet. This
  means that PQM will now reject changes that introduce new trailing
  whitespace. (Marius Kruger)

* Introduced new experimental formats called ``1.12-preview`` and
  ``1.12-preview-rich-root`` to enable testing of related pending
  features, namely content filtering and filtered views.
  (Ian Clatworthy)

Internals
*********

* Added an ``InventoryEntry`` cache when deserializing inventories.
  Can cut the time to iterate over multiple RevisionsTrees in half.
  (John Arbash Meinel)

* Added ``bzrlib.fifo_cache.FIFOCache`` which is designed to have
  minimal overhead versus using a plain dict for cache hits, at the
  cost of not preserving the 'active' set as well as an ``LRUCache``.
  (John Arbash Meinel)

* ``bzrlib.patience_diff.unified_diff`` now properly uses a tab
  character to separate the filename from the date stamp, and doesn't
  add trailing whitespace when a date stamp is not supplied.
  (Adeodato Simó, John Arbash Meinel)

* ``DirStateWorkingTree`` and ``DirStateWorkingTreeFormat`` added
  as base classes of ``WorkingTree4`` and ``WorkingTreeFormat4``
  respectively. (Ian Clatworthy)

* ``KnitVersionedFiles._check_should_delta()`` now uses the
  ``get_build_details`` api to avoid multiple hits to the index, and
  to properly follow the ``compression_parent`` rather than assuming
  it is the left-hand parent. (John Arbash Meinel)

* ``KnitVersionedFiles.get_record_stream()`` will now chose a
  more optimal ordering when the keys are requested 'unordered'.
  Previously the order was fully random, now the records should be
  returned from each pack in turn, in forward I/O order.
  (John Arbash Meinel)
    
* ``mutter()`` will now flush the ``~/.bzr.log`` if it has been more
  than 2s since the last time it flushed. (John Arbash Meinel)

* New method ``bzrlib.repository.Repository.add_inventory_by_delta``
  allows adding an inventory via an inventory delta, which can be
  more efficient for some repository types. (Robert Collins)

* Repository ``CommitBuilder`` objects can now accumulate an inventory
  delta. To enable this functionality call ``builder.recording_deletes``
  and additionally call ``builder.record_delete`` when a delete
  against the basis occurs. (Robert Collins)

* The default http handler has been changed from pycurl to urllib.
  The default is still pycurl for https connections. (The only
  advantage of pycurl is that it checks ssl certificates.)
  (John Arbash Meinel)

* ``VersionedFiles.get_record_stream()`` can now return objects with a
  storage_kind of ``chunked``. This is a collection (list/tuple) of
  strings. You can use ``osutils.chunks_to_lines()`` to turn them into
  guaranteed 'lines' or you can use ``''.join(chunks)`` to turn it
  into a fulltext. This allows for some very good memory savings when
  asking for many texts that share ancestry, as the individual chunks
  can be shared between versions of the file. (John Arbash Meinel)

* ``pull -v`` and ``push -v`` use new function
  ``bzrlib.log.show_branch_change`` (Aaron Bentley)



bzr 1.10
########

:Released: 2008-12-05

Bazaar 1.10 has several performance improvements for copying revisions
(especially for small updates to large projects).  There has also been a
significant amount of effort in polishing stacked branches.  The commands
``shelve`` and ``unshelve`` have become core commands, with an improved
implementation.

The only changes versus bzr-1.10rc1 are bugfixes for stacked branches.

bug Fixes
*********

* Don't set a pack write cache size from RepoFetcher, because the
  cache is not coherent with reads and causes ShortReadvErrors.
  This reverses the change that fixed #294479.
  (Martin Pool, #303856)

* Properly handle when a revision can be inserted as a delta versus
  when it needs to be expanded to a fulltext for stacked branches.
  There was a bug involving merge revisions. As a method to help
  prevent future difficulties, also make stacked fetches sort
  topologically. (John Arbash Meinel, #304841)


bzr 1.10rc1
###########

:Released: 2008-11-28

This release of Bazaar focuses on performance improvements when pushing
and pulling revisions, both locally and to remote networks.  The popular
``shelve`` and ``unshelve`` commands, used to interactively revert and
restore work in progress, have been merged from bzrtools into the bzr
core.  There are also bug fixes for portability, and for stacked branches.

New Features
************

* New ``commit_message_template`` hook that is called by the commit
  code to generate a template commit message. (Jelmer Vernooij)

* New `shelve` and `unshelve` commands allow undoing and redoing changes.
  (Aaron Bentley)

Improvements
************

* ``(Remote)Branch.copy_content_into`` no longer generates the full revision
  history just to set the last revision info.
  (Andrew Bennetts, John Arbash Meinel)

* Fetches between formats with different serializers (such as
  pack-0.92-subtree and 1.9-rich-root) are faster now.  This is due to
  operating on batches of 100 revisions at time rather than
  one-by-one.  (Andrew Bennetts, John Arbash Meinel)

* Search index files corresponding to pack files we've already used
  before searching others, because they are more likely to have the
  keys we're looking for.  This reduces the number of iix and tix
  files accessed when pushing 1 new revision, for instance.
  (John Arbash Meinel)

* Signatures to transfer are calculated more efficiently in
  ``item_keys_introduced_by``.  (Andrew Bennetts, John Arbash Meinel)

* The generic fetch code can once again copy revisions and signatures
  without extracting them completely to fulltexts and then serializing
  them back down into byte strings. This is a significant performance
  improvement when fetching from a stacked branch.
  (John Arbash Meinel, #300289)

* When making a large readv() request over ``bzr+ssh``, break up the
  request into more manageable chunks. Because the RPC is not yet able
  to stream, this helps keep us from buffering too much information at
  once. (John Arbash Meinel)

Bug Fixes
*********

* Better message when the user needs to set their Launchpad ID.
  (Martin Pool, #289148)

* ``bzr commit --local`` doesn't access the master branch anymore.
  This fixes a regression introduced in 1.9.  (Marius Kruger, #299313)

* Don't call the system ``chdir()`` with an empty path. Sun OS seems
  to give an error in that case.  Also, don't count on ``getcwd()``
  being able to allocate a new buffer, which is a gnu extension.
  (John Arbash Meinel, Martin Pool, Harry Hirsch, #297831)

* Don't crash when requesting log --forward <file> for a revision range
  starting with a dotted revno.
  (Vincent Ladeuil, #300055)

* Don't create text deltas spanning stacked repositories; this could
  cause "Revision X not present in Y" when later accessing them.
  (Martin Pool, #288751)

* Pack repositories are now able to reload the pack listing and retry
  the current operation if another action causes the data to be
  repacked.  (John Arbash Meinel, #153786)

* PermissionDenied errors from smart servers no longer cause
  "PermissionDenied: "None"" on the client.
  (Andrew Bennetts, #299254)

* Pushing to a stacked pack repository now batches writes, the same
  way writes are batched to ordinary pack repository.  This makes
  pushing to a stacked branch over the network much faster.
  (Andrew Bennetts, #294479)

* TooManyConcurrentRequests no longer occur when a fetch fails and
  tries to abort a write group.  This allows the root cause (e.g. a
  network interruption) to be reported.  (Andrew Bennetts, #297014)

* RemoteRepository.get_parent_map now uses fallback repositories.
  (Aaron Bentley, #297991?, #293679?)

API Changes
***********

* ``CommitBuilder`` now validates the strings it will be committing,
  to ensure that they do not have characters that will not be properly
  round-tripped. For now, it just checks for characters that are
  invalid in the XML form. (John Arbash Meinel, #295161)

* Constructor parameters for NewPack (internal to pack repositories)
  have changed incompatibly.

* ``Repository.abort_write_group`` now accepts an optional
  ``suppress_errors`` flag.  Repository implementations that override
  ``abort_write_group`` will need to be updated to accept the new
  argument.  Subclasses that only override ``_abort_write_group``
  don't need to change.

* Transport implementations must provide copy_tree_to_transport.  A default
  implementation is provided for Transport subclasses.

Testing
*******

* ``bzr selftest`` now fails if no doctests are found in a module
  that's expected to have them.  (Martin Pool)

* Doctests now only report the first failure.  (Martin Pool)


bzr 1.9
#######

:Released: 2008-11-07

This release of Bazaar adds a new repository format, ``1.9``, with smaller
and more efficient index files.  This format can be specified when
creating a new repository, or used to losslessly upgrade an existing
repository.  bzr 1.9 also speeds most operations over the smart server
protocol, makes annotate faster, and uses less memory when making
checkouts or pulling large amounts of data.

Bug Fixes
*********

* Fix "invalid property value 'branch-nick' for None" regression with
  branches bound to svn branches.  (Martin Pool, #293440)

* Fix SSL/https on Python2.6.  (Vincent Ladeuil, #293054)

* ``SFTPTransport.readv()`` had a bug when requests were out-of-order.
  This only triggers some-of-the-time on Knit format repositories.
  (John Arbash Meinel, #293746)


bzr 1.9rc1
##########

:Released: 2008-10-31

New Features
************

* New Branch hook ``transform_fallback_location`` allows a function to
  be called when looking up the stacked source. (Michael Hudson)

* New repository formats ``1.9`` and ``1.9-rich-root``. These have all
  the functionality of ``1.6``, but use the new btree indexes.
  These indexes are both smaller and faster for access to historical
  information.  (John Arbash Meinel)

Improvements
************

* ``BTreeIndex`` code now is able to prefetch extra pages to help tune
  the tradeoff between bandwidth and latency. Should be tuned
  appropriately to not impact commands which need minimal information,
  but provide a significant boost to ones that need more context. Only
  has a direct impact on the ``--development2`` format which uses
  btree's for the indexes. (John Arbash Meinel)

* ``bzr dump-btree`` is a hidden command introduced to allow dumping
  the contents of a compressed btree file.  (John Arbash Meinel)

* ``bzr pack`` now tells the index builders to optimize for size. For
  btree index repositories, this can save 25% of the index size
  (mostly in the text indexes). (John Arbash Meinel)

* ``bzr push`` to an existing branch or repository on a smart server
  is faster, due to Bazaar making more use of the ``get_parent_map``
  RPC when querying the remote branch's revision graph.
  (Andrew Bennetts)

* default username for bzr+ssh and sftp can be configured in
  authentication.conf. (Aaron Bentley)

* launchpad-login now provides a default username for bzr+ssh and sftp
  URLs, allowing username-free URLs to work for everyone. (Aaron Bentley)

* ``lp:`` lookups no longer include usernames, making them shareable and
  shorter. (Aaron Bentley)

* New ``PackRepository.autopack`` smart server RPC, which does
  autopacking entirely on the server.  This is much faster than
  autopacking via plain file methods, which downloads a large amount
  of pack data and then re-uploads the same pack data into a single
  file.  This fixes a major (although infrequent) cause of lengthy
  delays when using a smart server.  For example, pushing the 10th
  revision to a repository with 9 packs now takes 44 RPCs rather than
  179, and much less bandwidth too.  This requires Bazaar 1.9 on both
  the client and the server, otherwise the client will fallback to the
  slower method.  (Andrew Bennetts)

Bug Fixes
*********

* A failure to load a plugin due to an IncompatibleAPI exception is
  now correctly reported. (Robert Collins, #279451)

* API versioning support now has a multiple-version checking api
  ``require_any_api``. (Robert Collins, #279447)

* ``bzr branch --stacked`` from a smart server to a standalone branch
  works again.  This fixes a regression in 1.7 and 1.8.
  (Andrew Bennetts, #270397)

* ``bzr co`` uses less memory. It used to unpack the entire WT into
  memory before writing it to disk. This was a little bit faster, but
  consumed lots of memory. (John Arbash Meinel, #269456)

* ``bzr missing --quiet`` no longer prints messages about whether
  there are missing revisions.  The exit code indicates whether there
  were or not.  (Martin Pool, #284748)

* Fixes to the ``annotate`` code. The fast-path which re-used the
  stored deltas was accidentally disabled all the time, instead of
  only when a branch was stacked. Second, the code would accidentally
  re-use a delta even if it wasn't against the left-parent, this
  could only happen if ``bzr reconcile`` decided that the parent
  ordering was incorrect in the file graph.  (John Arbash Meinel)

* "Permission denied" errors that occur when pushing a new branch to a
  smart server no longer cause tracebacks.  (Andrew Bennetts, #278673)

* Some compatibility fixes for building the extensions with MSVC and
  for python2.4. (John Arbash Meinel, #277484)

* The index logic is now able to reload the list of pack files if and
  index ends up disappearing. We still don't reload if the pack data
  itself goes missing after checking the index. This bug appears as a
  transient failure (file not found) when another process is writing
  to the repository.  (John Arbash Meinel, #153786)

* ``bzr switch`` and ``bzr bind`` will now update the branch nickname if
  it was previously set. All checkouts will now refer to the bound branch
  for a nickname if one was not explicitly set.
  (Marius Kruger, #230903)

Documentation
*************

* Improved hook documentation. (Michael Ernst)

API Changes
***********

* commands.plugins_cmds is now a CommandRegistry, not a dict.

Internals
*********

* New AuthenticationConfig.set_credentials method allows easy programmatic
  configuration of authetication credentials.


bzr 1.8
#######

:Released: 2008-10-16

Bazaar 1.8 includes several fixes that improve working tree performance,
display of revision logs, and merges.  The bzr testsuite now passes on OS
X and Python 2.6, and almost completely passes on Windows.  The
smartserver code has gained several bug fixes and performance
improvements, and can now run server-side hooks within an http server.

Bug Fixes
*********

* Fix "Must end write group" error when another error occurs during
  ``bzr push``.  (Andrew Bennetts, #230902)

Portability
***********

* Some Pyrex versions require the WIN32 macro defined to compile on
  that platform.  (Alexander Belchenko, Martin Pool, #277481)


bzr 1.8rc1
##########

:Released: 2008-10-07

Changes
*******

* ``bzr log file`` has been changed. It now uses a different method
  for determining which revisions to show as merging the changes to
  the file. It now only shows revisions which merged the change
  towards your mainline. This simplifies the output, makes it faster,
  and reduces memory consumption.  (John Arbash Meinel)

* ``bzr merge`` now defaults to having ``--reprocess`` set, whenever
  ``--show-base`` is not supplied.  (John Arbash Meinel)

* ``bzr+http//`` will now optionally load plugins and write logs on the
  server. (Marius Kruger)

* ``bzrlib._dirstate_helpers_c.pyx`` does not compile correctly with
  Pyrex 0.9.4.1 (it generates C code which causes segfaults). We
  explicitly blacklist that version of the compiler for that
  extension. Packaged versions will include .c files created with
  pyrex >= 0.9.6 so it doesn't effect releases, only users running
  from the source tree. (John Arbash Meinel, #276868)

Features
********

* bzr is now compatible with python-2.6. python-2.6 is not yet officially
  supported (nor released, tests were conducted with the dev version of
  python-2.6rc2), but all known problems have been fixed.  Feedback
  welcome.
  (Vincent Ladeuil, #269535)

Improvements
************

* ``bzr annotate`` will now include uncommitted changes from the local
  working tree by default. Such uncommitted changes are given the
  revision number they would get if a commit was done, followed with a
  ? to indicate that its not actually known. (Robert Collins, #3439)

* ``bzr branch`` now accepts a ``--standalone`` option, which creates a
  standalone branch regardless of the presence of shared repositories.
  (Daniel Watkins)

* ``bzr push`` is faster in the case there are no new revisions to
  push.  It is also faster if there are no tags in the local branch.
  (Andrew Bennetts)

* File changes during a commit will update the tree stat cache.
  (Robert Collins)

* Location aliases can now accept a trailing path.  (Micheal Hudson)

* New hooks ``Lock.hooks`` when LockDirs are acquired and released.
  (Robert Collins, MartinPool)

* Switching in heavyweight checkouts uses the master branch's context, not
  the checkout's context.  (Adrian Wilkins)

* ``status`` on large trees is now faster, due to optimisations in the
  walkdirs code. Of particular note, the walkdirs code now performs
  a temporary ``chdir()`` while reading a single directory; if your
  platform has non thread-local current working directories (and is
  not windows which has its own implementation), this may introduce a
  race condition during concurrent uses of bzrlib. The bzrlib CLI
  will not encounter this as it is single threaded for working tree
  operations. (Robert Collins)

* The C extensions now build on python 2.4 (Robert Collins, #271939)

* The ``-Dhpss`` debug flag now reports the number of smart server
  calls per medium to stderr.  This is in addition to the existing
  detailed logging to the .bzr.log trace file.  (Andrew Bennetts)

Bug Fixes
*********

* Avoid random failures arising from misinterpreted ``errno`` values
  in ``_readdir_pyx.read_dir``.
  (Martin Pool, #279381)

* Branching from a shared repository on a smart server into a new
  repository now preserves the repository format.
  (Andrew Bennetts, #269214)

* ``bzr log`` now accepts a ``--change`` option.
  (Vincent Ladeuil, #248427)

* ``bzr missing`` now accepts an ``--include-merges`` option.
  (Vincent Ladeuil, #233817)

* Don't try to filter (internally) '.bzr' from the files to be deleted if
  it's not there.
  (Vincent Ladeuil, #272648)

* Fix '_in_buffer' AttributeError when using the -Dhpss debug flag.
  (Andrew Bennetts)

* Fix TooManyConcurrentRequests errors caused by a connection failure
  when doing ``bzr pull`` or ``bzr merge`` from a ``bzr+ssh`` URL.
  (Andrew Bennetts, #246233)

* Fixed ``bzr st -r branch:PATH_TO_BRANCH`` where the other branch
  is in a different repository than the current one.
  (Lukáš Lalinský, #144421)

* Make the first line of the manpage preamble a comment again.
  (David Futcher, #242106)

* Remove use of optional parameter in GSSAPI FTP support, since
  it breaks newer versions of Python-Kerberos. (Jelmer Vernooij)

* The autopacking logic will now always create a single new pack from
  all of the content which it deems is worth moving. This avoids the
  'repack a single pack' bug and should result in better packing
  overall.  (John Arbash Meinel, #242510, #172644)

* Trivial documentation fix.
  (John Arbash Meinel, #270471)

* ``bzr switch`` and ``bzr bind`` will now update the branch nickname if
  it was previously set. All checkouts will now refer to the bound branch
  for a nickname if one was not explicitly set.
  (Marius Kruger, #230903)

Documentation
*************

* Explain revision/range identifiers. (Daniel Clemente)

API Changes
***********

* ``CommitBuilder.record_entry_contents`` returns one more element in
  its result tuple - an optional file system hash for the hash cache
  to use. (Robert Collins)

* ``dirstate.DirState.update_entry`` will now only calculate the sha1
  of a file if it is likely to be needed in determining the output
  of iter_changes. (Robert Collins)

* The PackRepository, RepositoryPackCollection, NewPack classes have a
  slightly changed interface to support different index types; as a
  result other users of these classes need to supply the index types
  they want. (Robert Collins)

Testing
*******

* ``bzrlib.tests.repository_implementations`` has been renamed to
  ``bzrlib.tests.per_repository`` so that we have a common structure
  (and it is shorter). (John Arbash Meinel, #239343)

* ``LocalTransport.abspath()`` now returns a drive letter if the
  transport has one, fixing numerous tests on Windows.
  (Mark Hammond)

* PreviewTree is now tested via intertree_implementations.
  (Aaron Bentley)

* The full test suite is passing again on OSX.
  (Guillermo Gonzalez, Vincent Ladeuil)

* The full test suite passes when run with ``-Eallow_debug``.
  (Andrew Bennetts)

Internals
*********

* A new hook, ``Branch.open``, has been added, which is called when
  branch objects are opened. (Robert Collins)

* ``bzrlib.osutils._walkdirs_utf8`` has been refactored into common
  tree walking, and modular directory listing code to aid future
  performance optimisations and refactoring. (Robert Collins)

* ``bzrlib.trace.debug_memory`` can be used to get a quick memory dump
  in the middle of processing. It only reports memory if
  ``/proc/PID/status`` is available. (John Arbash Meinel)

* New method ``RevisionSpec.as_tree`` for representing the revision
  specifier as a revision tree object. (Lukáš Lalinský)

* New race-free method on MutableTree ``get_file_with_stat`` for use
  when generating stat cache results. (Robert Collins)

* New win32utils.get_local_appdata_location() provides access to a local
  directory for storing data.  (Mark Hammond)

* To be compatible with python-2.6 a few new rules should be
  observed. 'message' attribute can't be used anymore in exception
  classes, 'sha' and 'md5' modules have been deprecated (use
  osutils.[md5|sha]), object__init__ and object.__new__ don't accept
  parameters anymore.
  (Vincent Ladeuil)


bzr 1.7.1
#########

:Released:  2008-10-01

No changes from 1.7.1rc1.


bzr 1.7.1rc1
############

:Released: 2008-09-24

This release just includes an update to how the merge algorithm handles
file paths when we encounter complex history.

Features
********

* If we encounter a criss-cross in history, use information from
  direct Least Common Ancestors to resolve inventory shape (locations
  of files, adds, deletes, etc). This is similar in concept to using
  ``--lca`` for merging file texts, only applied to paths.
  (John Arbash Meinel)


bzr 1.7
#######

:Released: 2008-09-23

This release includes many bug fixes and a few performance and feature
improvements.  ``bzr rm`` will now scan for missing files and remove them,
like how ``bzr add`` scans for unknown files and adds them. A bit more
polish has been applied to the stacking code. The b-tree indexing code has
been brought in, with an eye on using it in a future repository format.
There are only minor installer changes since bzr-1.7rc2.

Features
********

* Some small updates to the win32 installer. Include localization
  files found in plugins, and include the builtin distutils as part of
  packaging qbzr. (Mark Hammond)


bzr 1.7rc2
##########

:Released: 2008-09-17

A few bug fixes from 1.7rc1. The biggest change is a new
``RemoteBranch.get_stacked_on_url`` rpc. This allows clients that are
trying to access a Stacked branch over the smart protocol, to properly
connect to the stacked-on location.

Bug Fixes
*********

* Branching from a shared repository on a smart server into a new
  repository now preserves the repository format.
  (Andrew Bennetts, #269214)

* Branching from a stacked branch via ``bzr+ssh`` can properly connect
  to the stacked-on branch.  (Martin Pool, #261315)

* ``bzr init`` no longer re-opens the BzrDir multiple times.
  (Vincent Ladeuil)

* Fix '_in_buffer' AttributeError when using the -Dhpss debug flag.
  (Andrew Bennetts)


bzr 1.7rc1
##########

:Released: 2008-09-09

This release candidate for bzr 1.7 has several bug fixes and a few
performance and feature improvements.  ``bzr rm`` will now scan for
missing files and remove them, like how ``bzr add`` scans for unknown
files and adds them. A bit more polish has been applied to the stacking
code. The b-tree indexing code has been brought in, with an eye on using
it in a future repository format.


Changes
*******

* ``bzr export`` can now export a subdirectory of a project.
  (Robert Collins)

* ``bzr remove-tree`` will now refuse to remove a tree with uncommitted
  changes, unless the ``--force`` option is specified.
  (Lukáš Lalinský, #74101)

* ``bzr rm`` will now scan for files that are missing and remove just
  them automatically, much as ``bzr add`` scans for new files that
  are not ignored and adds them automatically. (Robert Collins)

Features
********

* Support for GSSAPI authentication when using FTP as documented in
  RFC2228. (Jelmer Vernooij, #49623)

* Add support for IPv6 in the smart server. (Jelmer Vernooij, #165014)

Improvements
************

* A url like ``log+file:///tmp`` will log all access to that Transport
  to ``.bzr.log``, which may help in debugging or profiling.
  (Martin Pool)

* ``bzr branch`` and ``bzr push`` use the default stacking policy if the
  branch format supports it. (Aaron Bentley)

* ``bzr init`` and ``bzr init-repo`` will now print out the same as
  ``bzr info`` if it completed successfully.
  (Marius Kruger)

* ``bzr uncommit`` logs the old tip revision id, and displays how to
  restore the branch to that tip using ``bzr pull``.  This allows you
  to recover if you realize you uncommitted the wrong thing.
  (John Arbash Meinel)

* Fix problems in accessing stacked repositories over ``bzr://``.
  (Martin Pool, #261315)

* ``SFTPTransport.readv()`` was accidentally using ``list += string``,
  which 'works', but adds each character separately to the list,
  rather than using ``list.append(string)``. Fixing this makes the
  SFTP transport a little bit faster (~20%) and use a bit less memory.
  (John Arbash Meinel)

* When reading index files, if we happen to read the whole file in a
  single request treat it as a ``_buffer_all`` request. This happens
  most often on small indexes over remote transports, where we default
  to reading 64kB. It saves a round trip for each small index during
  fetch operations. Also, if we have read more than 50% of an index
  file, trigger a ``_buffer_all`` on the next request. This works
  around some inefficiencies because reads don't fall neatly on page
  boundaries, so we would ignore those bytes, but request them again
  later. This could trigger a total read size of more than the whole
  file. (John Arbash Meinel)

Bug Fixes
*********

* ``bzr rm`` is now aliased to ``bzr del`` for the convenience of svn
  users. (Robert Collins, #205416)

* Catch the infamous "select/poll returned error" which occurs when
  pycurl try to send a body request to an HTTP/1.0 server which has
  already refused to handle the request. (Vincent Ladeuil, #225020)

* Fix ``ObjectNotLocked`` errors when using various commands
  (including ``bzr cat`` and ``bzr annotate``) in combination with a
  smart server URL.  (Andrew Bennetts, #237067)

* ``FTPTransport.stat()`` would return ``0000`` as the permission bits
  for the containing ``.bzr/`` directory (it does not implement
  permissions). This would cause us to set all subdirectories to
  ``0700`` and files to ``0600`` rather than leaving them unmodified.
  Now we ignore ``0000`` as the permissions and assume they are
  invalid. (John Arbash Meinel, #259855)

* Merging from a previously joined branch will no longer cause
  a traceback. (Jelmer Vernooij, #203376)

* Pack operations on windows network shares will work even with large
  files. (Robert Collins, #255656)

* Running ``bzr st PATH_TO_TREE`` will no longer suppress merge
  status. Status is also about 7% faster on mozilla sized trees
  when the path to the root of the tree has been given. Users of
  the internal ``show_tree_status`` function should be aware that
  the show_pending flag is now authoritative for showing pending
  merges, as it was originally. (Robert Collins, #225204)

* Set valid default _param_name for Option so that ListOption can embed
  '-' in names. (Vincent Ladeuil, #263249)

* Show proper error rather than traceback when an unknown revision
  id is specified to ``bzr cat-revision``. (Jelmer Vernooij, #175569)

* Trailing text in the dirstate file could cause the C dirstate parser
  to try to allocate an invalid amount of memory. We now properly
  check and test for parsing a dirstate with invalid trailing data.
  (John Arbash Meinel, #186014)

* Unexpected error responses from a smart server no longer cause the
  client to traceback.  (Andrew Bennetts, #263527)

* Use a Windows api function to get a Unicode host name, rather than
  assuming the host name is ascii.
  (Mark Hammond, John Arbash Meinel, #256550)

* ``WorkingTree4`` trees will now correctly report missing-and-new
  paths in the output of ``iter_changes``. (Robert Collins)

Documentation
*************

* Updated developer documentation.  (Martin Pool)

API Changes
***********

* Exporters now take 4 parameters. (Robert Collins)

* ``Tree.iter_changes`` will now return False for the content change
  field when a file is missing in the basis tree and not present in
  the target tree. Previously it returned True unconditionally.
  (Robert Collins)

* The deprecated ``Branch.abspath`` and unimplemented
  ``Branch.rename_one`` and ``Branch.move`` were removed. (Jelmer Vernooij)

* BzrDir.clone_on_transport implementations must now accept a stacked_on
  parameter.  (Aaron Bentley)

* BzrDir.cloning_metadir implementations must now take a require_stacking
  parameter.  (Aaron Bentley)

Testing
*******

* ``addCleanup`` now takes ``*arguments`` and ``**keyword_arguments``
  which are then passed to the cleanup callable as it is run. In
  addition, addCleanup no longer requires that the callables passed to
  it be unique. (Jonathan Lange)

* Fix some tests that fail on Windows because files are deleted while
  still in use.
  (Mark Hammond)

* ``selftest``'s ``--starting-with`` option can now use predefined
  prefixes so that one can say ``bzr selftest -s bp.loom`` instead of
  ``bzr selftest -s bzrlib.plugins.loom``. (Vincent Ladeuil)

* ``selftest``'s ``--starting-with`` option now accepts multiple values.
  (Vincent Ladeuil)

Internals
*********

* A new plugin interface, ``bzrlib.log.log_adapters``, has been added.
  This allows dynamic log output filtering by plugins.
  (Robert Collins)

* ``bzrlib.btree_index`` is now available, providing a b-tree index
  layer. The design is memory conservative (limited memory cache),
  faster to seek (approx 100 nodes per page, gives 100-way fan out),
  and stores compressed pages allowing more keys per page.
  (Robert Collins, John Arbash Meinel)

* ``bzrlib.diff.DiffTree.show_diff`` now skips changes where the kind
  is unknown in both source and target.
  (Robert Collins, Aaron Bentley)

* ``GraphIndexBuilder.add_node`` and ``BTreeBuilder`` have been
  streamlined a bit. This should make creating large indexes faster.
  (In benchmarking, it now takes less time to create a BTree index than
  it takes to read the GraphIndex one.) (John Arbash Meinel)

* Mail clients for `bzr send` are now listed in a registry.  This
  allows plugins to add new clients by registering them with
  ``bzrlib.mail_client.mail_client_registry``.  All of the built-in
  clients now use this mechanism.  (Neil Martinsen-Burrell)


bzr 1.6.1
#########

:Released: 2008-09-05

A couple regressions were found in the 1.6 release. There was a
performance issue when using ``bzr+ssh`` to branch large repositories,
and some problems with stacking and ``rich-root`` capable repositories.


bzr 1.6.1rc2
############

:Released: 2008-09-03

Bug Fixes
*********

* Copying between ``rich-root`` and ``rich-root-pack`` (and vice
  versa) was accidentally using the inter-model fetcher, instead of
  recognizing that both were 'rich root' formats.
  (John Arbash Meinel, #264321)


bzr 1.6.1rc1
############

:Released: 2008-08-29

This release fixes a few regressions found in the 1.6 client. Fetching
changes was using an O(N^2) buffering algorithm, so for large projects it
would cause memory thrashing. There is also a specific problem with the
``--1.6-rich-root`` format, which prevented stacking on top of
``--rich-root-pack`` repositories, and could allow users to accidentally
fetch experimental data (``-subtree``) without representing it properly.
The ``--1.6-rich-root`` format has been deprecated and users are
recommended to upgrade to ``--1.6.1-rich-root`` immediately.  Also we
re-introduced a workaround for users who have repositories with incorrect
nodes (not possible if you only used official releases).
I should also clarify that none of this is data loss level issues, but
still sufficient enough to warrant an updated release.

Bug Fixes
*********

* ``RemoteTransport.readv()`` was being inefficient about how it
  buffered the readv data and processed it. It would keep appending to
  the same string (causing many copies) and then pop bytes out of the
  start of the string (causing more copies).
  With this patch "bzr+ssh://local" can improve dramatically,
  especially for projects with large files.
  (John Arbash Meinel)

* Revision texts were always meant to be stored as fulltexts. There
  was a bug in a bzr.dev version that would accidentally create deltas
  when copying from a Pack repo to a Knit repo. This has been fixed,
  but to support those repositories, we know always request full texts
  for Revision texts. (John Arbash Meinel, #261339)

* The previous ``--1.6-rich-root`` format used an incorrect xml
  serializer, which would accidentally support fetching from a
  repository that supported subtrees, even though the local one would
  not. We deprecated that format, and introduced a new one that uses
  the correct serializer ``--1.6.1-rich-root``.
  (John Arbash Meinel, #262333)


bzr 1.6
#######

:Released: 2008-08-25

Finally, the long awaited bzr 1.6 has been released. This release includes
new features like Stacked Branches, improved weave merge, and an updated
server protocol (now on v3) which will allow for better cross version
compatibility. With this release we have deprecated Knit format
repositories, and recommend that users upgrade them, we will continue to
support reading and writing them for the forseeable future, but we will
not be tuning them for performance as pack repositories have proven to be
better at scaling. This will also be the first release to bundle
TortoiseBzr in the standalone Windows installer.


bzr 1.6rc5
##########

:Released: 2008-08-19

Bug Fixes
*********

* Disable automatic detection of stacking based on a containing
  directory of the target. It interacted badly with push, and needs a
  bit more work to get the edges polished before it should happen
  automatically. (John Arbash Meinel, #259275)
  (This change was reverted when merged to bzr.dev)


bzr 1.6rc4
##########

:Released: 2008-08-18

Bug Fixes
*********

* Fix a regression in knit => pack fetching.  We had a logic
  inversion, causing the fetch to insert fulltexts in random order,
  rather than preserving deltas.  (John Arbash Meinel, #256757)


bzr 1.6rc3
##########

:Released: 2008-08-14

Changes
*******

* Disable reading ``.bzrrules`` as a per-branch rule preferences
  file. The feature was not quite ready for a full release.
  (Robert Collins)

Improvements
************

* Update the windows installer to bundle TortoiseBzr and ``qbzr``
  into the standalone installer. This will be the first official
  windows release that installs Tortoise by default.
  (Mark Hammond)

Bug Fixes
*********

* Fix a regression in ``bzr+http`` support. There was a missing
  function (``_read_line``) that needed to be carried over from
  ``bzr+ssh`` support. (Andrew Bennetts)

* ``GraphIndex`` objects will internally read an entire index if more
  than 1/20th of their keyspace is requested in a single operation.
  This largely mitigates a performance regression in ``bzr log FILE``
  and completely corrects the performance regression in ``bzr log``.
  The regression was caused by removing an accomodation which had been
  supporting the index format in use. A newer index format is in
  development which is substantially faster. (Robert Collins)


bzr 1.6rc2
##########

:Released: 2008-08-13

This release candidate has a few minor bug fixes, and some regression
fixes for Windows.

Bug Fixes
*********

* ``bzr upgrade`` on remote branches accessed via bzr:// and
  bzr+ssh:// now works.  (Andrew Bennetts)

* Change the ``get_format_description()`` strings for
  ``RepositoryFormatKnitPack5`` et al to be single line messages.
  (Aaron Bentley)

* Fix for a regression on Win32 where we would try to call
  ``os.listdir()`` on a file and not catch the exception properly.
  (Windows raises a different exception.) This would manifest in
  places like ``bzr rm file`` or ``bzr switch``.
  (Mark Hammond, John Arbash Meinel)

* ``Inventory.copy()`` was failing to set the revision property for
  the root entry. (Jelmer Vernooij)

* sftp transport: added missing ``FileExists`` case to
  ``_translate_io_exception`` (Christophe Troestler, #123475)

* The help for ``bzr ignored`` now suggests ``bzr ls --ignored`` for
  scripting use. (Robert Collins, #3834)

* The default ``annotate`` logic will now always assign the
  last-modified value of a line to one of the revisions that modified
  it, rather than a merge revision. This would happen when both sides
  claimed to have modified the line resulting in the same text. The
  choice is arbitrary but stable, so merges in different directions
  will get the same results.  (John Arbash Meinel, #232188)


bzr 1.6rc1
##########

:Released: 2008-08-06

This release candidate for bzr 1.6 solidifies the new branch stacking
feature.  Bazaar now recommends that users upgrade all knit repositories,
because later formats are much faster.  However, we plan to continue read/write and
upgrade support for knit repostories for the forseeable future.  Several
other bugs and performance issues were fixed.

Changes
*******

* Knit format repositories are deprecated and bzr will now emit
  warnings whenever it encounters one.  Use ``bzr upgrade`` to upgrade
  knit repositories to pack format.  (Andrew Bennetts)

Improvements
************

* ``bzr check`` can now be told which elements at a location it should
  check.  (Daniel Watkins)

* Commit now supports ``--exclude`` (or ``-x``) to exclude some files
  from the commit. (Robert Collins, #3117)

* Fetching data between repositories that have the same model but no
  optimised fetcher will not reserialise all the revisions, increasing
  performance. (Robert Collins, John Arbash Meinel)

* Give a more specific error when target branch is not reachable.
  (James Westby)

* Implemented a custom ``walkdirs_utf8`` implementation for win32.
  This uses a pyrex extension to get direct access to the
  ``FindFirstFileW`` style apis, rather than using ``listdir`` +
  ``lstat``. Shows a very strong improvement in commands like
  ``status`` and ``diff`` which have to iterate the working tree.
  Anywhere from 2x-6x faster depending on the size of the tree (bigger
  trees, bigger benefit.) (John Arbash Meinel)

* New registry for log properties handles  and the method in
  LongLogFormatter to display the custom properties returned by the
  registered handlers. (Guillermo Gonzalez, #162469)

Bug Fixes
*********

* Add more tests that stacking does not create deltas spanning
  physical repository boundaries.
  (Martin Pool, #252428)

* Better message about incompatible repositories.
  (Martin Pool, #206258)

* ``bzr branch --stacked`` ensures the destination branch format can
  support stacking, even if the origin does not.
  (Martin Pool)

* ``bzr export`` no longer exports ``.bzrrules``.
  (Ian Clatworthy)

* ``bzr serve --directory=/`` now correctly allows the whole
  filesystem to be accessed on Windows, not just the root of the drive
  that Python is running from.
  (Adrian Wilkins, #240910)

* Deleting directories by hand before running ``bzr rm`` will not
  cause subsequent errors in ``bzr st`` and ``bzr commit``.
  (Robert Collins, #150438)

* Fix a test case that was failing if encoding wasn't UTF-8.
  (John Arbash Meinel, #247585)

* Fix "no buffer space available" error when branching with the new
  smart server protocol to or from Windows.
  (Andrew Bennetts, #246180)

* Fixed problem in branching from smart server.
  (#249256, Michael Hudson, Martin Pool)

* Handle a file turning in to a directory in TreeTransform.
  (James Westby, #248448)

API Changes
***********

* ``MutableTree.commit`` has an extra optional keywork parameter
  ``exclude`` that will be unconditionally supplied by the command
  line UI - plugins that add tree formats may need an update.
  (Robert Collins)

* The API minimum version for plugin compatibility has been raised to
  1.6 - there are significant changes throughout the code base.
  (Robert Collins)

* The generic fetch code now uses three attributes on Repository objects
  to control fetch. The streams requested are controlled via :
  ``_fetch_order`` and ``_fetch_uses_deltas``. Setting these
  appropriately allows different repository implementations to recieve
  data in their optimial form. If the ``_fetch_reconcile`` is set then
  a reconcile operation is triggered at the end of the fetch.
  (Robert Collins)

* The ``put_on_disk`` and ``get_tar_item`` methods in
  ``InventoryEntry`` were deprecated. (Ian Clatworthy)

* ``Repository.is_shared`` doesn't take a read lock. It didn't
  need one in the first place (nobody cached the value, and
  ``RemoteRepository`` wasn't taking one either). This saves a round
  trip when probing Pack repositories, as they read the ``pack-names``
  file when locked. And during probe, locking the repo isn't very
  useful. (John Arbash Meinel)

Internals
*********

* ``bzrlib.branchbuilder.BranchBuilder`` is now much more capable of
  putting together a real history without having to create a full
  WorkingTree. It is recommended that tests that are not directly
  testing the WorkingTree use BranchBuilder instead.  See
  ``BranchBuilder.build_snapshot`` or
  ``TestCaseWithMemoryTree.make_branch_builder``.  (John Arbash Meinel)

* ``bzrlib.builtins.internal_tree_files`` broken into two giving a new
  helper ``safe_relpath_files`` - used by the new ``exclude``
  parameter to commit. (Robert Collins)

* Make it easier to introduce new WorkingTree formats.
  (Ian Clatworthy)

* The code for exporting trees was refactored not to use the
  deprecated ``InventoryEntry`` methods. (Ian Clatworthy)

* RuleSearchers return () instead of [] now when there are no matches.
  (Ian Clatworthy)


bzr 1.6beta3
############

:Released: 2008-07-17

This release adds a new 'stacked branches' feature allowing branches to
share storage without being in the same repository or on the same machine.
(See the user guide for more details.)  It also adds a new hook, improved
weaves, aliases for related locations, faster bzr+ssh push, and several
bug fixes.

Features
********

* New ``pre_change_branch_tip`` hook that is called before the
  branch tip is moved, while the branch is write-locked.  See the User
  Reference for signature details.  (Andrew Bennetts)

* Rule-based preferences can now be defined for selected files in
  selected branches, allowing commands and plugins to provide
  custom behaviour for files matching defined patterns.
  See ``Rule-based preferences`` (part of ``Configuring Bazaar``)
  in the User Guide and ``bzr help rules`` for more information.
  (Ian Clatworthy)

* Sites may suggest a branch to stack new branches on.  (Aaron Bentley)

* Stacked branches are now supported. See ``bzr help branch`` and
  ``bzr help push``.  Branches must be in the ``development1`` format
  to stack, though the stacked-on branch can be of any format.
  (Robert Collins)

Improvements
************

* ``bzr export --format=tgz --root=NAME -`` to export a gzipped tarball
  to stdout; also ``tar`` and ``tbz2``.
  (Martin Pool)

* ``bzr (re)merge --weave`` will now use a standard Weave algorithm,
  rather than the annotation-based merge it was using. It does so by
  building up a Weave of the important texts, without needing to build
  the full ancestry. (John Arbash Meinel, #238895)

* ``bzr send`` documents and better supports ``emacsclient`` (proper
  escaping of mail headers and handling of the MUA Mew).
  (Christophe Troestler)

* Remembered locations can be specified by aliases, e.g. :parent, :public,
  :submit.  (Aaron Bentley)

* The smart protocol now has improved support for setting branches'
  revision info directly.  This makes operations like push
  faster.  The new request method name is
  ``Branch.set_last_revision_ex``.  (Andrew Bennetts)

Bug Fixes
*********

* Bazaar is now able to be a client to the web server of IIS 6 and 7.
  The broken implementations of RFC822 in Python and RFC2046 in IIS
  combined with boundary-line checking in Bazaar previously made this
  impossible. (NB, IIS 5 does not suffer from this problem).
  (Adrian Wilkins, #247585)

* ``bzr log --long`` with a ghost in your mainline now handles that
  ghost properly. (John Arbash Meinel, #243536)

* ``check`` handles the split-up .bzr layout correctly, so no longer
  requires a branch to be present.
  (Daniel Watkins, #64783)

* Clearer message about how to set the PYTHONPATH if bzrlib can't be
  loaded.
  (Martin Pool, #205230)

* Errors about missing libraries are now shown without a traceback,
  and with a suggestion to install the library.  The full traceback is
  still in ``.bzr.log`` and can be shown with ``-Derror``.
  (Martin Pool, #240161)

* Fetch from a stacked branch copies all required data.
  (Aaron Bentley, #248506)

* Handle urls such as ftp://user@host.com@www.host.com where the user
  name contains an @.
  (Neil Martinsen-Burrell, #228058)

* ``needs_read_lock`` and ``needs_write_lock`` now suppress an error during
  ``unlock`` if there was an error in the original function. This helps
  most when there is a failure with a smart server action, since often the
  connection closes and we cannot unlock.
  (Andrew Bennetts, John Arbash Meinel, #125784)

* Obsolete hidden command ``bzr fetch`` removed.
  (Martin Pool, #172870)

* Raise the correct exception when doing ``-rbefore:0`` or ``-c0``.
  (John Arbash Meinel, #239933)

* You can now compare file revisions in Windows diff programs from
  Cygwin Bazaar.
  (Matt McClure, #209281)

* revision_history now tolerates mainline ghosts for Branch format 6.
  (Aaron Bentley, #235055)

* Set locale from environment for third party libs.
  (Martin von Gagern, #128496)

Documentation
*************

* Added *Using stacked branches* to the User Guide.
  (Ian Clatworthy)

* Updated developer documentation.
  (Martin Pool)

Testing
*******

* ``-Dmemory`` will cause /proc/PID/status to be catted before bzr
  exits, allowing low-key analysis of peak memory use. (Robert Collins)

* ``TestCaseWithTransport.make_branch_and_tree`` tries harder to return
  a tree with a ``branch`` attribute of the right format.  This was
  preventing some ``RemoteBranch`` tests from actually running with
  ``RemoteBranch`` instances.  (Andrew Bennetts)

API Changes
***********

* Removed ``Repository.text_store``, ``control_store``, etc.  Instead,
  there are new attributes ``texts, inventories, revisions,
  signatures``, each of which is a ``VersionedFiles``.  See the
  Repository docstring for more details.
  (Robert Collins)

* ``Branch.pull`` now accepts an ``_override_hook_target`` optional
  parameter.  If you have a subclass of ``Branch`` that overrides
  ``pull`` then you should add this parameter.  (Andrew Bennetts)

* ``bzrlib.check.check()`` has been deprecated in favour of the more
  aptly-named ``bzrlib.check.check_branch()``.
  (Daniel Watkins)

* ``Tree.print_file`` and ``Repository.print_file`` are deprecated.
  These methods are bad APIs because they write directly to sys.stdout.
  bzrlib does not use them internally, and there are no direct tests
  for them. (Alexander Belchenko)

Internals
*********

* ``cat`` command no longer uses ``Tree.print_file()`` internally.
  (Alexander Belchenko)

* New class method ``BzrDir.open_containing_tree_branch_or_repository``
  which eases the discovery of the tree, the branch and the repository
  containing a given location.
  (Daniel Watkins)

* New ``versionedfile.KeyMapper`` interface to abstract out the access to
  underlying .knit/.kndx etc files in repositories with partitioned
  storage. (Robert Collins)

* Obsolete developer-use command ``weave-join`` has been removed.
  (Robert Collins)

* ``RemoteToOtherFetcher`` and ``get_data_stream_for_search`` removed,
  to support new ``VersionedFiles`` layering.
  (Robert Collins)


bzr 1.6beta2
############

:Released: 2008-06-10

This release contains further progress towards our 1.6 goals of shallow
repositories, and contains a fix for some user-affecting bugs in the
repository layer.  Building working trees during checkout and branch is
now faster.

Bug Fixes
*********

* Avoid KnitCorrupt error extracting inventories from some repositories.
  (The data is not corrupt; an internal check is detecting a problem
  reading from the repository.)
  (Martin Pool, Andrew Bennetts, Robert Collins, #234748)

* ``bzr status`` was breaking if you merged the same revision twice.
  (John Arbash Meinel, #235407)

* Fix infinite loop consuming 100% CPU when a connection is lost while
  reading a response body via the smart protocol v1 or v2.
  (Andrew Bennetts)

* Inserting a bundle which changes the contents of a file with no trailing
  end of line, causing a knit snapshot in a 'knits' repository will no longer
  cause KnitCorrupt. (Robert Collins)

* ``RemoteBranch.pull`` needs to return the ``self._real_branch``'s
  pull result. It was instead just returning None, which breaks ``bzr
  pull``. (John Arbash Meinel, #238149)

* Sanitize branch nick before using it as an attachment filename in
  ``bzr send``. (Lukáš Lalinský, #210218)

* Squash ``inv_entry.symlink_target`` to a plain string when
  generating DirState details. This prevents from getting a
  ``UnicodeError`` when you have symlinks and non-ascii filenames.
  (John Arbash Meinel, #135320)

Improvements
************

* Added the 'alias' command to set/unset and display aliases. (Tim Penhey)

* ``added``, ``modified``, and ``unknowns`` behaviour made consistent (all three
  now quote paths where required). Added ``--null`` option to ``added`` and
  ``modified`` (for null-separated unknowns, use ``ls --unknown --null``)
  (Adrian Wilkins)

* Faster branching (1.09x) and lightweight checkouts (1.06x) on large trees.
  (Ian Clatworthy, Aaron Bentley)

Documentation
*************

* Added *Bazaar Zen* section to the User Guide. (Ian Clatworthy)

Testing
*******

* Fix the test HTTPServer to be isolated from chdir calls made while it is
  running, allowing it to be used in blackbox tests. (Robert Collins)

API Changes
***********

* ``WorkingTree.set_parent_(ids/trees)`` will now filter out revisions
  which are in the ancestry of other revisions. So if you merge the same
  tree twice, or merge an ancestor of an existing merge, it will only
  record the newest. (If you merge a descendent, it will replace its
  ancestor). (John Arbash Meinel, #235407)

* ``RepositoryPolicy.__init__`` now requires stack_on and stack_on_pwd,
  through the derived classes do not.  (Aaron Bentley)

Internals
*********

* ``bzrlib.bzrdir.BzrDir.sprout`` now accepts ``stacked`` to control
  creating stacked branches. (Robert Collins)

* Knit record serialisation is now stricter on what it will accept, to
  guard against potential internal bugs, or broken input. (Robert Collins)

bzr 1.6beta1
############

:Released: 2008-06-02

Commands that work on the revision history such as push, pull, missing,
uncommit and log are now substantially faster.  This release adds a
translation of some of the user documentation into Spanish.  (Contributions of
other translations would be very welcome.)  Bazaar 1.6beta1 adds a new network
protocol which is used by default and which allows for more efficient transfers
and future extensions.


Notes When Upgrading
********************

* There is a new version of the network protocol used for bzr://, bzr+ssh://
  and bzr+http:// connections.  This will allow more efficient requests and
  responses, and more graceful fallback when a server is too old to
  recognise a request from a more recent client.  Bazaar 1.6 will
  interoperate with 0.16 and later versions, but servers should be upgraded
  when possible.  Bazaar 1.6 no longer interoperates with 0.15 and earlier via
  these protocols.  Use alternatives like SFTP or upgrade those servers.
  (Andrew Bennetts, #83935)

Changes
*******

* Deprecation warnings will not be suppressed when running ``bzr selftest``
  so that developers can see if their code is using deprecated functions.
  (John Arbash Meinel)

Features
********

* Adding ``-Derror`` will now display a traceback when a plugin fails to
  load. (James Westby)

Improvements
************

* ``bzr branch/push/pull -r XXX`` now have a helper function for finding
  the revno of the new revision (``Graph.find_distance_to_null``). This
  should make something like ``bzr branch -r -100`` in a shared, no-trees
  repository much snappier. (John Arbash Meinel)

* ``bzr log --short -r X..Y`` no longer needs to access the full revision
  history. This makes it noticeably faster when logging the last few
  revisions. (John Arbash Meinel)

* ``bzr ls`` now accepts ``-V`` as an alias for ``--versioned``.
  (Jerad Cramp, #165086)

* ``bzr missing`` uses the new ``Graph.find_unique_ancestors`` and
  ``Graph.find_differences`` to determine missing revisions without having
  to search the whole ancestry. (John Arbash Meinel, #174625)

* ``bzr uncommit`` now uses partial history access, rather than always
  extracting the full revision history for a branch. This makes it
  resolve the appropriate revisions much faster (in testing it drops
  uncommit from 1.5s => 0.4s). It also means ``bzr log --short`` is one
  step closer to not using full revision history.
  (John Arbash Meinel, #172649)

Bugfixes
********

* ``bzr merge --lca`` should handle when two revisions have no common
  ancestor other than NULL_REVISION. (John Arbash Meinel, #235715)

* ``bzr status`` was breaking if you merged the same revision twice.
  (John Arbash Meinel, #235407)

* ``bzr push`` with both ``--overwrite`` and ``-r NNN`` options no longer
  fails.  (Andrew Bennetts, #234229)

* Correctly track the base URL of a smart medium when using bzr+http://
  URLs, which was causing spurious "No repository present" errors with
  branches in shared repositories accessed over bzr+http.
  (Andrew Bennetts, #230550)

* Define ``_remote_is_at_least_1_2`` on ``SmartClientMedium`` so that all
  implementations have the attribute.  Fixes 'PyCurlTransport' object has no
  attribute '_remote_is_at_least_1_2' attribute errors.
  (Andrew Bennetts, #220806)

* Failure to delete an obsolete pack file should just give a warning
  message, not a fatal error.  It may for example fail if the file is still
  in use by another process.
  (Martin Pool)

* Fix MemoryError during large fetches over HTTP by limiting the amount of
  data we try to read per ``recv`` call.  The problem was observed with
  Windows and a proxy, but might affect other environments as well.
  (Eric Holmberg, #215426)

* Handle old merge directives correctly in Merger.from_mergeable.  Stricter
  get_parent_map requirements exposed a latent bug here.  (Aaron Bentley)

* Issue a warning and ignore passwords declared in authentication.conf when
  used for an ssh scheme (sftp or bzr+ssh).
  (Vincent Ladeuil, #203186)

* Make both http implementations raise appropriate exceptions on 403
  Forbidden when POSTing smart requests.
  (Vincent Ladeuil, #230223)

* Properly *title* header names in http requests instead of capitalizing
  them.
  (Vincent Ladeuil, #229076)

* The "Unable to obtain lock" error message now also suggests using
  ``bzr break-lock`` to fix it.  (Martin Albisetti, #139202)

* Treat an encoding of '' as ascii; this can happen when bzr is run
  under vim on Mac OS X.
  (Neil Martinsen-Burrell)

* ``VersionedFile.make_mpdiffs()`` was raising an exception that wasn't in
  scope. (Daniel Fischer #235687)

Documentation
*************

* Added directory structure and started translation of docs in spanish.
  (Martin Albisetti, Lucio Albenga)

* Incorporate feedback from Jelmer Vernooij and Neil Martinsen-Burrell
  on the plugin and integration chapters of the User Guide.
  (Ian Clatworthy)

* More Bazaar developer documentation about packaging and release process,
  and about use of Python reprs.
  (Martin Pool, Martin Albisetti)

* Updated Tortise strategy document. (Mark Hammond)

Testing
*******

* ``bzrlib.tests.adapt_tests`` was broken and unused - it has been fixed.
  (Robert Collins)

* Fix the test HTTPServer to be isolated from chdir calls made while it is
  running, allowing it to be used in blackbox tests. (Robert Collins)

* New helper function for splitting test suites
  ``split_suite_by_condition``. (Robert Collins)

Internals
*********

* ``Branch.missing_revisions`` has been deprecated. Similar functionality
  can be obtained using ``bzrlib.missing.find_unmerged``. The api was
  fairly broken, and the function was unused, so we are getting rid of it.
  (John Arbash Meinel)

API Changes
***********

* ``Branch.abspath`` is deprecated; use the Tree or Transport
  instead.  (Martin Pool)

* ``Branch.update_revisions`` now takes an optional ``Graph``
  object. This can be used by ``update_revisions`` when it is
  checking ancestry, and allows callers to prefer request to go to a
  local branch.  (John Arbash Meinel)

* Branch, Repository, Tree and BzrDir should expose a Transport as an
  attribute if they have one, rather than having it indirectly accessible
  as ``.control_files._transport``.  This doesn't add a requirement
  to support a Transport in cases where it was not needed before;
  it just simplifies the way it is reached.  (Martin Pool)

* ``bzr missing --mine-only`` will return status code 0 if you have no
  new revisions, but the remote does. Similarly for ``--theirs-only``.
  The new code only checks one side, so it doesn't know if the other
  side has changes. This seems more accurate with the request anyway.
  It also changes the output to print '[This|Other] branch is up to
  date.' rather than displaying nothing.  (John Arbash Meinel)

* ``LockableFiles.put_utf8``, ``put_bytes`` and ``controlfilename``
  are now deprecated in favor of using Transport operations.
  (Martin Pool)

* Many methods on ``VersionedFile``, ``Repository`` and in
  ``bzrlib.revision``  deprecated before bzrlib 1.5 have been removed.
  (Robert Collins)

* ``RevisionSpec.wants_revision_history`` can be set to False for a given
  ``RevisionSpec``. This will disable the existing behavior of passing in
  the full revision history to ``self._match_on``. Useful for specs that
  don't actually need access to the full history. (John Arbash Meinel)

* The constructors of ``SmartClientMedium`` and its subclasses now require a
  ``base`` parameter.  ``SmartClientMedium`` implementations now also need
  to provide a ``remote_path_from_transport`` method.  (Andrew Bennetts)

* The default permissions for creating new files and directories
  should now be obtained from ``BzrDir._get_file_mode()`` and
  ``_get_dir_mode()``, rather than from LockableFiles.  The ``_set_file_mode``
  and ``_set_dir_mode`` variables on LockableFiles which were advertised
  as a way for plugins to control this are no longer consulted.
  (Martin Pool)

* ``VersionedFile.join`` is deprecated. This method required local
  instances of both versioned file objects and was thus hostile to being
  used for streaming from a smart server. The new get_record_stream and
  insert_record_stream are meant to efficiently replace this method.
  (Robert Collins)

* ``WorkingTree.set_parent_(ids/trees)`` will now filter out revisions
  which are in the ancestry of other revisions. So if you merge the same
  tree twice, or merge an ancestor of an existing merge, it will only
  record the newest. (If you merge a descendent, it will replace its
  ancestor). (John Arbash Meinel, #235407)

* ``WorkingTreeFormat2.stub_initialize_remote`` is now private.
  (Martin Pool)


bzr 1.5
#######

:Released: 2008-05-16

This release of Bazaar includes several updates to the documentation, and fixes
to prepare for making rich root support the default format. Many bugs have been
squashed, including fixes to log, bzr+ssh inter-operation with older servers.

Changes
*******

* Suppress deprecation warnings when bzrlib is a 'final' release. This way
  users of packaged software won't be bothered with DeprecationWarnings,
  but developers and testers will still see them. (John Arbash Meinel)

Documentation
*************

* Incorporate feedback from Jelmer Vernooij and Neil Martinsen-Burrell
  on the plugin and integration chapters of the User Guide.
  (Ian Clatworthy)


bzr 1.5rc1
##########

:Released: 2008-05-09

Changes
*******

* Broader support of GNU Emacs mail clients. Set
  ``mail_client=emacsclient`` in your bazaar.conf and ``send`` will pop the
  bundle in a mail buffer according to the value of ``mail-user-agent``
  variable. (Xavier Maillard)

Improvements
************

* Diff now handles revision specs like "branch:" and "submit:" more
  efficiently.  (Aaron Bentley, #202928)

* More friendly error given when attempt to start the smart server
  on an address already in use. (Andrea Corbellini, #200575)

* Pull completes much faster when there is nothing to pull.
  (Aaron Bentley)

Bugfixes
********

* Authentication.conf can define sections without password.
  (Vincent Ladeuil, #199440)

* Avoid muttering every time a child update does not cause a progress bar
  update. (John Arbash Meinel, #213771)

* ``Branch.reconcile()`` is now implemented. This allows ``bzr reconcile``
  to fix when a Branch has a non-canonical mainline history. ``bzr check``
  also detects this condition. (John Arbash Meinel, #177855)

* ``bzr log -r ..X bzr://`` was failing, because it was getting a request
  for ``revision_id=None`` which was not a string.
  (John Arbash Meinel, #211661)

* ``bzr commit`` now works with Microsoft's FTP service.
  (Andreas Deininger)

* Catch definitions outside sections in authentication.conf.
  (Vincent Ladeuil, #217650)

* Conversion from non-rich-root to rich-root(-pack) updates inventory
  sha1s, even when bundles are used.  (Aaron Bentley, #181391)

* Conversion from non-rich-root to rich-root(-pack) works correctly even
  though search keys are not topologically sorted.  (Aaron Bentley)

* Conversion from non-rich-root to rich-root(-pack) works even when a
  parent revision has a different root id.  (Aaron Bentley, #177874)

* Disable strace testing until strace is fixed (see bug #103133) and emit a
  warning when selftest ends to remind us of leaking tests.
  (Vincent Ladeuil, #226769)

* Fetching all revisions from a repository does not cause pack collisions.
  (Robert Collins, Aaron Bentley, #212908)

* Fix error about "attempt to add line-delta in non-delta knit".
  (Andrew Bennetts, #217701)

* Pushing a branch in "dirstate" format (Branch5) over bzr+ssh would break
  if the remote server was < version 1.2. This was due to a bug in the
  RemoteRepository.get_parent_map() fallback code.
  (John Arbash Meinel, #214894)

* Remove leftover code in ``bzr_branch`` that inappropriately creates
  a ``branch-name`` file in the branch control directory.
  (Martin Pool)

* Set SO_REUSEADDR on server sockets of ``bzr serve`` to avoid problems
  rebinding the socket when starting the server a second time.
  (John Arbash Meinel, Martin Pool, #164288)

* Severe performance degradation in fetching from knit repositories to
  knits and packs due to parsing the entire revisions.kndx on every graph
  walk iteration fixed by using the Repository.get_graph API.  There was
  another regression in knit => knit fetching which re-read the index for
  every revision each side had in common.
  (Robert Collins, John Arbash Meinel)

* When logging the changes to a particular file, there was a bug if there
  were ghosts in the revision ancestry. (John Arbash Meinel, #209948)

* xs4all's ftp server returns a temporary error when trying to list an
  empty directory, rather than returning an empty list. Adding a
  workaround so that we don't get spurious failures.
  (John Arbash Meinel, #215522)

Documentation
*************

* Expanded the User Guide to include new chapters on popular plugins and
  integrating Bazaar into your environment. The *Best practices* chapter
  was renamed to *Miscellaneous topics* as suggested by community
  feedback as well. (Ian Clatworthy)

* Document outlining strategies for TortoiseBzr. (Mark Hammond)

* Improved the documentation on hooks. (Ian Clatworthy)

* Update authentication docs regarding ssh agents.
  (Vincent Ladeuil, #183705)

Testing
*******

* Add ``thread_name_suffix`` parameter to SmartTCPServer_for_testing, to
  make it easy to identify which test spawned a thread with an unhandled
  exception. (Andrew Bennetts)

* New ``--debugflag``/``-E`` option to ``bzr selftest`` for setting
  options for debugging tests, these are complementary to the -D
  options.  The ``-Dselftest_debug`` global option has been replaced by the
  ``-E=allow_debug`` option for selftest. (Andrew Bennetts)

* Parameterised test ids are preserved correctly to aid diagnosis of test
  failures. (Robert Collins, Andrew Bennetts)

* selftest now accepts --starting-with <id> to load only the tests whose id
  starts with the one specified. This greatly speeds up running the test
  suite on a limited set of tests and can be used to run the tests for a
  single module, a single class or even a single test.  (Vincent Ladeuil)

* The test suite modules have been modified to define load_tests() instead
  of test_suite(). That speeds up selective loading (via --load-list)
  significantly and provides many examples on how to migrate (grep for
  load_tests).  (Vincent Ladeuil)

Internals
*********

* ``Hooks.install_hook`` is now deprecated in favour of
  ``Hooks.install_named_hook`` which adds a required ``name`` parameter, to
  avoid having to call ``Hooks.name_hook``. (Daniel Watkins)

* Implement xml8 serializer.  (Aaron Bentley)

* New form ``@deprecated_method(deprecated_in(1, 5, 0))`` for making
  deprecation wrappers.  (Martin Pool)

* ``Repository.revision_parents`` is now deprecated in favour of
  ``Repository.get_parent_map([revid])[revid]``. (Jelmer Vernooij)

* The Python ``assert`` statement is no longer used in Bazaar source, and
  a test checks this.  (Martin Pool)

API Changes
***********

* ``bzrlib.status.show_pending_merges`` requires the repository to be
  locked by the caller. Callers should have been doing it anyway, but it
  will now raise an exception if they do not. (John Arbash Meinel)

* Repository.get_data_stream, Repository.get_data_stream_for_search(),
  Repository.get_deltas_for_revsions(), Repository.revision_trees(),
  Repository.item_keys_introduced_by() no longer take read locks.
  (Aaron Bentley)

* ``LockableFiles.get_utf8`` and ``.get`` are deprecated, as a start
  towards removing LockableFiles and ``.control_files`` entirely.
  (Martin Pool)

* Methods deprecated prior to 1.1 have been removed.
  (Martin Pool)


bzr 1.4 
#######

:Released: 2008-04-28

This release of Bazaar includes handy improvements to the speed of log and
status, new options for several commands, improved documentation, and better
hooks, including initial code for server-side hooks.  A number of bugs have
been fixed, particularly in interoperability between different formats or
different releases of Bazaar over there network.  There's been substantial
internal work in both the repository and network code to enable new features
and faster performance.

Bug Fixes
*********

* Pushing a branch in "dirstate" format (Branch5) over bzr+ssh would break
  if the remote server was < version 1.2.  This was due to a bug in the
  RemoteRepository.get_parent_map() fallback code.
  (John Arbash Meinel, Andrew Bennetts, #214894)


bzr 1.4rc2
##########

:Released: 2008-04-21

Bug Fixes
*********

* ``bzr log -r ..X bzr://`` was failing, because it was getting a request
  for ``revision_id=None`` which was not a string.
  (John Arbash Meinel, #211661)

* Fixed a bug in handling ghost revisions when logging changes in a
  particular file.  (John Arbash Meinel, #209948)

* Fix error about "attempt to add line-delta in non-delta knit".
  (Andrew Bennetts, #205156)

* Fixed performance degradation in fetching from knit repositories to
  knits and packs due to parsing the entire revisions.kndx on every graph
  walk iteration fixed by using the Repository.get_graph API.  There was
  another regression in knit => knit fetching which re-read the index for
  every revision each side had in common.
  (Robert Collins, John Arbash Meinel)


bzr 1.4rc1
##########

:Released: 2008-04-11

Changes
*******

* bzr main script cannot be imported (Benjamin Peterson)

* On Linux bzr additionally looks for plugins in arch-independent site
  directory. (Toshio Kuratomi)

* The ``set_rh`` branch hook is now deprecated. Please migrate
  any plugins using this hook to use an alternative, e.g.
  ``post_change_branch_tip``. (Ian Clatworthy)

* When a plugin cannot be loaded as the file path is not a valid
  python module name bzr will now strip a ``bzr_`` prefix from the
  front of the suggested name, as many plugins (e.g. bzr-svn)
  want to be installed without this prefix. It is a common mistake
  to have a folder named "bzr-svn" for that plugin, especially
  as this is what bzr branch lp:bzr-svn will give you. (James Westby,
  Andrew Cowie)

* UniqueIntegerBugTracker now appends bug-ids instead of joining
  them to the base URL. Plugins that register bug trackers may
  need a trailing / added to the base URL if one is not already there.
  (James Wesby, Andrew Cowie)

Features
********

* Added start_commit hook for mutable trees. (Jelmer Vernooij, #186422)

* ``status`` now accepts ``--no-pending`` to show the status without
  listing pending merges, which speeds up the command a lot on large
  histories.  (James Westby, #202830)

* New ``post_change_branch_tip`` hook that is called after the
  branch tip is moved but while the branch is still write-locked.
  See the User Reference for signature details.
  (Ian Clatworthy, James Henstridge)

* Reconfigure can convert a branch to be standalone or to use a shared
  repository.  (Aaron Bentley)

Improvements
************

* The smart protocol now has support for setting branches' revision info
  directly.  This should make operations like push slightly faster, and is a
  step towards server-side hooks.  The new request method name is
  ``Branch.set_last_revision_info``.  (Andrew Bennetts)

* ``bzr commit --fixes`` now recognises "gnome" as a tag by default.
  (James Westby, Andrew Cowie)

* ``bzr switch`` will attempt to find branches to switch to relative to the
  current branch. E.g. ``bzr switch branchname`` will look for
  ``current_branch/../branchname``. (Robert Collins, Jelmer Vernooij,
  Wouter van Heyst)

* Diff is now more specific about execute-bit changes it describes
  (Chad Miller)

* Fetching data over HTTP is a bit faster when urllib is used.  This is done
  by forcing it to recv 64k at a time when reading lines in HTTP headers,
  rather than just 1 byte at a time.  (Andrew Bennetts)

* Log --short and --line are much faster when -r is not specified.
  (Aaron Bentley)

* Merge is faster.  We no longer check a file's existence unnecessarily
  when merging the execute bit.  (Aaron Bentley)

* ``bzr status`` on an explicit list of files no longer shows pending
  merges, making it much faster on large trees. (John Arbash Meinel)

* The launchpad directory service now warns the user if they have not set
  their launchpad login and are trying to resolve a URL using it, just
  in case they want to do a write operation with it.  (James Westby)

* The smart protocol client is slightly faster, because it now only queries
  the server for the protocol version once per connection.  Also, the HTTP
  transport will now automatically probe for and use a smart server if
  one is present.  You can use the new ``nosmart+`` transport decorator
  to get the old behaviour.  (Andrew Bennetts)

* The ``version`` command takes a ``--short`` option to print just the
  version number, for easier use in scripts.  (Martin Pool)

* Various operations with revision specs and commands that calculate
  revnos and revision ids are faster.  (John A. Meinel, Aaron Bentley)

Bugfixes
********

* Add ``root_client_path`` parameter to SmartWSGIApp and
  SmartServerRequest.  This makes it possible to publish filesystem
  locations that don't exactly match URL paths. SmartServerRequest
  subclasses should use the new ``translate_client_path`` and
  ``transport_from_client_path`` methods when dealing with paths received
  from a client to take this into account.  (Andrew Bennetts, #124089)

* ``bzr mv a b`` can be now used also to rename previously renamed
  directories, not only files. (Lukáš Lalinský, #107967)

* ``bzr uncommit --local`` can now remove revisions from the local
  branch to be symmetric with ``bzr commit --local``.
  (John Arbash Meinel, #93412)

* Don't ask for a password if there is no real terminal.
  (Alexander Belchenko, #69851)

* Fix a bug causing a ValueError crash in ``parse_line_delta_iter`` when
  fetching revisions from a knit to pack repository or vice versa using
  bzr:// (including over http or ssh).
  (#208418, Andrew Bennetts, Martin Pool, Robert Collins)

* Fixed ``_get_line`` in ``bzrlib.smart.medium``, which was buggy.  Also
  fixed ``_get_bytes`` in the same module to use the push back buffer.
  These bugs had no known impact in normal use, but were problematic for
  developers working on the code, and were likely to cause real bugs sooner
  or later.  (Andrew Bennetts)

* Implement handling of basename parameter for DefaultMail.  (James Westby)

* Incompatibility with Paramiko versions newer than 1.7.2 was fixed.
  (Andrew Bennetts, #213425)

* Launchpad locations (lp: URLs) can be pulled.  (Aaron Bentley, #181945)

* Merges that add files to deleted root directories complete.  They
  do create conflicts.  (Aaron Bentley, #210092)

* vsftp's return ``550 RNFR command failed.`` supported.
  (Marcus Trautwig, #129786)

Documentation
*************

* Improved documentation on send/merge relationship. (Peter Schuller)

* Minor fixes to the User Guide. (Matthew Fuller)

* Reduced the evangelism in the User Guide. (Ian Clatworthy)

* Added Integrating with Bazaar document for developers (Martin Albisetti)

API Breaks
**********

* Attempting to pull data from a ghost aware repository (e.g. knits) into a
  non-ghost aware repository such as weaves will now fail if there are
  ghosts.  (Robert Collins)

* ``KnitVersionedFile`` no longer accepts an ``access_mode`` parameter, and
  now requires the ``index`` and ``access_method`` parameters to be
  supplied. A compatible shim has been kept in the new function
  ``knit.make_file_knit``. (Robert Collins)

* Log formatters must now provide log_revision instead of show and
  show_merge_revno methods. The latter had been deprecated since the 0.17
  release. (James Westby)

* ``LoopbackSFTP`` is now called ``SocketAsChannelAdapter``.
  (Andrew Bennetts)

* ``osutils.backup_file`` is removed. (Alexander Belchenko)

* ``Repository.get_revision_graph`` is deprecated, with no replacement
  method. The method was size(history) and not desirable. (Robert Collins)

* ``revision.revision_graph`` is deprecated, with no replacement function.
  The function was size(history) and not desirable. (Robert Collins)

* ``Transport.get_shared_medium`` is deprecated.  Use
  ``Transport.get_smart_medium`` instead.  (Andrew Bennetts)

* ``VersionedFile`` factories now accept a get_scope parameter rather
  than using a call to ``transaction_finished``, allowing the removal of
  the fixed list of versioned files per repository. (Robert Collins)

* ``VersionedFile.annotate_iter`` is deprecated. While in principle this
  allowed lower memory use, all users of annotations wanted full file
  annotations, and there is no storage format suitable for incremental
  line-by-line annotation. (Robert Collins)

* ``VersionedFile.clone_text`` is deprecated. This performance optimisation
  is no longer used - reading the content of a file that is undergoing a
  file level merge to identical state on two branches is rare enough, and
  not expensive enough to special case. (Robert Collins)

* ``VersionedFile.clear_cache`` and ``enable_cache`` are deprecated.
  These methods added significant complexity to the ``VersionedFile``
  implementation, but were only used for optimising fetches from knits -
  which can be done from outside the knit layer, or via a caching
  decorator. As knits are not the default format, the complexity is no
  longer worth paying. (Robert Collins)

* ``VersionedFile.create_empty`` is removed. This method presupposed a
  sensible mapping to a transport for individual files, but pack backed
  versioned files have no such mapping. (Robert Collins)

* ``VersionedFile.get_graph`` is deprecated, with no replacement method.
  The method was size(history) and not desirable. (Robert Collins)

* ``VersionedFile.get_graph_with_ghosts`` is deprecated, with no
  replacement method.  The method was size(history) and not desirable.
  (Robert Collins)

* ``VersionedFile.get_parents`` is deprecated, please use
  ``VersionedFile.get_parent_map``. (Robert Collins)

* ``VersionedFile.get_sha1`` is deprecated, please use
  ``VersionedFile.get_sha1s``. (Robert Collins)

* ``VersionedFile.has_ghost`` is now deprecated, as it is both expensive
  and unused outside of a single test. (Robert Collins)

* ``VersionedFile.iter_parents`` is now deprecated in favour of
  ``get_parent_map`` which can be used to instantiate a Graph on a
  VersionedFile. (Robert Collins)

* ``VersionedFileStore`` no longer uses the transaction parameter given
  to most methods; amongst other things this means that the
  get_weave_or_empty method no longer guarantees errors on a missing weave
  in a readonly transaction, and no longer caches versioned file instances
  which reduces memory pressure (but requires more careful management by
  callers to preserve performance). (Robert Collins)

Testing
*******

* New -Dselftest_debug flag disables clearing of the debug flags during
  tests.  This is useful if you want to use e.g. -Dhpss to help debug a
  failing test.  Be aware that using this feature is likely to cause
  spurious test failures if used with the full suite. (Andrew Bennetts)

* selftest --load-list now uses a new more agressive test loader that will
  avoid loading unneeded modules and building their tests. Plugins can use
  this new loader by defining a load_tests function instead of a test_suite
  function. (a forthcoming patch will provide many examples on how to
  implement this).
  (Vincent Ladeuil)

* selftest --load-list now does some sanity checks regarding duplicate test
  IDs and tests present in the list but not found in the actual test suite.
  (Vincent Ladeuil)

* Slightly more concise format for the selftest progress bar, so there's
  more space to show the test name.  (Martin Pool) ::

    [2500/10884, 1fail, 3miss in 1m29s] test_revisionnamespaces.TestRev

* The test suite takes much less memory to run, and is a bit faster.  This
  is done by clearing most attributes of TestCases after running them, if
  they succeeded.  (Andrew Bennetts)

Internals
*********

* Added ``_build_client_protocol`` to ``_SmartClient``.  (Andrew Bennetts)

* Added basic infrastructure for automatic plugin suggestion.
  (Martin Albisetti)

* If a ``LockableFiles`` object is not explicitly unlocked (for example
  because of a missing ``try/finally`` block, it will give a warning but
  not automatically unlock itself.  (Previously they did.)  This
  sometimes caused knock-on errors if for example the network connection
  had already failed, and should not be relied upon by code.
  (Martin Pool, #109520)

* ``make dist`` target to build a release tarball, and also
  ``check-dist-tarball`` and ``dist-upload-escudero``.  (Martin Pool)

* The ``read_response_tuple`` method of ``SmartClientRequestProtocol*``
  classes will now raise ``UnknownSmartMethod`` when appropriate, so that
  callers don't need to try distinguish unknown request errors from other
  errors.  (Andrew Bennetts)

* ``set_make_working_trees`` is now implemented provided on all repository
  implementations (Aaron Bentley)

* ``VersionedFile`` now has a new method ``get_parent_map`` which, like
  ``Graph.get_parent_map`` returns a dict of key:parents. (Robert Collins)


bzr 1.3.1
#########

:Released: 2008-04-09

No changes from 1.3.1rc1.


bzr 1.3.1rc1
############

:Released: 2008-04-04

Bug Fixes
*********

* Fix a bug causing a ValueError crash in ``parse_line_delta_iter`` when
  fetching revisions from a knit to pack repository or vice versa using
  bzr:// (including over http or ssh).
  (#208418, Andrew Bennetts, Martin Pool, Robert Collins)


bzr 1.3
#######

:Released: 2008-03-20

Bazaar has become part of the GNU project <http://www.gnu.org>

Many operations that act on history, including ``log`` and ``annotate`` are now
substantially faster.  Several bugs have been fixed and several new options and
features have been added.

Testing
*******

* Avoid spurious failure of ``TestVersion.test_version`` matching
  directory names.
  (#202778, Martin Pool)


bzr 1.3rc1
##########

:Released: 2008-03-16

Notes When Upgrading
********************

* The backup directory created by ``upgrade`` is now called
  ``backup.bzr``, not ``.bzr.backup``. (Martin Albisetti)

Changes
*******

* A new repository format 'development' has been added. This format will
  represent the latest 'in-progress' format that the bzr developers are
  interested in getting early-adopter testing and feedback on.
  ``doc/developers/development-repo.txt`` has detailed information.
  (Robert Collins)

* BZR_LOG environment variable controls location of .bzr.log trace file.
  User can suppress writing messages to .bzr.log by using '/dev/null'
  filename (on Linux) or 'NUL' (on Windows). If BZR_LOG variable
  is not defined but BZR_HOME is defined then default location
  for .bzr.log trace file is ``$BZR_HOME/.bzr.log``.
  (Alexander Belchenko, #106117)

* ``launchpad`` builtin plugin now shipped as separate part in standalone
  bzr.exe, installed to ``C:\Program Files\Bazaar\plugins`` directory,
  and standalone installer allows user to skip installation of this plugin.
  (Alexander Belchenko)

* Restore auto-detection of plink.exe on Windows. (Dmitry Vasiliev)

* Version number is now shown as "1.2" or "1.2pr2", without zeroed or
  missing final fields.  (Martin Pool)

Features
********

* ``branch`` and ``checkout`` can hard-link working tree files, which is
  faster and saves space.  (Aaron Bentley)

* ``bzr send`` will now also look at the ``child_submit_to`` setting in
  the submit branch to determine the email address to send to.
  (Jelmer Vernooij)

Improvements
************

* BzrBranch._lefthand_history is faster on pack repos.  (Aaron Bentley)

* Branch6.generate_revision_history is faster.  (Aaron Bentley)

* Directory services can now be registered, allowing special URLs to be
  dereferenced into real URLs.  This is a generalization and cleanup of
  the lp: transport lookup.  (Aaron Bentley)

* Merge directives that are automatically attached to emails have nicer
  filenames, based on branch-nick + revno. (Aaron Bentley)

* ``push`` has a ``--revision`` option, to specify what revision to push up
  to.  (Daniel Watkins)

* Significantly reducing execution time and network traffic for trivial
  case of running ``bzr missing`` command for two identical branches.
  (Alexander Belchenko)

* Speed up operations that look at the revision graph (such as 'bzr log').
  ``KnitPackRepositor.get_revision_graph`` uses ``Graph.iter_ancestry`` to
  extract the revision history. This allows filtering ghosts while
  stepping instead of needing to peek ahead. (John Arbash Meinel)

* The ``hooks`` command lists installed hooks, to assist in debugging.
  (Daniel Watkins)

* Updates to how ``annotate`` work. Should see a measurable improvement in
  performance and memory consumption for file with a lot of merges.
  Also, correctly handle when a line is introduced by both parents (it
  should be attributed to the first merge which notices this, and not
  to all subsequent merges.) (John Arbash Meinel)

Bugfixes
********

* Autopacking no longer holds the full set of inventory lines in
  memory while copying. For large repositories, this can amount to
  hundreds of MB of ram consumption.
  (Ian Clatworthy, John Arbash Meinel)

* Cherrypicking when using ``--format=merge3`` now explictly excludes
  BASE lines. (John Arbash Meinel, #151731)

* Disable plink's interactive prompt for password.
  (#107593, Dmitry Vasiliev)

* Encode command line arguments from unicode to user_encoding before
  invoking external mail client in `bzr send` command.
  (#139318, Alexander Belchenko)

* Fixed problem connecting to ``bzr+https://`` servers.
  (#198793, John Ferlito)

* Improved error reporting in the Launchpad plugin. (Daniel Watkins,
  #196618)

* Include quick-start-summary.svg file to python-based installer(s)
  for Windows. (#192924, Alexander Belchenko)

* lca merge now respects specified files. (Aaron Bentley)

* Make version-info --custom imply --all. (#195560, James Westby)

* ``merge --preview`` now works for merges that add or modify
  symlinks (James Henstridge)

* Redirecting the output from ``bzr merge`` (when the remembered
  location is used) now works. (John Arbash Meinel)

* setup.py script explicitly checks for Python version.
  (Jari Aalto, Alexander Belchenko, #200569)

* UnknownFormatErrors no longer refer to branches regardless of kind of
  unknown format. (Daniel Watkins, #173980)

* Upgrade bundled ConfigObj to version 4.5.2, which properly quotes #
  signs, among other small improvements. (Matt Nordhoff, #86838)

* Use correct indices when emitting LCA conflicts.  This fixes IndexError
  errors.  (Aaron Bentley, #196780)

Documentation
*************

* Explained how to use ``version-info --custom`` in the User Guide.
  (Neil Martinsen-Burrell)

API Breaks
**********

* Support for loading plugins from zip files and
  ``bzrlib.plugin.load_from_zip()`` function are deprecated.
  (Alexander Belchenko)

Testing
*******

* Added missing blackbox tests for ``modified`` (Adrian Wilkins)

* The branch interface tests were invalid for branches using rich-root
  repositories because the empty string is not a valid file-id.
  (Robert Collins)

Internals
*********

* ``Graph.iter_ancestry`` returns the ancestry of revision ids. Similar to
  ``Repository.get_revision_graph()`` except it includes ghosts and you can
  stop part-way through. (John Arbash Meinel)

* New module ``tools/package_mf.py`` provide custom module finder for
  python packages (improves standard python library's modulefinder.py)
  used by ``setup.py`` script while building standalone bzr.exe.
  (Alexander Belchenko)

* New remote method ``RemoteBzrDir.find_repositoryV2`` adding support for
  detecting external lookup support on remote repositories. This method is
  now attempted first when lookup up repositories, leading to an extra
  round trip on older bzr smart servers. (Robert Collins)

* Repository formats have a new supported-feature attribute
  ``supports_external_lookups`` used to indicate repositories which support
  falling back to other repositories when they have partial data.
  (Robert Collins)

* ``Repository.get_revision_graph_with_ghosts`` and
  ``bzrlib.revision.(common_ancestor,MultipleRevisionSources,common_graph)``
  have been deprecated.  (John Arbash Meinel)

* ``Tree.iter_changes`` is now a public API, replacing the work-in-progress
  ``Tree._iter_changes``. The api is now considered stable and ready for
  external users.  (Aaron Bentley)

* The bzrdir format registry now accepts an ``alias`` keyword to
  register_metadir, used to indicate that a format name is an alias for
  some other format and thus should not be reported when describing the
  format. (Robert Collins)


bzr 1.2
#######

:Released: 2008-02-15

Bug Fixes
*********

* Fix failing test in Launchpad plugin. (Martin Pool)


bzr 1.2rc1
##########

:Released: 2008-02-13

Notes When Upgrading
********************

* Fetching via the smart protocol may need to reconnect once during a fetch
  if the remote server is running Bazaar 1.1 or earlier, because the client
  attempts to use more efficient requests that confuse older servers.  You
  may be required to re-enter a password or passphrase when this happens.
  This won't happen if the server is upgraded to Bazaar 1.2.
  (Andrew Bennetts)

Changes
*******

* Fetching via bzr+ssh will no longer fill ghosts by default (this is
  consistent with pack-0.92 fetching over SFTP). (Robert Collins)

* Formatting of ``bzr plugins`` output is changed to be more human-
  friendly. Full path of plugins locations will be shown only with
  ``--verbose`` command-line option. (Alexander Belchenko)

* ``merge`` now prefers to use the submit branch, but will fall back to
  parent branch.  For many users, this has no effect.  But some users who
  pull and merge on the same branch will notice a change.  This change
  makes it easier to work on a branch on two different machines, pulling
  between the machines, while merging from the upstream.
  ``merge --remember`` can now be used to set the submit_branch.
  (Aaron Bentley)

Features
********

* ``merge --preview`` produces a diff of the changes merge would make,
  but does not actually perform the merge.  (Aaron Bentley)

* New smart method ``Repository.get_parent_map`` for getting revision
  parent data. This returns additional parent information topologically
  adjacent to the requested data to reduce round trip latency impacts.
  (Robert Collins)

* New smart method, ``Repository.stream_revisions_chunked``, for fetching
  revision data that streams revision data via a chunked encoding.  This
  avoids buffering large amounts of revision data on the server and on the
  client, and sends less data to the server to request the revisions.
  (Andrew Bennetts, Robert Collins, #178353)

* The launchpad plugin now handles lp urls of the form
  ``lp://staging/``, ``lp://demo/``, ``lp://dev/`` to use the appropriate
  launchpad instance to do the resolution of the branch identities.
  This is primarily of use to Launchpad developers, but can also
  be used by other users who want to try out Launchpad as
  a branch location without messing up their public Launchpad
  account.  Branches that are pushed to the staging environment
  have an expected lifetime of one day. (Tim Penhey)

Improvements
************

* Creating a new branch no longer tries to read the entire revision-history
  unnecessarily over smart server operations. (Robert Collins)

* Fetching between different repository formats with compatible models now
  takes advantage of the smart method to stream revisions.  (Andrew Bennetts)

* The ``--coverage`` option is now global, rather specific to ``bzr
  selftest``.  (Andrew Bennetts)

* The ``register-branch`` command will now use the public url of the branch
  containing the current directory, if one has been set and no explicit
  branch is provided.  (Robert Collins)

* Tweak the ``reannotate`` code path to optimize the 2-parent case.
  Speeds up ``bzr annotate`` with a pack repository by approx 3:2.
  (John Arbash Meinel)

Bugfixes
********

* Calculate remote path relative to the shared medium in _SmartClient.  This
  is related to the problem in bug #124089.  (Andrew Bennetts)

* Cleanly handle connection errors in smart protocol version two, the same
  way as they are handled by version one.  (Andrew Bennetts)

* Clearer error when ``version-info --custom`` is used without
  ``--template`` (Lukáš Lalinský)

* Don't raise UnavailableFeature during test setup when medusa is not
  available or tearDown is never called leading to nasty side effects.
  (#137823, Vincent Ladeuil)

* If a plugin's test suite cannot be loaded, for example because of a syntax
  error in the tests, then ``selftest`` fails, rather than just printing
  a warning.  (Martin Pool, #189771)

* List possible values for BZR_SSH environment variable in env-variables
  help topic. (Alexander Belchenko, #181842)

* New methods ``push_log_file`` and ``pop_log_file`` to intercept messages:
  popping the log redirection now precisely restores the previous state,
  which makes it easier to use bzr log output from other programs.
  TestCaseInTempDir no longer depends on a log redirection being established
  by the test framework, which lets bzr tests cleanly run from a normal
  unittest runner.
  (#124153, #124849, Martin Pool, Jonathan Lange)

* ``pull --quiet`` is now more quiet, in particular a message is no longer
  printed when the remembered pull location is used. (James Westby,
  #185907)

* ``reconfigure`` can safely be interrupted while fetching.
  (Aaron Bentley, #179316)

* ``reconfigure`` preserves tags when converting to and from lightweight
  checkouts.  (Aaron Bentley, #182040)

* Stop polluting /tmp when running selftest.
  (Vincent Ladeuil, #123363)

* Switch from NFKC => NFC for normalization checks. NFC allows a few
  more characters which should be considered valid.
  (John Arbash Meinel, #185458)

* The launchpad plugin now uses the ``edge`` xmlrpc server to avoid
  interacting badly with a bug on the launchpad side. (Robert Collins)

* Unknown hostnames when connecting to a ``bzr://`` URL no longer cause
  tracebacks.  (Andrew Bennetts, #182849)

API Breaks
**********

* Classes implementing Merge types like Merge3Merger must now accept (and
  honour) a do_merge flag in their constructor.  (Aaron Bentley)

* ``Repository.add_inventory`` and ``add_revision`` now require the caller
  to previously take a write lock (and start a write group.)
  (Martin Pool)

Testing
*******

* selftest now accepts --load-list <file> to load a test id list. This
  speeds up running the test suite on a limited set of tests.
  (Vincent Ladeuil)

Internals
*********

* Add a new method ``get_result`` to graph search objects. The resulting
  ``SearchResult`` can be used to recreate the search later, which will
  be useful in reducing network traffic. (Robert Collins)

* Use convenience function to check whether two repository handles
  are referring to the same repository in ``Repository.get_graph``.
  (Jelmer Vernooij, #187162)

* Fetching now passes the find_ghosts flag through to the
  ``InterRepository.missing_revision_ids`` call consistently for all
  repository types. This will enable faster missing revision discovery with
  bzr+ssh. (Robert Collins)

* Fix error handling in Repository.insert_data_stream. (Lukas Lalinsky)

* ``InterRepository.missing_revision_ids`` is now deprecated in favour of
  ``InterRepository.search_missing_revision_ids`` which returns a
  ``bzrlib.graph.SearchResult`` suitable for making requests from the smart
  server. (Robert Collins)

* New error ``NoPublicBranch`` for commands that need a public branch to
  operate. (Robert Collins)

* New method ``iter_inventories`` on Repository for access to many
  inventories. This is primarily used by the ``revision_trees`` method, as
  direct access to inventories is discouraged. (Robert Collins)

* New method ``next_with_ghosts`` on the Graph breadth-first-search objects
  which will split out ghosts and present parents into two separate sets,
  useful for code which needs to be aware of ghosts (e.g. fetching data
  cares about ghosts during revision selection). (Robert Collins)

* Record a timestamp against each mutter to the trace file, relative to the
  first import of bzrlib.  (Andrew Bennetts)

* ``Repository.get_data_stream`` is now deprecated in favour of
  ``Repository.get_data_stream_for_search`` which allows less network
  traffic when requesting data streams over a smart server. (Robert Collins)

* ``RemoteBzrDir._get_tree_branch`` no longer triggers ``_ensure_real``,
  removing one round trip on many network operations. (Robert Collins)

* RemoteTransport's ``recommended_page_size`` method now returns 64k, like
  SFTPTransport and HttpTransportBase.  (Andrew Bennetts)

* Repository has a new method ``has_revisions`` which signals the presence
  of many revisions by returning a set of the revisions listed which are
  present. This can be done by index queries without reading data for parent
  revision names etc. (Robert Collins)


bzr 1.1
#######

:Released: 2008-01-15

(no changes from 1.1rc1)

bzr 1.1rc1
##########

:Released: 2008-01-05

Changes
*******

* Dotted revision numbers have been revised. Instead of growing longer with
  nested branches the branch number just increases. (eg instead of 1.1.1.1.1
  we now report 1.2.1.) This helps scale long lived branches which have many
  feature branches merged between them. (John Arbash Meinel)

* The syntax ``bzr diff branch1 branch2`` is no longer supported.
  Use ``bzr diff branch1 --new branch2`` instead. This change has
  been made to remove the ambiguity where ``branch2`` is in fact a
  specific file to diff within ``branch1``.

Features
********

* New option to use custom template-based formats in  ``bzr version-info``.
  (Lukáš Lalinský)

* diff '--using' allows an external diff tool to be used for files.
  (Aaron Bentley)

* New "lca" merge-type for fast everyday merging that also supports
  criss-cross merges.  (Aaron Bentley)

Improvements
************

* ``annotate`` now doesn't require a working tree. (Lukáš Lalinský,
  #90049)

* ``branch`` and ``checkout`` can now use files from a working tree to
  to speed up the process.  For checkout, this requires the new
  --files-from flag.  (Aaron Bentley)

* ``bzr diff`` now sorts files in alphabetical order.  (Aaron Bentley)

* ``bzr diff`` now works on branches without working trees. Tree-less
  branches can also be compared to each other and to working trees using
  the new diff options ``--old`` and ``--new``. Diffing between branches,
  with or without trees, now supports specific file filtering as well.
  (Ian Clatworthy, #6700)

* ``bzr pack`` now orders revision texts in topological order, with newest
  at the start of the file, promoting linear reads for ``bzr log`` and the
  like. This partially fixes #154129. (Robert Collins)

* Merge directives now fetch prerequisites from the target branch if
  needed.  (Aaron Bentley)

* pycurl now handles digest authentication.
  (Vincent Ladeuil)

* ``reconfigure`` can now convert from repositories.  (Aaron Bentley)

* ``-l`` is now a short form for ``--limit`` in ``log``.  (Matt Nordhoff)

* ``merge`` now warns when merge directives cause cherrypicks.
  (Aaron Bentley)

* ``split`` now supported, to enable splitting large trees into smaller
  pieces.  (Aaron Bentley)

Bugfixes
********

* Avoid AttributeError when unlocking a pack repository when an error occurs.
  (Martin Pool, #180208)

* Better handle short reads when processing multiple range requests.
  (Vincent Ladeuil, #179368)

* build_tree acceleration uses the correct path when a file has been moved.
  (Aaron Bentley)

* ``commit`` now succeeds when a checkout and its master branch share a
  repository.  (Aaron Bentley, #177592)

* Fixed error reporting of unsupported timezone format in
  ``log --timezone``. (Lukáš Lalinský, #178722)

* Fixed Unicode encoding error in ``ignored`` when the output is
  redirected to a pipe. (Lukáš Lalinský)

* Fix traceback when sending large response bodies over the smart protocol
  on Windows. (Andrew Bennetts, #115781)

* Fix ``urlutils.relative_url`` for the case of two ``file:///`` URLs
  pointed to different logical drives on Windows.
  (Alexander Belchenko, #90847)

* HTTP test servers are now compatible with the http protocol version 1.1.
  (Vincent Ladeuil, #175524)

* _KnitParentsProvider.get_parent_map now handles requests for ghosts
  correctly, instead of erroring or attributing incorrect parents to ghosts.
  (Aaron Bentley)

* ``merge --weave --uncommitted`` now works.  (Aaron Bentley)

* pycurl authentication handling was broken and incomplete. Fix handling of
  user:pass embedded in the urls.
  (Vincent Ladeuil, #177643)

* Files inside non-directories are now handled like other conflict types.
  (Aaron Bentley, #177390)

* ``reconfigure`` is able to convert trees into lightweight checkouts.
  (Aaron Bentley)

* Reduce lockdir timeout to 0 when running ``bzr serve``.  (Andrew Bennetts,
  #148087)

* Test that the old ``version_info_format`` functions still work, even
  though they are deprecated. (John Arbash Meinel, ShenMaq, #177872)

* Transform failures no longer cause ImmortalLimbo errors (Aaron Bentley,
  #137681)

* ``uncommit`` works even when the commit messages of revisions to be
  removed use characters not supported in the terminal encoding.
  (Aaron Bentley)

* When dumb http servers return whole files instead of the requested ranges,
  read the remaining bytes by chunks to avoid overflowing network buffers.
  (Vincent Ladeuil, #175886)

Documentation
*************

* Minor tweaks made to the bug tracker integration documentation.
  (Ian Clatworthy)

* Reference material has now be moved out of the User Guide and added
  to the User Reference. The User Reference has gained 4 sections as
  a result: Authenication Settings, Configuration Settings, Conflicts
  and Hooks. All help topics are now dumped into text format in the
  doc/en/user-reference directory for those who like browsing that
  information in their editor. (Ian Clatworthy)

* *Using Bazaar with Launchpad* tutorial added. (Ian Clatworthy)

Internals
*********

* find_* methods available for BzrDirs, Branches and WorkingTrees.
  (Aaron Bentley)

* Help topics can now be loaded from files.
  (Ian Clatworthy, Alexander Belchenko)

* get_parent_map now always provides tuples as its output.  (Aaron Bentley)

* Parent Providers should now implement ``get_parent_map`` returning a
  dictionary instead of ``get_parents`` returning a list.
  ``Graph.get_parents`` is now deprecated. (John Arbash Meinel,
  Robert Collins)

* Patience Diff now supports arbitrary python objects, as long as they
  support ``hash()``. (John Arbash Meinel)

* Reduce selftest overhead to establish test names by memoization.
  (Vincent Ladeuil)

API Breaks
**********

Testing
*******

* Modules can now customise their tests by defining a ``load_tests``
  attribute. ``pydoc bzrlib.tests.TestUtil.TestLoader.loadTestsFromModule``
  for the documentation on this attribute. (Robert Collins)

* New helper function ``bzrlib.tests.condition_id_re`` which helps
  filter tests based on a regular expression search on the tests id.
  (Robert Collins)

* New helper function ``bzrlib.tests.condition_isinstance`` which helps
  filter tests based on class. (Robert Collins)

* New helper function ``bzrlib.tests.exclude_suite_by_condition`` which
  generalises the ``exclude_suite_by_re`` function. (Robert Collins)

* New helper function ``bzrlib.tests.filter_suite_by_condition`` which
  generalises the ``filter_suite_by_re`` function. (Robert Collins)

* New helper method ``bzrlib.tests.exclude_tests_by_re`` which gives a new
  TestSuite that does not contain tests from the input that matched a
  regular expression. (Robert Collins)

* New helper method ``bzrlib.tests.randomize_suite`` which returns a
  randomized copy of the input suite. (Robert Collins)

* New helper method ``bzrlib.tests.split_suite_by_re`` which splits a test
  suite into two according to a regular expression. (Robert Collins)

* Parametrize all http tests for the transport implementations, the http
  protocol versions (1.0 and 1.1) and the authentication schemes.
  (Vincent Ladeuil)

* The ``exclude_pattern`` and ``random_order`` parameters to the function
  ``bzrlib.tests.filter_suite_by_re`` have been deprecated. (Robert Collins)

* The method ``bzrlib.tests.sort_suite_by_re`` has been deprecated. It is
  replaced by the new helper methods added in this release. (Robert Collins)


bzr 1.0
#######

:Released: 2007-12-14

Documentation
*************

* More improvements and fixes to the User Guide.  (Ian Clatworthy)

* Add information on cherrypicking/rebasing to the User Guide.
  (Ian Clatworthy)

* Improve bug tracker integration documentation. (Ian Clatworthy)

* Minor edits to ``Bazaar in five minutes`` from David Roberts and
  to the rebasing section of the User Guide from Aaron Bentley.
  (Ian Clatworthy)


bzr 1.0rc3
##########

:Released: 2007-12-11

Changes
*******

* If a traceback occurs, users are now asked to report the bug
  through Launchpad (https://bugs.launchpad.net/bzr/), rather than
  by mail to the mailing list.
  (Martin Pool)

Bugfixes
********

* Fix Makefile rules for doc generation. (Ian Clatworthy, #175207)

* Give more feedback during long http downloads by making readv deliver data
  as it arrives for urllib, and issue more requests for pycurl. High latency
  networks are better handled by urllib, the pycurl implementation give more
  feedback but also incur more latency.
  (Vincent Ladeuil, #173010)

* Implement _make_parents_provider on RemoteRepository, allowing generating
  bundles against branches on a smart server.  (Andrew Bennetts, #147836)

Documentation
*************

* Improved user guide.  (Ian Clatworthy)

* The single-page quick reference guide is now available as a PDF.
  (Ian Clatworthy)

Internals
*********

* readv urllib http implementation is now a real iterator above the
  underlying socket and deliver data as soon as it arrives. 'get' still
  wraps its output in a StringIO.
  (Vincent Ladeuil)


bzr 1.0rc2
##########

:Released: 2007-12-07

Improvements
************

* Added a --coverage option to selftest. (Andrew Bennetts)

* Annotate merge (merge-type=weave) now supports cherrypicking.
  (Aaron Bentley)

* ``bzr commit`` now doesn't print the revision number twice. (Matt
  Nordhoff, #172612)

* New configuration option ``bugtracker_<tracker_abbrevation>_url`` to
  define locations of bug trackers that are not directly supported by
  bzr or a plugin. The URL will be treated as a template and ``{id}``
  placeholders will be replaced by specific bug IDs.  (Lukáš Lalinský)

* Support logging single merge revisions with short and line log formatters.
  (Kent Gibson)

* User Guide enhanced with suggested readability improvements from
  Matt Revell and corrections from John Arbash Meinel. (Ian Clatworthy)

* Quick Start Guide renamed to Quick Start Card, moved down in
  the catalog, provided in pdf and png format and updated to refer
  to ``send`` instead of ``bundle``. (Ian Clatworthy, #165080)

* ``switch`` can now be used on heavyweight checkouts as well as
  lightweight ones. After switching a heavyweight checkout, the
  local branch is a mirror/cache of the new bound branch and
  uncommitted changes in the working tree are merged. As a safety
  check, if there are local commits in a checkout which have not
  been committed to the previously bound branch, then ``switch``
  fails unless the ``--force`` option is given. This option is
  now also required if the branch a lightweight checkout is pointing
  to has been moved. (Ian Clatworthy)

Internals
*********

* New -Dhttp debug option reports http connections, requests and responses.
  (Vincent Ladeuil)

* New -Dmerge debug option, which emits merge plans for merge-type=weave.

Bugfixes
********

* Better error message when running ``bzr cat`` on a non-existant branch.
  (Lukáš Lalinský, #133782)

* Catch OSError 17 (file exists) in final phase of tree transform and show
  filename to user.
  (Alexander Belchenko, #111758)

* Catch ShortReadvErrors while using pycurl. Also make readv more robust by
  allowing multiple GET requests to be issued if too many ranges are
  required.
  (Vincent Ladeuil, #172701)

* Check for missing basis texts when fetching from packs to packs.
  (John Arbash Meinel, #165290)

* Fall back to showing e-mail in ``log --short/--line`` if the
  committer/author has only e-mail. (Lukáš Lalinský, #157026)

API Breaks
**********

* Deprecate not passing a ``location`` argument to commit reporters'
  ``started`` methods. (Matt Nordhoff)


bzr 1.0rc1
##########

:Released: 2007-11-30

Notes When Upgrading
********************

* The default repository format is now ``pack-0.92``.  This
  default is used when creating new repositories with ``init`` and
  ``init-repo``, and when branching over bzr+ssh or bzr+hpss.
  (See https://bugs.launchpad.net/bugs/164626)

  This format can be read and written by Bazaar 0.92 and later, and
  data can be transferred to and from older formats.

  To upgrade, please reconcile your repository (``bzr reconcile``), and then
  upgrade (``bzr upgrade``).

  ``pack-0.92`` offers substantially better scaling and performance than the
  previous knits format. Some operations are slower where the code already
  had bad scaling characteristics under knits, the pack format makes such
  operations more visible as part of being more scalable overall. We will
  correct such operations over the coming releases and encourage the filing
  of bugs on any operation which you observe to be slower in a packs
  repository. One particular case that we do not intend to fix is pulling
  data from a pack repository into a knit repository over a high latency
  link;  downgrading such data requires reinsertion of the file texts, and
  this is a classic space/time tradeoff. The current implementation is
  conservative on memory usage because we need to support converting data
  from any tree without problems.
  (Robert Collins, Martin Pool, #164476)

Changes
*******

* Disable detection of plink.exe as possible ssh vendor. Plink vendor
  still available if user selects it explicitly with BZR_SSH environment
  variable. (Alexander Belchenko, workaround for bug #107593)

* The pack format is now accessible as "pack-0.92", or "pack-0.92-subtree"
  to enable the subtree functions (for example, for bzr-svn).
  (Martin Pool)

Features
********

* New ``authentication.conf`` file holding the password or other credentials
  for remote servers. This can be used for ssh, sftp, smtp and other
  supported transports.
  (Vincent Ladeuil)

* New rich-root and rich-root-pack formats, recording the same data about
  tree roots that's recorded for all other directories.
  (Aaron Bentley, #164639)

* ``pack-0.92`` repositories can now be reconciled.
  (Robert Collins, #154173)

* ``switch`` command added for changing the branch a lightweight checkout
  is associated with and updating the tree to reflect the latest content
  accordingly. This command was previously part of the BzrTools plug-in.
  (Ian Clatworthy, Aaron Bentley, David Allouche)

* ``reconfigure`` command can now convert branches, trees, or checkouts to
  lightweight checkouts.  (Aaron Bentley)

Performance
***********

* Commit updates the state of the working tree via a delta rather than
  supplying entirely new basis trees. For commit of a single specified file
  this reduces the wall clock time for commit by roughly a 30%.
  (Robert Collins, Martin Pool)

* Commit with many automatically found deleted paths no longer performs
  linear scanning for the children of those paths during inventory
  iteration. This should fix commit performance blowing out when many such
  paths occur during commit. (Robert Collins, #156491)

* Fetch with pack repositories will no longer read the entire history graph.
  (Robert Collins, #88319)

* Revert takes out an appropriate lock when reverting to a basis tree, and
  does not read the basis inventory twice. (Robert Collins)

* Diff does not require an inventory to be generated on dirstate trees.
  (Aaron Bentley, #149254)

* New annotate merge (--merge-type=weave) implementation is fast on
  versionedfiles withough cached annotations, e.g. pack-0.92.
  (Aaron Bentley)

Improvements
************

* ``bzr merge`` now warns when it encounters a criss-cross merge.
  (Aaron Bentley)

* ``bzr send`` now doesn't require the target e-mail address to be
  specified on the command line if an interactive e-mail client is used.
  (Lukáš Lalinský)

* ``bzr tags`` now prints the revision number for each tag, instead of
  the revision id, unless --show-ids is passed. In addition, tags can be
  sorted chronologically instead of lexicographically with --sort=time.
  (Adeodato Simó, #120231)

* Windows standalone version of bzr is able to load system-wide plugins from
  "plugins" subdirectory in installation directory. In addition standalone
  installer write to the registry (HKLM\SOFTWARE\Bazaar) useful info
  about paths and bzr version. (Alexander Belchenko, #129298)

Documentation
*************

Bug Fixes
*********

* A progress bar has been added for knitpack -> knitpack fetching.
  (Robert Collins, #157789, #159147)

* Branching from a branch via smart server now preserves the repository
  format. (Andrew Bennetts,  #164626)

* ``commit`` is now able to invoke an external editor in a non-ascii
  directory. (Daniel Watkins, #84043)

* Catch connection errors for ftp.
  (Vincent Ladeuil, #164567)

* ``check`` no longer reports spurious unreferenced text versions.
  (Robert Collins, John A Meinel, #162931, #165071)

* Conflicts are now resolved recursively by ``revert``.
  (Aaron Bentley, #102739)

* Detect invalid transport reuse attempts by catching invalid URLs.
  (Vincent Ladeuil, #161819)

* Deleting a file without removing it shows a correct diff, not a traceback.
  (Aaron Bentley)

* Do no use timeout in HttpServer anymore.
  (Vincent Ladeuil, #158972).

* Don't catch the exceptions related to the http pipeline status before
  retrying an http request or some programming errors may be masked.
  (Vincent Ladeuil, #160012)

* Fix ``bzr rm`` to not delete modified and ignored files.
  (Lukáš Lalinský, #172598)

* Fix exception when revisionspec contains merge revisons but log
  formatter doesn't support merge revisions. (Kent Gibson, #148908)

* Fix exception when ScopeReplacer is assigned to before any members have
  been retrieved.  (Aaron Bentley)

* Fix multiple connections during checkout --lightweight.
  (Vincent Ladeuil, #159150)

* Fix possible error in insert_data_stream when copying between
  pack repositories over bzr+ssh or bzr+http.
  KnitVersionedFile.get_data_stream now makes sure that requested
  compression parents are sent before any delta hunks that depend
  on them.
  (Martin Pool, #164637)

* Fix typo in limiting offsets coalescing for http, leading to
  whole files being downloaded instead of parts.
  (Vincent Ladeuil, #165061)

* FTP server errors don't error in the error handling code.
  (Robert Collins, #161240)

* Give a clearer message when a pull fails because the source needs
  to be reconciled.
  (Martin Pool, #164443)

* It is clearer when a plugin cannot be loaded because of its name, and a
  suggestion for an acceptable name is given. (Daniel Watkins, #103023)

* Leave port as None in transport objects if user doesn't
  specify a port in urls.
  (vincent Ladeuil, #150860)

* Make sure Repository.fetch(self) is properly a no-op for all
  Repository implementations. (John Arbash Meinel, #158333)

* Mark .bzr directories as "hidden" on Windows.
  (Alexander Belchenko, #71147)

* ``merge --uncommitted`` can now operate on a single file.
  (Aaron Bentley, Lukáš Lalinský, #136890)

* Obsolete packs are now cleaned up by pack and autopack operations.
  (Robert Collins, #153789)

* Operations pulling data from a smart server where the underlying
  repositories are not both annotated/both unannotated will now work.
  (Robert Collins, #165304).

* Reconcile now shows progress bars. (Robert Collins, #159351)

* ``RemoteBranch`` was not initializing ``self._revision_id_to_revno_map``
  properly. (John Arbash Meinel, #162486)

* Removing an already-removed file reports the file does not exist. (Daniel
  Watkins, #152811)

* Rename on Windows is able to change filename case.
  (Alexander Belchenko, #77740)

* Return error instead of a traceback for ``bzr log -r0``.
  (Kent Gibson, #133751)

* Return error instead of a traceback when bzr is unable to create
  symlink on some platforms (e.g. on Windows).
  (Alexander Belchenko, workaround for #81689)

* Revert doesn't crash when restoring a single file from a deleted
  directory. (Aaron Bentley)

* Stderr output via logging mechanism now goes through encoded wrapper
  and no more uses utf-8, but terminal encoding instead. So all unicode
  strings now should be readable in non-utf-8 terminal.
  (Alexander Belchenko, #54173)

* The error message when ``move --after`` should be used makes how to do so
  clearer. (Daniel Watkins, #85237)

* Unicode-safe output from ``bzr info``. The output will be encoded
  using the terminal encoding and unrepresentable characters will be
  replaced by '?'. (Lukáš Lalinský, #151844)

* Working trees are no longer created when pushing into a local no-trees
  repo. (Daniel Watkins, #50582)

* Upgrade util/configobj to version 4.4.0.
  (Vincent Ladeuil, #151208).

* Wrap medusa ftp test server as an FTPServer feature.
  (Vincent Ladeuil, #157752)

API Breaks
**********

* ``osutils.backup_file`` is deprecated. Actually it's not used in bzrlib
  during very long time. (Alexander Belchenko)

* The return value of
  ``VersionedFile.iter_lines_added_or_present_in_versions`` has been
  changed. Previously it was an iterator of lines, now it is an iterator of
  (line, version_id) tuples. This change has been made to aid reconcile and
  fetch operations. (Robert Collins)

* ``bzrlib.repository.get_versioned_file_checker`` is now private.
  (Robert Collins)

* The Repository format registry default has been removed; it was previously
  obsoleted by the bzrdir format default, which implies a default repository
  format.
  (Martin Pool)

Internals
*********

* Added ``ContainerSerialiser`` and ``ContainerPushParser`` to
  ``bzrlib.pack``.  These classes provide more convenient APIs for generating
  and parsing containers from streams rather than from files.  (Andrew
  Bennetts)

* New module ``lru_cache`` providing a cache for use by tasks that need
  semi-random access to large amounts of data. (John A Meinel)

* InventoryEntry.diff is now deprecated.  Please use diff.DiffTree instead.


bzr 0.92
########

:Released: 2007-11-05

Changes
*******

  * New uninstaller on Win32.  (Alexander Belchenko)


bzr 0.92rc1
###########

:Released: 2007-10-29

Changes
*******

* ``bzr`` now returns exit code 4 if an internal error occurred, and
  3 if a normal error occurred.  (Martin Pool)

* ``pull``, ``merge`` and ``push`` will no longer silently correct some
  repository index errors that occured as a result of the Weave disk format.
  Instead the ``reconcile`` command needs to be run to correct those
  problems if they exist (and it has been able to fix most such problems
  since bzr 0.8). Some new problems have been identified during this release
  and you should run ``bzr check`` once on every repository to see if you
  need to reconcile. If you cannot ``pull`` or ``merge`` from a remote
  repository due to mismatched parent errors - a symptom of index errors -
  you should simply take a full copy of that remote repository to a clean
  directory outside any local repositories, then run reconcile on it, and
  finally pull from it locally. (And naturally email the repositories owner
  to ask them to upgrade and run reconcile).
  (Robert Collins)

Features
********

* New ``knitpack-experimental`` repository format. This is interoperable with
  the ``dirstate-tags`` format but uses a smarter storage design that greatly
  speeds up many operations, both local and remote. This new format can be
  used as an option to the ``init``, ``init-repository`` and ``upgrade``
  commands. (Robert Collins)

* For users of bzr-svn (and those testing the prototype subtree support) that
  wish to try packs, a new ``knitpack-subtree-experimental`` format has also
  been added. This is interoperable with the ``dirstate-subtrees`` format.
  (Robert Collins)

* New ``reconfigure`` command. (Aaron Bentley)

* New ``revert --forget-merges`` command, which removes the record of a pending
  merge without affecting the working tree contents.  (Martin Pool)

* New ``bzr_remote_path`` configuration variable allows finer control of
  remote bzr locations than BZR_REMOTE_PATH environment variable.
  (Aaron Bentley)

* New ``launchpad-login`` command to tell Bazaar your Launchpad
  user ID.  This can then be used by other functions of the
  Launchpad plugin. (James Henstridge)

Performance
***********

* Commit in quiet mode is now slightly faster as the information to
  output is no longer calculated. (Ian Clatworthy)

* Commit no longer checks for new text keys during insertion when the
  revision id was deterministically unique. (Robert Collins)

* Committing a change which is not a merge and does not change the number of
  files in the tree is faster by utilising the data about whether files are
  changed to determine if the tree is unchanged rather than recalculating
  it at the end of the commit process. (Robert Collins)

* Inventory serialisation no longer double-sha's the content.
  (Robert Collins)

* Knit text reconstruction now avoids making copies of the lines list for
  interim texts when building a single text. The new ``apply_delta`` method
  on ``KnitContent`` aids this by allowing modification of the revision id
  such objects represent. (Robert Collins)

* Pack indices are now partially parsed for specific key lookup using a
  bisection approach. (Robert Collins)

* Partial commits are now approximately 40% faster by walking over the
  unselected current tree more efficiently. (Robert Collins)

* XML inventory serialisation takes 20% less time while being stricter about
  the contents. (Robert Collins)

* Graph ``heads()`` queries have been fixed to no longer access all history
  unnecessarily. (Robert Collins)

Improvements
************

* ``bzr+https://`` smart server across https now supported.
  (John Ferlito, Martin Pool, #128456)

* Mutt is now a supported mail client; set ``mail_client=mutt`` in your
  bazaar.conf and ``send`` will use mutt. (Keir Mierle)

* New option ``-c``/``--change`` for ``merge`` command for cherrypicking
  changes from one revision. (Alexander Belchenko, #141368)

* Show encodings, locale and list of plugins in the traceback message.
  (Martin Pool, #63894)

* Experimental directory formats can now be marked with
  ``experimental = True`` during registration. (Ian Clatworthy)

Documentation
*************

* New *Bazaar in Five Minutes* guide.  (Matthew Revell)

* The hooks reference documentation is now converted to html as expected.
  (Ian Clatworthy)

Bug Fixes
*********

* Connection error reporting for the smart server has been fixed to
  display a user friendly message instead of a traceback.
  (Ian Clatworthy, #115601)

* Make sure to use ``O_BINARY`` when opening files to check their
  sha1sum. (Alexander Belchenko, John Arbash Meinel, #153493)

* Fix a problem with Win32 handling of the executable bit.
  (John Arbash Meinel, #149113)

* ``bzr+ssh://`` and ``sftp://`` URLs that do not specify ports explicitly
  no longer assume that means port 22.  This allows people using OpenSSH to
  override the default port in their ``~/.ssh/config`` if they wish.  This
  fixes a bug introduced in bzr 0.91.  (Andrew Bennetts, #146715)

* Commands reporting exceptions can now be profiled and still have their
  data correctly dumped to a file. For example, a ``bzr commit`` with
  no changes still reports the operation as pointless but doing so no
  longer throws away the profiling data if this command is run with
  ``--lsprof-file callgrind.out.ci`` say. (Ian Clatworthy)

* Fallback to ftp when paramiko is not installed and sftp can't be used for
  ``tests/commands`` so that the test suite is still usable without
  paramiko.
  (Vincent Ladeuil, #59150)

* Fix commit ordering in corner case. (Aaron Bentley, #94975)

* Fix long standing bug in partial commit when there are renames
  left in tree. (Robert Collins, #140419)

* Fix selftest semi-random noise during http related tests.
  (Vincent Ladeuil, #140614)

* Fix typo in ftp.py making the reconnection fail on temporary errors.
  (Vincent Ladeuil, #154259)

* Fix failing test by comparing real paths to cover the case where the TMPDIR
  contains a symbolic link.
  (Vincent Ladeuil, #141382).

* Fix log against smart server branches that don't support tags.
  (James Westby, #140615)

* Fix pycurl http implementation by defining error codes from
  pycurl instead of relying on an old curl definition.
  (Vincent Ladeuil, #147530)

* Fix 'unprintable error' message when displaying BzrCheckError and
  some other exceptions on Python 2.5.
  (Martin Pool, #144633)

* Fix ``Inventory.copy()`` and add test for it. (Jelmer Vernooij)

* Handles default value for ListOption in cmd_commit.
  (Vincent Ladeuil, #140432)

* HttpServer and FtpServer need to be closed properly or a listening socket
  will remain opened.
  (Vincent Ladeuil, #140055)

* Monitor the .bzr directory created in the top level test
  directory to detect leaking tests.
  (Vincent Ladeuil, #147986)

* The basename, not the full path, is now used when checking whether
  the profiling dump file begins with ``callgrind.out`` or not. This
  fixes a bug reported by Aaron Bentley on IRC. (Ian Clatworthy)

* Trivial fix for invoking command ``reconfigure`` without arguments.
  (Rob Weir, #141629)

* ``WorkingTree.rename_one`` will now raise an error if normalisation of the
  new path causes bzr to be unable to access the file. (Robert Collins)

* Correctly detect a NoSuchFile when using a filezilla server. (Gary van der
  Merwe)

API Breaks
**********

* ``bzrlib.index.GraphIndex`` now requires a size parameter to the
  constructor, for enabling bisection searches. (Robert Collins)

* ``CommitBuilder.record_entry_contents`` now requires the root entry of a
  tree be supplied to it, previously failing to do so would trigger a
  deprecation warning. (Robert Collins)

* ``KnitVersionedFile.add*`` will no longer cache added records even when
  enable_cache() has been called - the caching feature is now exclusively for
  reading existing data. (Robert Collins)

* ``ReadOnlyLockError`` is deprecated; ``LockFailed`` is usually more
  appropriate.  (Martin Pool)

* Removed ``bzrlib.transport.TransportLogger`` - please see the new
  ``trace+`` transport instead. (Robert Collins)

* Removed previously deprecated varargs interface to ``TestCase.run_bzr`` and
  deprecated methods ``TestCase.capture`` and ``TestCase.run_bzr_captured``.
  (Martin Pool)

* Removed previous deprecated ``basis_knit`` parameter to the
  ``KnitVersionedFile`` constructor. (Robert Collins)

* Special purpose method ``TestCase.run_bzr_decode`` is moved to the test_non_ascii
  class that needs it.
  (Martin Pool)

* The class ``bzrlib.repofmt.knitrepo.KnitRepository3`` has been folded into
  ``KnitRepository`` by parameters to the constructor. (Robert Collins)

* The ``VersionedFile`` interface now allows content checks to be bypassed
  by supplying check_content=False.  This saves nearly 30% of the minimum
  cost to store a version of a file. (Robert Collins)

* Tree's with bad state such as files with no length or sha will no longer
  be silently accepted by the repository XML serialiser. To serialise
  inventories without such data, pass working=True to write_inventory.
  (Robert Collins)

* ``VersionedFile.fix_parents`` has been removed as a harmful API.
  ``VersionedFile.join`` will no longer accept different parents on either
  side of a join - it will either ignore them, or error, depending on the
  implementation. See notes when upgrading for more information.
  (Robert Collins)

Internals
*********

* ``bzrlib.transport.Transport.put_file`` now returns the number of bytes
  put by the method call, to allow avoiding stat-after-write or
  housekeeping in callers. (Robert Collins)

* ``bzrlib.xml_serializer.Serializer`` is now responsible for checking that
  mandatory attributes are present on serialisation and deserialisation.
  This fixes some holes in API usage and allows better separation between
  physical storage and object serialisation. (Robert Collins)

* New class ``bzrlib.errors.InternalBzrError`` which is just a convenient
  shorthand for deriving from BzrError and setting internal_error = True.
  (Robert Collins)

* New method ``bzrlib.mutabletree.update_to_one_parent_via_delta`` for
  moving the state of a parent tree to a new version via a delta rather than
  a complete replacement tree. (Robert Collins)

* New method ``bzrlib.osutils.minimum_path_selection`` useful for removing
  duplication from user input, when a user mentions both a path and an item
  contained within that path. (Robert Collins)

* New method ``bzrlib.repository.Repository.is_write_locked`` useful for
  determining if a repository is write locked. (Robert Collins)

* New method on ``bzrlib.tree.Tree`` ``path_content_summary`` provides a
  tuple containing the key information about a path for commit processing
  to complete. (Robert Collins)

* New method on xml serialisers, write_inventory_to_lines, which matches the
  API used by knits for adding content. (Robert Collins)

* New module ``bzrlib.bisect_multi`` with generic multiple-bisection-at-once
  logic, currently only available for byte-based lookup
  (``bisect_multi_bytes``). (Robert Collins)

* New helper ``bzrlib.tuned_gzip.bytes_to_gzip`` which takes a byte string
  and returns a gzipped version of the same. This is used to avoid a bunch
  of api friction during adding of knit hunks. (Robert Collins)

* New parameter on ``bzrlib.transport.Transport.readv``
  ``adjust_for_latency`` which changes readv from returning strictly the
  requested data to inserted return larger ranges and in forward read order
  to reduce the effect of network latency. (Robert Collins)

* New parameter yield_parents on ``Inventory.iter_entries_by_dir`` which
  causes the parents of a selected id to be returned recursively, so all the
  paths from the root down to each element of selected_file_ids are
  returned. (Robert Collins)

* Knit joining has been enhanced to support plain to annotated conversion
  and annotated to plain conversion. (Ian Clatworthy)

* The CommitBuilder method ``record_entry_contents`` now returns summary
  information about the effect of the commit on the repository. This tuple
  contains an inventory delta item if the entry changed from the basis, and a
  boolean indicating whether a new file graph node was recorded.
  (Robert Collins)

* The python path used in the Makefile can now be overridden.
  (Andrew Bennetts, Ian Clatworthy)

Testing
*******

* New transport implementation ``trace+`` which is useful for testing,
  logging activity taken to its _activity attribute. (Robert Collins)

* When running bzr commands within the test suite, internal exceptions are
  not caught and reported in the usual way, but rather allowed to propagate
  up and be visible to the test suite.  A new API ``run_bzr_catch_user_errors``
  makes this behavior available to other users.
  (Martin Pool)

* New method ``TestCase.call_catch_warnings`` for testing methods that
  raises a Python warning.  (Martin Pool)


bzr 0.91
########

:Released: 2007-09-26

Bug Fixes
*********

* Print a warning instead of aborting the ``python setup.py install``
  process if building of a C extension is not possible.
  (Lukáš Lalinský, Alexander Belchenko)

* Fix commit ordering in corner case (Aaron Bentley, #94975)

* Fix ''bzr info bzr://host/'' and other operations on ''bzr://' URLs with
  an implicit port.  We were incorrectly raising PathNotChild due to
  inconsistent treatment of the ''_port'' attribute on the Transport object.
  (Andrew Bennetts, #133965)

* Make RemoteRepository.sprout cope gracefully with servers that don't
  support the ``Repository.tarball`` request.
  (Andrew Bennetts)


bzr 0.91rc2
###########

:Released: 2007-09-11

* Replaced incorrect tarball for previous release; a debug statement was left
  in bzrlib/remote.py.


bzr 0.91rc1
###########

:Released: 2007-09-11

Changes
*******

* The default branch and repository format has changed to
  ``dirstate-tags``, so tag commands are active by default.
  This format is compatible with Bazaar 0.15 and later.
  This incidentally fixes bug #126141.
  (Martin Pool)

* ``--quiet`` or ``-q`` is no longer a global option. If present, it
  must now appear after the command name. Scripts doing things like
  ``bzr -q missing`` need to be rewritten as ``bzr missing -q``.
  (Ian Clatworthy)

Features
********

* New option ``--author`` in ``bzr commit`` to specify the author of the
  change, if it's different from the committer. ``bzr log`` and
  ``bzr annotate`` display the author instead of the committer.
  (Lukáš Lalinský)

* In addition to global options and command specific options, a set of
  standard options are now supported. Standard options are legal for
  all commands. The initial set of standard options are:

  * ``--help`` or ``-h`` - display help message
  * ``--verbose`` or ``-v`` - display additional information
  * ``--quiet``  or ``-q`` - only output warnings and errors.

  Unlike global options, standard options can be used in aliases and
  may have command-specific help. (Ian Clatworthy)

* Verbosity level processing has now been unified. If ``--verbose``
  or ``-v`` is specified on the command line multiple times, the
  verbosity level is made positive the first time then increased.
  If ``--quiet`` or ``-q`` is specified on the command line
  multiple times, the verbosity level is made negative the first
  time then decreased. To get the default verbosity level of zero,
  either specify none of the above , ``--no-verbose`` or ``--no-quiet``.
  Note that most commands currently ignore the magnitude of the
  verbosity level but do respect *quiet vs normal vs verbose* when
  generating output. (Ian Clatworthy)

* ``Branch.hooks`` now supports ``pre_commit`` hook. The hook's signature
  is documented in BranchHooks constructor. (Nam T. Nguyen, #102747)

* New ``Repository.stream_knit_data_for_revisions`` request added to the
  network protocol for greatly reduced roundtrips when retrieving a set of
  revisions. (Andrew Bennetts)

Bug Fixes
*********

* ``bzr plugins`` now lists the version number for each plugin in square
  brackets after the path. (Robert Collins, #125421)

* Pushing, pulling and branching branches with subtree references was not
  copying the subtree weave, preventing the file graph from being accessed
  and causing errors in commits in clones. (Robert Collins)

* Suppress warning "integer argument expected, got float" from Paramiko,
  which sometimes caused false test failures.  (Martin Pool)

* Fix bug in bundle 4 that could cause attempts to write data to wrong
  versionedfile.  (Aaron Bentley)

* Diffs generated using "diff -p" no longer break the patch parser.
  (Aaron Bentley)

* get_transport treats an empty possible_transports list the same as a non-
  empty one.  (Aaron Bentley)

* patch verification for merge directives is reactivated, and works with
  CRLF and CR files.  (Aaron Bentley)

* Accept ..\ as a path in revision specifiers. This fixes for example
  "-r branch:..\other-branch" on Windows.  (Lukáš Lalinský)

* ``BZR_PLUGIN_PATH`` may now contain trailing slashes.
  (Blake Winton, #129299)

* man page no longer lists hidden options (#131667, Aaron Bentley)

* ``uncommit --help`` now explains the -r option adequately.  (Daniel
  Watkins, #106726)

* Error messages are now better formatted with parameters (such as
  filenames) quoted when necessary. This avoids confusion when directory
  names ending in a '.' at the end of messages were confused with a
  full stop that may or not have been there. (Daniel Watkins, #129791)

* Fix ``status FILE -r X..Y``. (Lukáš Lalinský)

* If a particular command is an alias, ``help`` will show the alias
  instead of claiming there is no help for said alias. (Daniel Watkins,
  #133548)

* TreeTransform-based operations, like pull, merge, revert, and branch,
  now roll back if they encounter an error.  (Aaron Bentley, #67699)

* ``bzr commit`` now exits cleanly if a character unsupported by the
  current encoding is used in the commit message.  (Daniel Watkins,
  #116143)

* bzr send uses default values for ranges when only half of an elipsis
  is specified ("-r..5" or "-r5..").  (#61685, Aaron Bentley)

* Avoid trouble when Windows ssh calls itself 'plink' but no plink
  binary is present.  (Martin Albisetti, #107155)

* ``bzr remove`` should remove clean subtrees.  Now it will remove (without
  needing ``--force``) subtrees that contain no files with text changes or
  modified files.  With ``--force`` it removes the subtree regardless of
  text changes or unknown files. Directories with renames in or out (but
  not changed otherwise) will now be removed without needing ``--force``.
  Unknown ignored files will be deleted without needing ``--force``.
  (Marius Kruger, #111665)

* When two plugins conflict, the source of both the losing and now the
  winning definition is shown.  (Konstantin Mikhaylov, #5454)

* When committing to a branch, the location being committed to is
  displayed.  (Daniel Watkins, #52479)

* ``bzr --version`` takes care about encoding of stdout, especially
  when output is redirected. (Alexander Belchenko, #131100)

* Prompt for an ftp password if none is provided.
  (Vincent Ladeuil, #137044)

* Reuse bound branch associated transport to avoid multiple
  connections.
  (Vincent Ladeuil, #128076, #131396)

* Overwrite conflicting tags by ``push`` and ``pull`` if the
  ``--overwrite`` option is specified.  (Lukáš Lalinský, #93947)

* In checkouts, tags are copied into the master branch when created,
  changed or deleted, and are copied into the checkout when it is
  updated.  (Martin Pool, #93856, #93860)

* Print a warning instead of aborting the ``python setup.py install``
  process if building of a C extension is not possible.
  (Lukáš Lalinský, Alexander Belchenko)

Improvements
************

* Add the option "--show-diff" to the commit command in order to display
  the diff during the commit log creation. (Goffredo Baroncelli)

* ``pull`` and ``merge`` are much faster at installing bundle format 4.
  (Aaron Bentley)

* ``pull -v`` no longer includes deltas, making it much faster.
  (Aaron Bentley)

* ``send`` now sends the directive as an attachment by default.
  (Aaron Bentley, Lukáš Lalinský, Alexander Belchenko)

* Documentation updates (Martin Albisetti)

* Help on debug flags is now included in ``help global-options``.
  (Daniel Watkins, #124853)

* Parameters passed on the command line are checked to ensure they are
  supported by the encoding in use. (Daniel Watkins)

* The compression used within the bzr repository has changed from zlib
  level 9 to the zlib default level. This improves commit performance with
  only a small increase in space used (and in some cases a reduction in
  space). (Robert Collins)

* Initial commit no longer SHAs files twice and now reuses the path
  rather than looking it up again, making it faster.
  (Ian Clatworthy)

* New option ``-c``/``--change`` for ``diff`` and ``status`` to show
  changes in one revision.  (Lukáš Lalinský)

* If versioned files match a given ignore pattern, a warning is now
  given. (Daniel Watkins, #48623)

* ``bzr status`` now has -S as a short name for --short and -V as a
  short name for --versioned. These have been added to assist users
  migrating from Subversion: ``bzr status -SV`` is now like
  ``svn status -q``.  (Daniel Watkins, #115990)

* Added C implementation of  ``PatienceSequenceMatcher``, which is about
  10x faster than the Python version. This speeds up commands that
  need file diffing, such as ``bzr commit`` or ``bzr diff``.
  (Lukáš Lalinský)

* HACKING has been extended with a large section on core developer tasks.
  (Ian Clatworthy)

* Add ``branches`` and ``standalone-trees`` as online help topics and
  include them as Concepts within the User Reference.
  (Paul Moore, Ian Clatworthy)

* ``check`` can detect versionedfile parent references that are
  inconsistent with revision and inventory info, and ``reconcile`` can fix
  them.  These faulty references were generated by 0.8-era releases,
  so repositories which were manipulated by old bzrs should be
  checked, and possibly reconciled ASAP.  (Aaron Bentley, Andrew Bennetts)

API Breaks
**********

* ``Branch.append_revision`` is removed altogether; please use
  ``Branch.set_last_revision_info`` instead.  (Martin Pool)

* CommitBuilder now advertises itself as requiring the root entry to be
  supplied. This only affects foreign repository implementations which reuse
  CommitBuilder directly and have changed record_entry_contents to require
  that the root not be supplied. This should be precisely zero plugins
  affected. (Robert Collins)

* The ``add_lines`` methods on ``VersionedFile`` implementations has changed
  its return value to include the sha1 and length of the inserted text. This
  allows the avoidance of double-sha1 calculations during commit.
  (Robert Collins)

* ``Transport.should_cache`` has been removed.  It was not called in the
  previous release.  (Martin Pool)

Testing
*******

* Tests may now raise TestNotApplicable to indicate they shouldn't be
  run in a particular scenario.  (Martin Pool)

* New function multiply_tests_from_modules to give a simpler interface
  to test parameterization.  (Martin Pool, Robert Collins)

* ``Transport.should_cache`` has been removed.  It was not called in the
  previous release.  (Martin Pool)

* NULL_REVISION is returned to indicate the null revision, not None.
  (Aaron Bentley)

* Use UTF-8 encoded StringIO for log tests to avoid failures on
  non-ASCII committer names.  (Lukáš Lalinský)

Internals
*********

* ``bzrlib.plugin.all_plugins`` has been deprecated in favour of
  ``bzrlib.plugin.plugins()`` which returns PlugIn objects that provide
  useful functionality for determining the path of a plugin, its tests, and
  its version information. (Robert Collins)

* Add the option user_encoding to the function 'show_diff_trees()'
  in order to move the user encoding at the UI level. (Goffredo Baroncelli)

* Add the function make_commit_message_template_encoded() and the function
  edit_commit_message_encoded() which handle encoded strings.
  This is done in order to mix the commit messages (which is a unicode
  string), and the diff which is a raw string. (Goffredo Baroncelli)

* CommitBuilder now defaults to using add_lines_with_ghosts, reducing
  overhead on non-weave repositories which don't require all parents to be
  present. (Robert Collins)

* Deprecated method ``find_previous_heads`` on
  ``bzrlib.inventory.InventoryEntry``. This has been superseded by the use
  of ``parent_candidates`` and a separate heads check via the repository
  API. (Robert Collins)

* New trace function ``mutter_callsite`` will print out a subset of the
  stack to the log, which can be useful for gathering debug details.
  (Robert Collins)

* ``bzrlib.pack.ContainerWriter`` now tracks how many records have been
  added via a public attribute records_written. (Robert Collins)

* New method ``bzrlib.transport.Transport.get_recommended_page_size``.
  This provides a hint to users of transports as to the reasonable
  minimum data to read. In principle this can take latency and
  bandwidth into account on a per-connection basis, but for now it
  just has hard coded values based on the url. (e.g. http:// has a large
  page size, file:// has a small one.) (Robert Collins)

* New method on ``bzrlib.transport.Transport`` ``open_write_stream`` allows
  incremental addition of data to a file without requiring that all the
  data be buffered in memory. (Robert Collins)

* New methods on ``bzrlib.knit.KnitVersionedFile``:
  ``get_data_stream(versions)``, ``insert_data_stream(stream)`` and
  ``get_format_signature()``.  These provide some infrastructure for
  efficiently streaming the knit data for a set of versions over the smart
  protocol.

* Knits with no annotation cache still produce correct annotations.
  (Aaron Bentley)

* Three new methods have been added to ``bzrlib.trace``:
  ``set_verbosity_level``, ``get_verbosity_level`` and ``is_verbose``.
  ``set_verbosity_level`` expects a numeric value: negative for quiet,
  zero for normal, positive for verbose. The size of the number can be
  used to determine just how quiet or verbose the application should be.
  The existing ``be_quiet`` and ``is_quiet`` routines have been
  integrated into this new scheme. (Ian Clatworthy)

* Options can now be delcared with a ``custom_callback`` parameter. If
  set, this routine is called after the option is processed. This feature
  is now used by the standard options ``verbose`` and ``quiet`` so that
  setting one implicitly resets the other. (Ian Clatworthy)

* Rather than declaring a new option from scratch in order to provide
  custom help, a centrally registered option can be decorated using the
  new ``bzrlib.Option.custom_help`` routine. In particular, this routine
  is useful when declaring better help for the ``verbose`` and ``quiet``
  standard options as the base definition of these is now more complex
  than before thanks to their use of a custom callback. (Ian Clatworthy)

* Tree._iter_changes(specific_file=[]) now iterates through no files,
  instead of iterating through all files.  None is used to iterate through
  all files.  (Aaron Bentley)

* WorkingTree.revert() now accepts None to revert all files.  The use of
  [] to revert all files is deprecated.  (Aaron Bentley)


bzr 0.90
########

:Released: 2007-08-28

Improvements
************

* Documentation is now organized into multiple directories with a level
  added for different languages or locales. Added the Mini Tutorial
  and Quick Start Summary (en) documents from the Wiki, improving the
  content and readability of the former. Formatted NEWS as Release Notes
  complete with a Table of Conents, one heading per release. Moved the
  Developer Guide into the main document catalog and provided a link
  from the developer document catalog back to the main one.
  (Ian Clatworthy, Sabin Iacob, Alexander Belchenko)


API Changes
***********

* The static convenience method ``BzrDir.create_repository``
  is deprecated.  Callers should instead create a ``BzrDir`` instance
  and call ``create_repository`` on that.  (Martin Pool)


bzr 0.90rc1
###########

:Released: 2007-08-14

Bugfixes
********

* ``bzr init`` should connect to the remote location one time only.  We
  have been connecting several times because we forget to pass around the
  Transport object. This modifies ``BzrDir.create_branch_convenience``,
  so that we can give it the Transport we already have.
  (John Arbash Meinel, Vincent Ladeuil, #111702)

* Get rid of sftp connection cache (get rid of the FTP one too).
  (Vincent Ladeuil, #43731)

* bzr branch {local|remote} remote don't try to create a working tree
  anymore.
  (Vincent Ladeuil, #112173)

* All identified multiple connections for a single bzr command have been
  fixed. See bzrlib/tests/commands directory.
  (Vincent Ladeuil)

* ``bzr rm`` now does not insist on ``--force`` to delete files that
  have been renamed but not otherwise modified.  (Marius Kruger,
  #111664)

* ``bzr selftest --bench`` no longer emits deprecation warnings
  (Lukáš Lalinský)

* ``bzr status`` now honours FILE parameters for conflict lists
  (Aaron Bentley, #127606)

* ``bzr checkout`` now honours -r when reconstituting a working tree.
  It also honours -r 0.  (Aaron Bentley, #127708)

* ``bzr add *`` no more fails on Windows if working tree contains
  non-ascii file names. (Kuno Meyer, #127361)

* allow ``easy_install bzr`` runs without fatal errors.
  (Alexander Belchenko, #125521)

* Graph._filter_candidate_lca does not raise KeyError if a candidate
  is eliminated just before it would normally be examined.  (Aaron Bentley)

* SMTP connection failures produce a nice message, not a traceback.
  (Aaron Bentley)

Improvements
************

* Don't show "dots" progress indicators when run non-interactively, such
  as from cron.  (Martin Pool)

* ``info`` now formats locations more nicely and lists "submit" and
  "public" branches (Aaron Bentley)

* New ``pack`` command that will trigger database compression within
  the repository (Robert Collins)

* Implement ``_KnitIndex._load_data`` in a pyrex extension. The pyrex
  version is approximately 2-3x faster at parsing a ``.kndx`` file.
  Which yields a measurable improvement for commands which have to
  read from the repository, such as a 1s => 0.75s improvement in
  ``bzr diff`` when there are changes to be shown.  (John Arbash Meinel)

* Merge is now faster.  Depending on the scenario, it can be more than 2x
  faster. (Aaron Bentley)

* Give a clearer warning, and allow ``python setup.py install`` to
  succeed even if pyrex is not available.
  (John Arbash Meinel)

* ``DirState._read_dirblocks`` now has an optional Pyrex
  implementation. This improves the speed of any command that has to
  read the entire DirState. (``diff``, ``status``, etc, improve by
  about 10%).
  ``bisect_dirblocks`` has also been improved, which helps all
  ``_get_entry`` type calls (whenever we are searching for a
  particular entry in the in-memory DirState).
  (John Arbash Meinel)

* ``bzr pull`` and ``bzr push`` no longer do a complete walk of the
  branch revision history for ui display unless -v is supplied.
  (Robert Collins)

* ``bzr log -rA..B`` output shifted to the left margin if the log only
  contains merge revisions. (Kent Gibson)

* The ``plugins`` command is now public with improved help.
  (Ian Clatworthy)

* New bundle and merge directive formats are faster to generate, and

* Annotate merge now works when there are local changes. (Aaron Bentley)

* Commit now only shows the progress in terms of directories instead of
  entries. (Ian Clatworthy)

* Fix ``KnitRepository.get_revision_graph`` to not request the graph 2
  times. This makes ``get_revision_graph`` 2x faster. (John Arbash
  Meinel)

* Fix ``VersionedFile.get_graph()`` to avoid using
  ``set.difference_update(other)``, which has bad scaling when
  ``other`` is large. This improves ``VF.get_graph([version_id])`` for
  a 12.5k graph from 2.9s down to 200ms. (John Arbash Meinel)

* The ``--lsprof-file`` option now generates output for KCacheGrind if
  the file starts with ``callgrind.out``. This matches the default file
  filtering done by KCacheGrind's Open Dialog. (Ian Clatworthy)

* Fix ``bzr update`` to avoid an unnecessary
  ``branch.get_master_branch`` call, which avoids 1 extra connection
  to the remote server. (Partial fix for #128076, John Arbash Meinel)

* Log errors from the smart server in the trace file, to make debugging
  test failures (and live failures!) easier.  (Andrew Bennetts)

* The HTML version of the man page has been superceded by a more
  comprehensive manual called the Bazaar User Reference. This manual
  is completed generated from the online help topics. As part of this
  change, limited reStructuredText is now explicitly supported in help
  topics and command help with 'unnatural' markup being removed prior
  to display by the online help or inclusion in the man page.
  (Ian Clatworthy)

* HTML documentation now use files extension ``*.html``
  (Alexander Belchenko)

* The cache of ignore definitions is now cleared in WorkingTree.unlock()
  so that changes to .bzrignore aren't missed. (#129694, Daniel Watkins)

* ``bzr selftest --strict`` fails if there are any missing features or
  expected test failures. (Daniel Watkins, #111914)

* Link to registration survey added to README. (Ian Clatworthy)

* Windows standalone installer show link to registration survey
  when installation finished. (Alexander Belchenko)

Library API Breaks
******************

* Deprecated dictionary ``bzrlib.option.SHORT_OPTIONS`` removed.
  Options are now required to provide a help string and it must
  comply with the style guide by being one or more sentences with an
  initial capital and final period. (Martin Pool)

* KnitIndex.get_parents now returns tuples. (Robert Collins)

* Ancient unused ``Repository.text_store`` attribute has been removed.
  (Robert Collins)

* The ``bzrlib.pack`` interface has changed to use tuples of bytestrings
  rather than just bytestrings, making it easier to represent multiple
  element names. As this interface was not used by any internal facilities
  since it was introduced in 0.18 no API compatibility is being preserved.
  The serialised form of these packs is identical with 0.18 when a single
  element tuple is in use. (Robert Collins)

Internals
*********

* merge now uses ``iter_changes`` to calculate changes, which makes room for
  future performance increases.  It is also more consistent with other
  operations that perform comparisons, and reduces reliance on
  Tree.inventory.  (Aaron Bentley)

* Refactoring of transport classes connected to a remote server.
  ConnectedTransport is a new class that serves as a basis for all
  transports needing to connect to a remote server.  transport.split_url
  have been deprecated, use the static method on the object instead. URL
  tests have been refactored too.
  (Vincent Ladeuil)

* Better connection sharing for ConnectedTransport objects.
  transport.get_transport() now accepts a 'possible_transports' parameter.
  If a newly requested transport can share a connection with one of the
  list, it will.
  (Vincent Ladeuil)

* Most functions now accept ``bzrlib.revision.NULL_REVISION`` to indicate
  the null revision, and consider using ``None`` for this purpose
  deprecated.  (Aaron Bentley)

* New ``index`` module with abstract index functionality. This will be
  used during the planned changes in the repository layer. Currently the
  index layer provides a graph aware immutable index, a builder for the
  same index type to allow creating them, and finally a composer for
  such indices to allow the use of many indices in a single query. The
  index performance is not optimised, however the API is stable to allow
  development on top of the index. (Robert Collins)

* ``bzrlib.dirstate.cmp_by_dirs`` can be used to compare two paths by
  their directory sections. This is equivalent to comparing
  ``path.split('/')``, only without having to split the paths.
  This has a Pyrex implementation available.
  (John Arbash Meinel)

* New transport decorator 'unlistable+' which disables the list_dir
  functionality for testing.

* Deprecated ``change_entry`` in transform.py. (Ian Clatworthy)

* RevisionTree.get_weave is now deprecated.  Tree.plan_merge is now used
  for performing annotate-merge.  (Aaron Bentley)

* New EmailMessage class to create email messages. (Adeodato Simó)

* Unused functions on the private interface KnitIndex have been removed.
  (Robert Collins)

* New ``knit.KnitGraphIndex`` which provides a ``KnitIndex`` layered on top
  of a ``index.GraphIndex``. (Robert Collins)

* New ``knit.KnitVersionedFile.iter_parents`` method that allows querying
  the parents of many knit nodes at once, reducing round trips to the
  underlying index. (Robert Collins)

* Graph now has an is_ancestor method, various bits use it.
  (Aaron Bentley)

* The ``-Dhpss`` flag now includes timing information. As well as
  logging when a new connection is opened. (John Arbash Meinel)

* ``bzrlib.pack.ContainerWriter`` now returns an offset, length tuple to
  callers when inserting data, allowing generation of readv style access
  during pack creation, without needing a separate pass across the output
  pack to gather such details. (Robert Collins)

* ``bzrlib.pack.make_readv_reader`` allows readv based access to pack
  files that are stored on a transport. (Robert Collins)

* New ``Repository.has_same_location`` method that reports if two
  repository objects refer to the same repository (although with some risk
  of false negatives).  (Andrew Bennetts)

* InterTree.compare now passes require_versioned on correctly.
  (Marius Kruger)

* New methods on Repository - ``start_write_group``,
  ``commit_write_group``, ``abort_write_group`` and ``is_in_write_group`` -
  which provide a clean hook point for transactional Repositories - ones
  where all the data for a fetch or commit needs to be made atomically
  available in one step. This allows the write lock to remain while making
  a series of data insertions.  (e.g. data conversion). (Robert Collins)

* In ``bzrlib.knit`` the internal interface has been altered to use
  3-tuples (index, pos, length) rather than two-tuples (pos, length) to
  describe where data in a knit is, allowing knits to be split into
  many files. (Robert Collins)

* ``bzrlib.knit._KnitData`` split into cache management and physical access
  with two access classes - ``_PackAccess`` and ``_KnitAccess`` defined.
  The former provides access into a .pack file, and the latter provides the
  current production repository form of .knit files. (Robert Collins)

Testing
*******

* Remove selftest ``--clean-output``, ``--numbered-dirs`` and
  ``--keep-output`` options, which are obsolete now that tests
  are done within directories in $TMPDIR.  (Martin Pool)

* The SSH_AUTH_SOCK environment variable is now reset to avoid
  interaction with any running ssh agents.  (Jelmer Vernooij, #125955)

* run_bzr_subprocess handles parameters the same way as run_bzr:
  either a string or a list of strings should be passed as the first
  parameter.  Varargs-style parameters are deprecated. (Aaron Bentley)


bzr 0.18
########

:Released:  2007-07-17

Bugfixes
********

* Fix 'bzr add' crash under Win32 (Kuno Meyer)


bzr 0.18rc1
###########

:Released:  2007-07-10

Bugfixes
********

* Do not suppress pipe errors, etc. in non-display commands
  (Alexander Belchenko, #87178)

* Display a useful error message when the user requests to annotate
  a file that is not present in the specified revision.
  (James Westby, #122656)

* Commands that use status flags now have a reference to 'help
  status-flags'.  (Daniel Watkins, #113436)

* Work around python-2.4.1 inhability to correctly parse the
  authentication header.
  (Vincent Ladeuil, #121889)

* Use exact encoding for merge directives. (Adeodato Simó, #120591)

* Fix tempfile permissions error in smart server tar bundling under
  Windows. (Martin _, #119330)

* Fix detection of directory entries in the inventory. (James Westby)

* Fix handling of http code 400: Bad Request When issuing too many ranges.
  (Vincent Ladeuil, #115209)

* Issue a CONNECT request when connecting to an https server
  via a proxy to enable SSL tunneling.
  (Vincent Ladeuil, #120678)

* Fix ``bzr log -r`` to support selecting merge revisions, both
  individually and as part of revision ranges.
  (Kent Gibson, #4663)

* Don't leave cruft behind when failing to acquire a lockdir.
  (Martin Pool, #109169)

* Don't use the '-f' strace option during tests.
  (Vincent Ladeuil, #102019).

* Warn when setting ``push_location`` to a value that will be masked by
  locations.conf.  (Aaron Bentley, #122286)

* Fix commit ordering in corner case (Aaron Bentley, #94975)

*  Make annotate behave in a non-ASCII world (Adeodato Simó).

Improvements
************

* The --lsprof-file option now dumps a text rendering of the profiling
  information if the filename ends in ".txt". It will also convert the
  profiling information to a format suitable for KCacheGrind if the
  output filename ends in ".callgrind". Fixes to the lsprofcalltree
  conversion process by Jean Paul Calderone and Itamar were also merged.
  See http://ddaa.net/blog/python/lsprof-calltree. (Ian Clatworthy)

* ``info`` now defaults to non-verbose mode, displaying only paths and
  abbreviated format info.  ``info -v`` displays all the information
  formerly displayed by ``info``.  (Aaron Bentley, Adeodato Simó)

* ``bzr missing`` now has better option names ``--this`` and ``--other``.
  (Elliot Murphy)

* The internal ``weave-list`` command has become ``versionedfile-list``,
  and now lists knits as well as weaves.  (Aaron Bentley)

* Automatic merge base selection uses a faster algorithm that chooses
  better bases in criss-cross merge situations (Aaron Bentley)

* Progress reporting in ``commit`` has been improved. The various logical
  stages are now reported on as follows, namely:

  * Collecting changes [Entry x/y] - Stage n/m
  * Saving data locally - Stage n/m
  * Uploading data to master branch - Stage n/m
  * Updating the working tree - Stage n/m
  * Running post commit hooks - Stage n/m

  If there is no master branch, the 3rd stage is omitted and the total
  number of stages is adjusted accordingly.

  Each hook that is run after commit is listed with a name (as hooks
  can be slow it is useful feedback).
  (Ian Clatworthy, Robert Collins)

* Various operations that are now faster due to avoiding unnecessary
  topological sorts. (Aaron Bentley)

* Make merge directives robust against broken bundles. (Aaron Bentley)

* The lsprof filename note is emitted via trace.note(), not standard
  output.  (Aaron Bentley)

* ``bzrlib`` now exports explicit API compatibility information to assist
  library users and plugins. See the ``bzrlib.api`` module for details.
  (Robert Collins)

* Remove unnecessary lock probes when acquiring a lockdir.
  (Martin Pool)

* ``bzr --version`` now shows the location of the bzr log file, which
  is especially useful on Windows.  (Martin Pool)

* -D now supports hooks to get debug tracing of hooks (though its currently
  minimal in nature). (Robert Collins)

* Long log format reports deltas on merge revisions.
  (John Arbash Meinel, Kent Gibson)

* Make initial push over ftp more resilient. (John Arbash Meinel)

* Print a summary of changes for update just like pull does.
  (Daniel Watkins, #113990)

* Add a -Dhpss option to trace smart protocol requests and responses.
  (Andrew Bennetts)

Library API Breaks
******************

* Testing cleanups -
  ``bzrlib.repository.RepositoryTestProviderAdapter`` has been moved
  to ``bzrlib.tests.repository_implementations``;
  ``bzrlib.repository.InterRepositoryTestProviderAdapter`` has been moved
  to ``bzrlib.tests.interrepository_implementations``;
  ``bzrlib.transport.TransportTestProviderAdapter`` has moved to
  ``bzrlib.tests.test_transport_implementations``.
  ``bzrlib.branch.BranchTestProviderAdapter`` has moved to
  ``bzrlib.tests.branch_implementations``.
  ``bzrlib.bzrdir.BzrDirTestProviderAdapter`` has moved to
  ``bzrlib.tests.bzrdir_implementations``.
  ``bzrlib.versionedfile.InterVersionedFileTestProviderAdapter`` has moved
  to ``bzrlib.tests.interversionedfile_implementations``.
  ``bzrlib.store.revision.RevisionStoreTestProviderAdapter`` has moved to
  ``bzrlib.tests.revisionstore_implementations``.
  ``bzrlib.workingtree.WorkingTreeTestProviderAdapter`` has moved to
  ``bzrlib.tests.workingtree_implementations``.
  These changes are an API break in the testing infrastructure only.
  (Robert Collins)

* Relocate TestCaseWithRepository to be more central. (Robert Collins)

* ``bzrlib.add.smart_add_tree`` will no longer perform glob expansion on
  win32. Callers of the function should do this and use the new
  ``MutableTree.smart_add`` method instead. (Robert Collins)

* ``bzrlib.add.glob_expand_for_win32`` is now
  ``bzrlib.win32utils.glob_expand``.  (Robert Collins)

* ``bzrlib.add.FastPath`` is now private and moved to
  ``bzrlib.mutabletree._FastPath``. (Robert Collins, Martin Pool)

* ``LockDir.wait`` removed.  (Martin Pool)

* The ``SmartServer`` hooks API has changed for the ``server_started`` and
  ``server_stopped`` hooks. The first parameter is now an iterable of
  backing URLs rather than a single URL. This is to reflect that many
  URLs may map to the external URL of the server. E.g. the server interally
  may have a chrooted URL but also the local file:// URL will be at the
  same location. (Robert Collins)

Internals
*********

* New SMTPConnection class to unify email handling.  (Adeodato Simó)

* Fix documentation of BzrError. (Adeodato Simó)

* Make BzrBadParameter an internal error. (Adeodato Simó)

* Remove use of 'assert False' to raise an exception unconditionally.
  (Martin Pool)

* Give a cleaner error when failing to decode knit index entry.
  (Martin Pool)

* TreeConfig would mistakenly search the top level when asked for options
  from a section. It now respects the section argument and only
  searches the specified section. (James Westby)

* Improve ``make api-docs`` output. (John Arbash Meinel)

* Use os.lstat rather than os.stat for osutils.make_readonly and
  osutils.make_writeable. This makes the difftools plugin more
  robust when dangling symlinks are found. (Elliot Murphy)

* New ``-Dlock`` option to log (to ~/.bzr.log) information on when
  lockdirs are taken or released.  (Martin Pool)

* ``bzrlib`` Hooks are now nameable using ``Hooks.name_hook``. This
  allows a nicer UI when hooks are running as the current hook can
  be displayed. (Robert Collins)

* ``Transport.get`` has had its interface made more clear for ease of use.
  Retrieval of a directory must now fail with either 'PathError' at open
  time, or raise 'ReadError' on a read. (Robert Collins)

* New method ``_maybe_expand_globs`` on the ``Command`` class for
  dealing with unexpanded glob lists - e.g. on the win32 platform. This
  was moved from ``bzrlib.add._prepare_file_list``. (Robert Collins)

* ``bzrlib.add.smart_add`` and ``bzrlib.add.smart_add_tree`` are now
  deprecated in favour of ``MutableTree.smart_add``. (Robert Collins,
  Martin Pool)

* New method ``external_url`` on Transport for obtaining the url to
  hand to external processes. (Robert Collins)

* Teach windows installers to build pyrex/C extensions.
  (Alexander Belchenko)

Testing
*******

* Removed the ``--keep-output`` option from selftest and clean up test
  directories as they're used.  This reduces the IO load from
  running the test suite and cuts the time by about half.
  (Andrew Bennetts, Martin Pool)

* Add scenarios as a public attribute on the TestAdapter classes to allow
  modification of the generated scenarios before adaption and easier
  testing. (Robert Collins)

* New testing support class ``TestScenarioApplier`` which multiplies
  out a single teste by a list of supplied scenarios. (RobertCollins)

* Setting ``repository_to_test_repository`` on a repository_implementations
  test will cause it to be called during repository creation, allowing the
  testing of repository classes which are not based around the Format
  concept. For example a repository adapter can be tested in this manner,
  by altering the repository scenarios to include a scenario that sets this
  attribute during the test parameterisation in
  ``bzrlib.tests.repository.repository_implementations``. (Robert Collins)

* Clean up many of the APIs for blackbox testing of Bazaar.  The standard
  interface is now self.run_bzr.  The command to run can be passed as
  either a list of parameters, a string containing the command line, or
  (deprecated) varargs parameters.  (Martin Pool)

* The base TestCase now isolates tests from -D parameters by clearing
  ``debug.debug_flags`` and restores it afterwards. (Robert Collins)

* Add a relpath parameter to get_transport methods in test framework to
  avoid useless cloning.
  (Vincent Ladeuil, #110448)


bzr 0.17
########

:Released:  2007-06-18

Bugfixes
********

* Fix crash of commit due to wrong lookup of filesystem encoding.
  (Colin Watson, #120647)

* Revert logging just to stderr in commit as broke unicode filenames.
  (Aaron Bentley, Ian Clatworthy, #120930)


bzr 0.17rc1
###########

:Released:  2007-06-12

Notes When Upgrading
********************

* The kind() and is_executable() APIs on the WorkingTree interface no
  longer implicitly (read) locks and unlocks the tree. This *might*
  impact some plug-ins and tools using this part of the API. If you find
  an issue that may be caused by this change, please let us know,
  particularly the plug-in/tool maintainer. If encountered, the API
  fix is to surround kind() and is_executable() calls with lock_read()
  and unlock() like so::

    work_tree.lock_read()
    try:
        kind = work_tree.kind(...)
    finally:
        work_tree.unlock()

Internals
*********
* Rework of LogFormatter API to provide beginning/end of log hooks and to
  encapsulate the details of the revision to be logged in a LogRevision
  object.
  In long log formats, merge revision ids are only shown when --show-ids
  is specified, and are labelled "revision-id:", as per mainline
  revisions, instead of "merged:". (Kent Gibson)

* New ``BranchBuilder`` API which allows the construction of particular
  histories quickly. Useful for testing and potentially other applications
  too. (Robert Collins)

Improvements
************

* There are two new help topics, working-trees and repositories that
  attempt to explain these concepts. (James Westby, John Arbash Meinel,
  Aaron Bentley)

* Added ``bzr log --limit`` to report a limited number of revisions.
  (Kent Gibson, #3659)

* Revert does not try to preserve file contents that were originally
  produced by reverting to a historical revision.  (Aaron Bentley)

* ``bzr log --short`` now includes ``[merge]`` for revisions which
  have more than one parent. This is a small improvement to help
  understanding what changes have occurred
  (John Arbash Meinel, #83887)

* TreeTransform avoids many renames when contructing large trees,
  improving speed.  3.25x speedups have been observed for construction of
  kernel-sized-trees, and checkouts are 1.28x faster.  (Aaron Bentley)

* Commit on large trees is now faster. In my environment, a commit of
  a small change to the Mozilla tree (55k files) has dropped from
  66 seconds to 32 seconds. For a small tree of 600 files, commit of a
  small change is 33% faster. (Ian Clatworthy)

* New --create-prefix option to bzr init, like for push.  (Daniel Watkins,
  #56322)

Bugfixes
********

* ``bzr push`` should only connect to the remote location one time.
  We have been connecting 3 times because we forget to pass around
  the Transport object. This adds ``BzrDir.clone_on_transport()``, so
  that we can pass in the Transport that we already have.
  (John Arbash Meinel, #75721)

* ``DirState.set_state_from_inventory()`` needs to properly order
  based on split paths, not just string paths.
  (John Arbash Meinel, #115947)

* Let TestUIFactoy encode the password prompt with its own stdout.
  (Vincent Ladeuil, #110204)

* pycurl should take use the range header that takes the range hint
  into account.
  (Vincent Ladeuil, #112719)

* WorkingTree4.get_file_sha1 no longer raises an exception when invoked
  on a missing file.  (Aaron Bentley, #118186)

* WorkingTree.remove works correctly with tree references, and when pwd is
  not the tree root. (Aaron Bentley)

* Merge no longer fails when a file is renamed in one tree and deleted
  in the other. (Aaron Bentley, #110279)

* ``revision-info`` now accepts dotted revnos, doesn't require a tree,
  and defaults to the last revision (Matthew Fuller, #90048)

* Tests no longer fail when BZR_REMOTE_PATH is set in the environment.
  (Daniel Watkins, #111958)

* ``bzr branch -r revid:foo`` can be used to branch any revision in
  your repository. (Previously Branch6 only supported revisions in your
  mainline). (John Arbash Meinel, #115343)

bzr 0.16
########

:Released:  2007-05-07

Bugfixes
********

* Handle when you have 2 directories with similar names, but one has a
  hyphen. (``'abc'`` versus ``'abc-2'``). The WT4._iter_changes
  iterator was using direct comparison and ``'abc/a'`` sorts after
  ``'abc-2'``, but ``('abc', 'a')`` sorts before ``('abc-2',)``.
  (John Arbash Meinel, #111227)

* Handle when someone renames a file on disk without telling bzr.
  Previously we would report the first file as missing, but not show
  the new unknown file. (John Arbash Meinel, #111288)

* Avoid error when running hooks after pulling into or pushing from
  a branch bound to a smartserver branch.  (Martin Pool, #111968)

Improvements
************

* Move developer documentation to doc/developers/. This reduces clutter in
  the root of the source tree and allows HACKING to be split into multiple
  files. (Robert Collins, Alexander Belchenko)

* Clean up the ``WorkingTree4._iter_changes()`` internal loops as well as
  ``DirState.update_entry()``. This optimizes the core logic for ``bzr
  diff`` and ``bzr status`` significantly improving the speed of
  both. (John Arbash Meinel)

bzr 0.16rc2
###########

:Released:  2007-04-30

Bugfixes
********

* Handle the case when you delete a file, and then rename another file
  on top of it. Also handle the case of ``bzr rm --keep foo``. ``bzr
  status`` should show the removed file and an unknown file in its
  place. (John Arbash Meinel, #109993)

* Bundles properly read and write revision properties that have an
  empty value. And when the value is not ASCII.
  (John Arbash Meinel, #109613)

* Fix the bzr commit message to be in text mode.
  (Alexander Belchenko, #110901)

* Also handle when you rename a file and create a file where it used
  to be. (John Arbash Meinel, #110256)

* ``WorkingTree4._iter_changes`` should not descend into unversioned
  directories. (John Arbash Meinel, #110399)

bzr 0.16rc1
###########

:Released:  2007-04-26

Notes When Upgrading
********************

* ``bzr remove`` and ``bzr rm`` will now remove the working file, if
  it could be recovered again.
  This has been done for consistency with svn and the unix rm command.
  The old ``remove`` behaviour has been retained in the new option
  ``bzr remove --keep``, which will just stop versioning the file,
  but not delete it.
  ``bzr remove --force`` have been added which will always delete the
  files.
  ``bzr remove`` is also more verbose.
  (Marius Kruger, #82602)

Improvements
************

* Merge directives can now be supplied as input to `merge` and `pull`,
  like bundles can.  (Aaron Bentley)

* Sending the SIGQUIT signal to bzr, which can be done on Unix by
  pressing Control-Backslash, drops bzr into a debugger.  Type ``'c'``
  to continue.  This can be disabled by setting the environment variable
  ``BZR_SIGQUIT_PDB=0``.  (Martin Pool)

* selftest now supports --list-only to list tests instead of running
  them. (Ian Clatworthy)

* selftest now supports --exclude PATTERN (or -x PATTERN) to exclude
  tests with names that match that regular expression.
  (Ian Clatworthy, #102679)

* selftest now supports --randomize SEED to run tests in a random order.
  SEED is typically the value 'now' meaning 'use the current time'.
  (Ian Clatworthy, #102686)

* New option ``--fixes`` to commit, which stores bug fixing annotations as
  revision properties. Built-in support for Launchpad, Debian, Trac and
  Bugzilla bug trackers. (Jonathan Lange, James Henstridge, Robert Collins)

* New API, ``bzrlib.bugtracker.tracker_registry``, for adding support for
  other bug trackers to ``fixes``. (Jonathan Lange, James Henstridge,
  Robert Collins)

* ``selftest`` has new short options ``-f`` and ``-1``.  (Martin
  Pool)

* ``bzrlib.tsort.MergeSorter`` optimizations. Change the inner loop
  into using local variables instead of going through ``self._var``.
  Improves the time to ``merge_sort`` a 10k revision graph by
  approximately 40% (~700->400ms).  (John Arbash Meinel)

* ``make docs`` now creates a man page at ``man1/bzr.1`` fixing bug 107388.
  (Robert Collins)

* ``bzr help`` now provides cross references to other help topics using
  the _see_also facility on command classes. Likewise the bzr_man
  documentation, and the bzr.1 man page also include this information.
  (Robert Collins)

* Tags are now included in logs, that use the long log formatter.
  (Erik Bågfors, Alexander Belchenko)

* ``bzr help`` provides a clearer message when a help topic cannot be
  found. (Robert Collins, #107656)

* ``bzr help`` now accepts optional prefixes for command help. The help
  for all commands can now be found at ``bzr help commands/COMMANDNAME``
  as well as ``bzr help COMMANDNAME`` (which only works for commands
  where the name is not the same as a more general help topic).
  (Robert Collins)

* ``bzr help PLUGINNAME`` will now return the module docstring from the
  plugin PLUGINNAME. (Robert Collins, #50408)

* New help topic ``urlspec`` which lists the availables transports.
  (Goffredo Baroncelli)

* doc/server.txt updated to document the default bzr:// port
  and also update the blurb about the hpss' current status.
  (Robert Collins, #107125).

* ``bzr serve`` now listens on interface 0.0.0.0 by default, making it
  serve out to the local LAN (and anyone in the world that can reach the
  machine running ``bzr serve``. (Robert Collins, #98918)

* A new smart server protocol version has been added.  It prefixes requests
  and responses with an explicit version identifier so that future protocol
  revisions can be dealt with gracefully.  (Andrew Bennetts, Robert Collins)

* The bzr protocol version 2 indicates success or failure in every response
  without depending on particular commands encoding that consistently,
  allowing future client refactorings to be much more robust about error
  handling. (Robert Collins, Martin Pool, Andrew Bennetts)

* The smart protocol over HTTP client has been changed to always post to the
  same ``.bzr/smart`` URL under the original location when it can.  This allows
  HTTP servers to only have to pass URLs ending in .bzr/smart to the smart
  server handler, and not arbitrary ``.bzr/*/smart`` URLs.  (Andrew Bennetts)

* digest authentication is now supported for proxies and HTTP by the urllib
  based http implementation. Tested against Apache 2.0.55 and Squid
  2.6.5. Basic and digest authentication are handled coherently for HTTP
  and proxy: if the user is provided in the url (bzr command line for HTTP,
  proxy environment variables for proxies), the password is prompted for
  (only once). If the password is provided, it is taken into account. Once
  the first authentication is successful, all further authentication
  roundtrips are avoided by preventively setting the right authentication
  header(s).
  (Vincent Ladeuil).

Internals
*********

* bzrlib API compatability with 0.8 has been dropped, cleaning up some
  code paths. (Robert Collins)

* Change the format of chroot urls so that they can be safely manipulated
  by generic url utilities without causing the resulting urls to have
  escaped the chroot. A side effect of this is that creating a chroot
  requires an explicit action using a ChrootServer.
  (Robert Collins, Andrew Bennetts)

* Deprecate ``Branch.get_root_id()`` because branches don't have root ids,
  rather than fixing bug #96847.  (Aaron Bentley)

* ``WorkingTree.apply_inventory_delta`` provides a better alternative to
  ``WorkingTree._write_inventory``.  (Aaron Bentley)

* Convenience method ``TestCase.expectFailure`` ensures that known failures
  do not silently pass.  (Aaron Bentley)

* ``Transport.local_abspath`` now raises ``NotLocalUrl`` rather than
  ``TransportNotPossible``. (Martin Pool, Ian Clatworthy)

* New SmartServer hooks facility. There are two initial hooks documented
  in ``bzrlib.transport.smart.SmartServerHooks``. The two initial hooks allow
  plugins to execute code upon server startup and shutdown.
  (Robert Collins).

* SmartServer in standalone mode will now close its listening socket
  when it stops, rather than waiting for garbage collection. This primarily
  fixes test suite hangs when a test tries to connect to a shutdown server.
  It may also help improve behaviour when dealing with a server running
  on a specific port (rather than dynamically assigned ports).
  (Robert Collins)

* Move most SmartServer code into a new package, bzrlib/smart.
  bzrlib/transport/remote.py contains just the Transport classes that used
  to be in bzrlib/transport/smart.py.  (Andrew Bennetts)

* urllib http implementation avoid roundtrips associated with
  401 (and 407) errors once the authentication succeeds.
  (Vincent Ladeuil).

* urlib http now supports querying the user for a proxy password if
  needed. Realm is shown in the prompt for both HTTP and proxy
  authentication when the user is required to type a password.
  (Vincent Ladeuil).

* Renamed SmartTransport (and subclasses like SmartTCPTransport) to
  RemoteTransport (and subclasses to RemoteTCPTransport, etc).  This is more
  consistent with its new home in ``bzrlib/transport/remote.py``, and because
  it's not really a "smart" transport, just one that does file operations
  via remote procedure calls.  (Andrew Bennetts)

* The ``lock_write`` method of ``LockableFiles``, ``Repository`` and
  ``Branch`` now accept a ``token`` keyword argument, so that separate
  instances of those objects can share a lock if it has the right token.
  (Andrew Bennetts, Robert Collins)

* New method ``get_branch_reference`` on ``BzrDir`` allows the detection of
  branch references - which the smart server component needs.

* The Repository API ``make_working_trees`` is now permitted to return
  False when ``set_make_working_trees`` is not implemented - previously
  an unimplemented ``set_make_working_trees`` implied the result True
  from ``make_working_trees``. This has been changed to accomodate the
  smart server, where it does not make sense (at this point) to ever
  make working trees by default. (Robert Collins)

* Command objects can now declare related help topics by having _see_also
  set to a list of related topic. (Robert Collins)

* ``bzrlib.help`` now delegates to the Command class for Command specific
  help. (Robert Collins)

* New class ``TransportListRegistry``, derived from the Registry class, which
  simplifies tracking the available Transports. (Goffredo Baroncelli)

* New function ``Branch.get_revision_id_to_revno_map`` which will
  return a dictionary mapping revision ids to dotted revnos. Since
  dotted revnos are defined in the context of the branch tip, it makes
  sense to generate them from a ``Branch`` object.
  (John Arbash Meinel)

* Fix the 'Unprintable error' message display to use the repr of the
  exception that prevented printing the error because the str value
  for it is often not useful in debugging (e.g. KeyError('foo') has a
  str() of 'foo' but a repr of 'KeyError('foo')' which is much more
  useful. (Robert Collins)

* ``urlutils.normalize_url`` now unescapes unreserved characters, such as "~".
  (Andrew Bennetts)

Bugfixes
********

* Don't fail bundle selftest if email has 'two' embedded.
  (Ian Clatworthy, #98510)

* Remove ``--verbose`` from ``bzr bundle``. It didn't work anyway.
  (Robert Widhopf-Fenk, #98591)

* Remove ``--basis`` from the checkout/branch commands - it didn't work
  properly and is no longer beneficial.
  (Robert Collins, #53675, #43486)

* Don't produce encoding error when adding duplicate files.
  (Aaron Bentley)

* Fix ``bzr log <file>`` so it only logs the revisions that changed
  the file, and does it faster.
  (Kent Gibson, John Arbash Meinel, #51980, #69477)

* Fix ``InterDirstateTre._iter_changes`` to handle when we come across
  an empty versioned directory, which now has files in it.
  (John Arbash Meinel, #104257)

* Teach ``common_ancestor`` to shortcut when the tip of one branch is
  inside the ancestry of the other. Saves a lot of graph processing
  (with an ancestry of 16k revisions, ``bzr merge ../already-merged``
  changes from 2m10s to 13s).  (John Arbash Meinel, #103757)

* Fix ``show_diff_trees`` to handle the case when a file is modified,
  and the containing directory is renamed. (The file path is different
  in this versus base, but it isn't marked as a rename).
  (John Arbash Meinel, #103870)

* FTP now works even when the FTP server does not support atomic rename.
  (Aaron Bentley, #89436)

* Correct handling in bundles and merge directives of timezones with
  that are not an integer number of hours offset from UTC.  Always
  represent the epoch time in UTC to avoid problems with formatting
  earlier times on win32.  (Martin Pool, Alexander Belchenko, John
  Arbash Meinel)

* Typo in the help for ``register-branch`` fixed. (Robert Collins, #96770)

* "dirstate" and "dirstate-tags" formats now produce branches compatible
  with old versions of bzr. (Aaron Bentley, #107168))

* Handle moving a directory when children have been added, removed,
  and renamed. (John Arbash Meinel, #105479)

* Don't preventively use basic authentication for proxy before receiving a
  407 error. Otherwise people willing to use other authentication schemes
  may expose their password in the clear (or nearly). This add one
  roundtrip in case basic authentication should be used, but plug the
  security hole.
  (Vincent Ladeuil)

* Handle http and proxy digest authentication.
  (Vincent Ladeuil, #94034).

Testing
*******

* Added ``bzrlib.strace.strace`` which will strace a single callable and
  return a StraceResult object which contains just the syscalls involved
  in running it. (Robert Collins)

* New test method ``reduceLockdirTimeout`` to drop the default (ui-centric)
  default time down to one suitable for tests. (Andrew Bennetts)

* Add new ``vfs_transport_factory`` attribute on tests which provides the
  common vfs backing for both the readonly and readwrite transports.
  This allows the RemoteObject tests to back onto local disk or memory,
  and use the existing ``transport_server`` attribute all tests know about
  to be the smart server transport. This in turn allows tests to
  differentiate between 'transport to access the branch', and
  'transport which is a VFS' - which matters in Remote* tests.
  (Robert Collins, Andrew Bennetts)

* The ``make_branch_and_tree`` method for tests will now create a
  lightweight checkout for the tree if the ``vfs_transport_factory`` is not
  a LocalURLServer. (Robert Collins, Andrew Bennetts)

* Branch implementation tests have been audited to ensure that all urls
  passed to Branch APIs use proper urls, except when local-disk paths
  are intended. This is so that tests correctly access the test transport
  which is often not equivalent to local disk in Remote* tests. As part
  of this many tests were adjusted to remove dependencies on local disk
  access.
  (Robert Collins, Andrew Bennetts)

* Mark bzrlib.tests and bzrlib.tests.TestUtil as providing assertFOO helper
  functions by adding a ``__unittest`` global attribute. (Robert Collins,
  Andrew Bennetts, Martin Pool, Jonathan Lange)

* Refactored proxy and authentication handling to simplify the
  implementation of new auth schemes for both http and proxy.
  (Vincent Ladeuil)

bzr 0.15
########

:Released: 2007-04-01

Bugfixes
********

* Handle incompatible repositories as a user issue when fetching.
  (Aaron Bentley)

* Don't give a recommendation to upgrade when branching or
  checking out a branch that contains an old-format working tree.
  (Martin Pool)

bzr 0.15rc3
###########

:Released:  2007-03-26

Changes
*******

* A warning is now displayed when opening working trees in older
  formats, to encourage people to upgrade to WorkingTreeFormat4.
  (Martin Pool)

Improvements
************

* HTTP redirections are now taken into account when a branch (or a
  bundle) is accessed for the first time. A message is issued at each
  redirection to inform the user. In the past, http redirections were
  silently followed for each request which significantly degraded the
  performances. The http redirections are not followed anymore by
  default, instead a RedirectRequested exception is raised. For bzrlib
  users needing to follow http redirections anyway,
  ``bzrlib.transport.do_catching_redirections`` provide an easy transition
  path.  (vila)

Internals
*********

* Added ``ReadLock.temporary_write_lock()`` to allow upgrading an OS read
  lock to an OS write lock. Linux can do this without unlocking, Win32
  needs to unlock in between. (John Arbash Meinel)

* New parameter ``recommend_upgrade`` to ``BzrDir.open_workingtree``
  to silence (when false) warnings about opening old formats.
  (Martin Pool)

* Fix minor performance regression with bzr-0.15 on pre-dirstate
  trees. (We were reading the working inventory too many times).
  (John Arbash Meinel)

* Remove ``Branch.get_transaction()`` in favour of a simple cache of
  ``revision_history``.  Branch subclasses should override
  ``_gen_revision_history`` rather than ``revision_history`` to make use of
  this cache, and call ``_clear_revision_history_cache`` and
  ``_cache_revision_history`` at appropriate times. (Andrew Bennetts)

Bugfixes
********

* Take ``smtp_server`` from user config into account.
  (vila, #92195)

* Restore Unicode filename handling for versioned and unversioned files.
  (John Arbash Meinel, #92608)

* Don't fail during ``bzr commit`` if a file is marked removed, and
  the containing directory is auto-removed.  (John Arbash Meinel, #93681)

* ``bzr status FILENAME`` failed on Windows because of an uncommon
  errno. (``ERROR_DIRECTORY == 267 != ENOTDIR``).
  (Wouter van Heyst, John Arbash Meinel, #90819)

* ``bzr checkout source`` should create a local branch in the same
  format as source. (John Arbash Meinel, #93854)

* ``bzr commit`` with a kind change was failing to update the
  last-changed-revision for directories.  The
  InventoryDirectory._unchanged only looked at the ``parent_id`` and name,
  ignoring the fact that the kind could have changed, too.
  (John Arbash Meinel, #90111)

* ``bzr mv dir/subdir other`` was incorrectly updating files inside
  the directory. So that there was a chance it would break commit,
  etc. (John Arbash Meinel, #94037)

* Correctly handles mutiple permanent http redirections.
  (vila, #88780)

bzr 0.15rc2
###########

:Released:  2007-03-14

Notes When Upgrading
********************

* Release 0.15rc2 of bzr changes the ``bzr init-repo`` command to
  default to ``--trees`` instead of ``--no-trees``.
  Existing shared repositories are not affected.

Improvements
************

* New ``merge-directive`` command to generate machine- and human-readable
  merge requests.  (Aaron Bentley)

* New ``submit:`` revision specifier makes it easy to diff against the
  common ancestor with the submit location (Aaron Bentley)

* Added support for Putty's SSH implementation. (Dmitry Vasiliev)

* Added ``bzr status --versioned`` to report only versioned files,
  not unknowns. (Kent Gibson)

* Merge now autodetects the correct line-ending style for its conflict
  markers.  (Aaron Bentley)

Internals
*********

* Refactored SSH vendor registration into SSHVendorManager class.
  (Dmitry Vasiliev)

Bugfixes
********

* New ``--numbered-dirs`` option to ``bzr selftest`` to use
  numbered dirs for TestCaseInTempDir. This is default behavior
  on Windows. Anyone can force named dirs on Windows
  with ``--no-numbered-dirs``. (Alexander Belchenko)

* Fix ``RevisionSpec_revid`` to handle the Unicode strings passed in
  from the command line. (Marien Zwart, #90501)

* Fix ``TreeTransform._iter_changes`` when both the source and
  destination are missing. (Aaron Bentley, #88842)

* Fix commit of merges with symlinks in dirstate trees.
  (Marien Zwart)

* Switch the ``bzr init-repo`` default from --no-trees to --trees.
  (Wouter van Heyst, #53483)


bzr 0.15rc1
###########

:Released:  2007-03-07

Surprises
*********

* The default disk format has changed. Please run 'bzr upgrade' in your
  working trees to upgrade. This new default is compatible for network
  operations, but not for local operations. That is, if you have two
  versions of bzr installed locally, after upgrading you can only use the
  bzr 0.15 version. This new default does not enable tags or nested-trees
  as they are incompatible with bzr versions before 0.15 over the network.

* For users of bzrlib: Two major changes have been made to the working tree
  api in bzrlib. The first is that many methods and attributes, including
  the inventory attribute, are no longer valid for use until one of
  ``lock_read``/``lock_write``/``lock_tree_write`` has been called,
  and become invalid again after unlock is called. This has been done
  to improve performance and correctness as part of the dirstate
  development.
  (Robert Collins, John A Meinel, Martin Pool, and others).

* For users of bzrlib: The attribute 'tree.inventory' should be considered
  readonly. Previously it was possible to directly alter this attribute, or
  its contents, and have the tree notice this. This has been made
  unsupported - it may work in some tree formats, but in the newer dirstate
  format such actions will have no effect and will be ignored, or even
  cause assertions. All operations possible can still be carried out by a
  combination of the tree API, and the bzrlib.transform API. (Robert
  Collins, John A Meinel, Martin Pool, and others).

Improvements
************

* Support for OS Windows 98. Also .bzr.log on any windows system
  saved in My Documents folder. (Alexander Belchenko)

* ``bzr mv`` enhanced to support already moved files.
  In the past the mv command would have failed if the source file doesn't
  exist. In this situation ``bzr mv`` would now detect that the file has
  already moved and update the repository accordingly, if the target file
  does exist.
  A new option ``--after`` has been added so that if two files already
  exist, you could notify Bazaar that you have moved a (versioned) file
  and replaced it with another. Thus in this case ``bzr move --after``
  will only update the Bazaar identifier.
  (Steffen Eichenberg, Marius Kruger)

* ``ls`` now works on treeless branches and remote branches.
  (Aaron Bentley)

* ``bzr help global-options`` describes the global options.
  (Aaron Bentley)

* ``bzr pull --overwrite`` will now correctly overwrite checkouts.
  (Robert Collins)

* Files are now allowed to change kind (e.g. from file to symlink).
  Supported by ``commit``, ``revert`` and ``status``
  (Aaron Bentley)

* ``inventory`` and ``unknowns`` hidden in favour of ``ls``
  (Aaron Bentley)

* ``bzr help checkouts`` descibes what checkouts are and some possible
  uses of them. (James Westby, Aaron Bentley)

* A new ``-d`` option to push, pull and merge overrides the default
  directory.  (Martin Pool)

* Branch format 6: smaller, and potentially faster than format 5.  Supports
  ``append_history_only`` mode, where the log view and revnos do not change,
  except by being added to.  Stores policy settings in
  ".bzr/branch/branch.conf".

* ``append_only`` branches:  Format 6 branches may be configured so that log
  view and revnos are always consistent.  Either create the branch using
  "bzr init --append-revisions-only" or edit the config file as descriped
  in docs/configuration.txt.

* rebind: Format 6 branches retain the last-used bind location, so if you
  "bzr unbind", you can "bzr bind" to bind to the previously-selected
  bind location.

* Builtin tags support, created and deleted by the ``tag`` command and
  stored in the branch.  Tags can be accessed with the revisionspec
  ``-rtag:``, and listed with ``bzr tags``.  Tags are not versioned
  at present. Tags require a network incompatible upgrade. To perform this
  upgrade, run ``bzr upgrade --dirstate-tags`` in your branch and
  repositories. (Martin Pool)

* The ``bzr://`` transport now has a well-known port number, 4155,
  which it will use by default.  (Andrew Bennetts, Martin Pool)

* Bazaar now looks for user-installed plugins before looking for site-wide
  plugins. (Jonathan Lange)

* ``bzr resolve`` now detects and marks resolved text conflicts.
  (Aaron Bentley)

Internals
*********

* Internally revision ids and file ids are now passed around as utf-8
  bytestrings, rather than treating them as Unicode strings. This has
  performance benefits for Knits, since we no longer need to decode the
  revision id for each line of content, nor for each entry in the index.
  This will also help with the future dirstate format.
  (John Arbash Meinel)

* Reserved ids (any revision-id ending in a colon) are rejected by
  versionedfiles, repositories, branches, and working trees
  (Aaron Bentley)

* Minor performance improvement by not creating a ProgressBar for
  every KnitIndex we create. (about 90ms for a bzr.dev tree)
  (John Arbash Meinel)

* New easier to use Branch hooks facility. There are five initial hooks,
  all documented in bzrlib.branch.BranchHooks.__init__ - ``'set_rh'``,
  ``'post_push'``, ``'post_pull'``, ``'post_commit'``,
  ``'post_uncommit'``. These hooks fire after the matching operation
  on a branch has taken place, and were originally added for the
  branchrss plugin. (Robert Collins)

* New method ``Branch.push()`` which should be used when pushing from a
  branch as it makes performance and policy decisions to match the UI
  level command ``push``. (Robert Collins).

* Add a new method ``Tree.revision_tree`` which allows access to cached
  trees for arbitrary revisions. This allows the in development dirstate
  tree format to provide access to the callers to cached copies of
  inventory data which are cheaper to access than inventories from the
  repository.
  (Robert Collins, Martin Pool)

* New ``Branch.last_revision_info`` method, this is being done to allow
  optimization of requests for both the number of revisions and the last
  revision of a branch with smartservers and potentially future branch
  formats. (Wouter van Heyst, Robert Collins)

* Allow ``'import bzrlib.plugins.NAME'`` to work when the plugin NAME has not
  yet been loaded by ``load_plugins()``. This allows plugins to depend on each
  other for code reuse without requiring users to perform file-renaming
  gymnastics. (Robert Collins)

* New Repository method ``'gather_stats'`` for statistic data collection.
  This is expected to grow to cover a number of related uses mainly
  related to bzr info. (Robert Collins)

* Log formatters are now managed with a registry.
  ``log.register_formatter`` continues to work, but callers accessing
  the FORMATTERS dictionary directly will not.

* Allow a start message to be passed to the ``edit_commit_message``
  function.  This will be placed in the message offered to the user
  for editing above the separator. It allows a template commit message
  to be used more easily. (James Westby)

* ``GPGStrategy.sign()`` will now raise ``BzrBadParameterUnicode`` if
  you pass a Unicode string rather than an 8-bit string. Callers need
  to be updated to encode first. (John Arbash Meinel)

* Branch.push, pull, merge now return Result objects with information
  about what happened, rather than a scattering of various methods.  These
  are also passed to the post hooks.  (Martin Pool)

* File formats and architecture is in place for managing a forest of trees
  in bzr, and splitting up existing trees into smaller subtrees, and
  finally joining trees to make a larger tree. This is the first iteration
  of this support, and the user-facing aspects still require substantial
  work.  If you wish to experiment with it, use ``bzr upgrade
  --dirstate-with-subtree`` in your working trees and repositories.
  You can use the hidden commands ``split`` and ``join`` and to create
  and manipulate nested trees, but please consider using the nested-trees
  branch, which contains substantial UI improvements, instead.
  http://code.aaronbentley.com/bzr/bzrrepo/nested-trees/
  (Aaron Bentley, Martin Pool, Robert Collins).

Bugfixes
********

* ``bzr annotate`` now uses dotted revnos from the viewpoint of the
  branch, rather than the last changed revision of the file.
  (John Arbash Meinel, #82158)

* Lock operations no longer hang if they encounter a permission problem.
  (Aaron Bentley)

* ``bzr push`` can resume a push that was canceled before it finished.
  Also, it can push even if the target directory exists if you supply
  the ``--use-existing-dir`` flag.
  (John Arbash Meinel, #30576, #45504)

* Fix http proxy authentication when user and an optional
  password appears in the ``*_proxy`` vars. (Vincent Ladeuil,
  #83954).

* ``bzr log branch/file`` works for local treeless branches
  (Aaron Bentley, #84247)

* Fix problem with UNC paths on Windows 98. (Alexander Belchenko, #84728)

* Searching location of CA bundle for PyCurl in env variable
  (``CURL_CA_BUNDLE``), and on win32 along the PATH.
  (Alexander Belchenko, #82086)

* ``bzr init`` works with unicode argument LOCATION.
  (Alexander Belchenko, #85599)

* Raise ``DependencyNotPresent`` if pycurl do not support https.
  (Vincent Ladeuil, #85305)

* Invalid proxy env variables should not cause a traceback.
  (Vincent Ladeuil, #87765)

* Ignore patterns normalised to use '/' path separator.
  (Kent Gibson, #86451)

* bzr rocks. It sure does! Fix case. (Vincent Ladeuil, #78026)

* Fix bzrtools shelve command for removed lines beginning with "--"
  (Johan Dahlberg, #75577)

Testing
*******

* New ``--first`` option to ``bzr selftest`` to run specified tests
  before the rest of the suite.  (Martin Pool)


bzr 0.14
########

:Released:  2007-01-23

Improvements
************

* ``bzr help global-options`` describes the global options. (Aaron Bentley)

Bug Fixes
*********

* Skip documentation generation tests if the tools to do so are not
  available. Fixes running selftest for installled copies of bzr.
  (John Arbash Meinel, #80330)

* Fix the code that discovers whether bzr is being run from it's
  working tree to handle the case when it isn't but the directory
  it is in is below a repository. (James Westby, #77306)


bzr 0.14rc1
###########

:Released:  2007-01-16

Improvements
************

* New connection: ``bzr+http://`` which supports tunnelling the smart
  protocol over an HTTP connection. If writing is enabled on the bzr
  server, then you can write over the http connection.
  (Andrew Bennetts, John Arbash Meinel)

* Aliases now support quotation marks, so they can contain whitespace
  (Marius Kruger)

* PyCurlTransport now use a single curl object. By specifying explicitly
  the 'Range' header, we avoid the need to use two different curl objects
  (and two connections to the same server). (Vincent Ladeuil)

* ``bzr commit`` does not prompt for a message until it is very likely to
  succeed.  (Aaron Bentley)

* ``bzr conflicts`` now takes --text to list pathnames of text conflicts
  (Aaron Bentley)

* Fix ``iter_lines_added_or_present_in_versions`` to use a set instead
  of a list while checking if a revision id was requested. Takes 10s
  off of the ``fileids_affected_by_revision_ids`` time, which is 10s
  of the ``bzr branch`` time. Also improve ``fileids_...`` time by
  filtering lines with a regex rather than multiple ``str.find()``
  calls. (saves another 300ms) (John Arbash Meinel)

* Policy can be set for each configuration key. This allows keys to be
  inherited properly across configuration entries. For example, this
  should enable you to do::

    [/home/user/project]
    push_location = sftp://host/srv/project/
    push_location:policy = appendpath

  And then a branch like ``/home/user/project/mybranch`` should get an
  automatic push location of ``sftp://host/srv/project/mybranch``.
  (James Henstridge)

* Added ``bzr status --short`` to make status report svn style flags
  for each file.  For example::

    $ bzr status --short
    A  foo
    A  bar
    D  baz
    ?  wooley

* 'bzr selftest --clean-output' allows easily clean temporary tests
  directories without running tests. (Alexander Belchenko)

* ``bzr help hidden-commands`` lists all hidden commands. (Aaron Bentley)

* ``bzr merge`` now has an option ``--pull`` to fall back to pull if
  local is fully merged into remote. (Jan Hudec)

* ``bzr help formats`` describes available directory formats. (Aaron Bentley)

Internals
*********

* A few tweaks directly to ``fileids_affected_by_revision_ids`` to
  help speed up processing, as well allowing to extract unannotated
  lines. Between the two ``fileids_affected_by_revision_ids`` is
  improved by approx 10%. (John Arbash Meinel)

* Change Revision serialization to only write out millisecond
  resolution. Rather than expecting floating point serialization to
  preserve more resolution than we need. (Henri Weichers, Martin Pool)

* Test suite ends cleanly on Windows.  (Vincent Ladeuil)

* When ``encoding_type`` attribute of class Command is equal to 'exact',
  force sys.stdout to be a binary stream on Windows, and therefore
  keep exact line-endings (without LF -> CRLF conversion).
  (Alexander Belchenko)

* Single-letter short options are no longer globally declared.  (Martin
  Pool)

* Before using detected user/terminal encoding bzr should check
  that Python has corresponding codec. (Alexander Belchenko)

* Formats for end-user selection are provided via a FormatRegistry (Aaron Bentley)

Bug Fixes
*********

* ``bzr missing --verbose`` was showing adds/removals in the wrong
  direction. (John Arbash Meinel)

* ``bzr annotate`` now defaults to showing dotted revnos for merged
  revisions. It cuts them off at a depth of 12 characters, but you can
  supply ``--long`` to see the full number. You can also use
  ``--show-ids`` to display the original revision ids, rather than
  revision numbers and committer names. (John Arbash Meinel, #75637)

* bzr now supports Win32 UNC path (e.g. ``\HOST\path``.
  (Alexander Belchenko, #57869)

* Win32-specific: output of cat, bundle and diff commands don't mangle
  line-endings (Alexander Belchenko, #55276)

* Replace broken fnmatch based ignore pattern matching with custom pattern
  matcher.
  (Kent Gibson, Jan Hudec #57637)

* pycurl and urllib can detect short reads at different places. Update
  the test suite to test more cases. Also detect http error code 416
  which was raised for that specific bug. Also enhance the urllib
  robustness by detecting invalid ranges (and pycurl's one by detecting
  short reads during the initial GET). (Vincent Ladeuil, #73948)

* The urllib connection sharing interacts badly with urllib2
  proxy setting (the connections didn't go thru the proxy
  anymore). Defining a proper ProxyHandler solves the
  problem.  (Vincent Ladeuil, #74759)

* Use urlutils to generate relative URLs, not osutils
  (Aaron Bentley, #76229)

* ``bzr status`` in a readonly directory should work without giving
  lots of errors. (John Arbash Meinel, #76299)

* Mention the revisionspec topic for the revision option help.
  (Wouter van Heyst, #31663)

* Allow plugins import from zip archives.
  (Alexander Belchenko, #68124)


bzr 0.13
########

:Released:  2006-12-05

No changes from 0.13rc


bzr 0.13rc1
###########

:Released:  2006-11-27

Improvements
************

* New command ``bzr remove-tree`` allows the removal of the working
  tree from a branch.
  (Daniel Silverstone)

* urllib uses shared keep-alive connections, so http
  operations are substantially faster.
  (Vincent Ladeuil, #53654)

* ``bzr export`` allows an optional branch parameter, to export a bzr
  tree from some other url. For example:
  ``bzr export bzr.tar.gz http://bazaar-vcs.org/bzr/bzr.dev``
  (Daniel Silverstone)

* Added ``bzr help topics`` to the bzr help system. This gives a
  location for general information, outside of a specific command.
  This includes updates for ``bzr help revisionspec`` the first topic
  included. (Goffredo Baroncelli, John Arbash Meinel, #42714)

* WSGI-compatible HTTP smart server.  See ``doc/http_smart_server.txt``.
  (Andrew Bennetts)

* Knit files will now cache full texts only when the size of the
  deltas is as large as the size of the fulltext. (Or after 200
  deltas, whichever comes first). This has the most benefit on large
  files with small changes, such as the inventory for a large project.
  (eg For a project with 2500 files, and 7500 revisions, it changes
  the size of inventory.knit from 11MB to 5.4MB) (John Arbash Meinel)

Internals
*********

* New -D option given before the command line turns on debugging output
  for particular areas.  -Derror shows tracebacks on all errors.
  (Martin Pool)

* Clean up ``bzr selftest --benchmark bundle`` to correct an import,
  and remove benchmarks that take longer than 10min to run.
  (John Arbash Meinel)

* Use ``time.time()`` instead of ``time.clock()`` to decide on
  progress throttling. Because ``time.clock()`` is actually CPU time,
  so over a high-latency connection, too many updates get throttled.
  (John Arbash Meinel)

* ``MemoryTransport.list_dir()`` would strip the first character for
  files or directories in root directory. (John Arbash Meinel)

* New method ``get_branch_reference`` on 'BzrDir' allows the detection of
  branch references - which the smart server component needs.

* New ``ChrootTransportDecorator``, accessible via the ``chroot+`` url
  prefix.  It disallows any access to locations above a set URL.  (Andrew
  Bennetts)

Bug Fixes
*********

* Now ``_KnitIndex`` properly decode revision ids when loading index data.
  And optimize the knit index parsing code.
  (Dmitry Vasiliev, John Arbash Meinel)

* ``bzrlib/bzrdir.py`` was directly referencing ``bzrlib.workingtree``,
  without importing it. This prevented ``bzr upgrade`` from working
  unless a plugin already imported ``bzrlib.workingtree``
  (John Arbash Meinel, #70716)

* Suppress the traceback on invalid URLs (Vincent Ladeuil, #70803).

* Give nicer error message when an http server returns a 403
  error code. (Vincent Ladeuil, #57644).

* When a multi-range http GET request fails, try a single
  range one. If it fails too, forget about ranges. Remember that until
  the death of the transport and propagates that to the clones.
  (Vincent Ladeuil, #62276, #62029).

* Handles user/passwords supplied in url from command
  line (for the urllib implementation). Don't request already
  known passwords (Vincent Ladeuil, #42383, #44647, #48527)

* ``_KnitIndex.add_versions()`` dictionary compresses revision ids as they
  are added. This fixes bug where fetching remote revisions records
  them as full references rather than integers.
  (John Arbash Meinel, #64789)

* ``bzr ignore`` strips trailing slashes in patterns.
  Also ``bzr ignore`` rejects absolute paths. (Kent Gibson, #4559)

* ``bzr ignore`` takes multiple arguments. (Cheuksan Edward Wang, #29488)

* mv correctly handles paths that traverse symlinks.
  (Aaron Bentley, #66964)

* Give nicer looking error messages when failing to connect over ssh.
  (John Arbash Meinel, #49172)

* Pushing to a remote branch does not currently update the remote working
  tree. After a remote push, ``bzr status`` and ``bzr diff`` on the remote
  machine now show that the working tree is out of date.
  (Cheuksan Edward Wang #48136)

* Use patiencediff instead of difflib for determining deltas to insert
  into knits. This avoids the O(N^3) behavior of difflib. Patience
  diff should be O(N^2). (Cheuksan Edward Wang, #65714)

* Running ``bzr log`` on nonexistent file gives an error instead of the
  entire log history. (Cheuksan Edward Wang #50793)

* ``bzr cat`` can look up contents of removed or renamed files. If the
  pathname is ambiguous, i.e. the files in the old and new trees have
  different id's, the default is the file in the new tree. The user can
  use "--name-from-revision" to select the file in the old tree.
  (Cheuksan Edward Wang, #30190)

Testing
*******

* TestingHTTPRequestHandler really handles the Range header
  (previously it was ignoring it and returning the whole file,).

bzr 0.12
########

:Released:  2006-10-30

Internals
*********

* Clean up ``bzr selftest --benchmark bundle`` to correct an import,
  and remove benchmarks that take longer than 10min to run.
  (John Arbash Meinel)

bzr 0.12rc1
###########

:Released:  2006-10-23

Improvements
************

* ``bzr log`` now shows dotted-decimal revision numbers for all revisions,
  rather than just showing a decimal revision number for revisions on the
  mainline. These revision numbers are not yet accepted as input into bzr
  commands such as log, diff etc. (Robert Collins)

* revisions can now be specified using dotted-decimal revision numbers.
  For instance, ``bzr diff -r 1.2.1..1.2.3``. (Robert Collins)

* ``bzr help commands`` output is now shorter (Aaron Bentley)

* ``bzr`` now uses lazy importing to reduce the startup time. This has
  a moderate effect on lots of actions, especially ones that have
  little to do. For example ``bzr rocks`` time is down to 116ms from
  283ms. (John Arbash Meinel)

* New Registry class to provide name-to-object registry-like support,
  for example for schemes where plugins can register new classes to
  do certain tasks (e.g. log formatters). Also provides lazy registration
  to allow modules to be loaded on request.
  (John Arbash Meinel, Adeodato Simó)

API Incompatability
*******************

* LogFormatter subclasses show now expect the 'revno' parameter to
  show() to be a string rather than an int. (Robert Collins)

Internals
*********

* ``TestCase.run_bzr``, ``run_bzr_captured``, and ``run_bzr_subprocess``
  can take a ``working_dir='foo'`` parameter, which will change directory
  for the command. (John Arbash Meinel)

* ``bzrlib.lazy_regex.lazy_compile`` can be used to create a proxy
  around a regex, which defers compilation until first use.
  (John Arbash Meinel)

* ``TestCase.run_bzr_subprocess`` defaults to supplying the
  ``--no-plugins`` parameter to ensure test reproducability, and avoid
  problems with system-wide installed plugins. (John Arbash Meinel)

* Unique tree root ids are now supported. Newly created trees still
  use the common root id for compatibility with bzr versions before 0.12.
  (Aaron Bentley)

* ``WorkingTree.set_root_id(None)`` is now deprecated. Please
  pass in ``inventory.ROOT_ID`` if you want the default root id value.
  (Robert Collins, John Arbash Meinel)

* New method ``WorkingTree.flush()`` which will write the current memory
  inventory out to disk. At the same time, ``read_working_inventory`` will
  no longer trash the current tree inventory if it has been modified within
  the current lock, and the tree will now ``flush()`` automatically on
  ``unlock()``. ``WorkingTree.set_root_id()`` has been updated to take
  advantage of this functionality. (Robert Collins, John Arbash Meinel)

* ``bzrlib.tsort.merge_sorted`` now accepts ``generate_revnos``. This
  parameter will cause it to add another column to its output, which
  contains the dotted-decimal revno for each revision, as a tuple.
  (Robert Collins)

* ``LogFormatter.show_merge`` is deprecated in favour of
  ``LogFormatter.show_merge_revno``. (Robert Collins)

Bug Fixes
*********

* Avoid circular imports by creating a deprecated function for
  ``bzrlib.tree.RevisionTree``. Callers should have been using
  ``bzrlib.revisontree.RevisionTree`` anyway. (John Arbash Meinel,
  #66349)

* Don't use ``socket.MSG_WAITALL`` as it doesn't exist on all
  platforms. (Martin Pool, #66356)

* Don't require ``Content-Type`` in range responses. Assume they are a
  single range if ``Content-Type`` does not exist.
  (John Arbash Meinel, #62473)

* bzr branch/pull no longer complain about progress bar cleanup when
  interrupted during fetch.  (Aaron Bentley, #54000)

* ``WorkingTree.set_parent_trees()`` uses the trees to directly write
  the basis inventory, rather than going through the repository. This
  allows us to have 1 inventory read, and 2 inventory writes when
  committing a new tree. (John Arbash Meinel)

* When reverting, files that are not locally modified that do not exist
  in the target are deleted, not just unversioned (Aaron Bentley)

* When trying to acquire a lock, don't fail immediately. Instead, try
  a few times (up to 1 hour) before timing out. Also, report why the
  lock is unavailable (John Arbash Meinel, #43521, #49556)

* Leave HttpTransportBase daughter classes decides how they
  implement cloning. (Vincent Ladeuil, #61606)

* diff3 does not indicate conflicts on clean merge. (Aaron Bentley)

* If a commit fails, the commit message is stored in a file at the root of
  the tree for later commit. (Cheuksan Edward Wang, Stefan Metzmacher,
  #32054)

Testing
*******

* New test base class TestCaseWithMemoryTransport offers memory-only
  testing facilities: its not suitable for tests that need to mutate disk
  state, but most tests should not need that and should be converted to
  TestCaseWithMemoryTransport. (Robert Collins)

* ``TestCase.make_branch_and_memory_tree`` now takes a format
  option to set the BzrDir, Repository and Branch formats of the
  created objects. (Robert Collins, John Arbash Meinel)

bzr 0.11
########

:Released:  2006-10-02

* Smart server transport test failures on windows fixed. (Lukáš Lalinský).

bzr 0.11rc2
###########

:Released:  2006-09-27

Bug Fixes
*********

* Test suite hangs on windows fixed. (Andrew Bennets, Alexander Belchenko).

* Commit performance regression fixed. (Aaron Bentley, Robert Collins, John
  Arbash Meinel).

bzr 0.11rc1
###########

:Released:  2006-09-25

Improvements
************

* Knit files now wait to create their contents until the first data is
  added. The old code used to create an empty .knit and a .kndx with just
  the header. However, this caused a lot of extra round trips over sftp.
  This can change the time for ``bzr push`` to create a new remote branch
  from 160s down to 100s. This also affects ``bzr commit`` performance when
  adding new files, ``bzr commit`` on a new kernel-like tree drops from 50s
  down to 40s (John Arbash Meinel, #44692)

* When an entire subtree has been deleted, commit will now report that
  just the top of the subtree has been deleted, rather than reporting
  all the individual items. (Robert Collins)

* Commit performs one less XML parse. (Robert Collins)

* ``bzr checkout`` now operates on readonly branches as well
  as readwrite branches. This fixes bug #39542. (Robert Collins)

* ``bzr bind`` no longer synchronises history with the master branch.
  Binding should be followed by an update or push to synchronise the
  two branches. This is closely related to the fix for bug #39542.
  (Robert Collins)

* ``bzrlib.lazy_import.lazy_import`` function to create on-demand
  objects.  This allows all imports to stay at the global scope, but
  modules will not actually be imported if they are not used.
  (John Arbash Meinel)

* Support ``bzr://`` and ``bzr+ssh://`` urls to work with the new RPC-based
  transport which will be used with the upcoming high-performance smart
  server. The new command ``bzr serve`` will invoke bzr in server mode,
  which processes these requests. (Andrew Bennetts, Robert Collins, Martin
  Pool)

* New command ``bzr version-info`` which can be used to get a summary
  of the current state of the tree. This is especially useful as part
  of a build commands. See ``doc/version_info.txt`` for more information
  (John Arbash Meinel)

Bug Fixes
*********

* ``'bzr inventory [FILE...]'`` allows restricting the file list to a
  specific set of files. (John Arbash Meinel, #3631)

* Don't abort when annotating empty files (John Arbash Meinel, #56814)

* Add ``Stanza.to_unicode()`` which can be passed to another Stanza
  when nesting stanzas. Also, add ``read_stanza_unicode`` to handle when
  reading a nested Stanza. (John Arbash Meinel)

* Transform._set_mode() needs to stat the right file.
  (John Arbash Meinel, #56549)

* Raise WeaveFormatError rather than StopIteration when trying to read
  an empty Weave file. (John Arbash Meinel, #46871)

* Don't access e.code for generic URLErrors, only HTTPErrors have .code.
  (Vincent Ladeuil, #59835)

* Handle boundary="" lines properly to allow access through a Squid proxy.
  (John Arbash Meinel, #57723)

* revert now removes newly-added directories (Aaron Bentley, #54172)

* ``bzr upgrade sftp://`` shouldn't fail to upgrade v6 branches if there
  isn't a working tree. (David Allouche, #40679)

* Give nicer error messages when a user supplies an invalid --revision
  parameter. (John Arbash Meinel, #55420)

* Handle when LANG is not recognized by python. Emit a warning, but
  just revert to using 'ascii'. (John Arbash Meinel, #35392)

* Don't use ``preexec_fn`` on win32, as it is not supported by subprocess.
  (John Arbash Meinel)

* Skip specific tests when the dependencies aren't met. This includes
  some ``setup.py`` tests when ``python-dev`` is not available, and
  some tests that depend on paramiko. (John Arbash Meinel, Mattheiu Moy)

* Fallback to Paramiko properly, if no ``ssh`` executable exists on
  the system. (Andrew Bennetts, John Arbash Meinel)

* ``Branch.bind(other_branch)`` no longer takes a write lock on the
  other branch, and will not push or pull between the two branches.
  API users will need to perform a push or pull or update operation if they
  require branch synchronisation to take place. (Robert Collins, #47344)

* When creating a tarball or zipfile export, export unicode names as utf-8
  paths. This may not work perfectly on all platforms, but has the best
  chance of working in the common case. (John Arbash Meinel, #56816)

* When committing, only files that exist in working tree or basis tree
  may be specified (Aaron Bentley, #50793)

Portability
***********

* Fixes to run on Python 2.5 (Brian M. Carlson, Martin Pool, Marien Zwart)

Internals
*********

* TestCaseInTempDir now creates a separate directory for HOME, rather
  than having HOME set to the same location as the working directory.
  (John Arbash Meinel)

* ``run_bzr_subprocess()`` can take an optional ``env_changes={}`` parameter,
  which will update os.environ inside the spawned child. It also can
  take a ``universal_newlines=True``, which helps when checking the output
  of the command. (John Arbash Meinel)

* Refactor SFTP vendors to allow easier re-use when ssh is used.
  (Andrew Bennetts)

* ``Transport.list_dir()`` and ``Transport.iter_files_recursive()`` should always
  return urlescaped paths. This is now tested (there were bugs in a few
  of the transports) (Andrew Bennetts, David Allouche, John Arbash Meinel)

* New utility function ``symbol_versioning.deprecation_string``. Returns the
  formatted string for a callable, deprecation format pair. (Robert Collins)

* New TestCase helper applyDeprecated. This allows you to call a callable
  which is deprecated without it spewing to the screen, just by supplying
  the deprecation format string issued for it. (Robert Collins)

* Transport.append and Transport.put have been deprecated in favor of
  ``.append_bytes``, ``.append_file``, ``.put_bytes``, and
  ``.put_file``. This removes the ambiguity in what type of object the
  functions take.  ``Transport.non_atomic_put_{bytes,file}`` has also
  been added. Which works similarly to ``Transport.append()`` except for
  SFTP, it doesn't have a round trip when opening the file. Also, it
  provides functionality for creating a parent directory when trying
  to create a file, rather than raise NoSuchFile and forcing the
  caller to repeat their request.
  (John Arbash Meinel)

* WorkingTree has a new api ``unversion`` which allow the unversioning of
  entries by their file id. (Robert Collins)

* ``WorkingTree.pending_merges`` is deprecated.  Please use the
  ``get_parent_ids`` (introduced in 0.10) method instead. (Robert Collins)

* WorkingTree has a new ``lock_tree_write`` method which locks the branch for
  read rather than write. This is appropriate for actions which only need
  the branch data for reference rather than mutation. A new decorator
  ``needs_tree_write_lock`` is provided in the workingtree module. Like the
  ``needs_read_lock`` and ``needs_write_lock`` decorators this allows static
  declaration of the locking requirements of a function to ensure that
  a lock is taken out for casual scripts. (Robert Collins, #54107)

* All WorkingTree methods which write to the tree, but not to the branch
  have been converted to use ``needs_tree_write_lock`` rather than
  ``needs_write_lock``. Also converted is the revert, conflicts and tree
  transform modules. This provides a modest performance improvement on
  metadir style trees, due to the reduce lock-acquisition, and a more
  significant performance improvement on lightweight checkouts from
  remote branches, where trivial operations used to pay a significant
  penalty. It also provides the basis for allowing readonly checkouts.
  (Robert Collins)

* Special case importing the standard library 'copy' module. This shaves
  off 40ms of startup time, while retaining compatibility. See:
  ``bzrlib/inspect_for_copy.py`` for more details. (John Arbash Meinel)

* WorkingTree has a new parent class MutableTree which represents the
  specialisations of Tree which are able to be altered. (Robert Collins)

* New methods mkdir and ``put_file_bytes_non_atomic`` on MutableTree that
  mutate the tree and its contents. (Robert Collins)

* Transport behaviour at the root of the URL is now defined and tested.
  (Andrew Bennetts, Robert Collins)

Testing
*******

* New test helper classs MemoryTree. This is typically accessed via
  ``self.make_branch_and_memory_tree()`` in test cases. (Robert Collins)

* Add ``start_bzr_subprocess`` and ``stop_bzr_subprocess`` to allow test
  code to continue running concurrently with a subprocess of bzr.
  (Andrew Bennetts, Robert Collins)

* Add a new method ``Transport.get_smart_client()``. This is provided to
  allow upgrades to a richer interface than the VFS one provided by
  Transport. (Andrew Bennetts, Martin Pool)

bzr 0.10
########

:Released:  2006-08-29

Improvements
************
* 'merge' now takes --uncommitted, to apply uncommitted changes from a
  tree.  (Aaron Bentley)

* 'bzr add --file-ids-from' can be used to specify another path to use
  for creating file ids, rather than generating all new ones. Internally,
  the 'action' passed to ``smart_add_tree()`` can return ``file_ids`` that
  will be used, rather than having bzrlib generate new ones.
  (John Arbash Meinel, #55781)

* ``bzr selftest --benchmark`` now allows a ``--cache-dir`` parameter.
  This will cache some of the intermediate trees, and decrease the
  setup time for benchmark tests. (John Arbash Meinel)

* Inverse forms are provided for all boolean options.  For example,
  --strict has --no-strict, --no-recurse has --recurse (Aaron Bentley)

* Serialize out Inventories directly, rather than using ElementTree.
  Writing out a kernel sized inventory drops from 2s down to ~350ms.
  (Robert Collins, John Arbash Meinel)

Bug Fixes
*********

* Help diffutils 2.8.4 get along with binary tests (Marien Zwart: #57614)

* Change LockDir so that if the lock directory doesn't exist when
  ``lock_write()`` is called, an attempt will be made to create it.
  (John Arbash Meinel, #56974)

* ``bzr uncommit`` preserves pending merges. (John Arbash Meinel, #57660)

* Active FTP transport now works as intended. (ghozzy, #56472)

* Really fix mutter() so that it won't ever raise a UnicodeError.
  It means it is possible for ~/.bzr.log to contain non UTF-8 characters.
  But it is a debugging log, not a real user file.
  (John Arbash Meinel, #56947, #53880)

* Change Command handle to allow Unicode command and options.
  At present we cannot register Unicode command names, so we will get
  BzrCommandError('unknown command'), or BzrCommandError('unknown option')
  But that is better than a UnicodeError + a traceback.
  (John Arbash Meinel, #57123)

* Handle TZ=UTC properly when reading/writing revisions.
  (John Arbash Meinel, #55783, #56290)

* Use ``GPG_TTY`` to allow gpg --cl to work with gpg-agent in a pipeline,
  (passing text to sign in on stdin). (John Arbash Meinel, #54468)

* External diff does the right thing for binaries even in foreign
  languages. (John Arbash Meinel, #56307)

* Testament handles more cases when content is unicode. Specific bug was
  in handling of revision properties.
  (John Arbash Meinel, Holger Krekel, #54723)

* The bzr selftest was failing on installed versions due to a bug in a new
  test helper. (John Arbash Meinel, Robert Collins, #58057)

Internals
*********

* ``bzrlib.cache_utf8`` contains ``encode()`` and ``decode()`` functions
  which can be used to cache the conversion between utf8 and Unicode.
  Especially helpful for some of the knit annotation code, which has to
  convert revision ids to utf8 to annotate lines in storage.
  (John Arbash Meinel)

* ``setup.py`` now searches the filesystem to find all packages which
  need to be installed. This should help make the life of packagers
  easier. (John Arbash Meinel)

bzr 0.9.0
#########

:Released:  2006-08-11

Surprises
*********

* The hard-coded built-in ignore rules have been removed. There are
  now two rulesets which are enforced. A user global one in
  ``~/.bazaar/ignore`` which will apply to every tree, and the tree
  specific one '.bzrignore'.
  ``~/.bazaar/ignore`` will be created if it does not exist, but with
  a more conservative list than the old default.
  This fixes bugs with default rules being enforced no matter what.
  The old list of ignore rules from bzr is available by
  running 'bzr ignore --old-default-rules'.
  (Robert Collins, Martin Pool, John Arbash Meinel)

* 'branches.conf' has been changed to 'locations.conf', since it can apply
  to more locations than just branch locations.
  (Aaron Bentley)

Improvements
************

* The revision specifier "revno:" is extended to accept the syntax
  revno:N:branch. For example,
  revno:42:http://bazaar-vcs.org/bzr/bzr.dev/ means revision 42 in
  bzr.dev.  (Matthieu Moy)

* Tests updates to ensure proper URL handling, UNICODE support, and
  proper printing when the user's terminal encoding cannot display
  the path of a file that has been versioned.
  ``bzr branch`` can take a target URL rather than only a local directory.
  ``Branch.get_parent()/set_parent()`` now save a relative path if possible,
  and normalize the parent based on root, allowing access across
  different transports. (John Arbash Meinel, Wouter van Heyst, Martin Pool)
  (Malone #48906, #42699, #40675, #5281, #3980, #36363, #43689,
  #42517, #42514)

* On Unix, detect terminal width using an ioctl not just $COLUMNS.
  Use terminal width for single-line logs from ``bzr log --line`` and
  pending-merge display.  (Robert Widhopf-Fenk, Gustavo Niemeyer)
  (Malone #3507)

* On Windows, detect terminal width using GetConsoleScreenBufferInfo.
  (Alexander Belchenko)

* Speedup improvement for 'date:'-revision search. (Guillaume Pinot).

* Show the correct number of revisions pushed when pushing a new branch.
  (Robert Collins).

* 'bzr selftest' now shows a progress bar with the number of tests, and
  progress made. 'make check' shows tests in -v mode, to be more useful
  for the PQM status window. (Robert Collins).
  When using a progress bar, failed tests are printed out, rather than
  being overwritten by the progress bar until the suite finishes.
  (John Arbash Meinel)

* 'bzr selftest --benchmark' will run a new benchmarking selftest.
  'bzr selftest --benchmark --lsprof-timed' will use lsprofile to generate
  profile data for the individual profiled calls, allowing for fine
  grained analysis of performance.
  (Robert Collins, Martin Pool).

* 'bzr commit' shows a progress bar. This is useful for commits over sftp
  where commit can take an appreciable time. (Robert Collins)

* 'bzr add' is now less verbose in telling you what ignore globs were
  matched by files being ignored. Instead it just tells you how many
  were ignored (because you might reasonably be expecting none to be
  ignored). 'bzr add -v' is unchanged and will report every ignored
  file. (Robert Collins).

* ftp now has a test server if medusa is installed. As part of testing,
  ftp support has been improved, including support for supplying a
  non-standard port. (John Arbash Meinel).

* 'bzr log --line' shows the revision number, and uses only the
  first line of the log message (#5162, Alexander Belchenko;
  Matthieu Moy)

* 'bzr status' has had the --all option removed. The 'bzr ls' command
  should be used to retrieve all versioned files. (Robert Collins)

* 'bzr bundle OTHER/BRANCH' will create a bundle which can be sent
  over email, and applied on the other end, while maintaining ancestry.
  This bundle can be applied with either 'bzr merge' or 'bzr pull',
  the same way you would apply another branch.
  (John Arbash Meinel, Aaron Bentley)

* 'bzr whoami' can now be used to set your identity from the command line,
  for a branch or globally.  (Robey Pointer)

* 'bzr checkout' now aliased to 'bzr co', and 'bzr annotate' to 'bzr ann'.
  (Michael Ellerman)

* 'bzr revert DIRECTORY' now reverts the contents of the directory as well.
  (Aaron Bentley)

* 'bzr get sftp://foo' gives a better error when paramiko is not present.
  Also updates things like 'http+pycurl://' if pycurl is not present.
  (John Arbash Meinel) (Malone #47821, #52204)

* New env variable ``BZR_PROGRESS_BAR``, sets the default progress bar type.
  Can be set to 'none' or 'dummy' to disable the progress bar, 'dots' or
  'tty' to create the respective type. (John Arbash Meinel, #42197, #51107)

* Improve the help text for 'bzr diff' to explain what various options do.
  (John Arbash Meinel, #6391)

* 'bzr uncommit -r 10' now uncommits revisions 11.. rather than uncommitting
  revision 10. This makes -r10 more in line with what other commands do.
  'bzr uncommit' also now saves the pending merges of the revisions that
  were removed. So it is safe to uncommit after a merge, fix something,
  and commit again. (John Arbash Meinel, #32526, #31426)

* 'bzr init' now also works on remote locations.
  (Wouter van Heyst, #48904)

* HTTP support has been updated. When using pycurl we now support
  connection keep-alive, which reduces dns requests and round trips.
  And for both urllib and pycurl we support multi-range requests,
  which decreases the number of round-trips. Performance results for
  ``bzr branch http://bazaar-vcs.org/bzr/bzr.dev/`` indicate
  http branching is now 2-3x faster, and ``bzr pull`` in an existing
  branch is as much as 4x faster.
  (Michael Ellerman, Johan Rydberg, John Arbash Meinel, #46768)

* Performance improvements for sftp. Branching and pulling are now up to
  2x faster. Utilize paramiko.readv() support for async requests if it
  is available (paramiko > 1.6) (John Arbash Meinel)

Bug Fixes
*********

* Fix shadowed definition of TestLocationConfig that caused some
  tests not to run.
  (Erik Bågfors, Michael Ellerman, Martin Pool, #32587)

* Fix unnecessary requirement of sign-my-commits that it be run from
  a working directory.  (Martin Pool, Robert Collins)

* 'bzr push location' will only remember the push location if it succeeds
  in connecting to the remote location. (John Arbash Meinel, #49742)

* 'bzr revert' no longer toggles the executable bit on win32
  (John Arbash Meinel, #45010)

* Handle broken pipe under win32 correctly. (John Arbash Meinel)

* sftp tests now work correctly on win32 if you have a newer paramiko
  (John Arbash Meinel)

* Cleanup win32 test suite, and general cleanup of places where
  file handles were being held open. (John Arbash Meinel)

* When specifying filenames for 'diff -r x..y', the name of the file in the
  working directory can be used, even if its name is different in both x
  and y.

* File-ids containing single- or double-quotes are handled correctly by
  push. (Aaron Bentley, #52227)

* Normalize unicode filenames to ensure cross-platform consistency.
  (John Arbash Meinel, #43689)

* The argument parser can now handle '-' as an argument. Currently
  no code interprets it specially (it is mostly handled as a file named
  '-'). But plugins, and future operations can use it.
  (John Arbash meinel, #50984)

* Bundles can properly read binary files with a plain '\r' in them.
  (John Arbash Meinel, #51927)

* Tuning ``iter_entries()`` to be more efficient (John Arbash Meinel, #5444)

* Lots of win32 fixes (the test suite passes again).
  (John Arbash Meinel, #50155)

* Handle openbsd returning None for sys.getfilesystemencoding() (#41183)

* Support ftp APPE (append) to allow Knits to be used over ftp (#42592)

* Removals are only committed if they match the filespec (or if there is
  no filespec).  (#46635, Aaron Bentley)

* smart-add recurses through all supplied directories
  (John Arbash Meinel, #52578)

* Make the bundle reader extra lines before and after the bundle text.
  This allows you to parse an email with the bundle inline.
  (John Arbash Meinel, #49182)

* Change the file id generator to squash a little bit more. Helps when
  working with long filenames on windows. (Also helps for unicode filenames
  not generating hidden files). (John Arbash Meinel, #43801)

* Restore terminal mode on C-c while reading sftp password.  (#48923,
  Nicholas Allen, Martin Pool)

* Timestamps are rounded to 1ms, and revision entries can be recreated
  exactly. (John Arbash Meinel, Jamie Wilkinson, #40693)

* Branch.base has changed to a URL, but ~/.bazaar/locations.conf should
  use local paths, since it is user visible (John Arbash Meinel, #53653)

* ``bzr status foo`` when foo was unversioned used to cause a full delta
  to be generated (John Arbash Meinel, #53638)

* When reading revision properties, an empty value should be considered
  the empty string, not None (John Arbash Meinel, #47782)

* ``bzr diff --diff-options`` can now handle binary files being changed.
  Also, the output is consistent when --diff-options is not supplied.
  (John Arbash Meinel, #54651, #52930)

* Use the right suffixes for loading plugins (John Arbash Meinel, #51810)

* Fix ``Branch.get_parent()`` to handle the case when the parent is not
  accessible (John Arbash Meinel, #52976)

Internals
*********

* Combine the ignore rules into a single regex rather than looping over
  them to reduce the threshold where  N^2 behaviour occurs in operations
  like status. (Jan Hudec, Robert Collins).

* Appending to ``bzrlib.DEFAULT_IGNORE`` is now deprecated. Instead, use
  one of the add functions in bzrlib.ignores. (John Arbash Meinel)

* 'bzr push' should only push the ancestry of the current revision, not
  all of the history in the repository. This is especially important for
  shared repositories. (John Arbash Meinel)

* ``bzrlib.delta.compare_trees`` now iterates in alphabetically sorted order,
  rather than randomly walking the inventories. (John Arbash Meinel)

* Doctests are now run in temporary directories which are cleaned up when
  they finish, rather than using special ScratchDir/ScratchBranch objects.
  (Martin Pool)

* Split ``check`` into separate methods on the branch and on the repository,
  so that it can be specialized in ways that are useful or efficient for
  different formats.  (Martin Pool, Robert Collins)

* Deprecate ``Repository.all_revision_ids``; most methods don't really need
  the global revision graph but only that part leading up to a particular
  revision.  (Martin Pool, Robert Collins)

* Add a BzrDirFormat ``control_formats`` list which allows for control formats
  that do not use '.bzr' to store their data - i.e. '.svn', '.hg' etc.
  (Robert Collins, Jelmer Vernooij).

* ``bzrlib.diff.external_diff`` can be redirected to any file-like object.
  Uses subprocess instead of spawnvp.
  (James Henstridge, John Arbash Meinel, #4047, #48914)

* New command line option '--profile-imports', which will install a custom
  importer to log time to import modules and regex compilation time to
  sys.stderr (John Arbash Meinel)

* 'EmptyTree' is now deprecated, please use ``repository.revision_tree(None)``
  instead. (Robert Collins)

* "RevisionTree" is now in bzrlib/revisiontree.py. (Robert Collins)

bzr 0.8.2
#########

:Released:  2006-05-17

Bug Fixes
*********

* setup.py failed to install launchpad plugin.  (Martin Pool)

bzr 0.8.1
#########

:Released:  2006-05-16

Bug Fixes
*********

* Fix failure to commit a merge in a checkout.  (Martin Pool,
  Robert Collins, Erik Bågfors, #43959)

* Nicer messages from 'commit' in the case of renames, and correct
  messages when a merge has occured. (Robert Collins, Martin Pool)

* Separate functionality from assert statements as they are skipped in
  optimized mode of python. Add the same check to pending merges.
  (Olaf Conradi, #44443)

Changes
*******

* Do not show the None revision in output of bzr ancestry. (Olaf Conradi)

* Add info on standalone branches without a working tree.
  (Olaf Conradi, #44155)

* Fix bug in knits when raising InvalidRevisionId. (Olaf Conradi, #44284)

Changes
*******

* Make editor invocation comply with Debian Policy. First check
  environment variables VISUAL and EDITOR, then try editor from
  alternatives system. If that all fails, fall back to the pre-defined
  list of editors. (Olaf Conradi, #42904)

New Features
************

* New 'register-branch' command registers a public branch into
  Launchpad.net, where it can be associated with bugs, etc.
  (Martin Pool, Bjorn Tillenius, Robert Collins)

Internals
*********

* New public api in InventoryEntry - ``describe_change(old, new)`` which
  provides a human description of the changes between two old and
  new. (Robert Collins, Martin Pool)

Testing
*******

* Fix test case for bzr info in upgrading a standalone branch to metadir,
  uses bzrlib api now. (Olaf Conradi)

bzr 0.8
#######

:Released:  2006-05-08

Notes When Upgrading
********************

Release 0.8 of bzr introduces a new format for history storage, called
'knit', as an evolution of to the 'weave' format used in 0.7.  Local
and remote operations are faster using knits than weaves.  Several
operations including 'init', 'init-repo', and 'upgrade' take a
--format option that controls this.  Branching from an existing branch
will keep the same format.

It is possible to merge, pull and push between branches of different
formats but this is slower than moving data between homogenous
branches.  It is therefore recommended (but not required) that you
upgrade all branches for a project at the same time.  Information on
formats is shown by 'bzr info'.

bzr 0.8 now allows creation of 'repositories', which hold the history
of files and revisions for several branches.  Previously bzr kept all
the history for a branch within the .bzr directory at the root of the
branch, and this is still the default.  To create a repository, use
the new 'bzr init-repo' command.  Branches exist as directories under
the repository and contain just a small amount of information
indicating the current revision of the branch.

bzr 0.8 also supports 'checkouts', which are similar to in cvs and
subversion.  Checkouts are associated with a branch (optionally in a
repository), which contains all the historical information.  The
result is that a checkout can be deleted without losing any
already-committed revisions.  A new 'update' command is also available.

Repositories and checkouts are not supported with the 0.7 storage
format.  To use them you must upgrad to either knits, or to the
'metaweave' format, which uses weaves but changes the .bzr directory
arrangement.


Improvements
************

* sftp paths can now be relative, or local, according to the lftp
  convention. Paths now take the form::

      sftp://user:pass@host:port/~/relative/path
      or
      sftp://user:pass@host:port/absolute/path

* The FTP transport now tries to reconnect after a temporary
  failure. ftp put is made atomic. (Matthieu Moy)

* The FTP transport now maintains a pool of connections, and
  reuses them to avoid multiple connections to the same host (like
  sftp did). (Daniel Silverstone)

* The ``bzr_man.py`` file has been removed. To create the man page now,
  use ``./generate_docs.py man``. The new program can also create other files.
  Run ``python generate_docs.py --help`` for usage information.
  (Hans Ulrich Niedermann & James Blackwell).

* Man Page now gives full help (James Blackwell).
  Help also updated to reflect user config now being stored in .bazaar
  (Hans Ulrich Niedermann)

* It's now possible to set aliases in bazaar.conf (Erik Bågfors)

* Pull now accepts a --revision argument (Erik Bågfors)

* ``bzr re-sign`` now allows multiple revisions to be supplied on the command
  line. You can now use the following command to sign all of your old
  commits::

    find .bzr/revision-store// -name my@email-* \
      | sed 's/.*\/\/..\///' \
      | xargs bzr re-sign

* Upgrade can now upgrade over the network. (Robert Collins)

* Two new commands 'bzr checkout' and 'bzr update' allow for CVS/SVN-alike
  behaviour.  By default they will cache history in the checkout, but
  with --lightweight almost all data is kept in the master branch.
  (Robert Collins)

* 'revert' unversions newly-versioned files, instead of deleting them.

* 'merge' is more robust.  Conflict messages have changed.

* 'merge' and 'revert' no longer clobber existing files that end in '~' or
  '.moved'.

* Default log format can be set in configuration and plugins can register
  their own formatters. (Erik Bågfors)

* New 'reconcile' command will check branch consistency and repair indexes
  that can become out of sync in pre 0.8 formats. (Robert Collins,
  Daniel Silverstone)

* New 'bzr init --format' and 'bzr upgrade --format' option to control
  what storage format is created or produced.  (Robert Collins,
  Martin Pool)

* Add parent location to 'bzr info', if there is one.  (Olaf Conradi)

* New developer commands 'weave-list' and 'weave-join'.  (Martin Pool)

* New 'init-repository' command, plus support for repositories in 'init'
  and 'branch' (Aaron Bentley, Erik Bågfors, Robert Collins)

* Improve output of 'info' command. Show all relevant locations related to
  working tree, branch and repository. Use kibibytes for binary quantities.
  Fix off-by-one error in missing revisions of working tree.  Make 'info'
  work on branches, repositories and remote locations.  Show locations
  relative to the shared repository, if applicable.  Show locking status
  of locations.  (Olaf Conradi)

* Diff and merge now safely handle binary files. (Aaron Bentley)

* 'pull' and 'push' now normalise the revision history, so that any two
  branches with the same tip revision will have the same output from 'log'.
  (Robert Collins)

* 'merge' accepts --remember option to store parent location, like 'push'
  and 'pull'. (Olaf Conradi)

* bzr status and diff when files given as arguments do not exist
  in the relevant trees.  (Martin Pool, #3619)

* Add '.hg' to the default ignore list.  (Martin Pool)

* 'knit' is now the default disk format. This improves disk performance and
  utilization, increases incremental pull performance, robustness with SFTP
  and allows checkouts over SFTP to perform acceptably.
  The initial Knit code was contributed by Johan Rydberg based on a
  specification by Martin Pool.
  (Robert Collins, Aaron Bentley, Johan Rydberg, Martin Pool).

* New tool to generate all-in-one html version of the manual.  (Alexander
  Belchenko)

* Hitting CTRL-C while doing an SFTP push will no longer cause stale locks
  to be left in the SFTP repository. (Robert Collins, Martin Pool).

* New option 'diff --prefix' to control how files are named in diff
  output, with shortcuts '-p0' and '-p1' corresponding to the options for
  GNU patch.  (Alexander Belchenko, Goffredo Baroncelli, Martin Pool)

* Add --revision option to 'annotate' command.  (Olaf Conradi)

* If bzr shows an unexpected revision-history after pulling (perhaps due
  to a reweave) it can now be corrected by 'bzr reconcile'.
  (Robert Collins)

Changes
*******

* Commit is now verbose by default, and shows changed filenames and the
  new revision number.  (Robert Collins, Martin Pool)

* Unify 'mv', 'move', 'rename'.  (Matthew Fuller, #5379)

* 'bzr -h' shows help.  (Martin Pool, Ian Bicking, #35940)

* Make 'pull' and 'push' remember location on failure using --remember.
  (Olaf Conradi)

* For compatibility, make old format for using weaves inside metadir
  available as 'metaweave' format.  Rename format 'metadir' to 'default'.
  Clean up help for option --format in commands 'init', 'init-repo' and
  'upgrade'.  (Olaf Conradi)

Internals
*********

* The internal storage of history, and logical branch identity have now
  been split into Branch, and Repository. The common locking and file
  management routines are now in bzrlib.lockablefiles.
  (Aaron Bentley, Robert Collins, Martin Pool)

* Transports can now raise DependencyNotPresent if they need a library
  which is not installed, and then another implementation will be
  tried.  (Martin Pool)

* Remove obsolete (and no-op) `decode` parameter to `Transport.get`.
  (Martin Pool)

* Using Tree Transform for merge, revert, tree-building

* WorkingTree.create, Branch.create, ``WorkingTree.create_standalone``,
  Branch.initialize are now deprecated. Please see ``BzrDir.create_*`` for
  replacement API's. (Robert Collins)

* New BzrDir class represents the .bzr control directory and manages
  formatting issues. (Robert Collins)

* New repository.InterRepository class encapsulates Repository to
  Repository actions and allows for clean selection of optimised code
  paths. (Robert Collins)

* ``bzrlib.fetch.fetch`` and ``bzrlib.fetch.greedy_fetch`` are now
  deprecated, please use ``branch.fetch`` or ``repository.fetch``
  depending on your needs. (Robert Collins)

* deprecated methods now have a ``is_deprecated`` flag on them that can
  be checked, if you need to determine whether a given callable is
  deprecated at runtime. (Robert Collins)

* Progress bars are now nested - see
  ``bzrlib.ui.ui_factory.nested_progress_bar``.
  (Robert Collins, Robey Pointer)

* New API call ``get_format_description()`` for each type of format.
  (Olaf Conradi)

* Changed ``branch.set_parent()`` to accept None to remove parent.
  (Olaf Conradi)

* Deprecated BzrError AmbiguousBase.  (Olaf Conradi)

* WorkingTree.branch is now a read only property.  (Robert Collins)

* bzrlib.ui.text.TextUIFactory now accepts a ``bar_type`` parameter which
  can be None or a factory that will create a progress bar. This is
  useful for testing or for overriding the bzrlib.progress heuristic.
  (Robert Collins)

* New API method ``get_physical_lock_status()`` to query locks present on a
  transport.  (Olaf Conradi)

* Repository.reconcile now takes a thorough keyword parameter to allow
  requesting an indepth reconciliation, rather than just a data-loss
  check. (Robert Collins)

* ``bzrlib.ui.ui_factory protocol`` now supports ``get_boolean`` to prompt
  the user for yes/no style input. (Robert Collins)

Testing
*******

* SFTP tests now shortcut the SSH negotiation, reducing test overhead
  for testing SFTP protocol support. (Robey Pointer)

* Branch formats are now tested once per implementation (see ``bzrlib.
  tests.branch_implementations``. This is analagous to the transport
  interface tests, and has been followed up with working tree,
  repository and BzrDir tests. (Robert Collins)

* New test base class TestCaseWithTransport provides a transport aware
  test environment, useful for testing any transport-interface using
  code. The test suite option --transport controls the transport used
  by this class (when its not being used as part of implementation
  contract testing). (Robert Collins)

* Close logging handler on disabling the test log. This will remove the
  handler from the internal list inside python's logging module,
  preventing shutdown from closing it twice.  (Olaf Conradi)

* Move test case for uncommit to blackbox tests.  (Olaf Conradi)

* ``run_bzr`` and ``run_bzr_captured`` now accept a 'stdin="foo"'
  parameter which will provide String("foo") to the command as its stdin.

bzr 0.7
#######

:Released: 2006-01-09

Changes
*******

* .bzrignore is excluded from exports, on the grounds that it's a bzr
  internal-use file and may not be wanted.  (Jamie Wilkinson)

* The "bzr directories" command were removed in favor of the new
  --kind option to the "bzr inventory" command.  To list all
  versioned directories, now use "bzr inventory --kind directory".
  (Johan Rydberg)

* Under Windows configuration directory is now ``%APPDATA%\bazaar\2.0``
  by default. (John Arbash Meinel)

* The parent of Bzr configuration directory can be set by ``BZR_HOME``
  environment variable. Now the path for it is searched in ``BZR_HOME``,
  then in HOME. Under Windows the order is: ``BZR_HOME``, ``APPDATA``
  (usually points to ``C:\Documents and Settings\User Name\Application Data``),
  ``HOME``. (John Arbash Meinel)

* Plugins with the same name in different directories in the bzr plugin
  path are no longer loaded: only the first successfully loaded one is
  used. (Robert Collins)

* Use systems' external ssh command to open connections if possible.
  This gives better integration with user settings such as ProxyCommand.
  (James Henstridge)

* Permissions on files underneath .bzr/ are inherited from the .bzr
  directory. So for a shared repository, simply doing 'chmod -R g+w .bzr/'
  will mean that future file will be created with group write permissions.

* configure.in and config.guess are no longer in the builtin default
  ignore list.

* '.sw[nop]' pattern ignored, to ignore vim swap files for nameless
  files.  (John Arbash Meinel, Martin Pool)

Improvements
************

* "bzr INIT dir" now initializes the specified directory, and creates
  it if it does not exist.  (John Arbash Meinel)

* New remerge command (Aaron Bentley)

* Better zsh completion script.  (Steve Borho)

* 'bzr diff' now returns 1 when there are changes in the working
  tree. (Robert Collins)

* 'bzr push' now exists and can push changes to a remote location.
  This uses the transport infrastructure, and can store the remote
  location in the ~/.bazaar/branches.conf configuration file.
  (Robert Collins)

* Test directories are only kept if the test fails and the user requests
  that they be kept.

* Tweaks to short log printing

* Added branch nicks, new nick command, printing them in log output.
  (Aaron Bentley)

* If ``$BZR_PDB`` is set, pop into the debugger when an uncaught exception
  occurs.  (Martin Pool)

* Accept 'bzr resolved' (an alias for 'bzr resolve'), as this is
  the same as Subversion.  (Martin Pool)

* New ftp transport support (on ftplib), for ftp:// and aftp://
  URLs.  (Daniel Silverstone)

* Commit editor temporary files now start with ``bzr_log.``, to allow
  text editors to match the file name and set up appropriate modes or
  settings.  (Magnus Therning)

* Improved performance when integrating changes from a remote weave.
  (Goffredo Baroncelli)

* Sftp will attempt to cache the connection, so it is more likely that
  a connection will be reused, rather than requiring multiple password
  requests.

* bzr revno now takes an optional argument indicating the branch whose
  revno should be printed.  (Michael Ellerman)

* bzr cat defaults to printing the last version of the file.
  (Matthieu Moy, #3632)

* New global option 'bzr --lsprof COMMAND' runs bzr under the lsprof
  profiler.  (Denys Duchier)

* Faster commits by reading only the headers of affected weave files.
  (Denys Duchier)

* 'bzr add' now takes a --dry-run parameter which shows you what would be
  added, but doesn't actually add anything. (Michael Ellerman)

* 'bzr add' now lists how many files were ignored per glob.  add --verbose
  lists the specific files.  (Aaron Bentley)

* 'bzr missing' now supports displaying changes in diverged trees and can
  be limited to show what either end of the comparison is missing.
  (Aaron Bently, with a little prompting from Daniel Silverstone)

Bug Fixes
*********

* SFTP can walk up to the root path without index errors. (Robert Collins)

* Fix bugs in running bzr with 'python -O'.  (Martin Pool)

* Error when run with -OO

* Fix bug in reporting http errors that don't have an http error code.
  (Martin Pool)

* Handle more cases of pipe errors in display commands

* Change status to 3 for all errors

* Files that are added and unlinked before committing are completely
  ignored by diff and status

* Stores with some compressed texts and some uncompressed texts are now
  able to be used. (John A Meinel)

* Fix for bzr pull failing sometimes under windows

* Fix for sftp transport under windows when using interactive auth

* Show files which are both renamed and modified as such in 'bzr
  status' output.  (Daniel Silverstone, #4503)

* Make annotate cope better with revisions committed without a valid
  email address.  (Marien Zwart)

* Fix representation of tab characters in commit messages.
  (Harald Meland)

* List of plugin directories in ``BZR_PLUGIN_PATH`` environment variable is
  now parsed properly under Windows. (Alexander Belchenko)

* Show number of revisions pushed/pulled/merged. (Robey Pointer)

* Keep a cached copy of the basis inventory to speed up operations
  that need to refer to it.  (Johan Rydberg, Martin Pool)

* Fix bugs in bzr status display of non-ascii characters.
  (Martin Pool)

* Remove Makefile.in from default ignore list.
  (Tollef Fog Heen, Martin Pool, #6413)

* Fix failure in 'bzr added'.  (Nathan McCallum, Martin Pool)

Testing
*******

* Fix selftest asking for passwords when there are no SFTP keys.
  (Robey Pointer, Jelmer Vernooij)

* Fix selftest run with 'python -O'.  (Martin Pool)

* Fix HTTP tests under Windows. (John Arbash Meinel)

* Make tests work even if HOME is not set (Aaron Bentley)

* Updated ``build_tree`` to use fixed line-endings for tests which read
  the file cotents and compare. Make some tests use this to pass under
  Windows. (John Arbash Meinel)

* Skip stat and symlink tests under Windows. (Alexander Belchenko)

* Delay in selftest/testhashcash is now issued under win32 and Cygwin.
  (John Arbash Meinel)

* Use terminal width to align verbose test output.  (Martin Pool)

* Blackbox tests are maintained within the bzrlib.tests.blackbox directory.
  If adding a new test script please add that to
  ``bzrlib.tests.blackbox.__init__``. (Robert Collins)

* Much better error message if one of the test suites can't be
  imported.  (Martin Pool)

* Make check now runs the test suite twice - once with the default locale,
  and once with all locales forced to C, to expose bugs. This is not
  trivially done within python, so for now its only triggered by running
  Make check. Integrators and packagers who wish to check for full
  platform support should run 'make check' to test the source.
  (Robert Collins)

* Tests can now run TestSkipped if they can't execute for any reason.
  (Martin Pool) (NB: TestSkipped should only be raised for correctable
  reasons - see the wiki spec ImprovingBzrTestSuite).

* Test sftp with relative, absolute-in-homedir and absolute-not-in-homedir
  paths for the transport tests. Introduce blackbox remote sftp tests that
  test the same permutations. (Robert Collins, Robey Pointer)

* Transport implementation tests are now independent of the local file
  system, which allows tests for esoteric transports, and for features
  not available in the local file system. They also repeat for variations
  on the URL scheme that can introduce issues in the transport code,
  see bzrlib.transport.TransportTestProviderAdapter() for this.
  (Robert Collins).

* ``TestCase.build_tree`` uses the transport interface to build trees,
  pass in a transport parameter to give it an existing connection.
  (Robert Collins).

Internals
*********

* WorkingTree.pull has been split across Branch and WorkingTree,
  to allow Branch only pulls. (Robert Collins)

* ``commands.display_command`` now returns the result of the decorated
  function. (Robert Collins)

* LocationConfig now has a ``set_user_option(key, value)`` call to save
  a setting in its matching location section (a new one is created
  if needed). (Robert Collins)

* Branch has two new methods, ``get_push_location`` and
  ``set_push_location`` to respectively, get and set the push location.
  (Robert Collins)

* ``commands.register_command`` now takes an optional flag to signal that
  the registrant is planning to decorate an existing command. When
  given multiple plugins registering a command is not an error, and
  the original command class (whether built in or a plugin based one) is
  returned to the caller. There is a new error 'MustUseDecorated' for
  signalling when a wrapping command should switch to the original
  version. (Robert Collins)

* Some option parsing errors will raise 'BzrOptionError', allowing
  granular detection for decorating commands. (Robert Collins).

* ``Branch.read_working_inventory`` has moved to
  ``WorkingTree.read_working_inventory``. This necessitated changes to
  ``Branch.get_root_id``, and a move of ``Branch.set_inventory`` to
  WorkingTree as well. To make it clear that a WorkingTree cannot always
  be obtained ``Branch.working_tree()`` will raise
  ``errors.NoWorkingTree`` if one cannot be obtained. (Robert Collins)

* All pending merges operations from Branch are now on WorkingTree.
  (Robert Collins)

* The follow operations from Branch have moved to WorkingTree::

      add()
      commit()
      move()
      rename_one()
      unknowns()

  (Robert Collins)

* ``bzrlib.add.smart_add_branch`` is now ``smart_add_tree``. (Robert Collins)

* New "rio" serialization format, similar to rfc-822. (Martin Pool)

* Rename selftests to ``bzrlib.tests.test_foo``.  (John A Meinel, Martin
  Pool)

* ``bzrlib.plugin.all_plugins`` has been changed from an attribute to a
  query method. (Robert Collins)

* New options to read only the table-of-contents of a weave.
  (Denys Duchier)

* Raise NoSuchFile when someone tries to add a non-existant file.
  (Michael Ellerman)

* Simplify handling of DivergedBranches in ``cmd_pull()``.
  (Michael Ellerman)

* Branch.controlfile* logic has moved to lockablefiles.LockableFiles, which
  is exposed as ``Branch().control_files``. Also this has been altered with the
  controlfile pre/suffix replaced by simple method names like 'get' and
  'put'. (Aaron Bentley, Robert Collins).

* Deprecated functions and methods can now be marked as such using the
  ``bzrlib.symbol_versioning`` module. Marked method have their docstring
  updated and will issue a DeprecationWarning using the warnings module
  when they are used. (Robert Collins)

* ``bzrlib.osutils.safe_unicode`` now exists to provide parameter coercion
  for functions that need unicode strings. (Robert Collins)

bzr 0.6
#######

:Released: 2005-10-28

Improvements
************

* pull now takes --verbose to show you what revisions are added or removed
  (John A Meinel)

* merge now takes a --show-base option to include the base text in
  conflicts.
  (Aaron Bentley)

* The config files are now read using ConfigObj, so '=' should be used as
  a separator, not ':'.
  (Aaron Bentley)

* New 'bzr commit --strict' option refuses to commit if there are
  any unknown files in the tree.  To commit, make sure all files are
  either ignored, added, or deleted.  (Michael Ellerman)

* The config directory is now ~/.bazaar, and there is a single file
  ~/.bazaar/bazaar.conf storing email, editor and other preferences.
  (Robert Collins)

* 'bzr add' no longer takes a --verbose option, and a --quiet option
  has been added that suppresses all output.

* Improved zsh completion support in contrib/zsh, from Clint
  Adams.

* Builtin 'bzr annotate' command, by Martin Pool with improvements from
  Goffredo Baroncelli.

* 'bzr check' now accepts -v for verbose reporting, and checks for
  ghosts in the branch. (Robert Collins)

* New command 're-sign' which will regenerate the gpg signature for
  a revision. (Robert Collins)

* If you set ``check_signatures=require`` for a path in
  ``~/.bazaar/branches.conf`` then bzr will invoke your
  ``gpg_signing_command`` (defaults to gpg) and record a digital signature
  of your commit. (Robert Collins)

* New sftp transport, based on Paramiko.  (Robey Pointer)

* 'bzr pull' now accepts '--clobber' which will discard local changes
  and make this branch identical to the source branch. (Robert Collins)

* Just give a quieter warning if a plugin can't be loaded, and
  put the details in .bzr.log.  (Martin Pool)

* 'bzr branch' will now set the branch-name to the last component of the
  output directory, if one was supplied.

* If the option ``post_commit`` is set to one (or more) python function
  names (must be in the bzrlib namespace), then they will be invoked
  after the commit has completed, with the branch and ``revision_id`` as
  parameters. (Robert Collins)

* Merge now has a retcode of 1 when conflicts occur. (Robert Collins)

* --merge-type weave is now supported for file contents.  Tree-shape
  changes are still three-way based.  (Martin Pool, Aaron Bentley)

* 'bzr check' allows the first revision on revision-history to have
  parents - something that is expected for cheap checkouts, and occurs
  when conversions from baz do not have all history.  (Robert Collins).

* 'bzr merge' can now graft unrelated trees together, if your specify
  0 as a base. (Aaron Bentley)

* 'bzr commit branch' and 'bzr commit branch/file1 branch/file2' now work
  (Aaron Bentley)

* Add '.sconsign*' to default ignore list.  (Alexander Belchenko)

* 'bzr merge --reprocess' minimizes conflicts

Testing
*******

* The 'bzr selftest --pattern' option for has been removed, now
  test specifiers on the command line can be simple strings, or
  regexps, or both. (Robert Collins)

* Passing -v to selftest will now show the time each test took to
  complete, which will aid in analysing performance regressions and
  related questions. (Robert Collins)

* 'bzr selftest' runs all tests, even if one fails, unless '--one'
  is given. (Martin Pool)

* There is a new method for TestCaseInTempDir, assertFileEqual, which
  will check that a given content is equal to the content of the named
  file. (Robert Collins)

* Fix test suite's habit of leaving many temporary log files in $TMPDIR.
  (Martin Pool)

Internals
*********

* New 'testament' command and concept for making gpg-signatures
  of revisions that are not tied to a particular internal
  representation.  (Martin Pool).

* Per-revision properties ('revprops') as key-value associated
  strings on each revision created when the revision is committed.
  Intended mainly for the use of external tools.  (Martin Pool).

* Config options have moved from bzrlib.osutils to bzrlib.config.
  (Robert Collins)

* Improved command line option definitions allowing explanations
  for individual options, among other things.  Contributed by
  Magnus Therning.

* Config options have moved from bzrlib.osutils to bzrlib.config.
  Configuration is now done via the config.Config interface:
  Depending on whether you have a Branch, a Location or no information
  available, construct a ``*Config``, and use its ``signature_checking``,
  ``username`` and ``user_email`` methods. (Robert Collins)

* Plugins are now loaded under bzrlib.plugins, not bzrlib.plugin, and
  they are made available for other plugins to use. You should not
  import other plugins during the ``__init__`` of your plugin though, as
  no ordering is guaranteed, and the plugins directory is not on the
  python path. (Robert Collins)

* Branch.relpath has been moved to WorkingTree.relpath. WorkingTree no
  no longer takes an inventory, rather it takes an option branch
  parameter, and if None is given will open the branch at basedir
  implicitly. (Robert Collins)

* Cleaner exception structure and error reporting.  Suggested by
  Scott James Remnant.  (Martin Pool)

* Branch.remove has been moved to WorkingTree, which has also gained
  ``lock_read``, ``lock_write`` and ``unlock`` methods for convenience.
  (Robert Collins)

* Two decorators, ``needs_read_lock`` and ``needs_write_lock`` have been
  added to the branch module. Use these to cause a function to run in a
  read or write lock respectively. (Robert Collins)

* ``Branch.open_containing`` now returns a tuple (Branch, relative-path),
  which allows direct access to the common case of 'get me this file
  from its branch'. (Robert Collins)

* Transports can register using ``register_lazy_transport``, and they
  will be loaded when first used.  (Martin Pool)

* 'pull' has been factored out of the command as ``WorkingTree.pull()``.
  A new option to WorkingTree.pull has been added, clobber, which will
  ignore diverged history and pull anyway.
  (Robert Collins)

* config.Config has a ``get_user_option`` call that accepts an option name.
  This will be looked up in branches.conf and bazaar.conf as normal.
  It is intended that this be used by plugins to support options -
  options of built in programs should have specific methods on the config.
  (Robert Collins)

* ``merge.merge_inner`` now has tempdir as an optional parameter.
  (Robert Collins)

* Tree.kind is not recorded at the top level of the hierarchy, as it was
  missing on EmptyTree, leading to a bug with merge on EmptyTrees.
  (Robert Collins)

* ``WorkingTree.__del__`` has been removed, it was non deterministic and not
  doing what it was intended to. See ``WorkingTree.__init__`` for a comment
  about future directions. (Robert Collins/Martin Pool)

* bzrlib.transport.http has been modified so that only 404 urllib errors
  are returned as NoSuchFile. Other exceptions will propagate as normal.
  This allows debuging of actual errors. (Robert Collins)

* bzrlib.transport.Transport now accepts *ONLY* url escaped relative paths
  to apis like 'put', 'get' and 'has'. This is to provide consistent
  behaviour - it operates on url's only. (Robert Collins)

* Transports can register using ``register_lazy_transport``, and they
  will be loaded when first used.  (Martin Pool)

* ``merge_flex`` no longer calls ``conflict_handler.finalize()``, instead that
  is called by ``merge_inner``. This is so that the conflict count can be
  retrieved (and potentially manipulated) before returning to the caller
  of ``merge_inner``. Likewise 'merge' now returns the conflict count to the
  caller. (Robert Collins)

* ``revision.revision_graph`` can handle having only partial history for
  a revision - that is no revisions in the graph with no parents.
  (Robert Collins).

* New ``builtins.branch_files`` uses the standard ``file_list`` rules to
  produce a branch and a list of paths, relative to that branch
  (Aaron Bentley)

* New TestCase.addCleanup facility.

* New ``bzrlib.version_info`` tuple (similar to ``sys.version_info``),
  which can be used by programs importing bzrlib.

Bug Fixes
*********

* Better handling of branches in directories with non-ascii names.
  (Joel Rosdahl, Panagiotis Papadakos)

* Upgrades of trees with no commits will not fail due to accessing
  [-1] in the revision-history. (Andres Salomon)


bzr 0.1.1
#########

:Released: 2005-10-12

Bug Fixes
*********

* Fix problem in pulling over http from machines that do not
  allow directories to be listed.

* Avoid harmless warning about invalid hash cache after
  upgrading branch format.

Performance
***********

* Avoid some unnecessary http operations in branch and pull.


bzr 0.1
#######

:Released: 2005-10-11

Notes
*****

* 'bzr branch' over http initially gives a very high estimate
  of completion time but it should fall as the first few
  revisions are pulled in.  branch is still slow on
  high-latency connections.

Bug Fixes
*********

* bzr-man.py has been updated to work again. Contributed by
  Rob Weir.

* Locking is now done with fcntl.lockf which works with NFS
  file systems. Contributed by Harald Meland.

* When a merge encounters a file that has been deleted on
  one side and modified on the other, the old contents are
  written out to foo.BASE and foo.SIDE, where SIDE is this
  or OTHER. Contributed by Aaron Bentley.

* Export was choosing incorrect file paths for the content of
  the tarball, this has been fixed by Aaron Bentley.

* Commit will no longer commit without a log message, an
  error is returned instead. Contributed by Jelmer Vernooij.

* If you commit a specific file in a sub directory, any of its
  parent directories that are added but not listed will be
  automatically included. Suggested by Michael Ellerman.

* bzr commit and upgrade did not correctly record new revisions
  for files with only a change to their executable status.
  bzr will correct this when it encounters it. Fixed by
  Robert Collins

* HTTP tests now force off the use of ``http_proxy`` for the duration.
  Contributed by Gustavo Niemeyer.

* Fix problems in merging weave-based branches that have
  different partial views of history.

* Symlink support: working with symlinks when not in the root of a
  bzr tree was broken, patch from Scott James Remnant.

Improvements
************

* 'branch' now accepts a --basis parameter which will take advantage
  of local history when making a new branch. This allows faster
  branching of remote branches. Contributed by Aaron Bentley.

* New tree format based on weave files, called version 5.
  Existing branches can be upgraded to this format using
  'bzr upgrade'.

* Symlinks are now versionable. Initial patch by
  Erik Toubro Nielsen, updated to head by Robert Collins.

* Executable bits are tracked on files. Patch from Gustavo
  Niemeyer.

* 'bzr status' now shows unknown files inside a selected directory.
  Patch from Heikki Paajanen.

* Merge conflicts are recorded in .bzr. Two new commands 'conflicts'
  and 'resolve' have needed added, which list and remove those
  merge conflicts respectively. A conflicted tree cannot be committed
  in. Contributed by Aaron Bentley.

* 'rm' is now an alias for 'remove'.

* Stores now split out their content in a single byte prefixed hash,
  dropping the density of files per directory by 256. Contributed by
  Gustavo Niemeyer.

* 'bzr diff -r branch:URL' will now perform a diff between two branches.
  Contributed by Robert Collins.

* 'bzr log' with the default formatter will show merged revisions,
  indented to the right. Initial implementation contributed by Gustavo
  Niemeyer, made incremental by Robert Collins.


Internals
*********

* Test case failures have the exception printed after the log
  for your viewing pleasure.

* InventoryEntry is now an abstract base class, use one of the
  concrete InventoryDirectory etc classes instead.

* Branch raises an UnsupportedFormatError when it detects a
  bzr branch it cannot understand. This allows for precise
  handling of such circumstances.

* Remove RevisionReference class; ``Revision.parent_ids`` is now simply a
  list of their ids and ``parent_sha1s`` is a list of their corresponding
  sha1s (for old branches only at the moment.)

* New method-object style interface for Commit() and Fetch().

* Renamed ``Branch.last_patch()`` to ``Branch.last_revision()``, since
  we call them revisions not patches.

* Move ``copy_branch`` to ``bzrlib.clone.copy_branch``.  The destination
  directory is created if it doesn't exist.

* Inventories now identify the files which were present by
  giving the revision *of that file*.

* Inventory and Revision XML contains a version identifier.
  This must be consistent with the overall branch version
  but allows for more flexibility in future upgrades.

Testing
*******

* Removed testsweet module so that tests can be run after
  bzr installed by 'bzr selftest'.

* 'bzr selftest' command-line arguments can now be partial ids
  of tests to run, e.g. ``bzr selftest test_weave``


bzr 0.0.9
#########

:Released: 2005-09-23

Bug Fixes
*********

* Fixed "branch -r" option.

* Fix remote access to branches containing non-compressed history.
  (Robert Collins).

* Better reliability of http server tests.  (John Arbash-Meinel)

* Merge graph maximum distance calculation fix.  (Aaron Bentley)

* Various minor bug in windows support have been fixed, largely in the
  test suite. Contributed by Alexander Belchenko.

Improvements
************

* Status now accepts a -r argument to give status between chosen
  revisions. Contributed by Heikki Paajanen.

* Revision arguments no longer use +/-/= to control ranges, instead
  there is a 'before' namespace, which limits the successive namespace.
  For example '$ bzr log -r date:yesterday..before:date:today' will
  select everything from yesterday and before today. Contributed by
  Robey Pointer

* There is now a bzr.bat file created by distutils when building on
  Windows. Contributed by Alexander Belchenko.

Internals
*********

* Removed uuid() as it was unused.

* Improved 'fetch' code for pulling revisions from one branch into
  another (used by pull, merged, etc.)


bzr 0.0.8
#########

:Released: 2005-09-20


Improvements
************

* Adding a file whose parent directory is not versioned will
  implicitly add the parent, and so on up to the root. This means
  you should never need to explictly add a directory, they'll just
  get added when you add a file in the directory.  Contributed by
  Michael Ellerman.

* Ignore ``.DS_Store`` (contains Mac metadata) by default.
  (Nir Soffer)

* If you set ``BZR_EDITOR`` in the environment, it is checked in
  preference to EDITOR and the config file for the interactive commit
  editing program. Related to this is a bugfix where a missing program
  set in EDITOR would cause editing to fail, now the fallback program
  for the operating system is still tried.

* Files that are not directories/symlinks/regular files will no longer
  cause bzr to fail, it will just ignore them by default. You cannot add
  them to the tree though - they are not versionable.


Internals
*********

* Refactor xml packing/unpacking.

Bug Fixes
*********

* Fixed 'bzr mv' by Ollie Rutherfurd.

* Fixed strange error when trying to access a nonexistent http
  branch.

* Make sure that the hashcache gets written out if it can't be
  read.


Portability
***********

* Various Windows fixes from Ollie Rutherfurd.

* Quieten warnings about locking; patch from Matt Lavin.


bzr-0.0.7
#########

:Released: 2005-09-02

New Features
************

* ``bzr shell-complete`` command contributed by Clint Adams to
  help with intelligent shell completion.

* New expert command ``bzr find-merge-base`` for debugging merges.


Enhancements
************

* Much better merge support.

* merge3 conflicts are now reported with markers like '<<<<<<<'
  (seven characters) which is the same as CVS and pleases things
  like emacs smerge.


Bug Fixes
*********

* ``bzr upgrade`` no longer fails when trying to fix trees that
  mention revisions that are not present.

* Fixed bugs in listing plugins from ``bzr plugins``.

* Fix case of $EDITOR containing options for the editor.

* Fix log -r refusing to show the last revision.
  (Patch from Goffredo Baroncelli.)


Changes
*******

* ``bzr log --show-ids`` shows the revision ids of all parents.

* Externally provided commands on your $BZRPATH no longer need
  to recognize --bzr-usage to work properly, and can just handle
  --help themselves.


Library
*******

* Changed trace messages to go through the standard logging
  framework, so that they can more easily be redirected by
  libraries.



bzr-0.0.6
#########

:Released: 2005-08-18

New Features
************

* Python plugins, automatically loaded from the directories on
  ``BZR_PLUGIN_PATH`` or ``~/.bzr.conf/plugins`` by default.

* New 'bzr mkdir' command.

* Commit mesage is fetched from an editor if not given on the
  command line; patch from Torsten Marek.

* ``bzr log -m FOO`` displays commits whose message matches regexp
  FOO.

* ``bzr add`` with no arguments adds everything under the current directory.

* ``bzr mv`` does move or rename depending on its arguments, like
  the Unix command.

* ``bzr missing`` command shows a summary of the differences
  between two trees.  (Merged from John Arbash-Meinel.)

* An email address for commits to a particular tree can be
  specified by putting it into .bzr/email within a branch.  (Based
  on a patch from Heikki Paajanen.)


Enhancements
************

* Faster working tree operations.


Changes
*******

* 3rd-party modules shipped with bzr are copied within the bzrlib
  python package, so that they can be installed by the setup
  script without clashing with anything already existing on the
  system.  (Contributed by Gustavo Niemeyer.)

* Moved plugins directory to bzrlib/, so that there's a standard
  plugin directory which is not only installed with bzr itself but
  is also available when using bzr from the development tree.
  ``BZR_PLUGIN_PATH`` and ``DEFAULT_PLUGIN_PATH`` are then added to the
  standard plugins directory.

* When exporting to a tarball with ``bzr export --format tgz``, put
  everything under a top directory rather than dumping it into the
  current directory.   This can be overridden with the ``--root``
  option.  Patch from William Dodé and John Meinel.

* New ``bzr upgrade`` command to upgrade the format of a branch,
  replacing ``bzr check --update``.

* Files within store directories are no longer marked readonly on
  disk.

* Changed ``bzr log`` output to a more compact form suggested by
  John A Meinel.  Old format is available with the ``--long`` or
  ``-l`` option, patched by William Dodé.

* By default the commit command refuses to record a revision with
  no changes unless the ``--unchanged`` option is given.

* The ``--no-plugins``, ``--profile`` and ``--builtin`` command
  line options must come before the command name because they
  affect what commands are available; all other options must come
  after the command name because their interpretation depends on
  it.

* ``branch`` and ``clone`` added as aliases for ``branch``.

* Default log format is back to the long format; the compact one
  is available with ``--short``.


Bug Fixes
*********

* Fix bugs in committing only selected files or within a subdirectory.


bzr-0.0.5
#########

:Released:  2005-06-15

Changes
*******

* ``bzr`` with no command now shows help rather than giving an
  error.  Suggested by Michael Ellerman.

* ``bzr status`` output format changed, because svn-style output
  doesn't really match the model of bzr.  Now files are grouped by
  status and can be shown with their IDs.  ``bzr status --all``
  shows all versioned files and unknown files but not ignored files.

* ``bzr log`` runs from most-recent to least-recent, the reverse
  of the previous order.  The previous behaviour can be obtained
  with the ``--forward`` option.

* ``bzr inventory`` by default shows only filenames, and also ids
  if ``--show-ids`` is given, in which case the id is the second
  field.


Enhancements
************

* New 'bzr whoami --email' option shows only the email component
  of the user identification, from Jo Vermeulen.

* New ``bzr ignore PATTERN`` command.

* Nicer error message for broken pipe, interrupt and similar
  conditions that don't indicate an internal error.

* Add ``.*.sw[nop] .git .*.tmp *,v`` to default ignore patterns.

* Per-branch locks keyed on ``.bzr/branch-lock``, available in
  either read or write mode.

* New option ``bzr log --show-ids`` shows revision and file ids.

* New usage ``bzr log FILENAME`` shows only revisions that
  affected that file.

* Changed format for describing changes in ``bzr log -v``.

* New option ``bzr commit --file`` to take a message from a file,
  suggested by LarstiQ.

* New syntax ``bzr status [FILE...]`` contributed by Bartosz
  Oler.  File may be in a branch other than the working directory.

* ``bzr log`` and ``bzr root`` can be given an http URL instead of
  a filename.

* Commands can now be defined by external programs or scripts
  in a directory on $BZRPATH.

* New "stat cache" avoids reading the contents of files if they
  haven't changed since the previous time.

* If the Python interpreter is too old, try to find a better one
  or give an error.  Based on a patch from Fredrik Lundh.

* New optional parameter ``bzr info [BRANCH]``.

* New form ``bzr commit SELECTED`` to commit only selected files.

* New form ``bzr log -r FROM:TO`` shows changes in selected
  range; contributed by John A Meinel.

* New option ``bzr diff --diff-options 'OPTS'`` allows passing
  options through to an external GNU diff.

* New option ``bzr add --no-recurse`` to add a directory but not
  their contents.

* ``bzr --version`` now shows more information if bzr is being run
  from a branch.


Bug Fixes
*********

* Fixed diff format so that added and removed files will be
  handled properly by patch.  Fix from Lalo Martins.

* Various fixes for files whose names contain spaces or other
  metacharacters.


Testing
*******

* Converted black-box test suites from Bourne shell into Python;
  now run using ``./testbzr``.  Various structural improvements to
  the tests.

* testbzr by default runs the version of bzr found in the same
  directory as the tests, or the one given as the first parameter.

* testbzr also runs the internal tests, so the only command
  required to check is just ``./testbzr``.

* testbzr requires python2.4, but can be used to test bzr running
  under a different version.

* Tests added for many other changes in this release.


Internal
********

* Included ElementTree library upgraded to 1.2.6 by Fredrik Lundh.

* Refactor command functions into Command objects based on HCT by
  Scott James Remnant.

* Better help messages for many commands.

* Expose ``bzrlib.open_tracefile()`` to start the tracefile; until
  this is called trace messages are just discarded.

* New internal function ``find_touching_revisions()`` and hidden
  command touching-revisions trace the changes to a given file.

* Simpler and faster ``compare_inventories()`` function.

* ``bzrlib.open_tracefile()`` takes a tracefilename parameter.

* New AtomicFile class.

* New developer commands ``added``, ``modified``.


Portability
***********

* Cope on Windows on python2.3 by using the weaker random seed.
  2.4 is now only recommended.


bzr-0.0.4
#########

:Released:  2005-04-22

Enhancements
************

* 'bzr diff' optionally takes a list of files to diff.  Still a bit
  basic.  Patch from QuantumG.

* More default ignore patterns.

* New 'bzr log --verbose' shows a list of files changed in the
  changeset.  Patch from Sebastian Cote.

* Roll over ~/.bzr.log if it gets too large.

* Command abbreviations 'ci', 'st', 'stat', '?' based on a patch
  by Jason Diamon.

* New 'bzr help commands' based on a patch from Denys Duchier.


Changes
*******

* User email is determined by looking at $BZREMAIL or ~/.bzr.email
  or $EMAIL.  All are decoded by the locale preferred encoding.
  If none of these are present user@hostname is used.  The host's
  fully-qualified name is not used because that tends to fail when
  there are DNS problems.

* New 'bzr whoami' command instead of username user-email.


Bug Fixes
*********

* Make commit safe for hardlinked bzr trees.

* Some Unicode/locale fixes.

* Partial workaround for ``difflib.unified_diff`` not handling
  trailing newlines properly.


Internal
********

* Allow docstrings for help to be in PEP0257 format.  Patch from
  Matt Brubeck.

* More tests in test.sh.

* Write profile data to a temporary file not into working
  directory and delete it when done.

* Smaller .bzr.log with process ids.


Portability
***********

* Fix opening of ~/.bzr.log on Windows.  Patch from Andrew
  Bennetts.

* Some improvements in handling paths on Windows, based on a patch
  from QuantumG.


bzr-0.0.3
#########

:Released:  2005-04-06

Enhancements
************

* New "directories" internal command lists versioned directories
  in the tree.

* Can now say "bzr commit --help".

* New "rename" command to rename one file to a different name
  and/or directory.

* New "move" command to move one or more files into a different
  directory.

* New "renames" command lists files renamed since base revision.

* New cat command contributed by janmar.

Changes
*******

* .bzr.log is placed in $HOME (not pwd) and is always written in
  UTF-8.  (Probably not a completely good long-term solution, but
  will do for now.)

Portability
***********

* Workaround for difflib bug in Python 2.3 that causes an
  exception when comparing empty files.  Reported by Erik Toubro
  Nielsen.

Internal
********

* Refactored inventory storage to insert a root entry at the top.

Testing
*******

* Start of shell-based black-box testing in test.sh.


bzr-0.0.2.1
###########

Portability
***********

* Win32 fixes from Steve Brown.


bzr-0.0.2
#########

:Codename: "black cube"
:Released: 2005-03-31

Enhancements
************

* Default ignore list extended (see bzrlib/__init__.py).

* Patterns in .bzrignore are now added to the default ignore list,
  rather than replacing it.

* Ignore list isn't reread for every file.

* More help topics.

* Reinstate the 'bzr check' command to check invariants of the
  branch.

* New 'ignored' command lists which files are ignored and why;
  'deleted' lists files deleted in the current working tree.

* Performance improvements.

* New global --profile option.

* Ignore patterns like './config.h' now correctly match files in
  the root directory only.


bzr-0.0.1
#########

:Released:  2005-03-26

Enhancements
************

* More information from info command.

* Can now say "bzr help COMMAND" for more detailed help.

* Less file flushing and faster performance when writing logs and
  committing to stores.

* More useful verbose output from some commands.

Bug Fixes
*********

* Fix inverted display of 'R' and 'M' during 'commit -v'.

Portability
***********

* Include a subset of ElementTree-1.2.20040618 to make
  installation easier.

* Fix time.localtime call to work with Python 2.3 (the minimum
  supported).


bzr-0.0.0.69
############

:Released:  2005-03-22

Enhancements
************

* First public release.

* Storage of local versions: init, add, remove, rm, info, log,
  diff, status, etc.


..
   vim: tw=74 ft=rst ff=unix encoding=utf-8<|MERGE_RESOLUTION|>--- conflicted
+++ resolved
@@ -44,14 +44,12 @@
   better with sudo.
   (Martin <gzlist@googlemail.com>, Parth Malwankar, #376388)
 
-<<<<<<< HEAD
 * ``bzr clean-tree`` should not delete nested bzrdirs. Required for proper
   support of bzr-externals and scmproj plugins.
   (Alexander Belchenko, bug #572098)
-=======
+
 * ``bzr ignore`` will no longer add duplicate patterns to .bzrignore.
   (Gordon Tyler, #572092)
->>>>>>> 6bd7de05
 
 * ``bzr log --exclude-common-ancestry -r X..Y`` displays the revisions that
   are part of Y ancestry but not part of X ancestry (aka the graph
