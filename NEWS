IN DEVELOPMENT
  
  IMPROVEMENTS:
    * 'merge' now takes --uncommitted, to apply uncommitted changes from a
      tree.  (Aaron Bentley)
  
    * 'bzr add --file-ids-from' can be used to specify another path to use
      for creating file ids, rather than generating all new ones. Internally,
      the 'action' passed to smart_add_tree() can return file_ids that
      will be used, rather than having bzrlib generate new ones.
      (John Arbash Meinel, #55781)

    * ``bzr selftest --benchmark`` now allows a ``--cache-dir`` parameter.
      This will cache some of the intermediate trees, and decrease the
      setup time for benchmark tests. (John Arbash Meinel)

    * Inverse forms are provided for all boolean options.  For example,
      --strict has --no-strict, --no-recurse has --recurse (Aaron Bentley)

    * Serialize out Inventories directly, rather than using ElementTree.
      Writing out a kernel sized inventory drops from 2s down to ~350ms.
      (Robert Collins, John Arbash Meinel)

  BUG FIXES:

<<<<<<< HEAD
    * Give nicer error messages when a user supplies an invalid --revision
      parameter. (John Arbash Meinel, #55420)
=======
    * Really fix mutter() so that it won't ever raise a UnicodeError.
      It means it is possible for ~/.bzr.log to contain non UTF-8 characters.
      But it is a debugging log, not a real user file.
      (John Arbash Meinel, #56947, #53880)

    * Change Command handle to allow Unicode command and options.
      At present we cannot register Unicode command names, so we will get
      BzrCommandError('unknown command'), or BzrCommandError('unknown option')
      But that is better than a UnicodeError + a traceback.
      (John Arbash Meinel, #57123)
>>>>>>> d6daf91b

    * Handle TZ=UTC properly when reading/writing revisions.
      (John Arbash Meinel, #55783, #56290)

    * Use GPG_TTY to allow gpg --cl to work with gpg-agent in a pipeline,
      (passing text to sign in on stdin). (John Arbash Meinel, #54468)

    * External diff does the right thing for binaries even in foreign 
      languages. (John Arbash Meinel, #56307)

    * Testament handles more cases when content is unicode. Specific bug was
      in handling of revision properties. (John Arbash Meinel, Holger Krekel,
      #54723)

  INTERNALS:

    * ``bzrlib.cache_utf8`` contains ``encode()`` and ``decode()`` functions
      which can be used to cache the conversion between utf8 and Unicode.
      Especially helpful for some of the knit annotation code, which has to
      convert revision ids to utf8 to annotate lines in storage.
      (John Arbash Meinel)

    * ``setup.py`` now searches the filesystem to find all packages which
      need to be installed. This should help make the life of packagers
      easier. (John Arbash Meinel)

bzr 0.9.0  2006-08-11

  SURPRISES:

   * The hard-coded built-in ignore rules have been removed. There are
     now two rulesets which are enforced. A user global one in 
     ~/.bazaar/ignore which will apply to every tree, and the tree
     specific one '.bzrignore'.
     ~/.bazaar/ignore will be created if it does not exist, but with
     a more conservative list than the old default.
     This fixes bugs with default rules being enforced no matter what. 
     The old list of ignore rules from bzr is available by
     running 'bzr ignore --old-default-rules'.
     (Robert Collins, Martin Pool, John Arbash Meinel)

   * 'branches.conf' has been changed to 'locations.conf', since it can apply
     to more locations than just branch locations.
     (Aaron Bentley)
   
  IMPROVEMENTS:

   * The revision specifier "revno:" is extended to accept the syntax
     revno:N:branch. For example,
     revno:42:http://bazaar-vcs.org/bzr/bzr.dev/ means revision 42 in
     bzr.dev.  (Matthieu Moy)

   * Tests updates to ensure proper URL handling, UNICODE support, and
     proper printing when the user's terminal encoding cannot display 
     the path of a file that has been versioned.
     ``bzr branch`` can take a target URL rather than only a local directory.
     Branch.get_parent()/set_parent() now save a relative path if possible,
     and normalize the parent based on root, allowing access across
     different transports. (John Arbash Meinel, Wouter van Heyst, Martin Pool)
     (Malone #48906, #42699, #40675, #5281, #3980, #36363, #43689,
      #42517, #42514)

   * On Unix, detect terminal width using an ioctl not just $COLUMNS.
     Use terminal width for single-line logs from ``bzr log --line`` and
     pending-merge display.  (Robert Widhopf-Fenk, Gustavo Niemeyer)
     (Malone #3507)

   * On Windows, detect terminal width using GetConsoleScreenBufferInfo.
     (Alexander Belchenko)

   * Speedup improvement for 'date:'-revision search. (Guillaume Pinot).

   * Show the correct number of revisions pushed when pushing a new branch.
     (Robert Collins).

   * 'bzr selftest' now shows a progress bar with the number of tests, and 
     progress made. 'make check' shows tests in -v mode, to be more useful
     for the PQM status window. (Robert Collins).
     When using a progress bar, failed tests are printed out, rather than
     being overwritten by the progress bar until the suite finishes.
     (John Arbash Meinel)

   * 'bzr selftest --benchmark' will run a new benchmarking selftest.
     'bzr selftest --benchmark --lsprof-timed' will use lsprofile to generate
     profile data for the individual profiled calls, allowing for fine
     grained analysis of performance.
     (Robert Collins, Martin Pool).

   * 'bzr commit' shows a progress bar. This is useful for commits over sftp
     where commit can take an appreciable time. (Robert Collins)

   * 'bzr add' is now less verbose in telling you what ignore globs were
     matched by files being ignored. Instead it just tells you how many 
     were ignored (because you might reasonably be expecting none to be
     ignored). 'bzr add -v' is unchanged and will report every ignored
     file. (Robert Collins).

   * ftp now has a test server if medusa is installed. As part of testing,
     ftp support has been improved, including support for supplying a
     non-standard port. (John Arbash Meinel).

   * 'bzr log --line' shows the revision number, and uses only the
     first line of the log message (#5162, Alexander Belchenko;
     Matthieu Moy)

   * 'bzr status' has had the --all option removed. The 'bzr ls' command
     should be used to retrieve all versioned files. (Robert Collins)

   * 'bzr bundle OTHER/BRANCH' will create a bundle which can be sent
     over email, and applied on the other end, while maintaining ancestry.
     This bundle can be applied with either 'bzr merge' or 'bzr pull',
     the same way you would apply another branch.
     (John Arbash Meinel, Aaron Bentley)
  
   * 'bzr whoami' can now be used to set your identity from the command line,
     for a branch or globally.  (Robey Pointer)

   * 'bzr checkout' now aliased to 'bzr co', and 'bzr annotate' to 'bzr ann'.
     (Michael Ellerman)

   * 'bzr revert DIRECTORY' now reverts the contents of the directory as well.
     (Aaron Bentley)

   * 'bzr get sftp://foo' gives a better error when paramiko is not present.
     Also updates things like 'http+pycurl://' if pycurl is not present.
     (John Arbash Meinel) (Malone #47821, #52204)

   * New env variable BZR_PROGRESS_BAR, sets the default progress bar type.
     Can be set to 'none' or 'dummy' to disable the progress bar, 'dots' or 
     'tty' to create the respective type. (John Arbash Meinel, #42197, #51107)

   * Improve the help text for 'bzr diff' to explain what various options do.
     (John Arbash Meinel, #6391)

   * 'bzr uncommit -r 10' now uncommits revisions 11.. rather than uncommitting
     revision 10. This makes -r10 more in line with what other commands do.
     'bzr uncommit' also now saves the pending merges of the revisions that
     were removed. So it is safe to uncommit after a merge, fix something,
     and commit again. (John Arbash Meinel, #32526, #31426)

   * 'bzr init' now also works on remote locations.
     (Wouter van Heyst, #48904)

   * HTTP support has been updated. When using pycurl we now support 
     connection keep-alive, which reduces dns requests and round trips.
     And for both urllib and pycurl we support multi-range requests, 
     which decreases the number of round-trips. Performance results for
     ``bzr branch http://bazaar-vcs.org/bzr/bzr.dev/`` indicate
     http branching is now 2-3x faster, and ``bzr pull`` in an existing 
     branch is as much as 4x faster.
     (Michael Ellerman, Johan Rydberg, John Arbash Meinel, #46768)

   * Performance improvements for sftp. Branching and pulling are now up to
     2x faster. Utilize paramiko.readv() support for async requests if it
     is available (paramiko > 1.6) (John Arbash Meinel)

  BUG FIXES:

    * Fix shadowed definition of TestLocationConfig that caused some 
      tests not to run.  (#32587, Erik Bågfors, Michael Ellerman, 
      Martin Pool)

    * Fix unnecessary requirement of sign-my-commits that it be run from
      a working directory.  (Martin Pool, Robert Collins)

    * 'bzr push location' will only remember the push location if it succeeds
      in connecting to the remote location. (#49742, John Arbash Meinel)

    * 'bzr revert' no longer toggles the executable bit on win32
      (#45010, John Arbash Meinel)

    * Handle broken pipe under win32 correctly. (John Arbash Meinel)
    
    * sftp tests now work correctly on win32 if you have a newer paramiko
      (John Arbash Meinel)

    * Cleanup win32 test suite, and general cleanup of places where
      file handles were being held open. (John Arbash Meinel)

    * When specifying filenames for 'diff -r x..y', the name of the file in the
      working directory can be used, even if its name is different in both x
      and y.

    * File-ids containing single- or double-quotes are handled correctly by
      push.  (#52227, Aaron Bentley)

    * Normalize unicode filenames to ensure cross-platform consistency.
      (John Arbash Meinel, #43689)

    * The argument parser can now handle '-' as an argument. Currently
      no code interprets it specially (it is mostly handled as a file named 
      '-'). But plugins, and future operations can use it.
      (John Arbash meinel, #50984)

    * Bundles can properly read binary files with a plain '\r' in them.
      (John Arbash Meinel, #51927)

    * Tuning iter_entries() to be more efficient (John Arbash Meinel, #5444)

    * Lots of win32 fixes (the test suite passes again).
      (John Arbash Meinel, #50155)

    * Handle openbsd returning None for sys.getfilesystemencoding() (#41183) 

    * Support ftp APPE (append) to allow Knits to be used over ftp (#42592)

    * Removals are only committed if they match the filespec (or if there is
      no filespec).  (#46635, Aaron Bentley)

    * smart-add recurses through all supplied directories 
      (John Arbash Meinel, #52578)

    * Make the bundle reader extra lines before and after the bundle text.
      This allows you to parse an email with the bundle inline.
      (John Arbash Meinel, #49182)

    * Change the file id generator to squash a little bit more. Helps when
      working with long filenames on windows. (Also helps for unicode filenames
      not generating hidden files). (John Arbash Meinel, #43801)

    * Restore terminal mode on C-c while reading sftp password.  (#48923, 
      Nicholas Allen, Martin Pool)

    * Timestamps are rounded to 1ms, and revision entries can be recreated
      exactly. (John Arbash Meinel, Jamie Wilkinson, #40693)

    * Branch.base has changed to a URL, but ~/.bazaar/locations.conf should
      use local paths, since it is user visible (John Arbash Meinel, #53653)

    * ``bzr status foo`` when foo was unversioned used to cause a full delta
      to be generated (John Arbash Meinel, #53638)

    * When reading revision properties, an empty value should be considered
      the empty string, not None (John Arbash Meinel, #47782)

    * ``bzr diff --diff-options`` can now handle binary files being changed.
      Also, the output is consistent when --diff-options is not supplied.
      (John Arbash Meinel, #54651, #52930)

    * Use the right suffixes for loading plugins (John Arbash Meinel, #51810)

    * Fix Branch.get_parent() to handle the case when the parent is not 
      accessible (John Arbash Meinel, #52976)

  INTERNALS:

    * Combine the ignore rules into a single regex rather than looping over
      them to reduce the threshold where  N^2 behaviour occurs in operations
      like status. (Jan Hudec, Robert Collins).

    * Appending to bzrlib.DEFAULT_IGNORE is now deprecated. Instead, use
      one of the add functions in bzrlib.ignores. (John Arbash Meinel)

    * 'bzr push' should only push the ancestry of the current revision, not
      all of the history in the repository. This is especially important for
      shared repositories. (John Arbash Meinel)

    * bzrlib.delta.compare_trees now iterates in alphabetically sorted order,
      rather than randomly walking the inventories. (John Arbash Meinel)

    * Doctests are now run in temporary directories which are cleaned up when
      they finish, rather than using special ScratchDir/ScratchBranch objects.
      (Martin Pool)

    * Split ``check`` into separate methods on the branch and on the repository,
      so that it can be specialized in ways that are useful or efficient for
      different formats.  (Martin Pool, Robert Collins)

    * Deprecate Repository.all_revision_ids; most methods don't really need
      the global revision graph but only that part leading up to a particular
      revision.  (Martin Pool, Robert Collins)

    * Add a BzrDirFormat control_formats list which allows for control formats
      that do not use '.bzr' to store their data - i.e. '.svn', '.hg' etc.
      (Robert Collins, Jelmer Vernooij).

    * bzrlib.diff.external_diff can be redirected to any file-like object.
      Uses subprocess instead of spawnvp.
      (#4047, #48914, James Henstridge, John Arbash Meinel)

    * New command line option '--profile-imports', which will install a custom
      importer to log time to import modules and regex compilation time to 
      sys.stderr (John Arbash Meinel)

    * 'EmptyTree' is now deprecated, please use repository.revision_tree(None)
      instead. (Robert Collins)

    * "RevisionTree" is now in bzrlib/revisiontree.py. (Robert Collins)

bzr 0.8.2  2006-05-17
  
  BUG FIXES:
   
    * setup.py failed to install launchpad plugin.  (Martin Pool)

bzr 0.8.1  2006-05-16

  BUG FIXES:

    * Fix failure to commit a merge in a checkout.  (Martin Pool, 
      Robert Collins, Erik Bågfors, #43959)

    * Nicer messages from 'commit' in the case of renames, and correct
      messages when a merge has occured. (Robert Collins, Martin Pool)

    * Separate functionality from assert statements as they are skipped in
      optimized mode of python. Add the same check to pending merges.
      (#44443, Olaf Conradi)

  CHANGES:

    * Do not show the None revision in output of bzr ancestry. (Olaf Conradi)

    * Add info on standalone branches without a working tree.
      (#44155, Olaf Conradi)

    * Fix bug in knits when raising InvalidRevisionId. (#44284, Olaf Conradi)

  CHANGES:

    * Make editor invocation comply with Debian Policy. First check
      environment variables VISUAL and EDITOR, then try editor from
      alternatives system. If that all fails, fall back to the pre-defined
      list of editors. (#42904, Olaf Conradi)

  NEW FEATURES:

    * New 'register-branch' command registers a public branch into 
      Launchpad.net, where it can be associated with bugs, etc.
      (Martin Pool, Bjorn Tillenius, Robert Collins)

  INTERNALS:

    * New public api in InventoryEntry - 'describe_change(old, new)' which
      provides a human description of the changes between two old and
      new. (Robert Collins, Martin Pool)

  TESTING:

    * Fix test case for bzr info in upgrading a standalone branch to metadir,
      uses bzrlib api now. (Olaf Conradi)

bzr 0.8  2006-05-08

  NOTES WHEN UPGRADING:

    Release 0.8 of bzr introduces a new format for history storage, called
    'knit', as an evolution of to the 'weave' format used in 0.7.  Local 
    and remote operations are faster using knits than weaves.  Several
    operations including 'init', 'init-repo', and 'upgrade' take a 
    --format option that controls this.  Branching from an existing branch
    will keep the same format.

    It is possible to merge, pull and push between branches of different
    formats but this is slower than moving data between homogenous
    branches.  It is therefore recommended (but not required) that you
    upgrade all branches for a project at the same time.  Information on
    formats is shown by 'bzr info'.

    bzr 0.8 now allows creation of 'repositories', which hold the history 
    of files and revisions for several branches.  Previously bzr kept all
    the history for a branch within the .bzr directory at the root of the
    branch, and this is still the default.  To create a repository, use
    the new 'bzr init-repo' command.  Branches exist as directories under
    the repository and contain just a small amount of information
    indicating the current revision of the branch.

    bzr 0.8 also supports 'checkouts', which are similar to in cvs and
    subversion.  Checkouts are associated with a branch (optionally in a
    repository), which contains all the historical information.  The
    result is that a checkout can be deleted without losing any
    already-committed revisions.  A new 'update' command is also available. 

    Repositories and checkouts are not supported with the 0.7 storage
    format.  To use them you must upgrad to either knits, or to the
    'metaweave' format, which uses weaves but changes the .bzr directory
    arrangement.
    

  IMPROVEMENTS:

    * Sftp paths can now be relative, or local, according to the lftp
      convention. Paths now take the form:
      sftp://user:pass@host:port/~/relative/path
      or
      sftp://user:pass@host:port/absolute/path

    * The FTP transport now tries to reconnect after a temporary
      failure. ftp put is made atomic. (Matthieu Moy)

    * The FTP transport now maintains a pool of connections, and
      reuses them to avoid multiple connections to the same host (like
      sftp did). (Daniel Silverstone)

    * The bzr_man.py file has been removed. To create the man page now,
      use ./generate_docs.py man. The new program can also create other files.
      Run "python generate_docs.py --help" for usage information. (Hans
      Ulrich Niedermann & James Blackwell).

    * Man Page now gives full help (James Blackwell). Help also updated to 
      reflect user config now being stored in .bazaar (Hans Ulrich
      Niedermann)

    * It's now possible to set aliases in bazaar.conf (Erik Bågfors)

    * Pull now accepts a --revision argument (Erik Bågfors)

    * 'bzr re-sign' now allows multiple revisions to be supplied on the command
      line. You can now use the following command to sign all of your old commits.
        find .bzr/revision-store// -name my@email-* \
          | sed 's/.*\/\/..\///' \
          | xargs bzr re-sign

    * Upgrade can now upgrade over the network. (Robert Collins)

    * Two new commands 'bzr checkout' and 'bzr update' allow for CVS/SVN-alike
      behaviour.  By default they will cache history in the checkout, but
      with --lightweight almost all data is kept in the master branch.
      (Robert Collins)

    * 'revert' unversions newly-versioned files, instead of deleting them.

    * 'merge' is more robust.  Conflict messages have changed.

    * 'merge' and 'revert' no longer clobber existing files that end in '~' or
      '.moved'.

    * Default log format can be set in configuration and plugins can register
      their own formatters. (Erik Bågfors)

    * New 'reconcile' command will check branch consistency and repair indexes
      that can become out of sync in pre 0.8 formats. (Robert Collins,
      Daniel Silverstone)

    * New 'bzr init --format' and 'bzr upgrade --format' option to control 
      what storage format is created or produced.  (Robert Collins, 
      Martin Pool)

    * Add parent location to 'bzr info', if there is one.  (Olaf Conradi)

    * New developer commands 'weave-list' and 'weave-join'.  (Martin Pool)

    * New 'init-repository' command, plus support for repositories in 'init'
      and 'branch' (Aaron Bentley, Erik Bågfors, Robert Collins)

    * Improve output of 'info' command. Show all relevant locations related to
      working tree, branch and repository. Use kibibytes for binary quantities.
      Fix off-by-one error in missing revisions of working tree.  Make 'info'
      work on branches, repositories and remote locations.  Show locations
      relative to the shared repository, if applicable.  Show locking status
      of locations.  (Olaf Conradi)

    * Diff and merge now safely handle binary files. (Aaron Bentley)

    * 'pull' and 'push' now normalise the revision history, so that any two
      branches with the same tip revision will have the same output from 'log'.
      (Robert Collins)

    * 'merge' accepts --remember option to store parent location, like 'push'
      and 'pull'. (Olaf Conradi)

    * bzr status and diff when files given as arguments do not exist
      in the relevant trees.  (Martin Pool, #3619)

    * Add '.hg' to the default ignore list.  (Martin Pool)

    * 'knit' is now the default disk format. This improves disk performance and
      utilization, increases incremental pull performance, robustness with SFTP
      and allows checkouts over SFTP to perform acceptably. 
      The initial Knit code was contributed by Johan Rydberg based on a
      specification by Martin Pool.
      (Robert Collins, Aaron Bentley, Johan Rydberg, Martin Pool).

    * New tool to generate all-in-one html version of the manual.  (Alexander
      Belchenko)

    * Hitting CTRL-C while doing an SFTP push will no longer cause stale locks
      to be left in the SFTP repository. (Robert Collins, Martin Pool).

    * New option 'diff --prefix' to control how files are named in diff
      output, with shortcuts '-p0' and '-p1' corresponding to the options for 
      GNU patch.  (Alexander Belchenko, Goffredo Baroncelli, Martin Pool)

    * Add --revision option to 'annotate' command.  (Olaf Conradi)

    * If bzr shows an unexpected revision-history after pulling (perhaps due
      to a reweave) it can now be corrected by 'bzr reconcile'.
      (Robert Collins)

  CHANGES:

    * Commit is now verbose by default, and shows changed filenames and the 
      new revision number.  (Robert Collins, Martin Pool)

    * Unify 'mv', 'move', 'rename'.  (#5379, Matthew Fuller)

    * 'bzr -h' shows help.  (#35940, Martin Pool, Ian Bicking)

    * Make 'pull' and 'push' remember location on failure using --remember.
      (Olaf Conradi)

    * For compatibility, make old format for using weaves inside metadir
      available as 'metaweave' format.  Rename format 'metadir' to 'default'.
      Clean up help for option --format in commands 'init', 'init-repo' and
      'upgrade'.  (Olaf Conradi)

  INTERNALS:
  
    * The internal storage of history, and logical branch identity have now
      been split into Branch, and Repository. The common locking and file 
      management routines are now in bzrlib.lockablefiles. 
      (Aaron Bentley, Robert Collins, Martin Pool)

    * Transports can now raise DependencyNotPresent if they need a library
      which is not installed, and then another implementation will be 
      tried.  (Martin Pool)

    * Remove obsolete (and no-op) `decode` parameter to `Transport.get`.  
      (Martin Pool)

    * Using Tree Transform for merge, revert, tree-building

    * WorkingTree.create, Branch.create, WorkingTree.create_standalone,
      Branch.initialize are now deprecated. Please see BzrDir.create_* for
      replacement API's. (Robert Collins)

    * New BzrDir class represents the .bzr control directory and manages
      formatting issues. (Robert Collins)

    * New repository.InterRepository class encapsulates Repository to 
      Repository actions and allows for clean selection of optimised code
      paths. (Robert Collins)

    * bzrlib.fetch.fetch and bzrlib.fetch.greedy_fetch are now deprecated,
      please use 'branch.fetch' or 'repository.fetch' depending on your
      needs. (Robert Collins)

    * deprecated methods now have a 'is_deprecated' flag on them that can
      be checked, if you need to determine whether a given callable is 
      deprecated at runtime. (Robert Collins)

    * Progress bars are now nested - see
      bzrlib.ui.ui_factory.nested_progress_bar. (Robert Collins, Robey Pointer)

    * New API call get_format_description() for each type of format.
      (Olaf Conradi)

    * Changed branch.set_parent() to accept None to remove parent.
      (Olaf Conradi)

    * Deprecated BzrError AmbiguousBase.  (Olaf Conradi)

    * WorkingTree.branch is now a read only property.  (Robert Collins)

    * bzrlib.ui.text.TextUIFactory now accepts a bar_type parameter which
      can be None or a factory that will create a progress bar. This is
      useful for testing or for overriding the bzrlib.progress heuristic.
      (Robert Collins)

    * New API method get_physical_lock_status() to query locks present on a
      transport.  (Olaf Conradi)

    * Repository.reconcile now takes a thorough keyword parameter to allow
      requesting an indepth reconciliation, rather than just a data-loss 
      check. (Robert Collins)

    * bzrlib.ui.ui_factory protocol now supports 'get_boolean' to prompt
      the user for yes/no style input. (Robert Collins)

  TESTING:

    * SFTP tests now shortcut the SSH negotiation, reducing test overhead
      for testing SFTP protocol support. (Robey Pointer)

    * Branch formats are now tested once per implementation (see bzrlib.
      tests.branch_implementations. This is analagous to the transport
      interface tests, and has been followed up with working tree,
      repository and BzrDir tests. (Robert Collins)

    * New test base class TestCaseWithTransport provides a transport aware
      test environment, useful for testing any transport-interface using
      code. The test suite option --transport controls the transport used
      by this class (when its not being used as part of implementation
      contract testing). (Robert Collins)

    * Close logging handler on disabling the test log. This will remove the
      handler from the internal list inside python's logging module,
      preventing shutdown from closing it twice.  (Olaf Conradi)

    * Move test case for uncommit to blackbox tests.  (Olaf Conradi)

    * run_bzr and run_bzr_captured now accept a 'stdin="foo"' parameter which
      will provide String("foo") to the command as its stdin.

bzr 0.7 2006-01-09

  CHANGES:

    * .bzrignore is excluded from exports, on the grounds that it's a bzr 
      internal-use file and may not be wanted.  (Jamie Wilkinson)

    * The "bzr directories" command were removed in favor of the new
      --kind option to the "bzr inventory" command.  To list all 
      versioned directories, now use "bzr inventory --kind directory".  
      (Johan Rydberg)

    * Under Windows configuration directory is now %APPDATA%\bazaar\2.0
      by default. (John Arbash Meinel)

    * The parent of Bzr configuration directory can be set by BZR_HOME
      environment variable. Now the path for it is searched in BZR_HOME, then
      in HOME. Under Windows the order is: BZR_HOME, APPDATA (usually
      points to C:\Documents and Settings\User Name\Application Data), HOME.
      (John Arbash Meinel)

    * Plugins with the same name in different directories in the bzr plugin
      path are no longer loaded: only the first successfully loaded one is
      used. (Robert Collins)

    * Use systems' external ssh command to open connections if possible.  
      This gives better integration with user settings such as ProxyCommand.
      (James Henstridge)

    * Permissions on files underneath .bzr/ are inherited from the .bzr 
      directory. So for a shared repository, simply doing 'chmod -R g+w .bzr/'
      will mean that future file will be created with group write permissions.

    * configure.in and config.guess are no longer in the builtin default 
      ignore list.

    * '.sw[nop]' pattern ignored, to ignore vim swap files for nameless
      files.  (John Arbash Meinel, Martin Pool)

  IMPROVEMENTS:

    * "bzr INIT dir" now initializes the specified directory, and creates 
      it if it does not exist.  (John Arbash Meinel)

    * New remerge command (Aaron Bentley)

    * Better zsh completion script.  (Steve Borho)

    * 'bzr diff' now returns 1 when there are changes in the working 
      tree. (Robert Collins)

    * 'bzr push' now exists and can push changes to a remote location. 
      This uses the transport infrastructure, and can store the remote
      location in the ~/.bazaar/branches.conf configuration file.
      (Robert Collins)

    * Test directories are only kept if the test fails and the user requests
      that they be kept.

    * Tweaks to short log printing

    * Added branch nicks, new nick command, printing them in log output. 
      (Aaron Bentley)

    * If $BZR_PDB is set, pop into the debugger when an uncaught exception 
      occurs.  (Martin Pool)

    * Accept 'bzr resolved' (an alias for 'bzr resolve'), as this is
      the same as Subversion.  (Martin Pool)

    * New ftp transport support (on ftplib), for ftp:// and aftp:// 
      URLs.  (Daniel Silverstone)

    * Commit editor temporary files now start with 'bzr_log.', to allow 
      text editors to match the file name and set up appropriate modes or 
      settings.  (Magnus Therning)

    * Improved performance when integrating changes from a remote weave.  
      (Goffredo Baroncelli)

    * Sftp will attempt to cache the connection, so it is more likely that
      a connection will be reused, rather than requiring multiple password
      requests.

    * bzr revno now takes an optional argument indicating the branch whose
      revno should be printed.  (Michael Ellerman)

    * bzr cat defaults to printing the last version of the file.  
      (#3632, Matthieu Moy)

    * New global option 'bzr --lsprof COMMAND' runs bzr under the lsprof 
      profiler.  (Denys Duchier)

    * Faster commits by reading only the headers of affected weave files. 
      (Denys Duchier)

    * 'bzr add' now takes a --dry-run parameter which shows you what would be
      added, but doesn't actually add anything. (Michael Ellerman)

    * 'bzr add' now lists how many files were ignored per glob.  add --verbose
      lists the specific files.  (Aaron Bentley)

    * 'bzr missing' now supports displaying changes in diverged trees and can
      be limited to show what either end of the comparison is missing.
      (Aaron Bently, with a little prompting from Daniel Silverstone)

  BUG FIXES:

    * SFTP can walk up to the root path without index errors. (Robert Collins)

    * Fix bugs in running bzr with 'python -O'.  (Martin Pool)

    * Error when run with -OO

    * Fix bug in reporting http errors that don't have an http error code.
      (Martin Pool)

    * Handle more cases of pipe errors in display commands

    * Change status to 3 for all errors

    * Files that are added and unlinked before committing are completely
      ignored by diff and status

    * Stores with some compressed texts and some uncompressed texts are now
      able to be used. (John A Meinel)

    * Fix for bzr pull failing sometimes under windows

    * Fix for sftp transport under windows when using interactive auth

    * Show files which are both renamed and modified as such in 'bzr 
      status' output.  (#4503, Daniel Silverstone)

    * Make annotate cope better with revisions committed without a valid 
      email address.  (Marien Zwart)

    * Fix representation of tab characters in commit messages.  (Harald 
      Meland)

    * List of plugin directories in BZR_PLUGIN_PATH environment variable is
      now parsed properly under Windows. (Alexander Belchenko)

    * Show number of revisions pushed/pulled/merged. (Robey Pointer)

    * Keep a cached copy of the basis inventory to speed up operations 
      that need to refer to it.  (Johan Rydberg, Martin Pool)

    * Fix bugs in bzr status display of non-ascii characters.  (Martin 
      Pool)

    * Remove Makefile.in from default ignore list.  (#6413, Tollef Fog 
      Heen, Martin Pool)

    * Fix failure in 'bzr added'.  (Nathan McCallum, Martin Pool)

  TESTING:

    * Fix selftest asking for passwords when there are no SFTP keys.  
      (Robey Pointer, Jelmer Vernooij) 

    * Fix selftest run with 'python -O'.  (Martin Pool)

    * Fix HTTP tests under Windows. (John Arbash Meinel)

    * Make tests work even if HOME is not set (Aaron Bentley)

    * Updated build_tree to use fixed line-endings for tests which read 
      the file cotents and compare. Make some tests use this to pass under
      Windows. (John Arbash Meinel)

    * Skip stat and symlink tests under Windows. (Alexander Belchenko)

    * Delay in selftest/testhashcash is now issued under win32 and Cygwin.
      (John Arbash Meinel)

    * Use terminal width to align verbose test output.  (Martin Pool)

    * Blackbox tests are maintained within the bzrlib.tests.blackbox directory.
      If adding a new test script please add that to
      bzrlib.tests.blackbox.__init__. (Robert Collins)

    * Much better error message if one of the test suites can't be 
      imported.  (Martin Pool)

    * Make check now runs the test suite twice - once with the default locale,
      and once with all locales forced to C, to expose bugs. This is not 
      trivially done within python, so for now its only triggered by running
      Make check. Integrators and packagers who wish to check for full 
      platform support should run 'make check' to test the source.
      (Robert Collins)

    * Tests can now run TestSkipped if they can't execute for any reason.
      (Martin Pool) (NB: TestSkipped should only be raised for correctable
      reasons - see the wiki spec ImprovingBzrTestSuite).

    * Test sftp with relative, absolute-in-homedir and absolute-not-in-homedir
      paths for the transport tests. Introduce blackbox remote sftp tests that
      test the same permutations. (Robert Collins, Robey Pointer)

    * Transport implementation tests are now independent of the local file
      system, which allows tests for esoteric transports, and for features
      not available in the local file system. They also repeat for variations
      on the URL scheme that can introduce issues in the transport code,
      see bzrlib.transport.TransportTestProviderAdapter() for this.
      (Robert Collins).

    * TestCase.build_tree uses the transport interface to build trees, pass
      in a transport parameter to give it an existing connection.
      (Robert Collins).

  INTERNALS:

    * WorkingTree.pull has been split across Branch and WorkingTree,
      to allow Branch only pulls. (Robert Collins)

    * commands.display_command now returns the result of the decorated 
      function. (Robert Collins)

    * LocationConfig now has a set_user_option(key, value) call to save
      a setting in its matching location section (a new one is created
      if needed). (Robert Collins)

    * Branch has two new methods, get_push_location and set_push_location
      to respectively, get and set the push location. (Robert Collins)

    * commands.register_command now takes an optional flag to signal that
      the registrant is planning to decorate an existing command. When 
      given multiple plugins registering a command is not an error, and
      the original command class (whether built in or a plugin based one) is
      returned to the caller. There is a new error 'MustUseDecorated' for
      signalling when a wrapping command should switch to the original
      version. (Robert Collins)

    * Some option parsing errors will raise 'BzrOptionError', allowing 
      granular detection for decorating commands. (Robert Collins).

    * Branch.read_working_inventory has moved to
      WorkingTree.read_working_inventory. This necessitated changes to
      Branch.get_root_id, and a move of Branch.set_inventory to WorkingTree
      as well. To make it clear that a WorkingTree cannot always be obtained
      Branch.working_tree() will raise 'errors.NoWorkingTree' if one cannot
      be obtained. (Robert Collins)

    * All pending merges operations from Branch are now on WorkingTree.
      (Robert Collins)

    * The follow operations from Branch have moved to WorkingTree:
      add()
      commit()
      move()
      rename_one()
      unknowns()
      (Robert Collins)

    * bzrlib.add.smart_add_branch is now smart_add_tree. (Robert Collins)

    * New "rio" serialization format, similar to rfc-822. (Martin Pool)

    * Rename selftests to `bzrlib.tests.test_foo`.  (John A Meinel, Martin 
      Pool)

    * bzrlib.plugin.all_plugins has been changed from an attribute to a 
      query method. (Robert Collins)
 
    * New options to read only the table-of-contents of a weave.  
      (Denys Duchier)

    * Raise NoSuchFile when someone tries to add a non-existant file.
      (Michael Ellerman)

    * Simplify handling of DivergedBranches in cmd_pull().
      (Michael Ellerman)
		   
   
    * Branch.controlfile* logic has moved to lockablefiles.LockableFiles, which
      is exposed as Branch().control_files. Also this has been altered with the
      controlfile pre/suffix replaced by simple method names like 'get' and
      'put'. (Aaron Bentley, Robert Collins).

    * Deprecated functions and methods can now be marked as such using the 
      bzrlib.symbol_versioning module. Marked method have their docstring
      updated and will issue a DeprecationWarning using the warnings module
      when they are used. (Robert Collins)

    * bzrlib.osutils.safe_unicode now exists to provide parameter coercion
      for functions that need unicode strings. (Robert Collins)

bzr 0.6 2005-10-28

  IMPROVEMENTS:
  
    * pull now takes --verbose to show you what revisions are added or removed
      (John A Meinel)

    * merge now takes a --show-base option to include the base text in
      conflicts.
      (Aaron Bentley)

    * The config files are now read using ConfigObj, so '=' should be used as
      a separator, not ':'.
      (Aaron Bentley)

    * New 'bzr commit --strict' option refuses to commit if there are 
      any unknown files in the tree.  To commit, make sure all files are 
      either ignored, added, or deleted.  (Michael Ellerman)

    * The config directory is now ~/.bazaar, and there is a single file 
      ~/.bazaar/bazaar.conf storing email, editor and other preferences.
      (Robert Collins)

    * 'bzr add' no longer takes a --verbose option, and a --quiet option
      has been added that suppresses all output.

    * Improved zsh completion support in contrib/zsh, from Clint
      Adams.

    * Builtin 'bzr annotate' command, by Martin Pool with improvements from 
      Goffredo Baroncelli.
    
    * 'bzr check' now accepts -v for verbose reporting, and checks for
      ghosts in the branch. (Robert Collins)

    * New command 're-sign' which will regenerate the gpg signature for 
      a revision. (Robert Collins)

    * If you set check_signatures=require for a path in 
      ~/.bazaar/branches.conf then bzr will invoke your
      gpg_signing_command (defaults to gpg) and record a digital signature
      of your commit. (Robert Collins)

    * New sftp transport, based on Paramiko.  (Robey Pointer)

    * 'bzr pull' now accepts '--clobber' which will discard local changes
      and make this branch identical to the source branch. (Robert Collins)

    * Just give a quieter warning if a plugin can't be loaded, and 
      put the details in .bzr.log.  (Martin Pool)

    * 'bzr branch' will now set the branch-name to the last component of the
      output directory, if one was supplied.

    * If the option 'post_commit' is set to one (or more) python function
      names (must be in the bzrlib namespace), then they will be invoked
      after the commit has completed, with the branch and revision_id as
      parameters. (Robert Collins)

    * Merge now has a retcode of 1 when conflicts occur. (Robert Collins)

    * --merge-type weave is now supported for file contents.  Tree-shape
      changes are still three-way based.  (Martin Pool, Aaron Bentley)

    * 'bzr check' allows the first revision on revision-history to have
      parents - something that is expected for cheap checkouts, and occurs
      when conversions from baz do not have all history.  (Robert Collins).

   * 'bzr merge' can now graft unrelated trees together, if your specify
     0 as a base. (Aaron Bentley)

   * 'bzr commit branch' and 'bzr commit branch/file1 branch/file2' now work
     (Aaron Bentley)

    * Add '.sconsign*' to default ignore list.  (Alexander Belchenko)

   * 'bzr merge --reprocess' minimizes conflicts

  TESTING:

    * The 'bzr selftest --pattern' option for has been removed, now 
      test specifiers on the command line can be simple strings, or 
      regexps, or both. (Robert Collins)

    * Passing -v to selftest will now show the time each test took to 
      complete, which will aid in analysing performance regressions and
      related questions. (Robert Collins)

    * 'bzr selftest' runs all tests, even if one fails, unless '--one'
      is given. (Martin Pool)

    * There is a new method for TestCaseInTempDir, assertFileEqual, which
      will check that a given content is equal to the content of the named
      file. (Robert Collins)

    * Fix test suite's habit of leaving many temporary log files in $TMPDIR.
      (Martin Pool)

  INTERNALS:

    * New 'testament' command and concept for making gpg-signatures 
      of revisions that are not tied to a particular internal
      representation.  (Martin Pool).

    * Per-revision properties ('revprops') as key-value associated 
      strings on each revision created when the revision is committed.
      Intended mainly for the use of external tools.  (Martin Pool).

    * Config options have moved from bzrlib.osutils to bzrlib.config.
      (Robert Collins)

    * Improved command line option definitions allowing explanations
      for individual options, among other things.  Contributed by 
      Magnus Therning.

    * Config options have moved from bzrlib.osutils to bzrlib.config.
      Configuration is now done via the config.Config interface:
      Depending on whether you have a Branch, a Location or no information
      available, construct a *Config, and use its signature_checking,
      username and user_email methods. (Robert Collins)

    * Plugins are now loaded under bzrlib.plugins, not bzrlib.plugin, and
      they are made available for other plugins to use. You should not 
      import other plugins during the __init__ of your plugin though, as 
      no ordering is guaranteed, and the plugins directory is not on the
      python path. (Robert Collins)

    * Branch.relpath has been moved to WorkingTree.relpath. WorkingTree no
      no longer takes an inventory, rather it takes an option branch
      parameter, and if None is given will open the branch at basedir 
      implicitly. (Robert Collins)

    * Cleaner exception structure and error reporting.  Suggested by 
      Scott James Remnant.  (Martin Pool)

    * Branch.remove has been moved to WorkingTree, which has also gained
      lock_read, lock_write and unlock methods for convenience. (Robert
      Collins)

    * Two decorators, needs_read_lock and needs_write_lock have been added
      to the branch module. Use these to cause a function to run in a
      read or write lock respectively. (Robert Collins)

    * Branch.open_containing now returns a tuple (Branch, relative-path),
      which allows direct access to the common case of 'get me this file
      from its branch'. (Robert Collins)

    * Transports can register using register_lazy_transport, and they 
      will be loaded when first used.  (Martin Pool)

    * 'pull' has been factored out of the command as WorkingTree.pull().
      A new option to WorkingTree.pull has been added, clobber, which will
      ignore diverged history and pull anyway.
      (Robert Collins)

    * config.Config has a 'get_user_option' call that accepts an option name.
      This will be looked up in branches.conf and bazaar.conf as normal.
      It is intended that this be used by plugins to support options - 
      options of built in programs should have specific methods on the config.
      (Robert Collins)

    * merge.merge_inner now has tempdir as an optional parameter. (Robert
      Collins)

    * Tree.kind is not recorded at the top level of the hierarchy, as it was
      missing on EmptyTree, leading to a bug with merge on EmptyTrees.
      (Robert Collins)

    * WorkingTree.__del__ has been removed, it was non deterministic and not 
      doing what it was intended to. See WorkingTree.__init__ for a comment
      about future directions. (Robert Collins/Martin Pool)

    * bzrlib.transport.http has been modified so that only 404 urllib errors
      are returned as NoSuchFile. Other exceptions will propogate as normal.
      This allows debuging of actual errors. (Robert Collins)

    * bzrlib.transport.Transport now accepts *ONLY* url escaped relative paths
      to apis like 'put', 'get' and 'has'. This is to provide consistent
      behaviour - it operates on url's only. (Robert Collins)

    * Transports can register using register_lazy_transport, and they 
      will be loaded when first used.  (Martin Pool)

    * 'merge_flex' no longer calls conflict_handler.finalize(), instead that
      is called by merge_inner. This is so that the conflict count can be 
      retrieved (and potentially manipulated) before returning to the caller
      of merge_inner. Likewise 'merge' now returns the conflict count to the
      caller. (Robert Collins)

    * 'revision.revision_graph can handle having only partial history for
      a revision - that is no revisions in the graph with no parents.
      (Robert Collins).

    * New builtins.branch_files uses the standard file_list rules to produce
      a branch and a list of paths, relative to that branch (Aaron Bentley)

    * New TestCase.addCleanup facility.

    * New bzrlib.version_info tuple (similar to sys.version_info), which can
      be used by programs importing bzrlib.

  BUG FIXES:

    * Better handling of branches in directories with non-ascii names. 
      (Joel Rosdahl, Panagiotis Papadakos)

    * Upgrades of trees with no commits will not fail due to accessing
      [-1] in the revision-history. (Andres Salomon)


bzr 0.1.1 2005-10-12

  BUG FIXES:

    * Fix problem in pulling over http from machines that do not 
      allow directories to be listed.

    * Avoid harmless warning about invalid hash cache after 
      upgrading branch format.

  PERFORMANCE: 
  
    * Avoid some unnecessary http operations in branch and pull.


bzr 0.1 2005-10-11

  NOTES:

    * 'bzr branch' over http initially gives a very high estimate
      of completion time but it should fall as the first few 
      revisions are pulled in.  branch is still slow on 
      high-latency connections.

  BUG FIXES:
  
    * bzr-man.py has been updated to work again. Contributed by
      Rob Weir.

    * Locking is now done with fcntl.lockf which works with NFS
      file systems. Contributed by Harald Meland.

    * When a merge encounters a file that has been deleted on
      one side and modified on the other, the old contents are
      written out to foo.BASE and foo.SIDE, where SIDE is this
      or OTHER. Contributed by Aaron Bentley.

    * Export was choosing incorrect file paths for the content of
      the tarball, this has been fixed by Aaron Bentley.

    * Commit will no longer commit without a log message, an 
      error is returned instead. Contributed by Jelmer Vernooij.

    * If you commit a specific file in a sub directory, any of its
      parent directories that are added but not listed will be 
      automatically included. Suggested by Michael Ellerman.

    * bzr commit and upgrade did not correctly record new revisions
      for files with only a change to their executable status.
      bzr will correct this when it encounters it. Fixed by
      Robert Collins

    * HTTP tests now force off the use of http_proxy for the duration.
      Contributed by Gustavo Niemeyer.

    * Fix problems in merging weave-based branches that have 
      different partial views of history.

    * Symlink support: working with symlinks when not in the root of a 
      bzr tree was broken, patch from Scott James Remnant.

  IMPROVEMENTS:

    * 'branch' now accepts a --basis parameter which will take advantage
      of local history when making a new branch. This allows faster 
      branching of remote branches. Contributed by Aaron Bentley.

    * New tree format based on weave files, called version 5.
      Existing branches can be upgraded to this format using 
      'bzr upgrade'.

    * Symlinks are now versionable. Initial patch by 
      Erik Toubro Nielsen, updated to head by Robert Collins.

    * Executable bits are tracked on files. Patch from Gustavo
      Niemeyer.

    * 'bzr status' now shows unknown files inside a selected directory.
      Patch from Heikki Paajanen.

    * Merge conflicts are recorded in .bzr. Two new commands 'conflicts'
      and 'resolve' have needed added, which list and remove those 
      merge conflicts respectively. A conflicted tree cannot be committed
      in. Contributed by Aaron Bentley.

    * 'rm' is now an alias for 'remove'.

    * Stores now split out their content in a single byte prefixed hash,
      dropping the density of files per directory by 256. Contributed by
      Gustavo Niemeyer.

    * 'bzr diff -r branch:URL' will now perform a diff between two branches.
      Contributed by Robert Collins.

    * 'bzr log' with the default formatter will show merged revisions,
      indented to the right. Initial implementation contributed by Gustavo
      Niemeyer, made incremental by Robert Collins.


  INTERNALS:

    * Test case failures have the exception printed after the log 
      for your viewing pleasure.

    * InventoryEntry is now an abstract base class, use one of the
      concrete InventoryDirectory etc classes instead.

    * Branch raises an UnsupportedFormatError when it detects a 
      bzr branch it cannot understand. This allows for precise
      handling of such circumstances.


  TESTING:

    * Removed testsweet module so that tests can be run after 
      bzr installed by 'bzr selftest'.

    * 'bzr selftest' command-line arguments can now be partial ids
      of tests to run, e.g. 'bzr selftest test_weave'

      
bzr 0.0.9 2005-09-23

  BUG FIXES:

    * Fixed "branch -r" option.

    * Fix remote access to branches containing non-compressed history.
      (Robert Collins).

    * Better reliability of http server tests.  (John Arbash-Meinel)

    * Merge graph maximum distance calculation fix.  (Aaron Bentley)
   
    * Various minor bug in windows support have been fixed, largely in the
      test suite. Contributed by Alexander Belchenko.

  IMPROVEMENTS:

    * Status now accepts a -r argument to give status between chosen
      revisions. Contributed by Heikki Paajanen.

    * Revision arguments no longer use +/-/= to control ranges, instead
      there is a 'before' namespace, which limits the successive namespace.
      For example '$ bzr log -r date:yesterday..before:date:today' will
      select everything from yesterday and before today. Contributed by
      Robey Pointer

    * There is now a bzr.bat file created by distutils when building on 
      Windows. Contributed by Alexander Belchenko.

  INTERNALS:

    * Removed uuid() as it was unused.

    * Improved 'fetch' code for pulling revisions from one branch into
      another (used by pull, merged, etc.)


bzr 0.0.8 2005-09-20

  IMPROVEMENTS:

    * Adding a file whose parent directory is not versioned will
      implicitly add the parent, and so on up to the root. This means
      you should never need to explictly add a directory, they'll just
      get added when you add a file in the directory.  Contributed by
      Michael Ellerman.

    * Ignore .DS_Store (contains Mac metadata) by default.  Patch from
      Nir Soffer.

    * If you set BZR_EDITOR in the environment, it is checked in
      preference to EDITOR and the config file for the interactive commit
      editing program. Related to this is a bugfix where a missing program
      set in EDITOR would cause editing to fail, now the fallback program
      for the operating system is still tried.

    * Files that are not directories/symlinks/regular files will no longer
      cause bzr to fail, it will just ignore them by default. You cannot add
      them to the tree though - they are not versionable.


  INTERNALS:

    * Refactor xml packing/unpacking.

  BUG FIXES: 

    * Fixed 'bzr mv' by Ollie Rutherfurd.

    * Fixed strange error when trying to access a nonexistent http
      branch.

    * Make sure that the hashcache gets written out if it can't be
      read.


  PORTABILITY:

    * Various Windows fixes from Ollie Rutherfurd.

    * Quieten warnings about locking; patch from Matt Lavin.


bzr-0.0.7 2005-09-02

  NEW FEATURES:

    * ``bzr shell-complete`` command contributed by Clint Adams to
      help with intelligent shell completion.

    * New expert command ``bzr find-merge-base`` for debugging merges.


  ENHANCEMENTS:

    * Much better merge support.

    * merge3 conflicts are now reported with markers like '<<<<<<<'
      (seven characters) which is the same as CVS and pleases things
      like emacs smerge.


  BUG FIXES:

    * ``bzr upgrade`` no longer fails when trying to fix trees that
      mention revisions that are not present.

    * Fixed bugs in listing plugins from ``bzr plugins``.

    * Fix case of $EDITOR containing options for the editor.

    * Fix log -r refusing to show the last revision.
      (Patch from Goffredo Baroncelli.)


  CHANGES:

    * ``bzr log --show-ids`` shows the revision ids of all parents.

    * Externally provided commands on your $BZRPATH no longer need
      to recognize --bzr-usage to work properly, and can just handle
      --help themselves.


  LIBRARY:

    * Changed trace messages to go through the standard logging
      framework, so that they can more easily be redirected by
      libraries.



bzr-0.0.6 2005-08-18

  NEW FEATURES:

    * Python plugins, automatically loaded from the directories on
      BZR_PLUGIN_PATH or ~/.bzr.conf/plugins by default.

    * New 'bzr mkdir' command.

    * Commit mesage is fetched from an editor if not given on the
      command line; patch from Torsten Marek.

    * ``bzr log -m FOO`` displays commits whose message matches regexp 
      FOO.
      
    * ``bzr add`` with no arguments adds everything under the current directory.

    * ``bzr mv`` does move or rename depending on its arguments, like
      the Unix command.

    * ``bzr missing`` command shows a summary of the differences
      between two trees.  (Merged from John Arbash-Meinel.)

    * An email address for commits to a particular tree can be
      specified by putting it into .bzr/email within a branch.  (Based
      on a patch from Heikki Paajanen.)


  ENHANCEMENTS:

    * Faster working tree operations.


  CHANGES:

    * 3rd-party modules shipped with bzr are copied within the bzrlib
      python package, so that they can be installed by the setup
      script without clashing with anything already existing on the
      system.  (Contributed by Gustavo Niemeyer.)

    * Moved plugins directory to bzrlib/, so that there's a standard
      plugin directory which is not only installed with bzr itself but
      is also available when using bzr from the development tree.
      BZR_PLUGIN_PATH and DEFAULT_PLUGIN_PATH are then added to the
      standard plugins directory.

    * When exporting to a tarball with ``bzr export --format tgz``, put 
      everything under a top directory rather than dumping it into the
      current directory.   This can be overridden with the ``--root`` 
      option.  Patch from William Dodé and John Meinel.

    * New ``bzr upgrade`` command to upgrade the format of a branch,
      replacing ``bzr check --update``.

    * Files within store directories are no longer marked readonly on
      disk.

    * Changed ``bzr log`` output to a more compact form suggested by
      John A Meinel.  Old format is available with the ``--long`` or
      ``-l`` option, patched by William Dodé.

    * By default the commit command refuses to record a revision with
      no changes unless the ``--unchanged`` option is given.

    * The ``--no-plugins``, ``--profile`` and ``--builtin`` command
      line options must come before the command name because they 
      affect what commands are available; all other options must come 
      after the command name because their interpretation depends on
      it.

    * ``branch`` and ``clone`` added as aliases for ``branch``.

    * Default log format is back to the long format; the compact one
      is available with ``--short``.
      
      
  BUG FIXES:
  
    * Fix bugs in committing only selected files or within a subdirectory.


bzr-0.0.5  2005-06-15
  
  CHANGES:

    * ``bzr`` with no command now shows help rather than giving an
      error.  Suggested by Michael Ellerman.

    * ``bzr status`` output format changed, because svn-style output
      doesn't really match the model of bzr.  Now files are grouped by
      status and can be shown with their IDs.  ``bzr status --all``
      shows all versioned files and unknown files but not ignored files.

    * ``bzr log`` runs from most-recent to least-recent, the reverse
      of the previous order.  The previous behaviour can be obtained
      with the ``--forward`` option.
        
    * ``bzr inventory`` by default shows only filenames, and also ids
      if ``--show-ids`` is given, in which case the id is the second
      field.


  ENHANCEMENTS:

    * New 'bzr whoami --email' option shows only the email component
      of the user identification, from Jo Vermeulen.

    * New ``bzr ignore PATTERN`` command.

    * Nicer error message for broken pipe, interrupt and similar
      conditions that don't indicate an internal error.

    * Add ``.*.sw[nop] .git .*.tmp *,v`` to default ignore patterns.

    * Per-branch locks keyed on ``.bzr/branch-lock``, available in
      either read or write mode.

    * New option ``bzr log --show-ids`` shows revision and file ids.

    * New usage ``bzr log FILENAME`` shows only revisions that
      affected that file.

    * Changed format for describing changes in ``bzr log -v``.

    * New option ``bzr commit --file`` to take a message from a file,
      suggested by LarstiQ.

    * New syntax ``bzr status [FILE...]`` contributed by Bartosz
      Oler.  File may be in a branch other than the working directory.

    * ``bzr log`` and ``bzr root`` can be given an http URL instead of
      a filename.

    * Commands can now be defined by external programs or scripts
      in a directory on $BZRPATH.

    * New "stat cache" avoids reading the contents of files if they 
      haven't changed since the previous time.

    * If the Python interpreter is too old, try to find a better one
      or give an error.  Based on a patch from Fredrik Lundh.

    * New optional parameter ``bzr info [BRANCH]``.

    * New form ``bzr commit SELECTED`` to commit only selected files.

    * New form ``bzr log -r FROM:TO`` shows changes in selected
      range; contributed by John A Meinel.

    * New option ``bzr diff --diff-options 'OPTS'`` allows passing
      options through to an external GNU diff.

    * New option ``bzr add --no-recurse`` to add a directory but not
      their contents.

    * ``bzr --version`` now shows more information if bzr is being run
      from a branch.

  
  BUG FIXES:

    * Fixed diff format so that added and removed files will be
      handled properly by patch.  Fix from Lalo Martins.

    * Various fixes for files whose names contain spaces or other
      metacharacters.


  TESTING:

    * Converted black-box test suites from Bourne shell into Python;
      now run using ``./testbzr``.  Various structural improvements to
      the tests.

    * testbzr by default runs the version of bzr found in the same
      directory as the tests, or the one given as the first parameter.

    * testbzr also runs the internal tests, so the only command
      required to check is just ``./testbzr``.

    * testbzr requires python2.4, but can be used to test bzr running
      under a different version.

    * Tests added for many other changes in this release.


  INTERNAL:

    * Included ElementTree library upgraded to 1.2.6 by Fredrik Lundh.

    * Refactor command functions into Command objects based on HCT by
      Scott James Remnant.

    * Better help messages for many commands.

    * Expose bzrlib.open_tracefile() to start the tracefile; until
      this is called trace messages are just discarded.

    * New internal function find_touching_revisions() and hidden
      command touching-revisions trace the changes to a given file.

    * Simpler and faster compare_inventories() function.

    * bzrlib.open_tracefile() takes a tracefilename parameter.

    * New AtomicFile class.

    * New developer commands ``added``, ``modified``.


  PORTABILITY:

    * Cope on Windows on python2.3 by using the weaker random seed.
      2.4 is now only recommended.


bzr-0.0.4  2005-04-22

  ENHANCEMENTS:

    * 'bzr diff' optionally takes a list of files to diff.  Still a bit
      basic.  Patch from QuantumG.

    * More default ignore patterns.

    * New 'bzr log --verbose' shows a list of files changed in the
      changeset.  Patch from Sebastian Cote.

    * Roll over ~/.bzr.log if it gets too large.

    * Command abbreviations 'ci', 'st', 'stat', '?' based on a patch
      by Jason Diamon.

    * New 'bzr help commands' based on a patch from Denys Duchier.


  CHANGES:

    * User email is determined by looking at $BZREMAIL or ~/.bzr.email
      or $EMAIL.  All are decoded by the locale preferred encoding.
      If none of these are present user@hostname is used.  The host's
      fully-qualified name is not used because that tends to fail when
      there are DNS problems.

    * New 'bzr whoami' command instead of username user-email.


  BUG FIXES: 

    * Make commit safe for hardlinked bzr trees.

    * Some Unicode/locale fixes.

    * Partial workaround for difflib.unified_diff not handling
      trailing newlines properly.


  INTERNAL:

    * Allow docstrings for help to be in PEP0257 format.  Patch from
      Matt Brubeck.

    * More tests in test.sh.

    * Write profile data to a temporary file not into working
      directory and delete it when done.

    * Smaller .bzr.log with process ids.


  PORTABILITY:

    * Fix opening of ~/.bzr.log on Windows.  Patch from Andrew
      Bennetts.

    * Some improvements in handling paths on Windows, based on a patch
      from QuantumG.


bzr-0.0.3  2005-04-06

  ENHANCEMENTS:

    * New "directories" internal command lists versioned directories
      in the tree.

    * Can now say "bzr commit --help".

    * New "rename" command to rename one file to a different name
      and/or directory.

    * New "move" command to move one or more files into a different
      directory.

    * New "renames" command lists files renamed since base revision.

    * New cat command contributed by janmar.

  CHANGES:

    * .bzr.log is placed in $HOME (not pwd) and is always written in
      UTF-8.  (Probably not a completely good long-term solution, but
      will do for now.)

  PORTABILITY:

    * Workaround for difflib bug in Python 2.3 that causes an
      exception when comparing empty files.  Reported by Erik Toubro
      Nielsen.

  INTERNAL:

    * Refactored inventory storage to insert a root entry at the top.

  TESTING:

    * Start of shell-based black-box testing in test.sh.


bzr-0.0.2.1

  PORTABILITY:

    * Win32 fixes from Steve Brown.


bzr-0.0.2  "black cube"  2005-03-31

  ENHANCEMENTS:

    * Default ignore list extended (see bzrlib/__init__.py).

    * Patterns in .bzrignore are now added to the default ignore list,
      rather than replacing it.

    * Ignore list isn't reread for every file.

    * More help topics.

    * Reinstate the 'bzr check' command to check invariants of the
      branch.

    * New 'ignored' command lists which files are ignored and why;
      'deleted' lists files deleted in the current working tree.

    * Performance improvements.

    * New global --profile option.
    
    * Ignore patterns like './config.h' now correctly match files in
      the root directory only.


bzr-0.0.1  2005-03-26

  ENHANCEMENTS:

    * More information from info command.

    * Can now say "bzr help COMMAND" for more detailed help.

    * Less file flushing and faster performance when writing logs and
      committing to stores.

    * More useful verbose output from some commands.

  BUG FIXES:

    * Fix inverted display of 'R' and 'M' during 'commit -v'.

  PORTABILITY:

    * Include a subset of ElementTree-1.2.20040618 to make
      installation easier.

    * Fix time.localtime call to work with Python 2.3 (the minimum
      supported).


bzr-0.0.0.69  2005-03-22

  ENHANCEMENTS:

    * First public release.

    * Storage of local versions: init, add, remove, rm, info, log,
      diff, status, etc.<|MERGE_RESOLUTION|>--- conflicted
+++ resolved
@@ -23,10 +23,9 @@
 
   BUG FIXES:
 
-<<<<<<< HEAD
     * Give nicer error messages when a user supplies an invalid --revision
       parameter. (John Arbash Meinel, #55420)
-=======
+
     * Really fix mutter() so that it won't ever raise a UnicodeError.
       It means it is possible for ~/.bzr.log to contain non UTF-8 characters.
       But it is a debugging log, not a real user file.
@@ -37,7 +36,6 @@
       BzrCommandError('unknown command'), or BzrCommandError('unknown option')
       But that is better than a UnicodeError + a traceback.
       (John Arbash Meinel, #57123)
->>>>>>> d6daf91b
 
     * Handle TZ=UTC properly when reading/writing revisions.
       (John Arbash Meinel, #55783, #56290)
