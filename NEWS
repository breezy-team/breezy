--------------------
Bazaar Release Notes
--------------------

.. contents::


IN DEVELOPMENT
--------------

  IMPROVEMENTS:

    * ``bzr export --format=tgz --root=NAME -`` to export a gzipped tarball 
      to stdout; also ``tar`` and ``tbz2``.
      (Martin Pool)

    * Remembered locations can be specified by aliases, e.g. :parent, :public,
      :submit.  (Aaron Bentley)

    * The smart protocol now has improved support for setting branches'
      revision info directly.  This makes operations like push
      faster.  The new request method name is
      ``Branch.set_last_revision_ex``.  (Andrew Bennetts)

  BUGFIXES:

    * Clearer message about how to set the PYTHONPATH if bzrlib can't be
      loaded. 
      (Martin Pool, #205230)

    * Errors about missing libraries are now shown without a traceback,
      and with a suggestion to install the library.  The full traceback is 
      still in ``.bzr.log`` and can be shown with ``-Derror``.
      (Martin Pool, #240161)

    * Handle urls such as ftp://user@host.com@www.host.com where the user
      name contains an @.
      (Neil Martinsen-Burrell, #228058)

    * ``needs_read_lock`` and ``needs_write_lock`` now suppress an error during
      ``unlock`` if there was an error in the original function. This helps
      most when there is a failure with a smart server action, since often the
      connection closes and we cannot unlock.
      (Andrew Bennetts, John Arbash Meinel, #125784)

    * Obsolete hidden command ``bzr fetch`` removed.
      (Martin Pool, #172870)

    * Raise the correct exception when doing ``-rbefore:0`` or ``-c0``.
      (John Arbash Meinel, #239933)

    * You can now compare file revisions in Windows diff programs from 
      Cygwin Bazaar.
      (Matt McClure, #209281)

    * revision_history now tolerates mainline ghosts for Branch format 6.
      (Aaron Bentley, #235055)

  DOCUMENTATION:

    * Updated developer documentation.
      (Martin Pool)

  TESTING:

   * ``TestCaseWithTransport.make_branch_and_tree`` tries harder to return
     a tree with a ``branch`` attribute of the right format.  This was
     preventing some ``RemoteBranch`` tests from actually running with
     ``RemoteBranch`` instances.  (Andrew Bennetts)

  API CHANGES:

    * Removed ``Repository.text_store``, ``control_store``, etc.  Instead,
      there are new attributes ``texts, inventories, revisions,
      signatures``, each of which is a ``VersionedFiles``.  See the
      Repository docstring for more details.
      (Robert Collins)

    * ``Branch.pull`` now accepts an ``_override_hook_target`` optional
      parameter.  If you have a subclass of ``Branch`` that overrides
      ``pull`` then you should add this parameter.  (Andrew Bennetts)

    * ``Tree.print_file`` and ``Repository.print_file`` are deprecated.
      These methods are bad APIs because they write directly to sys.stdout.
      bzrlib does not use them internally, and there are no direct tests
      for them. (Alexander Belchenko)

  INTERNALS:

    * ``cat`` command no longer uses ``Tree.print_file()`` internally.
      (Alexander Belchenko)

    * New ``versionedfile.KeyMapper`` interface to abstract out the access to
      underlying .knit/.kndx etc files in repositories with partitioned
      storage. (Robert Collins)

    * Obsolete developer-use command ``weave-join`` has been removed.
      (Robert Collins)

    * ``RemoteToOtherFetcher`` and ``get_data_stream_for_search`` removed,
      to support new ``VersionedFiles`` layering.
      (Robert Collins)


bzr 1.6beta2 2008-06-10
-----------------------

This release contains further progress towards our 1.6 goals of shallow
repositories, and contains a fix for some user-affecting bugs in the
repository layer.  Building working trees during checkout and branch is
now faster.

  BUG FIXES:

    * Avoid KnitCorrupt error extracting inventories from some repositories.
      (The data is not corrupt; an internal check is detecting a problem
      reading from the repository.)
      (Martin Pool, Andrew Bennetts, Robert Collins, #234748)

    * ``bzr status`` was breaking if you merged the same revision twice.
      (John Arbash Meinel, #235407)

    * Fix infinite loop consuming 100% CPU when a connection is lost while
      reading a response body via the smart protocol v1 or v2.
      (Andrew Bennetts)
      
    * Inserting a bundle which changes the contents of a file with no trailing
      end of line, causing a knit snapshot in a 'knits' repository will no longer
      cause KnitCorrupt. (Robert Collins)

    * ``RemoteBranch.pull`` needs to return the ``self._real_branch``'s
      pull result. It was instead just returning None, which breaks ``bzr
      pull``. (John Arbash Meinel, #238149)

    * Sanitize branch nick before using it as an attachment filename in
      ``bzr send``. (Lukáš Lalinský, #210218)

    * Squash ``inv_entry.symlink_target`` to a plain string when
      generating DirState details. This prevents from getting a
      ``UnicodeError`` when you have symlinks and non-ascii filenames.
      (John Arbash Meinel, #135320)

  IMPROVEMENTS:

    * Added the 'alias' command to set/unset and display aliases. (Tim Penhey)

    * ``added``, ``modified``, and ``unknowns`` behaviour made consistent (all three
      now quote paths where required). Added ``--null`` option to ``added`` and 
      ``modified`` (for null-separated unknowns, use ``ls --unknown --null``)
      (Adrian Wilkins)

    * Faster branching (1.09x) and lightweight checkouts (1.06x) on large trees.
      (Ian Clatworthy, Aaron Bentley)

  DOCUMENTATION:

    * Added *Bazaar Zen* section to the User Guide. (Ian Clatworthy)

  TESTING:

    * Fix the test HTTPServer to be isolated from chdir calls made while it is
      running, allowing it to be used in blackbox tests. (Robert Collins)

  API CHANGES:

    * ``WorkingTree.set_parent_(ids/trees)`` will now filter out revisions
      which are in the ancestry of other revisions. So if you merge the same
      tree twice, or merge an ancestor of an existing merge, it will only
      record the newest. (If you merge a descendent, it will replace its
      ancestor). (John Arbash Meinel, #235407)

  INTERNALS:

    * Knit record serialisation is now stricter on what it will accept, to
      guard against potential internal bugs, or broken input. (Robert Collins)


bzr 1.6beta1 2008-06-02
-----------------------


Commands that work on the revision history such as push, pull, missing,
uncommit and log are now substantially faster.  This release adds a
translation of some of the user documentation into Spanish.  (Contributions of
other translations would be very welcome.)  Bazaar 1.6beta1 adds a new network
protocol which is used by default and which allows for more efficient transfers
and future extensions.


  NOTES WHEN UPGRADING:

    * There is a new version of the network protocol used for bzr://, bzr+ssh://
      and bzr+http:// connections.  This will allow more efficient requests and
      responses, and more graceful fallback when a server is too old to
      recognise a request from a more recent client.  Bazaar 1.6 will
      interoperate with 0.16 and later versions, but servers should be upgraded
      when possible.  Bazaar 1.6 no longer interoperates with 0.15 and earlier via
      these protocols.  Use alternatives like SFTP or upgrade those servers.
      (Andrew Bennetts, #83935)

  CHANGES:

    * Deprecation warnings will not be suppressed when running ``bzr selftest``
      so that developers can see if their code is using deprecated functions.
      (John Arbash Meinel)

  FEATURES:

    * Adding ``-Derror`` will now display a traceback when a plugin fails to
      load. (James Westby)

  IMPROVEMENTS:

    * ``bzr branch/push/pull -r XXX`` now have a helper function for finding
      the revno of the new revision (``Graph.find_distance_to_null``). This
      should make something like ``bzr branch -r -100`` in a shared, no-trees
      repository much snappier. (John Arbash Meinel)

    * ``bzr log --short -r X..Y`` no longer needs to access the full revision
      history. This makes it noticeably faster when logging the last few
      revisions. (John Arbash Meinel)

    * ``bzr ls`` now accepts ``-V`` as an alias for ``--versioned``. 
      (Jerad Cramp, #165086)

    * ``bzr missing`` uses the new ``Graph.find_unique_ancestors`` and
      ``Graph.find_differences`` to determine missing revisions without having
      to search the whole ancestry. (John Arbash Meinel, #174625)

    * ``bzr uncommit`` now uses partial history access, rather than always
      extracting the full revision history for a branch. This makes it
      resolve the appropriate revisions much faster (in testing it drops
      uncommit from 1.5s => 0.4s). It also means ``bzr log --short`` is one
      step closer to not using full revision history.
      (John Arbash Meinel, #172649)

  BUGFIXES:

    * ``bzr merge --lca`` should handle when two revisions have no common
      ancestor other than NULL_REVISION. (John Arbash Meinel, #235715)

    * ``bzr status`` was breaking if you merged the same revision twice.
      (John Arbash Meinel, #235407)

    * ``bzr push`` with both ``--overwrite`` and ``-r NNN`` options no longer
      fails.  (Andrew Bennetts, #234229)
      
    * Correctly track the base URL of a smart medium when using bzr+http://
      URLs, which was causing spurious "No repository present" errors with
      branches in shared repositories accessed over bzr+http.
      (Andrew Bennetts, #230550)

    * Define ``_remote_is_at_least_1_2`` on ``SmartClientMedium`` so that all
      implementations have the attribute.  Fixes 'PyCurlTransport' object has no
      attribute '_remote_is_at_least_1_2' attribute errors.
      (Andrew Bennetts, #220806)

    * Failure to delete an obsolete pack file should just give a warning
      message, not a fatal error.  It may for example fail if the file is still
      in use by another process.
      (Martin Pool)
      
    * Fix MemoryError during large fetches over HTTP by limiting the amount of
      data we try to read per ``recv`` call.  The problem was observed with
      Windows and a proxy, but might affect other environments as well.
      (Eric Holmberg, #215426)

    * Handle old merge directives correctly in Merger.from_mergeable.  Stricter
      get_parent_map requirements exposed a latent bug here.  (Aaron Bentley)

    * Issue a warning and ignore passwords declared in authentication.conf when
      used for an ssh scheme (sftp or bzr+ssh).
      (Vincent Ladeuil, #203186)

    * Make both http implementations raise appropriate exceptions on 403
      Forbidden when POSTing smart requests.
      (Vincent Ladeuil, #230223)

    * Properly *title* header names in http requests instead of capitalizing
      them.
      (Vincent Ladeuil, #229076)

    * The "Unable to obtain lock" error message now also suggests using
      ``bzr break-lock`` to fix it.  (Martin Albisetti, #139202)

    * Treat an encoding of '' as ascii; this can happen when bzr is run
      under vim on Mac OS X.
      (Neil Martinsen-Burrell)

    * ``VersionedFile.make_mpdiffs()`` was raising an exception that wasn't in
      scope. (Daniel Fischer #235687)

  DOCUMENTATION:

    * Added directory structure and started translation of docs in spanish.
      (Martin Albisetti, Lucio Albenga)

    * Incorporate feedback from Jelmer Vernooij and Neil Martinsen-Burrell
      on the plugin and integration chapters of the User Guide.
      (Ian Clatworthy)

    * More Bazaar developer documentation about packaging and release process,
      and about use of Python reprs.
      (Martin Pool, Martin Albisetti)

    * Updated Tortise strategy document. (Mark Hammond)

  TESTING:

    * ``bzrlib.tests.adapt_tests`` was broken and unused - it has been fixed.
      (Robert Collins)

    * Fix the test HTTPServer to be isolated from chdir calls made while it is
      running, allowing it to be used in blackbox tests. (Robert Collins)

    * New helper function for splitting test suites
      ``split_suite_by_condition``. (Robert Collins)

  INTERNALS:

    * ``Branch.missing_revisions`` has been deprecated. Similar functionality
      can be obtained using ``bzrlib.missing.find_unmerged``. The api was
      fairly broken, and the function was unused, so we are getting rid of it.
      (John Arbash Meinel)

  API CHANGES:

    * ``Branch.abspath`` is deprecated; use the Tree or Transport 
      instead.  (Martin Pool)

    * ``Branch.update_revisions`` now takes an optional ``Graph``
      object. This can be used by ``update_revisions`` when it is
      checking ancestry, and allows callers to prefer request to go to a
      local branch.  (John Arbash Meinel)

    * Branch, Repository, Tree and BzrDir should expose a Transport as an
      attribute if they have one, rather than having it indirectly accessible
      as ``.control_files._transport``.  This doesn't add a requirement
      to support a Transport in cases where it was not needed before;
      it just simplifies the way it is reached.  (Martin Pool)

    * ``bzr missing --mine-only`` will return status code 0 if you have no
      new revisions, but the remote does. Similarly for ``--theirs-only``.
      The new code only checks one side, so it doesn't know if the other
      side has changes. This seems more accurate with the request anyway.
      It also changes the output to print '[This|Other] branch is up to
      date.' rather than displaying nothing.  (John Arbash Meinel)

    * ``LockableFiles.put_utf8``, ``put_bytes`` and ``controlfilename``
      are now deprecated in favor of using Transport operations.
      (Martin Pool)

    * Many methods on ``VersionedFile``, ``Repository`` and in
      ``bzrlib.revision``  deprecated before bzrlib 1.5 have been removed.
      (Robert Collins)

    * ``RevisionSpec.wants_revision_history`` can be set to False for a given
      ``RevisionSpec``. This will disable the existing behavior of passing in
      the full revision history to ``self._match_on``. Useful for specs that
      don't actually need access to the full history. (John Arbash Meinel)

    * The constructors of ``SmartClientMedium`` and its subclasses now require a
      ``base`` parameter.  ``SmartClientMedium`` implementations now also need
      to provide a ``remote_path_from_transport`` method.  (Andrew Bennetts)
      
    * The default permissions for creating new files and directories 
      should now be obtained from ``BzrDir._get_file_mode()`` and 
      ``_get_dir_mode()``, rather than from LockableFiles.  The ``_set_file_mode``
      and ``_set_dir_mode`` variables on LockableFiles which were advertised
      as a way for plugins to control this are no longer consulted.
      (Martin Pool)

    * ``VersionedFile.join`` is deprecated. This method required local
      instances of both versioned file objects and was thus hostile to being
      used for streaming from a smart server. The new get_record_stream and
      insert_record_stream are meant to efficiently replace this method.
      (Robert Collins)

    * ``WorkingTree.set_parent_(ids/trees)`` will now filter out revisions
      which are in the ancestry of other revisions. So if you merge the same
      tree twice, or merge an ancestor of an existing merge, it will only
      record the newest. (If you merge a descendent, it will replace its
      ancestor). (John Arbash Meinel, #235407)

    * ``WorkingTreeFormat2.stub_initialize_remote`` is now private.
      (Martin Pool) 


bzr 1.5 2008-05-16
------------------

This release of Bazaar includes several updates to the documentation, and fixes
to prepare for making rich root support the default format. Many bugs have been
squashed, including fixes to log, bzr+ssh inter-operation with older servers.

  CHANGES:

    * Suppress deprecation warnings when bzrlib is a 'final' release. This way
      users of packaged software won't be bothered with DeprecationWarnings,
      but developers and testers will still see them. (John Arbash Meinel)

  DOCUMENTATION:

    * Incorporate feedback from Jelmer Vernooij and Neil Martinsen-Burrell
      on the plugin and integration chapters of the User Guide.
      (Ian Clatworthy)


bzr 1.5rc1 2008-05-09
---------------------

  NOTES WHEN UPGRADING:

  CHANGES:

    * Broader support of GNU Emacs mail clients. Set
      ``mail_client=emacsclient`` in your bazaar.conf and ``send`` will pop the
      bundle in a mail buffer according to the value of ``mail-user-agent``
      variable. (Xavier Maillard)

  FEATURES:

  IMPROVEMENTS:

<<<<<<< HEAD
   * ``check`` handles the split-up .bzr layout correctly, so no longer
     requires a branch to be present.  (Daniel Watkins, #64783)
=======
    * Diff now handles revision specs like "branch:" and "submit:" more
      efficiently.  (Aaron Bentley, #202928)

    * More friendly error given when attempt to start the smart server
      on an address already in use. (Andrea Corbellini, #200575)

    * Pull completes much faster when there is nothing to pull.
      (Aaron Bentley)
>>>>>>> 2ce58e46

  BUGFIXES:

    * Authentication.conf can define sections without password.
      (Vincent Ladeuil, #199440)

    * Avoid muttering every time a child update does not cause a progress bar
      update. (John Arbash Meinel, #213771)

    * ``Branch.reconcile()`` is now implemented. This allows ``bzr reconcile``
      to fix when a Branch has a non-canonical mainline history. ``bzr check``
      also detects this condition. (John Arbash Meinel, #177855)

    * ``bzr log -r ..X bzr://`` was failing, because it was getting a request
      for ``revision_id=None`` which was not a string.
      (John Arbash Meinel, #211661)

    * ``bzr commit`` now works with Microsoft's FTP service.
      (Andreas Deininger)

    * Catch definitions outside sections in authentication.conf.
      (Vincent Ladeuil, #217650)

    * Conversion from non-rich-root to rich-root(-pack) updates inventory
      sha1s, even when bundles are used.  (Aaron Bentley, #181391)

    * Conversion from non-rich-root to rich-root(-pack) works correctly even
      though search keys are not topologically sorted.  (Aaron Bentley)

    * Conversion from non-rich-root to rich-root(-pack) works even when a
      parent revision has a different root id.  (Aaron Bentley, #177874)

    * Disable strace testing until strace is fixed (see bug #103133) and emit a
      warning when selftest ends to remind us of leaking tests.
      (Vincent Ladeuil, #226769)

    * Fetching all revisions from a repository does not cause pack collisions.
      (Robert Collins, Aaron Bentley, #212908)

    * Fix error about "attempt to add line-delta in non-delta knit".
      (Andrew Bennetts, #217701)

    * Pushing a branch in "dirstate" format (Branch5) over bzr+ssh would break
      if the remote server was < version 1.2. This was due to a bug in the
      RemoteRepository.get_parent_map() fallback code.
      (John Arbash Meinel, #214894)

    * Remove leftover code in ``bzr_branch`` that inappropriately creates 
      a ``branch-name`` file in the branch control directory.
      (Martin Pool)

    * Set SO_REUSEADDR on server sockets of ``bzr serve`` to avoid problems
      rebinding the socket when starting the server a second time.
      (John Arbash Meinel, Martin Pool, #164288)

    * Severe performance degradation in fetching from knit repositories to
      knits and packs due to parsing the entire revisions.kndx on every graph
      walk iteration fixed by using the Repository.get_graph API.  There was
      another regression in knit => knit fetching which re-read the index for
      every revision each side had in common.
      (Robert Collins, John Arbash Meinel)

    * When logging the changes to a particular file, there was a bug if there
      were ghosts in the revision ancestry. (John Arbash Meinel, #209948)

    * xs4all's ftp server returns a temporary error when trying to list an
      empty directory, rather than returning an empty list. Adding a
      workaround so that we don't get spurious failures.
      (John Arbash Meinel, #215522)

  DOCUMENTATION:

    * Expanded the User Guide to include new chapters on popular plugins and
      integrating Bazaar into your environment. The *Best practices* chapter
      was renamed to *Miscellaneous topics* as suggested by community
      feedback as well. (Ian Clatworthy)

    * Document outlining strategies for TortoiseBzr. (Mark Hammond)

    * Improved the documentation on hooks. (Ian Clatworthy)

    * Update authentication docs regarding ssh agents.
      (Vincent Ladeuil, #183705)

  TESTING:

    * Add ``thread_name_suffix`` parameter to SmartTCPServer_for_testing, to
      make it easy to identify which test spawned a thread with an unhandled
      exception. (Andrew Bennetts)

    * New ``--debugflag``/``-E`` option to ``bzr selftest`` for setting
      options for debugging tests, these are complementary to the the -D
      options.  The ``-Dselftest_debug`` global option has been replaced by the
      ``-E=allow_debug`` option for selftest. (Andrew Bennetts)

    * Parameterised test ids are preserved correctly to aid diagnosis of test
      failures. (Robert Collins, Andrew Bennetts)

    * selftest now accepts --starting-with <id> to load only the tests whose id
      starts with the one specified. This greatly speeds up running the test
      suite on a limited set of tests and can be used to run the tests for a
      single module, a single class or even a single test.  (Vincent Ladeuil)

    * The test suite modules have been modified to define load_tests() instead
      of test_suite(). That speeds up selective loading (via --load-list)
      significantly and provides many examples on how to migrate (grep for
      load_tests).  (Vincent Ladeuil)

  INTERNALS:

    * ``Hooks.install_hook`` is now deprecated in favour of
      ``Hooks.install_named_hook`` which adds a required ``name`` parameter, to
      avoid having to call ``Hooks.name_hook``. (Daniel Watkins)

    * Implement xml8 serializer.  (Aaron Bentley)

<<<<<<< HEAD
    * New class method ``BzrDir.open_containing_tree_branch_or_repository``
      which eases the discovery of the tree, the branch and the repository
      containing a given location.  (Daniel Watkins)

  API BREAKS:
=======
    * New form ``@deprecated_method(deprecated_in(1, 5, 0))`` for making 
      deprecation wrappers.  (Martin Pool)

    * ``Repository.revision_parents`` is now deprecated in favour of 
      ``Repository.get_parent_map([revid])[revid]``. (Jelmer Vernooij)

    * The Python ``assert`` statement is no longer used in Bazaar source, and 
      a test checks this.  (Martin Pool)

  API CHANGES:

    * ``bzrlib.status.show_pending_merges`` requires the repository to be
      locked by the caller. Callers should have been doing it anyway, but it
      will now raise an exception if they do not. (John Arbash Meinel)

    * Repository.get_data_stream, Repository.get_data_stream_for_search(),
      Repository.get_deltas_for_revsions(), Repository.revision_trees(),
      Repository.item_keys_introduced_by() no longer take read locks.
      (Aaron Bentley)

    * ``LockableFiles.get_utf8`` and ``.get`` are deprecated, as a start
      towards removing LockableFiles and ``.control_files`` entirely.
      (Martin Pool)

    * Methods deprecated prior to 1.1 have been removed.
      (Martin Pool)


bzr 1.4 2008-04-28
------------------

This release of Bazaar includes handy improvements to the speed of log and
status, new options for several commands, improved documentation, and better
hooks, including initial code for server-side hooks.  A number of bugs have
been fixed, particularly in interoperability between different formats or
different releases of Bazaar over there network.  There's been substantial
internal work in both the repository and network code to enable new features
and faster performance.

  BUG FIXES:

    * Pushing a branch in "dirstate" format (Branch5) over bzr+ssh would break
      if the remote server was < version 1.2.  This was due to a bug in the
      RemoteRepository.get_parent_map() fallback code.
      (John Arbash Meinel, Andrew Bennetts, #214894)


bzr 1.4rc2 2008-04-21
---------------------

  BUG FIXES:

    * ``bzr log -r ..X bzr://`` was failing, because it was getting a request
      for ``revision_id=None`` which was not a string.
      (John Arbash Meinel, #211661)

    * Fixed a bug in handling ghost revisions when logging changes in a 
      particular file.  (John Arbash Meinel, #209948)

    * Fix error about "attempt to add line-delta in non-delta knit".
      (Andrew Bennetts, #205156)

    * Fixed performance degradation in fetching from knit repositories to
      knits and packs due to parsing the entire revisions.kndx on every graph
      walk iteration fixed by using the Repository.get_graph API.  There was
      another regression in knit => knit fetching which re-read the index for
      every revision each side had in common.
      (Robert Collins, John Arbash Meinel)
>>>>>>> 2ce58e46

  * ``bzrlib.check.check()`` has been deprecated in favour of the more
      aptly-named ``bzrlib.check.check_branch()``.  (Daniel Watkins)


bzr 1.4rc1 2008-04-11
---------------------

  CHANGES:

   * bzr main script cannot be imported (Benjamin Peterson)

   * On Linux bzr additionally looks for plugins in arch-independent site
     directory. (Toshio Kuratomi)

   * The ``set_rh`` branch hook is now deprecated. Please migrate
     any plugins using this hook to use an alternative, e.g.
     ``post_change_branch_tip``. (Ian Clatworthy)

   * When a plugin cannot be loaded as the file path is not a valid
     python module name bzr will now strip a ``bzr_`` prefix from the
     front of the suggested name, as many plugins (e.g. bzr-svn)
     want to be installed without this prefix. It is a common mistake
     to have a folder named "bzr-svn" for that plugin, especially
     as this is what bzr branch lp:bzr-svn will give you. (James Westby,
     Andrew Cowie)

   * UniqueIntegerBugTracker now appends bug-ids instead of joining
     them to the base URL. Plugins that register bug trackers may
     need a trailing / added to the base URL if one is not already there.
     (James Wesby, Andrew Cowie)

  FEATURES:

    * Added start_commit hook for mutable trees. (Jelmer Vernooij, #186422)

    * ``status`` now accepts ``--no-pending`` to show the status without
      listing pending merges, which speeds up the command a lot on large
      histories.  (James Westby, #202830)

    * New ``post_change_branch_tip`` hook that is called after the
      branch tip is moved but while the branch is still write-locked.
      See the User Reference for signature details.
      (Ian Clatworthy, James Henstridge)

    * Reconfigure can convert a branch to be standalone or to use a shared
      repository.  (Aaron Bentley)

  IMPROVEMENTS:

    * The smart protocol now has support for setting branches' revision info
      directly.  This should make operations like push slightly faster, and is a
      step towards server-side hooks.  The new request method name is
      ``Branch.set_last_revision_info``.  (Andrew Bennetts)

    * ``bzr commit --fixes`` now recognises "gnome" as a tag by default.
      (James Westby, Andrew Cowie)

    * ``bzr switch`` will attempt to find branches to switch to relative to the
      current branch. E.g. ``bzr switch branchname`` will look for
      ``current_branch/../branchname``. (Robert Collins, Jelmer Vernooij,
      Wouter van Heyst)

    * Diff is now more specific about execute-bit changes it describes
      (Chad Miller)

    * Fetching data over HTTP is a bit faster when urllib is used.  This is done
      by forcing it to recv 64k at a time when reading lines in HTTP headers,
      rather than just 1 byte at a time.  (Andrew Bennetts)

    * Log --short and --line are much faster when -r is not specified.
      (Aaron Bentley)

    * Merge is faster.  We no longer check a file's existence unnecessarily
      when merging the execute bit.  (Aaron Bentley)

    * ``bzr status`` on an explicit list of files no longer shows pending
      merges, making it much faster on large trees. (John Arbash Meinel)

    * The launchpad directory service now warns the user if they have not set
      their launchpad login and are trying to resolve a URL using it, just
      in case they want to do a write operation with it.  (James Westby)

    * The smart protocol client is slightly faster, because it now only queries
      the server for the protocol version once per connection.  Also, the HTTP
      transport will now automatically probe for and use a smart server if
      one is present.  You can use the new ``nosmart+`` transport decorator
      to get the old behaviour.  (Andrew Bennetts)

    * The ``version`` command takes a ``--short`` option to print just the
      version number, for easier use in scripts.  (Martin Pool)

    * Various operations with revision specs and commands that calculate
      revnos and revision ids are faster.  (John A. Meinel, Aaron Bentley)

  BUGFIXES:

    * Add ``root_client_path`` parameter to SmartWSGIApp and
      SmartServerRequest.  This makes it possible to publish filesystem
      locations that don't exactly match URL paths. SmartServerRequest
      subclasses should use the new ``translate_client_path`` and
      ``transport_from_client_path`` methods when dealing with paths received
      from a client to take this into account.  (Andrew Bennetts, #124089)

    * ``bzr mv a b`` can be now used also to rename previously renamed
      directories, not only files. (Lukáš Lalinský, #107967)

    * ``bzr uncommit --local`` can now remove revisions from the local
      branch to be symmetric with ``bzr commit --local``.
      (John Arbash Meinel, #93412)

    * Don't ask for a password if there is no real terminal.
      (Alexander Belchenko, #69851)

    * Fix a bug causing a ValueError crash in ``parse_line_delta_iter`` when
      fetching revisions from a knit to pack repository or vice versa using
      bzr:// (including over http or ssh).
      (#208418, Andrew Bennetts, Martin Pool, Robert Collins)

    * Fixed ``_get_line`` in ``bzrlib.smart.medium``, which was buggy.  Also
      fixed ``_get_bytes`` in the same module to use the push back buffer.
      These bugs had no known impact in normal use, but were problematic for
      developers working on the code, and were likely to cause real bugs sooner
      or later.  (Andrew Bennetts)

    * Implement handling of basename parameter for DefaultMail.  (James Westby)

    * Incompatibility with Paramiko versions newer than 1.7.2 was fixed.
      (Andrew Bennetts, #213425)

    * Launchpad locations (lp: URLs) can be pulled.  (Aaron Bentley, #181945)

    * Merges that add files to deleted root directories complete.  They
      do create conflicts.  (Aaron Bentley, #210092)

    * vsftp's return ``550 RNFR command failed.`` supported.
      (Marcus Trautwig, #129786)

  DOCUMENTATION:

    * Improved documentation on send/merge relationship. (Peter Schuller)

    * Minor fixes to the User Guide. (Matthew Fuller)

    * Reduced the evangelism in the User Guide. (Ian Clatworthy)

    * Added Integrating with Bazaar document for developers (Martin Albisetti)

  API BREAKS:

    * Attempting to pull data from a ghost aware repository (e.g. knits) into a
      non-ghost aware repository such as weaves will now fail if there are
      ghosts.  (Robert Collins)

    * ``KnitVersionedFile`` no longer accepts an ``access_mode`` parameter, and
      now requires the ``index`` and ``access_method`` parameters to be
      supplied. A compatible shim has been kept in the new function
      ``knit.make_file_knit``. (Robert Collins)

    * Log formatters must now provide log_revision instead of show and
      show_merge_revno methods. The latter had been deprecated since the 0.17
      release. (James Westby)

    * ``LoopbackSFTP`` is now called ``SocketAsChannelAdapter``.
      (Andrew Bennetts)

    * ``osutils.backup_file`` is removed. (Alexander Belchenko)

    * ``Repository.get_revision_graph`` is deprecated, with no replacement
      method. The method was size(history) and not desirable. (Robert Collins)

    * ``revision.revision_graph`` is deprecated, with no replacement function.
      The function was size(history) and not desirable. (Robert Collins)

    * ``Transport.get_shared_medium`` is deprecated.  Use
      ``Transport.get_smart_medium`` instead.  (Andrew Bennetts)

    * ``VersionedFile`` factories now accept a get_scope parameter rather
      than using a call to ``transaction_finished``, allowing the removal of
      the fixed list of versioned files per repository. (Robert Collins)

    * ``VersionedFile.annotate_iter`` is deprecated. While in principle this
      allowed lower memory use, all users of annotations wanted full file 
      annotations, and there is no storage format suitable for incremental
      line-by-line annotation. (Robert Collins)

    * ``VersionedFile.clone_text`` is deprecated. This performance optimisation
      is no longer used - reading the content of a file that is undergoing a
      file level merge to identical state on two branches is rare enough, and
      not expensive enough to special case. (Robert Collins)

    * ``VersionedFile.clear_cache`` and ``enable_cache`` are deprecated.
      These methods added significant complexity to the ``VersionedFile``
      implementation, but were only used for optimising fetches from knits - 
      which can be done from outside the knit layer, or via a caching
      decorator. As knits are not the default format, the complexity is no
      longer worth paying. (Robert Collins)

    * ``VersionedFile.create_empty`` is removed. This method presupposed a
      sensible mapping to a transport for individual files, but pack backed
      versioned files have no such mapping. (Robert Collins)

    * ``VersionedFile.get_graph`` is deprecated, with no replacement method.
      The method was size(history) and not desirable. (Robert Collins)

    * ``VersionedFile.get_graph_with_ghosts`` is deprecated, with no
      replacement method.  The method was size(history) and not desirable.
      (Robert Collins)

    * ``VersionedFile.get_parents`` is deprecated, please use
      ``VersionedFile.get_parent_map``. (Robert Collins)

    * ``VersionedFile.get_sha1`` is deprecated, please use
      ``VersionedFile.get_sha1s``. (Robert Collins)

    * ``VersionedFile.has_ghost`` is now deprecated, as it is both expensive
      and unused outside of a single test. (Robert Collins)

    * ``VersionedFile.iter_parents`` is now deprecated in favour of
      ``get_parent_map`` which can be used to instantiate a Graph on a
      VersionedFile. (Robert Collins)

    * ``VersionedFileStore`` no longer uses the transaction parameter given
      to most methods; amongst other things this means that the
      get_weave_or_empty method no longer guarantees errors on a missing weave
      in a readonly transaction, and no longer caches versioned file instances
      which reduces memory pressure (but requires more careful management by
      callers to preserve performance). (Robert Collins)

  TESTING:

    * New -Dselftest_debug flag disables clearing of the debug flags during
      tests.  This is useful if you want to use e.g. -Dhpss to help debug a
      failing test.  Be aware that using this feature is likely to cause
      spurious test failures if used with the full suite. (Andrew Bennetts)

    * selftest --load-list now uses a new more agressive test loader that will
      avoid loading unneeded modules and building their tests. Plugins can use
      this new loader by defining a load_tests function instead of a test_suite
      function. (a forthcoming patch will provide many examples on how to
      implement this).
      (Vincent Ladeuil)

    * selftest --load-list now does some sanity checks regarding duplicate test
      IDs and tests present in the list but not found in the actual test suite.
      (Vincent Ladeuil)

    * Slightly more concise format for the selftest progress bar, so there's
      more space to show the test name.  (Martin Pool) ::

        [2500/10884, 1fail, 3miss in 1m29s] test_revisionnamespaces.TestRev

    * The test suite takes much less memory to run, and is a bit faster.  This
      is done by clearing most attributes of TestCases after running them, if
      they succeeded.  (Andrew Bennetts)

  INTERNALS:

    * Added ``_build_client_protocol`` to ``_SmartClient``.  (Andrew Bennetts)

    * Added basic infrastructure for automatic plugin suggestion.
      (Martin Albisetti)

    * If a ``LockableFiles`` object is not explicitly unlocked (for example
      because of a missing ``try/finally`` block, it will give a warning but
      not automatically unlock itself.  (Previously they did.)  This
      sometimes caused knock-on errors if for example the network connection
      had already failed, and should not be relied upon by code. 
      (Martin Pool, #109520)

    * ``make dist`` target to build a release tarball, and also 
      ``check-dist-tarball`` and ``dist-upload-escudero``.  (Martin Pool)

    * The ``read_response_tuple`` method of ``SmartClientRequestProtocol*``
      classes will now raise ``UnknownSmartMethod`` when appropriate, so that
      callers don't need to try distinguish unknown request errors from other
      errors.  (Andrew Bennetts)

    * ``set_make_working_trees`` is now implemented provided on all repository
      implementations (Aaron Bentley)

    * ``VersionedFile`` now has a new method ``get_parent_map`` which, like
      ``Graph.get_parent_map`` returns a dict of key:parents. (Robert Collins)


bzr 1.3.1 2008-04-09
--------------------

  No changes from 1.3.1rc1.


bzr 1.3rc1 2008-04-04
---------------------

  BUG FIXES:

    * Fix a bug causing a ValueError crash in ``parse_line_delta_iter`` when
      fetching revisions from a knit to pack repository or vice versa using
      bzr:// (including over http or ssh).  
      (#208418, Andrew Bennetts, Martin Pool, Robert Collins)


bzr 1.3 2008-03-20
------------------

Bazaar has become part of the GNU project <http://www.gnu.org>

Many operations that act on history, including ``log`` and ``annotate`` are now
substantially faster.  Several bugs have been fixed and several new options and
features have been added.

  TESTING:

    * Avoid spurious failure of ``TestVersion.test_version`` matching
      directory names.
      (#202778, Martin Pool)


bzr 1.3rc1 2008-03-16
---------------------

  NOTES WHEN UPGRADING:

    * The backup directory created by ``upgrade`` is now called
      ``backup.bzr``, not ``.bzr.backup``. (Martin Albisetti)

  CHANGES:

    * A new repository format 'development' has been added. This format will
      represent the latest 'in-progress' format that the bzr developers are
      interested in getting early-adopter testing and feedback on.
      ``doc/developers/development-repo.txt`` has detailed information.
      (Robert Collins)

    * BZR_LOG environment variable controls location of .bzr.log trace file. 
      User can suppress writing messages to .bzr.log by using '/dev/null'
      filename (on Linux) or 'NUL' (on Windows). If BZR_LOG variable 
      is not defined but BZR_HOME is defined then default location
      for .bzr.log trace file is ``$BZR_HOME/.bzr.log``.
      (Alexander Belchenko)

    * ``launchpad`` builtin plugin now shipped as separate part in standalone
      bzr.exe, installed to ``C:\Program Files\Bazaar\plugins`` directory, 
      and standalone installer allows user to skip installation of this plugin.
      (Alexander Belchenko)

    * Restore auto-detection of plink.exe on Windows. (Dmitry Vasiliev)

    * Version number is now shown as "1.2" or "1.2pr2", without zeroed or
      missing final fields.  (Martin Pool)

  FEATURES:

    * ``branch`` and ``checkout`` can hard-link working tree files, which is
      faster and saves space.  (Aaron Bentley)

    * ``bzr send`` will now also look at the ``child_submit_to`` setting in
      the submit branch to determine the email address to send to. 
      (Jelmer Vernooij)

  IMPROVEMENTS:

    * BzrBranch._lefthand_history is faster on pack repos.  (Aaron Bentley)

    * Branch6.generate_revision_history is faster.  (Aaron Bentley)

    * Directory services can now be registered, allowing special URLs to be
      dereferenced into real URLs.  This is a generalization and cleanup of
      the lp: transport lookup.  (Aaron Bentley)

    * Merge directives that are automatically attached to emails have nicer
      filenames, based on branch-nick + revno. (Aaron Bentley)

    * ``push`` has a ``--revision`` option, to specify what revision to push up
      to.  (Daniel Watkins)

    * Significantly reducing execution time and network traffic for trivial 
      case of running ``bzr missing`` command for two identical branches.
      (Alexander Belchenko)

    * Speed up operations that look at the revision graph (such as 'bzr log').
      ``KnitPackRepositor.get_revision_graph`` uses ``Graph.iter_ancestry`` to
      extract the revision history. This allows filtering ghosts while
      stepping instead of needing to peek ahead. (John Arbash Meinel)

    * The ``hooks`` command lists installed hooks, to assist in debugging.
      (Daniel Watkins)

    * Updates to how ``annotate`` work. Should see a measurable improvement in
      performance and memory consumption for file with a lot of merges.
      Also, correctly handle when a line is introduced by both parents (it
      should be attributed to the first merge which notices this, and not
      to all subsequent merges.) (John Arbash Meinel)

  BUGFIXES:

    * Autopacking no longer holds the full set of inventory lines in
      memory while copying. For large repositories, this can amount to
      hundreds of MB of ram consumption.
      (Ian Clatworthy, John Arbash Meinel)

    * Cherrypicking when using ``--format=merge3`` now explictly excludes
      BASE lines. (John Arbash Meinel, #151731)

    * Disable plink's interactive prompt for password.
      (#107593, Dmitry Vasiliev)

    * Encode command line arguments from unicode to user_encoding before
      invoking external mail client in `bzr send` command.
      (#139318, Alexander Belchenko)

    * Fixed problem connecting to ``bzr+https://`` servers.
      (#198793, John Ferlito)

    * Improved error reporting in the Launchpad plugin. (Daniel Watkins,
      #196618)

    * Include quick-start-summary.svg file to python-based installer(s)
      for Windows. (#192924, Alexander Belchenko)

    * lca merge now respects specified files. (Aaron Bentley)

    * Make version-info --custom imply --all. (#195560, James Westby)

    * ``merge --preview`` now works for merges that add or modify
      symlinks (James Henstridge)

    * Redirecting the output from ``bzr merge`` (when the remembered
      location is used) now works. (John Arbash Meinel)

    * setup.py script explicitly checks for Python version.
      (Jari Aalto, Alexander Belchenko, #200569)

    * UnknownFormatErrors no longer refer to branches regardless of kind of
      unknown format. (Daniel Watkins, #173980)

    * Upgrade bundled ConfigObj to version 4.5.2, which properly quotes #
      signs, among other small improvements. (Matt Nordhoff, #86838)

    * Use correct indices when emitting LCA conflicts.  This fixes IndexError
      errors.  (Aaron Bentley, #196780)

  DOCUMENTATION:

    * Explained how to use ``version-info --custom`` in the User Guide.
      (Neil Martinsen-Burrell)

  API BREAKS:

    * Support for loading plugins from zip files and
      ``bzrlib.plugin.load_from_zip()`` function are deprecated.
      (Alexander Belchenko)

  TESTING:
    
    * Added missing blackbox tests for ``modified`` (Adrian Wilkins)

    * The branch interface tests were invalid for branches using rich-root
      repositories because the empty string is not a valid file-id.
      (Robert Collins)

  INTERNALS:

    * ``Graph.iter_ancestry`` returns the ancestry of revision ids. Similar to
      ``Repository.get_revision_graph()`` except it includes ghosts and you can
      stop part-way through. (John Arbash Meinel)

    * New module ``tools/package_mf.py`` provide custom module finder for
      python packages (improves standard python library's modulefinder.py)
      used by ``setup.py`` script while building standalone bzr.exe.
      (Alexander Belchenko)

    * New remote method ``RemoteBzrDir.find_repositoryV2`` adding support for
      detecting external lookup support on remote repositories. This method is
      now attempted first when lookup up repositories, leading to an extra 
      round trip on older bzr smart servers. (Robert Collins)
 
    * Repository formats have a new supported-feature attribute
      ``supports_external_lookups`` used to indicate repositories which support
      falling back to other repositories when they have partial data.
      (Robert Collins)

    * ``Repository.get_revision_graph_with_ghosts`` and
      ``bzrlib.revision.(common_ancestor,MultipleRevisionSources,common_graph)``
      have been deprecated.  (John Arbash Meinel)

    * ``Tree.iter_changes`` is now a public API, replacing the work-in-progress
      ``Tree._iter_changes``. The api is now considered stable and ready for
      external users.  (Aaron Bentley)

    * The bzrdir format registry now accepts an ``alias`` keyword to
      register_metadir, used to indicate that a format name is an alias for
      some other format and thus should not be reported when describing the
      format. (Robert Collins)


bzr 1.2 2008-02-15
------------------

  BUG FIXES:

    * Fix failing test in Launchpad plugin. (Martin Pool)


bzr 1.2rc1 2008-02-13
---------------------

  NOTES WHEN UPGRADING:
  
    * Fetching via the smart protocol may need to reconnect once during a fetch
      if the remote server is running Bazaar 1.1 or earlier, because the client
      attempts to use more efficient requests that confuse older servers.  You
      may be required to re-enter a password or passphrase when this happens.
      This won't happen if the server is upgraded to Bazaar 1.2.
      (Andrew Bennetts)

  CHANGES:

    * Fetching via bzr+ssh will no longer fill ghosts by default (this is
      consistent with pack-0.92 fetching over SFTP). (Robert Collins)

    * Formatting of ``bzr plugins`` output is changed to be more human-
      friendly. Full path of plugins locations will be shown only with
      ``--verbose`` command-line option. (Alexander Belchenko)

    * ``merge`` now prefers to use the submit branch, but will fall back to
      parent branch.  For many users, this has no effect.  But some users who
      pull and merge on the same branch will notice a change.  This change
      makes it easier to work on a branch on two different machines, pulling
      between the machines, while merging from the upstream.
      ``merge --remember`` can now be used to set the submit_branch.
      (Aaron Bentley)

  FEATURES:

    * ``merge --preview`` produces a diff of the changes merge would make,
      but does not actually perform the merge.  (Aaron Bentley)

    * New smart method ``Repository.get_parent_map`` for getting revision
      parent data. This returns additional parent information topologically
      adjacent to the requested data to reduce round trip latency impacts.
      (Robert Collins)

    * New smart method, ``Repository.stream_revisions_chunked``, for fetching
      revision data that streams revision data via a chunked encoding.  This
      avoids buffering large amounts of revision data on the server and on the
      client, and sends less data to the server to request the revisions.
      (Andrew Bennetts, Robert Collins, #178353)

    * The launchpad plugin now handles lp urls of the form
      ``lp://staging/``, ``lp://demo/``, ``lp://dev/`` to use the appropriate
      launchpad instance to do the resolution of the branch identities.
      This is primarily of use to Launchpad developers, but can also
      be used by other users who want to try out Launchpad as
      a branch location without messing up their public Launchpad
      account.  Branches that are pushed to the staging environment
      have an expected lifetime of one day. (Tim Penhey)

  IMPROVEMENTS:

    * Creating a new branch no longer tries to read the entire revision-history
      unnecessarily over smart server operations. (Robert Collins)

    * Fetching between different repository formats with compatible models now
      takes advantage of the smart method to stream revisions.  (Andrew Bennetts)

    * The ``--coverage`` option is now global, rather specific to ``bzr
      selftest``.  (Andrew Bennetts)

    * The ``register-branch`` command will now use the public url of the branch
      containing the current directory, if one has been set and no explicit
      branch is provided.  (Robert Collins)

    * Tweak the ``reannotate`` code path to optimize the 2-parent case.
      Speeds up ``bzr annotate`` with a pack repository by approx 3:2.
      (John Arbash Meinel)

  BUGFIXES:

    * Calculate remote path relative to the shared medium in _SmartClient.  This
      is related to the problem in bug #124089.  (Andrew Bennetts)

    * Cleanly handle connection errors in smart protocol version two, the same
      way as they are handled by version one.  (Andrew Bennetts)

    * Clearer error when ``version-info --custom`` is used without
      ``--template`` (Lukáš Lalinský)

    * Don't raise UnavailableFeature during test setup when medusa is not
      available or tearDown is never called leading to nasty side effects.
      (#137823, Vincent Ladeuil)

    * If a plugin's test suite cannot be loaded, for example because of a syntax
      error in the tests, then ``selftest`` fails, rather than just printing 
      a warning.  (Martin Pool, #189771)
      
    * List possible values for BZR_SSH environment variable in env-variables
      help topic. (Alexander Belchenko, #181842)

    * New methods ``push_log_file`` and ``pop_log_file`` to intercept messages:
      popping the log redirection now precisely restores the previous state,
      which makes it easier to use bzr log output from other programs.
      TestCaseInTempDir no longer depends on a log redirection being established
      by the test framework, which lets bzr tests cleanly run from a normal
      unittest runner.
      (#124153, #124849, Martin Pool, Jonathan Lange)

    * ``pull --quiet`` is now more quiet, in particular a message is no longer
      printed when the remembered pull location is used. (James Westby,
      #185907)

    * ``reconfigure`` can safely be interrupted while fetching.
      (Aaron Bentley, #179316)

    * ``reconfigure`` preserves tags when converting to and from lightweight
      checkouts.  (Aaron Bentley, #182040)

    * Stop polluting /tmp when running selftest.
      (Vincent Ladeuil, #123623)

    * Switch from NFKC => NFC for normalization checks. NFC allows a few
      more characters which should be considered valid.
      (John Arbash Meinel, #185458)

    * The launchpad plugin now uses the ``edge`` xmlrpc server to avoid
      interacting badly with a bug on the launchpad side. (Robert Collins)

    * Unknown hostnames when connecting to a ``bzr://`` URL no longer cause
      tracebacks.  (Andrew Bennetts, #182849)

  API BREAKS:

    * Classes implementing Merge types like Merge3Merger must now accept (and
      honour) a do_merge flag in their constructor.  (Aaron Bentley)

    * ``Repository.add_inventory`` and ``add_revision`` now require the caller
      to previously take a write lock (and start a write group.)
      (Martin Pool)

  TESTING:

    * selftest now accepts --load-list <file> to load a test id list. This
      speeds up running the test suite on a limited set of tests.
      (Vincent Ladeuil)

  INTERNALS:

    * Add a new method ``get_result`` to graph search objects. The resulting
      ``SearchResult`` can be used to recreate the search later, which will
      be useful in reducing network traffic. (Robert Collins)

    * Use convenience function to check whether two repository handles 
      are referring to the same repository in ``Repository.get_graph``. 
      (Jelmer Vernooij, #187162)

    * Fetching now passes the find_ghosts flag through to the 
      ``InterRepository.missing_revision_ids`` call consistently for all
      repository types. This will enable faster missing revision discovery with
      bzr+ssh. (Robert Collins)

    * Fix error handling in Repository.insert_data_stream. (Lukas Lalinsky)

    * ``InterRepository.missing_revision_ids`` is now deprecated in favour of
      ``InterRepository.search_missing_revision_ids`` which returns a 
      ``bzrlib.graph.SearchResult`` suitable for making requests from the smart
      server. (Robert Collins)

    * New error ``NoPublicBranch`` for commands that need a public branch to
      operate. (Robert Collins)
 
    * New method ``iter_inventories`` on Repository for access to many
      inventories. This is primarily used by the ``revision_trees`` method, as
      direct access to inventories is discouraged. (Robert Collins)
 
    * New method ``next_with_ghosts`` on the Graph breadth-first-search objects
      which will split out ghosts and present parents into two separate sets,
      useful for code which needs to be aware of ghosts (e.g. fetching data
      cares about ghosts during revision selection). (Robert Collins)

    * Record a timestamp against each mutter to the trace file, relative to the
      first import of bzrlib.  (Andrew Bennetts)

    * ``Repository.get_data_stream`` is now deprecated in favour of
      ``Repository.get_data_stream_for_search`` which allows less network
      traffic when requesting data streams over a smart server. (Robert Collins)

    * ``RemoteBzrDir._get_tree_branch`` no longer triggers ``_ensure_real``,
      removing one round trip on many network operations. (Robert Collins)

    * RemoteTransport's ``recommended_page_size`` method now returns 64k, like
      SFTPTransport and HttpTransportBase.  (Andrew Bennetts)

    * Repository has a new method ``has_revisions`` which signals the presence
      of many revisions by returning a set of the revisions listed which are
      present. This can be done by index queries without reading data for parent
      revision names etc. (Robert Collins)


bzr 1.1 2008-01-15
------------------

(no changes from 1.1rc1)

bzr 1.1rc1 2008-01-05
---------------------

  CHANGES:
   
   * Dotted revision numbers have been revised. Instead of growing longer with
     nested branches the branch number just increases. (eg instead of 1.1.1.1.1
     we now report 1.2.1.) This helps scale long lived branches which have many
     feature branches merged between them. (John Arbash Meinel)

   * The syntax ``bzr diff branch1 branch2`` is no longer supported.
     Use ``bzr diff branch1 --new branch2`` instead. This change has
     been made to remove the ambiguity where ``branch2`` is in fact a
     specific file to diff within ``branch1``.

  FEATURES:

   * New option to use custom template-based formats in  ``bzr version-info``.
     (Lukáš Lalinský)

   * diff '--using' allows an external diff tool to be used for files.
     (Aaron Bentley)

   * New "lca" merge-type for fast everyday merging that also supports
     criss-cross merges.  (Aaron Bentley)

  IMPROVEMENTS:

   * ``annotate`` now doesn't require a working tree. (Lukáš Lalinský,
     #90049)

   * ``branch`` and ``checkout`` can now use files from a working tree to
     to speed up the process.  For checkout, this requires the new
     --files-from flag.  (Aaron Bentley)

   * ``bzr diff`` now sorts files in alphabetical order.  (Aaron Bentley)

   * ``bzr diff`` now works on branches without working trees. Tree-less
     branches can also be compared to each other and to working trees using
     the new diff options ``--old`` and ``--new``. Diffing between branches,
     with or without trees, now supports specific file filtering as well.
     (Ian Clatworthy, #6700)

   * ``bzr pack`` now orders revision texts in topological order, with newest
     at the start of the file, promoting linear reads for ``bzr log`` and the
     like. This partially fixes #154129. (Robert Collins)

   * Merge directives now fetch prerequisites from the target branch if
     needed.  (Aaron Bentley)

   * pycurl now handles digest authentication.
     (Vincent Ladeuil)

   * ``reconfigure`` can now convert from repositories.  (Aaron Bentley)

   * ``-l`` is now a short form for ``--limit`` in ``log``.  (Matt Nordhoff)

   * ``merge`` now warns when merge directives cause cherrypicks.
     (Aaron Bentley)

   * ``split`` now supported, to enable splitting large trees into smaller
     pieces.  (Aaron Bentley)

  BUGFIXES:

   * Avoid AttributeError when unlocking a pack repository when an error occurs.
     (Martin Pool, #180208)

   * Better handle short reads when processing multiple range requests.
     (Vincent Ladeuil, #179368)

   * build_tree acceleration uses the correct path when a file has been moved.
     (Aaron Bentley)

   * ``commit`` now succeeds when a checkout and its master branch share a
     repository.  (Aaron Bentley, #177592)

   * Fixed error reporting of unsupported timezone format in
     ``log --timezone``. (Lukáš Lalinský, #178722)

   * Fixed Unicode encoding error in ``ignored`` when the output is
     redirected to a pipe. (Lukáš Lalinský)

   * Fix traceback when sending large response bodies over the smart protocol
     on Windows. (Andrew Bennetts, #115781)

   * Fix ``urlutils.relative_url`` for the case of two ``file:///`` URLs
     pointed to different logical drives on Windows.
     (Alexander Belchenko, #90847)

   * HTTP test servers are now compatible with the http protocol version 1.1.
     (Vincent Ladeuil, #175524)

   * _KnitParentsProvider.get_parent_map now handles requests for ghosts
     correctly, instead of erroring or attributing incorrect parents to ghosts.
     (Aaron Bentley)

   * ``merge --weave --uncommitted`` now works.  (Aaron Bentley)

   * pycurl authentication handling was broken and incomplete. Fix handling of
     user:pass embedded in the urls.
     (Vincent Ladeuil, #177643)

   * Files inside non-directories are now handled like other conflict types.
     (Aaron Bentley, #177390)

   * ``reconfigure`` is able to convert trees into lightweight checkouts.
     (Aaron Bentley)

   * Reduce lockdir timeout to 0 when running ``bzr serve``.  (Andrew Bennetts,
     #148087)

   * Test that the old ``version_info_format`` functions still work, even
     though they are deprecated. (John Arbash Meinel, ShenMaq, #177872)

   * Transform failures no longer cause ImmortalLimbo errors (Aaron Bentley,
     #137681)

   * ``uncommit`` works even when the commit messages of revisions to be
     removed use characters not supported in the terminal encoding.
     (Aaron Bentley)

   * When dumb http servers return whole files instead of the requested ranges,
     read the remaining bytes by chunks to avoid overflowing network buffers.
     (Vincent Ladeuil, #175886)

  DOCUMENTATION:

   * Minor tweaks made to the bug tracker integration documentation.
     (Ian Clatworthy)

   * Reference material has now be moved out of the User Guide and added
     to the User Reference. The User Reference has gained 4 sections as
     a result: Authenication Settings, Configuration Settings, Conflicts
     and Hooks. All help topics are now dumped into text format in the
     doc/en/user-reference directory for those who like browsing that
     information in their editor. (Ian Clatworthy)

   * *Using Bazaar with Launchpad* tutorial added. (Ian Clatworthy)

  INTERNALS:

    * find_* methods available for BzrDirs, Branches and WorkingTrees.
      (Aaron Bentley)

    * Help topics can now be loaded from files. 
      (Ian Clatworthy, Alexander Belchenko)

    * get_parent_map now always provides tuples as its output.  (Aaron Bentley)

    * Parent Providers should now implement ``get_parent_map`` returning a
      dictionary instead of ``get_parents`` returning a list.
      ``Graph.get_parents`` is now deprecated. (John Arbash Meinel,
      Robert Collins)

    * Patience Diff now supports arbitrary python objects, as long as they
      support ``hash()``. (John Arbash Meinel)

    * Reduce selftest overhead to establish test names by memoization.
      (Vincent Ladeuil)

  API BREAKS:

  TESTING:

   * Modules can now customise their tests by defining a ``load_tests``
     attribute. ``pydoc bzrlib.tests.TestUtil.TestLoader.loadTestsFromModule``
     for the documentation on this attribute. (Robert Collins)

   * New helper function ``bzrlib.tests.condition_id_re`` which helps
     filter tests based on a regular expression search on the tests id.
     (Robert Collins)
    
   * New helper function ``bzrlib.tests.condition_isinstance`` which helps
     filter tests based on class. (Robert Collins)
    
   * New helper function ``bzrlib.tests.exclude_suite_by_condition`` which
     generalises the ``exclude_suite_by_re`` function. (Robert Collins)

   * New helper function ``bzrlib.tests.filter_suite_by_condition`` which
     generalises the ``filter_suite_by_re`` function. (Robert Collins)

   * New helper method ``bzrlib.tests.exclude_tests_by_re`` which gives a new
     TestSuite that does not contain tests from the input that matched a
     regular expression. (Robert Collins)

   * New helper method ``bzrlib.tests.randomize_suite`` which returns a
     randomized copy of the input suite. (Robert Collins)

   * New helper method ``bzrlib.tests.split_suite_by_re`` which splits a test
     suite into two according to a regular expression. (Robert Collins)

   * Parametrize all http tests for the transport implementations, the http
     protocol versions (1.0 and 1.1) and the authentication schemes.
     (Vincent Ladeuil) 

   * The ``exclude_pattern`` and ``random_order`` parameters to the function
     ``bzrlib.tests.filter_suite_by_re`` have been deprecated. (Robert Collins)

   * The method ``bzrlib.tests.sort_suite_by_re`` has been deprecated. It is 
     replaced by the new helper methods added in this release. (Robert Collins)


bzr 1.0 2007-12-14
------------------

  DOCUMENTATION:

   * More improvements and fixes to the User Guide.  (Ian Clatworthy)

   * Add information on cherrypicking/rebasing to the User Guide.
     (Ian Clatworthy)

   * Improve bug tracker integration documentation. (Ian Clatworthy)

   * Minor edits to ``Bazaar in five minutes`` from David Roberts and
     to the rebasing section of the User Guide from Aaron Bentley.
     (Ian Clatworthy)


bzr 1.0rc3 2007-12-11
---------------------

  CHANGES:
   
   * If a traceback occurs, users are now asked to report the bug 
     through Launchpad (https://bugs.launchpad.net/bzr/), rather than 
     by mail to the mailing list.
     (Martin Pool)

  BUGFIXES:

   * Fix Makefile rules for doc generation. (Ian Clatworthy, #175207)

   * Give more feedback during long http downloads by making readv deliver data
     as it arrives for urllib, and issue more requests for pycurl. High latency
     networks are better handled by urllib, the pycurl implementation give more
     feedback but also incur more latency.
     (Vincent Ladeuil, #173010)

   * Implement _make_parents_provider on RemoteRepository, allowing generating
     bundles against branches on a smart server.  (Andrew Bennetts, #147836)

  DOCUMENTATION:

   * Improved user guide.  (Ian Clatworthy)

   * The single-page quick reference guide is now available as a PDF.
     (Ian Clatworthy)

  INTERNALS:

    * readv urllib http implementation is now a real iterator above the
      underlying socket and deliver data as soon as it arrives. 'get' still
      wraps its output in a StringIO.
      (Vincent Ladeuil)


bzr 1.0rc2 2007-12-07
---------------------

  IMPROVEMENTS:

   * Added a --coverage option to selftest. (Andrew Bennetts)

   * Annotate merge (merge-type=weave) now supports cherrypicking.
     (Aaron Bentley)

   * ``bzr commit`` now doesn't print the revision number twice. (Matt
     Nordhoff, #172612)

   * New configuration option ``bugtracker_<tracker_abbrevation>_url`` to
     define locations of bug trackers that are not directly supported by
     bzr or a plugin. The URL will be treated as a template and ``{id}``
     placeholders will be replaced by specific bug IDs.  (Lukáš Lalinský)

   * Support logging single merge revisions with short and line log formatters.
     (Kent Gibson)

   * User Guide enhanced with suggested readability improvements from
     Matt Revell and corrections from John Arbash Meinel. (Ian Clatworthy)

   * Quick Start Guide renamed to Quick Start Card, moved down in
     the catalog, provided in pdf and png format and updated to refer
     to ``send`` instead of ``bundle``. (Ian Clatworthy, #165080)

   * ``switch`` can now be used on heavyweight checkouts as well as
     lightweight ones. After switching a heavyweight checkout, the
     local branch is a mirror/cache of the new bound branch and
     uncommitted changes in the working tree are merged. As a safety
     check, if there are local commits in a checkout which have not
     been committed to the previously bound branch, then ``switch``
     fails unless the ``--force`` option is given. This option is
     now also required if the branch a lightweight checkout is pointing
     to has been moved. (Ian Clatworthy)

  INTERNALS:

    * New -Dhttp debug option reports http connections, requests and responses.
      (Vincent Ladeuil)

    * New -Dmerge debug option, which emits merge plans for merge-type=weave.

  BUGFIXES:

   * Better error message when running ``bzr cat`` on a non-existant branch.
     (Lukáš Lalinský, #133782)

   * Catch OSError 17 (file exists) in final phase of tree transform and show
     filename to user.
     (Alexander Belchenko, #111758)

   * Catch ShortReadvErrors while using pycurl. Also make readv more robust by
     allowing multiple GET requests to be issued if too many ranges are
     required.
     (Vincent Ladeuil, #172701)

   * Check for missing basis texts when fetching from packs to packs.
     (John Arbash Meinel, #165290)

   * Fall back to showing e-mail in ``log --short/--line`` if the 
     committer/author has only e-mail. (Lukáš Lalinský, #157026)

  API BREAKS:

   * Deprecate not passing a ``location`` argument to commit reporters'
     ``started`` methods. (Matt Nordhoff)


bzr 1.0rc1 2007-11-30
---------------------

  NOTES WHEN UPGRADING:

   * The default repository format is now ``pack-0.92``.  This 
     default is used when creating new repositories with ``init`` and 
     ``init-repo``, and when branching over bzr+ssh or bzr+hpss. 
     (See https://bugs.launchpad.net/bugs/164626)

     This format can be read and written by Bazaar 0.92 and later, and 
     data can be transferred to and from older formats.

     To upgrade, please reconcile your repository (``bzr reconcile``), and then
     upgrade (``bzr upgrade``). 
     
     ``pack-0.92`` offers substantially better scaling and performance than the
     previous knits format. Some operations are slower where the code already
     had bad scaling characteristics under knits, the pack format makes such
     operations more visible as part of being more scalable overall. We will
     correct such operations over the coming releases and encourage the filing
     of bugs on any operation which you observe to be slower in a packs
     repository. One particular case that we do not intend to fix is pulling
     data from a pack repository into a knit repository over a high latency
     link;  downgrading such data requires reinsertion of the file texts, and
     this is a classic space/time tradeoff. The current implementation is
     conservative on memory usage because we need to support converting data
     from any tree without problems.  
     (Robert Collins, Martin Pool, #164476)

  CHANGES:

   * Disable detection of plink.exe as possible ssh vendor. Plink vendor
     still available if user selects it explicitly with BZR_SSH environment
     variable. (Alexander Belchenko, workaround for bug #107593)

   * The pack format is now accessible as "pack-0.92", or "pack-0.92-subtree" 
     to enable the subtree functions (for example, for bzr-svn).  
     See http://doc.bazaar-vcs.org/latest/developer/packrepo.html
     (Martin Pool)

  FEATURES:

   * New ``authentication.conf`` file holding the password or other credentials
     for remote servers. This can be used for ssh, sftp, smtp and other 
     supported transports.
     (Vincent Ladeuil)

   * New rich-root and rich-root-pack formats, recording the same data about
     tree roots that's recorded for all other directories.
     (Aaron Bentley, #164639)

   * ``pack-0.92`` repositories can now be reconciled.
     (Robert Collins, #154173)

   * ``switch`` command added for changing the branch a lightweight checkout
     is associated with and updating the tree to reflect the latest content
     accordingly. This command was previously part of the BzrTools plug-in.
     (Ian Clatworthy, Aaron Bentley, David Allouche)

   * ``reconfigure`` command can now convert branches, trees, or checkouts to
     lightweight checkouts.  (Aaron Bentley)

  PERFORMANCE:

   * Commit updates the state of the working tree via a delta rather than
     supplying entirely new basis trees. For commit of a single specified file
     this reduces the wall clock time for commit by roughly a 30%.
     (Robert Collins, Martin Pool)

   * Commit with many automatically found deleted paths no longer performs
     linear scanning for the children of those paths during inventory
     iteration. This should fix commit performance blowing out when many such
     paths occur during commit. (Robert Collins, #156491)

   * Fetch with pack repositories will no longer read the entire history graph.
     (Robert Collins, #88319)

   * Revert takes out an appropriate lock when reverting to a basis tree, and
     does not read the basis inventory twice. (Robert Collins)

   * Diff does not require an inventory to be generated on dirstate trees.
     (Aaron Bentley, #149254)

   * New annotate merge (--merge-type=weave) implementation is fast on
     versionedfiles withough cached annotations, e.g. pack-0.92.
     (Aaron Bentley)

  IMPROVEMENTS:

   * ``bzr merge`` now warns when it encounters a criss-cross merge.
     (Aaron Bentley)

   * ``bzr send`` now doesn't require the target e-mail address to be
     specified on the command line if an interactive e-mail client is used.
     (Lukáš Lalinský)

   * ``bzr tags`` now prints the revision number for each tag, instead of
     the revision id, unless --show-ids is passed. In addition, tags can be
     sorted chronologically instead of lexicographically with --sort=time.
     (Adeodato Simó, #120231)

   * Windows standalone version of bzr is able to load system-wide plugins from
     "plugins" subdirectory in installation directory. In addition standalone
     installer write to the registry (HKLM\SOFTWARE\Bazaar) useful info 
     about paths and bzr version. (Alexander Belchenko, #129298)

  DOCUMENTATION:

  BUG FIXES:

   * A progress bar has been added for knitpack -> knitpack fetching.
     (Robert Collins, #157789, #159147)

   * Branching from a branch via smart server now preserves the repository
     format. (Andrew Bennetts,  #164626)
     
   * ``commit`` is now able to invoke an external editor in a non-ascii
     directory. (Daniel Watkins, #84043)

   * Catch connection errors for ftp.
     (Vincent Ladeuil, #164567)

   * ``check`` no longer reports spurious unreferenced text versions.
     (Robert Collins, John A Meinel, #162931, #165071)

   * Conflicts are now resolved recursively by ``revert``.
     (Aaron Bentley, #102739)

   * Detect invalid transport reuse attempts by catching invalid URLs.
     (Vincent Ladeuil, #161819)

   * Deleting a file without removing it shows a correct diff, not a traceback.
     (Aaron Bentley)

   * Do no use timeout in HttpServer anymore.
     (Vincent Ladeuil, #158972).

   * Don't catch the exceptions related to the http pipeline status before
     retrying an http request or some programming errors may be masked.
     (Vincent Ladeuil, #160012)

   * Fix ``bzr rm`` to not delete modified and ignored files.
     (Lukáš Lalinský, #172598)

   * Fix exception when revisionspec contains merge revisons but log
     formatter doesn't support merge revisions. (Kent Gibson, #148908)

   * Fix exception when ScopeReplacer is assigned to before any members have
     been retrieved.  (Aaron Bentley)

   * Fix multiple connections during checkout --lightweight.
     (Vincent Ladeuil, #159150)

   * Fix possible error in insert_data_stream when copying between 
     pack repositories over bzr+ssh or bzr+http.  
     KnitVersionedFile.get_data_stream now makes sure that requested
     compression parents are sent before any delta hunks that depend 
     on them.
     (Martin Pool, #164637)

   * Fix typo in limiting offsets coalescing for http, leading to
     whole files being downloaded instead of parts.
     (Vincent Ladeuil, #165061)

   * FTP server errors don't error in the error handling code.
     (Robert Collins, #161240)

   * Give a clearer message when a pull fails because the source needs
     to be reconciled.
     (Martin Pool, #164443)

   * It is clearer when a plugin cannot be loaded because of its name, and a
     suggestion for an acceptable name is given. (Daniel Watkins, #103023)

   * Leave port as None in transport objects if user doesn't
     specify a port in urls.
     (vincent Ladeuil, #150860)

   * Make sure Repository.fetch(self) is properly a no-op for all
     Repository implementations. (John Arbash Meinel, #158333)

   * Mark .bzr directories as "hidden" on Windows.
     (Alexander Belchenko, #71147)

   * ``merge --uncommitted`` can now operate on a single file.
     (Aaron Bentley, Lukáš Lalinský, #136890)

   * Obsolete packs are now cleaned up by pack and autopack operations.
     (Robert Collins, #153789)

   * Operations pulling data from a smart server where the underlying
     repositories are not both annotated/both unannotated will now work.
     (Robert Collins, #165304).

   * Reconcile now shows progress bars. (Robert Collins, #159351)

   * ``RemoteBranch`` was not initializing ``self._revision_id_to_revno_map``
     properly. (John Arbash Meinel, #162486)

   * Removing an already-removed file reports the file does not exist. (Daniel
     Watkins, #152811)

   * Rename on Windows is able to change filename case.
     (Alexander Belchenko, #77740)

   * Return error instead of a traceback for ``bzr log -r0``.
     (Kent Gibson, #133751)

   * Return error instead of a traceback when bzr is unable to create
     symlink on some platforms (e.g. on Windows).
     (Alexander Belchenko, workaround for #81689)

   * Revert doesn't crash when restoring a single file from a deleted
     directory. (Aaron Bentley)

   * Stderr output via logging mechanism now goes through encoded wrapper
     and no more uses utf-8, but terminal encoding instead. So all unicode
     strings now should be readable in non-utf-8 terminal.
     (Alexander Belchenko, #54173)

   * The error message when ``move --after`` should be used makes how to do so
     clearer. (Daniel Watkins, #85237)

   * Unicode-safe output from ``bzr info``. The output will be encoded
     using the terminal encoding and unrepresentable characters will be
     replaced by '?'. (Lukáš Lalinský, #151844)

   * Working trees are no longer created when pushing into a local no-trees
     repo. (Daniel Watkins, #50582)

   * Upgrade util/configobj to version 4.4.0.
     (Vincent Ladeuil, #151208).

   * Wrap medusa ftp test server as an FTPServer feature.
     (Vincent Ladeuil, #157752)

  API BREAKS:

   * ``osutils.backup_file`` is deprecated. Actually it's not used in bzrlib
     during very long time. (Alexander Belchenko)

   * The return value of
     ``VersionedFile.iter_lines_added_or_present_in_versions`` has been
     changed. Previously it was an iterator of lines, now it is an iterator of
     (line, version_id) tuples. This change has been made to aid reconcile and
     fetch operations. (Robert Collins)

   * ``bzrlib.repository.get_versioned_file_checker`` is now private.
     (Robert Collins)

   * The Repository format registry default has been removed; it was previously
     obsoleted by the bzrdir format default, which implies a default repository
     format.
     (Martin Pool)

  INTERNALS:

   * Added ``ContainerSerialiser`` and ``ContainerPushParser`` to
     ``bzrlib.pack``.  These classes provide more convenient APIs for generating
     and parsing containers from streams rather than from files.  (Andrew
     Bennetts)

   * New module ``lru_cache`` providing a cache for use by tasks that need
     semi-random access to large amounts of data. (John A Meinel)

   * InventoryEntry.diff is now deprecated.  Please use diff.DiffTree instead.

  TESTING:


bzr 0.92 2007-11-05
-------------------

  CHANGES:

  * New uninstaller on Win32.  (Alexander Belchenko)


bzr 0.92rc1 2007-10-29
----------------------

  NOTES WHEN UPGRADING:

  CHANGES:
  
   * ``bzr`` now returns exit code 4 if an internal error occurred, and 
     3 if a normal error occurred.  (Martin Pool)

   * ``pull``, ``merge`` and ``push`` will no longer silently correct some
     repository index errors that occured as a result of the Weave disk format.
     Instead the ``reconcile`` command needs to be run to correct those
     problems if they exist (and it has been able to fix most such problems
     since bzr 0.8). Some new problems have been identified during this release
     and you should run ``bzr check`` once on every repository to see if you
     need to reconcile. If you cannot ``pull`` or ``merge`` from a remote
     repository due to mismatched parent errors - a symptom of index errors -
     you should simply take a full copy of that remote repository to a clean
     directory outside any local repositories, then run reconcile on it, and
     finally pull from it locally. (And naturally email the repositories owner
     to ask them to upgrade and run reconcile).
     (Robert Collins)

  FEATURES:

   * New ``knitpack-experimental`` repository format. This is interoperable with
     the ``dirstate-tags`` format but uses a smarter storage design that greatly
     speeds up many operations, both local and remote. This new format can be
     used as an option to the ``init``, ``init-repository`` and ``upgrade``
     commands. See http://doc.bazaar-vcs.org/0.92/developers/knitpack.html
     for further details. (Robert Collins)

   * For users of bzr-svn (and those testing the prototype subtree support) that
     wish to try packs, a new ``knitpack-subtree-experimental`` format has also
     been added. This is interoperable with the ``dirstate-subtrees`` format.
     (Robert Collins)

   * New ``reconfigure`` command. (Aaron Bentley)

   * New ``revert --forget-merges`` command, which removes the record of a pending 
     merge without affecting the working tree contents.  (Martin Pool)

   * New ``bzr_remote_path`` configuration variable allows finer control of
     remote bzr locations than BZR_REMOTE_PATH environment variable.
     (Aaron Bentley)

   * New ``launchpad-login`` command to tell Bazaar your Launchpad
     user ID.  This can then be used by other functions of the
     Launchpad plugin. (James Henstridge)

  PERFORMANCE:

   * Commit in quiet mode is now slightly faster as the information to
     output is no longer calculated. (Ian Clatworthy)

   * Commit no longer checks for new text keys during insertion when the
     revision id was deterministically unique. (Robert Collins)

   * Committing a change which is not a merge and does not change the number of
     files in the tree is faster by utilising the data about whether files are
     changed to determine if the tree is unchanged rather than recalculating
     it at the end of the commit process. (Robert Collins)

   * Inventory serialisation no longer double-sha's the content.
     (Robert Collins)

   * Knit text reconstruction now avoids making copies of the lines list for
     interim texts when building a single text. The new ``apply_delta`` method
     on ``KnitContent`` aids this by allowing modification of the revision id
     such objects represent. (Robert Collins)

   * Pack indices are now partially parsed for specific key lookup using a
     bisection approach. (Robert Collins)

   * Partial commits are now approximately 40% faster by walking over the
     unselected current tree more efficiently. (Robert Collins)

   * XML inventory serialisation takes 20% less time while being stricter about
     the contents. (Robert Collins)

   * Graph ``heads()`` queries have been fixed to no longer access all history
     unnecessarily. (Robert Collins)

  IMPROVEMENTS:

   * ``bzr+https://`` smart server across https now supported. 
     (John Ferlito, Martin Pool, #128456)

   * Mutt is now a supported mail client; set ``mail_client=mutt`` in your
     bazaar.conf and ``send`` will use mutt. (Keir Mierle)

   * New option ``-c``/``--change`` for ``merge`` command for cherrypicking 
     changes from one revision. (Alexander Belchenko, #141368)

   * Show encodings, locale and list of plugins in the traceback message.
     (Martin Pool, #63894)

   * Experimental directory formats can now be marked with
     ``experimental = True`` during registration. (Ian Clatworthy)

  DOCUMENTATION:

   * New *Bazaar in Five Minutes* guide.  (Matthew Revell)

   * The hooks reference documentation is now converted to html as expected.
     (Ian Clatworthy)

  BUG FIXES:

   * Connection error reporting for the smart server has been fixed to
     display a user friendly message instead of a traceback.
     (Ian Clatworthy, #115601)

   * Make sure to use ``O_BINARY`` when opening files to check their
     sha1sum. (Alexander Belchenko, John Arbash Meinel, #153493)

   * Fix a problem with Win32 handling of the executable bit.
     (John Arbash Meinel, #149113)

   * ``bzr+ssh://`` and ``sftp://`` URLs that do not specify ports explicitly
     no longer assume that means port 22.  This allows people using OpenSSH to
     override the default port in their ``~/.ssh/config`` if they wish.  This
     fixes a bug introduced in bzr 0.91.  (Andrew Bennetts, #146715)

   * Commands reporting exceptions can now be profiled and still have their
     data correctly dumped to a file. For example, a ``bzr commit`` with
     no changes still reports the operation as pointless but doing so no
     longer throws away the profiling data if this command is run with
     ``--lsprof-file callgrind.out.ci`` say. (Ian Clatworthy)

   * Fallback to ftp when paramiko is not installed and sftp can't be used for
     ``tests/commands`` so that the test suite is still usable without
     paramiko.
     (Vincent Ladeuil, #59150)

   * Fix commit ordering in corner case. (Aaron Bentley, #94975)

   * Fix long standing bug in partial commit when there are renames 
     left in tree. (Robert Collins, #140419)

   * Fix selftest semi-random noise during http related tests.
     (Vincent Ladeuil, #140614)

   * Fix typo in ftp.py making the reconnection fail on temporary errors.
     (Vincent Ladeuil, #154259)

   * Fix failing test by comparing real paths to cover the case where the TMPDIR
     contains a symbolic link.
     (Vincent Ladeuil, #141382).

   * Fix log against smart server branches that don't support tags.
     (James Westby, #140615)

   * Fix pycurl http implementation by defining error codes from
     pycurl instead of relying on an old curl definition.
     (Vincent Ladeuil, #147530)

   * Fix 'unprintable error' message when displaying BzrCheckError and 
     some other exceptions on Python 2.5.
     (Martin Pool, #144633)

   * Fix ``Inventory.copy()`` and add test for it. (Jelmer Vernooij)

   * Handles default value for ListOption in cmd_commit.
     (Vincent Ladeuil, #140432)

   * HttpServer and FtpServer need to be closed properly or a listening socket
     will remain opened.
     (Vincent Ladeuil, #140055)

   * Monitor the .bzr directory created in the top level test
     directory to detect leaking tests.
     (Vincent Ladeuil, #147986)

   * The basename, not the full path, is now used when checking whether
     the profiling dump file begins with ``callgrind.out`` or not. This
     fixes a bug reported by Aaron Bentley on IRC. (Ian Clatworthy)

   * Trivial fix for invoking command ``reconfigure`` without arguments.
     (Rob Weir, #141629)

   * ``WorkingTree.rename_one`` will now raise an error if normalisation of the
     new path causes bzr to be unable to access the file. (Robert Collins)

   * Correctly detect a NoSuchFile when using a filezilla server. (Gary van der
     Merwe)

  API BREAKS:

   * ``bzrlib.index.GraphIndex`` now requires a size parameter to the
     constructor, for enabling bisection searches. (Robert Collins)

   * ``CommitBuilder.record_entry_contents`` now requires the root entry of a
     tree be supplied to it, previously failing to do so would trigger a
     deprecation warning. (Robert Collins)

   * ``KnitVersionedFile.add*`` will no longer cache added records even when
     enable_cache() has been called - the caching feature is now exclusively for
     reading existing data. (Robert Collins)

   * ``ReadOnlyLockError`` is deprecated; ``LockFailed`` is usually more 
     appropriate.  (Martin Pool)

   * Removed ``bzrlib.transport.TransportLogger`` - please see the new
     ``trace+`` transport instead. (Robert Collins)

   * Removed previously deprecated varargs interface to ``TestCase.run_bzr`` and
     deprecated methods ``TestCase.capture`` and ``TestCase.run_bzr_captured``.
     (Martin Pool)

   * Removed previous deprecated ``basis_knit`` parameter to the
     ``KnitVersionedFile`` constructor. (Robert Collins)

   * Special purpose method ``TestCase.run_bzr_decode`` is moved to the test_non_ascii 
     class that needs it.
     (Martin Pool)

   * The class ``bzrlib.repofmt.knitrepo.KnitRepository3`` has been folded into
     ``KnitRepository`` by parameters to the constructor. (Robert Collins)

   * The ``VersionedFile`` interface now allows content checks to be bypassed
     by supplying check_content=False.  This saves nearly 30% of the minimum
     cost to store a version of a file. (Robert Collins)

   * Tree's with bad state such as files with no length or sha will no longer
     be silently accepted by the repository XML serialiser. To serialise
     inventories without such data, pass working=True to write_inventory.
     (Robert Collins)

   * ``VersionedFile.fix_parents`` has been removed as a harmful API.
     ``VersionedFile.join`` will no longer accept different parents on either
     side of a join - it will either ignore them, or error, depending on the
     implementation. See notes when upgrading for more information.
     (Robert Collins)

  INTERNALS:

   * ``bzrlib.transport.Transport.put_file`` now returns the number of bytes
     put by the method call, to allow avoiding stat-after-write or
     housekeeping in callers. (Robert Collins)

   * ``bzrlib.xml_serializer.Serializer`` is now responsible for checking that
     mandatory attributes are present on serialisation and deserialisation.
     This fixes some holes in API usage and allows better separation between
     physical storage and object serialisation. (Robert Collins)

   * New class ``bzrlib.errors.InternalBzrError`` which is just a convenient
     shorthand for deriving from BzrError and setting internal_error = True.
     (Robert Collins)

   * New method ``bzrlib.mutabletree.update_to_one_parent_via_delta`` for
     moving the state of a parent tree to a new version via a delta rather than
     a complete replacement tree. (Robert Collins)

   * New method ``bzrlib.osutils.minimum_path_selection`` useful for removing
     duplication from user input, when a user mentions both a path and an item
     contained within that path. (Robert Collins)

   * New method ``bzrlib.repository.Repository.is_write_locked`` useful for
     determining if a repository is write locked. (Robert Collins)

   * New method on ``bzrlib.tree.Tree`` ``path_content_summary`` provides a
     tuple containing the key information about a path for commit processing
     to complete. (Robert Collins)

   * New method on xml serialisers, write_inventory_to_lines, which matches the
     API used by knits for adding content. (Robert Collins)

   * New module ``bzrlib.bisect_multi`` with generic multiple-bisection-at-once
     logic, currently only available for byte-based lookup
     (``bisect_multi_bytes``). (Robert Collins)

   * New helper ``bzrlib.tuned_gzip.bytes_to_gzip`` which takes a byte string
     and returns a gzipped version of the same. This is used to avoid a bunch
     of api friction during adding of knit hunks. (Robert Collins)

   * New parameter on ``bzrlib.transport.Transport.readv``
     ``adjust_for_latency`` which changes readv from returning strictly the
     requested data to inserted return larger ranges and in forward read order
     to reduce the effect of network latency. (Robert Collins)

   * New parameter yield_parents on ``Inventory.iter_entries_by_dir`` which
     causes the parents of a selected id to be returned recursively, so all the
     paths from the root down to each element of selected_file_ids are
     returned. (Robert Collins)

   * Knit joining has been enhanced to support plain to annotated conversion
     and annotated to plain conversion. (Ian Clatworthy)

   * The CommitBuilder method ``record_entry_contents`` now returns summary
     information about the effect of the commit on the repository. This tuple
     contains an inventory delta item if the entry changed from the basis, and a
     boolean indicating whether a new file graph node was recorded.
     (Robert Collins)

   * The python path used in the Makefile can now be overridden.
     (Andrew Bennetts, Ian Clatworthy)

  TESTING:

   * New transport implementation ``trace+`` which is useful for testing,
     logging activity taken to its _activity attribute. (Robert Collins)

   * When running bzr commands within the test suite, internal exceptions are
     not caught and reported in the usual way, but rather allowed to propagate
     up and be visible to the test suite.  A new API ``run_bzr_catch_user_errors``
     makes this behavior available to other users.
     (Martin Pool)

   * New method ``TestCase.call_catch_warnings`` for testing methods that 
     raises a Python warning.  (Martin Pool)


bzr 0.91 2007-09-26
-------------------

  BUG FIXES:

   * Print a warning instead of aborting the ``python setup.py install``
     process if building of a C extension is not possible.
     (Lukáš Lalinský, Alexander Belchenko)

   * Fix commit ordering in corner case (Aaron Bentley, #94975)

   * Fix ''bzr info bzr://host/'' and other operations on ''bzr://' URLs with
     an implicit port.  We were incorrectly raising PathNotChild due to
     inconsistent treatment of the ''_port'' attribute on the Transport object.
     (Andrew Bennetts, #133965)

   * Make RemoteRepository.sprout cope gracefully with servers that don't
     support the ``Repository.tarball`` request.
     (Andrew Bennetts)


bzr 0.91rc2 2007-09-11
----------------------

   * Replaced incorrect tarball for previous release; a debug statement was left 
     in bzrlib/remote.py.


bzr 0.91rc1 2007-09-11
----------------------

  CHANGES:

   * The default branch and repository format has changed to 
     ``dirstate-tags``, so tag commands are active by default.
     This format is compatible with Bazaar 0.15 and later.
     This incidentally fixes bug #126141.
     (Martin Pool)

   * ``--quiet`` or ``-q`` is no longer a global option. If present, it
     must now appear after the command name. Scripts doing things like
     ``bzr -q missing`` need to be rewritten as ``bzr missing -q``.
     (Ian Clatworthy)

  FEATURES:

   * New option ``--author`` in ``bzr commit`` to specify the author of the
     change, if it's different from the committer. ``bzr log`` and
     ``bzr annotate`` display the author instead of the committer.
     (Lukáš Lalinský)

   * In addition to global options and command specific options, a set of
     standard options are now supported. Standard options are legal for
     all commands. The initial set of standard options are:
     
     * ``--help`` or ``-h`` - display help message
     * ``--verbose`` or ``-v`` - display additional information
     * ``--quiet``  or ``-q`` - only output warnings and errors.

     Unlike global options, standard options can be used in aliases and
     may have command-specific help. (Ian Clatworthy)

   * Verbosity level processing has now been unified. If ``--verbose``
     or ``-v`` is specified on the command line multiple times, the
     verbosity level is made positive the first time then increased.
     If ``--quiet`` or ``-q`` is specified on the command line
     multiple times, the verbosity level is made negative the first
     time then decreased. To get the default verbosity level of zero,
     either specify none of the above , ``--no-verbose`` or ``--no-quiet``.
     Note that most commands currently ignore the magnitude of the
     verbosity level but do respect *quiet vs normal vs verbose* when
     generating output. (Ian Clatworthy)

   * ``Branch.hooks`` now supports ``pre_commit`` hook. The hook's signature
     is documented in BranchHooks constructor. (Nam T. Nguyen, #102747)

   * New ``Repository.stream_knit_data_for_revisions`` request added to the
     network protocol for greatly reduced roundtrips when retrieving a set of
     revisions. (Andrew Bennetts)

  BUG FIXES:

   * ``bzr plugins`` now lists the version number for each plugin in square
     brackets after the path. (Robert Collins, #125421)

   * Pushing, pulling and branching branches with subtree references was not
     copying the subtree weave, preventing the file graph from being accessed
     and causing errors in commits in clones. (Robert Collins)

   * Suppress warning "integer argument expected, got float" from Paramiko,
     which sometimes caused false test failures.  (Martin Pool)

   * Fix bug in bundle 4 that could cause attempts to write data to wrong
     versionedfile.  (Aaron Bentley)

   * Diffs generated using "diff -p" no longer break the patch parser.
     (Aaron Bentley)

   * get_transport treats an empty possible_transports list the same as a non-
     empty one.  (Aaron Bentley)

   * patch verification for merge directives is reactivated, and works with
     CRLF and CR files.  (Aaron Bentley)

   * Accept ..\ as a path in revision specifiers. This fixes for example
     "-r branch:..\other-branch" on Windows.  (Lukáš Lalinský) 

   * ``BZR_PLUGIN_PATH`` may now contain trailing slashes.
     (Blake Winton, #129299)

   * man page no longer lists hidden options (#131667, Aaron Bentley)

   * ``uncommit --help`` now explains the -r option adequately.  (Daniel
     Watkins, #106726)

   * Error messages are now better formatted with parameters (such as
     filenames) quoted when necessary. This avoids confusion when directory
     names ending in a '.' at the end of messages were confused with a
     full stop that may or not have been there. (Daniel Watkins, #129791)

   * Fix ``status FILE -r X..Y``. (Lukáš Lalinský)

   * If a particular command is an alias, ``help`` will show the alias
     instead of claiming there is no help for said alias. (Daniel Watkins,
     #133548)

   * TreeTransform-based operations, like pull, merge, revert, and branch,
     now roll back if they encounter an error.  (Aaron Bentley, #67699)

   * ``bzr commit`` now exits cleanly if a character unsupported by the
     current encoding is used in the commit message.  (Daniel Watkins,
     #116143)

   * bzr send uses default values for ranges when only half of an elipsis
     is specified ("-r..5" or "-r5..").  (#61685, Aaron Bentley)

   * Avoid trouble when Windows ssh calls itself 'plink' but no plink
     binary is present.  (Martin Albisetti, #107155)

   * ``bzr remove`` should remove clean subtrees.  Now it will remove (without
     needing ``--force``) subtrees that contain no files with text changes or
     modified files.  With ``--force`` it removes the subtree regardless of
     text changes or unknown files. Directories with renames in or out (but
     not changed otherwise) will now be removed without needing ``--force``.
     Unknown ignored files will be deleted without needing ``--force``.
     (Marius Kruger, #111665)

   * When two plugins conflict, the source of both the losing and now the
     winning definition is shown.  (Konstantin Mikhaylov, #5454)

   * When committing to a branch, the location being committed to is
     displayed.  (Daniel Watkins, #52479)

   * ``bzr --version`` takes care about encoding of stdout, especially
     when output is redirected. (Alexander Belchenko, #131100)

   * Prompt for an ftp password if none is provided.
     (Vincent Ladeuil, #137044)

   * Reuse bound branch associated transport to avoid multiple
     connections.
     (Vincent Ladeuil, #128076, #131396)

   * Overwrite conflicting tags by ``push`` and ``pull`` if the
     ``--overwrite`` option is specified.  (Lukáš Lalinský, #93947)

   * In checkouts, tags are copied into the master branch when created,
     changed or deleted, and are copied into the checkout when it is 
     updated.  (Martin Pool, #93856, #93860)

   * Print a warning instead of aborting the ``python setup.py install``
     process if building of a C extension is not possible.
     (Lukáš Lalinský, Alexander Belchenko)

  IMPROVEMENTS:

   * Add the option "--show-diff" to the commit command in order to display
     the diff during the commit log creation. (Goffredo Baroncelli)

   * ``pull`` and ``merge`` are much faster at installing bundle format 4.
     (Aaron Bentley)

   * ``pull -v`` no longer includes deltas, making it much faster.
     (Aaron Bentley)

   * ``send`` now sends the directive as an attachment by default.
     (Aaron Bentley, Lukáš Lalinský, Alexander Belchenko)

   * Documentation updates (Martin Albisetti)

   * Help on debug flags is now included in ``help global-options``.
     (Daniel Watkins, #124853)

   * Parameters passed on the command line are checked to ensure they are
     supported by the encoding in use. (Daniel Watkins)

   * The compression used within the bzr repository has changed from zlib
     level 9 to the zlib default level. This improves commit performance with
     only a small increase in space used (and in some cases a reduction in
     space). (Robert Collins)

   * Initial commit no longer SHAs files twice and now reuses the path
     rather than looking it up again, making it faster.
     (Ian Clatworthy)

   * New option ``-c``/``--change`` for ``diff`` and ``status`` to show
     changes in one revision.  (Lukáš Lalinský)

   * If versioned files match a given ignore pattern, a warning is now
     given. (Daniel Watkins, #48623)

   * ``bzr status`` now has -S as a short name for --short and -V as a
     short name for --versioned. These have been added to assist users
     migrating from Subversion: ``bzr status -SV`` is now like
     ``svn status -q``.  (Daniel Watkins, #115990)

   * Added C implementation of  ``PatienceSequenceMatcher``, which is about
     10x faster than the Python version. This speeds up commands that
     need file diffing, such as ``bzr commit`` or ``bzr diff``.
     (Lukáš Lalinský)

   * HACKING has been extended with a large section on core developer tasks.
     (Ian Clatworthy)

   * Add ``branches`` and ``standalone-trees`` as online help topics and
     include them as Concepts within the User Reference.
     (Paul Moore, Ian Clatworthy)

    * ``check`` can detect versionedfile parent references that are
      inconsistent with revision and inventory info, and ``reconcile`` can fix
      them.  These faulty references were generated by 0.8-era releases,
      so repositories which were manipulated by old bzrs should be
      checked, and possibly reconciled ASAP.  (Aaron Bentley, Andrew Bennetts)

  API BREAKS:

   * ``Branch.append_revision`` is removed altogether; please use 
     ``Branch.set_last_revision_info`` instead.  (Martin Pool)

   * CommitBuilder now advertises itself as requiring the root entry to be
     supplied. This only affects foreign repository implementations which reuse
     CommitBuilder directly and have changed record_entry_contents to require
     that the root not be supplied. This should be precisely zero plugins
     affected. (Robert Collins)

   * The ``add_lines`` methods on ``VersionedFile`` implementations has changed
     its return value to include the sha1 and length of the inserted text. This
     allows the avoidance of double-sha1 calculations during commit.
     (Robert Collins)

   * ``Transport.should_cache`` has been removed.  It was not called in the
     previous release.  (Martin Pool)

  TESTING:

   * Tests may now raise TestNotApplicable to indicate they shouldn't be 
     run in a particular scenario.  (Martin Pool)

   * New function multiply_tests_from_modules to give a simpler interface
     to test parameterization.  (Martin Pool, Robert Collins)

   * ``Transport.should_cache`` has been removed.  It was not called in the
     previous release.  (Martin Pool)

   * NULL_REVISION is returned to indicate the null revision, not None.
     (Aaron Bentley)

   * Use UTF-8 encoded StringIO for log tests to avoid failures on
     non-ASCII committer names.  (Lukáš Lalinský)

  INTERNALS:

   * ``bzrlib.plugin.all_plugins`` has been deprecated in favour of
     ``bzrlib.plugin.plugins()`` which returns PlugIn objects that provide
     useful functionality for determining the path of a plugin, its tests, and
     its version information. (Robert Collins)

   * Add the option user_encoding to the function 'show_diff_trees()'
     in order to move the user encoding at the UI level. (Goffredo Baroncelli)

   * Add the function make_commit_message_template_encoded() and the function
     edit_commit_message_encoded() which handle encoded strings.
     This is done in order to mix the commit messages (which is a unicode
     string), and the diff which is a raw string. (Goffredo Baroncelli)

   * CommitBuilder now defaults to using add_lines_with_ghosts, reducing
     overhead on non-weave repositories which don't require all parents to be
     present. (Robert Collins)

   * Deprecated method ``find_previous_heads`` on
     ``bzrlib.inventory.InventoryEntry``. This has been superseded by the use
     of ``parent_candidates`` and a separate heads check via the repository
     API. (Robert Collins)

   * New trace function ``mutter_callsite`` will print out a subset of the
     stack to the log, which can be useful for gathering debug details.
     (Robert Collins)

   * ``bzrlib.pack.ContainerWriter`` now tracks how many records have been
     added via a public attribute records_written. (Robert Collins)

   * New method ``bzrlib.transport.Transport.get_recommended_page_size``.
     This provides a hint to users of transports as to the reasonable
     minimum data to read. In principle this can take latency and
     bandwidth into account on a per-connection basis, but for now it
     just has hard coded values based on the url. (e.g. http:// has a large
     page size, file:// has a small one.) (Robert Collins)

   * New method on ``bzrlib.transport.Transport`` ``open_write_stream`` allows
     incremental addition of data to a file without requiring that all the
     data be buffered in memory. (Robert Collins)

   * New methods on ``bzrlib.knit.KnitVersionedFile``:
     ``get_data_stream(versions)``, ``insert_data_stream(stream)`` and
     ``get_format_signature()``.  These provide some infrastructure for
     efficiently streaming the knit data for a set of versions over the smart
     protocol.

   * Knits with no annotation cache still produce correct annotations.
     (Aaron Bentley)

   * Three new methods have been added to ``bzrlib.trace``:
     ``set_verbosity_level``, ``get_verbosity_level`` and ``is_verbose``.
     ``set_verbosity_level`` expects a numeric value: negative for quiet,
     zero for normal, positive for verbose. The size of the number can be
     used to determine just how quiet or verbose the application should be.
     The existing ``be_quiet`` and ``is_quiet`` routines have been
     integrated into this new scheme. (Ian Clatworthy)

   * Options can now be delcared with a ``custom_callback`` parameter. If
     set, this routine is called after the option is processed. This feature
     is now used by the standard options ``verbose`` and ``quiet`` so that
     setting one implicitly resets the other. (Ian Clatworthy)

   * Rather than declaring a new option from scratch in order to provide
     custom help, a centrally registered option can be decorated using the
     new ``bzrlib.Option.custom_help`` routine. In particular, this routine
     is useful when declaring better help for the ``verbose`` and ``quiet``
     standard options as the base definition of these is now more complex
     than before thanks to their use of a custom callback. (Ian Clatworthy)
      
    * Tree._iter_changes(specific_file=[]) now iterates through no files,
      instead of iterating through all files.  None is used to iterate through
      all files.  (Aaron Bentley)

    * WorkingTree.revert() now accepts None to revert all files.  The use of
      [] to revert all files is deprecated.  (Aaron Bentley)


bzr 0.90 2007-08-28
-------------------

  IMPROVEMENTS:

    * Documentation is now organized into multiple directories with a level
      added for different languages or locales. Added the Mini Tutorial
      and Quick Start Summary (en) documents from the Wiki, improving the
      content and readability of the former. Formatted NEWS as Release Notes
      complete with a Table of Conents, one heading per release. Moved the
      Developer Guide into the main document catalog and provided a link
      from the developer document catalog back to the main one.
      (Ian Clatworthy, Sabin Iacob, Alexander Belchenko)


  API CHANGES:

    * The static convenience method ``BzrDir.create_repository``
      is deprecated.  Callers should instead create a ``BzrDir`` instance
      and call ``create_repository`` on that.  (Martin Pool)


bzr 0.90rc1 2007-08-14
----------------------

  BUGFIXES:

    * ``bzr init`` should connect to the remote location one time only.  We
      have been connecting several times because we forget to pass around the
      Transport object. This modifies ``BzrDir.create_branch_convenience``,
      so that we can give it the Transport we already have.
      (John Arbash Meinel, Vincent Ladeuil, #111702)

    * Get rid of sftp connection cache (get rid of the FTP one too).
      (Vincent Ladeuil, #43731)

    * bzr branch {local|remote} remote don't try to create a working tree
      anymore.
      (Vincent Ladeuil, #112173)

    * All identified multiple connections for a single bzr command have been
      fixed. See bzrlib/tests/commands directory.
      (Vincent Ladeuil)

    * ``bzr rm`` now does not insist on ``--force`` to delete files that
      have been renamed but not otherwise modified.  (Marius Kruger,
      #111664)

    * ``bzr selftest --bench`` no longer emits deprecation warnings
      (Lukáš Lalinský)

    * ``bzr status`` now honours FILE parameters for conflict lists
      (Aaron Bentley, #127606)

    * ``bzr checkout`` now honours -r when reconstituting a working tree.
      It also honours -r 0.  (Aaron Bentley, #127708)

    * ``bzr add *`` no more fails on Windows if working tree contains
      non-ascii file names. (Kuno Meyer, #127361)

    * allow ``easy_install bzr`` runs without fatal errors. 
      (Alexander Belchenko, #125521)

    * Graph._filter_candidate_lca does not raise KeyError if a candidate
      is eliminated just before it would normally be examined.  (Aaron Bentley)

    * SMTP connection failures produce a nice message, not a traceback.
      (Aaron Bentley)

  IMPROVEMENTS:

    * Don't show "dots" progress indicators when run non-interactively, such
      as from cron.  (Martin Pool)

    * ``info`` now formats locations more nicely and lists "submit" and
      "public" branches (Aaron Bentley)

    * New ``pack`` command that will trigger database compression within
      the repository (Robert Collins)

    * Implement ``_KnitIndex._load_data`` in a pyrex extension. The pyrex
      version is approximately 2-3x faster at parsing a ``.kndx`` file.
      Which yields a measurable improvement for commands which have to
      read from the repository, such as a 1s => 0.75s improvement in
      ``bzr diff`` when there are changes to be shown.  (John Arbash Meinel)

    * Merge is now faster.  Depending on the scenario, it can be more than 2x
      faster. (Aaron Bentley)

    * Give a clearer warning, and allow ``python setup.py install`` to
      succeed even if pyrex is not available.
      (John Arbash Meinel)

    * ``DirState._read_dirblocks`` now has an optional Pyrex
      implementation. This improves the speed of any command that has to
      read the entire DirState. (``diff``, ``status``, etc, improve by
      about 10%).
      ``bisect_dirblocks`` has also been improved, which helps all
      ``_get_entry`` type calls (whenever we are searching for a
      particular entry in the in-memory DirState).
      (John Arbash Meinel)

    * ``bzr pull`` and ``bzr push`` no longer do a complete walk of the 
      branch revision history for ui display unless -v is supplied.
      (Robert Collins)

    * ``bzr log -rA..B`` output shifted to the left margin if the log only 
      contains merge revisions. (Kent Gibson) 

    * The ``plugins`` command is now public with improved help.
      (Ian Clatworthy)

    * New bundle and merge directive formats are faster to generate, and

    * Annotate merge now works when there are local changes. (Aaron Bentley)

    * Commit now only shows the progress in terms of directories instead of
      entries. (Ian Clatworthy)

    * Fix ``KnitRepository.get_revision_graph`` to not request the graph 2
      times. This makes ``get_revision_graph`` 2x faster. (John Arbash
      Meinel)

    * Fix ``VersionedFile.get_graph()`` to avoid using
      ``set.difference_update(other)``, which has bad scaling when
      ``other`` is large. This improves ``VF.get_graph([version_id])`` for
      a 12.5k graph from 2.9s down to 200ms. (John Arbash Meinel)

    * The ``--lsprof-file`` option now generates output for KCacheGrind if
      the file starts with ``callgrind.out``. This matches the default file
      filtering done by KCacheGrind's Open Dialog. (Ian Clatworthy)

    * Fix ``bzr update`` to avoid an unnecessary
      ``branch.get_master_branch`` call, which avoids 1 extra connection
      to the remote server. (Partial fix for #128076, John Arbash Meinel)

    * Log errors from the smart server in the trace file, to make debugging 
      test failures (and live failures!) easier.  (Andrew Bennetts)

    * The HTML version of the man page has been superceded by a more
      comprehensive manual called the Bazaar User Reference. This manual
      is completed generated from the online help topics. As part of this
      change, limited reStructuredText is now explicitly supported in help
      topics and command help with 'unnatural' markup being removed prior
      to display by the online help or inclusion in the man page.
      (Ian Clatworthy)

    * HTML documentation now use files extension ``*.html``
      (Alexander Belchenko)

    * The cache of ignore definitions is now cleared in WorkingTree.unlock()
      so that changes to .bzrignore aren't missed. (#129694, Daniel Watkins)

    * ``bzr selftest --strict`` fails if there are any missing features or
      expected test failures. (Daniel Watkins, #111914)

    * Link to registration survey added to README. (Ian Clatworthy)

    * Windows standalone installer show link to registration survey
      when installation finished. (Alexander Belchenko)

  LIBRARY API BREAKS:

    * Deprecated dictionary ``bzrlib.option.SHORT_OPTIONS`` removed.
      Options are now required to provide a help string and it must
      comply with the style guide by being one or more sentences with an
      initial capital and final period. (Martin Pool)

    * KnitIndex.get_parents now returns tuples. (Robert Collins)

    * Ancient unused ``Repository.text_store`` attribute has been removed.
      (Robert Collins)

    * The ``bzrlib.pack`` interface has changed to use tuples of bytestrings
      rather than just bytestrings, making it easier to represent multiple
      element names. As this interface was not used by any internal facilities
      since it was introduced in 0.18 no API compatibility is being preserved.
      The serialised form of these packs is identical with 0.18 when a single
      element tuple is in use. (Robert Collins)

  INTERNALS:

    * merge now uses ``iter_changes`` to calculate changes, which makes room for
      future performance increases.  It is also more consistent with other
      operations that perform comparisons, and reduces reliance on
      Tree.inventory.  (Aaron Bentley)

    * Refactoring of transport classes connected to a remote server.
      ConnectedTransport is a new class that serves as a basis for all
      transports needing to connect to a remote server.  transport.split_url
      have been deprecated, use the static method on the object instead. URL
      tests have been refactored too.
      (Vincent Ladeuil)

    * Better connection sharing for ConnectedTransport objects.
      transport.get_transport() now accepts a 'possible_transports' parameter.
      If a newly requested transport can share a connection with one of the
      list, it will.
      (Vincent Ladeuil)

    * Most functions now accept ``bzrlib.revision.NULL_REVISION`` to indicate
      the null revision, and consider using ``None`` for this purpose
      deprecated.  (Aaron Bentley)

    * New ``index`` module with abstract index functionality. This will be
      used during the planned changes in the repository layer. Currently the
      index layer provides a graph aware immutable index, a builder for the
      same index type to allow creating them, and finally a composer for
      such indices to allow the use of many indices in a single query. The
      index performance is not optimised, however the API is stable to allow
      development on top of the index. (Robert Collins)

    * ``bzrlib.dirstate.cmp_by_dirs`` can be used to compare two paths by
      their directory sections. This is equivalent to comparing
      ``path.split('/')``, only without having to split the paths.
      This has a Pyrex implementation available.
      (John Arbash Meinel)

    * New transport decorator 'unlistable+' which disables the list_dir
      functionality for testing.

    * Deprecated ``change_entry`` in transform.py. (Ian Clatworthy)

    * RevisionTree.get_weave is now deprecated.  Tree.plan_merge is now used
      for performing annotate-merge.  (Aaron Bentley)

    * New EmailMessage class to create email messages. (Adeodato Simó)

    * Unused functions on the private interface KnitIndex have been removed.
      (Robert Collins)

    * New ``knit.KnitGraphIndex`` which provides a ``KnitIndex`` layered on top
      of a ``index.GraphIndex``. (Robert Collins)

    * New ``knit.KnitVersionedFile.iter_parents`` method that allows querying
      the parents of many knit nodes at once, reducing round trips to the 
      underlying index. (Robert Collins)

    * Graph now has an is_ancestor method, various bits use it.
      (Aaron Bentley)

    * The ``-Dhpss`` flag now includes timing information. As well as
      logging when a new connection is opened. (John Arbash Meinel)

    * ``bzrlib.pack.ContainerWriter`` now returns an offset, length tuple to
      callers when inserting data, allowing generation of readv style access
      during pack creation, without needing a separate pass across the output
      pack to gather such details. (Robert Collins)

    * ``bzrlib.pack.make_readv_reader`` allows readv based access to pack
      files that are stored on a transport. (Robert Collins)

    * New ``Repository.has_same_location`` method that reports if two
      repository objects refer to the same repository (although with some risk
      of false negatives).  (Andrew Bennetts)

    * InterTree.compare now passes require_versioned on correctly.
      (Marius Kruger)

    * New methods on Repository - ``start_write_group``,
      ``commit_write_group``, ``abort_write_group`` and ``is_in_write_group`` -
      which provide a clean hook point for transactional Repositories - ones
      where all the data for a fetch or commit needs to be made atomically
      available in one step. This allows the write lock to remain while making
      a series of data insertions.  (e.g. data conversion). (Robert Collins)

    * In ``bzrlib.knit`` the internal interface has been altered to use
      3-tuples (index, pos, length) rather than two-tuples (pos, length) to
      describe where data in a knit is, allowing knits to be split into 
      many files. (Robert Collins)

    * ``bzrlib.knit._KnitData`` split into cache management and physical access
      with two access classes - ``_PackAccess`` and ``_KnitAccess`` defined.
      The former provides access into a .pack file, and the latter provides the
      current production repository form of .knit files. (Robert Collins)

  TESTING:

    * Remove selftest ``--clean-output``, ``--numbered-dirs`` and
      ``--keep-output`` options, which are obsolete now that tests
      are done within directories in $TMPDIR.  (Martin Pool)

    * The SSH_AUTH_SOCK environment variable is now reset to avoid 
      interaction with any running ssh agents.  (Jelmer Vernooij, #125955)

    * run_bzr_subprocess handles parameters the same way as run_bzr:
      either a string or a list of strings should be passed as the first
      parameter.  Varargs-style parameters are deprecated. (Aaron Bentley)


bzr 0.18  2007-07-17
--------------------

  BUGFIXES:

    * Fix 'bzr add' crash under Win32 (Kuno Meyer)


bzr 0.18rc1  2007-07-10
-----------------------

  BUGFIXES:

    * Do not suppress pipe errors, etc. in non-display commands
      (Alexander Belchenko, #87178)

    * Display a useful error message when the user requests to annotate
      a file that is not present in the specified revision.
      (James Westby, #122656)

    * Commands that use status flags now have a reference to 'help
      status-flags'.  (Daniel Watkins, #113436)

    * Work around python-2.4.1 inhability to correctly parse the
      authentication header.
      (Vincent Ladeuil, #121889)

    * Use exact encoding for merge directives. (Adeodato Simó, #120591)

    * Fix tempfile permissions error in smart server tar bundling under
      Windows. (Martin _, #119330)

    * Fix detection of directory entries in the inventory. (James Westby)

    * Fix handling of http code 400: Bad Request When issuing too many ranges.
      (Vincent Ladeuil, #115209)

    * Issue a CONNECT request when connecting to an https server
      via a proxy to enable SSL tunneling.
      (Vincent Ladeuil, #120678)

    * Fix ``bzr log -r`` to support selecting merge revisions, both 
      individually and as part of revision ranges.
      (Kent Gibson, #4663)
 
    * Don't leave cruft behind when failing to acquire a lockdir.
      (Martin Pool, #109169)

    * Don't use the '-f' strace option during tests.
      (Vincent Ladeuil, #102019).

    * Warn when setting ``push_location`` to a value that will be masked by
      locations.conf.  (Aaron Bentley, #122286)

    * Fix commit ordering in corner case (Aaron Bentley, #94975)

    *  Make annotate behave in a non-ASCII world (Adeodato Simó).

  IMPROVEMENTS:

    * The --lsprof-file option now dumps a text rendering of the profiling
      information if the filename ends in ".txt". It will also convert the
      profiling information to a format suitable for KCacheGrind if the
      output filename ends in ".callgrind". Fixes to the lsprofcalltree
      conversion process by Jean Paul Calderone and Itamar were also merged.
      See http://ddaa.net/blog/python/lsprof-calltree. (Ian Clatworthy)

    * ``info`` now defaults to non-verbose mode, displaying only paths and
      abbreviated format info.  ``info -v`` displays all the information
      formerly displayed by ``info``.  (Aaron Bentley, Adeodato Simó)

    * ``bzr missing`` now has better option names ``--this`` and ``--other``.
      (Elliot Murphy)

    * The internal ``weave-list`` command has become ``versionedfile-list``,
      and now lists knits as well as weaves.  (Aaron Bentley)

    * Automatic merge base selection uses a faster algorithm that chooses
      better bases in criss-cross merge situations (Aaron Bentley)

    * Progress reporting in ``commit`` has been improved. The various logical
      stages are now reported on as follows, namely:

      * Collecting changes [Entry x/y] - Stage n/m
      * Saving data locally - Stage n/m
      * Uploading data to master branch - Stage n/m
      * Updating the working tree - Stage n/m
      * Running post commit hooks - Stage n/m
      
      If there is no master branch, the 3rd stage is omitted and the total
      number of stages is adjusted accordingly.

      Each hook that is run after commit is listed with a name (as hooks
      can be slow it is useful feedback).
      (Ian Clatworthy, Robert Collins)

    * Various operations that are now faster due to avoiding unnecessary
      topological sorts. (Aaron Bentley)

    * Make merge directives robust against broken bundles. (Aaron Bentley)

    * The lsprof filename note is emitted via trace.note(), not standard
      output.  (Aaron Bentley)

    * ``bzrlib`` now exports explicit API compatibility information to assist
      library users and plugins. See the ``bzrlib.api`` module for details.
      (Robert Collins)

    * Remove unnecessary lock probes when acquiring a lockdir.
      (Martin Pool)

    * ``bzr --version`` now shows the location of the bzr log file, which
      is especially useful on Windows.  (Martin Pool)

    * -D now supports hooks to get debug tracing of hooks (though its currently
      minimal in nature). (Robert Collins)

    * Long log format reports deltas on merge revisions. 
      (John Arbash Meinel, Kent Gibson)

    * Make initial push over ftp more resilient. (John Arbash Meinel)

    * Print a summary of changes for update just like pull does.
      (Daniel Watkins, #113990)

    * Add a -Dhpss option to trace smart protocol requests and responses.
      (Andrew Bennetts)

  LIBRARY API BREAKS:

    * Testing cleanups - 
      ``bzrlib.repository.RepositoryTestProviderAdapter`` has been moved
      to ``bzrlib.tests.repository_implementations``;
      ``bzrlib.repository.InterRepositoryTestProviderAdapter`` has been moved
      to ``bzrlib.tests.interrepository_implementations``;
      ``bzrlib.transport.TransportTestProviderAdapter`` has moved to 
      ``bzrlib.tests.test_transport_implementations``.
      ``bzrlib.branch.BranchTestProviderAdapter`` has moved to
      ``bzrlib.tests.branch_implementations``.
      ``bzrlib.bzrdir.BzrDirTestProviderAdapter`` has moved to 
      ``bzrlib.tests.bzrdir_implementations``.
      ``bzrlib.versionedfile.InterVersionedFileTestProviderAdapter`` has moved
      to ``bzrlib.tests.interversionedfile_implementations``.
      ``bzrlib.store.revision.RevisionStoreTestProviderAdapter`` has moved to
      ``bzrlib.tests.revisionstore_implementations``.
      ``bzrlib.workingtree.WorkingTreeTestProviderAdapter`` has moved to
      ``bzrlib.tests.workingtree_implementations``.
      These changes are an API break in the testing infrastructure only.
      (Robert Collins)

    * Relocate TestCaseWithRepository to be more central. (Robert Collins)

    * ``bzrlib.add.smart_add_tree`` will no longer perform glob expansion on
      win32. Callers of the function should do this and use the new
      ``MutableTree.smart_add`` method instead. (Robert Collins)

    * ``bzrlib.add.glob_expand_for_win32`` is now
      ``bzrlib.win32utils.glob_expand``.  (Robert Collins)

    * ``bzrlib.add.FastPath`` is now private and moved to 
      ``bzrlib.mutabletree._FastPath``. (Robert Collins, Martin Pool)

    * ``LockDir.wait`` removed.  (Martin Pool)

    * The ``SmartServer`` hooks API has changed for the ``server_started`` and
      ``server_stopped`` hooks. The first parameter is now an iterable of
      backing URLs rather than a single URL. This is to reflect that many
      URLs may map to the external URL of the server. E.g. the server interally
      may have a chrooted URL but also the local file:// URL will be at the 
      same location. (Robert Collins)

  INTERNALS:

    * New SMTPConnection class to unify email handling.  (Adeodato Simó)

    * Fix documentation of BzrError. (Adeodato Simó)

    * Make BzrBadParameter an internal error. (Adeodato Simó)

    * Remove use of 'assert False' to raise an exception unconditionally.
      (Martin Pool)

    * Give a cleaner error when failing to decode knit index entry.
      (Martin Pool)

    * TreeConfig would mistakenly search the top level when asked for options
      from a section. It now respects the section argument and only
      searches the specified section. (James Westby)

    * Improve ``make api-docs`` output. (John Arbash Meinel)

    * Use os.lstat rather than os.stat for osutils.make_readonly and
      osutils.make_writeable. This makes the difftools plugin more
      robust when dangling symlinks are found. (Elliot Murphy)

    * New ``-Dlock`` option to log (to ~/.bzr.log) information on when 
      lockdirs are taken or released.  (Martin Pool)

    * ``bzrlib`` Hooks are now nameable using ``Hooks.name_hook``. This 
      allows a nicer UI when hooks are running as the current hook can
      be displayed. (Robert Collins)

    * ``Transport.get`` has had its interface made more clear for ease of use.
      Retrieval of a directory must now fail with either 'PathError' at open
      time, or raise 'ReadError' on a read. (Robert Collins)

    * New method ``_maybe_expand_globs`` on the ``Command`` class for 
      dealing with unexpanded glob lists - e.g. on the win32 platform. This
      was moved from ``bzrlib.add._prepare_file_list``. (Robert Collins)

    * ``bzrlib.add.smart_add`` and ``bzrlib.add.smart_add_tree`` are now
      deprecated in favour of ``MutableTree.smart_add``. (Robert Collins,
      Martin Pool)

    * New method ``external_url`` on Transport for obtaining the url to
      hand to external processes. (Robert Collins)

    * Teach windows installers to build pyrex/C extensions.
      (Alexander Belchenko)

  TESTING:

    * Removed the ``--keep-output`` option from selftest and clean up test
      directories as they're used.  This reduces the IO load from 
      running the test suite and cuts the time by about half.
      (Andrew Bennetts, Martin Pool)

    * Add scenarios as a public attribute on the TestAdapter classes to allow
      modification of the generated scenarios before adaption and easier
      testing. (Robert Collins)

    * New testing support class ``TestScenarioApplier`` which multiplies
      out a single teste by a list of supplied scenarios. (RobertCollins)

    * Setting ``repository_to_test_repository`` on a repository_implementations
      test will cause it to be called during repository creation, allowing the
      testing of repository classes which are not based around the Format
      concept. For example a repository adapter can be tested in this manner,
      by altering the repository scenarios to include a scenario that sets this
      attribute during the test parameterisation in
      ``bzrlib.tests.repository.repository_implementations``. (Robert Collins)

    * Clean up many of the APIs for blackbox testing of Bazaar.  The standard 
      interface is now self.run_bzr.  The command to run can be passed as
      either a list of parameters, a string containing the command line, or
      (deprecated) varargs parameters.  (Martin Pool)

    * The base TestCase now isolates tests from -D parameters by clearing
      ``debug.debug_flags`` and restores it afterwards. (Robert Collins)

    * Add a relpath parameter to get_transport methods in test framework to
      avoid useless cloning.
      (Vincent Ladeuil, #110448)


bzr 0.17  2007-06-18
--------------------

  BUGFIXES:

    * Fix crash of commit due to wrong lookup of filesystem encoding.
      (Colin Watson, #120647)

    * Revert logging just to stderr in commit as broke unicode filenames.
      (Aaron Bentley, Ian Clatworthy, #120930)


bzr 0.17rc1  2007-06-12
-----------------------

  NOTES WHEN UPGRADING:

    * The kind() and is_executable() APIs on the WorkingTree interface no
      longer implicitly (read) locks and unlocks the tree. This *might*
      impact some plug-ins and tools using this part of the API. If you find
      an issue that may be caused by this change, please let us know,
      particularly the plug-in/tool maintainer. If encountered, the API
      fix is to surround kind() and is_executable() calls with lock_read()
      and unlock() like so::

        work_tree.lock_read()
        try:
            kind = work_tree.kind(...)
        finally:
            work_tree.unlock()

  INTERNALS:
    * Rework of LogFormatter API to provide beginning/end of log hooks and to
      encapsulate the details of the revision to be logged in a LogRevision
      object.
      In long log formats, merge revision ids are only shown when --show-ids
      is specified, and are labelled "revision-id:", as per mainline
      revisions, instead of "merged:". (Kent Gibson)

    * New ``BranchBuilder`` API which allows the construction of particular
      histories quickly. Useful for testing and potentially other applications
      too. (Robert Collins)

  IMPROVEMENTS:
  
    * There are two new help topics, working-trees and repositories that
      attempt to explain these concepts. (James Westby, John Arbash Meinel,
      Aaron Bentley)

    * Added ``bzr log --limit`` to report a limited number of revisions.
      (Kent Gibson, #3659)

    * Revert does not try to preserve file contents that were originally
      produced by reverting to a historical revision.  (Aaron Bentley)

    * ``bzr log --short`` now includes ``[merge]`` for revisions which
      have more than one parent. This is a small improvement to help
      understanding what changes have occurred
      (John Arbash Meinel, #83887)

    * TreeTransform avoids many renames when contructing large trees,
      improving speed.  3.25x speedups have been observed for construction of
      kernel-sized-trees, and checkouts are 1.28x faster.  (Aaron Bentley)

    * Commit on large trees is now faster. In my environment, a commit of
      a small change to the Mozilla tree (55k files) has dropped from
      66 seconds to 32 seconds. For a small tree of 600 files, commit of a
      small change is 33% faster. (Ian Clatworthy)

    * New --create-prefix option to bzr init, like for push.  (Daniel Watkins,
      #56322)

  BUGFIXES:

    * ``bzr push`` should only connect to the remote location one time.
      We have been connecting 3 times because we forget to pass around
      the Transport object. This adds ``BzrDir.clone_on_transport()``, so
      that we can pass in the Transport that we already have.
      (John Arbash Meinel, #75721)

    * ``DirState.set_state_from_inventory()`` needs to properly order
      based on split paths, not just string paths.
      (John Arbash Meinel, #115947)

    * Let TestUIFactoy encode the password prompt with its own stdout.
      (Vincent Ladeuil, #110204)

    * pycurl should take use the range header that takes the range hint
      into account.
      (Vincent Ladeuil, #112719)

    * WorkingTree4.get_file_sha1 no longer raises an exception when invoked
      on a missing file.  (Aaron Bentley, #118186)

    * WorkingTree.remove works correctly with tree references, and when pwd is
      not the tree root. (Aaron Bentley)

    * Merge no longer fails when a file is renamed in one tree and deleted
      in the other. (Aaron Bentley, #110279)

    * ``revision-info`` now accepts dotted revnos, doesn't require a tree,
      and defaults to the last revision (Matthew Fuller, #90048)

    * Tests no longer fail when BZR_REMOTE_PATH is set in the environment.
      (Daniel Watkins, #111958)

    * ``bzr branch -r revid:foo`` can be used to branch any revision in
      your repository. (Previously Branch6 only supported revisions in your
      mainline). (John Arbash Meinel, #115343)

bzr 0.16  2007-05-07
--------------------
  
  BUGFIXES:

    * Handle when you have 2 directories with similar names, but one has a
      hyphen. (``'abc'`` versus ``'abc-2'``). The WT4._iter_changes
      iterator was using direct comparison and ``'abc/a'`` sorts after
      ``'abc-2'``, but ``('abc', 'a')`` sorts before ``('abc-2',)``.
      (John Arbash Meinel, #111227)

    * Handle when someone renames a file on disk without telling bzr.
      Previously we would report the first file as missing, but not show
      the new unknown file. (John Arbash Meinel, #111288)

    * Avoid error when running hooks after pulling into or pushing from
      a branch bound to a smartserver branch.  (Martin Pool, #111968)

  IMPROVEMENTS:

    * Move developer documentation to doc/developers/. This reduces clutter in
      the root of the source tree and allows HACKING to be split into multiple
      files. (Robert Collins, Alexander Belchenko)

    * Clean up the ``WorkingTree4._iter_changes()`` internal loops as well as
      ``DirState.update_entry()``. This optimizes the core logic for ``bzr
      diff`` and ``bzr status`` significantly improving the speed of
      both. (John Arbash Meinel)

bzr 0.16rc2  2007-04-30
-----------------------

  BUGFIXES:

    * Handle the case when you delete a file, and then rename another file
      on top of it. Also handle the case of ``bzr rm --keep foo``. ``bzr
      status`` should show the removed file and an unknown file in its
      place. (John Arbash Meinel, #109993)

    * Bundles properly read and write revision properties that have an
      empty value. And when the value is not ASCII.
      (John Arbash Meinel, #109613)

    * Fix the bzr commit message to be in text mode.
      (Alexander Belchenko, #110901)

    * Also handle when you rename a file and create a file where it used
      to be. (John Arbash Meinel, #110256)

    * ``WorkingTree4._iter_changes`` should not descend into unversioned
      directories. (John Arbash Meinel, #110399)

bzr 0.16rc1  2007-04-26
-----------------------

  NOTES WHEN UPGRADING:

    * ``bzr remove`` and ``bzr rm`` will now remove the working file, if
      it could be recovered again.
      This has been done for consistency with svn and the unix rm command.
      The old ``remove`` behaviour has been retained in the new option
      ``bzr remove --keep``, which will just stop versioning the file,
      but not delete it.
      ``bzr remove --force`` have been added which will always delete the
      files.
      ``bzr remove`` is also more verbose.
      (Marius Kruger, #82602)

  IMPROVEMENTS:

    * Merge directives can now be supplied as input to `merge` and `pull`,
      like bundles can.  (Aaron Bentley)

    * Sending the SIGQUIT signal to bzr, which can be done on Unix by
      pressing Control-Backslash, drops bzr into a debugger.  Type ``'c'``
      to continue.  This can be disabled by setting the environment variable
      ``BZR_SIGQUIT_PDB=0``.  (Martin Pool)

    * selftest now supports --list-only to list tests instead of running
      them. (Ian Clatworthy)

    * selftest now supports --exclude PATTERN (or -x PATTERN) to exclude
      tests with names that match that regular expression.
      (Ian Clatworthy, #102679)

    * selftest now supports --randomize SEED to run tests in a random order.
      SEED is typically the value 'now' meaning 'use the current time'.
      (Ian Clatworthy, #102686)

    * New option ``--fixes`` to commit, which stores bug fixing annotations as
      revision properties. Built-in support for Launchpad, Debian, Trac and
      Bugzilla bug trackers. (Jonathan Lange, James Henstridge, Robert Collins)

    * New API, ``bzrlib.bugtracker.tracker_registry``, for adding support for
      other bug trackers to ``fixes``. (Jonathan Lange, James Henstridge,
      Robert Collins)

    * ``selftest`` has new short options ``-f`` and ``-1``.  (Martin
      Pool)

    * ``bzrlib.tsort.MergeSorter`` optimizations. Change the inner loop
      into using local variables instead of going through ``self._var``.
      Improves the time to ``merge_sort`` a 10k revision graph by
      approximately 40% (~700->400ms).  (John Arbash Meinel)

    * ``make docs`` now creates a man page at ``man1/bzr.1`` fixing bug 107388.
      (Robert Collins)

    * ``bzr help`` now provides cross references to other help topics using
      the _see_also facility on command classes. Likewise the bzr_man
      documentation, and the bzr.1 man page also include this information.
      (Robert Collins)

    * Tags are now included in logs, that use the long log formatter. 
      (Erik Bågfors, Alexander Belchenko)

    * ``bzr help`` provides a clearer message when a help topic cannot be
      found. (Robert Collins, #107656)

    * ``bzr help`` now accepts optional prefixes for command help. The help
      for all commands can now be found at ``bzr help commands/COMMANDNAME``
      as well as ``bzr help COMMANDNAME`` (which only works for commands 
      where the name is not the same as a more general help topic). 
      (Robert Collins)

    * ``bzr help PLUGINNAME`` will now return the module docstring from the
      plugin PLUGINNAME. (Robert Collins, #50408)

    * New help topic ``urlspec`` which lists the availables transports.
      (Goffredo Baroncelli)

    * doc/server.txt updated to document the default bzr:// port
      and also update the blurb about the hpss' current status.
      (Robert Collins, #107125).

    * ``bzr serve`` now listens on interface 0.0.0.0 by default, making it
      serve out to the local LAN (and anyone in the world that can reach the
      machine running ``bzr serve``. (Robert Collins, #98918)

    * A new smart server protocol version has been added.  It prefixes requests
      and responses with an explicit version identifier so that future protocol
      revisions can be dealt with gracefully.  (Andrew Bennetts, Robert Collins)

    * The bzr protocol version 2 indicates success or failure in every response
      without depending on particular commands encoding that consistently,
      allowing future client refactorings to be much more robust about error
      handling. (Robert Collins, Martin Pool, Andrew Bennetts)

    * The smart protocol over HTTP client has been changed to always post to the
      same ``.bzr/smart`` URL under the original location when it can.  This allows
      HTTP servers to only have to pass URLs ending in .bzr/smart to the smart
      server handler, and not arbitrary ``.bzr/*/smart`` URLs.  (Andrew Bennetts)

    * digest authentication is now supported for proxies and HTTP by the urllib
      based http implementation. Tested against Apache 2.0.55 and Squid
      2.6.5. Basic and digest authentication are handled coherently for HTTP
      and proxy: if the user is provided in the url (bzr command line for HTTP,
      proxy environment variables for proxies), the password is prompted for
      (only once). If the password is provided, it is taken into account. Once
      the first authentication is successful, all further authentication
      roundtrips are avoided by preventively setting the right authentication
      header(s).
      (Vincent Ladeuil).

  INTERNALS:

    * bzrlib API compatability with 0.8 has been dropped, cleaning up some
      code paths. (Robert Collins)

    * Change the format of chroot urls so that they can be safely manipulated
      by generic url utilities without causing the resulting urls to have
      escaped the chroot. A side effect of this is that creating a chroot
      requires an explicit action using a ChrootServer.
      (Robert Collins, Andrew Bennetts)

    * Deprecate ``Branch.get_root_id()`` because branches don't have root ids,
      rather than fixing bug #96847.  (Aaron Bentley)

    * ``WorkingTree.apply_inventory_delta`` provides a better alternative to
      ``WorkingTree._write_inventory``.  (Aaron Bentley)

    * Convenience method ``TestCase.expectFailure`` ensures that known failures
      do not silently pass.  (Aaron Bentley)

    * ``Transport.local_abspath`` now raises ``NotLocalUrl`` rather than 
      ``TransportNotPossible``. (Martin Pool, Ian Clatworthy)

    * New SmartServer hooks facility. There are two initial hooks documented
      in ``bzrlib.transport.smart.SmartServerHooks``. The two initial hooks allow
      plugins to execute code upon server startup and shutdown.
      (Robert Collins).

    * SmartServer in standalone mode will now close its listening socket
      when it stops, rather than waiting for garbage collection. This primarily
      fixes test suite hangs when a test tries to connect to a shutdown server.
      It may also help improve behaviour when dealing with a server running
      on a specific port (rather than dynamically assigned ports).
      (Robert Collins)

    * Move most SmartServer code into a new package, bzrlib/smart.
      bzrlib/transport/remote.py contains just the Transport classes that used
      to be in bzrlib/transport/smart.py.  (Andrew Bennetts)

    * urllib http implementation avoid roundtrips associated with
      401 (and 407) errors once the authentication succeeds.
      (Vincent Ladeuil).

    * urlib http now supports querying the user for a proxy password if
      needed. Realm is shown in the prompt for both HTTP and proxy
      authentication when the user is required to type a password. 
      (Vincent Ladeuil).

    * Renamed SmartTransport (and subclasses like SmartTCPTransport) to
      RemoteTransport (and subclasses to RemoteTCPTransport, etc).  This is more
      consistent with its new home in ``bzrlib/transport/remote.py``, and because
      it's not really a "smart" transport, just one that does file operations
      via remote procedure calls.  (Andrew Bennetts)
 
    * The ``lock_write`` method of ``LockableFiles``, ``Repository`` and
      ``Branch`` now accept a ``token`` keyword argument, so that separate
      instances of those objects can share a lock if it has the right token.
      (Andrew Bennetts, Robert Collins)

    * New method ``get_branch_reference`` on ``BzrDir`` allows the detection of
      branch references - which the smart server component needs.

    * The Repository API ``make_working_trees`` is now permitted to return
      False when ``set_make_working_trees`` is not implemented - previously
      an unimplemented ``set_make_working_trees`` implied the result True
      from ``make_working_trees``. This has been changed to accomodate the
      smart server, where it does not make sense (at this point) to ever
      make working trees by default. (Robert Collins)

    * Command objects can now declare related help topics by having _see_also
      set to a list of related topic. (Robert Collins)

    * ``bzrlib.help`` now delegates to the Command class for Command specific
      help. (Robert Collins)

    * New class ``TransportListRegistry``, derived from the Registry class, which 
      simplifies tracking the available Transports. (Goffredo Baroncelli)

    * New function ``Branch.get_revision_id_to_revno_map`` which will
      return a dictionary mapping revision ids to dotted revnos. Since
      dotted revnos are defined in the context of the branch tip, it makes
      sense to generate them from a ``Branch`` object.
      (John Arbash Meinel)

    * Fix the 'Unprintable error' message display to use the repr of the 
      exception that prevented printing the error because the str value
      for it is often not useful in debugging (e.g. KeyError('foo') has a
      str() of 'foo' but a repr of 'KeyError('foo')' which is much more
      useful. (Robert Collins)

    * ``urlutils.normalize_url`` now unescapes unreserved characters, such as "~".
      (Andrew Bennetts)

  BUGFIXES:

    * Don't fail bundle selftest if email has 'two' embedded.  
      (Ian Clatworthy, #98510)

    * Remove ``--verbose`` from ``bzr bundle``. It didn't work anyway.
      (Robert Widhopf-Fenk, #98591)

    * Remove ``--basis`` from the checkout/branch commands - it didn't work
      properly and is no longer beneficial.
      (Robert Collins, #53675, #43486)

    * Don't produce encoding error when adding duplicate files.
      (Aaron Bentley)

    * Fix ``bzr log <file>`` so it only logs the revisions that changed
      the file, and does it faster.
      (Kent Gibson, John Arbash Meinel, #51980, #69477)
 
    * Fix ``InterDirstateTre._iter_changes`` to handle when we come across
      an empty versioned directory, which now has files in it.
      (John Arbash Meinel, #104257)

    * Teach ``common_ancestor`` to shortcut when the tip of one branch is
      inside the ancestry of the other. Saves a lot of graph processing
      (with an ancestry of 16k revisions, ``bzr merge ../already-merged``
      changes from 2m10s to 13s).  (John Arbash Meinel, #103757)

    * Fix ``show_diff_trees`` to handle the case when a file is modified,
      and the containing directory is renamed. (The file path is different
      in this versus base, but it isn't marked as a rename).
      (John Arbash Meinel, #103870)

    * FTP now works even when the FTP server does not support atomic rename.
      (Aaron Bentley, #89436)

    * Correct handling in bundles and merge directives of timezones with
      that are not an integer number of hours offset from UTC.  Always 
      represent the epoch time in UTC to avoid problems with formatting 
      earlier times on win32.  (Martin Pool, Alexander Belchenko, John
      Arbash Meinel)

    * Typo in the help for ``register-branch`` fixed. (Robert Collins, #96770)

    * "dirstate" and "dirstate-tags" formats now produce branches compatible
      with old versions of bzr. (Aaron Bentley, #107168))

    * Handle moving a directory when children have been added, removed,
      and renamed. (John Arbash Meinel, #105479)

    * Don't preventively use basic authentication for proxy before receiving a
      407 error. Otherwise people willing to use other authentication schemes
      may expose their password in the clear (or nearly). This add one
      roundtrip in case basic authentication should be used, but plug the
      security hole.
      (Vincent Ladeuil)

    * Handle http and proxy digest authentication.
      (Vincent Ladeuil, #94034).

  TESTING:

    * Added ``bzrlib.strace.strace`` which will strace a single callable and
      return a StraceResult object which contains just the syscalls involved
      in running it. (Robert Collins)

    * New test method ``reduceLockdirTimeout`` to drop the default (ui-centric)
      default time down to one suitable for tests. (Andrew Bennetts)

    * Add new ``vfs_transport_factory`` attribute on tests which provides the 
      common vfs backing for both the readonly and readwrite transports.
      This allows the RemoteObject tests to back onto local disk or memory,
      and use the existing ``transport_server`` attribute all tests know about
      to be the smart server transport. This in turn allows tests to 
      differentiate between 'transport to access the branch', and 
      'transport which is a VFS' - which matters in Remote* tests.
      (Robert Collins, Andrew Bennetts)

    * The ``make_branch_and_tree`` method for tests will now create a 
      lightweight checkout for the tree if the ``vfs_transport_factory`` is not
      a LocalURLServer. (Robert Collins, Andrew Bennetts)

    * Branch implementation tests have been audited to ensure that all urls 
      passed to Branch APIs use proper urls, except when local-disk paths
      are intended. This is so that tests correctly access the test transport
      which is often not equivalent to local disk in Remote* tests. As part
      of this many tests were adjusted to remove dependencies on local disk
      access.
      (Robert Collins, Andrew Bennetts)

    * Mark bzrlib.tests and bzrlib.tests.TestUtil as providing assertFOO helper
      functions by adding a ``__unittest`` global attribute. (Robert Collins,
      Andrew Bennetts, Martin Pool, Jonathan Lange)

    * Refactored proxy and authentication handling to simplify the
      implementation of new auth schemes for both http and proxy. 
      (Vincent Ladeuil)

bzr 0.15 2007-04-01
-------------------

  BUGFIXES:

    * Handle incompatible repositories as a user issue when fetching.
      (Aaron Bentley)

    * Don't give a recommendation to upgrade when branching or 
      checking out a branch that contains an old-format working tree.
      (Martin Pool)

bzr 0.15rc3  2007-03-26
-----------------------

  CHANGES:
 
    * A warning is now displayed when opening working trees in older 
      formats, to encourage people to upgrade to WorkingTreeFormat4.
      (Martin Pool)

  IMPROVEMENTS:

    * HTTP redirections are now taken into account when a branch (or a
      bundle) is accessed for the first time. A message is issued at each
      redirection to inform the user. In the past, http redirections were
      silently followed for each request which significantly degraded the
      performances. The http redirections are not followed anymore by
      default, instead a RedirectRequested exception is raised. For bzrlib
      users needing to follow http redirections anyway,
      ``bzrlib.transport.do_catching_redirections`` provide an easy transition
      path.  (vila)

  INTERNALS:

    * Added ``ReadLock.temporary_write_lock()`` to allow upgrading an OS read
      lock to an OS write lock. Linux can do this without unlocking, Win32
      needs to unlock in between. (John Arbash Meinel)
 
    * New parameter ``recommend_upgrade`` to ``BzrDir.open_workingtree``
      to silence (when false) warnings about opening old formats.
      (Martin Pool)

    * Fix minor performance regression with bzr-0.15 on pre-dirstate
      trees. (We were reading the working inventory too many times).
      (John Arbash Meinel)

    * Remove ``Branch.get_transaction()`` in favour of a simple cache of
      ``revision_history``.  Branch subclasses should override
      ``_gen_revision_history`` rather than ``revision_history`` to make use of
      this cache, and call ``_clear_revision_history_cache`` and
      ``_cache_revision_history`` at appropriate times. (Andrew Bennetts)

  BUGFIXES:

    * Take ``smtp_server`` from user config into account.
      (vila, #92195)

    * Restore Unicode filename handling for versioned and unversioned files.
      (John Arbash Meinel, #92608)

    * Don't fail during ``bzr commit`` if a file is marked removed, and
      the containing directory is auto-removed.  (John Arbash Meinel, #93681)

    * ``bzr status FILENAME`` failed on Windows because of an uncommon
      errno. (``ERROR_DIRECTORY == 267 != ENOTDIR``).
      (Wouter van Heyst, John Arbash Meinel, #90819)

    * ``bzr checkout source`` should create a local branch in the same
      format as source. (John Arbash Meinel, #93854)

    * ``bzr commit`` with a kind change was failing to update the
      last-changed-revision for directories.  The
      InventoryDirectory._unchanged only looked at the ``parent_id`` and name,
      ignoring the fact that the kind could have changed, too.
      (John Arbash Meinel, #90111)

    * ``bzr mv dir/subdir other`` was incorrectly updating files inside
      the directory. So that there was a chance it would break commit,
      etc. (John Arbash Meinel, #94037)
 
    * Correctly handles mutiple permanent http redirections.
      (vila, #88780)

bzr 0.15rc2  2007-03-14
-----------------------

  NOTES WHEN UPGRADING:
        
    * Release 0.15rc2 of bzr changes the ``bzr init-repo`` command to
      default to ``--trees`` instead of ``--no-trees``.
      Existing shared repositories are not affected.

  IMPROVEMENTS:

    * New ``merge-directive`` command to generate machine- and human-readable
      merge requests.  (Aaron Bentley)

    * New ``submit:`` revision specifier makes it easy to diff against the
      common ancestor with the submit location (Aaron Bentley)

    * Added support for Putty's SSH implementation. (Dmitry Vasiliev)

    * Added ``bzr status --versioned`` to report only versioned files, 
      not unknowns. (Kent Gibson)

    * Merge now autodetects the correct line-ending style for its conflict
      markers.  (Aaron Bentley)

  INTERNALS:

    * Refactored SSH vendor registration into SSHVendorManager class.
      (Dmitry Vasiliev)

  BUGFIXES:

    * New ``--numbered-dirs`` option to ``bzr selftest`` to use
      numbered dirs for TestCaseInTempDir. This is default behavior
      on Windows. Anyone can force named dirs on Windows
      with ``--no-numbered-dirs``. (Alexander Belchenko)

    * Fix ``RevisionSpec_revid`` to handle the Unicode strings passed in
      from the command line. (Marien Zwart, #90501)

    * Fix ``TreeTransform._iter_changes`` when both the source and
      destination are missing. (Aaron Bentley, #88842)

    * Fix commit of merges with symlinks in dirstate trees.
      (Marien Zwart)
    
    * Switch the ``bzr init-repo`` default from --no-trees to --trees. 
      (Wouter van Heyst, #53483)


bzr 0.15rc1  2007-03-07
-----------------------

  SURPRISES:

    * The default disk format has changed. Please run 'bzr upgrade' in your
      working trees to upgrade. This new default is compatible for network
      operations, but not for local operations. That is, if you have two
      versions of bzr installed locally, after upgrading you can only use the
      bzr 0.15 version. This new default does not enable tags or nested-trees
      as they are incompatible with bzr versions before 0.15 over the network.

    * For users of bzrlib: Two major changes have been made to the working tree
      api in bzrlib. The first is that many methods and attributes, including
      the inventory attribute, are no longer valid for use until one of
      ``lock_read``/``lock_write``/``lock_tree_write`` has been called,
      and become invalid again after unlock is called. This has been done
      to improve performance and correctness as part of the dirstate
      development.
      (Robert Collins, John A Meinel, Martin Pool, and others).

    * For users of bzrlib: The attribute 'tree.inventory' should be considered
      readonly. Previously it was possible to directly alter this attribute, or
      its contents, and have the tree notice this. This has been made
      unsupported - it may work in some tree formats, but in the newer dirstate
      format such actions will have no effect and will be ignored, or even
      cause assertions. All operations possible can still be carried out by a
      combination of the tree API, and the bzrlib.transform API. (Robert
      Collins, John A Meinel, Martin Pool, and others).

  IMPROVEMENTS:

    * Support for OS Windows 98. Also .bzr.log on any windows system
      saved in My Documents folder. (Alexander Belchenko)

    * ``bzr mv`` enhanced to support already moved files.
      In the past the mv command would have failed if the source file doesn't
      exist. In this situation ``bzr mv`` would now detect that the file has
      already moved and update the repository accordingly, if the target file
      does exist.
      A new option ``--after`` has been added so that if two files already
      exist, you could notify Bazaar that you have moved a (versioned) file
      and replaced it with another. Thus in this case ``bzr move --after``
      will only update the Bazaar identifier.
      (Steffen Eichenberg, Marius Kruger)

    * ``ls`` now works on treeless branches and remote branches.
      (Aaron Bentley)

    * ``bzr help global-options`` describes the global options.
      (Aaron Bentley)

    * ``bzr pull --overwrite`` will now correctly overwrite checkouts.
      (Robert Collins)

    * Files are now allowed to change kind (e.g. from file to symlink).
      Supported by ``commit``, ``revert`` and ``status``
      (Aaron Bentley)

    * ``inventory`` and ``unknowns`` hidden in favour of ``ls``
      (Aaron Bentley)

    * ``bzr help checkouts`` descibes what checkouts are and some possible
      uses of them. (James Westby, Aaron Bentley)

    * A new ``-d`` option to push, pull and merge overrides the default 
      directory.  (Martin Pool)

    * Branch format 6: smaller, and potentially faster than format 5.  Supports
      ``append_history_only`` mode, where the log view and revnos do not change,
      except by being added to.  Stores policy settings in
      ".bzr/branch/branch.conf".

    * ``append_only`` branches:  Format 6 branches may be configured so that log
      view and revnos are always consistent.  Either create the branch using
      "bzr init --append-revisions-only" or edit the config file as descriped
      in docs/configuration.txt.

    * rebind: Format 6 branches retain the last-used bind location, so if you
      "bzr unbind", you can "bzr bind" to bind to the previously-selected
      bind location.

    * Builtin tags support, created and deleted by the ``tag`` command and
      stored in the branch.  Tags can be accessed with the revisionspec
      ``-rtag:``, and listed with ``bzr tags``.  Tags are not versioned 
      at present. Tags require a network incompatible upgrade. To perform this
      upgrade, run ``bzr upgrade --dirstate-tags`` in your branch and
      repositories. (Martin Pool)

    * The ``bzr://`` transport now has a well-known port number, 4155,
      which it will use by default.  (Andrew Bennetts, Martin Pool)

    * Bazaar now looks for user-installed plugins before looking for site-wide
      plugins. (Jonathan Lange)

    * ``bzr resolve`` now detects and marks resolved text conflicts.
      (Aaron Bentley)

  INTERNALS:

    * Internally revision ids and file ids are now passed around as utf-8
      bytestrings, rather than treating them as Unicode strings. This has
      performance benefits for Knits, since we no longer need to decode the
      revision id for each line of content, nor for each entry in the index.
      This will also help with the future dirstate format.
      (John Arbash Meinel)

    * Reserved ids (any revision-id ending in a colon) are rejected by
      versionedfiles, repositories, branches, and working trees
      (Aaron Bentley)

    * Minor performance improvement by not creating a ProgressBar for
      every KnitIndex we create. (about 90ms for a bzr.dev tree)
      (John Arbash Meinel)

    * New easier to use Branch hooks facility. There are five initial hooks,
      all documented in bzrlib.branch.BranchHooks.__init__ - ``'set_rh'``,
      ``'post_push'``, ``'post_pull'``, ``'post_commit'``,
      ``'post_uncommit'``. These hooks fire after the matching operation
      on a branch has taken place, and were originally added for the
      branchrss plugin. (Robert Collins)

    * New method ``Branch.push()`` which should be used when pushing from a
      branch as it makes performance and policy decisions to match the UI
      level command ``push``. (Robert Collins).

    * Add a new method ``Tree.revision_tree`` which allows access to cached
      trees for arbitrary revisions. This allows the in development dirstate
      tree format to provide access to the callers to cached copies of 
      inventory data which are cheaper to access than inventories from the
      repository.
      (Robert Collins, Martin Pool)

    * New ``Branch.last_revision_info`` method, this is being done to allow
      optimization of requests for both the number of revisions and the last
      revision of a branch with smartservers and potentially future branch
      formats. (Wouter van Heyst, Robert Collins)

    * Allow ``'import bzrlib.plugins.NAME'`` to work when the plugin NAME has not
      yet been loaded by ``load_plugins()``. This allows plugins to depend on each
      other for code reuse without requiring users to perform file-renaming
      gymnastics. (Robert Collins)

    * New Repository method ``'gather_stats'`` for statistic data collection.
      This is expected to grow to cover a number of related uses mainly
      related to bzr info. (Robert Collins)

    * Log formatters are now managed with a registry.
      ``log.register_formatter`` continues to work, but callers accessing
      the FORMATTERS dictionary directly will not.

    * Allow a start message to be passed to the ``edit_commit_message``
      function.  This will be placed in the message offered to the user
      for editing above the separator. It allows a template commit message
      to be used more easily. (James Westby)

    * ``GPGStrategy.sign()`` will now raise ``BzrBadParameterUnicode`` if
      you pass a Unicode string rather than an 8-bit string. Callers need
      to be updated to encode first. (John Arbash Meinel)

    * Branch.push, pull, merge now return Result objects with information
      about what happened, rather than a scattering of various methods.  These
      are also passed to the post hooks.  (Martin Pool)

    * File formats and architecture is in place for managing a forest of trees
      in bzr, and splitting up existing trees into smaller subtrees, and
      finally joining trees to make a larger tree. This is the first iteration
      of this support, and the user-facing aspects still require substantial
      work.  If you wish to experiment with it, use ``bzr upgrade
      --dirstate-with-subtree`` in your working trees and repositories.
      You can use the hidden commands ``split`` and ``join`` and to create
      and manipulate nested trees, but please consider using the nested-trees
      branch, which contains substantial UI improvements, instead.
      http://code.aaronbentley.com/bzr/bzrrepo/nested-trees/
      (Aaron Bentley, Martin Pool, Robert Collins).

  BUGFIXES:

    * ``bzr annotate`` now uses dotted revnos from the viewpoint of the
      branch, rather than the last changed revision of the file.
      (John Arbash Meinel, #82158)

    * Lock operations no longer hang if they encounter a permission problem.
      (Aaron Bentley)

    * ``bzr push`` can resume a push that was canceled before it finished.
      Also, it can push even if the target directory exists if you supply
      the ``--use-existing-dir`` flag.
      (John Arbash Meinel, #30576, #45504)

    * Fix http proxy authentication when user and an optional
      password appears in the ``*_proxy`` vars. (Vincent Ladeuil,
      #83954).

    * ``bzr log branch/file`` works for local treeless branches
      (Aaron Bentley, #84247)

    * Fix problem with UNC paths on Windows 98. (Alexander Belchenko, #84728)

    * Searching location of CA bundle for PyCurl in env variable
      (``CURL_CA_BUNDLE``), and on win32 along the PATH.
      (Alexander Belchenko, #82086)

    * ``bzr init`` works with unicode argument LOCATION.
      (Alexander Belchenko, #85599)

    * Raise ``DependencyNotPresent`` if pycurl do not support https. 
      (Vincent Ladeuil, #85305)

    * Invalid proxy env variables should not cause a traceback.
      (Vincent Ladeuil, #87765)

    * Ignore patterns normalised to use '/' path separator.
      (Kent Gibson, #86451)

    * bzr rocks. It sure does! Fix case. (Vincent Ladeuil, #78026)

    * Fix bzrtools shelve command for removed lines beginning with "--"
      (Johan Dahlberg, #75577)

  TESTING:

    * New ``--first`` option to ``bzr selftest`` to run specified tests
      before the rest of the suite.  (Martin Pool)


bzr 0.14  2007-01-23
--------------------

  IMPROVEMENTS:

    * ``bzr help global-options`` describes the global options. (Aaron Bentley)

  BUG FIXES:
    
    * Skip documentation generation tests if the tools to do so are not
      available. Fixes running selftest for installled copies of bzr. 
      (John Arbash Meinel, #80330)

    * Fix the code that discovers whether bzr is being run from it's
      working tree to handle the case when it isn't but the directory
      it is in is below a repository. (James Westby, #77306)


bzr 0.14rc1  2007-01-16
-----------------------

  IMPROVEMENTS:

    * New connection: ``bzr+http://`` which supports tunnelling the smart
      protocol over an HTTP connection. If writing is enabled on the bzr
      server, then you can write over the http connection.
      (Andrew Bennetts, John Arbash Meinel)

    * Aliases now support quotation marks, so they can contain whitespace
      (Marius Kruger)

    * PyCurlTransport now use a single curl object. By specifying explicitly
      the 'Range' header, we avoid the need to use two different curl objects
      (and two connections to the same server). (Vincent Ladeuil)

    * ``bzr commit`` does not prompt for a message until it is very likely to
      succeed.  (Aaron Bentley)

    * ``bzr conflicts`` now takes --text to list pathnames of text conflicts
      (Aaron Bentley)

    * Fix ``iter_lines_added_or_present_in_versions`` to use a set instead
      of a list while checking if a revision id was requested. Takes 10s
      off of the ``fileids_affected_by_revision_ids`` time, which is 10s
      of the ``bzr branch`` time. Also improve ``fileids_...`` time by
      filtering lines with a regex rather than multiple ``str.find()``
      calls. (saves another 300ms) (John Arbash Meinel)

    * Policy can be set for each configuration key. This allows keys to be
      inherited properly across configuration entries. For example, this
      should enable you to do::
        
        [/home/user/project]
        push_location = sftp://host/srv/project/
        push_location:policy = appendpath

      And then a branch like ``/home/user/project/mybranch`` should get an
      automatic push location of ``sftp://host/srv/project/mybranch``.
      (James Henstridge)

    * Added ``bzr status --short`` to make status report svn style flags
      for each file.  For example::

        $ bzr status --short
        A  foo
        A  bar
        D  baz
        ?  wooley

    * 'bzr selftest --clean-output' allows easily clean temporary tests 
      directories without running tests. (Alexander Belchenko)

    * ``bzr help hidden-commands`` lists all hidden commands. (Aaron Bentley)

    * ``bzr merge`` now has an option ``--pull`` to fall back to pull if
      local is fully merged into remote. (Jan Hudec)

    * ``bzr help formats`` describes available directory formats. (Aaron Bentley)

  INTERNALS:

    * A few tweaks directly to ``fileids_affected_by_revision_ids`` to
      help speed up processing, as well allowing to extract unannotated
      lines. Between the two ``fileids_affected_by_revision_ids`` is
      improved by approx 10%. (John Arbash Meinel)

    * Change Revision serialization to only write out millisecond
      resolution. Rather than expecting floating point serialization to
      preserve more resolution than we need. (Henri Weichers, Martin Pool)

    * Test suite ends cleanly on Windows.  (Vincent Ladeuil)

    * When ``encoding_type`` attribute of class Command is equal to 'exact', 
      force sys.stdout to be a binary stream on Windows, and therefore
      keep exact line-endings (without LF -> CRLF conversion).
      (Alexander Belchenko)

    * Single-letter short options are no longer globally declared.  (Martin
      Pool)

    * Before using detected user/terminal encoding bzr should check
      that Python has corresponding codec. (Alexander Belchenko)

    * Formats for end-user selection are provided via a FormatRegistry (Aaron Bentley)

  BUG FIXES:

    * ``bzr missing --verbose`` was showing adds/removals in the wrong
      direction. (John Arbash Meinel)

    * ``bzr annotate`` now defaults to showing dotted revnos for merged
      revisions. It cuts them off at a depth of 12 characters, but you can
      supply ``--long`` to see the full number. You can also use
      ``--show-ids`` to display the original revision ids, rather than
      revision numbers and committer names. (John Arbash Meinel, #75637)

    * bzr now supports Win32 UNC path (e.g. ``\HOST\path``. 
      (Alexander Belchenko, #57869)

    * Win32-specific: output of cat, bundle and diff commands don't mangle
      line-endings (Alexander Belchenko, #55276)

    * Replace broken fnmatch based ignore pattern matching with custom pattern
      matcher.
      (Kent Gibson, Jan Hudec #57637)

    * pycurl and urllib can detect short reads at different places. Update
      the test suite to test more cases. Also detect http error code 416
      which was raised for that specific bug. Also enhance the urllib
      robustness by detecting invalid ranges (and pycurl's one by detecting
      short reads during the initial GET). (Vincent Ladeuil, #73948)

    * The urllib connection sharing interacts badly with urllib2
      proxy setting (the connections didn't go thru the proxy
      anymore). Defining a proper ProxyHandler solves the
      problem.  (Vincent Ladeuil, #74759)

    * Use urlutils to generate relative URLs, not osutils 
      (Aaron Bentley, #76229)

    * ``bzr status`` in a readonly directory should work without giving
      lots of errors. (John Arbash Meinel, #76299)

    * Mention the revisionspec topic for the revision option help.
      (Wouter van Heyst, #31663)

    * Allow plugins import from zip archives.
      (Alexander Belchenko, #68124)


bzr 0.13  2006-12-05
--------------------
    
  No changes from 0.13rc1
    
bzr 0.13rc1  2006-11-27
-----------------------

  IMPROVEMENTS:

    * New command ``bzr remove-tree`` allows the removal of the working
      tree from a branch.
      (Daniel Silverstone)

    * urllib uses shared keep-alive connections, so http 
      operations are substantially faster.
      (Vincent Ladeuil, #53654)

    * ``bzr export`` allows an optional branch parameter, to export a bzr
      tree from some other url. For example:
      ``bzr export bzr.tar.gz http://bazaar-vcs.org/bzr/bzr.dev``
      (Daniel Silverstone)

    * Added ``bzr help topics`` to the bzr help system. This gives a
      location for general information, outside of a specific command.
      This includes updates for ``bzr help revisionspec`` the first topic
      included. (Goffredo Baroncelli, John Arbash Meinel, #42714)

    * WSGI-compatible HTTP smart server.  See ``doc/http_smart_server.txt``.
      (Andrew Bennetts)

    * Knit files will now cache full texts only when the size of the
      deltas is as large as the size of the fulltext. (Or after 200
      deltas, whichever comes first). This has the most benefit on large
      files with small changes, such as the inventory for a large project.
      (eg For a project with 2500 files, and 7500 revisions, it changes
      the size of inventory.knit from 11MB to 5.4MB) (John Arbash Meinel)

  INTERNALS:

    * New -D option given before the command line turns on debugging output
      for particular areas.  -Derror shows tracebacks on all errors.
      (Martin Pool)

    * Clean up ``bzr selftest --benchmark bundle`` to correct an import,
      and remove benchmarks that take longer than 10min to run.
      (John Arbash Meinel)

    * Use ``time.time()`` instead of ``time.clock()`` to decide on
      progress throttling. Because ``time.clock()`` is actually CPU time,
      so over a high-latency connection, too many updates get throttled.
      (John Arbash Meinel)

    * ``MemoryTransport.list_dir()`` would strip the first character for
      files or directories in root directory. (John Arbash Meinel)

    * New method ``get_branch_reference`` on 'BzrDir' allows the detection of 
      branch references - which the smart server component needs.
  
    * New ``ChrootTransportDecorator``, accessible via the ``chroot+`` url
      prefix.  It disallows any access to locations above a set URL.  (Andrew
      Bennetts)

  BUG FIXES:

    * Now ``_KnitIndex`` properly decode revision ids when loading index data.
      And optimize the knit index parsing code. 
      (Dmitry Vasiliev, John Arbash Meinel)

    * ``bzrlib/bzrdir.py`` was directly referencing ``bzrlib.workingtree``,
      without importing it. This prevented ``bzr upgrade`` from working
      unless a plugin already imported ``bzrlib.workingtree``
      (John Arbash Meinel, #70716)

    * Suppress the traceback on invalid URLs (Vincent Ladeuil, #70803).

    * Give nicer error message when an http server returns a 403
      error code. (Vincent Ladeuil, #57644).

    * When a multi-range http GET request fails, try a single
      range one. If it fails too, forget about ranges. Remember that until 
      the death of the transport and propagates that to the clones.
      (Vincent Ladeuil, #62276, #62029).

    * Handles user/passwords supplied in url from command
      line (for the urllib implementation). Don't request already
      known passwords (Vincent Ladeuil, #42383, #44647, #48527)

    * ``_KnitIndex.add_versions()`` dictionary compresses revision ids as they
      are added. This fixes bug where fetching remote revisions records
      them as full references rather than integers.
      (John Arbash Meinel, #64789)

    * ``bzr ignore`` strips trailing slashes in patterns.
      Also ``bzr ignore`` rejects absolute paths. (Kent Gibson, #4559)

    * ``bzr ignore`` takes multiple arguments. (Cheuksan Edward Wang, #29488)

    * mv correctly handles paths that traverse symlinks. 
      (Aaron Bentley, #66964)

    * Give nicer looking error messages when failing to connect over ssh.
      (John Arbash Meinel, #49172)

    * Pushing to a remote branch does not currently update the remote working
      tree. After a remote push, ``bzr status`` and ``bzr diff`` on the remote
      machine now show that the working tree is out of date.
      (Cheuksan Edward Wang #48136)

    * Use patiencediff instead of difflib for determining deltas to insert
      into knits. This avoids the O(N^3) behavior of difflib. Patience
      diff should be O(N^2). (Cheuksan Edward Wang, #65714)

    * Running ``bzr log`` on nonexistent file gives an error instead of the
      entire log history. (Cheuksan Edward Wang #50793)

    * ``bzr cat`` can look up contents of removed or renamed files. If the
      pathname is ambiguous, i.e. the files in the old and new trees have
      different id's, the default is the file in the new tree. The user can
      use "--name-from-revision" to select the file in the old tree.
      (Cheuksan Edward Wang, #30190)

  TESTING:

    * TestingHTTPRequestHandler really handles the Range header
      (previously it was ignoring it and returning the whole file,).

bzr 0.12  2006-10-30
--------------------

  INTERNALS:

    * Clean up ``bzr selftest --benchmark bundle`` to correct an import,
      and remove benchmarks that take longer than 10min to run.
      (John Arbash Meinel)
  
bzr 0.12rc1  2006-10-23
-----------------------

  IMPROVEMENTS:

    * ``bzr log`` now shows dotted-decimal revision numbers for all revisions,
      rather than just showing a decimal revision number for revisions on the
      mainline. These revision numbers are not yet accepted as input into bzr
      commands such as log, diff etc. (Robert Collins)

    * revisions can now be specified using dotted-decimal revision numbers.
      For instance, ``bzr diff -r 1.2.1..1.2.3``. (Robert Collins)

    * ``bzr help commands`` output is now shorter (Aaron Bentley)

    * ``bzr`` now uses lazy importing to reduce the startup time. This has
      a moderate effect on lots of actions, especially ones that have
      little to do. For example ``bzr rocks`` time is down to 116ms from
      283ms. (John Arbash Meinel)

    * New Registry class to provide name-to-object registry-like support,
      for example for schemes where plugins can register new classes to
      do certain tasks (e.g. log formatters). Also provides lazy registration
      to allow modules to be loaded on request.
      (John Arbash Meinel, Adeodato Simó)

  API INCOMPATABILITY:
  
    * LogFormatter subclasses show now expect the 'revno' parameter to 
      show() to be a string rather than an int. (Robert Collins)

  INTERNALS:

    * ``TestCase.run_bzr``, ``run_bzr_captured``, and ``run_bzr_subprocess``
      can take a ``working_dir='foo'`` parameter, which will change directory 
      for the command. (John Arbash Meinel)

    * ``bzrlib.lazy_regex.lazy_compile`` can be used to create a proxy
      around a regex, which defers compilation until first use. 
      (John Arbash Meinel)

    * ``TestCase.run_bzr_subprocess`` defaults to supplying the
      ``--no-plugins`` parameter to ensure test reproducability, and avoid
      problems with system-wide installed plugins. (John Arbash Meinel)

    * Unique tree root ids are now supported. Newly created trees still
      use the common root id for compatibility with bzr versions before 0.12.
      (Aaron Bentley)

    * ``WorkingTree.set_root_id(None)`` is now deprecated. Please
      pass in ``inventory.ROOT_ID`` if you want the default root id value.
      (Robert Collins, John Arbash Meinel)

    * New method ``WorkingTree.flush()`` which will write the current memory
      inventory out to disk. At the same time, ``read_working_inventory`` will
      no longer trash the current tree inventory if it has been modified within
      the current lock, and the tree will now ``flush()`` automatically on
      ``unlock()``. ``WorkingTree.set_root_id()`` has been updated to take
      advantage of this functionality. (Robert Collins, John Arbash Meinel)

    * ``bzrlib.tsort.merge_sorted`` now accepts ``generate_revnos``. This
      parameter will cause it to add another column to its output, which
      contains the dotted-decimal revno for each revision, as a tuple.
      (Robert Collins)

    * ``LogFormatter.show_merge`` is deprecated in favour of
      ``LogFormatter.show_merge_revno``. (Robert Collins)

  BUG FIXES:

    * Avoid circular imports by creating a deprecated function for
      ``bzrlib.tree.RevisionTree``. Callers should have been using
      ``bzrlib.revisontree.RevisionTree`` anyway. (John Arbash Meinel,
      #63360, #66349)

    * Don't use ``socket.MSG_WAITALL`` as it doesn't exist on all
      platforms. (Martin Pool, #66356)

    * Don't require ``Content-Type`` in range responses. Assume they are a
      single range if ``Content-Type`` does not exist.
      (John Arbash Meinel, #62473)

    * bzr branch/pull no longer complain about progress bar cleanup when
      interrupted during fetch.  (Aaron Bentley, #54000)

    * ``WorkingTree.set_parent_trees()`` uses the trees to directly write
      the basis inventory, rather than going through the repository. This
      allows us to have 1 inventory read, and 2 inventory writes when
      committing a new tree. (John Arbash Meinel)

    * When reverting, files that are not locally modified that do not exist
      in the target are deleted, not just unversioned (Aaron Bentley)

    * When trying to acquire a lock, don't fail immediately. Instead, try
      a few times (up to 1 hour) before timing out. Also, report why the
      lock is unavailable (John Arbash Meinel, #43521, #49556)

    * Leave HttpTransportBase daughter classes decides how they
      implement cloning. (Vincent Ladeuil, #61606)

    * diff3 does not indicate conflicts on clean merge. (Aaron Bentley)

    * If a commit fails, the commit message is stored in a file at the root of
      the tree for later commit. (Cheuksan Edward Wang, Stefan Metzmacher,
      #32054)

  TESTING:

    * New test base class TestCaseWithMemoryTransport offers memory-only
      testing facilities: its not suitable for tests that need to mutate disk
      state, but most tests should not need that and should be converted to
      TestCaseWithMemoryTransport. (Robert Collins)

    * ``TestCase.make_branch_and_memory_tree`` now takes a format
      option to set the BzrDir, Repository and Branch formats of the
      created objects. (Robert Collins, John Arbash Meinel)

bzr 0.11  2006-10-02
--------------------

    * Smart server transport test failures on windows fixed. (Lukáš Lalinský).

bzr 0.11rc2  2006-09-27
-----------------------

  BUG FIXES:

    * Test suite hangs on windows fixed. (Andrew Bennets, Alexander Belchenko).
    
    * Commit performance regression fixed. (Aaron Bentley, Robert Collins, John
      Arbash Meinel).

bzr 0.11rc1  2006-09-25
-----------------------

  IMPROVEMENTS:

    * Knit files now wait to create their contents until the first data is
      added. The old code used to create an empty .knit and a .kndx with just
      the header. However, this caused a lot of extra round trips over sftp.
      This can change the time for ``bzr push`` to create a new remote branch
      from 160s down to 100s. This also affects ``bzr commit`` performance when
      adding new files, ``bzr commit`` on a new kernel-like tree drops from 50s
      down to 40s (John Arbash Meinel, #44692)

    * When an entire subtree has been deleted, commit will now report that
      just the top of the subtree has been deleted, rather than reporting
      all the individual items. (Robert Collins)

    * Commit performs one less XML parse. (Robert Collins)

    * ``bzr checkout`` now operates on readonly branches as well
      as readwrite branches. This fixes bug #39542. (Robert Collins)

    * ``bzr bind`` no longer synchronises history with the master branch.
      Binding should be followed by an update or push to synchronise the 
      two branches. This is closely related to the fix for bug #39542.
      (Robert Collins)

    * ``bzrlib.lazy_import.lazy_import`` function to create on-demand 
      objects.  This allows all imports to stay at the global scope, but
      modules will not actually be imported if they are not used.
      (John Arbash Meinel)

    * Support ``bzr://`` and ``bzr+ssh://`` urls to work with the new RPC-based
      transport which will be used with the upcoming high-performance smart
      server. The new command ``bzr serve`` will invoke bzr in server mode,
      which processes these requests. (Andrew Bennetts, Robert Collins, Martin
      Pool)

    * New command ``bzr version-info`` which can be used to get a summary
      of the current state of the tree. This is especially useful as part
      of a build commands. See ``doc/version_info.txt`` for more information 
      (John Arbash Meinel)

  BUG FIXES:

    * ``'bzr inventory [FILE...]'`` allows restricting the file list to a
      specific set of files. (John Arbash Meinel, #3631)

    * Don't abort when annotating empty files (John Arbash Meinel, #56814)

    * Add ``Stanza.to_unicode()`` which can be passed to another Stanza
      when nesting stanzas. Also, add ``read_stanza_unicode`` to handle when
      reading a nested Stanza. (John Arbash Meinel)

    * Transform._set_mode() needs to stat the right file. 
      (John Arbash Meinel, #56549)

    * Raise WeaveFormatError rather than StopIteration when trying to read
      an empty Weave file. (John Arbash Meinel, #46871)

    * Don't access e.code for generic URLErrors, only HTTPErrors have .code.
      (Vincent Ladeuil, #59835)

    * Handle boundary="" lines properly to allow access through a Squid proxy.
      (John Arbash Meinel, #57723)

    * revert now removes newly-added directories (Aaron Bentley, #54172)

    * ``bzr upgrade sftp://`` shouldn't fail to upgrade v6 branches if there 
      isn't a working tree. (David Allouche, #40679)

    * Give nicer error messages when a user supplies an invalid --revision
      parameter. (John Arbash Meinel, #55420)

    * Handle when LANG is not recognized by python. Emit a warning, but
      just revert to using 'ascii'. (John Arbash Meinel, #35392)

    * Don't use ``preexec_fn`` on win32, as it is not supported by subprocess.
      (John Arbash Meinel)

    * Skip specific tests when the dependencies aren't met. This includes
      some ``setup.py`` tests when ``python-dev`` is not available, and
      some tests that depend on paramiko. (John Arbash Meinel, Mattheiu Moy)

    * Fallback to Paramiko properly, if no ``ssh`` executable exists on
      the system. (Andrew Bennetts, John Arbash Meinel)

    * ``Branch.bind(other_branch)`` no longer takes a write lock on the
      other branch, and will not push or pull between the two branches.
      API users will need to perform a push or pull or update operation if they
      require branch synchronisation to take place. (Robert Collins, #47344)

    * When creating a tarball or zipfile export, export unicode names as utf-8
      paths. This may not work perfectly on all platforms, but has the best
      chance of working in the common case. (John Arbash Meinel, #56816)

    * When committing, only files that exist in working tree or basis tree
      may be specified (Aaron Bentley, #50793)

  PORTABILITY:

    * Fixes to run on Python 2.5 (Brian M. Carlson, Martin Pool, Marien Zwart)

  INTERNALS:

    * TestCaseInTempDir now creates a separate directory for HOME, rather
      than having HOME set to the same location as the working directory.
      (John Arbash Meinel)

    * ``run_bzr_subprocess()`` can take an optional ``env_changes={}`` parameter,
      which will update os.environ inside the spawned child. It also can
      take a ``universal_newlines=True``, which helps when checking the output
      of the command. (John Arbash Meinel)

    * Refactor SFTP vendors to allow easier re-use when ssh is used. 
      (Andrew Bennetts)

    * ``Transport.list_dir()`` and ``Transport.iter_files_recursive()`` should always
      return urlescaped paths. This is now tested (there were bugs in a few
      of the transports) (Andrew Bennetts, David Allouche, John Arbash Meinel)

    * New utility function ``symbol_versioning.deprecation_string``. Returns the
      formatted string for a callable, deprecation format pair. (Robert Collins)

    * New TestCase helper applyDeprecated. This allows you to call a callable
      which is deprecated without it spewing to the screen, just by supplying
      the deprecation format string issued for it. (Robert Collins)

    * Transport.append and Transport.put have been deprecated in favor of
      ``.append_bytes``, ``.append_file``, ``.put_bytes``, and
      ``.put_file``. This removes the ambiguity in what type of object the
      functions take.  ``Transport.non_atomic_put_{bytes,file}`` has also
      been added. Which works similarly to ``Transport.append()`` except for
      SFTP, it doesn't have a round trip when opening the file. Also, it
      provides functionality for creating a parent directory when trying
      to create a file, rather than raise NoSuchFile and forcing the
      caller to repeat their request.
      (John Arbash Meinel)

    * WorkingTree has a new api ``unversion`` which allow the unversioning of
      entries by their file id. (Robert Collins)

    * ``WorkingTree.pending_merges`` is deprecated.  Please use the
      ``get_parent_ids`` (introduced in 0.10) method instead. (Robert Collins)

    * WorkingTree has a new ``lock_tree_write`` method which locks the branch for
      read rather than write. This is appropriate for actions which only need
      the branch data for reference rather than mutation. A new decorator
      ``needs_tree_write_lock`` is provided in the workingtree module. Like the
      ``needs_read_lock`` and ``needs_write_lock`` decorators this allows static 
      declaration of the locking requirements of a function to ensure that
      a lock is taken out for casual scripts. (Robert Collins, #54107)

    * All WorkingTree methods which write to the tree, but not to the branch
      have been converted to use ``needs_tree_write_lock`` rather than 
      ``needs_write_lock``. Also converted is the revert, conflicts and tree
      transform modules. This provides a modest performance improvement on 
      metadir style trees, due to the reduce lock-acquisition, and a more
      significant performance improvement on lightweight checkouts from 
      remote branches, where trivial operations used to pay a significant 
      penalty. It also provides the basis for allowing readonly checkouts.
      (Robert Collins)

    * Special case importing the standard library 'copy' module. This shaves
      off 40ms of startup time, while retaining compatibility. See:
      ``bzrlib/inspect_for_copy.py`` for more details. (John Arbash Meinel)

    * WorkingTree has a new parent class MutableTree which represents the 
      specialisations of Tree which are able to be altered. (Robert Collins)

    * New methods mkdir and ``put_file_bytes_non_atomic`` on MutableTree that
      mutate the tree and its contents. (Robert Collins)

    * Transport behaviour at the root of the URL is now defined and tested.
      (Andrew Bennetts, Robert Collins)

  TESTING:

    * New test helper classs MemoryTree. This is typically accessed via
      ``self.make_branch_and_memory_tree()`` in test cases. (Robert Collins)
      
    * Add ``start_bzr_subprocess`` and ``stop_bzr_subprocess`` to allow test
      code to continue running concurrently with a subprocess of bzr.
      (Andrew Bennetts, Robert Collins)

    * Add a new method ``Transport.get_smart_client()``. This is provided to
      allow upgrades to a richer interface than the VFS one provided by
      Transport. (Andrew Bennetts, Martin Pool)

bzr 0.10  2006-08-29
--------------------
  
  IMPROVEMENTS:
    * 'merge' now takes --uncommitted, to apply uncommitted changes from a
      tree.  (Aaron Bentley)
  
    * 'bzr add --file-ids-from' can be used to specify another path to use
      for creating file ids, rather than generating all new ones. Internally,
      the 'action' passed to ``smart_add_tree()`` can return ``file_ids`` that
      will be used, rather than having bzrlib generate new ones.
      (John Arbash Meinel, #55781)

    * ``bzr selftest --benchmark`` now allows a ``--cache-dir`` parameter.
      This will cache some of the intermediate trees, and decrease the
      setup time for benchmark tests. (John Arbash Meinel)

    * Inverse forms are provided for all boolean options.  For example,
      --strict has --no-strict, --no-recurse has --recurse (Aaron Bentley)

    * Serialize out Inventories directly, rather than using ElementTree.
      Writing out a kernel sized inventory drops from 2s down to ~350ms.
      (Robert Collins, John Arbash Meinel)

  BUG FIXES:

    * Help diffutils 2.8.4 get along with binary tests (Marien Zwart: #57614)

    * Change LockDir so that if the lock directory doesn't exist when
      ``lock_write()`` is called, an attempt will be made to create it.
      (John Arbash Meinel, #56974)

    * ``bzr uncommit`` preserves pending merges. (John Arbash Meinel, #57660)

    * Active FTP transport now works as intended. (ghozzy, #56472)

    * Really fix mutter() so that it won't ever raise a UnicodeError.
      It means it is possible for ~/.bzr.log to contain non UTF-8 characters.
      But it is a debugging log, not a real user file.
      (John Arbash Meinel, #56947, #53880)

    * Change Command handle to allow Unicode command and options.
      At present we cannot register Unicode command names, so we will get
      BzrCommandError('unknown command'), or BzrCommandError('unknown option')
      But that is better than a UnicodeError + a traceback.
      (John Arbash Meinel, #57123)

    * Handle TZ=UTC properly when reading/writing revisions.
      (John Arbash Meinel, #55783, #56290)

    * Use ``GPG_TTY`` to allow gpg --cl to work with gpg-agent in a pipeline,
      (passing text to sign in on stdin). (John Arbash Meinel, #54468)

    * External diff does the right thing for binaries even in foreign 
      languages. (John Arbash Meinel, #56307)

    * Testament handles more cases when content is unicode. Specific bug was
      in handling of revision properties.
      (John Arbash Meinel, Holger Krekel, #54723)

    * The bzr selftest was failing on installed versions due to a bug in a new
      test helper. (John Arbash Meinel, Robert Collins, #58057)

  INTERNALS:

    * ``bzrlib.cache_utf8`` contains ``encode()`` and ``decode()`` functions
      which can be used to cache the conversion between utf8 and Unicode.
      Especially helpful for some of the knit annotation code, which has to
      convert revision ids to utf8 to annotate lines in storage.
      (John Arbash Meinel)

    * ``setup.py`` now searches the filesystem to find all packages which
      need to be installed. This should help make the life of packagers
      easier. (John Arbash Meinel)

bzr 0.9.0  2006-08-11
---------------------

  SURPRISES:

   * The hard-coded built-in ignore rules have been removed. There are
     now two rulesets which are enforced. A user global one in 
     ``~/.bazaar/ignore`` which will apply to every tree, and the tree
     specific one '.bzrignore'.
     ``~/.bazaar/ignore`` will be created if it does not exist, but with
     a more conservative list than the old default.
     This fixes bugs with default rules being enforced no matter what. 
     The old list of ignore rules from bzr is available by
     running 'bzr ignore --old-default-rules'.
     (Robert Collins, Martin Pool, John Arbash Meinel)

   * 'branches.conf' has been changed to 'locations.conf', since it can apply
     to more locations than just branch locations.
     (Aaron Bentley)
   
  IMPROVEMENTS:

   * The revision specifier "revno:" is extended to accept the syntax
     revno:N:branch. For example,
     revno:42:http://bazaar-vcs.org/bzr/bzr.dev/ means revision 42 in
     bzr.dev.  (Matthieu Moy)

   * Tests updates to ensure proper URL handling, UNICODE support, and
     proper printing when the user's terminal encoding cannot display 
     the path of a file that has been versioned.
     ``bzr branch`` can take a target URL rather than only a local directory.
     ``Branch.get_parent()/set_parent()`` now save a relative path if possible,
     and normalize the parent based on root, allowing access across
     different transports. (John Arbash Meinel, Wouter van Heyst, Martin Pool)
     (Malone #48906, #42699, #40675, #5281, #3980, #36363, #43689,
     #42517, #42514)

   * On Unix, detect terminal width using an ioctl not just $COLUMNS.
     Use terminal width for single-line logs from ``bzr log --line`` and
     pending-merge display.  (Robert Widhopf-Fenk, Gustavo Niemeyer)
     (Malone #3507)

   * On Windows, detect terminal width using GetConsoleScreenBufferInfo.
     (Alexander Belchenko)

   * Speedup improvement for 'date:'-revision search. (Guillaume Pinot).

   * Show the correct number of revisions pushed when pushing a new branch.
     (Robert Collins).

   * 'bzr selftest' now shows a progress bar with the number of tests, and 
     progress made. 'make check' shows tests in -v mode, to be more useful
     for the PQM status window. (Robert Collins).
     When using a progress bar, failed tests are printed out, rather than
     being overwritten by the progress bar until the suite finishes.
     (John Arbash Meinel)

   * 'bzr selftest --benchmark' will run a new benchmarking selftest.
     'bzr selftest --benchmark --lsprof-timed' will use lsprofile to generate
     profile data for the individual profiled calls, allowing for fine
     grained analysis of performance.
     (Robert Collins, Martin Pool).

   * 'bzr commit' shows a progress bar. This is useful for commits over sftp
     where commit can take an appreciable time. (Robert Collins)

   * 'bzr add' is now less verbose in telling you what ignore globs were
     matched by files being ignored. Instead it just tells you how many 
     were ignored (because you might reasonably be expecting none to be
     ignored). 'bzr add -v' is unchanged and will report every ignored
     file. (Robert Collins).

   * ftp now has a test server if medusa is installed. As part of testing,
     ftp support has been improved, including support for supplying a
     non-standard port. (John Arbash Meinel).

   * 'bzr log --line' shows the revision number, and uses only the
     first line of the log message (#5162, Alexander Belchenko;
     Matthieu Moy)

   * 'bzr status' has had the --all option removed. The 'bzr ls' command
     should be used to retrieve all versioned files. (Robert Collins)

   * 'bzr bundle OTHER/BRANCH' will create a bundle which can be sent
     over email, and applied on the other end, while maintaining ancestry.
     This bundle can be applied with either 'bzr merge' or 'bzr pull',
     the same way you would apply another branch.
     (John Arbash Meinel, Aaron Bentley)
  
   * 'bzr whoami' can now be used to set your identity from the command line,
     for a branch or globally.  (Robey Pointer)

   * 'bzr checkout' now aliased to 'bzr co', and 'bzr annotate' to 'bzr ann'.
     (Michael Ellerman)

   * 'bzr revert DIRECTORY' now reverts the contents of the directory as well.
     (Aaron Bentley)

   * 'bzr get sftp://foo' gives a better error when paramiko is not present.
     Also updates things like 'http+pycurl://' if pycurl is not present.
     (John Arbash Meinel) (Malone #47821, #52204)

   * New env variable ``BZR_PROGRESS_BAR``, sets the default progress bar type.
     Can be set to 'none' or 'dummy' to disable the progress bar, 'dots' or 
     'tty' to create the respective type. (John Arbash Meinel, #42197, #51107)

   * Improve the help text for 'bzr diff' to explain what various options do.
     (John Arbash Meinel, #6391)

   * 'bzr uncommit -r 10' now uncommits revisions 11.. rather than uncommitting
     revision 10. This makes -r10 more in line with what other commands do.
     'bzr uncommit' also now saves the pending merges of the revisions that
     were removed. So it is safe to uncommit after a merge, fix something,
     and commit again. (John Arbash Meinel, #32526, #31426)

   * 'bzr init' now also works on remote locations.
     (Wouter van Heyst, #48904)

   * HTTP support has been updated. When using pycurl we now support 
     connection keep-alive, which reduces dns requests and round trips.
     And for both urllib and pycurl we support multi-range requests, 
     which decreases the number of round-trips. Performance results for
     ``bzr branch http://bazaar-vcs.org/bzr/bzr.dev/`` indicate
     http branching is now 2-3x faster, and ``bzr pull`` in an existing 
     branch is as much as 4x faster.
     (Michael Ellerman, Johan Rydberg, John Arbash Meinel, #46768)

   * Performance improvements for sftp. Branching and pulling are now up to
     2x faster. Utilize paramiko.readv() support for async requests if it
     is available (paramiko > 1.6) (John Arbash Meinel)

  BUG FIXES:

    * Fix shadowed definition of TestLocationConfig that caused some 
      tests not to run.
      (Erik Bågfors, Michael Ellerman, Martin Pool, #32587)

    * Fix unnecessary requirement of sign-my-commits that it be run from
      a working directory.  (Martin Pool, Robert Collins)

    * 'bzr push location' will only remember the push location if it succeeds
      in connecting to the remote location. (John Arbash Meinel, #49742)

    * 'bzr revert' no longer toggles the executable bit on win32
      (John Arbash Meinel, #45010)

    * Handle broken pipe under win32 correctly. (John Arbash Meinel)
    
    * sftp tests now work correctly on win32 if you have a newer paramiko
      (John Arbash Meinel)

    * Cleanup win32 test suite, and general cleanup of places where
      file handles were being held open. (John Arbash Meinel)

    * When specifying filenames for 'diff -r x..y', the name of the file in the
      working directory can be used, even if its name is different in both x
      and y.

    * File-ids containing single- or double-quotes are handled correctly by
      push. (Aaron Bentley, #52227)

    * Normalize unicode filenames to ensure cross-platform consistency.
      (John Arbash Meinel, #43689)

    * The argument parser can now handle '-' as an argument. Currently
      no code interprets it specially (it is mostly handled as a file named 
      '-'). But plugins, and future operations can use it.
      (John Arbash meinel, #50984)

    * Bundles can properly read binary files with a plain '\r' in them.
      (John Arbash Meinel, #51927)

    * Tuning ``iter_entries()`` to be more efficient (John Arbash Meinel, #5444)

    * Lots of win32 fixes (the test suite passes again).
      (John Arbash Meinel, #50155)

    * Handle openbsd returning None for sys.getfilesystemencoding() (#41183) 

    * Support ftp APPE (append) to allow Knits to be used over ftp (#42592)

    * Removals are only committed if they match the filespec (or if there is
      no filespec).  (#46635, Aaron Bentley)

    * smart-add recurses through all supplied directories 
      (John Arbash Meinel, #52578)

    * Make the bundle reader extra lines before and after the bundle text.
      This allows you to parse an email with the bundle inline.
      (John Arbash Meinel, #49182)

    * Change the file id generator to squash a little bit more. Helps when
      working with long filenames on windows. (Also helps for unicode filenames
      not generating hidden files). (John Arbash Meinel, #43801)

    * Restore terminal mode on C-c while reading sftp password.  (#48923, 
      Nicholas Allen, Martin Pool)

    * Timestamps are rounded to 1ms, and revision entries can be recreated
      exactly. (John Arbash Meinel, Jamie Wilkinson, #40693)

    * Branch.base has changed to a URL, but ~/.bazaar/locations.conf should
      use local paths, since it is user visible (John Arbash Meinel, #53653)

    * ``bzr status foo`` when foo was unversioned used to cause a full delta
      to be generated (John Arbash Meinel, #53638)

    * When reading revision properties, an empty value should be considered
      the empty string, not None (John Arbash Meinel, #47782)

    * ``bzr diff --diff-options`` can now handle binary files being changed.
      Also, the output is consistent when --diff-options is not supplied.
      (John Arbash Meinel, #54651, #52930)

    * Use the right suffixes for loading plugins (John Arbash Meinel, #51810)

    * Fix ``Branch.get_parent()`` to handle the case when the parent is not 
      accessible (John Arbash Meinel, #52976)

  INTERNALS:

    * Combine the ignore rules into a single regex rather than looping over
      them to reduce the threshold where  N^2 behaviour occurs in operations
      like status. (Jan Hudec, Robert Collins).

    * Appending to ``bzrlib.DEFAULT_IGNORE`` is now deprecated. Instead, use
      one of the add functions in bzrlib.ignores. (John Arbash Meinel)

    * 'bzr push' should only push the ancestry of the current revision, not
      all of the history in the repository. This is especially important for
      shared repositories. (John Arbash Meinel)

    * ``bzrlib.delta.compare_trees`` now iterates in alphabetically sorted order,
      rather than randomly walking the inventories. (John Arbash Meinel)

    * Doctests are now run in temporary directories which are cleaned up when
      they finish, rather than using special ScratchDir/ScratchBranch objects.
      (Martin Pool)

    * Split ``check`` into separate methods on the branch and on the repository,
      so that it can be specialized in ways that are useful or efficient for
      different formats.  (Martin Pool, Robert Collins)

    * Deprecate ``Repository.all_revision_ids``; most methods don't really need
      the global revision graph but only that part leading up to a particular
      revision.  (Martin Pool, Robert Collins)

    * Add a BzrDirFormat ``control_formats`` list which allows for control formats
      that do not use '.bzr' to store their data - i.e. '.svn', '.hg' etc.
      (Robert Collins, Jelmer Vernooij).

    * ``bzrlib.diff.external_diff`` can be redirected to any file-like object.
      Uses subprocess instead of spawnvp.
      (James Henstridge, John Arbash Meinel, #4047, #48914)

    * New command line option '--profile-imports', which will install a custom
      importer to log time to import modules and regex compilation time to 
      sys.stderr (John Arbash Meinel)

    * 'EmptyTree' is now deprecated, please use ``repository.revision_tree(None)``
      instead. (Robert Collins)

    * "RevisionTree" is now in bzrlib/revisiontree.py. (Robert Collins)

bzr 0.8.2  2006-05-17
---------------------
  
  BUG FIXES:
   
    * setup.py failed to install launchpad plugin.  (Martin Pool)

bzr 0.8.1  2006-05-16
---------------------

  BUG FIXES:

    * Fix failure to commit a merge in a checkout.  (Martin Pool, 
      Robert Collins, Erik Bågfors, #43959)

    * Nicer messages from 'commit' in the case of renames, and correct
      messages when a merge has occured. (Robert Collins, Martin Pool)

    * Separate functionality from assert statements as they are skipped in
      optimized mode of python. Add the same check to pending merges.
      (Olaf Conradi, #44443)

  CHANGES:

    * Do not show the None revision in output of bzr ancestry. (Olaf Conradi)

    * Add info on standalone branches without a working tree.
      (Olaf Conradi, #44155)

    * Fix bug in knits when raising InvalidRevisionId. (Olaf Conradi, #44284)

  CHANGES:

    * Make editor invocation comply with Debian Policy. First check
      environment variables VISUAL and EDITOR, then try editor from
      alternatives system. If that all fails, fall back to the pre-defined
      list of editors. (Olaf Conradi, #42904)

  NEW FEATURES:

    * New 'register-branch' command registers a public branch into 
      Launchpad.net, where it can be associated with bugs, etc.
      (Martin Pool, Bjorn Tillenius, Robert Collins)

  INTERNALS:

    * New public api in InventoryEntry - ``describe_change(old, new)`` which
      provides a human description of the changes between two old and
      new. (Robert Collins, Martin Pool)

  TESTING:

    * Fix test case for bzr info in upgrading a standalone branch to metadir,
      uses bzrlib api now. (Olaf Conradi)

bzr 0.8  2006-05-08
-------------------

  NOTES WHEN UPGRADING:

    Release 0.8 of bzr introduces a new format for history storage, called
    'knit', as an evolution of to the 'weave' format used in 0.7.  Local 
    and remote operations are faster using knits than weaves.  Several
    operations including 'init', 'init-repo', and 'upgrade' take a 
    --format option that controls this.  Branching from an existing branch
    will keep the same format.

    It is possible to merge, pull and push between branches of different
    formats but this is slower than moving data between homogenous
    branches.  It is therefore recommended (but not required) that you
    upgrade all branches for a project at the same time.  Information on
    formats is shown by 'bzr info'.

    bzr 0.8 now allows creation of 'repositories', which hold the history 
    of files and revisions for several branches.  Previously bzr kept all
    the history for a branch within the .bzr directory at the root of the
    branch, and this is still the default.  To create a repository, use
    the new 'bzr init-repo' command.  Branches exist as directories under
    the repository and contain just a small amount of information
    indicating the current revision of the branch.

    bzr 0.8 also supports 'checkouts', which are similar to in cvs and
    subversion.  Checkouts are associated with a branch (optionally in a
    repository), which contains all the historical information.  The
    result is that a checkout can be deleted without losing any
    already-committed revisions.  A new 'update' command is also available. 

    Repositories and checkouts are not supported with the 0.7 storage
    format.  To use them you must upgrad to either knits, or to the
    'metaweave' format, which uses weaves but changes the .bzr directory
    arrangement.
    

  IMPROVEMENTS:

    * Sftp paths can now be relative, or local, according to the lftp
      convention. Paths now take the form::

          sftp://user:pass@host:port/~/relative/path
          or
          sftp://user:pass@host:port/absolute/path

    * The FTP transport now tries to reconnect after a temporary
      failure. ftp put is made atomic. (Matthieu Moy)

    * The FTP transport now maintains a pool of connections, and
      reuses them to avoid multiple connections to the same host (like
      sftp did). (Daniel Silverstone)

    * The ``bzr_man.py`` file has been removed. To create the man page now,
      use ``./generate_docs.py man``. The new program can also create other files.
      Run ``python generate_docs.py --help`` for usage information.
      (Hans Ulrich Niedermann & James Blackwell).

    * Man Page now gives full help (James Blackwell).
      Help also updated to reflect user config now being stored in .bazaar
      (Hans Ulrich Niedermann)

    * It's now possible to set aliases in bazaar.conf (Erik Bågfors)

    * Pull now accepts a --revision argument (Erik Bågfors)

    * ``bzr re-sign`` now allows multiple revisions to be supplied on the command
      line. You can now use the following command to sign all of your old
      commits::

        find .bzr/revision-store// -name my@email-* \
          | sed 's/.*\/\/..\///' \
          | xargs bzr re-sign

    * Upgrade can now upgrade over the network. (Robert Collins)

    * Two new commands 'bzr checkout' and 'bzr update' allow for CVS/SVN-alike
      behaviour.  By default they will cache history in the checkout, but
      with --lightweight almost all data is kept in the master branch.
      (Robert Collins)

    * 'revert' unversions newly-versioned files, instead of deleting them.

    * 'merge' is more robust.  Conflict messages have changed.

    * 'merge' and 'revert' no longer clobber existing files that end in '~' or
      '.moved'.

    * Default log format can be set in configuration and plugins can register
      their own formatters. (Erik Bågfors)

    * New 'reconcile' command will check branch consistency and repair indexes
      that can become out of sync in pre 0.8 formats. (Robert Collins,
      Daniel Silverstone)

    * New 'bzr init --format' and 'bzr upgrade --format' option to control 
      what storage format is created or produced.  (Robert Collins, 
      Martin Pool)

    * Add parent location to 'bzr info', if there is one.  (Olaf Conradi)

    * New developer commands 'weave-list' and 'weave-join'.  (Martin Pool)

    * New 'init-repository' command, plus support for repositories in 'init'
      and 'branch' (Aaron Bentley, Erik Bågfors, Robert Collins)

    * Improve output of 'info' command. Show all relevant locations related to
      working tree, branch and repository. Use kibibytes for binary quantities.
      Fix off-by-one error in missing revisions of working tree.  Make 'info'
      work on branches, repositories and remote locations.  Show locations
      relative to the shared repository, if applicable.  Show locking status
      of locations.  (Olaf Conradi)

    * Diff and merge now safely handle binary files. (Aaron Bentley)

    * 'pull' and 'push' now normalise the revision history, so that any two
      branches with the same tip revision will have the same output from 'log'.
      (Robert Collins)

    * 'merge' accepts --remember option to store parent location, like 'push'
      and 'pull'. (Olaf Conradi)

    * bzr status and diff when files given as arguments do not exist
      in the relevant trees.  (Martin Pool, #3619)

    * Add '.hg' to the default ignore list.  (Martin Pool)

    * 'knit' is now the default disk format. This improves disk performance and
      utilization, increases incremental pull performance, robustness with SFTP
      and allows checkouts over SFTP to perform acceptably. 
      The initial Knit code was contributed by Johan Rydberg based on a
      specification by Martin Pool.
      (Robert Collins, Aaron Bentley, Johan Rydberg, Martin Pool).

    * New tool to generate all-in-one html version of the manual.  (Alexander
      Belchenko)

    * Hitting CTRL-C while doing an SFTP push will no longer cause stale locks
      to be left in the SFTP repository. (Robert Collins, Martin Pool).

    * New option 'diff --prefix' to control how files are named in diff
      output, with shortcuts '-p0' and '-p1' corresponding to the options for 
      GNU patch.  (Alexander Belchenko, Goffredo Baroncelli, Martin Pool)

    * Add --revision option to 'annotate' command.  (Olaf Conradi)

    * If bzr shows an unexpected revision-history after pulling (perhaps due
      to a reweave) it can now be corrected by 'bzr reconcile'.
      (Robert Collins)

  CHANGES:

    * Commit is now verbose by default, and shows changed filenames and the 
      new revision number.  (Robert Collins, Martin Pool)

    * Unify 'mv', 'move', 'rename'.  (Matthew Fuller, #5379)

    * 'bzr -h' shows help.  (Martin Pool, Ian Bicking, #35940)

    * Make 'pull' and 'push' remember location on failure using --remember.
      (Olaf Conradi)

    * For compatibility, make old format for using weaves inside metadir
      available as 'metaweave' format.  Rename format 'metadir' to 'default'.
      Clean up help for option --format in commands 'init', 'init-repo' and
      'upgrade'.  (Olaf Conradi)

  INTERNALS:
  
    * The internal storage of history, and logical branch identity have now
      been split into Branch, and Repository. The common locking and file 
      management routines are now in bzrlib.lockablefiles. 
      (Aaron Bentley, Robert Collins, Martin Pool)

    * Transports can now raise DependencyNotPresent if they need a library
      which is not installed, and then another implementation will be 
      tried.  (Martin Pool)

    * Remove obsolete (and no-op) `decode` parameter to `Transport.get`.  
      (Martin Pool)

    * Using Tree Transform for merge, revert, tree-building

    * WorkingTree.create, Branch.create, ``WorkingTree.create_standalone``,
      Branch.initialize are now deprecated. Please see ``BzrDir.create_*`` for
      replacement API's. (Robert Collins)

    * New BzrDir class represents the .bzr control directory and manages
      formatting issues. (Robert Collins)

    * New repository.InterRepository class encapsulates Repository to 
      Repository actions and allows for clean selection of optimised code
      paths. (Robert Collins)

    * ``bzrlib.fetch.fetch`` and ``bzrlib.fetch.greedy_fetch`` are now
      deprecated, please use ``branch.fetch`` or ``repository.fetch``
      depending on your needs. (Robert Collins)

    * deprecated methods now have a ``is_deprecated`` flag on them that can
      be checked, if you need to determine whether a given callable is 
      deprecated at runtime. (Robert Collins)

    * Progress bars are now nested - see
      ``bzrlib.ui.ui_factory.nested_progress_bar``.
      (Robert Collins, Robey Pointer)

    * New API call ``get_format_description()`` for each type of format.
      (Olaf Conradi)

    * Changed ``branch.set_parent()`` to accept None to remove parent.
      (Olaf Conradi)

    * Deprecated BzrError AmbiguousBase.  (Olaf Conradi)

    * WorkingTree.branch is now a read only property.  (Robert Collins)

    * bzrlib.ui.text.TextUIFactory now accepts a ``bar_type`` parameter which
      can be None or a factory that will create a progress bar. This is
      useful for testing or for overriding the bzrlib.progress heuristic.
      (Robert Collins)

    * New API method ``get_physical_lock_status()`` to query locks present on a
      transport.  (Olaf Conradi)

    * Repository.reconcile now takes a thorough keyword parameter to allow
      requesting an indepth reconciliation, rather than just a data-loss 
      check. (Robert Collins)

    * ``bzrlib.ui.ui_factory protocol`` now supports ``get_boolean`` to prompt
      the user for yes/no style input. (Robert Collins)

  TESTING:

    * SFTP tests now shortcut the SSH negotiation, reducing test overhead
      for testing SFTP protocol support. (Robey Pointer)

    * Branch formats are now tested once per implementation (see ``bzrlib.
      tests.branch_implementations``. This is analagous to the transport
      interface tests, and has been followed up with working tree,
      repository and BzrDir tests. (Robert Collins)

    * New test base class TestCaseWithTransport provides a transport aware
      test environment, useful for testing any transport-interface using
      code. The test suite option --transport controls the transport used
      by this class (when its not being used as part of implementation
      contract testing). (Robert Collins)

    * Close logging handler on disabling the test log. This will remove the
      handler from the internal list inside python's logging module,
      preventing shutdown from closing it twice.  (Olaf Conradi)

    * Move test case for uncommit to blackbox tests.  (Olaf Conradi)

    * ``run_bzr`` and ``run_bzr_captured`` now accept a 'stdin="foo"'
      parameter which will provide String("foo") to the command as its stdin.

bzr 0.7 2006-01-09
------------------

  CHANGES:

    * .bzrignore is excluded from exports, on the grounds that it's a bzr 
      internal-use file and may not be wanted.  (Jamie Wilkinson)

    * The "bzr directories" command were removed in favor of the new
      --kind option to the "bzr inventory" command.  To list all 
      versioned directories, now use "bzr inventory --kind directory".  
      (Johan Rydberg)

    * Under Windows configuration directory is now ``%APPDATA%\bazaar\2.0``
      by default. (John Arbash Meinel)

    * The parent of Bzr configuration directory can be set by ``BZR_HOME``
      environment variable. Now the path for it is searched in ``BZR_HOME``,
      then in HOME. Under Windows the order is: ``BZR_HOME``, ``APPDATA``
      (usually points to ``C:\Documents and Settings\User Name\Application Data``),
      ``HOME``. (John Arbash Meinel)

    * Plugins with the same name in different directories in the bzr plugin
      path are no longer loaded: only the first successfully loaded one is
      used. (Robert Collins)

    * Use systems' external ssh command to open connections if possible.  
      This gives better integration with user settings such as ProxyCommand.
      (James Henstridge)

    * Permissions on files underneath .bzr/ are inherited from the .bzr 
      directory. So for a shared repository, simply doing 'chmod -R g+w .bzr/'
      will mean that future file will be created with group write permissions.

    * configure.in and config.guess are no longer in the builtin default 
      ignore list.

    * '.sw[nop]' pattern ignored, to ignore vim swap files for nameless
      files.  (John Arbash Meinel, Martin Pool)

  IMPROVEMENTS:

    * "bzr INIT dir" now initializes the specified directory, and creates 
      it if it does not exist.  (John Arbash Meinel)

    * New remerge command (Aaron Bentley)

    * Better zsh completion script.  (Steve Borho)

    * 'bzr diff' now returns 1 when there are changes in the working 
      tree. (Robert Collins)

    * 'bzr push' now exists and can push changes to a remote location. 
      This uses the transport infrastructure, and can store the remote
      location in the ~/.bazaar/branches.conf configuration file.
      (Robert Collins)

    * Test directories are only kept if the test fails and the user requests
      that they be kept.

    * Tweaks to short log printing

    * Added branch nicks, new nick command, printing them in log output. 
      (Aaron Bentley)

    * If ``$BZR_PDB`` is set, pop into the debugger when an uncaught exception 
      occurs.  (Martin Pool)

    * Accept 'bzr resolved' (an alias for 'bzr resolve'), as this is
      the same as Subversion.  (Martin Pool)

    * New ftp transport support (on ftplib), for ftp:// and aftp:// 
      URLs.  (Daniel Silverstone)

    * Commit editor temporary files now start with ``bzr_log.``, to allow 
      text editors to match the file name and set up appropriate modes or 
      settings.  (Magnus Therning)

    * Improved performance when integrating changes from a remote weave.  
      (Goffredo Baroncelli)

    * Sftp will attempt to cache the connection, so it is more likely that
      a connection will be reused, rather than requiring multiple password
      requests.

    * bzr revno now takes an optional argument indicating the branch whose
      revno should be printed.  (Michael Ellerman)

    * bzr cat defaults to printing the last version of the file.  
      (Matthieu Moy, #3632)

    * New global option 'bzr --lsprof COMMAND' runs bzr under the lsprof 
      profiler.  (Denys Duchier)

    * Faster commits by reading only the headers of affected weave files. 
      (Denys Duchier)

    * 'bzr add' now takes a --dry-run parameter which shows you what would be
      added, but doesn't actually add anything. (Michael Ellerman)

    * 'bzr add' now lists how many files were ignored per glob.  add --verbose
      lists the specific files.  (Aaron Bentley)

    * 'bzr missing' now supports displaying changes in diverged trees and can
      be limited to show what either end of the comparison is missing.
      (Aaron Bently, with a little prompting from Daniel Silverstone)

  BUG FIXES:

    * SFTP can walk up to the root path without index errors. (Robert Collins)

    * Fix bugs in running bzr with 'python -O'.  (Martin Pool)

    * Error when run with -OO

    * Fix bug in reporting http errors that don't have an http error code.
      (Martin Pool)

    * Handle more cases of pipe errors in display commands

    * Change status to 3 for all errors

    * Files that are added and unlinked before committing are completely
      ignored by diff and status

    * Stores with some compressed texts and some uncompressed texts are now
      able to be used. (John A Meinel)

    * Fix for bzr pull failing sometimes under windows

    * Fix for sftp transport under windows when using interactive auth

    * Show files which are both renamed and modified as such in 'bzr 
      status' output.  (Daniel Silverstone, #4503)

    * Make annotate cope better with revisions committed without a valid 
      email address.  (Marien Zwart)

    * Fix representation of tab characters in commit messages.
      (Harald Meland)

    * List of plugin directories in ``BZR_PLUGIN_PATH`` environment variable is
      now parsed properly under Windows. (Alexander Belchenko)

    * Show number of revisions pushed/pulled/merged. (Robey Pointer)

    * Keep a cached copy of the basis inventory to speed up operations 
      that need to refer to it.  (Johan Rydberg, Martin Pool)

    * Fix bugs in bzr status display of non-ascii characters.
      (Martin Pool)

    * Remove Makefile.in from default ignore list.
      (Tollef Fog Heen, Martin Pool, #6413)

    * Fix failure in 'bzr added'.  (Nathan McCallum, Martin Pool)

  TESTING:

    * Fix selftest asking for passwords when there are no SFTP keys.  
      (Robey Pointer, Jelmer Vernooij) 

    * Fix selftest run with 'python -O'.  (Martin Pool)

    * Fix HTTP tests under Windows. (John Arbash Meinel)

    * Make tests work even if HOME is not set (Aaron Bentley)

    * Updated ``build_tree`` to use fixed line-endings for tests which read 
      the file cotents and compare. Make some tests use this to pass under
      Windows. (John Arbash Meinel)

    * Skip stat and symlink tests under Windows. (Alexander Belchenko)

    * Delay in selftest/testhashcash is now issued under win32 and Cygwin.
      (John Arbash Meinel)

    * Use terminal width to align verbose test output.  (Martin Pool)

    * Blackbox tests are maintained within the bzrlib.tests.blackbox directory.
      If adding a new test script please add that to
      ``bzrlib.tests.blackbox.__init__``. (Robert Collins)

    * Much better error message if one of the test suites can't be 
      imported.  (Martin Pool)

    * Make check now runs the test suite twice - once with the default locale,
      and once with all locales forced to C, to expose bugs. This is not 
      trivially done within python, so for now its only triggered by running
      Make check. Integrators and packagers who wish to check for full 
      platform support should run 'make check' to test the source.
      (Robert Collins)

    * Tests can now run TestSkipped if they can't execute for any reason.
      (Martin Pool) (NB: TestSkipped should only be raised for correctable
      reasons - see the wiki spec ImprovingBzrTestSuite).

    * Test sftp with relative, absolute-in-homedir and absolute-not-in-homedir
      paths for the transport tests. Introduce blackbox remote sftp tests that
      test the same permutations. (Robert Collins, Robey Pointer)

    * Transport implementation tests are now independent of the local file
      system, which allows tests for esoteric transports, and for features
      not available in the local file system. They also repeat for variations
      on the URL scheme that can introduce issues in the transport code,
      see bzrlib.transport.TransportTestProviderAdapter() for this.
      (Robert Collins).

    * ``TestCase.build_tree`` uses the transport interface to build trees,
      pass in a transport parameter to give it an existing connection.
      (Robert Collins).

  INTERNALS:

    * WorkingTree.pull has been split across Branch and WorkingTree,
      to allow Branch only pulls. (Robert Collins)

    * ``commands.display_command`` now returns the result of the decorated 
      function. (Robert Collins)

    * LocationConfig now has a ``set_user_option(key, value)`` call to save
      a setting in its matching location section (a new one is created
      if needed). (Robert Collins)

    * Branch has two new methods, ``get_push_location`` and
      ``set_push_location`` to respectively, get and set the push location.
      (Robert Collins)

    * ``commands.register_command`` now takes an optional flag to signal that
      the registrant is planning to decorate an existing command. When 
      given multiple plugins registering a command is not an error, and
      the original command class (whether built in or a plugin based one) is
      returned to the caller. There is a new error 'MustUseDecorated' for
      signalling when a wrapping command should switch to the original
      version. (Robert Collins)

    * Some option parsing errors will raise 'BzrOptionError', allowing 
      granular detection for decorating commands. (Robert Collins).

    * ``Branch.read_working_inventory`` has moved to
      ``WorkingTree.read_working_inventory``. This necessitated changes to
      ``Branch.get_root_id``, and a move of ``Branch.set_inventory`` to
      WorkingTree as well. To make it clear that a WorkingTree cannot always
      be obtained ``Branch.working_tree()`` will raise
      ``errors.NoWorkingTree`` if one cannot be obtained. (Robert Collins)

    * All pending merges operations from Branch are now on WorkingTree.
      (Robert Collins)

    * The follow operations from Branch have moved to WorkingTree::

          add()
          commit()
          move()
          rename_one()
          unknowns()

      (Robert Collins)

    * ``bzrlib.add.smart_add_branch`` is now ``smart_add_tree``. (Robert Collins)

    * New "rio" serialization format, similar to rfc-822. (Martin Pool)

    * Rename selftests to ``bzrlib.tests.test_foo``.  (John A Meinel, Martin 
      Pool)

    * ``bzrlib.plugin.all_plugins`` has been changed from an attribute to a 
      query method. (Robert Collins)
 
    * New options to read only the table-of-contents of a weave.  
      (Denys Duchier)

    * Raise NoSuchFile when someone tries to add a non-existant file.
      (Michael Ellerman)

    * Simplify handling of DivergedBranches in ``cmd_pull()``.
      (Michael Ellerman)
   
    * Branch.controlfile* logic has moved to lockablefiles.LockableFiles, which
      is exposed as ``Branch().control_files``. Also this has been altered with the
      controlfile pre/suffix replaced by simple method names like 'get' and
      'put'. (Aaron Bentley, Robert Collins).

    * Deprecated functions and methods can now be marked as such using the 
      ``bzrlib.symbol_versioning`` module. Marked method have their docstring
      updated and will issue a DeprecationWarning using the warnings module
      when they are used. (Robert Collins)

    * ``bzrlib.osutils.safe_unicode`` now exists to provide parameter coercion
      for functions that need unicode strings. (Robert Collins)

bzr 0.6 2005-10-28
------------------

  IMPROVEMENTS:
  
    * pull now takes --verbose to show you what revisions are added or removed
      (John A Meinel)

    * merge now takes a --show-base option to include the base text in
      conflicts.
      (Aaron Bentley)

    * The config files are now read using ConfigObj, so '=' should be used as
      a separator, not ':'.
      (Aaron Bentley)

    * New 'bzr commit --strict' option refuses to commit if there are 
      any unknown files in the tree.  To commit, make sure all files are 
      either ignored, added, or deleted.  (Michael Ellerman)

    * The config directory is now ~/.bazaar, and there is a single file 
      ~/.bazaar/bazaar.conf storing email, editor and other preferences.
      (Robert Collins)

    * 'bzr add' no longer takes a --verbose option, and a --quiet option
      has been added that suppresses all output.

    * Improved zsh completion support in contrib/zsh, from Clint
      Adams.

    * Builtin 'bzr annotate' command, by Martin Pool with improvements from 
      Goffredo Baroncelli.
    
    * 'bzr check' now accepts -v for verbose reporting, and checks for
      ghosts in the branch. (Robert Collins)

    * New command 're-sign' which will regenerate the gpg signature for 
      a revision. (Robert Collins)

    * If you set ``check_signatures=require`` for a path in 
      ``~/.bazaar/branches.conf`` then bzr will invoke your
      ``gpg_signing_command`` (defaults to gpg) and record a digital signature
      of your commit. (Robert Collins)

    * New sftp transport, based on Paramiko.  (Robey Pointer)

    * 'bzr pull' now accepts '--clobber' which will discard local changes
      and make this branch identical to the source branch. (Robert Collins)

    * Just give a quieter warning if a plugin can't be loaded, and 
      put the details in .bzr.log.  (Martin Pool)

    * 'bzr branch' will now set the branch-name to the last component of the
      output directory, if one was supplied.

    * If the option ``post_commit`` is set to one (or more) python function
      names (must be in the bzrlib namespace), then they will be invoked
      after the commit has completed, with the branch and ``revision_id`` as
      parameters. (Robert Collins)

    * Merge now has a retcode of 1 when conflicts occur. (Robert Collins)

    * --merge-type weave is now supported for file contents.  Tree-shape
      changes are still three-way based.  (Martin Pool, Aaron Bentley)

    * 'bzr check' allows the first revision on revision-history to have
      parents - something that is expected for cheap checkouts, and occurs
      when conversions from baz do not have all history.  (Robert Collins).

   * 'bzr merge' can now graft unrelated trees together, if your specify
     0 as a base. (Aaron Bentley)

   * 'bzr commit branch' and 'bzr commit branch/file1 branch/file2' now work
     (Aaron Bentley)

    * Add '.sconsign*' to default ignore list.  (Alexander Belchenko)

   * 'bzr merge --reprocess' minimizes conflicts

  TESTING:

    * The 'bzr selftest --pattern' option for has been removed, now 
      test specifiers on the command line can be simple strings, or 
      regexps, or both. (Robert Collins)

    * Passing -v to selftest will now show the time each test took to 
      complete, which will aid in analysing performance regressions and
      related questions. (Robert Collins)

    * 'bzr selftest' runs all tests, even if one fails, unless '--one'
      is given. (Martin Pool)

    * There is a new method for TestCaseInTempDir, assertFileEqual, which
      will check that a given content is equal to the content of the named
      file. (Robert Collins)

    * Fix test suite's habit of leaving many temporary log files in $TMPDIR.
      (Martin Pool)

  INTERNALS:

    * New 'testament' command and concept for making gpg-signatures 
      of revisions that are not tied to a particular internal
      representation.  (Martin Pool).

    * Per-revision properties ('revprops') as key-value associated 
      strings on each revision created when the revision is committed.
      Intended mainly for the use of external tools.  (Martin Pool).

    * Config options have moved from bzrlib.osutils to bzrlib.config.
      (Robert Collins)

    * Improved command line option definitions allowing explanations
      for individual options, among other things.  Contributed by 
      Magnus Therning.

    * Config options have moved from bzrlib.osutils to bzrlib.config.
      Configuration is now done via the config.Config interface:
      Depending on whether you have a Branch, a Location or no information
      available, construct a ``*Config``, and use its ``signature_checking``,
      ``username`` and ``user_email`` methods. (Robert Collins)

    * Plugins are now loaded under bzrlib.plugins, not bzrlib.plugin, and
      they are made available for other plugins to use. You should not 
      import other plugins during the ``__init__`` of your plugin though, as 
      no ordering is guaranteed, and the plugins directory is not on the
      python path. (Robert Collins)

    * Branch.relpath has been moved to WorkingTree.relpath. WorkingTree no
      no longer takes an inventory, rather it takes an option branch
      parameter, and if None is given will open the branch at basedir 
      implicitly. (Robert Collins)

    * Cleaner exception structure and error reporting.  Suggested by 
      Scott James Remnant.  (Martin Pool)

    * Branch.remove has been moved to WorkingTree, which has also gained
      ``lock_read``, ``lock_write`` and ``unlock`` methods for convenience.
      (Robert Collins)

    * Two decorators, ``needs_read_lock`` and ``needs_write_lock`` have been
      added to the branch module. Use these to cause a function to run in a
      read or write lock respectively. (Robert Collins)

    * ``Branch.open_containing`` now returns a tuple (Branch, relative-path),
      which allows direct access to the common case of 'get me this file
      from its branch'. (Robert Collins)

    * Transports can register using ``register_lazy_transport``, and they 
      will be loaded when first used.  (Martin Pool)

    * 'pull' has been factored out of the command as ``WorkingTree.pull()``.
      A new option to WorkingTree.pull has been added, clobber, which will
      ignore diverged history and pull anyway.
      (Robert Collins)

    * config.Config has a ``get_user_option`` call that accepts an option name.
      This will be looked up in branches.conf and bazaar.conf as normal.
      It is intended that this be used by plugins to support options - 
      options of built in programs should have specific methods on the config.
      (Robert Collins)

    * ``merge.merge_inner`` now has tempdir as an optional parameter.
      (Robert Collins)

    * Tree.kind is not recorded at the top level of the hierarchy, as it was
      missing on EmptyTree, leading to a bug with merge on EmptyTrees.
      (Robert Collins)

    * ``WorkingTree.__del__`` has been removed, it was non deterministic and not 
      doing what it was intended to. See ``WorkingTree.__init__`` for a comment
      about future directions. (Robert Collins/Martin Pool)

    * bzrlib.transport.http has been modified so that only 404 urllib errors
      are returned as NoSuchFile. Other exceptions will propogate as normal.
      This allows debuging of actual errors. (Robert Collins)

    * bzrlib.transport.Transport now accepts *ONLY* url escaped relative paths
      to apis like 'put', 'get' and 'has'. This is to provide consistent
      behaviour - it operates on url's only. (Robert Collins)

    * Transports can register using ``register_lazy_transport``, and they 
      will be loaded when first used.  (Martin Pool)

    * ``merge_flex`` no longer calls ``conflict_handler.finalize()``, instead that
      is called by ``merge_inner``. This is so that the conflict count can be 
      retrieved (and potentially manipulated) before returning to the caller
      of ``merge_inner``. Likewise 'merge' now returns the conflict count to the
      caller. (Robert Collins)

    * ``revision.revision_graph`` can handle having only partial history for
      a revision - that is no revisions in the graph with no parents.
      (Robert Collins).

    * New ``builtins.branch_files`` uses the standard ``file_list`` rules to
      produce a branch and a list of paths, relative to that branch
      (Aaron Bentley)

    * New TestCase.addCleanup facility.

    * New ``bzrlib.version_info`` tuple (similar to ``sys.version_info``),
      which can be used by programs importing bzrlib.

  BUG FIXES:

    * Better handling of branches in directories with non-ascii names. 
      (Joel Rosdahl, Panagiotis Papadakos)

    * Upgrades of trees with no commits will not fail due to accessing
      [-1] in the revision-history. (Andres Salomon)


bzr 0.1.1 2005-10-12
--------------------

  BUG FIXES:

    * Fix problem in pulling over http from machines that do not 
      allow directories to be listed.

    * Avoid harmless warning about invalid hash cache after 
      upgrading branch format.

  PERFORMANCE: 
  
    * Avoid some unnecessary http operations in branch and pull.


bzr 0.1 2005-10-11
------------------

  NOTES:

    * 'bzr branch' over http initially gives a very high estimate
      of completion time but it should fall as the first few 
      revisions are pulled in.  branch is still slow on 
      high-latency connections.

  BUG FIXES:
  
    * bzr-man.py has been updated to work again. Contributed by
      Rob Weir.

    * Locking is now done with fcntl.lockf which works with NFS
      file systems. Contributed by Harald Meland.

    * When a merge encounters a file that has been deleted on
      one side and modified on the other, the old contents are
      written out to foo.BASE and foo.SIDE, where SIDE is this
      or OTHER. Contributed by Aaron Bentley.

    * Export was choosing incorrect file paths for the content of
      the tarball, this has been fixed by Aaron Bentley.

    * Commit will no longer commit without a log message, an 
      error is returned instead. Contributed by Jelmer Vernooij.

    * If you commit a specific file in a sub directory, any of its
      parent directories that are added but not listed will be 
      automatically included. Suggested by Michael Ellerman.

    * bzr commit and upgrade did not correctly record new revisions
      for files with only a change to their executable status.
      bzr will correct this when it encounters it. Fixed by
      Robert Collins

    * HTTP tests now force off the use of ``http_proxy`` for the duration.
      Contributed by Gustavo Niemeyer.

    * Fix problems in merging weave-based branches that have 
      different partial views of history.

    * Symlink support: working with symlinks when not in the root of a 
      bzr tree was broken, patch from Scott James Remnant.

  IMPROVEMENTS:

    * 'branch' now accepts a --basis parameter which will take advantage
      of local history when making a new branch. This allows faster 
      branching of remote branches. Contributed by Aaron Bentley.

    * New tree format based on weave files, called version 5.
      Existing branches can be upgraded to this format using 
      'bzr upgrade'.

    * Symlinks are now versionable. Initial patch by 
      Erik Toubro Nielsen, updated to head by Robert Collins.

    * Executable bits are tracked on files. Patch from Gustavo
      Niemeyer.

    * 'bzr status' now shows unknown files inside a selected directory.
      Patch from Heikki Paajanen.

    * Merge conflicts are recorded in .bzr. Two new commands 'conflicts'
      and 'resolve' have needed added, which list and remove those 
      merge conflicts respectively. A conflicted tree cannot be committed
      in. Contributed by Aaron Bentley.

    * 'rm' is now an alias for 'remove'.

    * Stores now split out their content in a single byte prefixed hash,
      dropping the density of files per directory by 256. Contributed by
      Gustavo Niemeyer.

    * 'bzr diff -r branch:URL' will now perform a diff between two branches.
      Contributed by Robert Collins.

    * 'bzr log' with the default formatter will show merged revisions,
      indented to the right. Initial implementation contributed by Gustavo
      Niemeyer, made incremental by Robert Collins.


  INTERNALS:

    * Test case failures have the exception printed after the log 
      for your viewing pleasure.

    * InventoryEntry is now an abstract base class, use one of the
      concrete InventoryDirectory etc classes instead.

    * Branch raises an UnsupportedFormatError when it detects a 
      bzr branch it cannot understand. This allows for precise
      handling of such circumstances.

    * Remove RevisionReference class; ``Revision.parent_ids`` is now simply a
      list of their ids and ``parent_sha1s`` is a list of their corresponding
      sha1s (for old branches only at the moment.)

    * New method-object style interface for Commit() and Fetch().

    * Renamed ``Branch.last_patch()`` to ``Branch.last_revision()``, since
      we call them revisions not patches.

    * Move ``copy_branch`` to ``bzrlib.clone.copy_branch``.  The destination
      directory is created if it doesn't exist.

    * Inventories now identify the files which were present by 
      giving the revision *of that file*.

    * Inventory and Revision XML contains a version identifier.  
      This must be consistent with the overall branch version
      but allows for more flexibility in future upgrades.

  TESTING:

    * Removed testsweet module so that tests can be run after 
      bzr installed by 'bzr selftest'.

    * 'bzr selftest' command-line arguments can now be partial ids
      of tests to run, e.g. ``bzr selftest test_weave``

      
bzr 0.0.9 2005-09-23
--------------------

  BUG FIXES:

    * Fixed "branch -r" option.

    * Fix remote access to branches containing non-compressed history.
      (Robert Collins).

    * Better reliability of http server tests.  (John Arbash-Meinel)

    * Merge graph maximum distance calculation fix.  (Aaron Bentley)
   
    * Various minor bug in windows support have been fixed, largely in the
      test suite. Contributed by Alexander Belchenko.

  IMPROVEMENTS:

    * Status now accepts a -r argument to give status between chosen
      revisions. Contributed by Heikki Paajanen.

    * Revision arguments no longer use +/-/= to control ranges, instead
      there is a 'before' namespace, which limits the successive namespace.
      For example '$ bzr log -r date:yesterday..before:date:today' will
      select everything from yesterday and before today. Contributed by
      Robey Pointer

    * There is now a bzr.bat file created by distutils when building on 
      Windows. Contributed by Alexander Belchenko.

  INTERNALS:

    * Removed uuid() as it was unused.

    * Improved 'fetch' code for pulling revisions from one branch into
      another (used by pull, merged, etc.)


bzr 0.0.8 2005-09-20
--------------------

  IMPROVEMENTS:

    * Adding a file whose parent directory is not versioned will
      implicitly add the parent, and so on up to the root. This means
      you should never need to explictly add a directory, they'll just
      get added when you add a file in the directory.  Contributed by
      Michael Ellerman.

    * Ignore ``.DS_Store`` (contains Mac metadata) by default.
      (Nir Soffer)

    * If you set ``BZR_EDITOR`` in the environment, it is checked in
      preference to EDITOR and the config file for the interactive commit
      editing program. Related to this is a bugfix where a missing program
      set in EDITOR would cause editing to fail, now the fallback program
      for the operating system is still tried.

    * Files that are not directories/symlinks/regular files will no longer
      cause bzr to fail, it will just ignore them by default. You cannot add
      them to the tree though - they are not versionable.


  INTERNALS:

    * Refactor xml packing/unpacking.

  BUG FIXES: 

    * Fixed 'bzr mv' by Ollie Rutherfurd.

    * Fixed strange error when trying to access a nonexistent http
      branch.

    * Make sure that the hashcache gets written out if it can't be
      read.


  PORTABILITY:

    * Various Windows fixes from Ollie Rutherfurd.

    * Quieten warnings about locking; patch from Matt Lavin.


bzr-0.0.7 2005-09-02
--------------------

  NEW FEATURES:

    * ``bzr shell-complete`` command contributed by Clint Adams to
      help with intelligent shell completion.

    * New expert command ``bzr find-merge-base`` for debugging merges.


  ENHANCEMENTS:

    * Much better merge support.

    * merge3 conflicts are now reported with markers like '<<<<<<<'
      (seven characters) which is the same as CVS and pleases things
      like emacs smerge.


  BUG FIXES:

    * ``bzr upgrade`` no longer fails when trying to fix trees that
      mention revisions that are not present.

    * Fixed bugs in listing plugins from ``bzr plugins``.

    * Fix case of $EDITOR containing options for the editor.

    * Fix log -r refusing to show the last revision.
      (Patch from Goffredo Baroncelli.)


  CHANGES:

    * ``bzr log --show-ids`` shows the revision ids of all parents.

    * Externally provided commands on your $BZRPATH no longer need
      to recognize --bzr-usage to work properly, and can just handle
      --help themselves.


  LIBRARY:

    * Changed trace messages to go through the standard logging
      framework, so that they can more easily be redirected by
      libraries.



bzr-0.0.6 2005-08-18
--------------------

  NEW FEATURES:

    * Python plugins, automatically loaded from the directories on
      ``BZR_PLUGIN_PATH`` or ``~/.bzr.conf/plugins`` by default.

    * New 'bzr mkdir' command.

    * Commit mesage is fetched from an editor if not given on the
      command line; patch from Torsten Marek.

    * ``bzr log -m FOO`` displays commits whose message matches regexp 
      FOO.
      
    * ``bzr add`` with no arguments adds everything under the current directory.

    * ``bzr mv`` does move or rename depending on its arguments, like
      the Unix command.

    * ``bzr missing`` command shows a summary of the differences
      between two trees.  (Merged from John Arbash-Meinel.)

    * An email address for commits to a particular tree can be
      specified by putting it into .bzr/email within a branch.  (Based
      on a patch from Heikki Paajanen.)


  ENHANCEMENTS:

    * Faster working tree operations.


  CHANGES:

    * 3rd-party modules shipped with bzr are copied within the bzrlib
      python package, so that they can be installed by the setup
      script without clashing with anything already existing on the
      system.  (Contributed by Gustavo Niemeyer.)

    * Moved plugins directory to bzrlib/, so that there's a standard
      plugin directory which is not only installed with bzr itself but
      is also available when using bzr from the development tree.
      ``BZR_PLUGIN_PATH`` and ``DEFAULT_PLUGIN_PATH`` are then added to the
      standard plugins directory.

    * When exporting to a tarball with ``bzr export --format tgz``, put 
      everything under a top directory rather than dumping it into the
      current directory.   This can be overridden with the ``--root`` 
      option.  Patch from William Dodé and John Meinel.

    * New ``bzr upgrade`` command to upgrade the format of a branch,
      replacing ``bzr check --update``.

    * Files within store directories are no longer marked readonly on
      disk.

    * Changed ``bzr log`` output to a more compact form suggested by
      John A Meinel.  Old format is available with the ``--long`` or
      ``-l`` option, patched by William Dodé.

    * By default the commit command refuses to record a revision with
      no changes unless the ``--unchanged`` option is given.

    * The ``--no-plugins``, ``--profile`` and ``--builtin`` command
      line options must come before the command name because they 
      affect what commands are available; all other options must come 
      after the command name because their interpretation depends on
      it.

    * ``branch`` and ``clone`` added as aliases for ``branch``.

    * Default log format is back to the long format; the compact one
      is available with ``--short``.
      
      
  BUG FIXES:
  
    * Fix bugs in committing only selected files or within a subdirectory.


bzr-0.0.5  2005-06-15
---------------------
  
  CHANGES:

    * ``bzr`` with no command now shows help rather than giving an
      error.  Suggested by Michael Ellerman.

    * ``bzr status`` output format changed, because svn-style output
      doesn't really match the model of bzr.  Now files are grouped by
      status and can be shown with their IDs.  ``bzr status --all``
      shows all versioned files and unknown files but not ignored files.

    * ``bzr log`` runs from most-recent to least-recent, the reverse
      of the previous order.  The previous behaviour can be obtained
      with the ``--forward`` option.
        
    * ``bzr inventory`` by default shows only filenames, and also ids
      if ``--show-ids`` is given, in which case the id is the second
      field.


  ENHANCEMENTS:

    * New 'bzr whoami --email' option shows only the email component
      of the user identification, from Jo Vermeulen.

    * New ``bzr ignore PATTERN`` command.

    * Nicer error message for broken pipe, interrupt and similar
      conditions that don't indicate an internal error.

    * Add ``.*.sw[nop] .git .*.tmp *,v`` to default ignore patterns.

    * Per-branch locks keyed on ``.bzr/branch-lock``, available in
      either read or write mode.

    * New option ``bzr log --show-ids`` shows revision and file ids.

    * New usage ``bzr log FILENAME`` shows only revisions that
      affected that file.

    * Changed format for describing changes in ``bzr log -v``.

    * New option ``bzr commit --file`` to take a message from a file,
      suggested by LarstiQ.

    * New syntax ``bzr status [FILE...]`` contributed by Bartosz
      Oler.  File may be in a branch other than the working directory.

    * ``bzr log`` and ``bzr root`` can be given an http URL instead of
      a filename.

    * Commands can now be defined by external programs or scripts
      in a directory on $BZRPATH.

    * New "stat cache" avoids reading the contents of files if they 
      haven't changed since the previous time.

    * If the Python interpreter is too old, try to find a better one
      or give an error.  Based on a patch from Fredrik Lundh.

    * New optional parameter ``bzr info [BRANCH]``.

    * New form ``bzr commit SELECTED`` to commit only selected files.

    * New form ``bzr log -r FROM:TO`` shows changes in selected
      range; contributed by John A Meinel.

    * New option ``bzr diff --diff-options 'OPTS'`` allows passing
      options through to an external GNU diff.

    * New option ``bzr add --no-recurse`` to add a directory but not
      their contents.

    * ``bzr --version`` now shows more information if bzr is being run
      from a branch.

  
  BUG FIXES:

    * Fixed diff format so that added and removed files will be
      handled properly by patch.  Fix from Lalo Martins.

    * Various fixes for files whose names contain spaces or other
      metacharacters.


  TESTING:

    * Converted black-box test suites from Bourne shell into Python;
      now run using ``./testbzr``.  Various structural improvements to
      the tests.

    * testbzr by default runs the version of bzr found in the same
      directory as the tests, or the one given as the first parameter.

    * testbzr also runs the internal tests, so the only command
      required to check is just ``./testbzr``.

    * testbzr requires python2.4, but can be used to test bzr running
      under a different version.

    * Tests added for many other changes in this release.


  INTERNAL:

    * Included ElementTree library upgraded to 1.2.6 by Fredrik Lundh.

    * Refactor command functions into Command objects based on HCT by
      Scott James Remnant.

    * Better help messages for many commands.

    * Expose ``bzrlib.open_tracefile()`` to start the tracefile; until
      this is called trace messages are just discarded.

    * New internal function ``find_touching_revisions()`` and hidden
      command touching-revisions trace the changes to a given file.

    * Simpler and faster ``compare_inventories()`` function.

    * ``bzrlib.open_tracefile()`` takes a tracefilename parameter.

    * New AtomicFile class.

    * New developer commands ``added``, ``modified``.


  PORTABILITY:

    * Cope on Windows on python2.3 by using the weaker random seed.
      2.4 is now only recommended.


bzr-0.0.4  2005-04-22
---------------------

  ENHANCEMENTS:

    * 'bzr diff' optionally takes a list of files to diff.  Still a bit
      basic.  Patch from QuantumG.

    * More default ignore patterns.

    * New 'bzr log --verbose' shows a list of files changed in the
      changeset.  Patch from Sebastian Cote.

    * Roll over ~/.bzr.log if it gets too large.

    * Command abbreviations 'ci', 'st', 'stat', '?' based on a patch
      by Jason Diamon.

    * New 'bzr help commands' based on a patch from Denys Duchier.


  CHANGES:

    * User email is determined by looking at $BZREMAIL or ~/.bzr.email
      or $EMAIL.  All are decoded by the locale preferred encoding.
      If none of these are present user@hostname is used.  The host's
      fully-qualified name is not used because that tends to fail when
      there are DNS problems.

    * New 'bzr whoami' command instead of username user-email.


  BUG FIXES: 

    * Make commit safe for hardlinked bzr trees.

    * Some Unicode/locale fixes.

    * Partial workaround for ``difflib.unified_diff`` not handling
      trailing newlines properly.


  INTERNAL:

    * Allow docstrings for help to be in PEP0257 format.  Patch from
      Matt Brubeck.

    * More tests in test.sh.

    * Write profile data to a temporary file not into working
      directory and delete it when done.

    * Smaller .bzr.log with process ids.


  PORTABILITY:

    * Fix opening of ~/.bzr.log on Windows.  Patch from Andrew
      Bennetts.

    * Some improvements in handling paths on Windows, based on a patch
      from QuantumG.


bzr-0.0.3  2005-04-06
---------------------

  ENHANCEMENTS:

    * New "directories" internal command lists versioned directories
      in the tree.

    * Can now say "bzr commit --help".

    * New "rename" command to rename one file to a different name
      and/or directory.

    * New "move" command to move one or more files into a different
      directory.

    * New "renames" command lists files renamed since base revision.

    * New cat command contributed by janmar.

  CHANGES:

    * .bzr.log is placed in $HOME (not pwd) and is always written in
      UTF-8.  (Probably not a completely good long-term solution, but
      will do for now.)

  PORTABILITY:

    * Workaround for difflib bug in Python 2.3 that causes an
      exception when comparing empty files.  Reported by Erik Toubro
      Nielsen.

  INTERNAL:

    * Refactored inventory storage to insert a root entry at the top.

  TESTING:

    * Start of shell-based black-box testing in test.sh.


bzr-0.0.2.1
-----------

  PORTABILITY:

    * Win32 fixes from Steve Brown.


bzr-0.0.2  "black cube"  2005-03-31
-----------------------------------

  ENHANCEMENTS:

    * Default ignore list extended (see bzrlib/__init__.py).

    * Patterns in .bzrignore are now added to the default ignore list,
      rather than replacing it.

    * Ignore list isn't reread for every file.

    * More help topics.

    * Reinstate the 'bzr check' command to check invariants of the
      branch.

    * New 'ignored' command lists which files are ignored and why;
      'deleted' lists files deleted in the current working tree.

    * Performance improvements.

    * New global --profile option.
    
    * Ignore patterns like './config.h' now correctly match files in
      the root directory only.


bzr-0.0.1  2005-03-26
---------------------

  ENHANCEMENTS:

    * More information from info command.

    * Can now say "bzr help COMMAND" for more detailed help.

    * Less file flushing and faster performance when writing logs and
      committing to stores.

    * More useful verbose output from some commands.

  BUG FIXES:

    * Fix inverted display of 'R' and 'M' during 'commit -v'.

  PORTABILITY:

    * Include a subset of ElementTree-1.2.20040618 to make
      installation easier.

    * Fix time.localtime call to work with Python 2.3 (the minimum
      supported).


bzr-0.0.0.69  2005-03-22
------------------------

  ENHANCEMENTS:

    * First public release.

    * Storage of local versions: init, add, remove, rm, info, log,
      diff, status, etc.

..
   vim: tw=74 ft=rst ff=unix<|MERGE_RESOLUTION|>--- conflicted
+++ resolved
@@ -23,6 +23,10 @@
       ``Branch.set_last_revision_ex``.  (Andrew Bennetts)
 
   BUGFIXES:
+
+    * ``check`` handles the split-up .bzr layout correctly, so no longer
+      requires a branch to be present.
+      (Daniel Watkins, #64783)
 
     * Clearer message about how to set the PYTHONPATH if bzrlib can't be
       loaded. 
@@ -89,6 +93,11 @@
 
     * ``cat`` command no longer uses ``Tree.print_file()`` internally.
       (Alexander Belchenko)
+
+    * New class method ``BzrDir.open_containing_tree_branch_or_repository``
+      which eases the discovery of the tree, the branch and the repository
+      containing a given location.
+      (Daniel Watkins)
 
     * New ``versionedfile.KeyMapper`` interface to abstract out the access to
       underlying .knit/.kndx etc files in repositories with partitioned
@@ -422,10 +431,6 @@
 
   IMPROVEMENTS:
 
-<<<<<<< HEAD
-   * ``check`` handles the split-up .bzr layout correctly, so no longer
-     requires a branch to be present.  (Daniel Watkins, #64783)
-=======
     * Diff now handles revision specs like "branch:" and "submit:" more
       efficiently.  (Aaron Bentley, #202928)
 
@@ -434,7 +439,6 @@
 
     * Pull completes much faster when there is nothing to pull.
       (Aaron Bentley)
->>>>>>> 2ce58e46
 
   BUGFIXES:
 
@@ -551,13 +555,8 @@
 
     * Implement xml8 serializer.  (Aaron Bentley)
 
-<<<<<<< HEAD
-    * New class method ``BzrDir.open_containing_tree_branch_or_repository``
-      which eases the discovery of the tree, the branch and the repository
-      containing a given location.  (Daniel Watkins)
-
   API BREAKS:
-=======
+
     * New form ``@deprecated_method(deprecated_in(1, 5, 0))`` for making 
       deprecation wrappers.  (Martin Pool)
 
@@ -626,7 +625,6 @@
       another regression in knit => knit fetching which re-read the index for
       every revision each side had in common.
       (Robert Collins, John Arbash Meinel)
->>>>>>> 2ce58e46
 
   * ``bzrlib.check.check()`` has been deprecated in favour of the more
       aptly-named ``bzrlib.check.check_branch()``.  (Daniel Watkins)
