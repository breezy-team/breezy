--- conflicted
+++ resolved
@@ -147,7 +147,6 @@
 
     * Fix problem with UNC paths on Windows 98. (Alexander Belchenko, #84728)
 
-<<<<<<< HEAD
     * Searching location of CA bundle for PyCurl in env variable (CURL_CA_BUNDLE),
       and on win32 along the PATH. (Alexander Belchenko, #82086)
 
@@ -159,10 +158,9 @@
 
     * Invalid proxy env variables should not cause a traceback.
       (Vincent Ladeuil, #87765)
-=======
+
     * Ignore patterns normalised to use '/' path separator.
       (Kent Gibson, #86451)
->>>>>>> af6b0a78
 
   TESTING:
 
