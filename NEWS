IN DEVELOPMENT

  BUGFIXES:

    * ``bzr rm`` now does not insist on ``--force`` to delete files that
      have been renamed but not otherwise modified.  (Marius Kruger,
      #111664)

  IMPROVEMENTS:

    * Don't show "dots" progress indicators when run non-interactively, such
      as from cron.  (Martin Pool)

    * ``info`` now formats locations more nicely and lists "submit" and
      "public" branches (Aaron Bentley)

    * New ``pack`` command that will trigger database compression within
      the repository (Robert Collins)

    * Implement ``_KnitIndex._load_data`` in a pyrex extension. The pyrex
      version is approximately 2-3x faster at parsing a ``.kndx`` file.
      Which yields a measurable improvement for commands which have to
      read from the repository, such as a 1s => 0.75s improvement in
      ``bzr diff`` when there are changes to be shown.  (John Arbash Meinel)

    * Merge is now faster.  Depending on the scenario, it can be more than 2x
      faster. (Aaron Bentley)

    * Give a clearer warning, and allow ``python setup.py install`` to
      succeed even if pyrex is not available.
      (John Arbash Meinel)

    * ``bzr pull`` and ``bzr push`` no longer do a complete walk of the 
      branch revision history for ui display unless -v is supplied.
      (Robert Collins)

    * ``bzr log -rA..B`` output shifted to the left margin if the log only 
      contains merge revisions. (Kent Gibson) 

    * The ``plugins`` command is now public with improved help.
      (Ian Clatworthy)

    * New bundle and merge directive formats are faster to generate, and
      more robust against email mangling.  (Aaron Bentley)

  LIBRARY API BREAKS:

    * Deprecated dictionary ``bzrlib.option.SHORT_OPTIONS`` removed.
      Options are now required to provide a help string and it must
      comply with the style guide by being one or more sentences with an
      initial capital and final period. (Martin Pool)

  INTERNALS:

    * merge now uses iter_changes to calculate changes, which makes room for
      future performance increases.  It is also more consistent with other
      operations that perform comparisons, and reduces reliance on
      Tree.inventory.  (Aaron Bentley)

    * Most functions now accept ``bzrlib.revision.NULL_REVISION`` to indicate
      the null revision, and consider using ``None`` for this purpose
      deprecated.  (Aaron Bentley)

    * New ``index`` module with abstract index functionality. This will be
      used during the planned changes in the repository layer. Currently the
      index layer provides a graph aware immutable index, a builder for the
      same index type to allow creating them, and finally a composer for
      such indices to allow the use of many indices in a single query. The
      index performance is not optimised, however the API is stable to allow
      development on top of the index. (Robert Collins)

<<<<<<< HEAD
    * New transport decorator 'unlistable+' which disables the list_dir
      functionality for testing.

    * New ``file_names.FileNames`` support class which mananges names
      for unlistable transport situations. (Robert Collins)
=======
    * Deprecated ``change_entry`` in transform.py. (Ian Clatworthy)
>>>>>>> a87533b5

  TESTING:

    * Remove selftest ``--clean-output``, ``--numbered-dirs`` and
      ``--keep-output`` options, which are obsolete now that tests
      are done within directories in $TMPDIR.  (Martin Pool)

    * The SSH_AUTH_SOCK environment variable is now reset to avoid 
      interaction with any running ssh agents.  (Jelmer Vernooij, #125955)


bzr 0.18  2007-07-17

  BUGFIXES:

    * Fix 'bzr add' crash under Win32 (Kuno Meyer)


bzr 0.18rc1  2007-07-10

  BUGFIXES:

    * Do not suppress pipe errors, etc. in non-display commands
      (Alexander Belchenko, #87178)

    * Display a useful error message when the user requests to annotate
      a file that is not present in the specified revision.
      (James Westby, #122656)

    * Commands that use status flags now have a reference to 'help
      status-flags'.  (Daniel Watkins, #113436)

    * Work around python-2.4.1 inhability to correctly parse the
      authentication header.
      (Vincent Ladeuil, #121889)

    * Use exact encoding for merge directives. (Adeodato Simó, #120591)

    * Fix tempfile permissions error in smart server tar bundling under
      Windows. (Martin_, #119330)

    * Fix detection of directory entries in the inventory. (James Westby)

    * Fix handling of http code 400: Bad Request When issuing too many ranges.
      (Vincent Ladeuil, #115209)

    * Issue a CONNECT request when connecting to an https server
      via a proxy to enable SSL tunneling.
     (Vincent Ladeuil, #120678)

    * Fix ``bzr log -r`` to support selecting merge revisions, both 
      individually and as part of revision ranges.
      (Kent Gibson, #4663)
 
    * Don't leave cruft behind when failing to acquire a lockdir.
      (Martin Pool, #109169)

    * Don't use the '-f' strace option during tests.
      (Vincent Ladeuil, #102019).

    * Warn when setting ``push_location`` to a value that will be masked by
      locations.conf.  (Aaron Bentley, #122286)

    * Fix commit ordering in corner case (Aaron Bentley, #94975)

    *  Make annotate behave in a non-ASCII world (Adeodato Simó).

  IMPROVEMENTS:

    * The --lsprof-file option now dumps a text rendering of the profiling
      information if the filename ends in ".txt". It will also convert the
      profiling information to a format suitable for KCacheGrind if the
      output filename ends in ".callgrind". Fixes to the lsprofcalltree
      conversion process by Jean Paul Calderone and Itamar were also merged.
      See http://ddaa.net/blog/python/lsprof-calltree. (Ian Clatworthy)

    * ``info`` now defaults to non-verbose mode, displaying only paths and
      abbreviated format info.  ``info -v`` displays all the information
      formerly displayed by ``info``.  (Aaron Bentley, Adeodato Simó)

    * ``bzr missing`` now has better option names ``--this`` and ``--other``.
      (Elliot Murphy)

    * The internal ``weave-list`` command has become ``versionedfile-list``,
      and now lists knits as well as weaves.  (Aaron Bentley)

    * Automatic merge base selection uses a faster algorithm that chooses
      better bases in criss-cross merge situations (Aaron Bentley)

    * Progress reporting in ``commit`` has been improved. The various logical
      stages are now reported on as follows, namely:

      * Collecting changes [Entry x/y] - Stage n/m
      * Saving data locally - Stage n/m
      * Uploading data to master branch - Stage n/m
      * Updating the working tree - Stage n/m
      * Running post commit hooks - Stage n/m
      
      If there is no master branch, the 3rd stage is omitted and the total
      number of stages is adjusted accordingly.

      Each hook that is run after commit is listed with a name (as hooks
      can be slow it is useful feedback).
      (Ian Clatworthy, Robert Collins)

    * Various operations that are now faster due to avoiding unnecessary
      topological sorts. (Aaron Bentley)

    * Make merge directives robust against broken bundles. (Aaron Bentley)

    * The lsprof filename note is emitted via trace.note(), not standard
      output.  (Aaron Bentley)

    * ``bzrlib`` now exports explicit API compatibility information to assist
      library users and plugins. See the ``bzrlib.api`` module for details.
      (Robert Collins)

    * Remove unnecessary lock probes when acquiring a lockdir.
      (Martin Pool)

    * ``bzr --version`` now shows the location of the bzr log file, which
      is especially useful on Windows.  (Martin Pool)

    * -D now supports hooks to get debug tracing of hooks (though its currently
      minimal in nature). (Robert Collins)

    * Long log format reports deltas on merge revisions. 
      (John Arbash Meinel, Kent Gibson)

    * Make initial push over ftp more resilient. (John Arbash Meinel)

    * Print a summary of changes for update just like pull does.
      (Daniel Watkins, #113990)

    * Add a -Dhpss option to trace smart protocol requests and responses.
      (Andrew Bennetts)

  LIBRARY API BREAKS:

    * Testing cleanups - 
     ``bzrlib.repository.RepositoryTestProviderAdapter`` has been moved
      to ``bzrlib.tests.repository_implementations``;
      ``bzrlib.repository.InterRepositoryTestProviderAdapter`` has been moved
      to ``bzrlib.tests.interrepository_implementations``;
      ``bzrlib.transport.TransportTestProviderAdapter`` has moved to 
      ``bzrlib.tests.test_transport_implementations``.
      ``bzrlib.branch.BranchTestProviderAdapter`` has moved to
      ``bzrlib.tests.branch_implementations``.
      ``bzrlib.bzrdir.BzrDirTestProviderAdapter`` has moved to 
      ``bzrlib.tests.bzrdir_implementations``.
      ``bzrlib.versionedfile.InterVersionedFileTestProviderAdapter`` has moved
      to ``bzrlib.tests.interversionedfile_implementations``.
      ``bzrlib.store.revision.RevisionStoreTestProviderAdapter`` has moved to
      ``bzrlib.tests.revisionstore_implementations``.
      ``bzrlib.workingtree.WorkingTreeTestProviderAdapter`` has moved to
      ``bzrlib.tests.workingtree_implementations``.
      These changes are an API break in the testing infrastructure only.
      (Robert Collins)

    * Relocate TestCaseWithRepository to be more central. (Robert Collins)

    * ``bzrlib.add.smart_add_tree`` will no longer perform glob expansion on
      win32. Callers of the function should do this and use the new
      ``MutableTree.smart_add`` method instead. (Robert Collins)

    * ``bzrlib.add.glob_expand_for_win32`` is now
      ``bzrlib.win32utils.glob_expand``.  (Robert Collins)

    * ``bzrlib.add.FastPath`` is now private and moved to 
      ``bzrlib.mutabletree._FastPath``. (Robert Collins, Martin Pool)

    * ``LockDir.wait`` removed.  (Martin Pool)

    * The ``SmartServer`` hooks API has changed for the ``server_started`` and
      ``server_stopped`` hooks. The first parameter is now an iterable of
      backing URLs rather than a single URL. This is to reflect that many
      URLs may map to the external URL of the server. E.g. the server interally
      may have a chrooted URL but also the local file:// URL will be at the 
      same location. (Robert Collins)

  INTERNALS:

    * New SMTPConnection class to unify email handling.  (Adeodato Simó)

    * Fix documentation of BzrError. (Adeodato Simó)

    * Make BzrBadParameter an internal error. (Adeodato Simó)

    * Remove use of 'assert False' to raise an exception unconditionally.
      (Martin Pool)

    * Give a cleaner error when failing to decode knit index entry.
      (Martin Pool)

    * TreeConfig would mistakenly search the top level when asked for options
      from a section. It now respects the section argument and only
      searches the specified section. (James Westby)

    * Improve ``make api-docs`` output. (John Arbash Meinel)

    * Use os.lstat rather than os.stat for osutils.make_readonly and
      osutils.make_writeable. This makes the difftools plugin more
      robust when dangling symlinks are found. (Elliot Murphy)

    * New ``-Dlock`` option to log (to ~/.bzr.log) information on when 
      lockdirs are taken or released.  (Martin Pool)

    * ``bzrlib`` Hooks are now nameable using ``Hooks.name_hook``. This 
      allows a nicer UI when hooks are running as the current hook can
      be displayed. (Robert Collins)

    * ``Transport.get`` has had its interface made more clear for ease of use.
      Retrieval of a directory must now fail with either 'PathError' at open
      time, or raise 'ReadError' on a read. (Robert Collins)

    * New method ``_maybe_expand_globs`` on the ``Command`` class for 
      dealing with unexpanded glob lists - e.g. on the win32 platform. This
      was moved from ``bzrlib.add._prepare_file_list``. (Robert Collins)

    * ``bzrlib.add.smart_add`` and ``bzrlib.add.smart_add_tree`` are now
      deprecated in favour of ``MutableTree.smart_add``. (Robert Collins,
      Martin Pool)

    * New method ``external_url`` on Transport for obtaining the url to
      hand to external processes. (Robert Collins)

    * Teach windows installers to build pyrex/C extensions.
      (Alexander Belchenko)

  TESTING:

    * Removed the ``--keep-output`` option from selftest and clean up test
      directories as they're used.  This reduces the IO load from 
      running the test suite and cuts the time by about half.
      (Andrew Bennetts, Martin Pool)

    * Add scenarios as a public attribute on the TestAdapter classes to allow
      modification of the generated scenarios before adaption and easier
      testing. (Robert Collins)

    * New testing support class ``TestScenarioApplier`` which multiplies
      out a single teste by a list of supplied scenarios. (RobertCollins)

    * Setting ``repository_to_test_repository`` on a repository_implementations
      test will cause it to be called during repository creation, allowing the
      testing of repository classes which are not based around the Format
      concept. For example a repository adapter can be tested in this manner,
      by altering the repository scenarios to include a scenario that sets this
      attribute during the test parameterisation in
      ``bzrlib.tests.repository.repository_implementations``. (Robert Collins)

    * Clean up many of the APIs for blackbox testing of Bazaar.  The standard 
      interface is now self.run_bzr.  The command to run can be passed as
      either a list of parameters, a string containing the command line, or
      (deprecated) varargs parameters.  (Martin Pool)

    * The base TestCase now isolates tests from -D parameters by clearing
      ``debug.debug_flags`` and restores it afterwards. (Robert Collins)

    * Add a relpath parameter to get_transport methods in test framework to
      avoid useless cloning.
      (Vincent Ladeuil, #110448)


bzr 0.17  2007-06-18

  BUGFIXES:

    * Fix crash of commit due to wrong lookup of filesystem encoding.
      (Colin Watson, #120647)

    * Revert logging just to stderr in commit as broke unicode filenames.
      (Aaron Bentley, Ian Clatworthy, #120930)


bzr 0.17rc1  2007-06-12

  NOTES WHEN UPGRADING:

    * The kind() and is_executable() APIs on the WorkingTree interface no
      longer implicitly (read) locks and unlocks the tree. This *might*
      impact some plug-ins and tools using this part of the API. If you find
      an issue that may be caused by this change, please let us know,
      particularly the plug-in/tool maintainer. If encountered, the API
      fix is to surround kind() and is_executable() calls with lock_read()
      and unlock() like so::

        work_tree.lock_read()
        try:
            kind = work_tree.kind(...)
        finally:
            work_tree.unlock()

  INTERNALS:
    * Rework of LogFormatter API to provide beginning/end of log hooks and to
      encapsulate the details of the revision to be logged in a LogRevision
      object.
      In long log formats, merge revision ids are only shown when --show-ids
      is specified, and are labelled "revision-id:", as per mainline
      revisions, instead of "merged:". (Kent Gibson)

    * New ``BranchBuilder`` API which allows the construction of particular
      histories quickly. Useful for testing and potentially other applications
      too. (Robert Collins)

  IMPROVEMENTS:
  
    * There are two new help topics, working-trees and repositories that
      attempt to explain these concepts. (James Westby, John Arbash Meinel,
      Aaron Bentley)

    * Added ``bzr log --limit`` to report a limited number of revisions.
      (Kent Gibson, #3659)

    * Revert does not try to preserve file contents that were originally
      produced by reverting to a historical revision.  (Aaron Bentley)

    * ``bzr log --short`` now includes ``[merge]`` for revisions which
      have more than one parent. This is a small improvement to help
      understanding what changes have occurred
      (John Arbash Meinel, #83887)

    * TreeTransform avoids many renames when contructing large trees,
      improving speed.  3.25x speedups have been observed for construction of
      kernel-sized-trees, and checkouts are 1.28x faster.  (Aaron Bentley)

    * Commit on large trees is now faster. In my environment, a commit of
      a small change to the Mozilla tree (55k files) has dropped from
      66 seconds to 32 seconds. For a small tree of 600 files, commit of a
      small change is 33% faster. (Ian Clatworthy)

    * New --create-prefix option to bzr init, like for push.  (Daniel Watkins,
      #56322)

  BUGFIXES:

    * ``bzr push`` should only connect to the remote location one time.
      We have been connecting 3 times because we forget to pass around
      the Transport object. This adds ``BzrDir.clone_on_transport()``, so
      that we can pass in the Transport that we already have.
      (John Arbash Meinel, #75721)

    * ``DirState.set_state_from_inventory()`` needs to properly order
      based on split paths, not just string paths.
      (John Arbash Meinel, #115947)

    * Let TestUIFactoy encode the password prompt with its own stdout.
      (Vincent Ladeuil, #110204)

    * pycurl should take use the range header that takes the range hint
      into account.
      (Vincent Ladeuil, #112719)

    * WorkingTree4.get_file_sha1 no longer raises an exception when invoked
      on a missing file.  (Aaron Bentley, #118186)

    * WorkingTree.remove works correctly with tree references, and when pwd is
      not the tree root. (Aaron Bentley)

    * Merge no longer fails when a file is renamed in one tree and deleted
      in the other. (Aaron Bentley, #110279)

    * ``revision-info`` now accepts dotted revnos, doesn't require a tree,
      and defaults to the last revision (Matthew Fuller, #90048)

    * Tests no longer fail when BZR_REMOTE_PATH is set in the environment.
      (Daniel Watkins, #111958)

    * ``bzr branch -r revid:foo`` can be used to branch any revision in
      your repository. (Previously Branch6 only supported revisions in your
      mainline). (John Arbash Meinel, #115343)

bzr 0.16  2007-05-07
  
  BUGFIXES:

    * Handle when you have 2 directories with similar names, but one has a
      hyphen. (``'abc'`` versus ``'abc-2'``). The WT4._iter_changes
      iterator was using direct comparison and ``'abc/a'`` sorts after
      ``'abc-2'``, but ``('abc', 'a')`` sorts before ``('abc-2',)``.
      (John Arbash Meinel, #111227)

    * Handle when someone renames a file on disk without telling bzr.
      Previously we would report the first file as missing, but not show
      the new unknown file. (John Arbash Meinel, #111288)

    * Avoid error when running hooks after pulling into or pushing from
      a branch bound to a smartserver branch.  (Martin Pool, #111968)

  IMPROVEMENTS:

    * Move developer documentation to doc/developers/. This reduces clutter in
      the root of the source tree and allows HACKING to be split into multiple
      files. (Robert Collins, Alexander Belchenko)

    * Clean up the ``WorkingTree4._iter_changes()`` internal loops as well as
      ``DirState.update_entry()``. This optimizes the core logic for ``bzr
      diff`` and ``bzr status`` significantly improving the speed of
      both. (John Arbash Meinel)

bzr 0.16rc2  2007-04-30

  BUGFIXES:

    * Handle the case when you delete a file, and then rename another file
      on top of it. Also handle the case of ``bzr rm --keep foo``. ``bzr
      status`` should show the removed file and an unknown file in its
      place. (John Arbash Meinel, #109993)

    * Bundles properly read and write revision properties that have an
      empty value. And when the value is not ASCII.
      (John Arbash Meinel, #109613)

    * Fix the bzr commit message to be in text mode.
      (Alexander Belchenko, #110901)

    * Also handle when you rename a file and create a file where it used
      to be. (John Arbash Meinel, #110256)

    * ``WorkingTree4._iter_changes`` should not descend into unversioned
      directories. (John Arbash Meinel, #110399)

bzr 0.16rc1  2007-04-26

  NOTES WHEN UPGRADING:

    * ``bzr remove`` and ``bzr rm`` will now remove the working file, if
      it could be recovered again.
      This has been done for consistency with svn and the unix rm command.
      The old ``remove`` behaviour has been retained in the new option
      ``bzr remove --keep``, which will just stop versioning the file,
      but not delete it.
      ``bzr remove --force`` have been added which will always delete the
      files.
      ``bzr remove`` is also more verbose.
      (Marius Kruger, #82602)

  IMPROVEMENTS:

    * Merge directives can now be supplied as input to `merge` and `pull`,
      like bundles can.  (Aaron Bentley)

    * Sending the SIGQUIT signal to bzr, which can be done on Unix by
      pressing Control-Backslash, drops bzr into a debugger.  Type ``'c'``
      to continue.  This can be disabled by setting the environment variable
      ``BZR_SIGQUIT_PDB=0``.  (Martin Pool)

    * selftest now supports --list-only to list tests instead of running
      them. (Ian Clatworthy)

    * selftest now supports --exclude PATTERN (or -x PATTERN) to exclude
      tests with names that match that regular expression.
      (Ian Clatworthy, #102679)

    * selftest now supports --randomize SEED to run tests in a random order.
      SEED is typically the value 'now' meaning 'use the current time'.
      (Ian Clatworthy, #102686)

    * New option ``--fixes`` to commit, which stores bug fixing annotations as
      revision properties. Built-in support for Launchpad, Debian, Trac and
      Bugzilla bug trackers. (Jonathan Lange, James Henstridge, Robert Collins)

    * New API, ``bzrlib.bugtracker.tracker_registry``, for adding support for
      other bug trackers to ``fixes``. (Jonathan Lange, James Henstridge,
      Robert Collins)

    * ``selftest`` has new short options ``-f`` and ``-1``.  (Martin
      Pool)

    * ``bzrlib.tsort.MergeSorter`` optimizations. Change the inner loop
      into using local variables instead of going through ``self._var``.
      Improves the time to ``merge_sort`` a 10k revision graph by
      approximately 40% (~700->400ms).  (John Arbash Meinel)

    * ``make docs`` now creates a man page at ``man1/bzr.1`` fixing bug 107388.
      (Robert Collins)

    * ``bzr help`` now provides cross references to other help topics using
      the _see_also facility on command classes. Likewise the bzr_man
      documentation, and the bzr.1 man page also include this information.
      (Robert Collins)

    * Tags are now included in logs, that use the long log formatter. 
      (Erik Bågfors, Alexander Belchenko)

    * ``bzr help`` provides a clearer message when a help topic cannot be
      found. (Robert Collins, #107656)

    * ``bzr help`` now accepts optional prefixes for command help. The help
      for all commands can now be found at ``bzr help commands/COMMANDNAME``
      as well as ``bzr help COMMANDNAME`` (which only works for commands 
      where the name is not the same as a more general help topic). 
      (Robert Collins)

    * ``bzr help PLUGINNAME`` will now return the module docstring from the
      plugin PLUGINNAME. (Robert Collins, #50408)

    * New help topic ``urlspec`` which lists the availables transports.
      (Goffredo Baroncelli)

    * doc/server.txt updated to document the default bzr:// port
      and also update the blurb about the hpss' current status.
      (Robert Collins, #107125).

    * ``bzr serve`` now listens on interface 0.0.0.0 by default, making it
      serve out to the local LAN (and anyone in the world that can reach the
      machine running ``bzr serve``. (Robert Collins, #98918)

    * A new smart server protocol version has been added.  It prefixes requests
      and responses with an explicit version identifier so that future protocol
      revisions can be dealt with gracefully.  (Andrew Bennetts, Robert Collins)

    * The bzr protocol version 2 indicates success or failure in every response
      without depending on particular commands encoding that consistently,
      allowing future client refactorings to be much more robust about error
      handling. (Robert Collins, Martin Pool, Andrew Bennetts)

    * The smart protocol over HTTP client has been changed to always post to the
      same ``.bzr/smart`` URL under the original location when it can.  This allows
      HTTP servers to only have to pass URLs ending in .bzr/smart to the smart
      server handler, and not arbitrary ``.bzr/*/smart`` URLs.  (Andrew Bennetts)

    * digest authentication is now supported for proxies and HTTP by the urllib
      based http implementation. Tested against Apache 2.0.55 and Squid
      2.6.5. Basic and digest authentication are handled coherently for HTTP
      and proxy: if the user is provided in the url (bzr command line for HTTP,
      proxy environment variables for proxies), the password is prompted for
      (only once). If the password is provided, it is taken into account. Once
      the first authentication is successful, all further authentication
      roundtrips are avoided by preventively setting the right authentication
      header(s).
      (Vincent Ladeuil).

  INTERNALS:

    * bzrlib API compatability with 0.8 has been dropped, cleaning up some
      code paths. (Robert Collins)

    * Change the format of chroot urls so that they can be safely manipulated
      by generic url utilities without causing the resulting urls to have
      escaped the chroot. A side effect of this is that creating a chroot
      requires an explicit action using a ChrootServer.
      (Robert Collins, Andrew Bennetts)

    * Deprecate ``Branch.get_root_id()`` because branches don't have root ids,
      rather than fixing bug #96847.  (Aaron Bentley)

    * ``WorkingTree.apply_inventory_delta`` provides a better alternative to
      ``WorkingTree._write_inventory``.  (Aaron Bentley)

    * Convenience method ``TestCase.expectFailure`` ensures that known failures
      do not silently pass.  (Aaron Bentley)

    * ``Transport.local_abspath`` now raises ``NotLocalUrl`` rather than 
      ``TransportNotPossible``. (Martin Pool, Ian Clatworthy)

    * New SmartServer hooks facility. There are two initial hooks documented
      in ``bzrlib.transport.smart.SmartServerHooks``. The two initial hooks allow
      plugins to execute code upon server startup and shutdown.
      (Robert Collins).

    * SmartServer in standalone mode will now close its listening socket
      when it stops, rather than waiting for garbage collection. This primarily
      fixes test suite hangs when a test tries to connect to a shutdown server.
      It may also help improve behaviour when dealing with a server running
      on a specific port (rather than dynamically assigned ports).
      (Robert Collins)

    * Move most SmartServer code into a new package, bzrlib/smart.
      bzrlib/transport/remote.py contains just the Transport classes that used
      to be in bzrlib/transport/smart.py.  (Andrew Bennetts)

    * urllib http implementation avoid roundtrips associated with
      401 (and 407) errors once the authentication succeeds.
      (Vincent Ladeuil).

    * urlib http now supports querying the user for a proxy password if
      needed. Realm is shown in the prompt for both HTTP and proxy
      authentication when the user is required to type a password. 
      (Vincent Ladeuil).

    * Renamed SmartTransport (and subclasses like SmartTCPTransport) to
      RemoteTransport (and subclasses to RemoteTCPTransport, etc).  This is more
      consistent with its new home in ``bzrlib/transport/remote.py``, and because
      it's not really a "smart" transport, just one that does file operations
      via remote procedure calls.  (Andrew Bennetts)
 
    * The ``lock_write`` method of ``LockableFiles``, ``Repository`` and
      ``Branch`` now accept a ``token`` keyword argument, so that separate
      instances of those objects can share a lock if it has the right token.
      (Andrew Bennetts, Robert Collins)

    * New method ``get_branch_reference`` on ``BzrDir`` allows the detection of
      branch references - which the smart server component needs.

    * The Repository API ``make_working_trees`` is now permitted to return
      False when ``set_make_working_trees`` is not implemented - previously
      an unimplemented ``set_make_working_trees`` implied the result True
      from ``make_working_trees``. This has been changed to accomodate the
      smart server, where it does not make sense (at this point) to ever
      make working trees by default. (Robert Collins)

    * Command objects can now declare related help topics by having _see_also
      set to a list of related topic. (Robert Collins)

    * ``bzrlib.help`` now delegates to the Command class for Command specific
      help. (Robert Collins)

    * New class ``TransportListRegistry``, derived from the Registry class, which 
      simplifies tracking the available Transports. (Goffredo Baroncelli)

    * New function ``Branch.get_revision_id_to_revno_map`` which will
      return a dictionary mapping revision ids to dotted revnos. Since
      dotted revnos are defined in the context of the branch tip, it makes
      sense to generate them from a ``Branch`` object.
      (John Arbash Meinel)

    * Fix the 'Unprintable error' message display to use the repr of the 
      exception that prevented printing the error because the str value
      for it is often not useful in debugging (e.g. KeyError('foo') has a
      str() of 'foo' but a repr of 'KeyError('foo')' which is much more
      useful. (Robert Collins)

    * ``urlutils.normalize_url`` now unescapes unreserved characters, such as "~".
      (Andrew Bennetts)

  BUGFIXES:

    * Don't fail bundle selftest if email has 'two' embedded.  
      (Ian Clatworthy, #98510)

    * Remove ``--verbose`` from ``bzr bundle``. It didn't work anyway.
      (Robert Widhopf-Fenk, #98591)

    * Remove ``--basis`` from the checkout/branch commands - it didn't work
      properly and is no longer beneficial.
      (Robert Collins, #53675, #43486)

    * Don't produce encoding error when adding duplicate files.
      (Aaron Bentley)

    * Fix ``bzr log <file>`` so it only logs the revisions that changed
      the file, and does it faster.
      (Kent Gibson, John Arbash Meinel, #51980, #69477)
 
    * Fix ``InterDirstateTre._iter_changes`` to handle when we come across
      an empty versioned directory, which now has files in it.
      (John Arbash Meinel, #104257)

    * Teach ``common_ancestor`` to shortcut when the tip of one branch is
      inside the ancestry of the other. Saves a lot of graph processing
      (with an ancestry of 16k revisions, ``bzr merge ../already-merged``
      changes from 2m10s to 13s).  (John Arbash Meinel, #103757)

    * Fix ``show_diff_trees`` to handle the case when a file is modified,
      and the containing directory is renamed. (The file path is different
      in this versus base, but it isn't marked as a rename).
      (John Arbash Meinel, #103870)

    * FTP now works even when the FTP server does not support atomic rename.
      (Aaron Bentley, #89436)

    * Correct handling in bundles and merge directives of timezones with
      that are not an integer number of hours offset from UTC.  Always 
      represent the epoch time in UTC to avoid problems with formatting 
      earlier times on win32.  (Martin Pool, Alexander Belchenko, John
      Arbash Meinel)

    * Typo in the help for ``register-branch`` fixed. (Robert Collins, #96770)

    * "dirstate" and "dirstate-tags" formats now produce branches compatible
      with old versions of bzr. (Aaron Bentley, #107168))

    * Handle moving a directory when children have been added, removed,
      and renamed. (John Arbash Meinel, #105479)

    * Don't preventively use basic authentication for proxy before receiving a
      407 error. Otherwise people willing to use other authentication schemes
      may expose their password in the clear (or nearly). This add one
      roundtrip in case basic authentication should be used, but plug the
      security hole.
      (Vincent Ladeuil)

    * Handle http and proxy digest authentication.
      (Vincent Ladeuil, #94034).

  TESTING:

    * Added ``bzrlib.strace.strace`` which will strace a single callable and
      return a StraceResult object which contains just the syscalls involved
      in running it. (Robert Collins)

    * New test method ``reduceLockdirTimeout`` to drop the default (ui-centric)
      default time down to one suitable for tests. (Andrew Bennetts)

    * Add new ``vfs_transport_factory`` attribute on tests which provides the 
      common vfs backing for both the readonly and readwrite transports.
      This allows the RemoteObject tests to back onto local disk or memory,
      and use the existing ``transport_server`` attribute all tests know about
      to be the smart server transport. This in turn allows tests to 
      differentiate between 'transport to access the branch', and 
      'transport which is a VFS' - which matters in Remote* tests.
      (Robert Collins, Andrew Bennetts)

    * The ``make_branch_and_tree`` method for tests will now create a 
      lightweight checkout for the tree if the ``vfs_transport_factory`` is not
      a LocalURLServer. (Robert Collins, Andrew Bennetts)

    * Branch implementation tests have been audited to ensure that all urls 
      passed to Branch APIs use proper urls, except when local-disk paths
      are intended. This is so that tests correctly access the test transport
      which is often not equivalent to local disk in Remote* tests. As part
      of this many tests were adjusted to remove dependencies on local disk
      access.
      (Robert Collins, Andrew Bennetts)

    * Mark bzrlib.tests and bzrlib.tests.TestUtil as providing assertFOO helper
      functions by adding a ``__unittest`` global attribute. (Robert Collins,
      Andrew Bennetts, Martin Pool, Jonathan Lange)

    * Refactored proxy and authentication handling to simplify the
      implementation of new auth schemes for both http and proxy. 
      (Vincent Ladeuil)

bzr 0.15 2007-04-01

  BUGFIXES:

    * Handle incompatible repositories as a user issue when fetching.
      (Aaron Bentley)

    * Don't give a recommendation to upgrade when branching or 
      checking out a branch that contains an old-format working tree.
      (Martin Pool)

bzr 0.15rc3  2007-03-26

  CHANGES:
 
    * A warning is now displayed when opening working trees in older 
      formats, to encourage people to upgrade to WorkingTreeFormat4.
      (Martin Pool)

  IMPROVEMENTS:

    * HTTP redirections are now taken into account when a branch (or a
      bundle) is accessed for the first time. A message is issued at each
      redirection to inform the user. In the past, http redirections were
      silently followed for each request which significantly degraded the
      performances. The http redirections are not followed anymore by
      default, instead a RedirectRequested exception is raised. For bzrlib
      users needing to follow http redirections anyway,
      ``bzrlib.transport.do_catching_redirections`` provide an easy transition
      path.  (vila)

  INTERNALS:

    * Added ``ReadLock.temporary_write_lock()`` to allow upgrading an OS read
      lock to an OS write lock. Linux can do this without unlocking, Win32
      needs to unlock in between. (John Arbash Meinel)
 
    * New parameter ``recommend_upgrade`` to ``BzrDir.open_workingtree``
      to silence (when false) warnings about opening old formats.
      (Martin Pool)

    * Fix minor performance regression with bzr-0.15 on pre-dirstate
      trees. (We were reading the working inventory too many times).
      (John Arbash Meinel)

    * Remove ``Branch.get_transaction()`` in favour of a simple cache of
      ``revision_history``.  Branch subclasses should override
      ``_gen_revision_history`` rather than ``revision_history`` to make use of
      this cache, and call ``_clear_revision_history_cache`` and
      ``_cache_revision_history`` at appropriate times. (Andrew Bennetts)

  BUGFIXES:

    * Take ``smtp_server`` from user config into account.
      (vila, #92195)

    * Restore Unicode filename handling for versioned and unversioned files.
      (John Arbash Meinel, #92608)

    * Don't fail during ``bzr commit`` if a file is marked removed, and
      the containing directory is auto-removed.  (John Arbash Meinel, #93681)

    * ``bzr status FILENAME`` failed on Windows because of an uncommon
      errno. (``ERROR_DIRECTORY == 267 != ENOTDIR``).
      (Wouter van Heyst, John Arbash Meinel, #90819)

    * ``bzr checkout source`` should create a local branch in the same
      format as source. (John Arbash Meinel, #93854)

    * ``bzr commit`` with a kind change was failing to update the
      last-changed-revision for directories.  The
      InventoryDirectory._unchanged only looked at the ``parent_id`` and name,
      ignoring the fact that the kind could have changed, too.
      (John Arbash Meinel, #90111)

    * ``bzr mv dir/subdir other`` was incorrectly updating files inside
      the directory. So that there was a chance it would break commit,
      etc. (John Arbash Meinel, #94037)
 
    * Correctly handles mutiple permanent http redirections.
      (vila, #88780)

bzr 0.15rc2  2007-03-14

  NOTES WHEN UPGRADING:
        
    * Release 0.15rc2 of bzr changes the ``bzr init-repo`` command to
      default to ``--trees`` instead of ``--no-trees``.
      Existing shared repositories are not affected.

  IMPROVEMENTS:

    * New ``merge-directive`` command to generate machine- and human-readable
      merge requests.  (Aaron Bentley)

    * New ``submit:`` revision specifier makes it easy to diff against the
      common ancestor with the submit location (Aaron Bentley)

    * Added support for Putty's SSH implementation. (Dmitry Vasiliev)

    * Added ``bzr status --versioned`` to report only versioned files, 
      not unknowns. (Kent Gibson)

    * Merge now autodetects the correct line-ending style for its conflict
      markers.  (Aaron Bentley)

  INTERNALS:

    * Refactored SSH vendor registration into SSHVendorManager class.
      (Dmitry Vasiliev)

  BUGFIXES:

    * New ``--numbered-dirs`` option to ``bzr selftest`` to use
      numbered dirs for TestCaseInTempDir. This is default behavior
      on Windows. Anyone can force named dirs on Windows
      with ``--no-numbered-dirs``. (Alexander Belchenko)

    * Fix ``RevisionSpec_revid`` to handle the Unicode strings passed in
      from the command line. (Marien Zwart, #90501)

    * Fix ``TreeTransform._iter_changes`` when both the source and
      destination are missing. (Aaron Bentley, #88842)

    * Fix commit of merges with symlinks in dirstate trees.
      (Marien Zwart)
    
    * Switch the ``bzr init-repo`` default from --no-trees to --trees. 
      (Wouter van Heyst, #53483)


bzr 0.15rc1  2007-03-07

  SURPRISES:

    * The default disk format has changed. Please run 'bzr upgrade' in your
      working trees to upgrade. This new default is compatible for network
      operations, but not for local operations. That is, if you have two
      versions of bzr installed locally, after upgrading you can only use the
      bzr 0.15 version. This new default does not enable tags or nested-trees
      as they are incompatible with bzr versions before 0.15 over the network.

    * For users of bzrlib: Two major changes have been made to the working tree
      api in bzrlib. The first is that many methods and attributes, including
      the inventory attribute, are no longer valid for use until one of
      ``lock_read``/``lock_write``/``lock_tree_write`` has been called,
      and become invalid again after unlock is called. This has been done
      to improve performance and correctness as part of the dirstate
      development.
      (Robert Collins, John A Meinel, Martin Pool, and others).

    * For users of bzrlib: The attribute 'tree.inventory' should be considered
      readonly. Previously it was possible to directly alter this attribute, or
      its contents, and have the tree notice this. This has been made
      unsupported - it may work in some tree formats, but in the newer dirstate
      format such actions will have no effect and will be ignored, or even
      cause assertions. All operations possible can still be carried out by a
      combination of the tree API, and the bzrlib.transform API. (Robert
      Collins, John A Meinel, Martin Pool, and others).

  IMPROVEMENTS:

    * Support for OS Windows 98. Also .bzr.log on any windows system
      saved in My Documents folder. (Alexander Belchenko)

    * ``bzr mv`` enhanced to support already moved files.
      In the past the mv command would have failed if the source file doesn't
      exist. In this situation ``bzr mv`` would now detect that the file has
      already moved and update the repository accordingly, if the target file
      does exist.
      A new option ``--after`` has been added so that if two files already
      exist, you could notify Bazaar that you have moved a (versioned) file
      and replaced it with another. Thus in this case ``bzr move --after``
      will only update the Bazaar identifier.
      (Steffen Eichenberg, Marius Kruger)

    * ``ls`` now works on treeless branches and remote branches.
      (Aaron Bentley)

    * ``bzr help global-options`` describes the global options.
      (Aaron Bentley)

    * ``bzr pull --overwrite`` will now correctly overwrite checkouts.
      (Robert Collins)

    * Files are now allowed to change kind (e.g. from file to symlink).
      Supported by ``commit``, ``revert`` and ``status``
      (Aaron Bentley)

    * ``inventory`` and ``unknowns`` hidden in favour of ``ls``
      (Aaron Bentley)

    * ``bzr help checkouts`` descibes what checkouts are and some possible
      uses of them. (James Westby, Aaron Bentley)

    * A new ``-d`` option to push, pull and merge overrides the default 
      directory.  (Martin Pool)

    * Branch format 6: smaller, and potentially faster than format 5.  Supports
      ``append_history_only`` mode, where the log view and revnos do not change,
      except by being added to.  Stores policy settings in
      ".bzr/branch/branch.conf".

    * ``append_only`` branches:  Format 6 branches may be configured so that log
      view and revnos are always consistent.  Either create the branch using
      "bzr init --append-revisions-only" or edit the config file as descriped
      in docs/configuration.txt.

    * rebind: Format 6 branches retain the last-used bind location, so if you
      "bzr unbind", you can "bzr bind" to bind to the previously-selected
      bind location.

    * Builtin tags support, created and deleted by the ``tag`` command and
      stored in the branch.  Tags can be accessed with the revisionspec
      ``-rtag:``, and listed with ``bzr tags``.  Tags are not versioned 
      at present. Tags require a network incompatible upgrade. To perform this
      upgrade, run ``bzr upgrade --dirstate-tags`` in your branch and
      repositories. (Martin Pool)

    * The ``bzr://`` transport now has a well-known port number, 4155,
      which it will use by default.  (Andrew Bennetts, Martin Pool)

    * Bazaar now looks for user-installed plugins before looking for site-wide
      plugins. (Jonathan Lange)

    * ``bzr resolve`` now detects and marks resolved text conflicts.
      (Aaron Bentley)

  INTERNALS:

    * Internally revision ids and file ids are now passed around as utf-8
      bytestrings, rather than treating them as Unicode strings. This has
      performance benefits for Knits, since we no longer need to decode the
      revision id for each line of content, nor for each entry in the index.
      This will also help with the future dirstate format.
      (John Arbash Meinel)

    * Reserved ids (any revision-id ending in a colon) are rejected by
      versionedfiles, repositories, branches, and working trees
      (Aaron Bentley)

    * Minor performance improvement by not creating a ProgressBar for
      every KnitIndex we create. (about 90ms for a bzr.dev tree)
      (John Arbash Meinel)

    * New easier to use Branch hooks facility. There are five initial hooks,
      all documented in bzrlib.branch.BranchHooks.__init__ - ``'set_rh'``,
      ``'post_push'``, ``'post_pull'``, ``'post_commit'``,
      ``'post_uncommit'``. These hooks fire after the matching operation
      on a branch has taken place, and were originally added for the
      branchrss plugin. (Robert Collins)

    * New method ``Branch.push()`` which should be used when pushing from a
      branch as it makes performance and policy decisions to match the UI
      level command ``push``. (Robert Collins).

    * Add a new method ``Tree.revision_tree`` which allows access to cached
      trees for arbitrary revisions. This allows the in development dirstate
      tree format to provide access to the callers to cached copies of 
      inventory data which are cheaper to access than inventories from the
      repository.
      (Robert Collins, Martin Pool)

    * New ``Branch.last_revision_info`` method, this is being done to allow
      optimization of requests for both the number of revisions and the last
      revision of a branch with smartservers and potentially future branch
      formats. (Wouter van Heyst, Robert Collins)

    * Allow ``'import bzrlib.plugins.NAME'`` to work when the plugin NAME has not
      yet been loaded by ``load_plugins()``. This allows plugins to depend on each
      other for code reuse without requiring users to perform file-renaming
      gymnastics. (Robert Collins)

    * New Repository method ``'gather_stats'`` for statistic data collection.
      This is expected to grow to cover a number of related uses mainly
      related to bzr info. (Robert Collins)

    * Log formatters are now managed with a registry.
      ``log.register_formatter`` continues to work, but callers accessing
      the FORMATTERS dictionary directly will not.

    * Allow a start message to be passed to the ``edit_commit_message``
      function.  This will be placed in the message offered to the user
      for editing above the separator. It allows a template commit message
      to be used more easily. (James Westby)

    * ``GPGStrategy.sign()`` will now raise ``BzrBadParameterUnicode`` if
      you pass a Unicode string rather than an 8-bit string. Callers need
      to be updated to encode first. (John Arbash Meinel)

    * Branch.push, pull, merge now return Result objects with information
      about what happened, rather than a scattering of various methods.  These
      are also passed to the post hooks.  (Martin Pool)

    * File formats and architecture is in place for managing a forest of trees
      in bzr, and splitting up existing trees into smaller subtrees, and
      finally joining trees to make a larger tree. This is the first iteration
      of this support, and the user-facing aspects still require substantial
      work.  If you wish to experiment with it, use ``bzr upgrade
      --dirstate-with-subtree`` in your working trees and repositories.
      You can use the hidden commands ``split`` and ``join`` and to create
      and manipulate nested trees, but please consider using the nested-trees
      branch, which contains substantial UI improvements, instead.
      http://code.aaronbentley.com/bzr/bzrrepo/nested-trees/
      (Aaron Bentley, Martin Pool, Robert Collins).

  BUGFIXES:

    * ``bzr annotate`` now uses dotted revnos from the viewpoint of the
      branch, rather than the last changed revision of the file.
      (John Arbash Meinel, #82158)

    * Lock operations no longer hang if they encounter a permission problem.
      (Aaron Bentley)

    * ``bzr push`` can resume a push that was canceled before it finished.
      Also, it can push even if the target directory exists if you supply
      the ``--use-existing-dir`` flag.
      (John Arbash Meinel, #30576, #45504)

    * Fix http proxy authentication when user and an optional
      password appears in the ``*_proxy`` vars. (Vincent Ladeuil,
      #83954).

    * ``bzr log branch/file`` works for local treeless branches
      (Aaron Bentley, #84247)

    * Fix problem with UNC paths on Windows 98. (Alexander Belchenko, #84728)

    * Searching location of CA bundle for PyCurl in env variable
      (``CURL_CA_BUNDLE``), and on win32 along the PATH.
      (Alexander Belchenko, #82086)

    * ``bzr init`` works with unicode argument LOCATION.
      (Alexander Belchenko, #85599)

    * Raise ``DependencyNotPresent`` if pycurl do not support https. 
      (Vincent Ladeuil, #85305)

    * Invalid proxy env variables should not cause a traceback.
      (Vincent Ladeuil, #87765)

    * Ignore patterns normalised to use '/' path separator.
      (Kent Gibson, #86451)

    * bzr rocks. It sure does! Fix case. (Vincent Ladeuil, #78026)

    * Fix bzrtools shelve command for removed lines beginning with "--"
      (Johan Dahlberg, #75577)

  TESTING:

    * New ``--first`` option to ``bzr selftest`` to run specified tests
      before the rest of the suite.  (Martin Pool)


bzr 0.14  2007-01-23

  IMPROVEMENTS:

    * ``bzr help global-options`` describes the global options. (Aaron Bentley)

  BUG FIXES:
    
    * Skip documentation generation tests if the tools to do so are not
      available. Fixes running selftest for installled copies of bzr. 
      (John Arbash Meinel, #80330)

    * Fix the code that discovers whether bzr is being run from it's
      working tree to handle the case when it isn't but the directory
      it is in is below a repository. (James Westby, #77306)


bzr 0.14rc1  2007-01-16

  IMPROVEMENTS:

    * New connection: ``bzr+http://`` which supports tunnelling the smart
      protocol over an HTTP connection. If writing is enabled on the bzr
      server, then you can write over the http connection.
      (Andrew Bennetts, John Arbash Meinel)

    * Aliases now support quotation marks, so they can contain whitespace
      (Marius Kruger)

    * PyCurlTransport now use a single curl object. By specifying explicitly
      the 'Range' header, we avoid the need to use two different curl objects
      (and two connections to the same server). (Vincent Ladeuil)

    * ``bzr commit`` does not prompt for a message until it is very likely to
      succeed.  (Aaron Bentley)

    * ``bzr conflicts`` now takes --text to list pathnames of text conflicts
      (Aaron Bentley)

    * Fix ``iter_lines_added_or_present_in_versions`` to use a set instead
      of a list while checking if a revision id was requested. Takes 10s
      off of the ``fileids_affected_by_revision_ids`` time, which is 10s
      of the ``bzr branch`` time. Also improve ``fileids_...`` time by
      filtering lines with a regex rather than multiple ``str.find()``
      calls. (saves another 300ms) (John Arbash Meinel)

    * Policy can be set for each configuration key. This allows keys to be
      inherited properly across configuration entries. For example, this
      should enable you to do::
        
        [/home/user/project]
        push_location = sftp://host/srv/project/
        push_location:policy = appendpath

      And then a branch like ``/home/user/project/mybranch`` should get an
      automatic push location of ``sftp://host/srv/project/mybranch``.
      (James Henstridge)

    * Added ``bzr status --short`` to make status report svn style flags
      for each file.  For example::

        $ bzr status --short
        A  foo
        A  bar
        D  baz
        ?  wooley

    * 'bzr selftest --clean-output' allows easily clean temporary tests 
      directories without running tests. (Alexander Belchenko)

    * ``bzr help hidden-commands`` lists all hidden commands. (Aaron Bentley)

    * ``bzr merge`` now has an option ``--pull`` to fall back to pull if
      local is fully merged into remote. (Jan Hudec)

    * ``bzr help formats`` describes available directory formats. (Aaron Bentley)

  INTERNALS:

    * A few tweaks directly to ``fileids_affected_by_revision_ids`` to
      help speed up processing, as well allowing to extract unannotated
      lines. Between the two ``fileids_affected_by_revision_ids`` is
      improved by approx 10%. (John Arbash Meinel)

    * Change Revision serialization to only write out millisecond
      resolution. Rather than expecting floating point serialization to
      preserve more resolution than we need. (Henri Weichers, Martin Pool)

    * Test suite ends cleanly on Windows.  (Vincent Ladeuil)

    * When ``encoding_type`` attribute of class Command is equal to 'exact', 
      force sys.stdout to be a binary stream on Windows, and therefore
      keep exact line-endings (without LF -> CRLF conversion).
      (Alexander Belchenko)

    * Single-letter short options are no longer globally declared.  (Martin
      Pool)

    * Before using detected user/terminal encoding bzr should check
      that Python has corresponding codec. (Alexander Belchenko)

    * Formats for end-user selection are provided via a FormatRegistry (Aaron Bentley)

  BUG FIXES:

    * ``bzr missing --verbose`` was showing adds/removals in the wrong
      direction. (John Arbash Meinel)

    * ``bzr annotate`` now defaults to showing dotted revnos for merged
      revisions. It cuts them off at a depth of 12 characters, but you can
      supply ``--long`` to see the full number. You can also use
      ``--show-ids`` to display the original revision ids, rather than
      revision numbers and committer names. (John Arbash Meinel, #75637)

    * bzr now supports Win32 UNC path (e.g. ``\HOST\path``. 
      (Alexander Belchenko, #57869)

    * Win32-specific: output of cat, bundle and diff commands don't mangle
      line-endings (Alexander Belchenko, #55276)

    * Replace broken fnmatch based ignore pattern matching with custom pattern
      matcher.
      (Kent Gibson, Jan Hudec #57637)

    * pycurl and urllib can detect short reads at different places. Update
      the test suite to test more cases. Also detect http error code 416
      which was raised for that specific bug. Also enhance the urllib
      robustness by detecting invalid ranges (and pycurl's one by detecting
      short reads during the initial GET). (Vincent Ladeuil, #73948)

    * The urllib connection sharing interacts badly with urllib2
      proxy setting (the connections didn't go thru the proxy
      anymore). Defining a proper ProxyHandler solves the
      problem.  (Vincent Ladeuil, #74759)

    * Use urlutils to generate relative URLs, not osutils 
      (Aaron Bentley, #76229)

    * ``bzr status`` in a readonly directory should work without giving
      lots of errors. (John Arbash Meinel, #76299)

    * Mention the revisionspec topic for the revision option help.
      (Wouter van Heyst, #31663)

    * Allow plugins import from zip archives.
      (Alexander Belchenko, #68124)


bzr 0.13  2006-12-05
    
  No changes from 0.13rc1
    
bzr 0.13rc1  2006-11-27

  IMPROVEMENTS:

    * New command ``bzr remove-tree`` allows the removal of the working
      tree from a branch.
      (Daniel Silverstone)

    * urllib uses shared keep-alive connections, so http 
      operations are substantially faster.
      (Vincent Ladeuil, #53654)

    * ``bzr export`` allows an optional branch parameter, to export a bzr
      tree from some other url. For example:
      ``bzr export bzr.tar.gz http://bazaar-vcs.org/bzr/bzr.dev``
      (Daniel Silverstone)

    * Added ``bzr help topics`` to the bzr help system. This gives a
      location for general information, outside of a specific command.
      This includes updates for ``bzr help revisionspec`` the first topic
      included. (Goffredo Baroncelli, John Arbash Meinel, #42714)

    * WSGI-compatible HTTP smart server.  See ``doc/http_smart_server.txt``.
      (Andrew Bennetts)

    * Knit files will now cache full texts only when the size of the
      deltas is as large as the size of the fulltext. (Or after 200
      deltas, whichever comes first). This has the most benefit on large
      files with small changes, such as the inventory for a large project.
      (eg For a project with 2500 files, and 7500 revisions, it changes
      the size of inventory.knit from 11MB to 5.4MB) (John Arbash Meinel)

  INTERNALS:

    * New -D option given before the command line turns on debugging output
      for particular areas.  -Derror shows tracebacks on all errors.
      (Martin Pool)

    * Clean up ``bzr selftest --benchmark bundle`` to correct an import,
      and remove benchmarks that take longer than 10min to run.
      (John Arbash Meinel)

    * Use ``time.time()`` instead of ``time.clock()`` to decide on
      progress throttling. Because ``time.clock()`` is actually CPU time,
      so over a high-latency connection, too many updates get throttled.
      (John Arbash Meinel)

    * ``MemoryTransport.list_dir()`` would strip the first character for
      files or directories in root directory. (John Arbash Meinel)

    * New method ``get_branch_reference`` on 'BzrDir' allows the detection of 
      branch references - which the smart server component needs.
  
    * New ``ChrootTransportDecorator``, accessible via the ``chroot+`` url
      prefix.  It disallows any access to locations above a set URL.  (Andrew
      Bennetts)

  BUG FIXES:

    * Now ``_KnitIndex`` properly decode revision ids when loading index data.
      And optimize the knit index parsing code. 
      (Dmitry Vasiliev, John Arbash Meinel)

    * ``bzrlib/bzrdir.py`` was directly referencing ``bzrlib.workingtree``,
      without importing it. This prevented ``bzr upgrade`` from working
      unless a plugin already imported ``bzrlib.workingtree``
      (John Arbash Meinel, #70716)

    * Suppress the traceback on invalid URLs (Vincent Ladeuil, #70803).

    * Give nicer error message when an http server returns a 403
      error code. (Vincent Ladeuil, #57644).

    * When a multi-range http GET request fails, try a single
      range one. If it fails too, forget about ranges. Remember that until 
      the death of the transport and propagates that to the clones.
      (Vincent Ladeuil, #62276, #62029).

    * Handles user/passwords supplied in url from command
      line (for the urllib implementation). Don't request already
      known passwords (Vincent Ladeuil, #42383, #44647, #48527)

    * ``_KnitIndex.add_versions()`` dictionary compresses revision ids as they
      are added. This fixes bug where fetching remote revisions records
      them as full references rather than integers.
      (John Arbash Meinel, #64789)

    * ``bzr ignore`` strips trailing slashes in patterns.
      Also ``bzr ignore`` rejects absolute paths. (Kent Gibson, #4559)

    * ``bzr ignore`` takes multiple arguments. (Cheuksan Edward Wang, #29488)

    * mv correctly handles paths that traverse symlinks. 
      (Aaron Bentley, #66964)

    * Give nicer looking error messages when failing to connect over ssh.
      (John Arbash Meinel, #49172)

    * Pushing to a remote branch does not currently update the remote working
      tree. After a remote push, ``bzr status`` and ``bzr diff`` on the remote
      machine now show that the working tree is out of date.
      (Cheuksan Edward Wang #48136)

    * Use patiencediff instead of difflib for determining deltas to insert
      into knits. This avoids the O(N^3) behavior of difflib. Patience
      diff should be O(N^2). (Cheuksan Edward Wang, #65714)

    * Running ``bzr log`` on nonexistent file gives an error instead of the
      entire log history. (Cheuksan Edward Wang #50793)

    * ``bzr cat`` can look up contents of removed or renamed files. If the
      pathname is ambiguous, i.e. the files in the old and new trees have
      different id's, the default is the file in the new tree. The user can
      use "--name-from-revision" to select the file in the old tree.
      (Cheuksan Edward Wang, #30190)

  TESTING:

    * TestingHTTPRequestHandler really handles the Range header
      (previously it was ignoring it and returning the whole file,).

bzr 0.12  2006-10-30

  INTERNALS:

    * Clean up ``bzr selftest --benchmark bundle`` to correct an import,
      and remove benchmarks that take longer than 10min to run.
      (John Arbash Meinel)
  
bzr 0.12rc1  2006-10-23

  IMPROVEMENTS:

    * ``bzr log`` now shows dotted-decimal revision numbers for all revisions,
      rather than just showing a decimal revision number for revisions on the
      mainline. These revision numbers are not yet accepted as input into bzr
      commands such as log, diff etc. (Robert Collins)

    * revisions can now be specified using dotted-decimal revision numbers.
      For instance, ``bzr diff -r 1.2.1..1.2.3``. (Robert Collins)

    * ``bzr help commands`` output is now shorter (Aaron Bentley)

    * ``bzr`` now uses lazy importing to reduce the startup time. This has
      a moderate effect on lots of actions, especially ones that have
      little to do. For example ``bzr rocks`` time is down to 116ms from
      283ms. (John Arbash Meinel)

    * New Registry class to provide name-to-object registry-like support,
      for example for schemes where plugins can register new classes to
      do certain tasks (e.g. log formatters). Also provides lazy registration
      to allow modules to be loaded on request.
      (John Arbash Meinel, Adeodato Simó)

  API INCOMPATABILITY:
  
    * LogFormatter subclasses show now expect the 'revno' parameter to 
      show() to be a string rather than an int. (Robert Collins)

  INTERNALS:

    * ``TestCase.run_bzr``, ``run_bzr_captured``, and ``run_bzr_subprocess``
      can take a ``working_dir='foo'`` parameter, which will change directory 
      for the command. (John Arbash Meinel)

    * ``bzrlib.lazy_regex.lazy_compile`` can be used to create a proxy
      around a regex, which defers compilation until first use. 
      (John Arbash Meinel)

    * ``TestCase.run_bzr_subprocess`` defaults to supplying the
      ``--no-plugins`` parameter to ensure test reproducability, and avoid
      problems with system-wide installed plugins. (John Arbash Meinel)

    * Unique tree root ids are now supported. Newly created trees still
      use the common root id for compatibility with bzr versions before 0.12.
      (Aaron Bentley)

    * ``WorkingTree.set_root_id(None)`` is now deprecated. Please
      pass in ``inventory.ROOT_ID`` if you want the default root id value.
      (Robert Collins, John Arbash Meinel)

    * New method ``WorkingTree.flush()`` which will write the current memory
      inventory out to disk. At the same time, ``read_working_inventory`` will
      no longer trash the current tree inventory if it has been modified within
      the current lock, and the tree will now ``flush()`` automatically on
      ``unlock()``. ``WorkingTree.set_root_id()`` has been updated to take
      advantage of this functionality. (Robert Collins, John Arbash Meinel)

    * ``bzrlib.tsort.merge_sorted`` now accepts ``generate_revnos``. This
      parameter will cause it to add another column to its output, which
      contains the dotted-decimal revno for each revision, as a tuple.
      (Robert Collins)

    * ``LogFormatter.show_merge`` is deprecated in favour of
      ``LogFormatter.show_merge_revno``. (Robert Collins)

  BUG FIXES:

    * Avoid circular imports by creating a deprecated function for
      ``bzrlib.tree.RevisionTree``. Callers should have been using
      ``bzrlib.revisontree.RevisionTree`` anyway. (John Arbash Meinel,
      #63360, #66349)

    * Don't use ``socket.MSG_WAITALL`` as it doesn't exist on all
      platforms. (Martin Pool, #66356)

    * Don't require ``Content-Type`` in range responses. Assume they are a
      single range if ``Content-Type`` does not exist.
      (John Arbash Meinel, #62473)

    * bzr branch/pull no longer complain about progress bar cleanup when
      interrupted during fetch.  (Aaron Bentley, #54000)

    * ``WorkingTree.set_parent_trees()`` uses the trees to directly write
      the basis inventory, rather than going through the repository. This
      allows us to have 1 inventory read, and 2 inventory writes when
      committing a new tree. (John Arbash Meinel)

    * When reverting, files that are not locally modified that do not exist
      in the target are deleted, not just unversioned (Aaron Bentley)

    * When trying to acquire a lock, don't fail immediately. Instead, try
      a few times (up to 1 hour) before timing out. Also, report why the
      lock is unavailable (John Arbash Meinel, #43521, #49556)

    * Leave HttpTransportBase daughter classes decides how they
      implement cloning. (Vincent Ladeuil, #61606)

    * diff3 does not indicate conflicts on clean merge. (Aaron Bentley)

    * If a commit fails, the commit message is stored in a file at the root of
      the tree for later commit. (Cheuksan Edward Wang, Stefan Metzmacher,
      #32054)

  TESTING:

    * New test base class TestCaseWithMemoryTransport offers memory-only
      testing facilities: its not suitable for tests that need to mutate disk
      state, but most tests should not need that and should be converted to
      TestCaseWithMemoryTransport. (Robert Collins)

    * ``TestCase.make_branch_and_memory_tree`` now takes a format
      option to set the BzrDir, Repository and Branch formats of the
      created objects. (Robert Collins, John Arbash Meinel)

bzr 0.11  2006-10-02

    * Smart server transport test failures on windows fixed. (Lukáš Lalinský).

bzr 0.11rc2  2006-09-27

  BUG FIXES:

    * Test suite hangs on windows fixed. (Andrew Bennets, Alexander Belchenko).
    
    * Commit performance regression fixed. (Aaron Bentley, Robert Collins, John
      Arbash Meinel).

bzr 0.11rc1  2006-09-25

  IMPROVEMENTS:

    * Knit files now wait to create their contents until the first data is
      added. The old code used to create an empty .knit and a .kndx with just
      the header. However, this caused a lot of extra round trips over sftp.
      This can change the time for ``bzr push`` to create a new remote branch
      from 160s down to 100s. This also affects ``bzr commit`` performance when
      adding new files, ``bzr commit`` on a new kernel-like tree drops from 50s
      down to 40s (John Arbash Meinel, #44692)

    * When an entire subtree has been deleted, commit will now report that
      just the top of the subtree has been deleted, rather than reporting
      all the individual items. (Robert Collins)

    * Commit performs one less XML parse. (Robert Collins)

    * ``bzr checkout`` now operates on readonly branches as well
      as readwrite branches. This fixes bug #39542. (Robert Collins)

    * ``bzr bind`` no longer synchronises history with the master branch.
      Binding should be followed by an update or push to synchronise the 
      two branches. This is closely related to the fix for bug #39542.
      (Robert Collins)

    * ``bzrlib.lazy_import.lazy_import`` function to create on-demand 
      objects.  This allows all imports to stay at the global scope, but
      modules will not actually be imported if they are not used.
      (John Arbash Meinel)

    * Support ``bzr://`` and ``bzr+ssh://`` urls to work with the new RPC-based
      transport which will be used with the upcoming high-performance smart
      server. The new command ``bzr serve`` will invoke bzr in server mode,
      which processes these requests. (Andrew Bennetts, Robert Collins, Martin
      Pool)

    * New command ``bzr version-info`` which can be used to get a summary
      of the current state of the tree. This is especially useful as part
      of a build commands. See ``doc/version_info.txt`` for more information 
      (John Arbash Meinel)

  BUG FIXES:

    * ``'bzr inventory [FILE...]'`` allows restricting the file list to a
      specific set of files. (John Arbash Meinel, #3631)

    * Don't abort when annotating empty files (John Arbash Meinel, #56814)

    * Add ``Stanza.to_unicode()`` which can be passed to another Stanza
      when nesting stanzas. Also, add ``read_stanza_unicode`` to handle when
      reading a nested Stanza. (John Arbash Meinel)

    * Transform._set_mode() needs to stat the right file. 
      (John Arbash Meinel, #56549)

    * Raise WeaveFormatError rather than StopIteration when trying to read
      an empty Weave file. (John Arbash Meinel, #46871)

    * Don't access e.code for generic URLErrors, only HTTPErrors have .code.
      (Vincent Ladeuil, #59835)

    * Handle boundary="" lines properly to allow access through a Squid proxy.
      (John Arbash Meinel, #57723)

    * revert now removes newly-added directories (Aaron Bentley, #54172)

    * ``bzr upgrade sftp://`` shouldn't fail to upgrade v6 branches if there 
      isn't a working tree. (David Allouche, #40679)

    * Give nicer error messages when a user supplies an invalid --revision
      parameter. (John Arbash Meinel, #55420)

    * Handle when LANG is not recognized by python. Emit a warning, but
      just revert to using 'ascii'. (John Arbash Meinel, #35392)

    * Don't use ``preexec_fn`` on win32, as it is not supported by subprocess.
      (John Arbash Meinel)

    * Skip specific tests when the dependencies aren't met. This includes
      some ``setup.py`` tests when ``python-dev`` is not available, and
      some tests that depend on paramiko. (John Arbash Meinel, Mattheiu Moy)

    * Fallback to Paramiko properly, if no ``ssh`` executable exists on
      the system. (Andrew Bennetts, John Arbash Meinel)

    * ``Branch.bind(other_branch)`` no longer takes a write lock on the
      other branch, and will not push or pull between the two branches.
      API users will need to perform a push or pull or update operation if they
      require branch synchronisation to take place. (Robert Collins, #47344)

    * When creating a tarball or zipfile export, export unicode names as utf-8
      paths. This may not work perfectly on all platforms, but has the best
      chance of working in the common case. (John Arbash Meinel, #56816)

    * When committing, only files that exist in working tree or basis tree
      may be specified (Aaron Bentley, #50793)

  PORTABILITY:

    * Fixes to run on Python 2.5 (Brian M. Carlson, Martin Pool, Marien Zwart)

  INTERNALS:

    * TestCaseInTempDir now creates a separate directory for HOME, rather
      than having HOME set to the same location as the working directory.
      (John Arbash Meinel)

    * ``run_bzr_subprocess()`` can take an optional ``env_changes={}`` parameter,
      which will update os.environ inside the spawned child. It also can
      take a ``universal_newlines=True``, which helps when checking the output
      of the command. (John Arbash Meinel)

    * Refactor SFTP vendors to allow easier re-use when ssh is used. 
      (Andrew Bennetts)

    * ``Transport.list_dir()`` and ``Transport.iter_files_recursive()`` should always
      return urlescaped paths. This is now tested (there were bugs in a few
      of the transports) (Andrew Bennetts, David Allouche, John Arbash Meinel)

    * New utility function ``symbol_versioning.deprecation_string``. Returns the
      formatted string for a callable, deprecation format pair. (Robert Collins)

    * New TestCase helper applyDeprecated. This allows you to call a callable
      which is deprecated without it spewing to the screen, just by supplying
      the deprecation format string issued for it. (Robert Collins)

    * Transport.append and Transport.put have been deprecated in favor of
      ``.append_bytes``, ``.append_file``, ``.put_bytes``, and
      ``.put_file``. This removes the ambiguity in what type of object the
      functions take.  ``Transport.non_atomic_put_{bytes,file}`` has also
      been added. Which works similarly to ``Transport.append()`` except for
      SFTP, it doesn't have a round trip when opening the file. Also, it
      provides functionality for creating a parent directory when trying
      to create a file, rather than raise NoSuchFile and forcing the
      caller to repeat their request.
      (John Arbash Meinel)

    * WorkingTree has a new api ``unversion`` which allow the unversioning of
      entries by their file id. (Robert Collins)

    * ``WorkingTree.pending_merges`` is deprecated.  Please use the
      ``get_parent_ids`` (introduced in 0.10) method instead. (Robert Collins)

    * WorkingTree has a new ``lock_tree_write`` method which locks the branch for
      read rather than write. This is appropriate for actions which only need
      the branch data for reference rather than mutation. A new decorator
      ``needs_tree_write_lock`` is provided in the workingtree module. Like the
      ``needs_read_lock`` and ``needs_write_lock`` decorators this allows static 
      declaration of the locking requirements of a function to ensure that
      a lock is taken out for casual scripts. (Robert Collins, #54107)

    * All WorkingTree methods which write to the tree, but not to the branch
      have been converted to use ``needs_tree_write_lock`` rather than 
      ``needs_write_lock``. Also converted is the revert, conflicts and tree
      transform modules. This provides a modest performance improvement on 
      metadir style trees, due to the reduce lock-acquisition, and a more
      significant performance improvement on lightweight checkouts from 
      remote branches, where trivial operations used to pay a significant 
      penalty. It also provides the basis for allowing readonly checkouts.
      (Robert Collins)

    * Special case importing the standard library 'copy' module. This shaves
      off 40ms of startup time, while retaining compatibility. See:
      ``bzrlib/inspect_for_copy.py`` for more details. (John Arbash Meinel)

    * WorkingTree has a new parent class MutableTree which represents the 
      specialisations of Tree which are able to be altered. (Robert Collins)

    * New methods mkdir and ``put_file_bytes_non_atomic`` on MutableTree that
      mutate the tree and its contents. (Robert Collins)

    * Transport behaviour at the root of the URL is now defined and tested.
      (Andrew Bennetts, Robert Collins)

  TESTING:

    * New test helper classs MemoryTree. This is typically accessed via
      ``self.make_branch_and_memory_tree()`` in test cases. (Robert Collins)
      
    * Add ``start_bzr_subprocess`` and ``stop_bzr_subprocess`` to allow test
      code to continue running concurrently with a subprocess of bzr.
      (Andrew Bennetts, Robert Collins)

    * Add a new method ``Transport.get_smart_client()``. This is provided to
      allow upgrades to a richer interface than the VFS one provided by
      Transport. (Andrew Bennetts, Martin Pool)

bzr 0.10  2006-08-29
  
  IMPROVEMENTS:
    * 'merge' now takes --uncommitted, to apply uncommitted changes from a
      tree.  (Aaron Bentley)
  
    * 'bzr add --file-ids-from' can be used to specify another path to use
      for creating file ids, rather than generating all new ones. Internally,
      the 'action' passed to ``smart_add_tree()`` can return ``file_ids`` that
      will be used, rather than having bzrlib generate new ones.
      (John Arbash Meinel, #55781)

    * ``bzr selftest --benchmark`` now allows a ``--cache-dir`` parameter.
      This will cache some of the intermediate trees, and decrease the
      setup time for benchmark tests. (John Arbash Meinel)

    * Inverse forms are provided for all boolean options.  For example,
      --strict has --no-strict, --no-recurse has --recurse (Aaron Bentley)

    * Serialize out Inventories directly, rather than using ElementTree.
      Writing out a kernel sized inventory drops from 2s down to ~350ms.
      (Robert Collins, John Arbash Meinel)

  BUG FIXES:

    * Help diffutils 2.8.4 get along with binary tests (Marien Zwart: #57614)

    * Change LockDir so that if the lock directory doesn't exist when
      ``lock_write()`` is called, an attempt will be made to create it.
      (John Arbash Meinel, #56974)

    * ``bzr uncommit`` preserves pending merges. (John Arbash Meinel, #57660)

    * Active FTP transport now works as intended. (ghozzy, #56472)

    * Really fix mutter() so that it won't ever raise a UnicodeError.
      It means it is possible for ~/.bzr.log to contain non UTF-8 characters.
      But it is a debugging log, not a real user file.
      (John Arbash Meinel, #56947, #53880)

    * Change Command handle to allow Unicode command and options.
      At present we cannot register Unicode command names, so we will get
      BzrCommandError('unknown command'), or BzrCommandError('unknown option')
      But that is better than a UnicodeError + a traceback.
      (John Arbash Meinel, #57123)

    * Handle TZ=UTC properly when reading/writing revisions.
      (John Arbash Meinel, #55783, #56290)

    * Use ``GPG_TTY`` to allow gpg --cl to work with gpg-agent in a pipeline,
      (passing text to sign in on stdin). (John Arbash Meinel, #54468)

    * External diff does the right thing for binaries even in foreign 
      languages. (John Arbash Meinel, #56307)

    * Testament handles more cases when content is unicode. Specific bug was
      in handling of revision properties.
      (John Arbash Meinel, Holger Krekel, #54723)

    * The bzr selftest was failing on installed versions due to a bug in a new
      test helper. (John Arbash Meinel, Robert Collins, #58057)

  INTERNALS:

    * ``bzrlib.cache_utf8`` contains ``encode()`` and ``decode()`` functions
      which can be used to cache the conversion between utf8 and Unicode.
      Especially helpful for some of the knit annotation code, which has to
      convert revision ids to utf8 to annotate lines in storage.
      (John Arbash Meinel)

    * ``setup.py`` now searches the filesystem to find all packages which
      need to be installed. This should help make the life of packagers
      easier. (John Arbash Meinel)

bzr 0.9.0  2006-08-11

  SURPRISES:

   * The hard-coded built-in ignore rules have been removed. There are
     now two rulesets which are enforced. A user global one in 
     ``~/.bazaar/ignore`` which will apply to every tree, and the tree
     specific one '.bzrignore'.
     ``~/.bazaar/ignore`` will be created if it does not exist, but with
     a more conservative list than the old default.
     This fixes bugs with default rules being enforced no matter what. 
     The old list of ignore rules from bzr is available by
     running 'bzr ignore --old-default-rules'.
     (Robert Collins, Martin Pool, John Arbash Meinel)

   * 'branches.conf' has been changed to 'locations.conf', since it can apply
     to more locations than just branch locations.
     (Aaron Bentley)
   
  IMPROVEMENTS:

   * The revision specifier "revno:" is extended to accept the syntax
     revno:N:branch. For example,
     revno:42:http://bazaar-vcs.org/bzr/bzr.dev/ means revision 42 in
     bzr.dev.  (Matthieu Moy)

   * Tests updates to ensure proper URL handling, UNICODE support, and
     proper printing when the user's terminal encoding cannot display 
     the path of a file that has been versioned.
     ``bzr branch`` can take a target URL rather than only a local directory.
     ``Branch.get_parent()/set_parent()`` now save a relative path if possible,
     and normalize the parent based on root, allowing access across
     different transports. (John Arbash Meinel, Wouter van Heyst, Martin Pool)
     (Malone #48906, #42699, #40675, #5281, #3980, #36363, #43689,
     #42517, #42514)

   * On Unix, detect terminal width using an ioctl not just $COLUMNS.
     Use terminal width for single-line logs from ``bzr log --line`` and
     pending-merge display.  (Robert Widhopf-Fenk, Gustavo Niemeyer)
     (Malone #3507)

   * On Windows, detect terminal width using GetConsoleScreenBufferInfo.
     (Alexander Belchenko)

   * Speedup improvement for 'date:'-revision search. (Guillaume Pinot).

   * Show the correct number of revisions pushed when pushing a new branch.
     (Robert Collins).

   * 'bzr selftest' now shows a progress bar with the number of tests, and 
     progress made. 'make check' shows tests in -v mode, to be more useful
     for the PQM status window. (Robert Collins).
     When using a progress bar, failed tests are printed out, rather than
     being overwritten by the progress bar until the suite finishes.
     (John Arbash Meinel)

   * 'bzr selftest --benchmark' will run a new benchmarking selftest.
     'bzr selftest --benchmark --lsprof-timed' will use lsprofile to generate
     profile data for the individual profiled calls, allowing for fine
     grained analysis of performance.
     (Robert Collins, Martin Pool).

   * 'bzr commit' shows a progress bar. This is useful for commits over sftp
     where commit can take an appreciable time. (Robert Collins)

   * 'bzr add' is now less verbose in telling you what ignore globs were
     matched by files being ignored. Instead it just tells you how many 
     were ignored (because you might reasonably be expecting none to be
     ignored). 'bzr add -v' is unchanged and will report every ignored
     file. (Robert Collins).

   * ftp now has a test server if medusa is installed. As part of testing,
     ftp support has been improved, including support for supplying a
     non-standard port. (John Arbash Meinel).

   * 'bzr log --line' shows the revision number, and uses only the
     first line of the log message (#5162, Alexander Belchenko;
     Matthieu Moy)

   * 'bzr status' has had the --all option removed. The 'bzr ls' command
     should be used to retrieve all versioned files. (Robert Collins)

   * 'bzr bundle OTHER/BRANCH' will create a bundle which can be sent
     over email, and applied on the other end, while maintaining ancestry.
     This bundle can be applied with either 'bzr merge' or 'bzr pull',
     the same way you would apply another branch.
     (John Arbash Meinel, Aaron Bentley)
  
   * 'bzr whoami' can now be used to set your identity from the command line,
     for a branch or globally.  (Robey Pointer)

   * 'bzr checkout' now aliased to 'bzr co', and 'bzr annotate' to 'bzr ann'.
     (Michael Ellerman)

   * 'bzr revert DIRECTORY' now reverts the contents of the directory as well.
     (Aaron Bentley)

   * 'bzr get sftp://foo' gives a better error when paramiko is not present.
     Also updates things like 'http+pycurl://' if pycurl is not present.
     (John Arbash Meinel) (Malone #47821, #52204)

   * New env variable ``BZR_PROGRESS_BAR``, sets the default progress bar type.
     Can be set to 'none' or 'dummy' to disable the progress bar, 'dots' or 
     'tty' to create the respective type. (John Arbash Meinel, #42197, #51107)

   * Improve the help text for 'bzr diff' to explain what various options do.
     (John Arbash Meinel, #6391)

   * 'bzr uncommit -r 10' now uncommits revisions 11.. rather than uncommitting
     revision 10. This makes -r10 more in line with what other commands do.
     'bzr uncommit' also now saves the pending merges of the revisions that
     were removed. So it is safe to uncommit after a merge, fix something,
     and commit again. (John Arbash Meinel, #32526, #31426)

   * 'bzr init' now also works on remote locations.
     (Wouter van Heyst, #48904)

   * HTTP support has been updated. When using pycurl we now support 
     connection keep-alive, which reduces dns requests and round trips.
     And for both urllib and pycurl we support multi-range requests, 
     which decreases the number of round-trips. Performance results for
     ``bzr branch http://bazaar-vcs.org/bzr/bzr.dev/`` indicate
     http branching is now 2-3x faster, and ``bzr pull`` in an existing 
     branch is as much as 4x faster.
     (Michael Ellerman, Johan Rydberg, John Arbash Meinel, #46768)

   * Performance improvements for sftp. Branching and pulling are now up to
     2x faster. Utilize paramiko.readv() support for async requests if it
     is available (paramiko > 1.6) (John Arbash Meinel)

  BUG FIXES:

    * Fix shadowed definition of TestLocationConfig that caused some 
      tests not to run.
      (Erik Bågfors, Michael Ellerman, Martin Pool, #32587)

    * Fix unnecessary requirement of sign-my-commits that it be run from
      a working directory.  (Martin Pool, Robert Collins)

    * 'bzr push location' will only remember the push location if it succeeds
      in connecting to the remote location. (John Arbash Meinel, #49742)

    * 'bzr revert' no longer toggles the executable bit on win32
      (John Arbash Meinel, #45010)

    * Handle broken pipe under win32 correctly. (John Arbash Meinel)
    
    * sftp tests now work correctly on win32 if you have a newer paramiko
      (John Arbash Meinel)

    * Cleanup win32 test suite, and general cleanup of places where
      file handles were being held open. (John Arbash Meinel)

    * When specifying filenames for 'diff -r x..y', the name of the file in the
      working directory can be used, even if its name is different in both x
      and y.

    * File-ids containing single- or double-quotes are handled correctly by
      push. (Aaron Bentley, #52227)

    * Normalize unicode filenames to ensure cross-platform consistency.
      (John Arbash Meinel, #43689)

    * The argument parser can now handle '-' as an argument. Currently
      no code interprets it specially (it is mostly handled as a file named 
      '-'). But plugins, and future operations can use it.
      (John Arbash meinel, #50984)

    * Bundles can properly read binary files with a plain '\r' in them.
      (John Arbash Meinel, #51927)

    * Tuning ``iter_entries()`` to be more efficient (John Arbash Meinel, #5444)

    * Lots of win32 fixes (the test suite passes again).
      (John Arbash Meinel, #50155)

    * Handle openbsd returning None for sys.getfilesystemencoding() (#41183) 

    * Support ftp APPE (append) to allow Knits to be used over ftp (#42592)

    * Removals are only committed if they match the filespec (or if there is
      no filespec).  (#46635, Aaron Bentley)

    * smart-add recurses through all supplied directories 
      (John Arbash Meinel, #52578)

    * Make the bundle reader extra lines before and after the bundle text.
      This allows you to parse an email with the bundle inline.
      (John Arbash Meinel, #49182)

    * Change the file id generator to squash a little bit more. Helps when
      working with long filenames on windows. (Also helps for unicode filenames
      not generating hidden files). (John Arbash Meinel, #43801)

    * Restore terminal mode on C-c while reading sftp password.  (#48923, 
      Nicholas Allen, Martin Pool)

    * Timestamps are rounded to 1ms, and revision entries can be recreated
      exactly. (John Arbash Meinel, Jamie Wilkinson, #40693)

    * Branch.base has changed to a URL, but ~/.bazaar/locations.conf should
      use local paths, since it is user visible (John Arbash Meinel, #53653)

    * ``bzr status foo`` when foo was unversioned used to cause a full delta
      to be generated (John Arbash Meinel, #53638)

    * When reading revision properties, an empty value should be considered
      the empty string, not None (John Arbash Meinel, #47782)

    * ``bzr diff --diff-options`` can now handle binary files being changed.
      Also, the output is consistent when --diff-options is not supplied.
      (John Arbash Meinel, #54651, #52930)

    * Use the right suffixes for loading plugins (John Arbash Meinel, #51810)

    * Fix ``Branch.get_parent()`` to handle the case when the parent is not 
      accessible (John Arbash Meinel, #52976)

  INTERNALS:

    * Combine the ignore rules into a single regex rather than looping over
      them to reduce the threshold where  N^2 behaviour occurs in operations
      like status. (Jan Hudec, Robert Collins).

    * Appending to ``bzrlib.DEFAULT_IGNORE`` is now deprecated. Instead, use
      one of the add functions in bzrlib.ignores. (John Arbash Meinel)

    * 'bzr push' should only push the ancestry of the current revision, not
      all of the history in the repository. This is especially important for
      shared repositories. (John Arbash Meinel)

    * ``bzrlib.delta.compare_trees`` now iterates in alphabetically sorted order,
      rather than randomly walking the inventories. (John Arbash Meinel)

    * Doctests are now run in temporary directories which are cleaned up when
      they finish, rather than using special ScratchDir/ScratchBranch objects.
      (Martin Pool)

    * Split ``check`` into separate methods on the branch and on the repository,
      so that it can be specialized in ways that are useful or efficient for
      different formats.  (Martin Pool, Robert Collins)

    * Deprecate ``Repository.all_revision_ids``; most methods don't really need
      the global revision graph but only that part leading up to a particular
      revision.  (Martin Pool, Robert Collins)

    * Add a BzrDirFormat ``control_formats`` list which allows for control formats
      that do not use '.bzr' to store their data - i.e. '.svn', '.hg' etc.
      (Robert Collins, Jelmer Vernooij).

    * ``bzrlib.diff.external_diff`` can be redirected to any file-like object.
      Uses subprocess instead of spawnvp.
      (James Henstridge, John Arbash Meinel, #4047, #48914)

    * New command line option '--profile-imports', which will install a custom
      importer to log time to import modules and regex compilation time to 
      sys.stderr (John Arbash Meinel)

    * 'EmptyTree' is now deprecated, please use ``repository.revision_tree(None)``
      instead. (Robert Collins)

    * "RevisionTree" is now in bzrlib/revisiontree.py. (Robert Collins)

bzr 0.8.2  2006-05-17
  
  BUG FIXES:
   
    * setup.py failed to install launchpad plugin.  (Martin Pool)

bzr 0.8.1  2006-05-16

  BUG FIXES:

    * Fix failure to commit a merge in a checkout.  (Martin Pool, 
      Robert Collins, Erik Bågfors, #43959)

    * Nicer messages from 'commit' in the case of renames, and correct
      messages when a merge has occured. (Robert Collins, Martin Pool)

    * Separate functionality from assert statements as they are skipped in
      optimized mode of python. Add the same check to pending merges.
      (Olaf Conradi, #44443)

  CHANGES:

    * Do not show the None revision in output of bzr ancestry. (Olaf Conradi)

    * Add info on standalone branches without a working tree.
      (Olaf Conradi, #44155)

    * Fix bug in knits when raising InvalidRevisionId. (Olaf Conradi, #44284)

  CHANGES:

    * Make editor invocation comply with Debian Policy. First check
      environment variables VISUAL and EDITOR, then try editor from
      alternatives system. If that all fails, fall back to the pre-defined
      list of editors. (Olaf Conradi, #42904)

  NEW FEATURES:

    * New 'register-branch' command registers a public branch into 
      Launchpad.net, where it can be associated with bugs, etc.
      (Martin Pool, Bjorn Tillenius, Robert Collins)

  INTERNALS:

    * New public api in InventoryEntry - ``describe_change(old, new)`` which
      provides a human description of the changes between two old and
      new. (Robert Collins, Martin Pool)

  TESTING:

    * Fix test case for bzr info in upgrading a standalone branch to metadir,
      uses bzrlib api now. (Olaf Conradi)

bzr 0.8  2006-05-08

  NOTES WHEN UPGRADING:

    Release 0.8 of bzr introduces a new format for history storage, called
    'knit', as an evolution of to the 'weave' format used in 0.7.  Local 
    and remote operations are faster using knits than weaves.  Several
    operations including 'init', 'init-repo', and 'upgrade' take a 
    --format option that controls this.  Branching from an existing branch
    will keep the same format.

    It is possible to merge, pull and push between branches of different
    formats but this is slower than moving data between homogenous
    branches.  It is therefore recommended (but not required) that you
    upgrade all branches for a project at the same time.  Information on
    formats is shown by 'bzr info'.

    bzr 0.8 now allows creation of 'repositories', which hold the history 
    of files and revisions for several branches.  Previously bzr kept all
    the history for a branch within the .bzr directory at the root of the
    branch, and this is still the default.  To create a repository, use
    the new 'bzr init-repo' command.  Branches exist as directories under
    the repository and contain just a small amount of information
    indicating the current revision of the branch.

    bzr 0.8 also supports 'checkouts', which are similar to in cvs and
    subversion.  Checkouts are associated with a branch (optionally in a
    repository), which contains all the historical information.  The
    result is that a checkout can be deleted without losing any
    already-committed revisions.  A new 'update' command is also available. 

    Repositories and checkouts are not supported with the 0.7 storage
    format.  To use them you must upgrad to either knits, or to the
    'metaweave' format, which uses weaves but changes the .bzr directory
    arrangement.
    

  IMPROVEMENTS:

    * Sftp paths can now be relative, or local, according to the lftp
      convention. Paths now take the form::

          sftp://user:pass@host:port/~/relative/path
          or
          sftp://user:pass@host:port/absolute/path

    * The FTP transport now tries to reconnect after a temporary
      failure. ftp put is made atomic. (Matthieu Moy)

    * The FTP transport now maintains a pool of connections, and
      reuses them to avoid multiple connections to the same host (like
      sftp did). (Daniel Silverstone)

    * The ``bzr_man.py`` file has been removed. To create the man page now,
      use ``./generate_docs.py man``. The new program can also create other files.
      Run ``python generate_docs.py --help`` for usage information.
      (Hans Ulrich Niedermann & James Blackwell).

    * Man Page now gives full help (James Blackwell).
      Help also updated to reflect user config now being stored in .bazaar
      (Hans Ulrich Niedermann)

    * It's now possible to set aliases in bazaar.conf (Erik Bågfors)

    * Pull now accepts a --revision argument (Erik Bågfors)

    * ``bzr re-sign`` now allows multiple revisions to be supplied on the command
      line. You can now use the following command to sign all of your old
      commits::

        find .bzr/revision-store// -name my@email-* \
          | sed 's/.*\/\/..\///' \
          | xargs bzr re-sign

    * Upgrade can now upgrade over the network. (Robert Collins)

    * Two new commands 'bzr checkout' and 'bzr update' allow for CVS/SVN-alike
      behaviour.  By default they will cache history in the checkout, but
      with --lightweight almost all data is kept in the master branch.
      (Robert Collins)

    * 'revert' unversions newly-versioned files, instead of deleting them.

    * 'merge' is more robust.  Conflict messages have changed.

    * 'merge' and 'revert' no longer clobber existing files that end in '~' or
      '.moved'.

    * Default log format can be set in configuration and plugins can register
      their own formatters. (Erik Bågfors)

    * New 'reconcile' command will check branch consistency and repair indexes
      that can become out of sync in pre 0.8 formats. (Robert Collins,
      Daniel Silverstone)

    * New 'bzr init --format' and 'bzr upgrade --format' option to control 
      what storage format is created or produced.  (Robert Collins, 
      Martin Pool)

    * Add parent location to 'bzr info', if there is one.  (Olaf Conradi)

    * New developer commands 'weave-list' and 'weave-join'.  (Martin Pool)

    * New 'init-repository' command, plus support for repositories in 'init'
      and 'branch' (Aaron Bentley, Erik Bågfors, Robert Collins)

    * Improve output of 'info' command. Show all relevant locations related to
      working tree, branch and repository. Use kibibytes for binary quantities.
      Fix off-by-one error in missing revisions of working tree.  Make 'info'
      work on branches, repositories and remote locations.  Show locations
      relative to the shared repository, if applicable.  Show locking status
      of locations.  (Olaf Conradi)

    * Diff and merge now safely handle binary files. (Aaron Bentley)

    * 'pull' and 'push' now normalise the revision history, so that any two
      branches with the same tip revision will have the same output from 'log'.
      (Robert Collins)

    * 'merge' accepts --remember option to store parent location, like 'push'
      and 'pull'. (Olaf Conradi)

    * bzr status and diff when files given as arguments do not exist
      in the relevant trees.  (Martin Pool, #3619)

    * Add '.hg' to the default ignore list.  (Martin Pool)

    * 'knit' is now the default disk format. This improves disk performance and
      utilization, increases incremental pull performance, robustness with SFTP
      and allows checkouts over SFTP to perform acceptably. 
      The initial Knit code was contributed by Johan Rydberg based on a
      specification by Martin Pool.
      (Robert Collins, Aaron Bentley, Johan Rydberg, Martin Pool).

    * New tool to generate all-in-one html version of the manual.  (Alexander
      Belchenko)

    * Hitting CTRL-C while doing an SFTP push will no longer cause stale locks
      to be left in the SFTP repository. (Robert Collins, Martin Pool).

    * New option 'diff --prefix' to control how files are named in diff
      output, with shortcuts '-p0' and '-p1' corresponding to the options for 
      GNU patch.  (Alexander Belchenko, Goffredo Baroncelli, Martin Pool)

    * Add --revision option to 'annotate' command.  (Olaf Conradi)

    * If bzr shows an unexpected revision-history after pulling (perhaps due
      to a reweave) it can now be corrected by 'bzr reconcile'.
      (Robert Collins)

  CHANGES:

    * Commit is now verbose by default, and shows changed filenames and the 
      new revision number.  (Robert Collins, Martin Pool)

    * Unify 'mv', 'move', 'rename'.  (Matthew Fuller, #5379)

    * 'bzr -h' shows help.  (Martin Pool, Ian Bicking, #35940)

    * Make 'pull' and 'push' remember location on failure using --remember.
      (Olaf Conradi)

    * For compatibility, make old format for using weaves inside metadir
      available as 'metaweave' format.  Rename format 'metadir' to 'default'.
      Clean up help for option --format in commands 'init', 'init-repo' and
      'upgrade'.  (Olaf Conradi)

  INTERNALS:
  
    * The internal storage of history, and logical branch identity have now
      been split into Branch, and Repository. The common locking and file 
      management routines are now in bzrlib.lockablefiles. 
      (Aaron Bentley, Robert Collins, Martin Pool)

    * Transports can now raise DependencyNotPresent if they need a library
      which is not installed, and then another implementation will be 
      tried.  (Martin Pool)

    * Remove obsolete (and no-op) `decode` parameter to `Transport.get`.  
      (Martin Pool)

    * Using Tree Transform for merge, revert, tree-building

    * WorkingTree.create, Branch.create, ``WorkingTree.create_standalone``,
      Branch.initialize are now deprecated. Please see ``BzrDir.create_*`` for
      replacement API's. (Robert Collins)

    * New BzrDir class represents the .bzr control directory and manages
      formatting issues. (Robert Collins)

    * New repository.InterRepository class encapsulates Repository to 
      Repository actions and allows for clean selection of optimised code
      paths. (Robert Collins)

    * ``bzrlib.fetch.fetch`` and ``bzrlib.fetch.greedy_fetch`` are now
      deprecated, please use ``branch.fetch`` or ``repository.fetch``
      depending on your needs. (Robert Collins)

    * deprecated methods now have a ``is_deprecated`` flag on them that can
      be checked, if you need to determine whether a given callable is 
      deprecated at runtime. (Robert Collins)

    * Progress bars are now nested - see
      ``bzrlib.ui.ui_factory.nested_progress_bar``.
      (Robert Collins, Robey Pointer)

    * New API call ``get_format_description()`` for each type of format.
      (Olaf Conradi)

    * Changed ``branch.set_parent()`` to accept None to remove parent.
      (Olaf Conradi)

    * Deprecated BzrError AmbiguousBase.  (Olaf Conradi)

    * WorkingTree.branch is now a read only property.  (Robert Collins)

    * bzrlib.ui.text.TextUIFactory now accepts a ``bar_type`` parameter which
      can be None or a factory that will create a progress bar. This is
      useful for testing or for overriding the bzrlib.progress heuristic.
      (Robert Collins)

    * New API method ``get_physical_lock_status()`` to query locks present on a
      transport.  (Olaf Conradi)

    * Repository.reconcile now takes a thorough keyword parameter to allow
      requesting an indepth reconciliation, rather than just a data-loss 
      check. (Robert Collins)

    * ``bzrlib.ui.ui_factory protocol`` now supports ``get_boolean`` to prompt
      the user for yes/no style input. (Robert Collins)

  TESTING:

    * SFTP tests now shortcut the SSH negotiation, reducing test overhead
      for testing SFTP protocol support. (Robey Pointer)

    * Branch formats are now tested once per implementation (see ``bzrlib.
      tests.branch_implementations``. This is analagous to the transport
      interface tests, and has been followed up with working tree,
      repository and BzrDir tests. (Robert Collins)

    * New test base class TestCaseWithTransport provides a transport aware
      test environment, useful for testing any transport-interface using
      code. The test suite option --transport controls the transport used
      by this class (when its not being used as part of implementation
      contract testing). (Robert Collins)

    * Close logging handler on disabling the test log. This will remove the
      handler from the internal list inside python's logging module,
      preventing shutdown from closing it twice.  (Olaf Conradi)

    * Move test case for uncommit to blackbox tests.  (Olaf Conradi)

    * ``run_bzr`` and ``run_bzr_captured`` now accept a 'stdin="foo"'
      parameter which will provide String("foo") to the command as its stdin.

bzr 0.7 2006-01-09

  CHANGES:

    * .bzrignore is excluded from exports, on the grounds that it's a bzr 
      internal-use file and may not be wanted.  (Jamie Wilkinson)

    * The "bzr directories" command were removed in favor of the new
      --kind option to the "bzr inventory" command.  To list all 
      versioned directories, now use "bzr inventory --kind directory".  
      (Johan Rydberg)

    * Under Windows configuration directory is now ``%APPDATA%\bazaar\2.0``
      by default. (John Arbash Meinel)

    * The parent of Bzr configuration directory can be set by ``BZR_HOME``
      environment variable. Now the path for it is searched in ``BZR_HOME``,
      then in HOME. Under Windows the order is: ``BZR_HOME``, ``APPDATA``
      (usually points to ``C:\Documents and Settings\User Name\Application Data``),
      ``HOME``. (John Arbash Meinel)

    * Plugins with the same name in different directories in the bzr plugin
      path are no longer loaded: only the first successfully loaded one is
      used. (Robert Collins)

    * Use systems' external ssh command to open connections if possible.  
      This gives better integration with user settings such as ProxyCommand.
      (James Henstridge)

    * Permissions on files underneath .bzr/ are inherited from the .bzr 
      directory. So for a shared repository, simply doing 'chmod -R g+w .bzr/'
      will mean that future file will be created with group write permissions.

    * configure.in and config.guess are no longer in the builtin default 
      ignore list.

    * '.sw[nop]' pattern ignored, to ignore vim swap files for nameless
      files.  (John Arbash Meinel, Martin Pool)

  IMPROVEMENTS:

    * "bzr INIT dir" now initializes the specified directory, and creates 
      it if it does not exist.  (John Arbash Meinel)

    * New remerge command (Aaron Bentley)

    * Better zsh completion script.  (Steve Borho)

    * 'bzr diff' now returns 1 when there are changes in the working 
      tree. (Robert Collins)

    * 'bzr push' now exists and can push changes to a remote location. 
      This uses the transport infrastructure, and can store the remote
      location in the ~/.bazaar/branches.conf configuration file.
      (Robert Collins)

    * Test directories are only kept if the test fails and the user requests
      that they be kept.

    * Tweaks to short log printing

    * Added branch nicks, new nick command, printing them in log output. 
      (Aaron Bentley)

    * If ``$BZR_PDB`` is set, pop into the debugger when an uncaught exception 
      occurs.  (Martin Pool)

    * Accept 'bzr resolved' (an alias for 'bzr resolve'), as this is
      the same as Subversion.  (Martin Pool)

    * New ftp transport support (on ftplib), for ftp:// and aftp:// 
      URLs.  (Daniel Silverstone)

    * Commit editor temporary files now start with ``bzr_log.``, to allow 
      text editors to match the file name and set up appropriate modes or 
      settings.  (Magnus Therning)

    * Improved performance when integrating changes from a remote weave.  
      (Goffredo Baroncelli)

    * Sftp will attempt to cache the connection, so it is more likely that
      a connection will be reused, rather than requiring multiple password
      requests.

    * bzr revno now takes an optional argument indicating the branch whose
      revno should be printed.  (Michael Ellerman)

    * bzr cat defaults to printing the last version of the file.  
      (Matthieu Moy, #3632)

    * New global option 'bzr --lsprof COMMAND' runs bzr under the lsprof 
      profiler.  (Denys Duchier)

    * Faster commits by reading only the headers of affected weave files. 
      (Denys Duchier)

    * 'bzr add' now takes a --dry-run parameter which shows you what would be
      added, but doesn't actually add anything. (Michael Ellerman)

    * 'bzr add' now lists how many files were ignored per glob.  add --verbose
      lists the specific files.  (Aaron Bentley)

    * 'bzr missing' now supports displaying changes in diverged trees and can
      be limited to show what either end of the comparison is missing.
      (Aaron Bently, with a little prompting from Daniel Silverstone)

  BUG FIXES:

    * SFTP can walk up to the root path without index errors. (Robert Collins)

    * Fix bugs in running bzr with 'python -O'.  (Martin Pool)

    * Error when run with -OO

    * Fix bug in reporting http errors that don't have an http error code.
      (Martin Pool)

    * Handle more cases of pipe errors in display commands

    * Change status to 3 for all errors

    * Files that are added and unlinked before committing are completely
      ignored by diff and status

    * Stores with some compressed texts and some uncompressed texts are now
      able to be used. (John A Meinel)

    * Fix for bzr pull failing sometimes under windows

    * Fix for sftp transport under windows when using interactive auth

    * Show files which are both renamed and modified as such in 'bzr 
      status' output.  (Daniel Silverstone, #4503)

    * Make annotate cope better with revisions committed without a valid 
      email address.  (Marien Zwart)

    * Fix representation of tab characters in commit messages.
      (Harald Meland)

    * List of plugin directories in ``BZR_PLUGIN_PATH`` environment variable is
      now parsed properly under Windows. (Alexander Belchenko)

    * Show number of revisions pushed/pulled/merged. (Robey Pointer)

    * Keep a cached copy of the basis inventory to speed up operations 
      that need to refer to it.  (Johan Rydberg, Martin Pool)

    * Fix bugs in bzr status display of non-ascii characters.
      (Martin Pool)

    * Remove Makefile.in from default ignore list.
      (Tollef Fog Heen, Martin Pool, #6413)

    * Fix failure in 'bzr added'.  (Nathan McCallum, Martin Pool)

  TESTING:

    * Fix selftest asking for passwords when there are no SFTP keys.  
      (Robey Pointer, Jelmer Vernooij) 

    * Fix selftest run with 'python -O'.  (Martin Pool)

    * Fix HTTP tests under Windows. (John Arbash Meinel)

    * Make tests work even if HOME is not set (Aaron Bentley)

    * Updated ``build_tree`` to use fixed line-endings for tests which read 
      the file cotents and compare. Make some tests use this to pass under
      Windows. (John Arbash Meinel)

    * Skip stat and symlink tests under Windows. (Alexander Belchenko)

    * Delay in selftest/testhashcash is now issued under win32 and Cygwin.
      (John Arbash Meinel)

    * Use terminal width to align verbose test output.  (Martin Pool)

    * Blackbox tests are maintained within the bzrlib.tests.blackbox directory.
      If adding a new test script please add that to
      ``bzrlib.tests.blackbox.__init__``. (Robert Collins)

    * Much better error message if one of the test suites can't be 
      imported.  (Martin Pool)

    * Make check now runs the test suite twice - once with the default locale,
      and once with all locales forced to C, to expose bugs. This is not 
      trivially done within python, so for now its only triggered by running
      Make check. Integrators and packagers who wish to check for full 
      platform support should run 'make check' to test the source.
      (Robert Collins)

    * Tests can now run TestSkipped if they can't execute for any reason.
      (Martin Pool) (NB: TestSkipped should only be raised for correctable
      reasons - see the wiki spec ImprovingBzrTestSuite).

    * Test sftp with relative, absolute-in-homedir and absolute-not-in-homedir
      paths for the transport tests. Introduce blackbox remote sftp tests that
      test the same permutations. (Robert Collins, Robey Pointer)

    * Transport implementation tests are now independent of the local file
      system, which allows tests for esoteric transports, and for features
      not available in the local file system. They also repeat for variations
      on the URL scheme that can introduce issues in the transport code,
      see bzrlib.transport.TransportTestProviderAdapter() for this.
      (Robert Collins).

    * ``TestCase.build_tree`` uses the transport interface to build trees,
      pass in a transport parameter to give it an existing connection.
      (Robert Collins).

  INTERNALS:

    * WorkingTree.pull has been split across Branch and WorkingTree,
      to allow Branch only pulls. (Robert Collins)

    * ``commands.display_command`` now returns the result of the decorated 
      function. (Robert Collins)

    * LocationConfig now has a ``set_user_option(key, value)`` call to save
      a setting in its matching location section (a new one is created
      if needed). (Robert Collins)

    * Branch has two new methods, ``get_push_location`` and
      ``set_push_location`` to respectively, get and set the push location.
      (Robert Collins)

    * ``commands.register_command`` now takes an optional flag to signal that
      the registrant is planning to decorate an existing command. When 
      given multiple plugins registering a command is not an error, and
      the original command class (whether built in or a plugin based one) is
      returned to the caller. There is a new error 'MustUseDecorated' for
      signalling when a wrapping command should switch to the original
      version. (Robert Collins)

    * Some option parsing errors will raise 'BzrOptionError', allowing 
      granular detection for decorating commands. (Robert Collins).

    * ``Branch.read_working_inventory`` has moved to
      ``WorkingTree.read_working_inventory``. This necessitated changes to
      ``Branch.get_root_id``, and a move of ``Branch.set_inventory`` to
      WorkingTree as well. To make it clear that a WorkingTree cannot always
      be obtained ``Branch.working_tree()`` will raise
      ``errors.NoWorkingTree`` if one cannot be obtained. (Robert Collins)

    * All pending merges operations from Branch are now on WorkingTree.
      (Robert Collins)

    * The follow operations from Branch have moved to WorkingTree::

          add()
          commit()
          move()
          rename_one()
          unknowns()

      (Robert Collins)

    * ``bzrlib.add.smart_add_branch`` is now ``smart_add_tree``. (Robert Collins)

    * New "rio" serialization format, similar to rfc-822. (Martin Pool)

    * Rename selftests to ``bzrlib.tests.test_foo``.  (John A Meinel, Martin 
      Pool)

    * ``bzrlib.plugin.all_plugins`` has been changed from an attribute to a 
      query method. (Robert Collins)
 
    * New options to read only the table-of-contents of a weave.  
      (Denys Duchier)

    * Raise NoSuchFile when someone tries to add a non-existant file.
      (Michael Ellerman)

    * Simplify handling of DivergedBranches in ``cmd_pull()``.
      (Michael Ellerman)
   
    * Branch.controlfile* logic has moved to lockablefiles.LockableFiles, which
      is exposed as ``Branch().control_files``. Also this has been altered with the
      controlfile pre/suffix replaced by simple method names like 'get' and
      'put'. (Aaron Bentley, Robert Collins).

    * Deprecated functions and methods can now be marked as such using the 
      ``bzrlib.symbol_versioning`` module. Marked method have their docstring
      updated and will issue a DeprecationWarning using the warnings module
      when they are used. (Robert Collins)

    * ``bzrlib.osutils.safe_unicode`` now exists to provide parameter coercion
      for functions that need unicode strings. (Robert Collins)

bzr 0.6 2005-10-28

  IMPROVEMENTS:
  
    * pull now takes --verbose to show you what revisions are added or removed
      (John A Meinel)

    * merge now takes a --show-base option to include the base text in
      conflicts.
      (Aaron Bentley)

    * The config files are now read using ConfigObj, so '=' should be used as
      a separator, not ':'.
      (Aaron Bentley)

    * New 'bzr commit --strict' option refuses to commit if there are 
      any unknown files in the tree.  To commit, make sure all files are 
      either ignored, added, or deleted.  (Michael Ellerman)

    * The config directory is now ~/.bazaar, and there is a single file 
      ~/.bazaar/bazaar.conf storing email, editor and other preferences.
      (Robert Collins)

    * 'bzr add' no longer takes a --verbose option, and a --quiet option
      has been added that suppresses all output.

    * Improved zsh completion support in contrib/zsh, from Clint
      Adams.

    * Builtin 'bzr annotate' command, by Martin Pool with improvements from 
      Goffredo Baroncelli.
    
    * 'bzr check' now accepts -v for verbose reporting, and checks for
      ghosts in the branch. (Robert Collins)

    * New command 're-sign' which will regenerate the gpg signature for 
      a revision. (Robert Collins)

    * If you set ``check_signatures=require`` for a path in 
      ``~/.bazaar/branches.conf`` then bzr will invoke your
      ``gpg_signing_command`` (defaults to gpg) and record a digital signature
      of your commit. (Robert Collins)

    * New sftp transport, based on Paramiko.  (Robey Pointer)

    * 'bzr pull' now accepts '--clobber' which will discard local changes
      and make this branch identical to the source branch. (Robert Collins)

    * Just give a quieter warning if a plugin can't be loaded, and 
      put the details in .bzr.log.  (Martin Pool)

    * 'bzr branch' will now set the branch-name to the last component of the
      output directory, if one was supplied.

    * If the option ``post_commit`` is set to one (or more) python function
      names (must be in the bzrlib namespace), then they will be invoked
      after the commit has completed, with the branch and ``revision_id`` as
      parameters. (Robert Collins)

    * Merge now has a retcode of 1 when conflicts occur. (Robert Collins)

    * --merge-type weave is now supported for file contents.  Tree-shape
      changes are still three-way based.  (Martin Pool, Aaron Bentley)

    * 'bzr check' allows the first revision on revision-history to have
      parents - something that is expected for cheap checkouts, and occurs
      when conversions from baz do not have all history.  (Robert Collins).

   * 'bzr merge' can now graft unrelated trees together, if your specify
     0 as a base. (Aaron Bentley)

   * 'bzr commit branch' and 'bzr commit branch/file1 branch/file2' now work
     (Aaron Bentley)

    * Add '.sconsign*' to default ignore list.  (Alexander Belchenko)

   * 'bzr merge --reprocess' minimizes conflicts

  TESTING:

    * The 'bzr selftest --pattern' option for has been removed, now 
      test specifiers on the command line can be simple strings, or 
      regexps, or both. (Robert Collins)

    * Passing -v to selftest will now show the time each test took to 
      complete, which will aid in analysing performance regressions and
      related questions. (Robert Collins)

    * 'bzr selftest' runs all tests, even if one fails, unless '--one'
      is given. (Martin Pool)

    * There is a new method for TestCaseInTempDir, assertFileEqual, which
      will check that a given content is equal to the content of the named
      file. (Robert Collins)

    * Fix test suite's habit of leaving many temporary log files in $TMPDIR.
      (Martin Pool)

  INTERNALS:

    * New 'testament' command and concept for making gpg-signatures 
      of revisions that are not tied to a particular internal
      representation.  (Martin Pool).

    * Per-revision properties ('revprops') as key-value associated 
      strings on each revision created when the revision is committed.
      Intended mainly for the use of external tools.  (Martin Pool).

    * Config options have moved from bzrlib.osutils to bzrlib.config.
      (Robert Collins)

    * Improved command line option definitions allowing explanations
      for individual options, among other things.  Contributed by 
      Magnus Therning.

    * Config options have moved from bzrlib.osutils to bzrlib.config.
      Configuration is now done via the config.Config interface:
      Depending on whether you have a Branch, a Location or no information
      available, construct a ``*Config``, and use its ``signature_checking``,
      ``username`` and ``user_email`` methods. (Robert Collins)

    * Plugins are now loaded under bzrlib.plugins, not bzrlib.plugin, and
      they are made available for other plugins to use. You should not 
      import other plugins during the ``__init__`` of your plugin though, as 
      no ordering is guaranteed, and the plugins directory is not on the
      python path. (Robert Collins)

    * Branch.relpath has been moved to WorkingTree.relpath. WorkingTree no
      no longer takes an inventory, rather it takes an option branch
      parameter, and if None is given will open the branch at basedir 
      implicitly. (Robert Collins)

    * Cleaner exception structure and error reporting.  Suggested by 
      Scott James Remnant.  (Martin Pool)

    * Branch.remove has been moved to WorkingTree, which has also gained
      ``lock_read``, ``lock_write`` and ``unlock`` methods for convenience.
      (Robert Collins)

    * Two decorators, ``needs_read_lock`` and ``needs_write_lock`` have been
      added to the branch module. Use these to cause a function to run in a
      read or write lock respectively. (Robert Collins)

    * ``Branch.open_containing`` now returns a tuple (Branch, relative-path),
      which allows direct access to the common case of 'get me this file
      from its branch'. (Robert Collins)

    * Transports can register using ``register_lazy_transport``, and they 
      will be loaded when first used.  (Martin Pool)

    * 'pull' has been factored out of the command as ``WorkingTree.pull()``.
      A new option to WorkingTree.pull has been added, clobber, which will
      ignore diverged history and pull anyway.
      (Robert Collins)

    * config.Config has a ``get_user_option`` call that accepts an option name.
      This will be looked up in branches.conf and bazaar.conf as normal.
      It is intended that this be used by plugins to support options - 
      options of built in programs should have specific methods on the config.
      (Robert Collins)

    * ``merge.merge_inner`` now has tempdir as an optional parameter.
      (Robert Collins)

    * Tree.kind is not recorded at the top level of the hierarchy, as it was
      missing on EmptyTree, leading to a bug with merge on EmptyTrees.
      (Robert Collins)

    * ``WorkingTree.__del__`` has been removed, it was non deterministic and not 
      doing what it was intended to. See ``WorkingTree.__init__`` for a comment
      about future directions. (Robert Collins/Martin Pool)

    * bzrlib.transport.http has been modified so that only 404 urllib errors
      are returned as NoSuchFile. Other exceptions will propogate as normal.
      This allows debuging of actual errors. (Robert Collins)

    * bzrlib.transport.Transport now accepts *ONLY* url escaped relative paths
      to apis like 'put', 'get' and 'has'. This is to provide consistent
      behaviour - it operates on url's only. (Robert Collins)

    * Transports can register using ``register_lazy_transport``, and they 
      will be loaded when first used.  (Martin Pool)

    * ``merge_flex`` no longer calls ``conflict_handler.finalize()``, instead that
      is called by ``merge_inner``. This is so that the conflict count can be 
      retrieved (and potentially manipulated) before returning to the caller
      of ``merge_inner``. Likewise 'merge' now returns the conflict count to the
      caller. (Robert Collins)

    * ``revision.revision_graph`` can handle having only partial history for
      a revision - that is no revisions in the graph with no parents.
      (Robert Collins).

    * New ``builtins.branch_files`` uses the standard ``file_list`` rules to
      produce a branch and a list of paths, relative to that branch
      (Aaron Bentley)

    * New TestCase.addCleanup facility.

    * New ``bzrlib.version_info`` tuple (similar to ``sys.version_info``),
      which can be used by programs importing bzrlib.

  BUG FIXES:

    * Better handling of branches in directories with non-ascii names. 
      (Joel Rosdahl, Panagiotis Papadakos)

    * Upgrades of trees with no commits will not fail due to accessing
      [-1] in the revision-history. (Andres Salomon)


bzr 0.1.1 2005-10-12

  BUG FIXES:

    * Fix problem in pulling over http from machines that do not 
      allow directories to be listed.

    * Avoid harmless warning about invalid hash cache after 
      upgrading branch format.

  PERFORMANCE: 
  
    * Avoid some unnecessary http operations in branch and pull.


bzr 0.1 2005-10-11

  NOTES:

    * 'bzr branch' over http initially gives a very high estimate
      of completion time but it should fall as the first few 
      revisions are pulled in.  branch is still slow on 
      high-latency connections.

  BUG FIXES:
  
    * bzr-man.py has been updated to work again. Contributed by
      Rob Weir.

    * Locking is now done with fcntl.lockf which works with NFS
      file systems. Contributed by Harald Meland.

    * When a merge encounters a file that has been deleted on
      one side and modified on the other, the old contents are
      written out to foo.BASE and foo.SIDE, where SIDE is this
      or OTHER. Contributed by Aaron Bentley.

    * Export was choosing incorrect file paths for the content of
      the tarball, this has been fixed by Aaron Bentley.

    * Commit will no longer commit without a log message, an 
      error is returned instead. Contributed by Jelmer Vernooij.

    * If you commit a specific file in a sub directory, any of its
      parent directories that are added but not listed will be 
      automatically included. Suggested by Michael Ellerman.

    * bzr commit and upgrade did not correctly record new revisions
      for files with only a change to their executable status.
      bzr will correct this when it encounters it. Fixed by
      Robert Collins

    * HTTP tests now force off the use of ``http_proxy`` for the duration.
      Contributed by Gustavo Niemeyer.

    * Fix problems in merging weave-based branches that have 
      different partial views of history.

    * Symlink support: working with symlinks when not in the root of a 
      bzr tree was broken, patch from Scott James Remnant.

  IMPROVEMENTS:

    * 'branch' now accepts a --basis parameter which will take advantage
      of local history when making a new branch. This allows faster 
      branching of remote branches. Contributed by Aaron Bentley.

    * New tree format based on weave files, called version 5.
      Existing branches can be upgraded to this format using 
      'bzr upgrade'.

    * Symlinks are now versionable. Initial patch by 
      Erik Toubro Nielsen, updated to head by Robert Collins.

    * Executable bits are tracked on files. Patch from Gustavo
      Niemeyer.

    * 'bzr status' now shows unknown files inside a selected directory.
      Patch from Heikki Paajanen.

    * Merge conflicts are recorded in .bzr. Two new commands 'conflicts'
      and 'resolve' have needed added, which list and remove those 
      merge conflicts respectively. A conflicted tree cannot be committed
      in. Contributed by Aaron Bentley.

    * 'rm' is now an alias for 'remove'.

    * Stores now split out their content in a single byte prefixed hash,
      dropping the density of files per directory by 256. Contributed by
      Gustavo Niemeyer.

    * 'bzr diff -r branch:URL' will now perform a diff between two branches.
      Contributed by Robert Collins.

    * 'bzr log' with the default formatter will show merged revisions,
      indented to the right. Initial implementation contributed by Gustavo
      Niemeyer, made incremental by Robert Collins.


  INTERNALS:

    * Test case failures have the exception printed after the log 
      for your viewing pleasure.

    * InventoryEntry is now an abstract base class, use one of the
      concrete InventoryDirectory etc classes instead.

    * Branch raises an UnsupportedFormatError when it detects a 
      bzr branch it cannot understand. This allows for precise
      handling of such circumstances.

    * Remove RevisionReference class; ``Revision.parent_ids`` is now simply a
      list of their ids and ``parent_sha1s`` is a list of their corresponding
      sha1s (for old branches only at the moment.)

    * New method-object style interface for Commit() and Fetch().

    * Renamed ``Branch.last_patch()`` to ``Branch.last_revision()``, since
      we call them revisions not patches.

    * Move ``copy_branch`` to ``bzrlib.clone.copy_branch``.  The destination
      directory is created if it doesn't exist.

    * Inventories now identify the files which were present by 
      giving the revision *of that file*.

    * Inventory and Revision XML contains a version identifier.  
      This must be consistent with the overall branch version
      but allows for more flexibility in future upgrades.

  TESTING:

    * Removed testsweet module so that tests can be run after 
      bzr installed by 'bzr selftest'.

    * 'bzr selftest' command-line arguments can now be partial ids
      of tests to run, e.g. ``bzr selftest test_weave``

      
bzr 0.0.9 2005-09-23

  BUG FIXES:

    * Fixed "branch -r" option.

    * Fix remote access to branches containing non-compressed history.
      (Robert Collins).

    * Better reliability of http server tests.  (John Arbash-Meinel)

    * Merge graph maximum distance calculation fix.  (Aaron Bentley)
   
    * Various minor bug in windows support have been fixed, largely in the
      test suite. Contributed by Alexander Belchenko.

  IMPROVEMENTS:

    * Status now accepts a -r argument to give status between chosen
      revisions. Contributed by Heikki Paajanen.

    * Revision arguments no longer use +/-/= to control ranges, instead
      there is a 'before' namespace, which limits the successive namespace.
      For example '$ bzr log -r date:yesterday..before:date:today' will
      select everything from yesterday and before today. Contributed by
      Robey Pointer

    * There is now a bzr.bat file created by distutils when building on 
      Windows. Contributed by Alexander Belchenko.

  INTERNALS:

    * Removed uuid() as it was unused.

    * Improved 'fetch' code for pulling revisions from one branch into
      another (used by pull, merged, etc.)


bzr 0.0.8 2005-09-20

  IMPROVEMENTS:

    * Adding a file whose parent directory is not versioned will
      implicitly add the parent, and so on up to the root. This means
      you should never need to explictly add a directory, they'll just
      get added when you add a file in the directory.  Contributed by
      Michael Ellerman.

    * Ignore ``.DS_Store`` (contains Mac metadata) by default.
      (Nir Soffer)

    * If you set ``BZR_EDITOR`` in the environment, it is checked in
      preference to EDITOR and the config file for the interactive commit
      editing program. Related to this is a bugfix where a missing program
      set in EDITOR would cause editing to fail, now the fallback program
      for the operating system is still tried.

    * Files that are not directories/symlinks/regular files will no longer
      cause bzr to fail, it will just ignore them by default. You cannot add
      them to the tree though - they are not versionable.


  INTERNALS:

    * Refactor xml packing/unpacking.

  BUG FIXES: 

    * Fixed 'bzr mv' by Ollie Rutherfurd.

    * Fixed strange error when trying to access a nonexistent http
      branch.

    * Make sure that the hashcache gets written out if it can't be
      read.


  PORTABILITY:

    * Various Windows fixes from Ollie Rutherfurd.

    * Quieten warnings about locking; patch from Matt Lavin.


bzr-0.0.7 2005-09-02

  NEW FEATURES:

    * ``bzr shell-complete`` command contributed by Clint Adams to
      help with intelligent shell completion.

    * New expert command ``bzr find-merge-base`` for debugging merges.


  ENHANCEMENTS:

    * Much better merge support.

    * merge3 conflicts are now reported with markers like '<<<<<<<'
      (seven characters) which is the same as CVS and pleases things
      like emacs smerge.


  BUG FIXES:

    * ``bzr upgrade`` no longer fails when trying to fix trees that
      mention revisions that are not present.

    * Fixed bugs in listing plugins from ``bzr plugins``.

    * Fix case of $EDITOR containing options for the editor.

    * Fix log -r refusing to show the last revision.
      (Patch from Goffredo Baroncelli.)


  CHANGES:

    * ``bzr log --show-ids`` shows the revision ids of all parents.

    * Externally provided commands on your $BZRPATH no longer need
      to recognize --bzr-usage to work properly, and can just handle
      --help themselves.


  LIBRARY:

    * Changed trace messages to go through the standard logging
      framework, so that they can more easily be redirected by
      libraries.



bzr-0.0.6 2005-08-18

  NEW FEATURES:

    * Python plugins, automatically loaded from the directories on
      ``BZR_PLUGIN_PATH`` or ``~/.bzr.conf/plugins`` by default.

    * New 'bzr mkdir' command.

    * Commit mesage is fetched from an editor if not given on the
      command line; patch from Torsten Marek.

    * ``bzr log -m FOO`` displays commits whose message matches regexp 
      FOO.
      
    * ``bzr add`` with no arguments adds everything under the current directory.

    * ``bzr mv`` does move or rename depending on its arguments, like
      the Unix command.

    * ``bzr missing`` command shows a summary of the differences
      between two trees.  (Merged from John Arbash-Meinel.)

    * An email address for commits to a particular tree can be
      specified by putting it into .bzr/email within a branch.  (Based
      on a patch from Heikki Paajanen.)


  ENHANCEMENTS:

    * Faster working tree operations.


  CHANGES:

    * 3rd-party modules shipped with bzr are copied within the bzrlib
      python package, so that they can be installed by the setup
      script without clashing with anything already existing on the
      system.  (Contributed by Gustavo Niemeyer.)

    * Moved plugins directory to bzrlib/, so that there's a standard
      plugin directory which is not only installed with bzr itself but
      is also available when using bzr from the development tree.
      ``BZR_PLUGIN_PATH`` and ``DEFAULT_PLUGIN_PATH`` are then added to the
      standard plugins directory.

    * When exporting to a tarball with ``bzr export --format tgz``, put 
      everything under a top directory rather than dumping it into the
      current directory.   This can be overridden with the ``--root`` 
      option.  Patch from William Dodé and John Meinel.

    * New ``bzr upgrade`` command to upgrade the format of a branch,
      replacing ``bzr check --update``.

    * Files within store directories are no longer marked readonly on
      disk.

    * Changed ``bzr log`` output to a more compact form suggested by
      John A Meinel.  Old format is available with the ``--long`` or
      ``-l`` option, patched by William Dodé.

    * By default the commit command refuses to record a revision with
      no changes unless the ``--unchanged`` option is given.

    * The ``--no-plugins``, ``--profile`` and ``--builtin`` command
      line options must come before the command name because they 
      affect what commands are available; all other options must come 
      after the command name because their interpretation depends on
      it.

    * ``branch`` and ``clone`` added as aliases for ``branch``.

    * Default log format is back to the long format; the compact one
      is available with ``--short``.
      
      
  BUG FIXES:
  
    * Fix bugs in committing only selected files or within a subdirectory.


bzr-0.0.5  2005-06-15
  
  CHANGES:

    * ``bzr`` with no command now shows help rather than giving an
      error.  Suggested by Michael Ellerman.

    * ``bzr status`` output format changed, because svn-style output
      doesn't really match the model of bzr.  Now files are grouped by
      status and can be shown with their IDs.  ``bzr status --all``
      shows all versioned files and unknown files but not ignored files.

    * ``bzr log`` runs from most-recent to least-recent, the reverse
      of the previous order.  The previous behaviour can be obtained
      with the ``--forward`` option.
        
    * ``bzr inventory`` by default shows only filenames, and also ids
      if ``--show-ids`` is given, in which case the id is the second
      field.


  ENHANCEMENTS:

    * New 'bzr whoami --email' option shows only the email component
      of the user identification, from Jo Vermeulen.

    * New ``bzr ignore PATTERN`` command.

    * Nicer error message for broken pipe, interrupt and similar
      conditions that don't indicate an internal error.

    * Add ``.*.sw[nop] .git .*.tmp *,v`` to default ignore patterns.

    * Per-branch locks keyed on ``.bzr/branch-lock``, available in
      either read or write mode.

    * New option ``bzr log --show-ids`` shows revision and file ids.

    * New usage ``bzr log FILENAME`` shows only revisions that
      affected that file.

    * Changed format for describing changes in ``bzr log -v``.

    * New option ``bzr commit --file`` to take a message from a file,
      suggested by LarstiQ.

    * New syntax ``bzr status [FILE...]`` contributed by Bartosz
      Oler.  File may be in a branch other than the working directory.

    * ``bzr log`` and ``bzr root`` can be given an http URL instead of
      a filename.

    * Commands can now be defined by external programs or scripts
      in a directory on $BZRPATH.

    * New "stat cache" avoids reading the contents of files if they 
      haven't changed since the previous time.

    * If the Python interpreter is too old, try to find a better one
      or give an error.  Based on a patch from Fredrik Lundh.

    * New optional parameter ``bzr info [BRANCH]``.

    * New form ``bzr commit SELECTED`` to commit only selected files.

    * New form ``bzr log -r FROM:TO`` shows changes in selected
      range; contributed by John A Meinel.

    * New option ``bzr diff --diff-options 'OPTS'`` allows passing
      options through to an external GNU diff.

    * New option ``bzr add --no-recurse`` to add a directory but not
      their contents.

    * ``bzr --version`` now shows more information if bzr is being run
      from a branch.

  
  BUG FIXES:

    * Fixed diff format so that added and removed files will be
      handled properly by patch.  Fix from Lalo Martins.

    * Various fixes for files whose names contain spaces or other
      metacharacters.


  TESTING:

    * Converted black-box test suites from Bourne shell into Python;
      now run using ``./testbzr``.  Various structural improvements to
      the tests.

    * testbzr by default runs the version of bzr found in the same
      directory as the tests, or the one given as the first parameter.

    * testbzr also runs the internal tests, so the only command
      required to check is just ``./testbzr``.

    * testbzr requires python2.4, but can be used to test bzr running
      under a different version.

    * Tests added for many other changes in this release.


  INTERNAL:

    * Included ElementTree library upgraded to 1.2.6 by Fredrik Lundh.

    * Refactor command functions into Command objects based on HCT by
      Scott James Remnant.

    * Better help messages for many commands.

    * Expose ``bzrlib.open_tracefile()`` to start the tracefile; until
      this is called trace messages are just discarded.

    * New internal function ``find_touching_revisions()`` and hidden
      command touching-revisions trace the changes to a given file.

    * Simpler and faster ``compare_inventories()`` function.

    * ``bzrlib.open_tracefile()`` takes a tracefilename parameter.

    * New AtomicFile class.

    * New developer commands ``added``, ``modified``.


  PORTABILITY:

    * Cope on Windows on python2.3 by using the weaker random seed.
      2.4 is now only recommended.


bzr-0.0.4  2005-04-22

  ENHANCEMENTS:

    * 'bzr diff' optionally takes a list of files to diff.  Still a bit
      basic.  Patch from QuantumG.

    * More default ignore patterns.

    * New 'bzr log --verbose' shows a list of files changed in the
      changeset.  Patch from Sebastian Cote.

    * Roll over ~/.bzr.log if it gets too large.

    * Command abbreviations 'ci', 'st', 'stat', '?' based on a patch
      by Jason Diamon.

    * New 'bzr help commands' based on a patch from Denys Duchier.


  CHANGES:

    * User email is determined by looking at $BZREMAIL or ~/.bzr.email
      or $EMAIL.  All are decoded by the locale preferred encoding.
      If none of these are present user@hostname is used.  The host's
      fully-qualified name is not used because that tends to fail when
      there are DNS problems.

    * New 'bzr whoami' command instead of username user-email.


  BUG FIXES: 

    * Make commit safe for hardlinked bzr trees.

    * Some Unicode/locale fixes.

    * Partial workaround for ``difflib.unified_diff`` not handling
      trailing newlines properly.


  INTERNAL:

    * Allow docstrings for help to be in PEP0257 format.  Patch from
      Matt Brubeck.

    * More tests in test.sh.

    * Write profile data to a temporary file not into working
      directory and delete it when done.

    * Smaller .bzr.log with process ids.


  PORTABILITY:

    * Fix opening of ~/.bzr.log on Windows.  Patch from Andrew
      Bennetts.

    * Some improvements in handling paths on Windows, based on a patch
      from QuantumG.


bzr-0.0.3  2005-04-06

  ENHANCEMENTS:

    * New "directories" internal command lists versioned directories
      in the tree.

    * Can now say "bzr commit --help".

    * New "rename" command to rename one file to a different name
      and/or directory.

    * New "move" command to move one or more files into a different
      directory.

    * New "renames" command lists files renamed since base revision.

    * New cat command contributed by janmar.

  CHANGES:

    * .bzr.log is placed in $HOME (not pwd) and is always written in
      UTF-8.  (Probably not a completely good long-term solution, but
      will do for now.)

  PORTABILITY:

    * Workaround for difflib bug in Python 2.3 that causes an
      exception when comparing empty files.  Reported by Erik Toubro
      Nielsen.

  INTERNAL:

    * Refactored inventory storage to insert a root entry at the top.

  TESTING:

    * Start of shell-based black-box testing in test.sh.


bzr-0.0.2.1

  PORTABILITY:

    * Win32 fixes from Steve Brown.


bzr-0.0.2  "black cube"  2005-03-31

  ENHANCEMENTS:

    * Default ignore list extended (see bzrlib/__init__.py).

    * Patterns in .bzrignore are now added to the default ignore list,
      rather than replacing it.

    * Ignore list isn't reread for every file.

    * More help topics.

    * Reinstate the 'bzr check' command to check invariants of the
      branch.

    * New 'ignored' command lists which files are ignored and why;
      'deleted' lists files deleted in the current working tree.

    * Performance improvements.

    * New global --profile option.
    
    * Ignore patterns like './config.h' now correctly match files in
      the root directory only.


bzr-0.0.1  2005-03-26

  ENHANCEMENTS:

    * More information from info command.

    * Can now say "bzr help COMMAND" for more detailed help.

    * Less file flushing and faster performance when writing logs and
      committing to stores.

    * More useful verbose output from some commands.

  BUG FIXES:

    * Fix inverted display of 'R' and 'M' during 'commit -v'.

  PORTABILITY:

    * Include a subset of ElementTree-1.2.20040618 to make
      installation easier.

    * Fix time.localtime call to work with Python 2.3 (the minimum
      supported).


bzr-0.0.0.69  2005-03-22

  ENHANCEMENTS:

    * First public release.

    * Storage of local versions: init, add, remove, rm, info, log,
      diff, status, etc.<|MERGE_RESOLUTION|>--- conflicted
+++ resolved
@@ -69,15 +69,13 @@
       index performance is not optimised, however the API is stable to allow
       development on top of the index. (Robert Collins)
 
-<<<<<<< HEAD
     * New transport decorator 'unlistable+' which disables the list_dir
       functionality for testing.
 
     * New ``file_names.FileNames`` support class which mananges names
       for unlistable transport situations. (Robert Collins)
-=======
+
     * Deprecated ``change_entry`` in transform.py. (Ian Clatworthy)
->>>>>>> a87533b5
 
   TESTING:
 
