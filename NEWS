IN DEVELOPMENT

  BUGFIXES:

    * ``bzr rm`` now does not insist on ``--force`` to delete files that
      have been renamed but not otherwise modified.  (Marius Kruger,
      #111664)

  IMPROVEMENTS:

    * Don't show "dots" progress indicators when run non-interactively, such
      as from cron.  (Martin Pool)

    * ``info`` now formats locations more nicely and lists "submit" and
      "public" branches (Aaron Bentley)

    * New ``pack`` command that will trigger database compression within
      the repository (Robert Collins)

    * Implement ``_KnitIndex._load_data`` in a pyrex extension. The pyrex
      version is approximately 2-3x faster at parsing a ``.kndx`` file.
      Which yields a measurable improvement for commands which have to
      read from the repository, such as a 1s => 0.75s improvement in
      ``bzr diff`` when there are changes to be shown.  (John Arbash Meinel)

    * Merge is now faster.  Depending on the scenario, it can be more than 2x
      faster. (Aaron Bentley)

<<<<<<< HEAD
    * Give a clearer warning, and allow ``python setup.py install`` to
      succeed even if pyrex is not available.
      (John Arbash Meinel)

    * ``bzr pull`` and ``bzr push`` no longer do a complete walk of the 
      branch revision history for ui display unless -v is supplied.
      (Robert Collins)

    * ``bzr log -rA..B`` output shifted to the left margin if the log only 
      contains merge revisions. (Kent Gibson) 
=======
    * The ``plugins`` command is now public with improved help.
      (Ian Clatworthy)
>>>>>>> 72e27ef3

  LIBRARY API BREAKS:

    * Deprecated dictionary ``bzrlib.option.SHORT_OPTIONS`` removed.
      Options are now required to provide a help string and it must
      comply with the style guide by being one or more sentences with an
      initial capital and final period. (Martin Pool)

  INTERNALS:

    * merge now uses iter_changes to calculate changes, which makes room for
      future performance increases.  It is also more consistent with other
      operations that perform comparisons, and reduces reliance on
      Tree.inventory.  (Aaron Bentley)

    * Most functions now accept ``bzrlib.revision.NULL_REVISION`` to indicate
      the null revision, and consider using ``None`` for this purpose
      deprecated.  (Aaron Bentley)

    * New ``index`` module with abstract index functionality. This will be
      used during the planned changes in the repository layer. Currently the
      index layer provides a graph aware immutable index, a builder for the
      same index type to allow creating them, and finally a composer for
      such indices to allow the use of many indices in a single query. The
      index performance is not optimised, however the API is stable to allow
      development on top of the index. (Robert Collins)

  TESTING:

    * Remove selftest ``--clean-output``, ``--numbered-dirs`` and
      ``--keep-output`` options, which are obsolete now that tests
      are done within directories in $TMPDIR.  (Martin Pool)

    * The SSH_AUTH_SOCK environment variable is now reset to avoid 
      interaction with any running ssh agents.  (Jelmer Vernooij, #125955)


bzr 0.18  2007-07-17

  BUGFIXES:

    * Fix 'bzr add' crash under Win32 (Kuno Meyer)


bzr 0.18rc1  2007-07-10

  BUGFIXES:

    * Do not suppress pipe errors, etc. in non-display commands
      (Alexander Belchenko, #87178)

    * Display a useful error message when the user requests to annotate
      a file that is not present in the specified revision.
      (James Westby, #122656)

    * Commands that use status flags now have a reference to 'help
      status-flags'.  (Daniel Watkins, #113436)

    * Work around python-2.4.1 inhability to correctly parse the
      authentication header.
      (Vincent Ladeuil, #121889)

    * Use exact encoding for merge directives. (Adeodato Simó, #120591)

    * Fix tempfile permissions error in smart server tar bundling under
      Windows. (Martin_, #119330)

    * Fix detection of directory entries in the inventory. (James Westby)

    * Fix handling of http code 400: Bad Request When issuing too many ranges.
      (Vincent Ladeuil, #115209)

    * Issue a CONNECT request when connecting to an https server
      via a proxy to enable SSL tunneling.
     (Vincent Ladeuil, #120678)

    * Fix ``bzr log -r`` to support selecting merge revisions, both 
      individually and as part of revision ranges.
      (Kent Gibson, #4663)
 
    * Don't leave cruft behind when failing to acquire a lockdir.
      (Martin Pool, #109169)

    * Don't use the '-f' strace option during tests.
      (Vincent Ladeuil, #102019).

    * Warn when setting ``push_location`` to a value that will be masked by
      locations.conf.  (Aaron Bentley, #122286)

    * Fix commit ordering in corner case (Aaron Bentley, #94975)

    *  Make annotate behave in a non-ASCII world (Adeodato Simó).

  IMPROVEMENTS:

    * The --lsprof-file option now dumps a text rendering of the profiling
      information if the filename ends in ".txt". It will also convert the
      profiling information to a format suitable for KCacheGrind if the
      output filename ends in ".callgrind". Fixes to the lsprofcalltree
      conversion process by Jean Paul Calderone and Itamar were also merged.
      See http://ddaa.net/blog/python/lsprof-calltree. (Ian Clatworthy)

    * ``info`` now defaults to non-verbose mode, displaying only paths and
      abbreviated format info.  ``info -v`` displays all the information
      formerly displayed by ``info``.  (Aaron Bentley, Adeodato Simó)

    * ``bzr missing`` now has better option names ``--this`` and ``--other``.
      (Elliot Murphy)

    * The internal ``weave-list`` command has become ``versionedfile-list``,
      and now lists knits as well as weaves.  (Aaron Bentley)

    * Automatic merge base selection uses a faster algorithm that chooses
      better bases in criss-cross merge situations (Aaron Bentley)

    * Progress reporting in ``commit`` has been improved. The various logical
      stages are now reported on as follows, namely:

      * Collecting changes [Entry x/y] - Stage n/m
      * Saving data locally - Stage n/m
      * Uploading data to master branch - Stage n/m
      * Updating the working tree - Stage n/m
      * Running post commit hooks - Stage n/m
      
      If there is no master branch, the 3rd stage is omitted and the total
      number of stages is adjusted accordingly.

      Each hook that is run after commit is listed with a name (as hooks
      can be slow it is useful feedback).
      (Ian Clatworthy, Robert Collins)

    * Various operations that are now faster due to avoiding unnecessary
      topological sorts. (Aaron Bentley)

    * Make merge directives robust against broken bundles. (Aaron Bentley)

    * The lsprof filename note is emitted via trace.note(), not standard
      output.  (Aaron Bentley)

    * ``bzrlib`` now exports explicit API compatibility information to assist
      library users and plugins. See the ``bzrlib.api`` module for details.
      (Robert Collins)

    * Remove unnecessary lock probes when acquiring a lockdir.
      (Martin Pool)

    * ``bzr --version`` now shows the location of the bzr log file, which
      is especially useful on Windows.  (Martin Pool)

    * -D now supports hooks to get debug tracing of hooks (though its currently
      minimal in nature). (Robert Collins)

    * Long log format reports deltas on merge revisions. 
      (John Arbash Meinel, Kent Gibson)

    * Make initial push over ftp more resilient. (John Arbash Meinel)

    * Print a summary of changes for update just like pull does.
      (Daniel Watkins, #113990)

    * Add a -Dhpss option to trace smart protocol requests and responses.
      (Andrew Bennetts)

  LIBRARY API BREAKS:

    * Testing cleanups - 
     ``bzrlib.repository.RepositoryTestProviderAdapter`` has been moved
      to ``bzrlib.tests.repository_implementations``;
      ``bzrlib.repository.InterRepositoryTestProviderAdapter`` has been moved
      to ``bzrlib.tests.interrepository_implementations``;
      ``bzrlib.transport.TransportTestProviderAdapter`` has moved to 
      ``bzrlib.tests.test_transport_implementations``.
      ``bzrlib.branch.BranchTestProviderAdapter`` has moved to
      ``bzrlib.tests.branch_implementations``.
      ``bzrlib.bzrdir.BzrDirTestProviderAdapter`` has moved to 
      ``bzrlib.tests.bzrdir_implementations``.
      ``bzrlib.versionedfile.InterVersionedFileTestProviderAdapter`` has moved
      to ``bzrlib.tests.interversionedfile_implementations``.
      ``bzrlib.store.revision.RevisionStoreTestProviderAdapter`` has moved to
      ``bzrlib.tests.revisionstore_implementations``.
      ``bzrlib.workingtree.WorkingTreeTestProviderAdapter`` has moved to
      ``bzrlib.tests.workingtree_implementations``.
      These changes are an API break in the testing infrastructure only.
      (Robert Collins)

    * Relocate TestCaseWithRepository to be more central. (Robert Collins)

    * ``bzrlib.add.smart_add_tree`` will no longer perform glob expansion on
      win32. Callers of the function should do this and use the new
      ``MutableTree.smart_add`` method instead. (Robert Collins)

    * ``bzrlib.add.glob_expand_for_win32`` is now
      ``bzrlib.win32utils.glob_expand``.  (Robert Collins)

    * ``bzrlib.add.FastPath`` is now private and moved to 
      ``bzrlib.mutabletree._FastPath``. (Robert Collins, Martin Pool)

    * ``LockDir.wait`` removed.  (Martin Pool)

  INTERNALS:

    * New SMTPConnection class to unify email handling.  (Adeodato Simó)

    * Fix documentation of BzrError. (Adeodato Simó)

    * Make BzrBadParameter an internal error. (Adeodato Simó)

    * Remove use of 'assert False' to raise an exception unconditionally.
      (Martin Pool)

    * Give a cleaner error when failing to decode knit index entry.
      (Martin Pool)

    * TreeConfig would mistakenly search the top level when asked for options
      from a section. It now respects the section argument and only
      searches the specified section. (James Westby)

    * Improve ``make api-docs`` output. (John Arbash Meinel)

    * Use os.lstat rather than os.stat for osutils.make_readonly and
      osutils.make_writeable. This makes the difftools plugin more
      robust when dangling symlinks are found. (Elliot Murphy)

    * New ``-Dlock`` option to log (to ~/.bzr.log) information on when 
      lockdirs are taken or released.  (Martin Pool)

    * ``bzrlib`` Hooks are now nameable using ``Hooks.name_hook``. This 
      allows a nicer UI when hooks are running as the current hook can
      be displayed. (Robert Collins)

    * ``Transport.get`` has had its interface made more clear for ease of use.
      Retrieval of a directory must now fail with either 'PathError' at open
      time, or raise 'ReadError' on a read. (Robert Collins)

    * New method ``_maybe_expand_globs`` on the ``Command`` class for 
      dealing with unexpanded glob lists - e.g. on the win32 platform. This
      was moved from ``bzrlib.add._prepare_file_list``. (Robert Collins)

    * ``bzrlib.add.smart_add`` and ``bzrlib.add.smart_add_tree`` are now
      deprecated in favour of ``MutableTree.smart_add``. (Robert Collins,
      Martin Pool)

    * New method ``external_url`` on Transport for obtaining the url to
      hand to external processes. (Robert Collins)

    * Teach windows installers to build pyrex/C extensions.
      (Alexander Belchenko)

  TESTING:

    * Removed the ``--keep-output`` option from selftest and clean up test
      directories as they're used.  This reduces the IO load from 
      running the test suite and cuts the time by about half.
      (Andrew Bennetts, Martin Pool)

    * Add scenarios as a public attribute on the TestAdapter classes to allow
      modification of the generated scenarios before adaption and easier
      testing. (Robert Collins)

    * New testing support class ``TestScenarioApplier`` which multiplies
      out a single teste by a list of supplied scenarios. (RobertCollins)

    * Setting ``repository_to_test_repository`` on a repository_implementations
      test will cause it to be called during repository creation, allowing the
      testing of repository classes which are not based around the Format
      concept. For example a repository adapter can be tested in this manner,
      by altering the repository scenarios to include a scenario that sets this
      attribute during the test parameterisation in
      ``bzrlib.tests.repository.repository_implementations``. (Robert Collins)

    * Clean up many of the APIs for blackbox testing of Bazaar.  The standard 
      interface is now self.run_bzr.  The command to run can be passed as
      either a list of parameters, a string containing the command line, or
      (deprecated) varargs parameters.  (Martin Pool)

    * The base TestCase now isolates tests from -D parameters by clearing
      ``debug.debug_flags`` and restores it afterwards. (Robert Collins)

    * Add a relpath parameter to get_transport methods in test framework to
      avoid useless cloning.
      (Vincent Ladeuil, #110448)


bzr 0.17  2007-06-18

  BUGFIXES:

    * Fix crash of commit due to wrong lookup of filesystem encoding.
      (Colin Watson, #120647)

    * Revert logging just to stderr in commit as broke unicode filenames.
      (Aaron Bentley, Ian Clatworthy, #120930)


bzr 0.17rc1  2007-06-12

  NOTES WHEN UPGRADING:

    * The kind() and is_executable() APIs on the WorkingTree interface no
      longer implicitly (read) locks and unlocks the tree. This *might*
      impact some plug-ins and tools using this part of the API. If you find
      an issue that may be caused by this change, please let us know,
      particularly the plug-in/tool maintainer. If encountered, the API
      fix is to surround kind() and is_executable() calls with lock_read()
      and unlock() like so::

        work_tree.lock_read()
        try:
            kind = work_tree.kind(...)
        finally:
            work_tree.unlock()

  INTERNALS:
    * Rework of LogFormatter API to provide beginning/end of log hooks and to
      encapsulate the details of the revision to be logged in a LogRevision
      object.
      In long log formats, merge revision ids are only shown when --show-ids
      is specified, and are labelled "revision-id:", as per mainline
      revisions, instead of "merged:". (Kent Gibson)

    * New ``BranchBuilder`` API which allows the construction of particular
      histories quickly. Useful for testing and potentially other applications
      too. (Robert Collins)

  IMPROVEMENTS:
  
    * There are two new help topics, working-trees and repositories that
      attempt to explain these concepts. (James Westby, John Arbash Meinel,
      Aaron Bentley)

    * Added ``bzr log --limit`` to report a limited number of revisions.
      (Kent Gibson, #3659)

    * Revert does not try to preserve file contents that were originally
      produced by reverting to a historical revision.  (Aaron Bentley)

    * ``bzr log --short`` now includes ``[merge]`` for revisions which
      have more than one parent. This is a small improvement to help
      understanding what changes have occurred
      (John Arbash Meinel, #83887)

    * TreeTransform avoids many renames when contructing large trees,
      improving speed.  3.25x speedups have been observed for construction of
      kernel-sized-trees, and checkouts are 1.28x faster.  (Aaron Bentley)

    * Commit on large trees is now faster. In my environment, a commit of
      a small change to the Mozilla tree (55k files) has dropped from
      66 seconds to 32 seconds. For a small tree of 600 files, commit of a
      small change is 33% faster. (Ian Clatworthy)

    * New --create-prefix option to bzr init, like for push.  (Daniel Watkins,
      #56322)

  BUGFIXES:

    * ``bzr push`` should only connect to the remote location one time.
      We have been connecting 3 times because we forget to pass around
      the Transport object. This adds ``BzrDir.clone_on_transport()``, so
      that we can pass in the Transport that we already have.
      (John Arbash Meinel, #75721)

    * ``DirState.set_state_from_inventory()`` needs to properly order
      based on split paths, not just string paths.
      (John Arbash Meinel, #115947)

    * Let TestUIFactoy encode the password prompt with its own stdout.
      (Vincent Ladeuil, #110204)

    * pycurl should take use the range header that takes the range hint
      into account.
      (Vincent Ladeuil, #112719)

    * WorkingTree4.get_file_sha1 no longer raises an exception when invoked
      on a missing file.  (Aaron Bentley, #118186)

    * WorkingTree.remove works correctly with tree references, and when pwd is
      not the tree root. (Aaron Bentley)

    * Merge no longer fails when a file is renamed in one tree and deleted
      in the other. (Aaron Bentley, #110279)

    * ``revision-info`` now accepts dotted revnos, doesn't require a tree,
      and defaults to the last revision (Matthew Fuller, #90048)

    * Tests no longer fail when BZR_REMOTE_PATH is set in the environment.
      (Daniel Watkins, #111958)

    * ``bzr branch -r revid:foo`` can be used to branch any revision in
      your repository. (Previously Branch6 only supported revisions in your
      mainline). (John Arbash Meinel, #115343)

bzr 0.16  2007-05-07
  
  BUGFIXES:

    * Handle when you have 2 directories with similar names, but one has a
      hyphen. (``'abc'`` versus ``'abc-2'``). The WT4._iter_changes
      iterator was using direct comparison and ``'abc/a'`` sorts after
      ``'abc-2'``, but ``('abc', 'a')`` sorts before ``('abc-2',)``.
      (John Arbash Meinel, #111227)

    * Handle when someone renames a file on disk without telling bzr.
      Previously we would report the first file as missing, but not show
      the new unknown file. (John Arbash Meinel, #111288)

    * Avoid error when running hooks after pulling into or pushing from
      a branch bound to a smartserver branch.  (Martin Pool, #111968)

  IMPROVEMENTS:

    * Move developer documentation to doc/developers/. This reduces clutter in
      the root of the source tree and allows HACKING to be split into multiple
      files. (Robert Collins, Alexander Belchenko)

    * Clean up the ``WorkingTree4._iter_changes()`` internal loops as well as
      ``DirState.update_entry()``. This optimizes the core logic for ``bzr
      diff`` and ``bzr status`` significantly improving the speed of
      both. (John Arbash Meinel)

bzr 0.16rc2  2007-04-30

  BUGFIXES:

    * Handle the case when you delete a file, and then rename another file
      on top of it. Also handle the case of ``bzr rm --keep foo``. ``bzr
      status`` should show the removed file and an unknown file in its
      place. (John Arbash Meinel, #109993)

    * Bundles properly read and write revision properties that have an
      empty value. And when the value is not ASCII.
      (John Arbash Meinel, #109613)

    * Fix the bzr commit message to be in text mode.
      (Alexander Belchenko, #110901)

    * Also handle when you rename a file and create a file where it used
      to be. (John Arbash Meinel, #110256)

    * ``WorkingTree4._iter_changes`` should not descend into unversioned
      directories. (John Arbash Meinel, #110399)

bzr 0.16rc1  2007-04-26

  NOTES WHEN UPGRADING:

    * ``bzr remove`` and ``bzr rm`` will now remove the working file, if
      it could be recovered again.
      This has been done for consistency with svn and the unix rm command.
      The old ``remove`` behaviour has been retained in the new option
      ``bzr remove --keep``, which will just stop versioning the file,
      but not delete it.
      ``bzr remove --force`` have been added which will always delete the
      files.
      ``bzr remove`` is also more verbose.
      (Marius Kruger, #82602)

  IMPROVEMENTS:

    * Merge directives can now be supplied as input to `merge` and `pull`,
      like bundles can.  (Aaron Bentley)

    * Sending the SIGQUIT signal to bzr, which can be done on Unix by
      pressing Control-Backslash, drops bzr into a debugger.  Type ``'c'``
      to continue.  This can be disabled by setting the environment variable
      ``BZR_SIGQUIT_PDB=0``.  (Martin Pool)

    * selftest now supports --list-only to list tests instead of running
      them. (Ian Clatworthy)

    * selftest now supports --exclude PATTERN (or -x PATTERN) to exclude
      tests with names that match that regular expression.
      (Ian Clatworthy, #102679)

    * selftest now supports --randomize SEED to run tests in a random order.
      SEED is typically the value 'now' meaning 'use the current time'.
      (Ian Clatworthy, #102686)

    * New option ``--fixes`` to commit, which stores bug fixing annotations as
      revision properties. Built-in support for Launchpad, Debian, Trac and
      Bugzilla bug trackers. (Jonathan Lange, James Henstridge, Robert Collins)

    * New API, ``bzrlib.bugtracker.tracker_registry``, for adding support for
      other bug trackers to ``fixes``. (Jonathan Lange, James Henstridge,
      Robert Collins)

    * ``selftest`` has new short options ``-f`` and ``-1``.  (Martin
      Pool)

    * ``bzrlib.tsort.MergeSorter`` optimizations. Change the inner loop
      into using local variables instead of going through ``self._var``.
      Improves the time to ``merge_sort`` a 10k revision graph by
      approximately 40% (~700->400ms).  (John Arbash Meinel)

    * ``make docs`` now creates a man page at ``man1/bzr.1`` fixing bug 107388.
      (Robert Collins)

    * ``bzr help`` now provides cross references to other help topics using
      the _see_also facility on command classes. Likewise the bzr_man
      documentation, and the bzr.1 man page also include this information.
      (Robert Collins)

    * Tags are now included in logs, that use the long log formatter. 
      (Erik Bågfors, Alexander Belchenko)

    * ``bzr help`` provides a clearer message when a help topic cannot be
      found. (Robert Collins, #107656)

    * ``bzr help`` now accepts optional prefixes for command help. The help
      for all commands can now be found at ``bzr help commands/COMMANDNAME``
      as well as ``bzr help COMMANDNAME`` (which only works for commands 
      where the name is not the same as a more general help topic). 
      (Robert Collins)

    * ``bzr help PLUGINNAME`` will now return the module docstring from the
      plugin PLUGINNAME. (Robert Collins, #50408)

    * New help topic ``urlspec`` which lists the availables transports.
      (Goffredo Baroncelli)

    * doc/server.txt updated to document the default bzr:// port
      and also update the blurb about the hpss' current status.
      (Robert Collins, #107125).

    * ``bzr serve`` now listens on interface 0.0.0.0 by default, making it
      serve out to the local LAN (and anyone in the world that can reach the
      machine running ``bzr serve``. (Robert Collins, #98918)

    * A new smart server protocol version has been added.  It prefixes requests
      and responses with an explicit version identifier so that future protocol
      revisions can be dealt with gracefully.  (Andrew Bennetts, Robert Collins)

    * The bzr protocol version 2 indicates success or failure in every response
      without depending on particular commands encoding that consistently,
      allowing future client refactorings to be much more robust about error
      handling. (Robert Collins, Martin Pool, Andrew Bennetts)

    * The smart protocol over HTTP client has been changed to always post to the
      same ``.bzr/smart`` URL under the original location when it can.  This allows
      HTTP servers to only have to pass URLs ending in .bzr/smart to the smart
      server handler, and not arbitrary ``.bzr/*/smart`` URLs.  (Andrew Bennetts)

    * digest authentication is now supported for proxies and HTTP by the urllib
      based http implementation. Tested against Apache 2.0.55 and Squid
      2.6.5. Basic and digest authentication are handled coherently for HTTP
      and proxy: if the user is provided in the url (bzr command line for HTTP,
      proxy environment variables for proxies), the password is prompted for
      (only once). If the password is provided, it is taken into account. Once
      the first authentication is successful, all further authentication
      roundtrips are avoided by preventively setting the right authentication
      header(s).
      (Vincent Ladeuil).

  INTERNALS:

    * bzrlib API compatability with 0.8 has been dropped, cleaning up some
      code paths. (Robert Collins)

    * Change the format of chroot urls so that they can be safely manipulated
      by generic url utilities without causing the resulting urls to have
      escaped the chroot. A side effect of this is that creating a chroot
      requires an explicit action using a ChrootServer.
      (Robert Collins, Andrew Bennetts)

    * Deprecate ``Branch.get_root_id()`` because branches don't have root ids,
      rather than fixing bug #96847.  (Aaron Bentley)

    * ``WorkingTree.apply_inventory_delta`` provides a better alternative to
      ``WorkingTree._write_inventory``.  (Aaron Bentley)

    * Convenience method ``TestCase.expectFailure`` ensures that known failures
      do not silently pass.  (Aaron Bentley)

    * ``Transport.local_abspath`` now raises ``NotLocalUrl`` rather than 
      ``TransportNotPossible``. (Martin Pool, Ian Clatworthy)

    * New SmartServer hooks facility. There are two initial hooks documented
      in ``bzrlib.transport.smart.SmartServerHooks``. The two initial hooks allow
      plugins to execute code upon server startup and shutdown.
      (Robert Collins).

    * SmartServer in standalone mode will now close its listening socket
      when it stops, rather than waiting for garbage collection. This primarily
      fixes test suite hangs when a test tries to connect to a shutdown server.
      It may also help improve behaviour when dealing with a server running
      on a specific port (rather than dynamically assigned ports).
      (Robert Collins)

    * Move most SmartServer code into a new package, bzrlib/smart.
      bzrlib/transport/remote.py contains just the Transport classes that used
      to be in bzrlib/transport/smart.py.  (Andrew Bennetts)

    * urllib http implementation avoid roundtrips associated with
      401 (and 407) errors once the authentication succeeds.
      (Vincent Ladeuil).

    * urlib http now supports querying the user for a proxy password if
      needed. Realm is shown in the prompt for both HTTP and proxy
      authentication when the user is required to type a password. 
      (Vincent Ladeuil).

    * Renamed SmartTransport (and subclasses like SmartTCPTransport) to
      RemoteTransport (and subclasses to RemoteTCPTransport, etc).  This is more
      consistent with its new home in ``bzrlib/transport/remote.py``, and because
      it's not really a "smart" transport, just one that does file operations
      via remote procedure calls.  (Andrew Bennetts)
 
    * The ``lock_write`` method of ``LockableFiles``, ``Repository`` and
      ``Branch`` now accept a ``token`` keyword argument, so that separate
      instances of those objects can share a lock if it has the right token.
      (Andrew Bennetts, Robert Collins)

    * New method ``get_branch_reference`` on ``BzrDir`` allows the detection of
      branch references - which the smart server component needs.

    * The Repository API ``make_working_trees`` is now permitted to return
      False when ``set_make_working_trees`` is not implemented - previously
      an unimplemented ``set_make_working_trees`` implied the result True
      from ``make_working_trees``. This has been changed to accomodate the
      smart server, where it does not make sense (at this point) to ever
      make working trees by default. (Robert Collins)

    * Command objects can now declare related help topics by having _see_also
      set to a list of related topic. (Robert Collins)

    * ``bzrlib.help`` now delegates to the Command class for Command specific
      help. (Robert Collins)

    * New class ``TransportListRegistry``, derived from the Registry class, which 
      simplifies tracking the available Transports. (Goffredo Baroncelli)

    * New function ``Branch.get_revision_id_to_revno_map`` which will
      return a dictionary mapping revision ids to dotted revnos. Since
      dotted revnos are defined in the context of the branch tip, it makes
      sense to generate them from a ``Branch`` object.
      (John Arbash Meinel)

    * Fix the 'Unprintable error' message display to use the repr of the 
      exception that prevented printing the error because the str value
      for it is often not useful in debugging (e.g. KeyError('foo') has a
      str() of 'foo' but a repr of 'KeyError('foo')' which is much more
      useful. (Robert Collins)

    * ``urlutils.normalize_url`` now unescapes unreserved characters, such as "~".
      (Andrew Bennetts)

  BUGFIXES:

    * Don't fail bundle selftest if email has 'two' embedded.  
      (Ian Clatworthy, #98510)

    * Remove ``--verbose`` from ``bzr bundle``. It didn't work anyway.
      (Robert Widhopf-Fenk, #98591)

    * Remove ``--basis`` from the checkout/branch commands - it didn't work
      properly and is no longer beneficial.
      (Robert Collins, #53675, #43486)

    * Don't produce encoding error when adding duplicate files.
      (Aaron Bentley)

    * Fix ``bzr log <file>`` so it only logs the revisions that changed
      the file, and does it faster.
      (Kent Gibson, John Arbash Meinel, #51980, #69477)
 
    * Fix ``InterDirstateTre._iter_changes`` to handle when we come across
      an empty versioned directory, which now has files in it.
      (John Arbash Meinel, #104257)

    * Teach ``common_ancestor`` to shortcut when the tip of one branch is
      inside the ancestry of the other. Saves a lot of graph processing
      (with an ancestry of 16k revisions, ``bzr merge ../already-merged``
      changes from 2m10s to 13s).  (John Arbash Meinel, #103757)

    * Fix ``show_diff_trees`` to handle the case when a file is modified,
      and the containing directory is renamed. (The file path is different
      in this versus base, but it isn't marked as a rename).
      (John Arbash Meinel, #103870)

    * FTP now works even when the FTP server does not support atomic rename.
      (Aaron Bentley, #89436)

    * Correct handling in bundles and merge directives of timezones with
      that are not an integer number of hours offset from UTC.  Always 
      represent the epoch time in UTC to avoid problems with formatting 
      earlier times on win32.  (Martin Pool, Alexander Belchenko, John
      Arbash Meinel)

    * Typo in the help for ``register-branch`` fixed. (Robert Collins, #96770)

    * "dirstate" and "dirstate-tags" formats now produce branches compatible
      with old versions of bzr. (Aaron Bentley, #107168))

    * Handle moving a directory when children have been added, removed,
      and renamed. (John Arbash Meinel, #105479)

    * Don't preventively use basic authentication for proxy before receiving a
      407 error. Otherwise people willing to use other authentication schemes
      may expose their password in the clear (or nearly). This add one
      roundtrip in case basic authentication should be used, but plug the
      security hole.
      (Vincent Ladeuil)

    * Handle http and proxy digest authentication.
      (Vincent Ladeuil, #94034).

  TESTING:

    * Added ``bzrlib.strace.strace`` which will strace a single callable and
      return a StraceResult object which contains just the syscalls involved
      in running it. (Robert Collins)

    * New test method ``reduceLockdirTimeout`` to drop the default (ui-centric)
      default time down to one suitable for tests. (Andrew Bennetts)

    * Add new ``vfs_transport_factory`` attribute on tests which provides the 
      common vfs backing for both the readonly and readwrite transports.
      This allows the RemoteObject tests to back onto local disk or memory,
      and use the existing ``transport_server`` attribute all tests know about
      to be the smart server transport. This in turn allows tests to 
      differentiate between 'transport to access the branch', and 
      'transport which is a VFS' - which matters in Remote* tests.
      (Robert Collins, Andrew Bennetts)

    * The ``make_branch_and_tree`` method for tests will now create a 
      lightweight checkout for the tree if the ``vfs_transport_factory`` is not
      a LocalURLServer. (Robert Collins, Andrew Bennetts)

    * Branch implementation tests have been audited to ensure that all urls 
      passed to Branch APIs use proper urls, except when local-disk paths
      are intended. This is so that tests correctly access the test transport
      which is often not equivalent to local disk in Remote* tests. As part
      of this many tests were adjusted to remove dependencies on local disk
      access.
      (Robert Collins, Andrew Bennetts)

    * Mark bzrlib.tests and bzrlib.tests.TestUtil as providing assertFOO helper
      functions by adding a ``__unittest`` global attribute. (Robert Collins,
      Andrew Bennetts, Martin Pool, Jonathan Lange)

    * Refactored proxy and authentication handling to simplify the
      implementation of new auth schemes for both http and proxy. 
      (Vincent Ladeuil)

bzr 0.15 2007-04-01

  BUGFIXES:

    * Handle incompatible repositories as a user issue when fetching.
      (Aaron Bentley)

    * Don't give a recommendation to upgrade when branching or 
      checking out a branch that contains an old-format working tree.
      (Martin Pool)

bzr 0.15rc3  2007-03-26

  CHANGES:
 
    * A warning is now displayed when opening working trees in older 
      formats, to encourage people to upgrade to WorkingTreeFormat4.
      (Martin Pool)

  IMPROVEMENTS:

    * HTTP redirections are now taken into account when a branch (or a
      bundle) is accessed for the first time. A message is issued at each
      redirection to inform the user. In the past, http redirections were
      silently followed for each request which significantly degraded the
      performances. The http redirections are not followed anymore by
      default, instead a RedirectRequested exception is raised. For bzrlib
      users needing to follow http redirections anyway,
      ``bzrlib.transport.do_catching_redirections`` provide an easy transition
      path.  (vila)

  INTERNALS:

    * Added ``ReadLock.temporary_write_lock()`` to allow upgrading an OS read
      lock to an OS write lock. Linux can do this without unlocking, Win32
      needs to unlock in between. (John Arbash Meinel)
 
    * New parameter ``recommend_upgrade`` to ``BzrDir.open_workingtree``
      to silence (when false) warnings about opening old formats.
      (Martin Pool)

    * Fix minor performance regression with bzr-0.15 on pre-dirstate
      trees. (We were reading the working inventory too many times).
      (John Arbash Meinel)

    * Remove ``Branch.get_transaction()`` in favour of a simple cache of
      ``revision_history``.  Branch subclasses should override
      ``_gen_revision_history`` rather than ``revision_history`` to make use of
      this cache, and call ``_clear_revision_history_cache`` and
      ``_cache_revision_history`` at appropriate times. (Andrew Bennetts)

  BUGFIXES:

    * Take ``smtp_server`` from user config into account.
      (vila, #92195)

    * Restore Unicode filename handling for versioned and unversioned files.
      (John Arbash Meinel, #92608)

    * Don't fail during ``bzr commit`` if a file is marked removed, and
      the containing directory is auto-removed.  (John Arbash Meinel, #93681)

    * ``bzr status FILENAME`` failed on Windows because of an uncommon
      errno. (``ERROR_DIRECTORY == 267 != ENOTDIR``).
      (Wouter van Heyst, John Arbash Meinel, #90819)

    * ``bzr checkout source`` should create a local branch in the same
      format as source. (John Arbash Meinel, #93854)

    * ``bzr commit`` with a kind change was failing to update the
      last-changed-revision for directories.  The
      InventoryDirectory._unchanged only looked at the ``parent_id`` and name,
      ignoring the fact that the kind could have changed, too.
      (John Arbash Meinel, #90111)

    * ``bzr mv dir/subdir other`` was incorrectly updating files inside
      the directory. So that there was a chance it would break commit,
      etc. (John Arbash Meinel, #94037)
 
    * Correctly handles mutiple permanent http redirections.
      (vila, #88780)

bzr 0.15rc2  2007-03-14

  NOTES WHEN UPGRADING:
        
    * Release 0.15rc2 of bzr changes the ``bzr init-repo`` command to
      default to ``--trees`` instead of ``--no-trees``.
      Existing shared repositories are not affected.

  IMPROVEMENTS:

    * New ``merge-directive`` command to generate machine- and human-readable
      merge requests.  (Aaron Bentley)

    * New ``submit:`` revision specifier makes it easy to diff against the
      common ancestor with the submit location (Aaron Bentley)

    * Added support for Putty's SSH implementation. (Dmitry Vasiliev)

    * Added ``bzr status --versioned`` to report only versioned files, 
      not unknowns. (Kent Gibson)

    * Merge now autodetects the correct line-ending style for its conflict
      markers.  (Aaron Bentley)

  INTERNALS:

    * Refactored SSH vendor registration into SSHVendorManager class.
      (Dmitry Vasiliev)

  BUGFIXES:

    * New ``--numbered-dirs`` option to ``bzr selftest`` to use
      numbered dirs for TestCaseInTempDir. This is default behavior
      on Windows. Anyone can force named dirs on Windows
      with ``--no-numbered-dirs``. (Alexander Belchenko)

    * Fix ``RevisionSpec_revid`` to handle the Unicode strings passed in
      from the command line. (Marien Zwart, #90501)

    * Fix ``TreeTransform._iter_changes`` when both the source and
      destination are missing. (Aaron Bentley, #88842)

    * Fix commit of merges with symlinks in dirstate trees.
      (Marien Zwart)
    
    * Switch the ``bzr init-repo`` default from --no-trees to --trees. 
      (Wouter van Heyst, #53483)


bzr 0.15rc1  2007-03-07

  SURPRISES:

    * The default disk format has changed. Please run 'bzr upgrade' in your
      working trees to upgrade. This new default is compatible for network
      operations, but not for local operations. That is, if you have two
      versions of bzr installed locally, after upgrading you can only use the
      bzr 0.15 version. This new default does not enable tags or nested-trees
      as they are incompatible with bzr versions before 0.15 over the network.

    * For users of bzrlib: Two major changes have been made to the working tree
      api in bzrlib. The first is that many methods and attributes, including
      the inventory attribute, are no longer valid for use until one of
      ``lock_read``/``lock_write``/``lock_tree_write`` has been called,
      and become invalid again after unlock is called. This has been done
      to improve performance and correctness as part of the dirstate
      development.
      (Robert Collins, John A Meinel, Martin Pool, and others).

    * For users of bzrlib: The attribute 'tree.inventory' should be considered
      readonly. Previously it was possible to directly alter this attribute, or
      its contents, and have the tree notice this. This has been made
      unsupported - it may work in some tree formats, but in the newer dirstate
      format such actions will have no effect and will be ignored, or even
      cause assertions. All operations possible can still be carried out by a
      combination of the tree API, and the bzrlib.transform API. (Robert
      Collins, John A Meinel, Martin Pool, and others).

  IMPROVEMENTS:

    * Support for OS Windows 98. Also .bzr.log on any windows system
      saved in My Documents folder. (Alexander Belchenko)

    * ``bzr mv`` enhanced to support already moved files.
      In the past the mv command would have failed if the source file doesn't
      exist. In this situation ``bzr mv`` would now detect that the file has
      already moved and update the repository accordingly, if the target file
      does exist.
      A new option ``--after`` has been added so that if two files already
      exist, you could notify Bazaar that you have moved a (versioned) file
      and replaced it with another. Thus in this case ``bzr move --after``
      will only update the Bazaar identifier.
      (Steffen Eichenberg, Marius Kruger)

    * ``ls`` now works on treeless branches and remote branches.
      (Aaron Bentley)

    * ``bzr help global-options`` describes the global options.
      (Aaron Bentley)

    * ``bzr pull --overwrite`` will now correctly overwrite checkouts.
      (Robert Collins)

    * Files are now allowed to change kind (e.g. from file to symlink).
      Supported by ``commit``, ``revert`` and ``status``
      (Aaron Bentley)

    * ``inventory`` and ``unknowns`` hidden in favour of ``ls``
      (Aaron Bentley)

    * ``bzr help checkouts`` descibes what checkouts are and some possible
      uses of them. (James Westby, Aaron Bentley)

    * A new ``-d`` option to push, pull and merge overrides the default 
      directory.  (Martin Pool)

    * Branch format 6: smaller, and potentially faster than format 5.  Supports
      ``append_history_only`` mode, where the log view and revnos do not change,
      except by being added to.  Stores policy settings in
      ".bzr/branch/branch.conf".

    * ``append_only`` branches:  Format 6 branches may be configured so that log
      view and revnos are always consistent.  Either create the branch using
      "bzr init --append-revisions-only" or edit the config file as descriped
      in docs/configuration.txt.

    * rebind: Format 6 branches retain the last-used bind location, so if you
      "bzr unbind", you can "bzr bind" to bind to the previously-selected
      bind location.

    * Builtin tags support, created and deleted by the ``tag`` command and
      stored in the branch.  Tags can be accessed with the revisionspec
      ``-rtag:``, and listed with ``bzr tags``.  Tags are not versioned 
      at present. Tags require a network incompatible upgrade. To perform this
      upgrade, run ``bzr upgrade --dirstate-tags`` in your branch and
      repositories. (Martin Pool)

    * The ``bzr://`` transport now has a well-known port number, 4155,
      which it will use by default.  (Andrew Bennetts, Martin Pool)

    * Bazaar now looks for user-installed plugins before looking for site-wide
      plugins. (Jonathan Lange)

    * ``bzr resolve`` now detects and marks resolved text conflicts.
      (Aaron Bentley)

  INTERNALS:

    * Internally revision ids and file ids are now passed around as utf-8
      bytestrings, rather than treating them as Unicode strings. This has
      performance benefits for Knits, since we no longer need to decode the
      revision id for each line of content, nor for each entry in the index.
      This will also help with the future dirstate format.
      (John Arbash Meinel)

    * Reserved ids (any revision-id ending in a colon) are rejected by
      versionedfiles, repositories, branches, and working trees
      (Aaron Bentley)

    * Minor performance improvement by not creating a ProgressBar for
      every KnitIndex we create. (about 90ms for a bzr.dev tree)
      (John Arbash Meinel)

    * New easier to use Branch hooks facility. There are five initial hooks,
      all documented in bzrlib.branch.BranchHooks.__init__ - ``'set_rh'``,
      ``'post_push'``, ``'post_pull'``, ``'post_commit'``,
      ``'post_uncommit'``. These hooks fire after the matching operation
      on a branch has taken place, and were originally added for the
      branchrss plugin. (Robert Collins)

    * New method ``Branch.push()`` which should be used when pushing from a
      branch as it makes performance and policy decisions to match the UI
      level command ``push``. (Robert Collins).

    * Add a new method ``Tree.revision_tree`` which allows access to cached
      trees for arbitrary revisions. This allows the in development dirstate
      tree format to provide access to the callers to cached copies of 
      inventory data which are cheaper to access than inventories from the
      repository.
      (Robert Collins, Martin Pool)

    * New ``Branch.last_revision_info`` method, this is being done to allow
      optimization of requests for both the number of revisions and the last
      revision of a branch with smartservers and potentially future branch
      formats. (Wouter van Heyst, Robert Collins)

    * Allow ``'import bzrlib.plugins.NAME'`` to work when the plugin NAME has not
      yet been loaded by ``load_plugins()``. This allows plugins to depend on each
      other for code reuse without requiring users to perform file-renaming
      gymnastics. (Robert Collins)

    * New Repository method ``'gather_stats'`` for statistic data collection.
      This is expected to grow to cover a number of related uses mainly
      related to bzr info. (Robert Collins)

    * Log formatters are now managed with a registry.
      ``log.register_formatter`` continues to work, but callers accessing
      the FORMATTERS dictionary directly will not.

    * Allow a start message to be passed to the ``edit_commit_message``
      function.  This will be placed in the message offered to the user
      for editing above the separator. It allows a template commit message
      to be used more easily. (James Westby)

    * ``GPGStrategy.sign()`` will now raise ``BzrBadParameterUnicode`` if
      you pass a Unicode string rather than an 8-bit string. Callers need
      to be updated to encode first. (John Arbash Meinel)

    * Branch.push, pull, merge now return Result objects with information
      about what happened, rather than a scattering of various methods.  These
      are also passed to the post hooks.  (Martin Pool)

    * File formats and architecture is in place for managing a forest of trees
      in bzr, and splitting up existing trees into smaller subtrees, and
      finally joining trees to make a larger tree. This is the first iteration
      of this support, and the user-facing aspects still require substantial
      work.  If you wish to experiment with it, use ``bzr upgrade
      --dirstate-with-subtree`` in your working trees and repositories.
      You can use the hidden commands ``split`` and ``join`` and to create
      and manipulate nested trees, but please consider using the nested-trees
      branch, which contains substantial UI improvements, instead.
      http://code.aaronbentley.com/bzr/bzrrepo/nested-trees/
      (Aaron Bentley, Martin Pool, Robert Collins).

  BUGFIXES:

    * ``bzr annotate`` now uses dotted revnos from the viewpoint of the
      branch, rather than the last changed revision of the file.
      (John Arbash Meinel, #82158)

    * Lock operations no longer hang if they encounter a permission problem.
      (Aaron Bentley)

    * ``bzr push`` can resume a push that was canceled before it finished.
      Also, it can push even if the target directory exists if you supply
      the ``--use-existing-dir`` flag.
      (John Arbash Meinel, #30576, #45504)

    * Fix http proxy authentication when user and an optional
      password appears in the ``*_proxy`` vars. (Vincent Ladeuil,
      #83954).

    * ``bzr log branch/file`` works for local treeless branches
      (Aaron Bentley, #84247)

    * Fix problem with UNC paths on Windows 98. (Alexander Belchenko, #84728)

    * Searching location of CA bundle for PyCurl in env variable
      (``CURL_CA_BUNDLE``), and on win32 along the PATH.
      (Alexander Belchenko, #82086)

    * ``bzr init`` works with unicode argument LOCATION.
      (Alexander Belchenko, #85599)

    * Raise ``DependencyNotPresent`` if pycurl do not support https. 
      (Vincent Ladeuil, #85305)

    * Invalid proxy env variables should not cause a traceback.
      (Vincent Ladeuil, #87765)

    * Ignore patterns normalised to use '/' path separator.
      (Kent Gibson, #86451)

    * bzr rocks. It sure does! Fix case. (Vincent Ladeuil, #78026)

    * Fix bzrtools shelve command for removed lines beginning with "--"
      (Johan Dahlberg, #75577)

  TESTING:

    * New ``--first`` option to ``bzr selftest`` to run specified tests
      before the rest of the suite.  (Martin Pool)


bzr 0.14  2007-01-23

  IMPROVEMENTS:

    * ``bzr help global-options`` describes the global options. (Aaron Bentley)

  BUG FIXES:
    
    * Skip documentation generation tests if the tools to do so are not
      available. Fixes running selftest for installled copies of bzr. 
      (John Arbash Meinel, #80330)

    * Fix the code that discovers whether bzr is being run from it's
      working tree to handle the case when it isn't but the directory
      it is in is below a repository. (James Westby, #77306)


bzr 0.14rc1  2007-01-16

  IMPROVEMENTS:

    * New connection: ``bzr+http://`` which supports tunnelling the smart
      protocol over an HTTP connection. If writing is enabled on the bzr
      server, then you can write over the http connection.
      (Andrew Bennetts, John Arbash Meinel)

    * Aliases now support quotation marks, so they can contain whitespace
      (Marius Kruger)

    * PyCurlTransport now use a single curl object. By specifying explicitly
      the 'Range' header, we avoid the need to use two different curl objects
      (and two connections to the same server). (Vincent Ladeuil)

    * ``bzr commit`` does not prompt for a message until it is very likely to
      succeed.  (Aaron Bentley)

    * ``bzr conflicts`` now takes --text to list pathnames of text conflicts
      (Aaron Bentley)

    * Fix ``iter_lines_added_or_present_in_versions`` to use a set instead
      of a list while checking if a revision id was requested. Takes 10s
      off of the ``fileids_affected_by_revision_ids`` time, which is 10s
      of the ``bzr branch`` time. Also improve ``fileids_...`` time by
      filtering lines with a regex rather than multiple ``str.find()``
      calls. (saves another 300ms) (John Arbash Meinel)

    * Policy can be set for each configuration key. This allows keys to be
      inherited properly across configuration entries. For example, this
      should enable you to do::
        
        [/home/user/project]
        push_location = sftp://host/srv/project/
        push_location:policy = appendpath

      And then a branch like ``/home/user/project/mybranch`` should get an
      automatic push location of ``sftp://host/srv/project/mybranch``.
      (James Henstridge)

    * Added ``bzr status --short`` to make status report svn style flags
      for each file.  For example::

        $ bzr status --short
        A  foo
        A  bar
        D  baz
        ?  wooley

    * 'bzr selftest --clean-output' allows easily clean temporary tests 
      directories without running tests. (Alexander Belchenko)

    * ``bzr help hidden-commands`` lists all hidden commands. (Aaron Bentley)

    * ``bzr merge`` now has an option ``--pull`` to fall back to pull if
      local is fully merged into remote. (Jan Hudec)

    * ``bzr help formats`` describes available directory formats. (Aaron Bentley)

  INTERNALS:

    * A few tweaks directly to ``fileids_affected_by_revision_ids`` to
      help speed up processing, as well allowing to extract unannotated
      lines. Between the two ``fileids_affected_by_revision_ids`` is
      improved by approx 10%. (John Arbash Meinel)

    * Change Revision serialization to only write out millisecond
      resolution. Rather than expecting floating point serialization to
      preserve more resolution than we need. (Henri Weichers, Martin Pool)

    * Test suite ends cleanly on Windows.  (Vincent Ladeuil)

    * When ``encoding_type`` attribute of class Command is equal to 'exact', 
      force sys.stdout to be a binary stream on Windows, and therefore
      keep exact line-endings (without LF -> CRLF conversion).
      (Alexander Belchenko)

    * Single-letter short options are no longer globally declared.  (Martin
      Pool)

    * Before using detected user/terminal encoding bzr should check
      that Python has corresponding codec. (Alexander Belchenko)

    * Formats for end-user selection are provided via a FormatRegistry (Aaron Bentley)

  BUG FIXES:

    * ``bzr missing --verbose`` was showing adds/removals in the wrong
      direction. (John Arbash Meinel)

    * ``bzr annotate`` now defaults to showing dotted revnos for merged
      revisions. It cuts them off at a depth of 12 characters, but you can
      supply ``--long`` to see the full number. You can also use
      ``--show-ids`` to display the original revision ids, rather than
      revision numbers and committer names. (John Arbash Meinel, #75637)

    * bzr now supports Win32 UNC path (e.g. ``\HOST\path``. 
      (Alexander Belchenko, #57869)

    * Win32-specific: output of cat, bundle and diff commands don't mangle
      line-endings (Alexander Belchenko, #55276)

    * Replace broken fnmatch based ignore pattern matching with custom pattern
      matcher.
      (Kent Gibson, Jan Hudec #57637)

    * pycurl and urllib can detect short reads at different places. Update
      the test suite to test more cases. Also detect http error code 416
      which was raised for that specific bug. Also enhance the urllib
      robustness by detecting invalid ranges (and pycurl's one by detecting
      short reads during the initial GET). (Vincent Ladeuil, #73948)

    * The urllib connection sharing interacts badly with urllib2
      proxy setting (the connections didn't go thru the proxy
      anymore). Defining a proper ProxyHandler solves the
      problem.  (Vincent Ladeuil, #74759)

    * Use urlutils to generate relative URLs, not osutils 
      (Aaron Bentley, #76229)

    * ``bzr status`` in a readonly directory should work without giving
      lots of errors. (John Arbash Meinel, #76299)

    * Mention the revisionspec topic for the revision option help.
      (Wouter van Heyst, #31663)

    * Allow plugins import from zip archives.
      (Alexander Belchenko, #68124)


bzr 0.13  2006-12-05
    
  No changes from 0.13rc1
    
bzr 0.13rc1  2006-11-27

  IMPROVEMENTS:

    * New command ``bzr remove-tree`` allows the removal of the working
      tree from a branch.
      (Daniel Silverstone)

    * urllib uses shared keep-alive connections, so http 
      operations are substantially faster.
      (Vincent Ladeuil, #53654)

    * ``bzr export`` allows an optional branch parameter, to export a bzr
      tree from some other url. For example:
      ``bzr export bzr.tar.gz http://bazaar-vcs.org/bzr/bzr.dev``
      (Daniel Silverstone)

    * Added ``bzr help topics`` to the bzr help system. This gives a
      location for general information, outside of a specific command.
      This includes updates for ``bzr help revisionspec`` the first topic
      included. (Goffredo Baroncelli, John Arbash Meinel, #42714)

    * WSGI-compatible HTTP smart server.  See ``doc/http_smart_server.txt``.
      (Andrew Bennetts)

    * Knit files will now cache full texts only when the size of the
      deltas is as large as the size of the fulltext. (Or after 200
      deltas, whichever comes first). This has the most benefit on large
      files with small changes, such as the inventory for a large project.
      (eg For a project with 2500 files, and 7500 revisions, it changes
      the size of inventory.knit from 11MB to 5.4MB) (John Arbash Meinel)

  INTERNALS:

    * New -D option given before the command line turns on debugging output
      for particular areas.  -Derror shows tracebacks on all errors.
      (Martin Pool)

    * Clean up ``bzr selftest --benchmark bundle`` to correct an import,
      and remove benchmarks that take longer than 10min to run.
      (John Arbash Meinel)

    * Use ``time.time()`` instead of ``time.clock()`` to decide on
      progress throttling. Because ``time.clock()`` is actually CPU time,
      so over a high-latency connection, too many updates get throttled.
      (John Arbash Meinel)

    * ``MemoryTransport.list_dir()`` would strip the first character for
      files or directories in root directory. (John Arbash Meinel)

    * New method ``get_branch_reference`` on 'BzrDir' allows the detection of 
      branch references - which the smart server component needs.
  
    * New ``ChrootTransportDecorator``, accessible via the ``chroot+`` url
      prefix.  It disallows any access to locations above a set URL.  (Andrew
      Bennetts)

  BUG FIXES:

    * Now ``_KnitIndex`` properly decode revision ids when loading index data.
      And optimize the knit index parsing code. 
      (Dmitry Vasiliev, John Arbash Meinel)

    * ``bzrlib/bzrdir.py`` was directly referencing ``bzrlib.workingtree``,
      without importing it. This prevented ``bzr upgrade`` from working
      unless a plugin already imported ``bzrlib.workingtree``
      (John Arbash Meinel, #70716)

    * Suppress the traceback on invalid URLs (Vincent Ladeuil, #70803).

    * Give nicer error message when an http server returns a 403
      error code. (Vincent Ladeuil, #57644).

    * When a multi-range http GET request fails, try a single
      range one. If it fails too, forget about ranges. Remember that until 
      the death of the transport and propagates that to the clones.
      (Vincent Ladeuil, #62276, #62029).

    * Handles user/passwords supplied in url from command
      line (for the urllib implementation). Don't request already
      known passwords (Vincent Ladeuil, #42383, #44647, #48527)

    * ``_KnitIndex.add_versions()`` dictionary compresses revision ids as they
      are added. This fixes bug where fetching remote revisions records
      them as full references rather than integers.
      (John Arbash Meinel, #64789)

    * ``bzr ignore`` strips trailing slashes in patterns.
      Also ``bzr ignore`` rejects absolute paths. (Kent Gibson, #4559)

    * ``bzr ignore`` takes multiple arguments. (Cheuksan Edward Wang, #29488)

    * mv correctly handles paths that traverse symlinks. 
      (Aaron Bentley, #66964)

    * Give nicer looking error messages when failing to connect over ssh.
      (John Arbash Meinel, #49172)

    * Pushing to a remote branch does not currently update the remote working
      tree. After a remote push, ``bzr status`` and ``bzr diff`` on the remote
      machine now show that the working tree is out of date.
      (Cheuksan Edward Wang #48136)

    * Use patiencediff instead of difflib for determining deltas to insert
      into knits. This avoids the O(N^3) behavior of difflib. Patience
      diff should be O(N^2). (Cheuksan Edward Wang, #65714)

    * Running ``bzr log`` on nonexistent file gives an error instead of the
      entire log history. (Cheuksan Edward Wang #50793)

    * ``bzr cat`` can look up contents of removed or renamed files. If the
      pathname is ambiguous, i.e. the files in the old and new trees have
      different id's, the default is the file in the new tree. The user can
      use "--name-from-revision" to select the file in the old tree.
      (Cheuksan Edward Wang, #30190)

  TESTING:

    * TestingHTTPRequestHandler really handles the Range header
      (previously it was ignoring it and returning the whole file,).

bzr 0.12  2006-10-30

  INTERNALS:

    * Clean up ``bzr selftest --benchmark bundle`` to correct an import,
      and remove benchmarks that take longer than 10min to run.
      (John Arbash Meinel)
  
bzr 0.12rc1  2006-10-23

  IMPROVEMENTS:

    * ``bzr log`` now shows dotted-decimal revision numbers for all revisions,
      rather than just showing a decimal revision number for revisions on the
      mainline. These revision numbers are not yet accepted as input into bzr
      commands such as log, diff etc. (Robert Collins)

    * revisions can now be specified using dotted-decimal revision numbers.
      For instance, ``bzr diff -r 1.2.1..1.2.3``. (Robert Collins)

    * ``bzr help commands`` output is now shorter (Aaron Bentley)

    * ``bzr`` now uses lazy importing to reduce the startup time. This has
      a moderate effect on lots of actions, especially ones that have
      little to do. For example ``bzr rocks`` time is down to 116ms from
      283ms. (John Arbash Meinel)

    * New Registry class to provide name-to-object registry-like support,
      for example for schemes where plugins can register new classes to
      do certain tasks (e.g. log formatters). Also provides lazy registration
      to allow modules to be loaded on request.
      (John Arbash Meinel, Adeodato Simó)

  API INCOMPATABILITY:
  
    * LogFormatter subclasses show now expect the 'revno' parameter to 
      show() to be a string rather than an int. (Robert Collins)

  INTERNALS:

    * ``TestCase.run_bzr``, ``run_bzr_captured``, and ``run_bzr_subprocess``
      can take a ``working_dir='foo'`` parameter, which will change directory 
      for the command. (John Arbash Meinel)

    * ``bzrlib.lazy_regex.lazy_compile`` can be used to create a proxy
      around a regex, which defers compilation until first use. 
      (John Arbash Meinel)

    * ``TestCase.run_bzr_subprocess`` defaults to supplying the
      ``--no-plugins`` parameter to ensure test reproducability, and avoid
      problems with system-wide installed plugins. (John Arbash Meinel)

    * Unique tree root ids are now supported. Newly created trees still
      use the common root id for compatibility with bzr versions before 0.12.
      (Aaron Bentley)

    * ``WorkingTree.set_root_id(None)`` is now deprecated. Please
      pass in ``inventory.ROOT_ID`` if you want the default root id value.
      (Robert Collins, John Arbash Meinel)

    * New method ``WorkingTree.flush()`` which will write the current memory
      inventory out to disk. At the same time, ``read_working_inventory`` will
      no longer trash the current tree inventory if it has been modified within
      the current lock, and the tree will now ``flush()`` automatically on
      ``unlock()``. ``WorkingTree.set_root_id()`` has been updated to take
      advantage of this functionality. (Robert Collins, John Arbash Meinel)

    * ``bzrlib.tsort.merge_sorted`` now accepts ``generate_revnos``. This
      parameter will cause it to add another column to its output, which
      contains the dotted-decimal revno for each revision, as a tuple.
      (Robert Collins)

    * ``LogFormatter.show_merge`` is deprecated in favour of
      ``LogFormatter.show_merge_revno``. (Robert Collins)

  BUG FIXES:

    * Avoid circular imports by creating a deprecated function for
      ``bzrlib.tree.RevisionTree``. Callers should have been using
      ``bzrlib.revisontree.RevisionTree`` anyway. (John Arbash Meinel,
      #63360, #66349)

    * Don't use ``socket.MSG_WAITALL`` as it doesn't exist on all
      platforms. (Martin Pool, #66356)

    * Don't require ``Content-Type`` in range responses. Assume they are a
      single range if ``Content-Type`` does not exist.
      (John Arbash Meinel, #62473)

    * bzr branch/pull no longer complain about progress bar cleanup when
      interrupted during fetch.  (Aaron Bentley, #54000)

    * ``WorkingTree.set_parent_trees()`` uses the trees to directly write
      the basis inventory, rather than going through the repository. This
      allows us to have 1 inventory read, and 2 inventory writes when
      committing a new tree. (John Arbash Meinel)

    * When reverting, files that are not locally modified that do not exist
      in the target are deleted, not just unversioned (Aaron Bentley)

    * When trying to acquire a lock, don't fail immediately. Instead, try
      a few times (up to 1 hour) before timing out. Also, report why the
      lock is unavailable (John Arbash Meinel, #43521, #49556)

    * Leave HttpTransportBase daughter classes decides how they
      implement cloning. (Vincent Ladeuil, #61606)

    * diff3 does not indicate conflicts on clean merge. (Aaron Bentley)

    * If a commit fails, the commit message is stored in a file at the root of
      the tree for later commit. (Cheuksan Edward Wang, Stefan Metzmacher,
      #32054)

  TESTING:

    * New test base class TestCaseWithMemoryTransport offers memory-only
      testing facilities: its not suitable for tests that need to mutate disk
      state, but most tests should not need that and should be converted to
      TestCaseWithMemoryTransport. (Robert Collins)

    * ``TestCase.make_branch_and_memory_tree`` now takes a format
      option to set the BzrDir, Repository and Branch formats of the
      created objects. (Robert Collins, John Arbash Meinel)

bzr 0.11  2006-10-02

    * Smart server transport test failures on windows fixed. (Lukáš Lalinský).

bzr 0.11rc2  2006-09-27

  BUG FIXES:

    * Test suite hangs on windows fixed. (Andrew Bennets, Alexander Belchenko).
    
    * Commit performance regression fixed. (Aaron Bentley, Robert Collins, John
      Arbash Meinel).

bzr 0.11rc1  2006-09-25

  IMPROVEMENTS:

    * Knit files now wait to create their contents until the first data is
      added. The old code used to create an empty .knit and a .kndx with just
      the header. However, this caused a lot of extra round trips over sftp.
      This can change the time for ``bzr push`` to create a new remote branch
      from 160s down to 100s. This also affects ``bzr commit`` performance when
      adding new files, ``bzr commit`` on a new kernel-like tree drops from 50s
      down to 40s (John Arbash Meinel, #44692)

    * When an entire subtree has been deleted, commit will now report that
      just the top of the subtree has been deleted, rather than reporting
      all the individual items. (Robert Collins)

    * Commit performs one less XML parse. (Robert Collins)

    * ``bzr checkout`` now operates on readonly branches as well
      as readwrite branches. This fixes bug #39542. (Robert Collins)

    * ``bzr bind`` no longer synchronises history with the master branch.
      Binding should be followed by an update or push to synchronise the 
      two branches. This is closely related to the fix for bug #39542.
      (Robert Collins)

    * ``bzrlib.lazy_import.lazy_import`` function to create on-demand 
      objects.  This allows all imports to stay at the global scope, but
      modules will not actually be imported if they are not used.
      (John Arbash Meinel)

    * Support ``bzr://`` and ``bzr+ssh://`` urls to work with the new RPC-based
      transport which will be used with the upcoming high-performance smart
      server. The new command ``bzr serve`` will invoke bzr in server mode,
      which processes these requests. (Andrew Bennetts, Robert Collins, Martin
      Pool)

    * New command ``bzr version-info`` which can be used to get a summary
      of the current state of the tree. This is especially useful as part
      of a build commands. See ``doc/version_info.txt`` for more information 
      (John Arbash Meinel)

  BUG FIXES:

    * ``'bzr inventory [FILE...]'`` allows restricting the file list to a
      specific set of files. (John Arbash Meinel, #3631)

    * Don't abort when annotating empty files (John Arbash Meinel, #56814)

    * Add ``Stanza.to_unicode()`` which can be passed to another Stanza
      when nesting stanzas. Also, add ``read_stanza_unicode`` to handle when
      reading a nested Stanza. (John Arbash Meinel)

    * Transform._set_mode() needs to stat the right file. 
      (John Arbash Meinel, #56549)

    * Raise WeaveFormatError rather than StopIteration when trying to read
      an empty Weave file. (John Arbash Meinel, #46871)

    * Don't access e.code for generic URLErrors, only HTTPErrors have .code.
      (Vincent Ladeuil, #59835)

    * Handle boundary="" lines properly to allow access through a Squid proxy.
      (John Arbash Meinel, #57723)

    * revert now removes newly-added directories (Aaron Bentley, #54172)

    * ``bzr upgrade sftp://`` shouldn't fail to upgrade v6 branches if there 
      isn't a working tree. (David Allouche, #40679)

    * Give nicer error messages when a user supplies an invalid --revision
      parameter. (John Arbash Meinel, #55420)

    * Handle when LANG is not recognized by python. Emit a warning, but
      just revert to using 'ascii'. (John Arbash Meinel, #35392)

    * Don't use ``preexec_fn`` on win32, as it is not supported by subprocess.
      (John Arbash Meinel)

    * Skip specific tests when the dependencies aren't met. This includes
      some ``setup.py`` tests when ``python-dev`` is not available, and
      some tests that depend on paramiko. (John Arbash Meinel, Mattheiu Moy)

    * Fallback to Paramiko properly, if no ``ssh`` executable exists on
      the system. (Andrew Bennetts, John Arbash Meinel)

    * ``Branch.bind(other_branch)`` no longer takes a write lock on the
      other branch, and will not push or pull between the two branches.
      API users will need to perform a push or pull or update operation if they
      require branch synchronisation to take place. (Robert Collins, #47344)

    * When creating a tarball or zipfile export, export unicode names as utf-8
      paths. This may not work perfectly on all platforms, but has the best
      chance of working in the common case. (John Arbash Meinel, #56816)

    * When committing, only files that exist in working tree or basis tree
      may be specified (Aaron Bentley, #50793)

  PORTABILITY:

    * Fixes to run on Python 2.5 (Brian M. Carlson, Martin Pool, Marien Zwart)

  INTERNALS:

    * TestCaseInTempDir now creates a separate directory for HOME, rather
      than having HOME set to the same location as the working directory.
      (John Arbash Meinel)

    * ``run_bzr_subprocess()`` can take an optional ``env_changes={}`` parameter,
      which will update os.environ inside the spawned child. It also can
      take a ``universal_newlines=True``, which helps when checking the output
      of the command. (John Arbash Meinel)

    * Refactor SFTP vendors to allow easier re-use when ssh is used. 
      (Andrew Bennetts)

    * ``Transport.list_dir()`` and ``Transport.iter_files_recursive()`` should always
      return urlescaped paths. This is now tested (there were bugs in a few
      of the transports) (Andrew Bennetts, David Allouche, John Arbash Meinel)

    * New utility function ``symbol_versioning.deprecation_string``. Returns the
      formatted string for a callable, deprecation format pair. (Robert Collins)

    * New TestCase helper applyDeprecated. This allows you to call a callable
      which is deprecated without it spewing to the screen, just by supplying
      the deprecation format string issued for it. (Robert Collins)

    * Transport.append and Transport.put have been deprecated in favor of
      ``.append_bytes``, ``.append_file``, ``.put_bytes``, and
      ``.put_file``. This removes the ambiguity in what type of object the
      functions take.  ``Transport.non_atomic_put_{bytes,file}`` has also
      been added. Which works similarly to ``Transport.append()`` except for
      SFTP, it doesn't have a round trip when opening the file. Also, it
      provides functionality for creating a parent directory when trying
      to create a file, rather than raise NoSuchFile and forcing the
      caller to repeat their request.
      (John Arbash Meinel)

    * WorkingTree has a new api ``unversion`` which allow the unversioning of
      entries by their file id. (Robert Collins)

    * ``WorkingTree.pending_merges`` is deprecated.  Please use the
      ``get_parent_ids`` (introduced in 0.10) method instead. (Robert Collins)

    * WorkingTree has a new ``lock_tree_write`` method which locks the branch for
      read rather than write. This is appropriate for actions which only need
      the branch data for reference rather than mutation. A new decorator
      ``needs_tree_write_lock`` is provided in the workingtree module. Like the
      ``needs_read_lock`` and ``needs_write_lock`` decorators this allows static 
      declaration of the locking requirements of a function to ensure that
      a lock is taken out for casual scripts. (Robert Collins, #54107)

    * All WorkingTree methods which write to the tree, but not to the branch
      have been converted to use ``needs_tree_write_lock`` rather than 
      ``needs_write_lock``. Also converted is the revert, conflicts and tree
      transform modules. This provides a modest performance improvement on 
      metadir style trees, due to the reduce lock-acquisition, and a more
      significant performance improvement on lightweight checkouts from 
      remote branches, where trivial operations used to pay a significant 
      penalty. It also provides the basis for allowing readonly checkouts.
      (Robert Collins)

    * Special case importing the standard library 'copy' module. This shaves
      off 40ms of startup time, while retaining compatibility. See:
      ``bzrlib/inspect_for_copy.py`` for more details. (John Arbash Meinel)

    * WorkingTree has a new parent class MutableTree which represents the 
      specialisations of Tree which are able to be altered. (Robert Collins)

    * New methods mkdir and ``put_file_bytes_non_atomic`` on MutableTree that
      mutate the tree and its contents. (Robert Collins)

    * Transport behaviour at the root of the URL is now defined and tested.
      (Andrew Bennetts, Robert Collins)

  TESTING:

    * New test helper classs MemoryTree. This is typically accessed via
      ``self.make_branch_and_memory_tree()`` in test cases. (Robert Collins)
      
    * Add ``start_bzr_subprocess`` and ``stop_bzr_subprocess`` to allow test
      code to continue running concurrently with a subprocess of bzr.
      (Andrew Bennetts, Robert Collins)

    * Add a new method ``Transport.get_smart_client()``. This is provided to
      allow upgrades to a richer interface than the VFS one provided by
      Transport. (Andrew Bennetts, Martin Pool)

bzr 0.10  2006-08-29
  
  IMPROVEMENTS:
    * 'merge' now takes --uncommitted, to apply uncommitted changes from a
      tree.  (Aaron Bentley)
  
    * 'bzr add --file-ids-from' can be used to specify another path to use
      for creating file ids, rather than generating all new ones. Internally,
      the 'action' passed to ``smart_add_tree()`` can return ``file_ids`` that
      will be used, rather than having bzrlib generate new ones.
      (John Arbash Meinel, #55781)

    * ``bzr selftest --benchmark`` now allows a ``--cache-dir`` parameter.
      This will cache some of the intermediate trees, and decrease the
      setup time for benchmark tests. (John Arbash Meinel)

    * Inverse forms are provided for all boolean options.  For example,
      --strict has --no-strict, --no-recurse has --recurse (Aaron Bentley)

    * Serialize out Inventories directly, rather than using ElementTree.
      Writing out a kernel sized inventory drops from 2s down to ~350ms.
      (Robert Collins, John Arbash Meinel)

  BUG FIXES:

    * Help diffutils 2.8.4 get along with binary tests (Marien Zwart: #57614)

    * Change LockDir so that if the lock directory doesn't exist when
      ``lock_write()`` is called, an attempt will be made to create it.
      (John Arbash Meinel, #56974)

    * ``bzr uncommit`` preserves pending merges. (John Arbash Meinel, #57660)

    * Active FTP transport now works as intended. (ghozzy, #56472)

    * Really fix mutter() so that it won't ever raise a UnicodeError.
      It means it is possible for ~/.bzr.log to contain non UTF-8 characters.
      But it is a debugging log, not a real user file.
      (John Arbash Meinel, #56947, #53880)

    * Change Command handle to allow Unicode command and options.
      At present we cannot register Unicode command names, so we will get
      BzrCommandError('unknown command'), or BzrCommandError('unknown option')
      But that is better than a UnicodeError + a traceback.
      (John Arbash Meinel, #57123)

    * Handle TZ=UTC properly when reading/writing revisions.
      (John Arbash Meinel, #55783, #56290)

    * Use ``GPG_TTY`` to allow gpg --cl to work with gpg-agent in a pipeline,
      (passing text to sign in on stdin). (John Arbash Meinel, #54468)

    * External diff does the right thing for binaries even in foreign 
      languages. (John Arbash Meinel, #56307)

    * Testament handles more cases when content is unicode. Specific bug was
      in handling of revision properties.
      (John Arbash Meinel, Holger Krekel, #54723)

    * The bzr selftest was failing on installed versions due to a bug in a new
      test helper. (John Arbash Meinel, Robert Collins, #58057)

  INTERNALS:

    * ``bzrlib.cache_utf8`` contains ``encode()`` and ``decode()`` functions
      which can be used to cache the conversion between utf8 and Unicode.
      Especially helpful for some of the knit annotation code, which has to
      convert revision ids to utf8 to annotate lines in storage.
      (John Arbash Meinel)

    * ``setup.py`` now searches the filesystem to find all packages which
      need to be installed. This should help make the life of packagers
      easier. (John Arbash Meinel)

bzr 0.9.0  2006-08-11

  SURPRISES:

   * The hard-coded built-in ignore rules have been removed. There are
     now two rulesets which are enforced. A user global one in 
     ``~/.bazaar/ignore`` which will apply to every tree, and the tree
     specific one '.bzrignore'.
     ``~/.bazaar/ignore`` will be created if it does not exist, but with
     a more conservative list than the old default.
     This fixes bugs with default rules being enforced no matter what. 
     The old list of ignore rules from bzr is available by
     running 'bzr ignore --old-default-rules'.
     (Robert Collins, Martin Pool, John Arbash Meinel)

   * 'branches.conf' has been changed to 'locations.conf', since it can apply
     to more locations than just branch locations.
     (Aaron Bentley)
   
  IMPROVEMENTS:

   * The revision specifier "revno:" is extended to accept the syntax
     revno:N:branch. For example,
     revno:42:http://bazaar-vcs.org/bzr/bzr.dev/ means revision 42 in
     bzr.dev.  (Matthieu Moy)

   * Tests updates to ensure proper URL handling, UNICODE support, and
     proper printing when the user's terminal encoding cannot display 
     the path of a file that has been versioned.
     ``bzr branch`` can take a target URL rather than only a local directory.
     ``Branch.get_parent()/set_parent()`` now save a relative path if possible,
     and normalize the parent based on root, allowing access across
     different transports. (John Arbash Meinel, Wouter van Heyst, Martin Pool)
     (Malone #48906, #42699, #40675, #5281, #3980, #36363, #43689,
     #42517, #42514)

   * On Unix, detect terminal width using an ioctl not just $COLUMNS.
     Use terminal width for single-line logs from ``bzr log --line`` and
     pending-merge display.  (Robert Widhopf-Fenk, Gustavo Niemeyer)
     (Malone #3507)

   * On Windows, detect terminal width using GetConsoleScreenBufferInfo.
     (Alexander Belchenko)

   * Speedup improvement for 'date:'-revision search. (Guillaume Pinot).

   * Show the correct number of revisions pushed when pushing a new branch.
     (Robert Collins).

   * 'bzr selftest' now shows a progress bar with the number of tests, and 
     progress made. 'make check' shows tests in -v mode, to be more useful
     for the PQM status window. (Robert Collins).
     When using a progress bar, failed tests are printed out, rather than
     being overwritten by the progress bar until the suite finishes.
     (John Arbash Meinel)

   * 'bzr selftest --benchmark' will run a new benchmarking selftest.
     'bzr selftest --benchmark --lsprof-timed' will use lsprofile to generate
     profile data for the individual profiled calls, allowing for fine
     grained analysis of performance.
     (Robert Collins, Martin Pool).

   * 'bzr commit' shows a progress bar. This is useful for commits over sftp
     where commit can take an appreciable time. (Robert Collins)

   * 'bzr add' is now less verbose in telling you what ignore globs were
     matched by files being ignored. Instead it just tells you how many 
     were ignored (because you might reasonably be expecting none to be
     ignored). 'bzr add -v' is unchanged and will report every ignored
     file. (Robert Collins).

   * ftp now has a test server if medusa is installed. As part of testing,
     ftp support has been improved, including support for supplying a
     non-standard port. (John Arbash Meinel).

   * 'bzr log --line' shows the revision number, and uses only the
     first line of the log message (#5162, Alexander Belchenko;
     Matthieu Moy)

   * 'bzr status' has had the --all option removed. The 'bzr ls' command
     should be used to retrieve all versioned files. (Robert Collins)

   * 'bzr bundle OTHER/BRANCH' will create a bundle which can be sent
     over email, and applied on the other end, while maintaining ancestry.
     This bundle can be applied with either 'bzr merge' or 'bzr pull',
     the same way you would apply another branch.
     (John Arbash Meinel, Aaron Bentley)
  
   * 'bzr whoami' can now be used to set your identity from the command line,
     for a branch or globally.  (Robey Pointer)

   * 'bzr checkout' now aliased to 'bzr co', and 'bzr annotate' to 'bzr ann'.
     (Michael Ellerman)

   * 'bzr revert DIRECTORY' now reverts the contents of the directory as well.
     (Aaron Bentley)

   * 'bzr get sftp://foo' gives a better error when paramiko is not present.
     Also updates things like 'http+pycurl://' if pycurl is not present.
     (John Arbash Meinel) (Malone #47821, #52204)

   * New env variable ``BZR_PROGRESS_BAR``, sets the default progress bar type.
     Can be set to 'none' or 'dummy' to disable the progress bar, 'dots' or 
     'tty' to create the respective type. (John Arbash Meinel, #42197, #51107)

   * Improve the help text for 'bzr diff' to explain what various options do.
     (John Arbash Meinel, #6391)

   * 'bzr uncommit -r 10' now uncommits revisions 11.. rather than uncommitting
     revision 10. This makes -r10 more in line with what other commands do.
     'bzr uncommit' also now saves the pending merges of the revisions that
     were removed. So it is safe to uncommit after a merge, fix something,
     and commit again. (John Arbash Meinel, #32526, #31426)

   * 'bzr init' now also works on remote locations.
     (Wouter van Heyst, #48904)

   * HTTP support has been updated. When using pycurl we now support 
     connection keep-alive, which reduces dns requests and round trips.
     And for both urllib and pycurl we support multi-range requests, 
     which decreases the number of round-trips. Performance results for
     ``bzr branch http://bazaar-vcs.org/bzr/bzr.dev/`` indicate
     http branching is now 2-3x faster, and ``bzr pull`` in an existing 
     branch is as much as 4x faster.
     (Michael Ellerman, Johan Rydberg, John Arbash Meinel, #46768)

   * Performance improvements for sftp. Branching and pulling are now up to
     2x faster. Utilize paramiko.readv() support for async requests if it
     is available (paramiko > 1.6) (John Arbash Meinel)

  BUG FIXES:

    * Fix shadowed definition of TestLocationConfig that caused some 
      tests not to run.
      (Erik Bågfors, Michael Ellerman, Martin Pool, #32587)

    * Fix unnecessary requirement of sign-my-commits that it be run from
      a working directory.  (Martin Pool, Robert Collins)

    * 'bzr push location' will only remember the push location if it succeeds
      in connecting to the remote location. (John Arbash Meinel, #49742)

    * 'bzr revert' no longer toggles the executable bit on win32
      (John Arbash Meinel, #45010)

    * Handle broken pipe under win32 correctly. (John Arbash Meinel)
    
    * sftp tests now work correctly on win32 if you have a newer paramiko
      (John Arbash Meinel)

    * Cleanup win32 test suite, and general cleanup of places where
      file handles were being held open. (John Arbash Meinel)

    * When specifying filenames for 'diff -r x..y', the name of the file in the
      working directory can be used, even if its name is different in both x
      and y.

    * File-ids containing single- or double-quotes are handled correctly by
      push. (Aaron Bentley, #52227)

    * Normalize unicode filenames to ensure cross-platform consistency.
      (John Arbash Meinel, #43689)

    * The argument parser can now handle '-' as an argument. Currently
      no code interprets it specially (it is mostly handled as a file named 
      '-'). But plugins, and future operations can use it.
      (John Arbash meinel, #50984)

    * Bundles can properly read binary files with a plain '\r' in them.
      (John Arbash Meinel, #51927)

    * Tuning ``iter_entries()`` to be more efficient (John Arbash Meinel, #5444)

    * Lots of win32 fixes (the test suite passes again).
      (John Arbash Meinel, #50155)

    * Handle openbsd returning None for sys.getfilesystemencoding() (#41183) 

    * Support ftp APPE (append) to allow Knits to be used over ftp (#42592)

    * Removals are only committed if they match the filespec (or if there is
      no filespec).  (#46635, Aaron Bentley)

    * smart-add recurses through all supplied directories 
      (John Arbash Meinel, #52578)

    * Make the bundle reader extra lines before and after the bundle text.
      This allows you to parse an email with the bundle inline.
      (John Arbash Meinel, #49182)

    * Change the file id generator to squash a little bit more. Helps when
      working with long filenames on windows. (Also helps for unicode filenames
      not generating hidden files). (John Arbash Meinel, #43801)

    * Restore terminal mode on C-c while reading sftp password.  (#48923, 
      Nicholas Allen, Martin Pool)

    * Timestamps are rounded to 1ms, and revision entries can be recreated
      exactly. (John Arbash Meinel, Jamie Wilkinson, #40693)

    * Branch.base has changed to a URL, but ~/.bazaar/locations.conf should
      use local paths, since it is user visible (John Arbash Meinel, #53653)

    * ``bzr status foo`` when foo was unversioned used to cause a full delta
      to be generated (John Arbash Meinel, #53638)

    * When reading revision properties, an empty value should be considered
      the empty string, not None (John Arbash Meinel, #47782)

    * ``bzr diff --diff-options`` can now handle binary files being changed.
      Also, the output is consistent when --diff-options is not supplied.
      (John Arbash Meinel, #54651, #52930)

    * Use the right suffixes for loading plugins (John Arbash Meinel, #51810)

    * Fix ``Branch.get_parent()`` to handle the case when the parent is not 
      accessible (John Arbash Meinel, #52976)

  INTERNALS:

    * Combine the ignore rules into a single regex rather than looping over
      them to reduce the threshold where  N^2 behaviour occurs in operations
      like status. (Jan Hudec, Robert Collins).

    * Appending to ``bzrlib.DEFAULT_IGNORE`` is now deprecated. Instead, use
      one of the add functions in bzrlib.ignores. (John Arbash Meinel)

    * 'bzr push' should only push the ancestry of the current revision, not
      all of the history in the repository. This is especially important for
      shared repositories. (John Arbash Meinel)

    * ``bzrlib.delta.compare_trees`` now iterates in alphabetically sorted order,
      rather than randomly walking the inventories. (John Arbash Meinel)

    * Doctests are now run in temporary directories which are cleaned up when
      they finish, rather than using special ScratchDir/ScratchBranch objects.
      (Martin Pool)

    * Split ``check`` into separate methods on the branch and on the repository,
      so that it can be specialized in ways that are useful or efficient for
      different formats.  (Martin Pool, Robert Collins)

    * Deprecate ``Repository.all_revision_ids``; most methods don't really need
      the global revision graph but only that part leading up to a particular
      revision.  (Martin Pool, Robert Collins)

    * Add a BzrDirFormat ``control_formats`` list which allows for control formats
      that do not use '.bzr' to store their data - i.e. '.svn', '.hg' etc.
      (Robert Collins, Jelmer Vernooij).

    * ``bzrlib.diff.external_diff`` can be redirected to any file-like object.
      Uses subprocess instead of spawnvp.
      (James Henstridge, John Arbash Meinel, #4047, #48914)

    * New command line option '--profile-imports', which will install a custom
      importer to log time to import modules and regex compilation time to 
      sys.stderr (John Arbash Meinel)

    * 'EmptyTree' is now deprecated, please use ``repository.revision_tree(None)``
      instead. (Robert Collins)

    * "RevisionTree" is now in bzrlib/revisiontree.py. (Robert Collins)

bzr 0.8.2  2006-05-17
  
  BUG FIXES:
   
    * setup.py failed to install launchpad plugin.  (Martin Pool)

bzr 0.8.1  2006-05-16

  BUG FIXES:

    * Fix failure to commit a merge in a checkout.  (Martin Pool, 
      Robert Collins, Erik Bågfors, #43959)

    * Nicer messages from 'commit' in the case of renames, and correct
      messages when a merge has occured. (Robert Collins, Martin Pool)

    * Separate functionality from assert statements as they are skipped in
      optimized mode of python. Add the same check to pending merges.
      (Olaf Conradi, #44443)

  CHANGES:

    * Do not show the None revision in output of bzr ancestry. (Olaf Conradi)

    * Add info on standalone branches without a working tree.
      (Olaf Conradi, #44155)

    * Fix bug in knits when raising InvalidRevisionId. (Olaf Conradi, #44284)

  CHANGES:

    * Make editor invocation comply with Debian Policy. First check
      environment variables VISUAL and EDITOR, then try editor from
      alternatives system. If that all fails, fall back to the pre-defined
      list of editors. (Olaf Conradi, #42904)

  NEW FEATURES:

    * New 'register-branch' command registers a public branch into 
      Launchpad.net, where it can be associated with bugs, etc.
      (Martin Pool, Bjorn Tillenius, Robert Collins)

  INTERNALS:

    * New public api in InventoryEntry - ``describe_change(old, new)`` which
      provides a human description of the changes between two old and
      new. (Robert Collins, Martin Pool)

  TESTING:

    * Fix test case for bzr info in upgrading a standalone branch to metadir,
      uses bzrlib api now. (Olaf Conradi)

bzr 0.8  2006-05-08

  NOTES WHEN UPGRADING:

    Release 0.8 of bzr introduces a new format for history storage, called
    'knit', as an evolution of to the 'weave' format used in 0.7.  Local 
    and remote operations are faster using knits than weaves.  Several
    operations including 'init', 'init-repo', and 'upgrade' take a 
    --format option that controls this.  Branching from an existing branch
    will keep the same format.

    It is possible to merge, pull and push between branches of different
    formats but this is slower than moving data between homogenous
    branches.  It is therefore recommended (but not required) that you
    upgrade all branches for a project at the same time.  Information on
    formats is shown by 'bzr info'.

    bzr 0.8 now allows creation of 'repositories', which hold the history 
    of files and revisions for several branches.  Previously bzr kept all
    the history for a branch within the .bzr directory at the root of the
    branch, and this is still the default.  To create a repository, use
    the new 'bzr init-repo' command.  Branches exist as directories under
    the repository and contain just a small amount of information
    indicating the current revision of the branch.

    bzr 0.8 also supports 'checkouts', which are similar to in cvs and
    subversion.  Checkouts are associated with a branch (optionally in a
    repository), which contains all the historical information.  The
    result is that a checkout can be deleted without losing any
    already-committed revisions.  A new 'update' command is also available. 

    Repositories and checkouts are not supported with the 0.7 storage
    format.  To use them you must upgrad to either knits, or to the
    'metaweave' format, which uses weaves but changes the .bzr directory
    arrangement.
    

  IMPROVEMENTS:

    * Sftp paths can now be relative, or local, according to the lftp
      convention. Paths now take the form::

          sftp://user:pass@host:port/~/relative/path
          or
          sftp://user:pass@host:port/absolute/path

    * The FTP transport now tries to reconnect after a temporary
      failure. ftp put is made atomic. (Matthieu Moy)

    * The FTP transport now maintains a pool of connections, and
      reuses them to avoid multiple connections to the same host (like
      sftp did). (Daniel Silverstone)

    * The ``bzr_man.py`` file has been removed. To create the man page now,
      use ``./generate_docs.py man``. The new program can also create other files.
      Run ``python generate_docs.py --help`` for usage information.
      (Hans Ulrich Niedermann & James Blackwell).

    * Man Page now gives full help (James Blackwell).
      Help also updated to reflect user config now being stored in .bazaar
      (Hans Ulrich Niedermann)

    * It's now possible to set aliases in bazaar.conf (Erik Bågfors)

    * Pull now accepts a --revision argument (Erik Bågfors)

    * ``bzr re-sign`` now allows multiple revisions to be supplied on the command
      line. You can now use the following command to sign all of your old
      commits::

        find .bzr/revision-store// -name my@email-* \
          | sed 's/.*\/\/..\///' \
          | xargs bzr re-sign

    * Upgrade can now upgrade over the network. (Robert Collins)

    * Two new commands 'bzr checkout' and 'bzr update' allow for CVS/SVN-alike
      behaviour.  By default they will cache history in the checkout, but
      with --lightweight almost all data is kept in the master branch.
      (Robert Collins)

    * 'revert' unversions newly-versioned files, instead of deleting them.

    * 'merge' is more robust.  Conflict messages have changed.

    * 'merge' and 'revert' no longer clobber existing files that end in '~' or
      '.moved'.

    * Default log format can be set in configuration and plugins can register
      their own formatters. (Erik Bågfors)

    * New 'reconcile' command will check branch consistency and repair indexes
      that can become out of sync in pre 0.8 formats. (Robert Collins,
      Daniel Silverstone)

    * New 'bzr init --format' and 'bzr upgrade --format' option to control 
      what storage format is created or produced.  (Robert Collins, 
      Martin Pool)

    * Add parent location to 'bzr info', if there is one.  (Olaf Conradi)

    * New developer commands 'weave-list' and 'weave-join'.  (Martin Pool)

    * New 'init-repository' command, plus support for repositories in 'init'
      and 'branch' (Aaron Bentley, Erik Bågfors, Robert Collins)

    * Improve output of 'info' command. Show all relevant locations related to
      working tree, branch and repository. Use kibibytes for binary quantities.
      Fix off-by-one error in missing revisions of working tree.  Make 'info'
      work on branches, repositories and remote locations.  Show locations
      relative to the shared repository, if applicable.  Show locking status
      of locations.  (Olaf Conradi)

    * Diff and merge now safely handle binary files. (Aaron Bentley)

    * 'pull' and 'push' now normalise the revision history, so that any two
      branches with the same tip revision will have the same output from 'log'.
      (Robert Collins)

    * 'merge' accepts --remember option to store parent location, like 'push'
      and 'pull'. (Olaf Conradi)

    * bzr status and diff when files given as arguments do not exist
      in the relevant trees.  (Martin Pool, #3619)

    * Add '.hg' to the default ignore list.  (Martin Pool)

    * 'knit' is now the default disk format. This improves disk performance and
      utilization, increases incremental pull performance, robustness with SFTP
      and allows checkouts over SFTP to perform acceptably. 
      The initial Knit code was contributed by Johan Rydberg based on a
      specification by Martin Pool.
      (Robert Collins, Aaron Bentley, Johan Rydberg, Martin Pool).

    * New tool to generate all-in-one html version of the manual.  (Alexander
      Belchenko)

    * Hitting CTRL-C while doing an SFTP push will no longer cause stale locks
      to be left in the SFTP repository. (Robert Collins, Martin Pool).

    * New option 'diff --prefix' to control how files are named in diff
      output, with shortcuts '-p0' and '-p1' corresponding to the options for 
      GNU patch.  (Alexander Belchenko, Goffredo Baroncelli, Martin Pool)

    * Add --revision option to 'annotate' command.  (Olaf Conradi)

    * If bzr shows an unexpected revision-history after pulling (perhaps due
      to a reweave) it can now be corrected by 'bzr reconcile'.
      (Robert Collins)

  CHANGES:

    * Commit is now verbose by default, and shows changed filenames and the 
      new revision number.  (Robert Collins, Martin Pool)

    * Unify 'mv', 'move', 'rename'.  (Matthew Fuller, #5379)

    * 'bzr -h' shows help.  (Martin Pool, Ian Bicking, #35940)

    * Make 'pull' and 'push' remember location on failure using --remember.
      (Olaf Conradi)

    * For compatibility, make old format for using weaves inside metadir
      available as 'metaweave' format.  Rename format 'metadir' to 'default'.
      Clean up help for option --format in commands 'init', 'init-repo' and
      'upgrade'.  (Olaf Conradi)

  INTERNALS:
  
    * The internal storage of history, and logical branch identity have now
      been split into Branch, and Repository. The common locking and file 
      management routines are now in bzrlib.lockablefiles. 
      (Aaron Bentley, Robert Collins, Martin Pool)

    * Transports can now raise DependencyNotPresent if they need a library
      which is not installed, and then another implementation will be 
      tried.  (Martin Pool)

    * Remove obsolete (and no-op) `decode` parameter to `Transport.get`.  
      (Martin Pool)

    * Using Tree Transform for merge, revert, tree-building

    * WorkingTree.create, Branch.create, ``WorkingTree.create_standalone``,
      Branch.initialize are now deprecated. Please see ``BzrDir.create_*`` for
      replacement API's. (Robert Collins)

    * New BzrDir class represents the .bzr control directory and manages
      formatting issues. (Robert Collins)

    * New repository.InterRepository class encapsulates Repository to 
      Repository actions and allows for clean selection of optimised code
      paths. (Robert Collins)

    * ``bzrlib.fetch.fetch`` and ``bzrlib.fetch.greedy_fetch`` are now
      deprecated, please use ``branch.fetch`` or ``repository.fetch``
      depending on your needs. (Robert Collins)

    * deprecated methods now have a ``is_deprecated`` flag on them that can
      be checked, if you need to determine whether a given callable is 
      deprecated at runtime. (Robert Collins)

    * Progress bars are now nested - see
      ``bzrlib.ui.ui_factory.nested_progress_bar``.
      (Robert Collins, Robey Pointer)

    * New API call ``get_format_description()`` for each type of format.
      (Olaf Conradi)

    * Changed ``branch.set_parent()`` to accept None to remove parent.
      (Olaf Conradi)

    * Deprecated BzrError AmbiguousBase.  (Olaf Conradi)

    * WorkingTree.branch is now a read only property.  (Robert Collins)

    * bzrlib.ui.text.TextUIFactory now accepts a ``bar_type`` parameter which
      can be None or a factory that will create a progress bar. This is
      useful for testing or for overriding the bzrlib.progress heuristic.
      (Robert Collins)

    * New API method ``get_physical_lock_status()`` to query locks present on a
      transport.  (Olaf Conradi)

    * Repository.reconcile now takes a thorough keyword parameter to allow
      requesting an indepth reconciliation, rather than just a data-loss 
      check. (Robert Collins)

    * ``bzrlib.ui.ui_factory protocol`` now supports ``get_boolean`` to prompt
      the user for yes/no style input. (Robert Collins)

  TESTING:

    * SFTP tests now shortcut the SSH negotiation, reducing test overhead
      for testing SFTP protocol support. (Robey Pointer)

    * Branch formats are now tested once per implementation (see ``bzrlib.
      tests.branch_implementations``. This is analagous to the transport
      interface tests, and has been followed up with working tree,
      repository and BzrDir tests. (Robert Collins)

    * New test base class TestCaseWithTransport provides a transport aware
      test environment, useful for testing any transport-interface using
      code. The test suite option --transport controls the transport used
      by this class (when its not being used as part of implementation
      contract testing). (Robert Collins)

    * Close logging handler on disabling the test log. This will remove the
      handler from the internal list inside python's logging module,
      preventing shutdown from closing it twice.  (Olaf Conradi)

    * Move test case for uncommit to blackbox tests.  (Olaf Conradi)

    * ``run_bzr`` and ``run_bzr_captured`` now accept a 'stdin="foo"'
      parameter which will provide String("foo") to the command as its stdin.

bzr 0.7 2006-01-09

  CHANGES:

    * .bzrignore is excluded from exports, on the grounds that it's a bzr 
      internal-use file and may not be wanted.  (Jamie Wilkinson)

    * The "bzr directories" command were removed in favor of the new
      --kind option to the "bzr inventory" command.  To list all 
      versioned directories, now use "bzr inventory --kind directory".  
      (Johan Rydberg)

    * Under Windows configuration directory is now ``%APPDATA%\bazaar\2.0``
      by default. (John Arbash Meinel)

    * The parent of Bzr configuration directory can be set by ``BZR_HOME``
      environment variable. Now the path for it is searched in ``BZR_HOME``,
      then in HOME. Under Windows the order is: ``BZR_HOME``, ``APPDATA``
      (usually points to ``C:\Documents and Settings\User Name\Application Data``),
      ``HOME``. (John Arbash Meinel)

    * Plugins with the same name in different directories in the bzr plugin
      path are no longer loaded: only the first successfully loaded one is
      used. (Robert Collins)

    * Use systems' external ssh command to open connections if possible.  
      This gives better integration with user settings such as ProxyCommand.
      (James Henstridge)

    * Permissions on files underneath .bzr/ are inherited from the .bzr 
      directory. So for a shared repository, simply doing 'chmod -R g+w .bzr/'
      will mean that future file will be created with group write permissions.

    * configure.in and config.guess are no longer in the builtin default 
      ignore list.

    * '.sw[nop]' pattern ignored, to ignore vim swap files for nameless
      files.  (John Arbash Meinel, Martin Pool)

  IMPROVEMENTS:

    * "bzr INIT dir" now initializes the specified directory, and creates 
      it if it does not exist.  (John Arbash Meinel)

    * New remerge command (Aaron Bentley)

    * Better zsh completion script.  (Steve Borho)

    * 'bzr diff' now returns 1 when there are changes in the working 
      tree. (Robert Collins)

    * 'bzr push' now exists and can push changes to a remote location. 
      This uses the transport infrastructure, and can store the remote
      location in the ~/.bazaar/branches.conf configuration file.
      (Robert Collins)

    * Test directories are only kept if the test fails and the user requests
      that they be kept.

    * Tweaks to short log printing

    * Added branch nicks, new nick command, printing them in log output. 
      (Aaron Bentley)

    * If ``$BZR_PDB`` is set, pop into the debugger when an uncaught exception 
      occurs.  (Martin Pool)

    * Accept 'bzr resolved' (an alias for 'bzr resolve'), as this is
      the same as Subversion.  (Martin Pool)

    * New ftp transport support (on ftplib), for ftp:// and aftp:// 
      URLs.  (Daniel Silverstone)

    * Commit editor temporary files now start with ``bzr_log.``, to allow 
      text editors to match the file name and set up appropriate modes or 
      settings.  (Magnus Therning)

    * Improved performance when integrating changes from a remote weave.  
      (Goffredo Baroncelli)

    * Sftp will attempt to cache the connection, so it is more likely that
      a connection will be reused, rather than requiring multiple password
      requests.

    * bzr revno now takes an optional argument indicating the branch whose
      revno should be printed.  (Michael Ellerman)

    * bzr cat defaults to printing the last version of the file.  
      (Matthieu Moy, #3632)

    * New global option 'bzr --lsprof COMMAND' runs bzr under the lsprof 
      profiler.  (Denys Duchier)

    * Faster commits by reading only the headers of affected weave files. 
      (Denys Duchier)

    * 'bzr add' now takes a --dry-run parameter which shows you what would be
      added, but doesn't actually add anything. (Michael Ellerman)

    * 'bzr add' now lists how many files were ignored per glob.  add --verbose
      lists the specific files.  (Aaron Bentley)

    * 'bzr missing' now supports displaying changes in diverged trees and can
      be limited to show what either end of the comparison is missing.
      (Aaron Bently, with a little prompting from Daniel Silverstone)

  BUG FIXES:

    * SFTP can walk up to the root path without index errors. (Robert Collins)

    * Fix bugs in running bzr with 'python -O'.  (Martin Pool)

    * Error when run with -OO

    * Fix bug in reporting http errors that don't have an http error code.
      (Martin Pool)

    * Handle more cases of pipe errors in display commands

    * Change status to 3 for all errors

    * Files that are added and unlinked before committing are completely
      ignored by diff and status

    * Stores with some compressed texts and some uncompressed texts are now
      able to be used. (John A Meinel)

    * Fix for bzr pull failing sometimes under windows

    * Fix for sftp transport under windows when using interactive auth

    * Show files which are both renamed and modified as such in 'bzr 
      status' output.  (Daniel Silverstone, #4503)

    * Make annotate cope better with revisions committed without a valid 
      email address.  (Marien Zwart)

    * Fix representation of tab characters in commit messages.
      (Harald Meland)

    * List of plugin directories in ``BZR_PLUGIN_PATH`` environment variable is
      now parsed properly under Windows. (Alexander Belchenko)

    * Show number of revisions pushed/pulled/merged. (Robey Pointer)

    * Keep a cached copy of the basis inventory to speed up operations 
      that need to refer to it.  (Johan Rydberg, Martin Pool)

    * Fix bugs in bzr status display of non-ascii characters.
      (Martin Pool)

    * Remove Makefile.in from default ignore list.
      (Tollef Fog Heen, Martin Pool, #6413)

    * Fix failure in 'bzr added'.  (Nathan McCallum, Martin Pool)

  TESTING:

    * Fix selftest asking for passwords when there are no SFTP keys.  
      (Robey Pointer, Jelmer Vernooij) 

    * Fix selftest run with 'python -O'.  (Martin Pool)

    * Fix HTTP tests under Windows. (John Arbash Meinel)

    * Make tests work even if HOME is not set (Aaron Bentley)

    * Updated ``build_tree`` to use fixed line-endings for tests which read 
      the file cotents and compare. Make some tests use this to pass under
      Windows. (John Arbash Meinel)

    * Skip stat and symlink tests under Windows. (Alexander Belchenko)

    * Delay in selftest/testhashcash is now issued under win32 and Cygwin.
      (John Arbash Meinel)

    * Use terminal width to align verbose test output.  (Martin Pool)

    * Blackbox tests are maintained within the bzrlib.tests.blackbox directory.
      If adding a new test script please add that to
      ``bzrlib.tests.blackbox.__init__``. (Robert Collins)

    * Much better error message if one of the test suites can't be 
      imported.  (Martin Pool)

    * Make check now runs the test suite twice - once with the default locale,
      and once with all locales forced to C, to expose bugs. This is not 
      trivially done within python, so for now its only triggered by running
      Make check. Integrators and packagers who wish to check for full 
      platform support should run 'make check' to test the source.
      (Robert Collins)

    * Tests can now run TestSkipped if they can't execute for any reason.
      (Martin Pool) (NB: TestSkipped should only be raised for correctable
      reasons - see the wiki spec ImprovingBzrTestSuite).

    * Test sftp with relative, absolute-in-homedir and absolute-not-in-homedir
      paths for the transport tests. Introduce blackbox remote sftp tests that
      test the same permutations. (Robert Collins, Robey Pointer)

    * Transport implementation tests are now independent of the local file
      system, which allows tests for esoteric transports, and for features
      not available in the local file system. They also repeat for variations
      on the URL scheme that can introduce issues in the transport code,
      see bzrlib.transport.TransportTestProviderAdapter() for this.
      (Robert Collins).

    * ``TestCase.build_tree`` uses the transport interface to build trees,
      pass in a transport parameter to give it an existing connection.
      (Robert Collins).

  INTERNALS:

    * WorkingTree.pull has been split across Branch and WorkingTree,
      to allow Branch only pulls. (Robert Collins)

    * ``commands.display_command`` now returns the result of the decorated 
      function. (Robert Collins)

    * LocationConfig now has a ``set_user_option(key, value)`` call to save
      a setting in its matching location section (a new one is created
      if needed). (Robert Collins)

    * Branch has two new methods, ``get_push_location`` and
      ``set_push_location`` to respectively, get and set the push location.
      (Robert Collins)

    * ``commands.register_command`` now takes an optional flag to signal that
      the registrant is planning to decorate an existing command. When 
      given multiple plugins registering a command is not an error, and
      the original command class (whether built in or a plugin based one) is
      returned to the caller. There is a new error 'MustUseDecorated' for
      signalling when a wrapping command should switch to the original
      version. (Robert Collins)

    * Some option parsing errors will raise 'BzrOptionError', allowing 
      granular detection for decorating commands. (Robert Collins).

    * ``Branch.read_working_inventory`` has moved to
      ``WorkingTree.read_working_inventory``. This necessitated changes to
      ``Branch.get_root_id``, and a move of ``Branch.set_inventory`` to
      WorkingTree as well. To make it clear that a WorkingTree cannot always
      be obtained ``Branch.working_tree()`` will raise
      ``errors.NoWorkingTree`` if one cannot be obtained. (Robert Collins)

    * All pending merges operations from Branch are now on WorkingTree.
      (Robert Collins)

    * The follow operations from Branch have moved to WorkingTree::

          add()
          commit()
          move()
          rename_one()
          unknowns()

      (Robert Collins)

    * ``bzrlib.add.smart_add_branch`` is now ``smart_add_tree``. (Robert Collins)

    * New "rio" serialization format, similar to rfc-822. (Martin Pool)

    * Rename selftests to ``bzrlib.tests.test_foo``.  (John A Meinel, Martin 
      Pool)

    * ``bzrlib.plugin.all_plugins`` has been changed from an attribute to a 
      query method. (Robert Collins)
 
    * New options to read only the table-of-contents of a weave.  
      (Denys Duchier)

    * Raise NoSuchFile when someone tries to add a non-existant file.
      (Michael Ellerman)

    * Simplify handling of DivergedBranches in ``cmd_pull()``.
      (Michael Ellerman)
   
    * Branch.controlfile* logic has moved to lockablefiles.LockableFiles, which
      is exposed as ``Branch().control_files``. Also this has been altered with the
      controlfile pre/suffix replaced by simple method names like 'get' and
      'put'. (Aaron Bentley, Robert Collins).

    * Deprecated functions and methods can now be marked as such using the 
      ``bzrlib.symbol_versioning`` module. Marked method have their docstring
      updated and will issue a DeprecationWarning using the warnings module
      when they are used. (Robert Collins)

    * ``bzrlib.osutils.safe_unicode`` now exists to provide parameter coercion
      for functions that need unicode strings. (Robert Collins)

bzr 0.6 2005-10-28

  IMPROVEMENTS:
  
    * pull now takes --verbose to show you what revisions are added or removed
      (John A Meinel)

    * merge now takes a --show-base option to include the base text in
      conflicts.
      (Aaron Bentley)

    * The config files are now read using ConfigObj, so '=' should be used as
      a separator, not ':'.
      (Aaron Bentley)

    * New 'bzr commit --strict' option refuses to commit if there are 
      any unknown files in the tree.  To commit, make sure all files are 
      either ignored, added, or deleted.  (Michael Ellerman)

    * The config directory is now ~/.bazaar, and there is a single file 
      ~/.bazaar/bazaar.conf storing email, editor and other preferences.
      (Robert Collins)

    * 'bzr add' no longer takes a --verbose option, and a --quiet option
      has been added that suppresses all output.

    * Improved zsh completion support in contrib/zsh, from Clint
      Adams.

    * Builtin 'bzr annotate' command, by Martin Pool with improvements from 
      Goffredo Baroncelli.
    
    * 'bzr check' now accepts -v for verbose reporting, and checks for
      ghosts in the branch. (Robert Collins)

    * New command 're-sign' which will regenerate the gpg signature for 
      a revision. (Robert Collins)

    * If you set ``check_signatures=require`` for a path in 
      ``~/.bazaar/branches.conf`` then bzr will invoke your
      ``gpg_signing_command`` (defaults to gpg) and record a digital signature
      of your commit. (Robert Collins)

    * New sftp transport, based on Paramiko.  (Robey Pointer)

    * 'bzr pull' now accepts '--clobber' which will discard local changes
      and make this branch identical to the source branch. (Robert Collins)

    * Just give a quieter warning if a plugin can't be loaded, and 
      put the details in .bzr.log.  (Martin Pool)

    * 'bzr branch' will now set the branch-name to the last component of the
      output directory, if one was supplied.

    * If the option ``post_commit`` is set to one (or more) python function
      names (must be in the bzrlib namespace), then they will be invoked
      after the commit has completed, with the branch and ``revision_id`` as
      parameters. (Robert Collins)

    * Merge now has a retcode of 1 when conflicts occur. (Robert Collins)

    * --merge-type weave is now supported for file contents.  Tree-shape
      changes are still three-way based.  (Martin Pool, Aaron Bentley)

    * 'bzr check' allows the first revision on revision-history to have
      parents - something that is expected for cheap checkouts, and occurs
      when conversions from baz do not have all history.  (Robert Collins).

   * 'bzr merge' can now graft unrelated trees together, if your specify
     0 as a base. (Aaron Bentley)

   * 'bzr commit branch' and 'bzr commit branch/file1 branch/file2' now work
     (Aaron Bentley)

    * Add '.sconsign*' to default ignore list.  (Alexander Belchenko)

   * 'bzr merge --reprocess' minimizes conflicts

  TESTING:

    * The 'bzr selftest --pattern' option for has been removed, now 
      test specifiers on the command line can be simple strings, or 
      regexps, or both. (Robert Collins)

    * Passing -v to selftest will now show the time each test took to 
      complete, which will aid in analysing performance regressions and
      related questions. (Robert Collins)

    * 'bzr selftest' runs all tests, even if one fails, unless '--one'
      is given. (Martin Pool)

    * There is a new method for TestCaseInTempDir, assertFileEqual, which
      will check that a given content is equal to the content of the named
      file. (Robert Collins)

    * Fix test suite's habit of leaving many temporary log files in $TMPDIR.
      (Martin Pool)

  INTERNALS:

    * New 'testament' command and concept for making gpg-signatures 
      of revisions that are not tied to a particular internal
      representation.  (Martin Pool).

    * Per-revision properties ('revprops') as key-value associated 
      strings on each revision created when the revision is committed.
      Intended mainly for the use of external tools.  (Martin Pool).

    * Config options have moved from bzrlib.osutils to bzrlib.config.
      (Robert Collins)

    * Improved command line option definitions allowing explanations
      for individual options, among other things.  Contributed by 
      Magnus Therning.

    * Config options have moved from bzrlib.osutils to bzrlib.config.
      Configuration is now done via the config.Config interface:
      Depending on whether you have a Branch, a Location or no information
      available, construct a ``*Config``, and use its ``signature_checking``,
      ``username`` and ``user_email`` methods. (Robert Collins)

    * Plugins are now loaded under bzrlib.plugins, not bzrlib.plugin, and
      they are made available for other plugins to use. You should not 
      import other plugins during the ``__init__`` of your plugin though, as 
      no ordering is guaranteed, and the plugins directory is not on the
      python path. (Robert Collins)

    * Branch.relpath has been moved to WorkingTree.relpath. WorkingTree no
      no longer takes an inventory, rather it takes an option branch
      parameter, and if None is given will open the branch at basedir 
      implicitly. (Robert Collins)

    * Cleaner exception structure and error reporting.  Suggested by 
      Scott James Remnant.  (Martin Pool)

    * Branch.remove has been moved to WorkingTree, which has also gained
      ``lock_read``, ``lock_write`` and ``unlock`` methods for convenience.
      (Robert Collins)

    * Two decorators, ``needs_read_lock`` and ``needs_write_lock`` have been
      added to the branch module. Use these to cause a function to run in a
      read or write lock respectively. (Robert Collins)

    * ``Branch.open_containing`` now returns a tuple (Branch, relative-path),
      which allows direct access to the common case of 'get me this file
      from its branch'. (Robert Collins)

    * Transports can register using ``register_lazy_transport``, and they 
      will be loaded when first used.  (Martin Pool)

    * 'pull' has been factored out of the command as ``WorkingTree.pull()``.
      A new option to WorkingTree.pull has been added, clobber, which will
      ignore diverged history and pull anyway.
      (Robert Collins)

    * config.Config has a ``get_user_option`` call that accepts an option name.
      This will be looked up in branches.conf and bazaar.conf as normal.
      It is intended that this be used by plugins to support options - 
      options of built in programs should have specific methods on the config.
      (Robert Collins)

    * ``merge.merge_inner`` now has tempdir as an optional parameter.
      (Robert Collins)

    * Tree.kind is not recorded at the top level of the hierarchy, as it was
      missing on EmptyTree, leading to a bug with merge on EmptyTrees.
      (Robert Collins)

    * ``WorkingTree.__del__`` has been removed, it was non deterministic and not 
      doing what it was intended to. See ``WorkingTree.__init__`` for a comment
      about future directions. (Robert Collins/Martin Pool)

    * bzrlib.transport.http has been modified so that only 404 urllib errors
      are returned as NoSuchFile. Other exceptions will propogate as normal.
      This allows debuging of actual errors. (Robert Collins)

    * bzrlib.transport.Transport now accepts *ONLY* url escaped relative paths
      to apis like 'put', 'get' and 'has'. This is to provide consistent
      behaviour - it operates on url's only. (Robert Collins)

    * Transports can register using ``register_lazy_transport``, and they 
      will be loaded when first used.  (Martin Pool)

    * ``merge_flex`` no longer calls ``conflict_handler.finalize()``, instead that
      is called by ``merge_inner``. This is so that the conflict count can be 
      retrieved (and potentially manipulated) before returning to the caller
      of ``merge_inner``. Likewise 'merge' now returns the conflict count to the
      caller. (Robert Collins)

    * ``revision.revision_graph`` can handle having only partial history for
      a revision - that is no revisions in the graph with no parents.
      (Robert Collins).

    * New ``builtins.branch_files`` uses the standard ``file_list`` rules to
      produce a branch and a list of paths, relative to that branch
      (Aaron Bentley)

    * New TestCase.addCleanup facility.

    * New ``bzrlib.version_info`` tuple (similar to ``sys.version_info``),
      which can be used by programs importing bzrlib.

  BUG FIXES:

    * Better handling of branches in directories with non-ascii names. 
      (Joel Rosdahl, Panagiotis Papadakos)

    * Upgrades of trees with no commits will not fail due to accessing
      [-1] in the revision-history. (Andres Salomon)


bzr 0.1.1 2005-10-12

  BUG FIXES:

    * Fix problem in pulling over http from machines that do not 
      allow directories to be listed.

    * Avoid harmless warning about invalid hash cache after 
      upgrading branch format.

  PERFORMANCE: 
  
    * Avoid some unnecessary http operations in branch and pull.


bzr 0.1 2005-10-11

  NOTES:

    * 'bzr branch' over http initially gives a very high estimate
      of completion time but it should fall as the first few 
      revisions are pulled in.  branch is still slow on 
      high-latency connections.

  BUG FIXES:
  
    * bzr-man.py has been updated to work again. Contributed by
      Rob Weir.

    * Locking is now done with fcntl.lockf which works with NFS
      file systems. Contributed by Harald Meland.

    * When a merge encounters a file that has been deleted on
      one side and modified on the other, the old contents are
      written out to foo.BASE and foo.SIDE, where SIDE is this
      or OTHER. Contributed by Aaron Bentley.

    * Export was choosing incorrect file paths for the content of
      the tarball, this has been fixed by Aaron Bentley.

    * Commit will no longer commit without a log message, an 
      error is returned instead. Contributed by Jelmer Vernooij.

    * If you commit a specific file in a sub directory, any of its
      parent directories that are added but not listed will be 
      automatically included. Suggested by Michael Ellerman.

    * bzr commit and upgrade did not correctly record new revisions
      for files with only a change to their executable status.
      bzr will correct this when it encounters it. Fixed by
      Robert Collins

    * HTTP tests now force off the use of ``http_proxy`` for the duration.
      Contributed by Gustavo Niemeyer.

    * Fix problems in merging weave-based branches that have 
      different partial views of history.

    * Symlink support: working with symlinks when not in the root of a 
      bzr tree was broken, patch from Scott James Remnant.

  IMPROVEMENTS:

    * 'branch' now accepts a --basis parameter which will take advantage
      of local history when making a new branch. This allows faster 
      branching of remote branches. Contributed by Aaron Bentley.

    * New tree format based on weave files, called version 5.
      Existing branches can be upgraded to this format using 
      'bzr upgrade'.

    * Symlinks are now versionable. Initial patch by 
      Erik Toubro Nielsen, updated to head by Robert Collins.

    * Executable bits are tracked on files. Patch from Gustavo
      Niemeyer.

    * 'bzr status' now shows unknown files inside a selected directory.
      Patch from Heikki Paajanen.

    * Merge conflicts are recorded in .bzr. Two new commands 'conflicts'
      and 'resolve' have needed added, which list and remove those 
      merge conflicts respectively. A conflicted tree cannot be committed
      in. Contributed by Aaron Bentley.

    * 'rm' is now an alias for 'remove'.

    * Stores now split out their content in a single byte prefixed hash,
      dropping the density of files per directory by 256. Contributed by
      Gustavo Niemeyer.

    * 'bzr diff -r branch:URL' will now perform a diff between two branches.
      Contributed by Robert Collins.

    * 'bzr log' with the default formatter will show merged revisions,
      indented to the right. Initial implementation contributed by Gustavo
      Niemeyer, made incremental by Robert Collins.


  INTERNALS:

    * Test case failures have the exception printed after the log 
      for your viewing pleasure.

    * InventoryEntry is now an abstract base class, use one of the
      concrete InventoryDirectory etc classes instead.

    * Branch raises an UnsupportedFormatError when it detects a 
      bzr branch it cannot understand. This allows for precise
      handling of such circumstances.

    * Remove RevisionReference class; ``Revision.parent_ids`` is now simply a
      list of their ids and ``parent_sha1s`` is a list of their corresponding
      sha1s (for old branches only at the moment.)

    * New method-object style interface for Commit() and Fetch().

    * Renamed ``Branch.last_patch()`` to ``Branch.last_revision()``, since
      we call them revisions not patches.

    * Move ``copy_branch`` to ``bzrlib.clone.copy_branch``.  The destination
      directory is created if it doesn't exist.

    * Inventories now identify the files which were present by 
      giving the revision *of that file*.

    * Inventory and Revision XML contains a version identifier.  
      This must be consistent with the overall branch version
      but allows for more flexibility in future upgrades.

  TESTING:

    * Removed testsweet module so that tests can be run after 
      bzr installed by 'bzr selftest'.

    * 'bzr selftest' command-line arguments can now be partial ids
      of tests to run, e.g. ``bzr selftest test_weave``

      
bzr 0.0.9 2005-09-23

  BUG FIXES:

    * Fixed "branch -r" option.

    * Fix remote access to branches containing non-compressed history.
      (Robert Collins).

    * Better reliability of http server tests.  (John Arbash-Meinel)

    * Merge graph maximum distance calculation fix.  (Aaron Bentley)
   
    * Various minor bug in windows support have been fixed, largely in the
      test suite. Contributed by Alexander Belchenko.

  IMPROVEMENTS:

    * Status now accepts a -r argument to give status between chosen
      revisions. Contributed by Heikki Paajanen.

    * Revision arguments no longer use +/-/= to control ranges, instead
      there is a 'before' namespace, which limits the successive namespace.
      For example '$ bzr log -r date:yesterday..before:date:today' will
      select everything from yesterday and before today. Contributed by
      Robey Pointer

    * There is now a bzr.bat file created by distutils when building on 
      Windows. Contributed by Alexander Belchenko.

  INTERNALS:

    * Removed uuid() as it was unused.

    * Improved 'fetch' code for pulling revisions from one branch into
      another (used by pull, merged, etc.)


bzr 0.0.8 2005-09-20

  IMPROVEMENTS:

    * Adding a file whose parent directory is not versioned will
      implicitly add the parent, and so on up to the root. This means
      you should never need to explictly add a directory, they'll just
      get added when you add a file in the directory.  Contributed by
      Michael Ellerman.

    * Ignore ``.DS_Store`` (contains Mac metadata) by default.
      (Nir Soffer)

    * If you set ``BZR_EDITOR`` in the environment, it is checked in
      preference to EDITOR and the config file for the interactive commit
      editing program. Related to this is a bugfix where a missing program
      set in EDITOR would cause editing to fail, now the fallback program
      for the operating system is still tried.

    * Files that are not directories/symlinks/regular files will no longer
      cause bzr to fail, it will just ignore them by default. You cannot add
      them to the tree though - they are not versionable.


  INTERNALS:

    * Refactor xml packing/unpacking.

  BUG FIXES: 

    * Fixed 'bzr mv' by Ollie Rutherfurd.

    * Fixed strange error when trying to access a nonexistent http
      branch.

    * Make sure that the hashcache gets written out if it can't be
      read.


  PORTABILITY:

    * Various Windows fixes from Ollie Rutherfurd.

    * Quieten warnings about locking; patch from Matt Lavin.


bzr-0.0.7 2005-09-02

  NEW FEATURES:

    * ``bzr shell-complete`` command contributed by Clint Adams to
      help with intelligent shell completion.

    * New expert command ``bzr find-merge-base`` for debugging merges.


  ENHANCEMENTS:

    * Much better merge support.

    * merge3 conflicts are now reported with markers like '<<<<<<<'
      (seven characters) which is the same as CVS and pleases things
      like emacs smerge.


  BUG FIXES:

    * ``bzr upgrade`` no longer fails when trying to fix trees that
      mention revisions that are not present.

    * Fixed bugs in listing plugins from ``bzr plugins``.

    * Fix case of $EDITOR containing options for the editor.

    * Fix log -r refusing to show the last revision.
      (Patch from Goffredo Baroncelli.)


  CHANGES:

    * ``bzr log --show-ids`` shows the revision ids of all parents.

    * Externally provided commands on your $BZRPATH no longer need
      to recognize --bzr-usage to work properly, and can just handle
      --help themselves.


  LIBRARY:

    * Changed trace messages to go through the standard logging
      framework, so that they can more easily be redirected by
      libraries.



bzr-0.0.6 2005-08-18

  NEW FEATURES:

    * Python plugins, automatically loaded from the directories on
      ``BZR_PLUGIN_PATH`` or ``~/.bzr.conf/plugins`` by default.

    * New 'bzr mkdir' command.

    * Commit mesage is fetched from an editor if not given on the
      command line; patch from Torsten Marek.

    * ``bzr log -m FOO`` displays commits whose message matches regexp 
      FOO.
      
    * ``bzr add`` with no arguments adds everything under the current directory.

    * ``bzr mv`` does move or rename depending on its arguments, like
      the Unix command.

    * ``bzr missing`` command shows a summary of the differences
      between two trees.  (Merged from John Arbash-Meinel.)

    * An email address for commits to a particular tree can be
      specified by putting it into .bzr/email within a branch.  (Based
      on a patch from Heikki Paajanen.)


  ENHANCEMENTS:

    * Faster working tree operations.


  CHANGES:

    * 3rd-party modules shipped with bzr are copied within the bzrlib
      python package, so that they can be installed by the setup
      script without clashing with anything already existing on the
      system.  (Contributed by Gustavo Niemeyer.)

    * Moved plugins directory to bzrlib/, so that there's a standard
      plugin directory which is not only installed with bzr itself but
      is also available when using bzr from the development tree.
      ``BZR_PLUGIN_PATH`` and ``DEFAULT_PLUGIN_PATH`` are then added to the
      standard plugins directory.

    * When exporting to a tarball with ``bzr export --format tgz``, put 
      everything under a top directory rather than dumping it into the
      current directory.   This can be overridden with the ``--root`` 
      option.  Patch from William Dodé and John Meinel.

    * New ``bzr upgrade`` command to upgrade the format of a branch,
      replacing ``bzr check --update``.

    * Files within store directories are no longer marked readonly on
      disk.

    * Changed ``bzr log`` output to a more compact form suggested by
      John A Meinel.  Old format is available with the ``--long`` or
      ``-l`` option, patched by William Dodé.

    * By default the commit command refuses to record a revision with
      no changes unless the ``--unchanged`` option is given.

    * The ``--no-plugins``, ``--profile`` and ``--builtin`` command
      line options must come before the command name because they 
      affect what commands are available; all other options must come 
      after the command name because their interpretation depends on
      it.

    * ``branch`` and ``clone`` added as aliases for ``branch``.

    * Default log format is back to the long format; the compact one
      is available with ``--short``.
      
      
  BUG FIXES:
  
    * Fix bugs in committing only selected files or within a subdirectory.


bzr-0.0.5  2005-06-15
  
  CHANGES:

    * ``bzr`` with no command now shows help rather than giving an
      error.  Suggested by Michael Ellerman.

    * ``bzr status`` output format changed, because svn-style output
      doesn't really match the model of bzr.  Now files are grouped by
      status and can be shown with their IDs.  ``bzr status --all``
      shows all versioned files and unknown files but not ignored files.

    * ``bzr log`` runs from most-recent to least-recent, the reverse
      of the previous order.  The previous behaviour can be obtained
      with the ``--forward`` option.
        
    * ``bzr inventory`` by default shows only filenames, and also ids
      if ``--show-ids`` is given, in which case the id is the second
      field.


  ENHANCEMENTS:

    * New 'bzr whoami --email' option shows only the email component
      of the user identification, from Jo Vermeulen.

    * New ``bzr ignore PATTERN`` command.

    * Nicer error message for broken pipe, interrupt and similar
      conditions that don't indicate an internal error.

    * Add ``.*.sw[nop] .git .*.tmp *,v`` to default ignore patterns.

    * Per-branch locks keyed on ``.bzr/branch-lock``, available in
      either read or write mode.

    * New option ``bzr log --show-ids`` shows revision and file ids.

    * New usage ``bzr log FILENAME`` shows only revisions that
      affected that file.

    * Changed format for describing changes in ``bzr log -v``.

    * New option ``bzr commit --file`` to take a message from a file,
      suggested by LarstiQ.

    * New syntax ``bzr status [FILE...]`` contributed by Bartosz
      Oler.  File may be in a branch other than the working directory.

    * ``bzr log`` and ``bzr root`` can be given an http URL instead of
      a filename.

    * Commands can now be defined by external programs or scripts
      in a directory on $BZRPATH.

    * New "stat cache" avoids reading the contents of files if they 
      haven't changed since the previous time.

    * If the Python interpreter is too old, try to find a better one
      or give an error.  Based on a patch from Fredrik Lundh.

    * New optional parameter ``bzr info [BRANCH]``.

    * New form ``bzr commit SELECTED`` to commit only selected files.

    * New form ``bzr log -r FROM:TO`` shows changes in selected
      range; contributed by John A Meinel.

    * New option ``bzr diff --diff-options 'OPTS'`` allows passing
      options through to an external GNU diff.

    * New option ``bzr add --no-recurse`` to add a directory but not
      their contents.

    * ``bzr --version`` now shows more information if bzr is being run
      from a branch.

  
  BUG FIXES:

    * Fixed diff format so that added and removed files will be
      handled properly by patch.  Fix from Lalo Martins.

    * Various fixes for files whose names contain spaces or other
      metacharacters.


  TESTING:

    * Converted black-box test suites from Bourne shell into Python;
      now run using ``./testbzr``.  Various structural improvements to
      the tests.

    * testbzr by default runs the version of bzr found in the same
      directory as the tests, or the one given as the first parameter.

    * testbzr also runs the internal tests, so the only command
      required to check is just ``./testbzr``.

    * testbzr requires python2.4, but can be used to test bzr running
      under a different version.

    * Tests added for many other changes in this release.


  INTERNAL:

    * Included ElementTree library upgraded to 1.2.6 by Fredrik Lundh.

    * Refactor command functions into Command objects based on HCT by
      Scott James Remnant.

    * Better help messages for many commands.

    * Expose ``bzrlib.open_tracefile()`` to start the tracefile; until
      this is called trace messages are just discarded.

    * New internal function ``find_touching_revisions()`` and hidden
      command touching-revisions trace the changes to a given file.

    * Simpler and faster ``compare_inventories()`` function.

    * ``bzrlib.open_tracefile()`` takes a tracefilename parameter.

    * New AtomicFile class.

    * New developer commands ``added``, ``modified``.


  PORTABILITY:

    * Cope on Windows on python2.3 by using the weaker random seed.
      2.4 is now only recommended.


bzr-0.0.4  2005-04-22

  ENHANCEMENTS:

    * 'bzr diff' optionally takes a list of files to diff.  Still a bit
      basic.  Patch from QuantumG.

    * More default ignore patterns.

    * New 'bzr log --verbose' shows a list of files changed in the
      changeset.  Patch from Sebastian Cote.

    * Roll over ~/.bzr.log if it gets too large.

    * Command abbreviations 'ci', 'st', 'stat', '?' based on a patch
      by Jason Diamon.

    * New 'bzr help commands' based on a patch from Denys Duchier.


  CHANGES:

    * User email is determined by looking at $BZREMAIL or ~/.bzr.email
      or $EMAIL.  All are decoded by the locale preferred encoding.
      If none of these are present user@hostname is used.  The host's
      fully-qualified name is not used because that tends to fail when
      there are DNS problems.

    * New 'bzr whoami' command instead of username user-email.


  BUG FIXES: 

    * Make commit safe for hardlinked bzr trees.

    * Some Unicode/locale fixes.

    * Partial workaround for ``difflib.unified_diff`` not handling
      trailing newlines properly.


  INTERNAL:

    * Allow docstrings for help to be in PEP0257 format.  Patch from
      Matt Brubeck.

    * More tests in test.sh.

    * Write profile data to a temporary file not into working
      directory and delete it when done.

    * Smaller .bzr.log with process ids.


  PORTABILITY:

    * Fix opening of ~/.bzr.log on Windows.  Patch from Andrew
      Bennetts.

    * Some improvements in handling paths on Windows, based on a patch
      from QuantumG.


bzr-0.0.3  2005-04-06

  ENHANCEMENTS:

    * New "directories" internal command lists versioned directories
      in the tree.

    * Can now say "bzr commit --help".

    * New "rename" command to rename one file to a different name
      and/or directory.

    * New "move" command to move one or more files into a different
      directory.

    * New "renames" command lists files renamed since base revision.

    * New cat command contributed by janmar.

  CHANGES:

    * .bzr.log is placed in $HOME (not pwd) and is always written in
      UTF-8.  (Probably not a completely good long-term solution, but
      will do for now.)

  PORTABILITY:

    * Workaround for difflib bug in Python 2.3 that causes an
      exception when comparing empty files.  Reported by Erik Toubro
      Nielsen.

  INTERNAL:

    * Refactored inventory storage to insert a root entry at the top.

  TESTING:

    * Start of shell-based black-box testing in test.sh.


bzr-0.0.2.1

  PORTABILITY:

    * Win32 fixes from Steve Brown.


bzr-0.0.2  "black cube"  2005-03-31

  ENHANCEMENTS:

    * Default ignore list extended (see bzrlib/__init__.py).

    * Patterns in .bzrignore are now added to the default ignore list,
      rather than replacing it.

    * Ignore list isn't reread for every file.

    * More help topics.

    * Reinstate the 'bzr check' command to check invariants of the
      branch.

    * New 'ignored' command lists which files are ignored and why;
      'deleted' lists files deleted in the current working tree.

    * Performance improvements.

    * New global --profile option.
    
    * Ignore patterns like './config.h' now correctly match files in
      the root directory only.


bzr-0.0.1  2005-03-26

  ENHANCEMENTS:

    * More information from info command.

    * Can now say "bzr help COMMAND" for more detailed help.

    * Less file flushing and faster performance when writing logs and
      committing to stores.

    * More useful verbose output from some commands.

  BUG FIXES:

    * Fix inverted display of 'R' and 'M' during 'commit -v'.

  PORTABILITY:

    * Include a subset of ElementTree-1.2.20040618 to make
      installation easier.

    * Fix time.localtime call to work with Python 2.3 (the minimum
      supported).


bzr-0.0.0.69  2005-03-22

  ENHANCEMENTS:

    * First public release.

    * Storage of local versions: init, add, remove, rm, info, log,
      diff, status, etc.<|MERGE_RESOLUTION|>--- conflicted
+++ resolved
@@ -26,7 +26,6 @@
     * Merge is now faster.  Depending on the scenario, it can be more than 2x
       faster. (Aaron Bentley)
 
-<<<<<<< HEAD
     * Give a clearer warning, and allow ``python setup.py install`` to
       succeed even if pyrex is not available.
       (John Arbash Meinel)
@@ -37,10 +36,9 @@
 
     * ``bzr log -rA..B`` output shifted to the left margin if the log only 
       contains merge revisions. (Kent Gibson) 
-=======
+
     * The ``plugins`` command is now public with improved help.
       (Ian Clatworthy)
->>>>>>> 72e27ef3
 
   LIBRARY API BREAKS:
 
