--- conflicted
+++ resolved
@@ -1,4 +1,9 @@
 IN DEVELOPMENT
+
+  FEATURES:
+
+    * New option ``--author`` in ``bzr commit`` to specify the author of the
+      change, if it's different from the committer.  (Lukáš Lalinský)
 
   IMPROVEMENTS:
 
@@ -8,19 +13,10 @@
     * ``pull -v`` no longer includes deltas, making it much faster.
       (Aaron Bentley)
 
-<<<<<<< HEAD
   API CHANGES:
 
     * ``Transport.should_cache`` has been removed.  It was not called in the
       previous release.  (Martin Pool)
-
-bzr 0.90rc1 2007-08-14
-
-  BUGFIXES:
-=======
-    * New option ``--author`` in ``bzr commit`` to specify the author of the
-      change, if it's different from the committer.  (Lukáš Lalinský)
->>>>>>> 03bcd480
 
 bzr 0.90rc1 2007-08-14
 
