UNRELEASED CHANGES

  IMPROVEMENTS:
<<<<<<< HEAD
=======
  
>>>>>>> f1a5311b
    * merge now takes a --show-base option to include the base text in
      conflicts.
      (Aaron Bentley)

    * The config files are now read using ConfigObj, so '=' should be used as
      a separator, not ':'.
      (Aaron Bentley)

    * New 'bzr commit --strict' option refuses to commit if there are 
      any unknown files in the tree.  To commit, make sure all files are 
      either ignored, added, or deleted.  (Michael Ellerman)

    * The config directory is now ~/.bazaar, and there is a single file 
      ~/.bazaar/bazaar.conf storing email, editor and other preferences.
      (Robert Collins)

    * 'bzr add' no longer takes a --verbose option, and a --quiet option
      has been added that suppresses all output.

    * Improved zsh completion support in contrib/zsh, from Clint
      Adams.

    * Builtin 'bzr annotate' command, by Martin Pool with improvements from 
      Goffredo Baroncelli.
    
    * 'bzr check' now accepts -v for verbose reporting, and checks for
      ghosts in the branch. (Robert Collins)

    * New command 're-sign' which will regenerate the gpg signature for 
      a revision. (Robert Collins)

    * If you set check_signatures=require for a path in 
      ~/.bazaar/branches.conf then bzr will invoke your
      gpg_signing_command (defaults to gpg) and record a digital signature
      of your commit. (Robert Collins)

    * New sftp transport, based on Paramiko.  (Robey Pointer)

    * 'bzr pull' now accepts '--clobber' which will discard local changes
      and make this branch identical to the source branch. (Robert Collins)

    * Just give a quieter warning if a plugin can't be loaded, and 
      put the details in .bzr.log.  (Martin Pool)

<<<<<<< HEAD
=======
    * 'bzr branch' will now set the branch-name to the last component of the
      output directory, if one was supplied.

>>>>>>> f1a5311b
    * New sftp transport, based on Paramiko.  (Robey Pointer)

    * If the option 'post_commit' is set to one (or more) python function
      names (must be in the bzrlib namespace), then they will be invoked
      after the commit has completed, with the branch and revision_id as
      parameters. (Robert Collins)

    * Merge now has a retcode of 1 when conflicts occur. (Robert Collins)

<<<<<<< HEAD
    * --merge-type weave is now supported for file contents.  Tree-shape
      changes are still three-way based.  (Martin Pool, Aaron Bentley)
=======
    * 'bzr check' allows the first revision on revision-history to have
      parents - something that is expected for cheap checkouts, and occurs
      when conversions from baz do not have all history.  (Robert Collins).
>>>>>>> f1a5311b

  TESTING:

    * The 'bzr selftest --pattern' option for has been removed, now 
      test specifiers on the command line can be simple strings, or 
      regexps, or both. (Robert Collins)

    * Passing -v to selftest will now show the time each test took to 
      complete, which will aid in analysing performance regressions and
      related questions. (Robert Collins)

    * 'bzr selftest' runs all tests, even if one feels, unless '--one'
      is given. (Martin Pool)

    * There is a new method for TestCaseInTempDir, assertFileEqual, which
      will check that a given content is equal to the content of the named
      file. (Robert Collins)

  INTERNALS:

    * New 'testament' command and concept for making gpg-signatures 
      of revisions that are not tied to a particular internal
      representation.  (Martin Pool).

    * Per-revision properties ('revprops') as key-value associated 
      strings on each revision created when the revision is committed.
      Intended mainly for the use of external tools.  (Martin Pool).

    * Config options have moved from bzrlib.osutils to bzrlib.config.
      (Robert Collins)

    * Improved command line option definitions allowing explanations
      for individual options, among other things.  Contributed by 
      Magnus Therning.

    * Config options have moved from bzrlib.osutils to bzrlib.config.
      Configuration is now done via the config.Config interface:
      Depending on whether you have a Branch, a Location or no information
      available, construct a *Config, and use its signature_checking,
      username and user_email methods. (Robert Collins)

    * Plugins are now loaded under bzrlib.plugins, not bzrlib.plugin, and
      they are made available for other plugins to use. You should not 
      import other plugins during the __init__ of your plugin though, as 
      no ordering is guaranteed, and the plugins directory is not on the
      python path. (Robert Collins)

    * Branch.relpath has been moved to WorkingTree.relpath. WorkingTree no
      no longer takes an inventory, rather it takes an option branch
      parameter, and if None is given will open the branch at basedir 
      implicitly. (Robert Collins)

    * Cleaner exception structure and error reporting.  Suggested by 
      Scott James Remnant.  (Martin Pool)

    * Branch.remove has been moved to WorkingTree, which has also gained
      lock_read, lock_write and unlock methods for convenience. (Robert
      Collins)

    * Two decorators, needs_read_lock and needs_write_lock have been added
      to the branch module. Use these to cause a function to run in a
      read or write lock respectively. (Robert Collins)

    * Branch.open_containing now returns a tuple (Branch, relative-path),
      which allows direct access to the common case of 'get me this file
      from its branch'. (Robert Collins)

    * Transports can register using register_lazy_transport, and they 
      will be loaded when first used.  (Martin Pool)

    * 'pull' has been factored out of the command as WorkingTree.pull().
      A new option to WorkingTree.pull has been added, clobber, which will
      ignore diverged history and pull anyway.
      (Robert Collins)

    * config.Config has a 'get_user_option' call that accepts an option name.
      This will be looked up in branches.conf and bazaar.conf as normal.
      It is intended that this be used by plugins to support options - 
      options of built in programs should have specific methods on the config.
      (Robert Collins)

    * merge.merge_inner now has tempdir as an optional parameter. (Robert
      Collins)

    * Tree.kind is not recorded at the top level of the hierarchy, as it was
      missing on EmptyTree, leading to a bug with merge on EmptyTrees.
      (Robert Collins)

    * WorkingTree.__del__ has been removed, it was non deterministic and not 
      doing what it was intended to. See WorkingTree.__init__ for a comment
      about future directions. (Robert Collins/Martin Pool)

    * bzrlib.transport.http has been modified so that only 404 urllib errors
      are returned as NoSuchFile. Other exceptions will propogate as normal.
      This allows debuging of actual errors. (Robert Collins)

    * bzrlib.transport.Transport now accepts *ONLY* url escaped relative paths
      to apis like 'put', 'get' and 'has'. This is to provide consistent
      behaviour - it operates on url's only. (Robert Collins)

    * Transports can register using register_lazy_transport, and they 
      will be loaded when first used.  (Martin Pool)

    * 'merge_flex' no longer calls conflict_handler.finalize(), instead that
      is called by merge_inner. This is so that the conflict count can be 
      retrieved (and potentially manipulated) before returning to the caller
      of merge_inner. Likewise 'merge' now returns the conflict count to the
      caller. (Robert Collins)

<<<<<<< HEAD
=======
    * 'revision.revision_graph can handle having only partial history for
      a revision - that is no revisions in the graph with no parents.
      (Robert Collins).

>>>>>>> f1a5311b
  BUG FIXES:

    * Better handling of branches in directories with non-ascii names. 
      (Joel Rosdahl, Panagiotis Papadakos)

bzr 0.1.1 2005-10-12

  BUG FIXES:

    * Fix problem in pulling over http from machines that do not 
      allow directories to be listed.

    * Avoid harmless warning about invalid hash cache after 
      upgrading branch format.

  PERFORMANCE: 
  
    * Avoid some unnecessary http operations in branch and pull.


bzr 0.1 2005-10-11

  NOTES:

    * 'bzr branch' over http initially gives a very high estimate
      of completion time but it should fall as the first few 
      revisions are pulled in.  branch is still slow on 
      high-latency connections.

  BUG FIXES:
  
    * bzr-man.py has been updated to work again. Contributed by
      Rob Weir.

    * Locking is now done with fcntl.lockf which works with NFS
      file systems. Contributed by Harald Meland.

    * When a merge encounters a file that has been deleted on
      one side and modified on the other, the old contents are
      written out to foo.BASE and foo.SIDE, where SIDE is this
      or OTHER. Contributed by Aaron Bentley.

    * Export was choosing incorrect file paths for the content of
      the tarball, this has been fixed by Aaron Bentley.

    * Commit will no longer commit without a log message, an 
      error is returned instead. Contributed by Jelmer Vernooij.

    * If you commit a specific file in a sub directory, any of its
      parent directories that are added but not listed will be 
      automatically included. Suggested by Michael Ellerman.

    * bzr commit and upgrade did not correctly record new revisions
      for files with only a change to their executable status.
      bzr will correct this when it encounters it. Fixed by
      Robert Collins

    * HTTP tests now force off the use of http_proxy for the duration.
      Contributed by Gustavo Niemeyer.

    * Fix problems in merging weave-based branches that have 
      different partial views of history.

    * Symlink support: working with symlinks when not in the root of a 
      bzr tree was broken, patch from Scott James Remnant.


  IMPROVEMENTS:

    * 'branch' now accepts a --basis parameter which will take advantage
      of local history when making a new branch. This allows faster 
      branching of remote branches. Contributed by Aaron Bentley.

    * New tree format based on weave files, called version 5.
      Existing branches can be upgraded to this format using 
      'bzr upgrade'.

    * Symlinks are now versionable. Initial patch by 
      Erik Toubro Nielsen, updated to head by Robert Collins.

    * Executable bits are tracked on files. Patch from Gustavo
      Niemeyer.

    * 'bzr status' now shows unknown files inside a selected directory.
      Patch from Heikki Paajanen.

    * Merge conflicts are recorded in .bzr. Two new commands 'conflicts'
      and 'resolve' have needed added, which list and remove those 
      merge conflicts respectively. A conflicted tree cannot be committed
      in. Contributed by Aaron Bentley.

    * 'rm' is now an alias for 'remove'.

    * Stores now split out their content in a single byte prefixed hash,
      dropping the density of files per directory by 256. Contributed by
      Gustavo Niemeyer.

    * 'bzr diff -r branch:URL' will now perform a diff between two branches.
      Contributed by Robert Collins.

    * 'bzr log' with the default formatter will show merged revisions,
      indented to the right. Initial implementation contributed by Gustavo
      Niemeyer, made incremental by Robert Collins.


  INTERNALS:

    * Test case failures have the exception printed after the log 
      for your viewing pleasure.

    * InventoryEntry is now an abstract base class, use one of the
      concrete InventoryDirectory etc classes instead.

    * Branch raises an UnsupportedFormatError when it detects a 
      bzr branch it cannot understand. This allows for precise
      handling of such circumstances.


  TESTING:

    * Removed testsweet module so that tests can be run after 
      bzr installed by 'bzr selftest'.

    * 'bzr selftest' command-line arguments can now be partial ids
      of tests to run, e.g. 'bzr selftest test_weave'

      
bzr 0.0.9 2005-09-23

  BUG FIXES:

    * Fixed "branch -r" option.

    * Fix remote access to branches containing non-compressed history.
      (Robert Collins).

    * Better reliability of http server tests.  (John Arbash-Meinel)

    * Merge graph maximum distance calculation fix.  (Aaron Bentley)
   
    * Various minor bug in windows support have been fixed, largely in the
      test suite. Contributed by Alexander Belchenko.

  IMPROVEMENTS:

    * Status now accepts a -r argument to give status between chosen
      revisions. Contributed by Heikki Paajanen.

    * Revision arguments no longer use +/-/= to control ranges, instead
      there is a 'before' namespace, which limits the successive namespace.
      For example '$ bzr log -r date:yesterday..before:date:today' will
      select everything from yesterday and before today. Contributed by
      Robey Pointer

    * There is now a bzr.bat file created by distutils when building on 
      Windows. Contributed by Alexander Belchenko.

  INTERNALS:

    * Removed uuid() as it was unused.

    * Improved 'fetch' code for pulling revisions from one branch into
      another (used by pull, merged, etc.)


bzr 0.0.8 2005-09-20

  IMPROVEMENTS:

    * Adding a file whose parent directory is not versioned will
      implicitly add the parent, and so on up to the root. This means
      you should never need to explictly add a directory, they'll just
      get added when you add a file in the directory.  Contributed by
      Michael Ellerman.

    * Ignore .DS_Store (contains Mac metadata) by default.  Patch from
      Nir Soffer.

    * If you set BZR_EDITOR in the environment, it is checked in
      preference to EDITOR and the config file for the interactive commit
      editing program. Related to this is a bugfix where a missing program
      set in EDITOR would cause editing to fail, now the fallback program
      for the operating system is still tried.

    * Files that are not directories/symlinks/regular files will no longer
      cause bzr to fail, it will just ignore them by default. You cannot add
      them to the tree though - they are not versionable.


  INTERNALS:

    * Refactor xml packing/unpacking.

  BUG FIXES: 

    * Fixed 'bzr mv' by Ollie Rutherfurd.

    * Fixed strange error when trying to access a nonexistent http
      branch.

    * Make sure that the hashcache gets written out if it can't be
      read.


  PORTABILITY:

    * Various Windows fixes from Ollie Rutherfurd.

    * Quieten warnings about locking; patch from Matt Lavin.


bzr-0.0.7 2005-09-02

  NEW FEATURES:

    * ``bzr shell-complete`` command contributed by Clint Adams to
      help with intelligent shell completion.

    * New expert command ``bzr find-merge-base`` for debugging merges.


  ENHANCEMENTS:

    * Much better merge support.

    * merge3 conflicts are now reported with markers like '<<<<<<<'
      (seven characters) which is the same as CVS and pleases things
      like emacs smerge.


  BUG FIXES:

    * ``bzr upgrade`` no longer fails when trying to fix trees that
      mention revisions that are not present.

    * Fixed bugs in listing plugins from ``bzr plugins``.

    * Fix case of $EDITOR containing options for the editor.

    * Fix log -r refusing to show the last revision.
      (Patch from Goffredo Baroncelli.)


  CHANGES:

    * ``bzr log --show-ids`` shows the revision ids of all parents.

    * Externally provided commands on your $BZRPATH no longer need
      to recognize --bzr-usage to work properly, and can just handle
      --help themselves.


  LIBRARY:

    * Changed trace messages to go through the standard logging
      framework, so that they can more easily be redirected by
      libraries.



bzr-0.0.6 2005-08-18

  NEW FEATURES:

    * Python plugins, automatically loaded from the directories on
      BZR_PLUGIN_PATH or ~/.bzr.conf/plugins by default.

    * New 'bzr mkdir' command.

    * Commit mesage is fetched from an editor if not given on the
      command line; patch from Torsten Marek.

    * ``bzr log -m FOO`` displays commits whose message matches regexp 
      FOO.
      
    * ``bzr add`` with no arguments adds everything under the current directory.

    * ``bzr mv`` does move or rename depending on its arguments, like
      the Unix command.

    * ``bzr missing`` command shows a summary of the differences
      between two trees.  (Merged from John Arbash-Meinel.)

    * An email address for commits to a particular tree can be
      specified by putting it into .bzr/email within a branch.  (Based
      on a patch from Heikki Paajanen.)


  ENHANCEMENTS:

    * Faster working tree operations.


  CHANGES:

    * 3rd-party modules shipped with bzr are copied within the bzrlib
      python package, so that they can be installed by the setup
      script without clashing with anything already existing on the
      system.  (Contributed by Gustavo Niemeyer.)

    * Moved plugins directory to bzrlib/, so that there's a standard
      plugin directory which is not only installed with bzr itself but
      is also available when using bzr from the development tree.
      BZR_PLUGIN_PATH and DEFAULT_PLUGIN_PATH are then added to the
      standard plugins directory.

    * When exporting to a tarball with ``bzr export --format tgz``, put 
      everything under a top directory rather than dumping it into the
      current directory.   This can be overridden with the ``--root`` 
      option.  Patch from William Dodé and John Meinel.

    * New ``bzr upgrade`` command to upgrade the format of a branch,
      replacing ``bzr check --update``.

    * Files within store directories are no longer marked readonly on
      disk.

    * Changed ``bzr log`` output to a more compact form suggested by
      John A Meinel.  Old format is available with the ``--long`` or
      ``-l`` option, patched by William Dodé.

    * By default the commit command refuses to record a revision with
      no changes unless the ``--unchanged`` option is given.

    * The ``--no-plugins``, ``--profile`` and ``--builtin`` command
      line options must come before the command name because they 
      affect what commands are available; all other options must come 
      after the command name because their interpretation depends on
      it.

    * ``branch`` and ``clone`` added as aliases for ``branch``.

    * Default log format is back to the long format; the compact one
      is available with ``--short``.
      
      
  BUG FIXES:
  
    * Fix bugs in committing only selected files or within a subdirectory.


bzr-0.0.5  2005-06-15
  
  CHANGES:

    * ``bzr`` with no command now shows help rather than giving an
      error.  Suggested by Michael Ellerman.

    * ``bzr status`` output format changed, because svn-style output
      doesn't really match the model of bzr.  Now files are grouped by
      status and can be shown with their IDs.  ``bzr status --all``
      shows all versioned files and unknown files but not ignored files.

    * ``bzr log`` runs from most-recent to least-recent, the reverse
      of the previous order.  The previous behaviour can be obtained
      with the ``--forward`` option.
        
    * ``bzr inventory`` by default shows only filenames, and also ids
      if ``--show-ids`` is given, in which case the id is the second
      field.


  ENHANCEMENTS:

    * New 'bzr whoami --email' option shows only the email component
      of the user identification, from Jo Vermeulen.

    * New ``bzr ignore PATTERN`` command.

    * Nicer error message for broken pipe, interrupt and similar
      conditions that don't indicate an internal error.

    * Add ``.*.sw[nop] .git .*.tmp *,v`` to default ignore patterns.

    * Per-branch locks keyed on ``.bzr/branch-lock``, available in
      either read or write mode.

    * New option ``bzr log --show-ids`` shows revision and file ids.

    * New usage ``bzr log FILENAME`` shows only revisions that
      affected that file.

    * Changed format for describing changes in ``bzr log -v``.

    * New option ``bzr commit --file`` to take a message from a file,
      suggested by LarstiQ.

    * New syntax ``bzr status [FILE...]`` contributed by Bartosz
      Oler.  File may be in a branch other than the working directory.

    * ``bzr log`` and ``bzr root`` can be given an http URL instead of
      a filename.

    * Commands can now be defined by external programs or scripts
      in a directory on $BZRPATH.

    * New "stat cache" avoids reading the contents of files if they 
      haven't changed since the previous time.

    * If the Python interpreter is too old, try to find a better one
      or give an error.  Based on a patch from Fredrik Lundh.

    * New optional parameter ``bzr info [BRANCH]``.

    * New form ``bzr commit SELECTED`` to commit only selected files.

    * New form ``bzr log -r FROM:TO`` shows changes in selected
      range; contributed by John A Meinel.

    * New option ``bzr diff --diff-options 'OPTS'`` allows passing
      options through to an external GNU diff.

    * New option ``bzr add --no-recurse`` to add a directory but not
      their contents.

    * ``bzr --version`` now shows more information if bzr is being run
      from a branch.

  
  BUG FIXES:

    * Fixed diff format so that added and removed files will be
      handled properly by patch.  Fix from Lalo Martins.

    * Various fixes for files whose names contain spaces or other
      metacharacters.


  TESTING:

    * Converted black-box test suites from Bourne shell into Python;
      now run using ``./testbzr``.  Various structural improvements to
      the tests.

    * testbzr by default runs the version of bzr found in the same
      directory as the tests, or the one given as the first parameter.

    * testbzr also runs the internal tests, so the only command
      required to check is just ``./testbzr``.

    * testbzr requires python2.4, but can be used to test bzr running
      under a different version.

    * Tests added for many other changes in this release.


  INTERNAL:

    * Included ElementTree library upgraded to 1.2.6 by Fredrik Lundh.

    * Refactor command functions into Command objects based on HCT by
      Scott James Remnant.

    * Better help messages for many commands.

    * Expose bzrlib.open_tracefile() to start the tracefile; until
      this is called trace messages are just discarded.

    * New internal function find_touching_revisions() and hidden
      command touching-revisions trace the changes to a given file.

    * Simpler and faster compare_inventories() function.

    * bzrlib.open_tracefile() takes a tracefilename parameter.

    * New AtomicFile class.

    * New developer commands ``added``, ``modified``.


  PORTABILITY:

    * Cope on Windows on python2.3 by using the weaker random seed.
      2.4 is now only recommended.


bzr-0.0.4  2005-04-22

  ENHANCEMENTS:

    * 'bzr diff' optionally takes a list of files to diff.  Still a bit
      basic.  Patch from QuantumG.

    * More default ignore patterns.

    * New 'bzr log --verbose' shows a list of files changed in the
      changeset.  Patch from Sebastian Cote.

    * Roll over ~/.bzr.log if it gets too large.

    * Command abbreviations 'ci', 'st', 'stat', '?' based on a patch
      by Jason Diamon.

    * New 'bzr help commands' based on a patch from Denys Duchier.


  CHANGES:

    * User email is determined by looking at $BZREMAIL or ~/.bzr.email
      or $EMAIL.  All are decoded by the locale preferred encoding.
      If none of these are present user@hostname is used.  The host's
      fully-qualified name is not used because that tends to fail when
      there are DNS problems.

    * New 'bzr whoami' command instead of username user-email.


  BUG FIXES: 

    * Make commit safe for hardlinked bzr trees.

    * Some Unicode/locale fixes.

    * Partial workaround for difflib.unified_diff not handling
      trailing newlines properly.


  INTERNAL:

    * Allow docstrings for help to be in PEP0257 format.  Patch from
      Matt Brubeck.

    * More tests in test.sh.

    * Write profile data to a temporary file not into working
      directory and delete it when done.

    * Smaller .bzr.log with process ids.


  PORTABILITY:

    * Fix opening of ~/.bzr.log on Windows.  Patch from Andrew
      Bennetts.

    * Some improvements in handling paths on Windows, based on a patch
      from QuantumG.


bzr-0.0.3  2005-04-06

  ENHANCEMENTS:

    * New "directories" internal command lists versioned directories
      in the tree.

    * Can now say "bzr commit --help".

    * New "rename" command to rename one file to a different name
      and/or directory.

    * New "move" command to move one or more files into a different
      directory.

    * New "renames" command lists files renamed since base revision.

    * New cat command contributed by janmar.

  CHANGES:

    * .bzr.log is placed in $HOME (not pwd) and is always written in
      UTF-8.  (Probably not a completely good long-term solution, but
      will do for now.)

  PORTABILITY:

    * Workaround for difflib bug in Python 2.3 that causes an
      exception when comparing empty files.  Reported by Erik Toubro
      Nielsen.

  INTERNAL:

    * Refactored inventory storage to insert a root entry at the top.

  TESTING:

    * Start of shell-based black-box testing in test.sh.


bzr-0.0.2.1

  PORTABILITY:

    * Win32 fixes from Steve Brown.


bzr-0.0.2  "black cube"  2005-03-31

  ENHANCEMENTS:

    * Default ignore list extended (see bzrlib/__init__.py).

    * Patterns in .bzrignore are now added to the default ignore list,
      rather than replacing it.

    * Ignore list isn't reread for every file.

    * More help topics.

    * Reinstate the 'bzr check' command to check invariants of the
      branch.

    * New 'ignored' command lists which files are ignored and why;
      'deleted' lists files deleted in the current working tree.

    * Performance improvements.

    * New global --profile option.
    
    * Ignore patterns like './config.h' now correctly match files in
      the root directory only.


bzr-0.0.1  2005-03-26

  ENHANCEMENTS:

    * More information from info command.

    * Can now say "bzr help COMMAND" for more detailed help.

    * Less file flushing and faster performance when writing logs and
      committing to stores.

    * More useful verbose output from some commands.

  BUG FIXES:

    * Fix inverted display of 'R' and 'M' during 'commit -v'.

  PORTABILITY:

    * Include a subset of ElementTree-1.2.20040618 to make
      installation easier.

    * Fix time.localtime call to work with Python 2.3 (the minimum
      supported).


bzr-0.0.0.69  2005-03-22

  ENHANCEMENTS:

    * First public release.

    * Storage of local versions: init, add, remove, rm, info, log,
      diff, status, etc.<|MERGE_RESOLUTION|>--- conflicted
+++ resolved
@@ -1,10 +1,7 @@
 UNRELEASED CHANGES
 
   IMPROVEMENTS:
-<<<<<<< HEAD
-=======
   
->>>>>>> f1a5311b
     * merge now takes a --show-base option to include the base text in
       conflicts.
       (Aaron Bentley)
@@ -49,12 +46,9 @@
     * Just give a quieter warning if a plugin can't be loaded, and 
       put the details in .bzr.log.  (Martin Pool)
 
-<<<<<<< HEAD
-=======
     * 'bzr branch' will now set the branch-name to the last component of the
       output directory, if one was supplied.
 
->>>>>>> f1a5311b
     * New sftp transport, based on Paramiko.  (Robey Pointer)
 
     * If the option 'post_commit' is set to one (or more) python function
@@ -64,14 +58,12 @@
 
     * Merge now has a retcode of 1 when conflicts occur. (Robert Collins)
 
-<<<<<<< HEAD
     * --merge-type weave is now supported for file contents.  Tree-shape
       changes are still three-way based.  (Martin Pool, Aaron Bentley)
-=======
+
     * 'bzr check' allows the first revision on revision-history to have
       parents - something that is expected for cheap checkouts, and occurs
       when conversions from baz do not have all history.  (Robert Collins).
->>>>>>> f1a5311b
 
   TESTING:
 
@@ -142,6 +134,9 @@
     * Transports can register using register_lazy_transport, and they 
       will be loaded when first used.  (Martin Pool)
 
+    * Transports can register using register_lazy_transport, and they 
+      will be loaded when first used.  (Martin Pool)
+
     * 'pull' has been factored out of the command as WorkingTree.pull().
       A new option to WorkingTree.pull has been added, clobber, which will
       ignore diverged history and pull anyway.
@@ -181,13 +176,10 @@
       of merge_inner. Likewise 'merge' now returns the conflict count to the
       caller. (Robert Collins)
 
-<<<<<<< HEAD
-=======
     * 'revision.revision_graph can handle having only partial history for
       a revision - that is no revisions in the graph with no parents.
       (Robert Collins).
 
->>>>>>> f1a5311b
   BUG FIXES:
 
     * Better handling of branches in directories with non-ascii names. 
