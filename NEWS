--------------------
Bazaar Release Notes
--------------------

.. contents::


IN DEVELOPMENT
--------------

  NOTES WHEN UPGRADING:

  CHANGES:

    * Broader support of GNU Emacs mail clients. Set
      ``mail_client=emacsclient`` in your bazaar.conf and ``send`` will pop the
      bundle in a mail buffer according to the value of ``mail-user-agent``
      variable. (Xavier Maillard)

  FEATURES:

  IMPROVEMENTS:

    * Diff now handles revision specs like "branch:" and "submit:" more
      efficiently.  (Aaron Bentley)

    * Pull completes much faster when there is nothing to pull.
      (Aaron Bentley)

  BUGFIXES:

    * Avoid muttering every time a child update does not cause a progress bar
      update. (John Arbash Meinel, #213771)

    * ``Branch.reconcile()`` is now implemented. This allows ``bzr reconcile``
      to fix when a Branch has a non-canonical mainline history. ``bzr check``
      also detects this condition. (John Arbash Meinel, #177855)

    * ``bzr commit`` now works with Microsoft's FTP service.
      (Andreas Deininger)

    * Conversion from non-rich-root to rich-root(-pack) updates inventory
      sha1s, even when bundles are used.  (Aaron Bentley, #181391)

    * Conversion from non-rich-root to rich-root(-pack) works correctly even
      though search keys are not topologically sorted.  (Aaron Bentley)

    * Conversion from non-rich-root to rich-root(-pack) works even when a
      parent revision has a different root id.  (Aaron Bentley, #177874)

    * Fetching all revisions from a repository does not cause pack collisions.
      (Robert Collins, Aaron Bentley, #212908)

    * Fix error about "attempt to add line-delta in non-delta knit".
      (Andrew Bennetts, #217701)

    * Pushing a branch in "dirstate" format (Branch5) over bzr+ssh would break
      if the remote server was < version 1.2. This was due to a bug in the
      RemoteRepository.get_parent_map() fallback code.
      (John Arbash Meinel, #214894)

    * Set SO_REUSEADDR on server sockets of ``bzr serve`` to avoid problems
      rebinding the socket when starting the server a second time.
      (John Arbash Meinel, Martin Pool, #164288)

    * Severe performance degradation in fetching from knit repositories to
      knits and packs due to parsing the entire revisions.kndx on every graph
      walk iteration fixed by using the Repository.get_graph API.  There was
      another regression in knit => knit fetching which re-read the index for
      every revision each side had in common.
      (Robert Collins, John Arbash Meinel)

    * When logging the changes to a particular file, there was a bug if there
      were ghosts in the revision ancestry. (John Arbash Meinel, #209948)

  DOCUMENTATION:

    * Document outlining strategies for TortoiseBzr. (Mark Hammond)

  TESTING:

    * Add ``thread_name_suffix`` parameter to SmartTCPServer_for_testing, to
      make it easy to identify which test spawned a thread with an unhandled
      exception. (Andrew Bennetts)

  INTERNALS:

<<<<<<< HEAD
    * Added plumbing for working tree content filtering.
      (Alexander Belchenko, Ian Clatworthy)
=======
    * ``Hooks.install_hook`` is now deprecated in favour of
      ``Hooks.install_named_hook`` which adds a required ``name`` parameter, to
      avoid having to call ``Hooks.name_hook``. (Daniel Watkins)

    * Implement xml8 serializer.  (Aaron Bentley)
>>>>>>> 710067ea

  API BREAKS:

    * Repository.get_data_stream, Repository.get_data_stream_for_search(),
      Repository.get_deltas_for_revsions(), Repository.revision_trees(),
      Repository.item_keys_introduced_by() no longer take read locks.
      (Aaron Bentley)


bzr 1.4rc2 2008-04-21
---------------------

  BUG FIXES:

    * ``bzr log -r ..X bzr://`` was failing, because it was getting a request
      for ``revision_id=None`` which was not a string.
      (John Arbash Meinel, #211661)

    * Fixed a bug in handling ghost revisions when logging changes in a 
      particular file.  (John Arbash Meinel, #209948)

    * Fix error about "attempt to add line-delta in non-delta knit".
      (Andrew Bennetts, #205156)

    * Fixed performance degradation in fetching from knit repositories to
      knits and packs due to parsing the entire revisions.kndx on every graph
      walk iteration fixed by using the Repository.get_graph API.  There was
      another regression in knit => knit fetching which re-read the index for
      every revision each side had in common.
      (Robert Collins, John Arbash Meinel)


bzr 1.4rc1 2008-04-11
---------------------



bzr 1.4rc1 2008-04-11
---------------------

   * bzr main script cannot be imported (Benjamin Peterson)

   * On Linux bzr additionally looks for plugins in arch-independent site
     directory. (Toshio Kuratomi)

   * The ``set_rh`` branch hook is now deprecated. Please migrate
     any plugins using this hook to use an alternative, e.g.
     ``post_change_branch_tip``. (Ian Clatworthy)

   * When a plugin cannot be loaded as the file path is not a valid
     python module name bzr will now strip a ``bzr_`` prefix from the
     front of the suggested name, as many plugins (e.g. bzr-svn)
     want to be installed without this prefix. It is a common mistake
     to have a folder named "bzr-svn" for that plugin, especially
     as this is what bzr branch lp:bzr-svn will give you. (James Westby,
     Andrew Cowie)

   * UniqueIntegerBugTracker now appends bug-ids instead of joining
     them to the base URL. Plugins that register bug trackers may
     need a trailing / added to the base URL if one is not already there.
     (James Wesby, Andrew Cowie)

  FEATURES:

    * Added start_commit hook for mutable trees. (Jelmer Vernooij, #186422)

    * ``status`` now accepts ``--no-pending`` to show the status without
      listing pending merges, which speeds up the command a lot on large
      histories.  (James Westby, #202830)

    * New ``post_change_branch_tip`` hook that is called after the
      branch tip is moved but while the branch is still write-locked.
      See the User Reference for signature details.
      (Ian Clatworthy, James Henstridge)

    * Reconfigure can convert a branch to be standalone or to use a shared
      repository.  (Aaron Bentley)

  IMPROVEMENTS:

    * The smart protocol now has support for setting branches' revision info
      directly.  This should make operations like push slightly faster, and is a
      step towards server-side hooks.  The new request method name is
      ``Branch.set_last_revision_info``.  (Andrew Bennetts)

    * ``bzr commit --fixes`` now recognises "gnome" as a tag by default.
      (James Westby, Andrew Cowie)

    * ``bzr switch`` will attempt to find branches to switch to relative to the
      current branch. E.g. ``bzr switch branchname`` will look for
      ``current_branch/../branchname``. (Robert Collins, Jelmer Vernooij,
      Wouter van Heyst)

    * Diff is now more specific about execute-bit changes it describes
      (Chad Miller)

    * Fetching data over HTTP is a bit faster when urllib is used.  This is done
      by forcing it to recv 64k at a time when reading lines in HTTP headers,
      rather than just 1 byte at a time.  (Andrew Bennetts)

    * Log --short and --line are much faster when -r is not specified.
      (Aaron Bentley)

    * Merge is faster.  We no longer check a file's existence unnecessarily
      when merging the execute bit.  (Aaron Bentley)

    * ``bzr status`` on an explicit list of files no longer shows pending
      merges, making it much faster on large trees. (John Arbash Meinel)

    * The launchpad directory service now warns the user if they have not set
      their launchpad login and are trying to resolve a URL using it, just
      in case they want to do a write operation with it.  (James Westby)

    * The smart protocol client is slightly faster, because it now only queries
      the server for the protocol version once per connection.  Also, the HTTP
      transport will now automatically probe for and use a smart server if
      one is present.  You can use the new ``nosmart+`` transport decorator
      to get the old behaviour.  (Andrew Bennetts)

    * The ``version`` command takes a ``--short`` option to print just the
      version number, for easier use in scripts.  (Martin Pool)

    * Various operations with revision specs and commands that calculate
      revnos and revision ids are faster.  (John A. Meinel, Aaron Bentley)

  BUGFIXES:

    * Add ``root_client_path`` parameter to SmartWSGIApp and
      SmartServerRequest.  This makes it possible to publish filesystem
      locations that don't exactly match URL paths. SmartServerRequest
      subclasses should use the new ``translate_client_path`` and
      ``transport_from_client_path`` methods when dealing with paths received
      from a client to take this into account.  (Andrew Bennetts, #124089)

    * ``bzr mv a b`` can be now used also to rename previously renamed
      directories, not only files. (Lukáš Lalinský, #107967)

    * ``bzr uncommit --local`` can now remove revisions from the local
      branch to be symmetric with ``bzr commit --local``.
      (John Arbash Meinel, #93412)

    * Don't ask for a password if there is no real terminal.
      (Alexander Belchenko, #69851)

    * Fix a bug causing a ValueError crash in ``parse_line_delta_iter`` when
      fetching revisions from a knit to pack repository or vice versa using
      bzr:// (including over http or ssh).
      (#208418, Andrew Bennetts, Martin Pool, Robert Collins)

    * Fixed ``_get_line`` in ``bzrlib.smart.medium``, which was buggy.  Also
      fixed ``_get_bytes`` in the same module to use the push back buffer.
      These bugs had no known impact in normal use, but were problematic for
      developers working on the code, and were likely to cause real bugs sooner
      or later.  (Andrew Bennetts)

    * Implement handling of basename parameter for DefaultMail.  (James Westby)

    * Incompatibility with Paramiko versions newer than 1.7.2 was fixed.
      (Andrew Bennetts, #213425)

    * Launchpad locations (lp: URLs) can be pulled.  (Aaron Bentley, #181945)

    * Merges that add files to deleted root directories complete.  They
      do create conflicts.  (Aaron Bentley, #210092)

    * vsftp's return ``550 RNFR command failed.`` supported.
      (Marcus Trautwig, #129786)

  DOCUMENTATION:

    * Improved documentation on send/merge relationship. (Peter Schuller)

    * Minor fixes to the User Guide. (Matthew Fuller)

    * Reduced the evangelism in the User Guide. (Ian Clatworthy)

    * Added Integrating with Bazaar document for developers (Martin Albisetti)

  API BREAKS:

    * Attempting to pull data from a ghost aware repository (e.g. knits) into a
      non-ghost aware repository such as weaves will now fail if there are
      ghosts.  (Robert Collins)

    * ``KnitVersionedFile`` no longer accepts an ``access_mode`` parameter, and
      now requires the ``index`` and ``access_method`` parameters to be
      supplied. A compatible shim has been kept in the new function
      ``knit.make_file_knit``. (Robert Collins)

    * Log formatters must now provide log_revision instead of show and
      show_merge_revno methods. The latter had been deprecated since the 0.17
      release. (James Westby)

    * ``LoopbackSFTP`` is now called ``SocketAsChannelAdapter``.
      (Andrew Bennetts)

    * ``osutils.backup_file`` is removed. (Alexander Belchenko)

    * ``Repository.get_revision_graph`` is deprecated, with no replacement
      method. The method was size(history) and not desirable. (Robert Collins)

    * ``revision.revision_graph`` is deprecated, with no replacement function.
      The function was size(history) and not desirable. (Robert Collins)

    * ``Transport.get_shared_medium`` is deprecated.  Use
      ``Transport.get_smart_medium`` instead.  (Andrew Bennetts)

    * ``VersionedFile`` factories now accept a get_scope parameter rather
      than using a call to ``transaction_finished``, allowing the removal of
      the fixed list of versioned files per repository. (Robert Collins)

    * ``VersionedFile.annotate_iter`` is deprecated. While in principle this
      allowed lower memory use, all users of annotations wanted full file 
      annotations, and there is no storage format suitable for incremental
      line-by-line annotation. (Robert Collins)

    * ``VersionedFile.clone_text`` is deprecated. This performance optimisation
      is no longer used - reading the content of a file that is undergoing a
      file level merge to identical state on two branches is rare enough, and
      not expensive enough to special case. (Robert Collins)

    * ``VersionedFile.clear_cache`` and ``enable_cache`` are deprecated.
      These methods added significant complexity to the ``VersionedFile``
      implementation, but were only used for optimising fetches from knits - 
      which can be done from outside the knit layer, or via a caching
      decorator. As knits are not the default format, the complexity is no
      longer worth paying. (Robert Collins)

    * ``VersionedFile.create_empty`` is removed. This method presupposed a
      sensible mapping to a transport for individual files, but pack backed
      versioned files have no such mapping. (Robert Collins)

    * ``VersionedFile.get_graph`` is deprecated, with no replacement method.
      The method was size(history) and not desirable. (Robert Collins)

    * ``VersionedFile.get_graph_with_ghosts`` is deprecated, with no
      replacement method.  The method was size(history) and not desirable.
      (Robert Collins)

    * ``VersionedFile.get_parents`` is deprecated, please use
      ``VersionedFile.get_parent_map``. (Robert Collins)

    * ``VersionedFile.get_sha1`` is deprecated, please use
      ``VersionedFile.get_sha1s``. (Robert Collins)

    * ``VersionedFile.has_ghost`` is now deprecated, as it is both expensive
      and unused outside of a single test. (Robert Collins)

    * ``VersionedFile.iter_parents`` is now deprecated in favour of
      ``get_parent_map`` which can be used to instantiate a Graph on a
      VersionedFile. (Robert Collins)

    * ``VersionedFileStore`` no longer uses the transaction parameter given
      to most methods; amongst other things this means that the
      get_weave_or_empty method no longer guarantees errors on a missing weave
      in a readonly transaction, and no longer caches versioned file instances
      which reduces memory pressure (but requires more careful management by
      callers to preserve performance). (Robert Collins)

  TESTING:

    * New -Dselftest_debug flag disables clearing of the debug flags during
      tests.  This is useful if you want to use e.g. -Dhpss to help debug a
      failing test.  Be aware that using this feature is likely to cause
      spurious test failures if used with the full suite. (Andrew Bennetts)

    * selftest --load-list now uses a new more agressive test loader that will
      avoid loading unneeded modules and building their tests. Plugins can use
      this new loader by defining a load_tests function instead of a test_suite
      function. (a forthcoming patch will provide many examples on how to
      implement this).
      (Vincent Ladeuil)

    * selftest --load-list now does some sanity checks regarding duplicate test
      IDs and tests present in the list but not found in the actual test suite.
      (Vincent Ladeuil)

    * Slightly more concise format for the selftest progress bar, so there's
      more space to show the test name.  (Martin Pool) ::

        [2500/10884, 1fail, 3miss in 1m29s] test_revisionnamespaces.TestRev

    * The test suite takes much less memory to run, and is a bit faster.  This
      is done by clearing most attributes of TestCases after running them, if
      they succeeded.  (Andrew Bennetts)

  INTERNALS:

    * Added ``_build_client_protocol`` to ``_SmartClient``.  (Andrew Bennetts)

    * Added basic infrastructure for automatic plugin suggestion.
      (Martin Albisetti)

    * If a ``LockableFiles`` object is not explicitly unlocked (for example
      because of a missing ``try/finally`` block, it will give a warning but
      not automatically unlock itself.  (Previously they did.)  This
      sometimes caused knock-on errors if for example the network connection
      had already failed, and should not be relied upon by code. 
      (Martin Pool, #109520)

    * ``make dist`` target to build a release tarball, and also 
      ``check-dist-tarball`` and ``dist-upload-escudero``.  (Martin Pool)

    * The ``read_response_tuple`` method of ``SmartClientRequestProtocol*``
      classes will now raise ``UnknownSmartMethod`` when appropriate, so that
      callers don't need to try distinguish unknown request errors from other
      errors.  (Andrew Bennetts)

    * ``set_make_working_trees`` is now implemented provided on all repository
      implementations (Aaron Bentley)

    * ``VersionedFile`` now has a new method ``get_parent_map`` which, like
      ``Graph.get_parent_map`` returns a dict of key:parents. (Robert Collins)


bzr 1.3 2008-03-20
------------------

Bazaar has become part of the GNU project <http://www.gnu.org>

Many operations that act on history, including ``log`` and ``annotate`` are now
substantially faster.  Several bugs have been fixed and several new options and
features have been added.

  TESTING:

    * Avoid spurious failure of ``TestVersion.test_version`` matching
      directory names.
      (#202778, Martin Pool)


bzr 1.3rc1 2008-03-16
---------------------

  NOTES WHEN UPGRADING:

    * The backup directory created by ``upgrade`` is now called
      ``backup.bzr``, not ``.bzr.backup``. (Martin Albisetti)

  CHANGES:

    * A new repository format 'development' has been added. This format will
      represent the latest 'in-progress' format that the bzr developers are
      interested in getting early-adopter testing and feedback on.
      ``doc/developers/development-repo.txt`` has detailed information.
      (Robert Collins)

    * BZR_LOG environment variable controls location of .bzr.log trace file. 
      User can suppress writing messages to .bzr.log by using '/dev/null'
      filename (on Linux) or 'NUL' (on Windows). If BZR_LOG variable 
      is not defined but BZR_HOME is defined then default location
      for .bzr.log trace file is ``$BZR_HOME/.bzr.log``.
      (Alexander Belchenko)

    * ``launchpad`` builtin plugin now shipped as separate part in standalone
      bzr.exe, installed to ``C:\Program Files\Bazaar\plugins`` directory, 
      and standalone installer allows user to skip installation of this plugin.
      (Alexander Belchenko)

    * Restore auto-detection of plink.exe on Windows. (Dmitry Vasiliev)

    * Version number is now shown as "1.2" or "1.2pr2", without zeroed or
      missing final fields.  (Martin Pool)

  FEATURES:

    * ``branch`` and ``checkout`` can hard-link working tree files, which is
      faster and saves space.  (Aaron Bentley)

    * ``bzr send`` will now also look at the ``child_submit_to`` setting in
      the submit branch to determine the email address to send to. 
      (Jelmer Vernooij)

  IMPROVEMENTS:

    * BzrBranch._lefthand_history is faster on pack repos.  (Aaron Bentley)

    * Branch6.generate_revision_history is faster.  (Aaron Bentley)

    * Directory services can now be registered, allowing special URLs to be
      dereferenced into real URLs.  This is a generalization and cleanup of
      the lp: transport lookup.  (Aaron Bentley)

    * Merge directives that are automatically attached to emails have nicer
      filenames, based on branch-nick + revno. (Aaron Bentley)

    * ``push`` has a ``--revision`` option, to specify what revision to push up
      to.  (Daniel Watkins)

    * Significantly reducing execution time and network traffic for trivial 
      case of running ``bzr missing`` command for two identical branches.
      (Alexander Belchenko)

    * Speed up operations that look at the revision graph (such as 'bzr log').
      ``KnitPackRepositor.get_revision_graph`` uses ``Graph.iter_ancestry`` to
      extract the revision history. This allows filtering ghosts while
      stepping instead of needing to peek ahead. (John Arbash Meinel)

    * The ``hooks`` command lists installed hooks, to assist in debugging.
      (Daniel Watkins)

    * Updates to how ``annotate`` work. Should see a measurable improvement in
      performance and memory consumption for file with a lot of merges.
      Also, correctly handle when a line is introduced by both parents (it
      should be attributed to the first merge which notices this, and not
      to all subsequent merges.) (John Arbash Meinel)

  BUGFIXES:

    * Autopacking no longer holds the full set of inventory lines in
      memory while copying. For large repositories, this can amount to
      hundreds of MB of ram consumption.
      (Ian Clatworthy, John Arbash Meinel)

    * Cherrypicking when using ``--format=merge3`` now explictly excludes
      BASE lines. (John Arbash Meinel, #151731)

    * Disable plink's interactive prompt for password.
      (#107593, Dmitry Vasiliev)

    * Encode command line arguments from unicode to user_encoding before
      invoking external mail client in `bzr send` command.
      (#139318, Alexander Belchenko)

    * Fixed problem connecting to ``bzr+https://`` servers.
      (#198793, John Ferlito)

    * Improved error reporting in the Launchpad plugin. (Daniel Watkins,
      #196618)

    * Include quick-start-summary.svg file to python-based installer(s)
      for Windows. (#192924, Alexander Belchenko)

    * lca merge now respects specified files. (Aaron Bentley)

    * Make version-info --custom imply --all. (#195560, James Westby)

    * ``merge --preview`` now works for merges that add or modify
      symlinks (James Henstridge)

    * Redirecting the output from ``bzr merge`` (when the remembered
      location is used) now works. (John Arbash Meinel)

    * setup.py script explicitly checks for Python version.
      (Jari Aalto, Alexander Belchenko, #200569)

    * UnknownFormatErrors no longer refer to branches regardless of kind of
      unknown format. (Daniel Watkins, #173980)

    * Upgrade bundled ConfigObj to version 4.5.2, which properly quotes #
      signs, among other small improvements. (Matt Nordhoff, #86838)

    * Use correct indices when emitting LCA conflicts.  This fixes IndexError
      errors.  (Aaron Bentley, #196780)

  DOCUMENTATION:

    * Explained how to use ``version-info --custom`` in the User Guide.
      (Neil Martinsen-Burrell)

  API BREAKS:

    * Support for loading plugins from zip files and
      ``bzrlib.plugin.load_from_zip()`` function are deprecated.
      (Alexander Belchenko)

  TESTING:

    * The branch interface tests were invalid for branches using rich-root
      repositories because the empty string is not a valid file-id.
      (Robert Collins)

  INTERNALS:

    * ``Graph.iter_ancestry`` returns the ancestry of revision ids. Similar to
      ``Repository.get_revision_graph()`` except it includes ghosts and you can
      stop part-way through. (John Arbash Meinel)

    * New module ``tools/package_mf.py`` provide custom module finder for
      python packages (improves standard python library's modulefinder.py)
      used by ``setup.py`` script while building standalone bzr.exe.
      (Alexander Belchenko)

    * New remote method ``RemoteBzrDir.find_repositoryV2`` adding support for
      detecting external lookup support on remote repositories. This method is
      now attempted first when lookup up repositories, leading to an extra 
      round trip on older bzr smart servers. (Robert Collins)
 
    * Repository formats have a new supported-feature attribute
      ``supports_external_lookups`` used to indicate repositories which support
      falling back to other repositories when they have partial data.
      (Robert Collins)

    * ``Repository.get_revision_graph_with_ghosts`` and
      ``bzrlib.revision.(common_ancestor,MultipleRevisionSources,common_graph)``
      have been deprecated.  (John Arbash Meinel)

    * ``Tree.iter_changes`` is now a public API, replacing the work-in-progress
      ``Tree._iter_changes``. The api is now considered stable and ready for
      external users.  (Aaron Bentley)

    * The bzrdir format registry now accepts an ``alias`` keyword to
      register_metadir, used to indicate that a format name is an alias for
      some other format and thus should not be reported when describing the
      format. (Robert Collins)


bzr 1.2 2008-02-15
------------------

  BUG FIXES:

    * Fix failing test in Launchpad plugin. (Martin Pool)


bzr 1.2rc1 2008-02-13
---------------------

  NOTES WHEN UPGRADING:
  
    * Fetching via the smart protocol may need to reconnect once during a fetch
      if the remote server is running Bazaar 1.1 or earlier, because the client
      attempts to use more efficient requests that confuse older servers.  You
      may be required to re-enter a password or passphrase when this happens.
      This won't happen if the server is upgraded to Bazaar 1.2.
      (Andrew Bennetts)

  CHANGES:

    * Fetching via bzr+ssh will no longer fill ghosts by default (this is
      consistent with pack-0.92 fetching over SFTP). (Robert Collins)

    * Formatting of ``bzr plugins`` output is changed to be more human-
      friendly. Full path of plugins locations will be shown only with
      ``--verbose`` command-line option. (Alexander Belchenko)

    * ``merge`` now prefers to use the submit branch, but will fall back to
      parent branch.  For many users, this has no effect.  But some users who
      pull and merge on the same branch will notice a change.  This change
      makes it easier to work on a branch on two different machines, pulling
      between the machines, while merging from the upstream.
      ``merge --remember`` can now be used to set the submit_branch.
      (Aaron Bentley)

  FEATURES:

    * ``merge --preview`` produces a diff of the changes merge would make,
      but does not actually perform the merge.  (Aaron Bentley)

    * New smart method ``Repository.get_parent_map`` for getting revision
      parent data. This returns additional parent information topologically
      adjacent to the requested data to reduce round trip latency impacts.
      (Robert Collins)

    * New smart method, ``Repository.stream_revisions_chunked``, for fetching
      revision data that streams revision data via a chunked encoding.  This
      avoids buffering large amounts of revision data on the server and on the
      client, and sends less data to the server to request the revisions.
      (Andrew Bennetts, Robert Collins, #178353)

    * The launchpad plugin now handles lp urls of the form
      ``lp://staging/``, ``lp://demo/``, ``lp://dev/`` to use the appropriate
      launchpad instance to do the resolution of the branch identities.
      This is primarily of use to Launchpad developers, but can also
      be used by other users who want to try out Launchpad as
      a branch location without messing up their public Launchpad
      account.  Branches that are pushed to the staging environment
      have an expected lifetime of one day. (Tim Penhey)

  IMPROVEMENTS:

    * Creating a new branch no longer tries to read the entire revision-history
      unnecessarily over smart server operations. (Robert Collins)

    * Fetching between different repository formats with compatible models now
      takes advantage of the smart method to stream revisions.  (Andrew Bennetts)

    * The ``--coverage`` option is now global, rather specific to ``bzr
      selftest``.  (Andrew Bennetts)

    * The ``register-branch`` command will now use the public url of the branch
      containing the current directory, if one has been set and no explicit
      branch is provided.  (Robert Collins)

    * Tweak the ``reannotate`` code path to optimize the 2-parent case.
      Speeds up ``bzr annotate`` with a pack repository by approx 3:2.
      (John Arbash Meinel)

  BUGFIXES:

    * Calculate remote path relative to the shared medium in _SmartClient.  This
      is related to the problem in bug #124089.  (Andrew Bennetts)

    * Cleanly handle connection errors in smart protocol version two, the same
      way as they are handled by version one.  (Andrew Bennetts)

    * Clearer error when ``version-info --custom`` is used without
      ``--template`` (Lukáš Lalinský)

    * Don't raise UnavailableFeature during test setup when medusa is not
      available or tearDown is never called leading to nasty side effects.
      (#137823, Vincent Ladeuil)

    * If a plugin's test suite cannot be loaded, for example because of a syntax
      error in the tests, then ``selftest`` fails, rather than just printing 
      a warning.  (Martin Pool, #189771)
      
    * List possible values for BZR_SSH environment variable in env-variables
      help topic. (Alexander Belchenko, #181842)

    * New methods ``push_log_file`` and ``pop_log_file`` to intercept messages:
      popping the log redirection now precisely restores the previous state,
      which makes it easier to use bzr log output from other programs.
      TestCaseInTempDir no longer depends on a log redirection being established
      by the test framework, which lets bzr tests cleanly run from a normal
      unittest runner.
      (#124153, #124849, Martin Pool, Jonathan Lange)

    * ``pull --quiet`` is now more quiet, in particular a message is no longer
      printed when the remembered pull location is used. (James Westby,
      #185907)

    * ``reconfigure`` can safely be interrupted while fetching.
      (Aaron Bentley, #179316)

    * ``reconfigure`` preserves tags when converting to and from lightweight
      checkouts.  (Aaron Bentley, #182040)

    * Stop polluting /tmp when running selftest.
      (Vincent Ladeuil, #123623)

    * Switch from NFKC => NFC for normalization checks. NFC allows a few
      more characters which should be considered valid.
      (John Arbash Meinel, #185458)

    * The launchpad plugin now uses the ``edge`` xmlrpc server to avoid
      interacting badly with a bug on the launchpad side. (Robert Collins)

    * Unknown hostnames when connecting to a ``bzr://`` URL no longer cause
      tracebacks.  (Andrew Bennetts, #182849)

  API BREAKS:

    * Classes implementing Merge types like Merge3Merger must now accept (and
      honour) a do_merge flag in their constructor.  (Aaron Bentley)

    * ``Repository.add_inventory`` and ``add_revision`` now require the caller
      to previously take a write lock (and start a write group.)
      (Martin Pool)

  TESTING:

    * selftest now accepts --load-list <file> to load a test id list. This
      speeds up running the test suite on a limited set of tests.
      (Vincent Ladeuil)

  INTERNALS:

    * Add a new method ``get_result`` to graph search objects. The resulting
      ``SearchResult`` can be used to recreate the search later, which will
      be useful in reducing network traffic. (Robert Collins)

    * Use convenience function to check whether two repository handles 
      are referring to the same repository in ``Repository.get_graph``. 
      (Jelmer Vernooij, #187162)

    * Fetching now passes the find_ghosts flag through to the 
      ``InterRepository.missing_revision_ids`` call consistently for all
      repository types. This will enable faster missing revision discovery with
      bzr+ssh. (Robert Collins)

    * Fix error handling in Repository.insert_data_stream. (Lukas Lalinsky)

    * ``InterRepository.missing_revision_ids`` is now deprecated in favour of
      ``InterRepository.search_missing_revision_ids`` which returns a 
      ``bzrlib.graph.SearchResult`` suitable for making requests from the smart
      server. (Robert Collins)

    * New error ``NoPublicBranch`` for commands that need a public branch to
      operate. (Robert Collins)
 
    * New method ``iter_inventories`` on Repository for access to many
      inventories. This is primarily used by the ``revision_trees`` method, as
      direct access to inventories is discouraged. (Robert Collins)
 
    * New method ``next_with_ghosts`` on the Graph breadth-first-search objects
      which will split out ghosts and present parents into two separate sets,
      useful for code which needs to be aware of ghosts (e.g. fetching data
      cares about ghosts during revision selection). (Robert Collins)

    * Record a timestamp against each mutter to the trace file, relative to the
      first import of bzrlib.  (Andrew Bennetts)

    * ``Repository.get_data_stream`` is now deprecated in favour of
      ``Repository.get_data_stream_for_search`` which allows less network
      traffic when requesting data streams over a smart server. (Robert Collins)

    * ``RemoteBzrDir._get_tree_branch`` no longer triggers ``_ensure_real``,
      removing one round trip on many network operations. (Robert Collins)

    * RemoteTransport's ``recommended_page_size`` method now returns 64k, like
      SFTPTransport and HttpTransportBase.  (Andrew Bennetts)

    * Repository has a new method ``has_revisions`` which signals the presence
      of many revisions by returning a set of the revisions listed which are
      present. This can be done by index queries without reading data for parent
      revision names etc. (Robert Collins)


bzr 1.1 2008-01-15
------------------

(no changes from 1.1rc1)

bzr 1.1rc1 2008-01-05
---------------------

  CHANGES:
   
   * Dotted revision numbers have been revised. Instead of growing longer with
     nested branches the branch number just increases. (eg instead of 1.1.1.1.1
     we now report 1.2.1.) This helps scale long lived branches which have many
     feature branches merged between them. (John Arbash Meinel)

   * The syntax ``bzr diff branch1 branch2`` is no longer supported.
     Use ``bzr diff branch1 --new branch2`` instead. This change has
     been made to remove the ambiguity where ``branch2`` is in fact a
     specific file to diff within ``branch1``.

  FEATURES:

   * New option to use custom template-based formats in  ``bzr version-info``.
     (Lukáš Lalinský)

   * diff '--using' allows an external diff tool to be used for files.
     (Aaron Bentley)

   * New "lca" merge-type for fast everyday merging that also supports
     criss-cross merges.  (Aaron Bentley)

  IMPROVEMENTS:

   * ``annotate`` now doesn't require a working tree. (Lukáš Lalinský,
     #90049)

   * ``branch`` and ``checkout`` can now use files from a working tree to
     to speed up the process.  For checkout, this requires the new
     --files-from flag.  (Aaron Bentley)

   * ``bzr diff`` now sorts files in alphabetical order.  (Aaron Bentley)

   * ``bzr diff`` now works on branches without working trees. Tree-less
     branches can also be compared to each other and to working trees using
     the new diff options ``--old`` and ``--new``. Diffing between branches,
     with or without trees, now supports specific file filtering as well.
     (Ian Clatworthy, #6700)

   * ``bzr pack`` now orders revision texts in topological order, with newest
     at the start of the file, promoting linear reads for ``bzr log`` and the
     like. This partially fixes #154129. (Robert Collins)

   * Merge directives now fetch prerequisites from the target branch if
     needed.  (Aaron Bentley)

   * pycurl now handles digest authentication.
     (Vincent Ladeuil)

   * ``reconfigure`` can now convert from repositories.  (Aaron Bentley)

   * ``-l`` is now a short form for ``--limit`` in ``log``.  (Matt Nordhoff)

   * ``merge`` now warns when merge directives cause cherrypicks.
     (Aaron Bentley)

   * ``split`` now supported, to enable splitting large trees into smaller
     pieces.  (Aaron Bentley)

  BUGFIXES:

   * Avoid AttributeError when unlocking a pack repository when an error occurs.
     (Martin Pool, #180208)

   * Better handle short reads when processing multiple range requests.
     (Vincent Ladeuil, #179368)

   * build_tree acceleration uses the correct path when a file has been moved.
     (Aaron Bentley)

   * ``commit`` now succeeds when a checkout and its master branch share a
     repository.  (Aaron Bentley, #177592)

   * Fixed error reporting of unsupported timezone format in
     ``log --timezone``. (Lukáš Lalinský, #178722)

   * Fixed Unicode encoding error in ``ignored`` when the output is
     redirected to a pipe. (Lukáš Lalinský)

   * Fix traceback when sending large response bodies over the smart protocol
     on Windows. (Andrew Bennetts, #115781)

   * Fix ``urlutils.relative_url`` for the case of two ``file:///`` URLs
     pointed to different logical drives on Windows.
     (Alexander Belchenko, #90847)

   * HTTP test servers are now compatible with the http protocol version 1.1.
     (Vincent Ladeuil, #175524)

   * _KnitParentsProvider.get_parent_map now handles requests for ghosts
     correctly, instead of erroring or attributing incorrect parents to ghosts.
     (Aaron Bentley)

   * ``merge --weave --uncommitted`` now works.  (Aaron Bentley)

   * pycurl authentication handling was broken and incomplete. Fix handling of
     user:pass embedded in the urls.
     (Vincent Ladeuil, #177643)

   * Files inside non-directories are now handled like other conflict types.
     (Aaron Bentley, #177390)

   * ``reconfigure`` is able to convert trees into lightweight checkouts.
     (Aaron Bentley)

   * Reduce lockdir timeout to 0 when running ``bzr serve``.  (Andrew Bennetts,
     #148087)

   * Test that the old ``version_info_format`` functions still work, even
     though they are deprecated. (John Arbash Meinel, ShenMaq, #177872)

   * Transform failures no longer cause ImmortalLimbo errors (Aaron Bentley,
     #137681)

   * ``uncommit`` works even when the commit messages of revisions to be
     removed use characters not supported in the terminal encoding.
     (Aaron Bentley)

   * When dumb http servers return whole files instead of the requested ranges,
     read the remaining bytes by chunks to avoid overflowing network buffers.
     (Vincent Ladeuil, #175886)

  DOCUMENTATION:

   * Minor tweaks made to the bug tracker integration documentation.
     (Ian Clatworthy)

   * Reference material has now be moved out of the User Guide and added
     to the User Reference. The User Reference has gained 4 sections as
     a result: Authenication Settings, Configuration Settings, Conflicts
     and Hooks. All help topics are now dumped into text format in the
     doc/en/user-reference directory for those who like browsing that
     information in their editor. (Ian Clatworthy)

   * *Using Bazaar with Launchpad* tutorial added. (Ian Clatworthy)

  INTERNALS:

    * find_* methods available for BzrDirs, Branches and WorkingTrees.
      (Aaron Bentley)

    * Help topics can now be loaded from files. 
      (Ian Clatworthy, Alexander Belchenko)

    * get_parent_map now always provides tuples as its output.  (Aaron Bentley)

    * Parent Providers should now implement ``get_parent_map`` returning a
      dictionary instead of ``get_parents`` returning a list.
      ``Graph.get_parents`` is now deprecated. (John Arbash Meinel,
      Robert Collins)

    * Patience Diff now supports arbitrary python objects, as long as they
      support ``hash()``. (John Arbash Meinel)

    * Reduce selftest overhead to establish test names by memoization.
      (Vincent Ladeuil)

  API BREAKS:

  TESTING:

   * Modules can now customise their tests by defining a ``load_tests``
     attribute. ``pydoc bzrlib.tests.TestUtil.TestLoader.loadTestsFromModule``
     for the documentation on this attribute. (Robert Collins)

   * New helper function ``bzrlib.tests.condition_id_re`` which helps
     filter tests based on a regular expression search on the tests id.
     (Robert Collins)
    
   * New helper function ``bzrlib.tests.condition_isinstance`` which helps
     filter tests based on class. (Robert Collins)
    
   * New helper function ``bzrlib.tests.exclude_suite_by_condition`` which
     generalises the ``exclude_suite_by_re`` function. (Robert Collins)

   * New helper function ``bzrlib.tests.filter_suite_by_condition`` which
     generalises the ``filter_suite_by_re`` function. (Robert Collins)

   * New helper method ``bzrlib.tests.exclude_tests_by_re`` which gives a new
     TestSuite that does not contain tests from the input that matched a
     regular expression. (Robert Collins)

   * New helper method ``bzrlib.tests.randomize_suite`` which returns a
     randomized copy of the input suite. (Robert Collins)

   * New helper method ``bzrlib.tests.split_suite_by_re`` which splits a test
     suite into two according to a regular expression. (Robert Collins)

   * Parametrize all http tests for the transport implementations, the http
     protocol versions (1.0 and 1.1) and the authentication schemes.
     (Vincent Ladeuil) 

   * The ``exclude_pattern`` and ``random_order`` parameters to the function
     ``bzrlib.tests.filter_suite_by_re`` have been deprecated. (Robert Collins)

   * The method ``bzrlib.tests.sort_suite_by_re`` has been deprecated. It is 
     replaced by the new helper methods added in this release. (Robert Collins)


bzr 1.0 2007-12-14
------------------

  DOCUMENTATION:

   * More improvements and fixes to the User Guide.  (Ian Clatworthy)

   * Add information on cherrypicking/rebasing to the User Guide.
     (Ian Clatworthy)

   * Improve bug tracker integration documentation. (Ian Clatworthy)

   * Minor edits to ``Bazaar in five minutes`` from David Roberts and
     to the rebasing section of the User Guide from Aaron Bentley.
     (Ian Clatworthy)


bzr 1.0rc3 2007-12-11
---------------------

  CHANGES:
   
   * If a traceback occurs, users are now asked to report the bug 
     through Launchpad (https://bugs.launchpad.net/bzr/), rather than 
     by mail to the mailing list.
     (Martin Pool)

  BUGFIXES:

   * Fix Makefile rules for doc generation. (Ian Clatworthy, #175207)

   * Give more feedback during long http downloads by making readv deliver data
     as it arrives for urllib, and issue more requests for pycurl. High latency
     networks are better handled by urllib, the pycurl implementation give more
     feedback but also incur more latency.
     (Vincent Ladeuil, #173010)

   * Implement _make_parents_provider on RemoteRepository, allowing generating
     bundles against branches on a smart server.  (Andrew Bennetts, #147836)

  DOCUMENTATION:

   * Improved user guide.  (Ian Clatworthy)

   * The single-page quick reference guide is now available as a PDF.
     (Ian Clatworthy)

  INTERNALS:

    * readv urllib http implementation is now a real iterator above the
      underlying socket and deliver data as soon as it arrives. 'get' still
      wraps its output in a StringIO.
      (Vincent Ladeuil)


bzr 1.0rc2 2007-12-07
---------------------

  IMPROVEMENTS:

   * Added a --coverage option to selftest. (Andrew Bennetts)

   * Annotate merge (merge-type=weave) now supports cherrypicking.
     (Aaron Bentley)

   * ``bzr commit`` now doesn't print the revision number twice. (Matt
     Nordhoff, #172612)

   * New configuration option ``bugtracker_<tracker_abbrevation>_url`` to
     define locations of bug trackers that are not directly supported by
     bzr or a plugin. The URL will be treated as a template and ``{id}``
     placeholders will be replaced by specific bug IDs.  (Lukáš Lalinský)

   * Support logging single merge revisions with short and line log formatters.
     (Kent Gibson)

   * User Guide enhanced with suggested readability improvements from
     Matt Revell and corrections from John Arbash Meinel. (Ian Clatworthy)

   * Quick Start Guide renamed to Quick Start Card, moved down in
     the catalog, provided in pdf and png format and updated to refer
     to ``send`` instead of ``bundle``. (Ian Clatworthy, #165080)

   * ``switch`` can now be used on heavyweight checkouts as well as
     lightweight ones. After switching a heavyweight checkout, the
     local branch is a mirror/cache of the new bound branch and
     uncommitted changes in the working tree are merged. As a safety
     check, if there are local commits in a checkout which have not
     been committed to the previously bound branch, then ``switch``
     fails unless the ``--force`` option is given. This option is
     now also required if the branch a lightweight checkout is pointing
     to has been moved. (Ian Clatworthy)

  INTERNALS:

    * New -Dhttp debug option reports http connections, requests and responses.
      (Vincent Ladeuil)

    * New -Dmerge debug option, which emits merge plans for merge-type=weave.

  BUGFIXES:

   * Better error message when running ``bzr cat`` on a non-existant branch.
     (Lukáš Lalinský, #133782)

   * Catch OSError 17 (file exists) in final phase of tree transform and show
     filename to user.
     (Alexander Belchenko, #111758)

   * Catch ShortReadvErrors while using pycurl. Also make readv more robust by
     allowing multiple GET requests to be issued if too many ranges are
     required.
     (Vincent Ladeuil, #172701)

   * Check for missing basis texts when fetching from packs to packs.
     (John Arbash Meinel, #165290)

   * Fall back to showing e-mail in ``log --short/--line`` if the 
     committer/author has only e-mail. (Lukáš Lalinský, #157026)

  API BREAKS:

   * Deprecate not passing a ``location`` argument to commit reporters'
     ``started`` methods. (Matt Nordhoff)


bzr 1.0rc1 2007-11-30
---------------------

  NOTES WHEN UPGRADING:

   * The default repository format is now ``pack-0.92``.  This 
     default is used when creating new repositories with ``init`` and 
     ``init-repo``, and when branching over bzr+ssh or bzr+hpss. 
     (See https://bugs.launchpad.net/bugs/164626)

     This format can be read and written by Bazaar 0.92 and later, and 
     data can be transferred to and from older formats.

     To upgrade, please reconcile your repository (``bzr reconcile``), and then
     upgrade (``bzr upgrade``). 
     
     ``pack-0.92`` offers substantially better scaling and performance than the
     previous knits format. Some operations are slower where the code already
     had bad scaling characteristics under knits, the pack format makes such
     operations more visible as part of being more scalable overall. We will
     correct such operations over the coming releases and encourage the filing
     of bugs on any operation which you observe to be slower in a packs
     repository. One particular case that we do not intend to fix is pulling
     data from a pack repository into a knit repository over a high latency
     link;  downgrading such data requires reinsertion of the file texts, and
     this is a classic space/time tradeoff. The current implementation is
     conservative on memory usage because we need to support converting data
     from any tree without problems.  
     (Robert Collins, Martin Pool, #164476)

  CHANGES:

   * Disable detection of plink.exe as possible ssh vendor. Plink vendor
     still available if user selects it explicitly with BZR_SSH environment
     variable. (Alexander Belchenko, workaround for bug #107593)

   * The pack format is now accessible as "pack-0.92", or "pack-0.92-subtree" 
     to enable the subtree functions (for example, for bzr-svn).  
     See http://doc.bazaar-vcs.org/latest/developer/packrepo.html
     (Martin Pool)

  FEATURES:

   * New ``authentication.conf`` file holding the password or other credentials
     for remote servers. This can be used for ssh, sftp, smtp and other 
     supported transports.
     (Vincent Ladeuil)

   * New rich-root and rich-root-pack formats, recording the same data about
     tree roots that's recorded for all other directories.
     (Aaron Bentley, #164639)

   * ``pack-0.92`` repositories can now be reconciled.
     (Robert Collins, #154173)

   * ``switch`` command added for changing the branch a lightweight checkout
     is associated with and updating the tree to reflect the latest content
     accordingly. This command was previously part of the BzrTools plug-in.
     (Ian Clatworthy, Aaron Bentley, David Allouche)

   * ``reconfigure`` command can now convert branches, trees, or checkouts to
     lightweight checkouts.  (Aaron Bentley)

  PERFORMANCE:

   * Commit updates the state of the working tree via a delta rather than
     supplying entirely new basis trees. For commit of a single specified file
     this reduces the wall clock time for commit by roughly a 30%.
     (Robert Collins, Martin Pool)

   * Commit with many automatically found deleted paths no longer performs
     linear scanning for the children of those paths during inventory
     iteration. This should fix commit performance blowing out when many such
     paths occur during commit. (Robert Collins, #156491)

   * Fetch with pack repositories will no longer read the entire history graph.
     (Robert Collins, #88319)

   * Revert takes out an appropriate lock when reverting to a basis tree, and
     does not read the basis inventory twice. (Robert Collins)

   * Diff does not require an inventory to be generated on dirstate trees.
     (Aaron Bentley, #149254)

   * New annotate merge (--merge-type=weave) implementation is fast on
     versionedfiles withough cached annotations, e.g. pack-0.92.
     (Aaron Bentley)

  IMPROVEMENTS:

   * ``bzr merge`` now warns when it encounters a criss-cross merge.
     (Aaron Bentley)

   * ``bzr send`` now doesn't require the target e-mail address to be
     specified on the command line if an interactive e-mail client is used.
     (Lukáš Lalinský)

   * ``bzr tags`` now prints the revision number for each tag, instead of
     the revision id, unless --show-ids is passed. In addition, tags can be
     sorted chronologically instead of lexicographically with --sort=time.
     (Adeodato Simó, #120231)

   * Windows standalone version of bzr is able to load system-wide plugins from
     "plugins" subdirectory in installation directory. In addition standalone
     installer write to the registry (HKLM\SOFTWARE\Bazaar) useful info 
     about paths and bzr version. (Alexander Belchenko, #129298)

  DOCUMENTATION:

  BUG FIXES:

   * A progress bar has been added for knitpack -> knitpack fetching.
     (Robert Collins, #157789, #159147)

   * Branching from a branch via smart server now preserves the repository
     format. (Andrew Bennetts,  #164626)
     
   * ``commit`` is now able to invoke an external editor in a non-ascii
     directory. (Daniel Watkins, #84043)

   * Catch connection errors for ftp.
     (Vincent Ladeuil, #164567)

   * ``check`` no longer reports spurious unreferenced text versions.
     (Robert Collins, John A Meinel, #162931, #165071)

   * Conflicts are now resolved recursively by ``revert``.
     (Aaron Bentley, #102739)

   * Detect invalid transport reuse attempts by catching invalid URLs.
     (Vincent Ladeuil, #161819)

   * Deleting a file without removing it shows a correct diff, not a traceback.
     (Aaron Bentley)

   * Do no use timeout in HttpServer anymore.
     (Vincent Ladeuil, #158972).

   * Don't catch the exceptions related to the http pipeline status before
     retrying an http request or some programming errors may be masked.
     (Vincent Ladeuil, #160012)

   * Fix ``bzr rm`` to not delete modified and ignored files.
     (Lukáš Lalinský, #172598)

   * Fix exception when revisionspec contains merge revisons but log
     formatter doesn't support merge revisions. (Kent Gibson, #148908)

   * Fix exception when ScopeReplacer is assigned to before any members have
     been retrieved.  (Aaron Bentley)

   * Fix multiple connections during checkout --lightweight.
     (Vincent Ladeuil, #159150)

   * Fix possible error in insert_data_stream when copying between 
     pack repositories over bzr+ssh or bzr+http.  
     KnitVersionedFile.get_data_stream now makes sure that requested
     compression parents are sent before any delta hunks that depend 
     on them.
     (Martin Pool, #164637)

   * Fix typo in limiting offsets coalescing for http, leading to
     whole files being downloaded instead of parts.
     (Vincent Ladeuil, #165061)

   * FTP server errors don't error in the error handling code.
     (Robert Collins, #161240)

   * Give a clearer message when a pull fails because the source needs
     to be reconciled.
     (Martin Pool, #164443)

   * It is clearer when a plugin cannot be loaded because of its name, and a
     suggestion for an acceptable name is given. (Daniel Watkins, #103023)

   * Leave port as None in transport objects if user doesn't
     specify a port in urls.
     (vincent Ladeuil, #150860)

   * Make sure Repository.fetch(self) is properly a no-op for all
     Repository implementations. (John Arbash Meinel, #158333)

   * Mark .bzr directories as "hidden" on Windows.
     (Alexander Belchenko, #71147)

   * ``merge --uncommitted`` can now operate on a single file.
     (Aaron Bentley, Lukáš Lalinský, #136890)

   * Obsolete packs are now cleaned up by pack and autopack operations.
     (Robert Collins, #153789)

   * Operations pulling data from a smart server where the underlying
     repositories are not both annotated/both unannotated will now work.
     (Robert Collins, #165304).

   * Reconcile now shows progress bars. (Robert Collins, #159351)

   * ``RemoteBranch`` was not initializing ``self._revision_id_to_revno_map``
     properly. (John Arbash Meinel, #162486)

   * Removing an already-removed file reports the file does not exist. (Daniel
     Watkins, #152811)

   * Rename on Windows is able to change filename case.
     (Alexander Belchenko, #77740)

   * Return error instead of a traceback for ``bzr log -r0``.
     (Kent Gibson, #133751)

   * Return error instead of a traceback when bzr is unable to create
     symlink on some platforms (e.g. on Windows).
     (Alexander Belchenko, workaround for #81689)

   * Revert doesn't crash when restoring a single file from a deleted
     directory. (Aaron Bentley)

   * Stderr output via logging mechanism now goes through encoded wrapper
     and no more uses utf-8, but terminal encoding instead. So all unicode
     strings now should be readable in non-utf-8 terminal.
     (Alexander Belchenko, #54173)

   * The error message when ``move --after`` should be used makes how to do so
     clearer. (Daniel Watkins, #85237)

   * Unicode-safe output from ``bzr info``. The output will be encoded
     using the terminal encoding and unrepresentable characters will be
     replaced by '?'. (Lukáš Lalinský, #151844)

   * Working trees are no longer created when pushing into a local no-trees
     repo. (Daniel Watkins, #50582)

   * Upgrade util/configobj to version 4.4.0.
     (Vincent Ladeuil, #151208).

   * Wrap medusa ftp test server as an FTPServer feature.
     (Vincent Ladeuil, #157752)

  API BREAKS:

   * ``osutils.backup_file`` is deprecated. Actually it's not used in bzrlib
     during very long time. (Alexander Belchenko)

   * The return value of
     ``VersionedFile.iter_lines_added_or_present_in_versions`` has been
     changed. Previously it was an iterator of lines, now it is an iterator of
     (line, version_id) tuples. This change has been made to aid reconcile and
     fetch operations. (Robert Collins)

   * ``bzrlib.repository.get_versioned_file_checker`` is now private.
     (Robert Collins)

   * The Repository format registry default has been removed; it was previously
     obsoleted by the bzrdir format default, which implies a default repository
     format.
     (Martin Pool)

  INTERNALS:

   * Added ``ContainerSerialiser`` and ``ContainerPushParser`` to
     ``bzrlib.pack``.  These classes provide more convenient APIs for generating
     and parsing containers from streams rather than from files.  (Andrew
     Bennetts)

   * New module ``lru_cache`` providing a cache for use by tasks that need
     semi-random access to large amounts of data. (John A Meinel)

   * InventoryEntry.diff is now deprecated.  Please use diff.DiffTree instead.

  TESTING:


bzr 0.92 2007-11-05
-------------------

  CHANGES:

  * New uninstaller on Win32.  (Alexander Belchenko)


bzr 0.92rc1 2007-10-29
----------------------

  NOTES WHEN UPGRADING:

  CHANGES:
  
   * ``bzr`` now returns exit code 4 if an internal error occurred, and 
     3 if a normal error occurred.  (Martin Pool)

   * ``pull``, ``merge`` and ``push`` will no longer silently correct some
     repository index errors that occured as a result of the Weave disk format.
     Instead the ``reconcile`` command needs to be run to correct those
     problems if they exist (and it has been able to fix most such problems
     since bzr 0.8). Some new problems have been identified during this release
     and you should run ``bzr check`` once on every repository to see if you
     need to reconcile. If you cannot ``pull`` or ``merge`` from a remote
     repository due to mismatched parent errors - a symptom of index errors -
     you should simply take a full copy of that remote repository to a clean
     directory outside any local repositories, then run reconcile on it, and
     finally pull from it locally. (And naturally email the repositories owner
     to ask them to upgrade and run reconcile).
     (Robert Collins)

  FEATURES:

   * New ``knitpack-experimental`` repository format. This is interoperable with
     the ``dirstate-tags`` format but uses a smarter storage design that greatly
     speeds up many operations, both local and remote. This new format can be
     used as an option to the ``init``, ``init-repository`` and ``upgrade``
     commands. See http://doc.bazaar-vcs.org/0.92/developers/knitpack.html
     for further details. (Robert Collins)

   * For users of bzr-svn (and those testing the prototype subtree support) that
     wish to try packs, a new ``knitpack-subtree-experimental`` format has also
     been added. This is interoperable with the ``dirstate-subtrees`` format.
     (Robert Collins)

   * New ``reconfigure`` command. (Aaron Bentley)

   * New ``revert --forget-merges`` command, which removes the record of a pending 
     merge without affecting the working tree contents.  (Martin Pool)

   * New ``bzr_remote_path`` configuration variable allows finer control of
     remote bzr locations than BZR_REMOTE_PATH environment variable.
     (Aaron Bentley)

   * New ``launchpad-login`` command to tell Bazaar your Launchpad
     user ID.  This can then be used by other functions of the
     Launchpad plugin. (James Henstridge)

  PERFORMANCE:

   * Commit in quiet mode is now slightly faster as the information to
     output is no longer calculated. (Ian Clatworthy)

   * Commit no longer checks for new text keys during insertion when the
     revision id was deterministically unique. (Robert Collins)

   * Committing a change which is not a merge and does not change the number of
     files in the tree is faster by utilising the data about whether files are
     changed to determine if the tree is unchanged rather than recalculating
     it at the end of the commit process. (Robert Collins)

   * Inventory serialisation no longer double-sha's the content.
     (Robert Collins)

   * Knit text reconstruction now avoids making copies of the lines list for
     interim texts when building a single text. The new ``apply_delta`` method
     on ``KnitContent`` aids this by allowing modification of the revision id
     such objects represent. (Robert Collins)

   * Pack indices are now partially parsed for specific key lookup using a
     bisection approach. (Robert Collins)

   * Partial commits are now approximately 40% faster by walking over the
     unselected current tree more efficiently. (Robert Collins)

   * XML inventory serialisation takes 20% less time while being stricter about
     the contents. (Robert Collins)

   * Graph ``heads()`` queries have been fixed to no longer access all history
     unnecessarily. (Robert Collins)

  IMPROVEMENTS:

   * ``bzr+https://`` smart server across https now supported. 
     (John Ferlito, Martin Pool, #128456)

   * Mutt is now a supported mail client; set ``mail_client=mutt`` in your
     bazaar.conf and ``send`` will use mutt. (Keir Mierle)

   * New option ``-c``/``--change`` for ``merge`` command for cherrypicking 
     changes from one revision. (Alexander Belchenko, #141368)

   * Show encodings, locale and list of plugins in the traceback message.
     (Martin Pool, #63894)

   * Experimental directory formats can now be marked with
     ``experimental = True`` during registration. (Ian Clatworthy)

  DOCUMENTATION:

   * New *Bazaar in Five Minutes* guide.  (Matthew Revell)

   * The hooks reference documentation is now converted to html as expected.
     (Ian Clatworthy)

  BUG FIXES:

   * Connection error reporting for the smart server has been fixed to
     display a user friendly message instead of a traceback.
     (Ian Clatworthy, #115601)

   * Make sure to use ``O_BINARY`` when opening files to check their
     sha1sum. (Alexander Belchenko, John Arbash Meinel, #153493)

   * Fix a problem with Win32 handling of the executable bit.
     (John Arbash Meinel, #149113)

   * ``bzr+ssh://`` and ``sftp://`` URLs that do not specify ports explicitly
     no longer assume that means port 22.  This allows people using OpenSSH to
     override the default port in their ``~/.ssh/config`` if they wish.  This
     fixes a bug introduced in bzr 0.91.  (Andrew Bennetts, #146715)

   * Commands reporting exceptions can now be profiled and still have their
     data correctly dumped to a file. For example, a ``bzr commit`` with
     no changes still reports the operation as pointless but doing so no
     longer throws away the profiling data if this command is run with
     ``--lsprof-file callgrind.out.ci`` say. (Ian Clatworthy)

   * Fallback to ftp when paramiko is not installed and sftp can't be used for
     ``tests/commands`` so that the test suite is still usable without
     paramiko.
     (Vincent Ladeuil, #59150)

   * Fix commit ordering in corner case. (Aaron Bentley, #94975)

   * Fix long standing bug in partial commit when there are renames 
     left in tree. (Robert Collins, #140419)

   * Fix selftest semi-random noise during http related tests.
     (Vincent Ladeuil, #140614)

   * Fix typo in ftp.py making the reconnection fail on temporary errors.
     (Vincent Ladeuil, #154259)

   * Fix failing test by comparing real paths to cover the case where the TMPDIR
     contains a symbolic link.
     (Vincent Ladeuil, #141382).

   * Fix log against smart server branches that don't support tags.
     (James Westby, #140615)

   * Fix pycurl http implementation by defining error codes from
     pycurl instead of relying on an old curl definition.
     (Vincent Ladeuil, #147530)

   * Fix 'unprintable error' message when displaying BzrCheckError and 
     some other exceptions on Python 2.5.
     (Martin Pool, #144633)

   * Fix ``Inventory.copy()`` and add test for it. (Jelmer Vernooij)

   * Handles default value for ListOption in cmd_commit.
     (Vincent Ladeuil, #140432)

   * HttpServer and FtpServer need to be closed properly or a listening socket
     will remain opened.
     (Vincent Ladeuil, #140055)

   * Monitor the .bzr directory created in the top level test
     directory to detect leaking tests.
     (Vincent Ladeuil, #147986)

   * The basename, not the full path, is now used when checking whether
     the profiling dump file begins with ``callgrind.out`` or not. This
     fixes a bug reported by Aaron Bentley on IRC. (Ian Clatworthy)

   * Trivial fix for invoking command ``reconfigure`` without arguments.
     (Rob Weir, #141629)

   * ``WorkingTree.rename_one`` will now raise an error if normalisation of the
     new path causes bzr to be unable to access the file. (Robert Collins)

   * Correctly detect a NoSuchFile when using a filezilla server. (Gary van der
     Merwe)

  API BREAKS:

   * ``bzrlib.index.GraphIndex`` now requires a size parameter to the
     constructor, for enabling bisection searches. (Robert Collins)

   * ``CommitBuilder.record_entry_contents`` now requires the root entry of a
     tree be supplied to it, previously failing to do so would trigger a
     deprecation warning. (Robert Collins)

   * ``KnitVersionedFile.add*`` will no longer cache added records even when
     enable_cache() has been called - the caching feature is now exclusively for
     reading existing data. (Robert Collins)

   * ``ReadOnlyLockError`` is deprecated; ``LockFailed`` is usually more 
     appropriate.  (Martin Pool)

   * Removed ``bzrlib.transport.TransportLogger`` - please see the new
     ``trace+`` transport instead. (Robert Collins)

   * Removed previously deprecated varargs interface to ``TestCase.run_bzr`` and
     deprecated methods ``TestCase.capture`` and ``TestCase.run_bzr_captured``.
     (Martin Pool)

   * Removed previous deprecated ``basis_knit`` parameter to the
     ``KnitVersionedFile`` constructor. (Robert Collins)

   * Special purpose method ``TestCase.run_bzr_decode`` is moved to the test_non_ascii 
     class that needs it.
     (Martin Pool)

   * The class ``bzrlib.repofmt.knitrepo.KnitRepository3`` has been folded into
     ``KnitRepository`` by parameters to the constructor. (Robert Collins)

   * The ``VersionedFile`` interface now allows content checks to be bypassed
     by supplying check_content=False.  This saves nearly 30% of the minimum
     cost to store a version of a file. (Robert Collins)

   * Tree's with bad state such as files with no length or sha will no longer
     be silently accepted by the repository XML serialiser. To serialise
     inventories without such data, pass working=True to write_inventory.
     (Robert Collins)

   * ``VersionedFile.fix_parents`` has been removed as a harmful API.
     ``VersionedFile.join`` will no longer accept different parents on either
     side of a join - it will either ignore them, or error, depending on the
     implementation. See notes when upgrading for more information.
     (Robert Collins)

  INTERNALS:

   * ``bzrlib.transport.Transport.put_file`` now returns the number of bytes
     put by the method call, to allow avoiding stat-after-write or
     housekeeping in callers. (Robert Collins)

   * ``bzrlib.xml_serializer.Serializer`` is now responsible for checking that
     mandatory attributes are present on serialisation and deserialisation.
     This fixes some holes in API usage and allows better separation between
     physical storage and object serialisation. (Robert Collins)

   * New class ``bzrlib.errors.InternalBzrError`` which is just a convenient
     shorthand for deriving from BzrError and setting internal_error = True.
     (Robert Collins)

   * New method ``bzrlib.mutabletree.update_to_one_parent_via_delta`` for
     moving the state of a parent tree to a new version via a delta rather than
     a complete replacement tree. (Robert Collins)

   * New method ``bzrlib.osutils.minimum_path_selection`` useful for removing
     duplication from user input, when a user mentions both a path and an item
     contained within that path. (Robert Collins)

   * New method ``bzrlib.repository.Repository.is_write_locked`` useful for
     determining if a repository is write locked. (Robert Collins)

   * New method on ``bzrlib.tree.Tree`` ``path_content_summary`` provides a
     tuple containing the key information about a path for commit processing
     to complete. (Robert Collins)

   * New method on xml serialisers, write_inventory_to_lines, which matches the
     API used by knits for adding content. (Robert Collins)

   * New module ``bzrlib.bisect_multi`` with generic multiple-bisection-at-once
     logic, currently only available for byte-based lookup
     (``bisect_multi_bytes``). (Robert Collins)

   * New helper ``bzrlib.tuned_gzip.bytes_to_gzip`` which takes a byte string
     and returns a gzipped version of the same. This is used to avoid a bunch
     of api friction during adding of knit hunks. (Robert Collins)

   * New parameter on ``bzrlib.transport.Transport.readv``
     ``adjust_for_latency`` which changes readv from returning strictly the
     requested data to inserted return larger ranges and in forward read order
     to reduce the effect of network latency. (Robert Collins)

   * New parameter yield_parents on ``Inventory.iter_entries_by_dir`` which
     causes the parents of a selected id to be returned recursively, so all the
     paths from the root down to each element of selected_file_ids are
     returned. (Robert Collins)

   * Knit joining has been enhanced to support plain to annotated conversion
     and annotated to plain conversion. (Ian Clatworthy)

   * The CommitBuilder method ``record_entry_contents`` now returns summary
     information about the effect of the commit on the repository. This tuple
     contains an inventory delta item if the entry changed from the basis, and a
     boolean indicating whether a new file graph node was recorded.
     (Robert Collins)

   * The python path used in the Makefile can now be overridden.
     (Andrew Bennetts, Ian Clatworthy)

  TESTING:

   * New transport implementation ``trace+`` which is useful for testing,
     logging activity taken to its _activity attribute. (Robert Collins)

   * When running bzr commands within the test suite, internal exceptions are
     not caught and reported in the usual way, but rather allowed to propagate
     up and be visible to the test suite.  A new API ``run_bzr_catch_user_errors``
     makes this behavior available to other users.
     (Martin Pool)

   * New method ``TestCase.call_catch_warnings`` for testing methods that 
     raises a Python warning.  (Martin Pool)


bzr 0.91 2007-09-26
-------------------

  BUG FIXES:

   * Print a warning instead of aborting the ``python setup.py install``
     process if building of a C extension is not possible.
     (Lukáš Lalinský, Alexander Belchenko)

   * Fix commit ordering in corner case (Aaron Bentley, #94975)

   * Fix ''bzr info bzr://host/'' and other operations on ''bzr://' URLs with
     an implicit port.  We were incorrectly raising PathNotChild due to
     inconsistent treatment of the ''_port'' attribute on the Transport object.
     (Andrew Bennetts, #133965)

   * Make RemoteRepository.sprout cope gracefully with servers that don't
     support the ``Repository.tarball`` request.
     (Andrew Bennetts)


bzr 0.91rc2 2007-09-11
----------------------

   * Replaced incorrect tarball for previous release; a debug statement was left 
     in bzrlib/remote.py.


bzr 0.91rc1 2007-09-11
----------------------

  CHANGES:

   * The default branch and repository format has changed to 
     ``dirstate-tags``, so tag commands are active by default.
     This format is compatible with Bazaar 0.15 and later.
     This incidentally fixes bug #126141.
     (Martin Pool)

   * ``--quiet`` or ``-q`` is no longer a global option. If present, it
     must now appear after the command name. Scripts doing things like
     ``bzr -q missing`` need to be rewritten as ``bzr missing -q``.
     (Ian Clatworthy)

  FEATURES:

   * New option ``--author`` in ``bzr commit`` to specify the author of the
     change, if it's different from the committer. ``bzr log`` and
     ``bzr annotate`` display the author instead of the committer.
     (Lukáš Lalinský)

   * In addition to global options and command specific options, a set of
     standard options are now supported. Standard options are legal for
     all commands. The initial set of standard options are:
     
     * ``--help`` or ``-h`` - display help message
     * ``--verbose`` or ``-v`` - display additional information
     * ``--quiet``  or ``-q`` - only output warnings and errors.

     Unlike global options, standard options can be used in aliases and
     may have command-specific help. (Ian Clatworthy)

   * Verbosity level processing has now been unified. If ``--verbose``
     or ``-v`` is specified on the command line multiple times, the
     verbosity level is made positive the first time then increased.
     If ``--quiet`` or ``-q`` is specified on the command line
     multiple times, the verbosity level is made negative the first
     time then decreased. To get the default verbosity level of zero,
     either specify none of the above , ``--no-verbose`` or ``--no-quiet``.
     Note that most commands currently ignore the magnitude of the
     verbosity level but do respect *quiet vs normal vs verbose* when
     generating output. (Ian Clatworthy)

   * ``Branch.hooks`` now supports ``pre_commit`` hook. The hook's signature
     is documented in BranchHooks constructor. (Nam T. Nguyen, #102747)

   * New ``Repository.stream_knit_data_for_revisions`` request added to the
     network protocol for greatly reduced roundtrips when retrieving a set of
     revisions. (Andrew Bennetts)

  BUG FIXES:

   * ``bzr plugins`` now lists the version number for each plugin in square
     brackets after the path. (Robert Collins, #125421)

   * Pushing, pulling and branching branches with subtree references was not
     copying the subtree weave, preventing the file graph from being accessed
     and causing errors in commits in clones. (Robert Collins)

   * Suppress warning "integer argument expected, got float" from Paramiko,
     which sometimes caused false test failures.  (Martin Pool)

   * Fix bug in bundle 4 that could cause attempts to write data to wrong
     versionedfile.  (Aaron Bentley)

   * Diffs generated using "diff -p" no longer break the patch parser.
     (Aaron Bentley)

   * get_transport treats an empty possible_transports list the same as a non-
     empty one.  (Aaron Bentley)

   * patch verification for merge directives is reactivated, and works with
     CRLF and CR files.  (Aaron Bentley)

   * Accept ..\ as a path in revision specifiers. This fixes for example
     "-r branch:..\other-branch" on Windows.  (Lukáš Lalinský) 

   * ``BZR_PLUGIN_PATH`` may now contain trailing slashes.
     (Blake Winton, #129299)

   * man page no longer lists hidden options (#131667, Aaron Bentley)

   * ``uncommit --help`` now explains the -r option adequately.  (Daniel
     Watkins, #106726)

   * Error messages are now better formatted with parameters (such as
     filenames) quoted when necessary. This avoids confusion when directory
     names ending in a '.' at the end of messages were confused with a
     full stop that may or not have been there. (Daniel Watkins, #129791)

   * Fix ``status FILE -r X..Y``. (Lukáš Lalinský)

   * If a particular command is an alias, ``help`` will show the alias
     instead of claiming there is no help for said alias. (Daniel Watkins,
     #133548)

   * TreeTransform-based operations, like pull, merge, revert, and branch,
     now roll back if they encounter an error.  (Aaron Bentley, #67699)

   * ``bzr commit`` now exits cleanly if a character unsupported by the
     current encoding is used in the commit message.  (Daniel Watkins,
     #116143)

   * bzr send uses default values for ranges when only half of an elipsis
     is specified ("-r..5" or "-r5..").  (#61685, Aaron Bentley)

   * Avoid trouble when Windows ssh calls itself 'plink' but no plink
     binary is present.  (Martin Albisetti, #107155)

   * ``bzr remove`` should remove clean subtrees.  Now it will remove (without
     needing ``--force``) subtrees that contain no files with text changes or
     modified files.  With ``--force`` it removes the subtree regardless of
     text changes or unknown files. Directories with renames in or out (but
     not changed otherwise) will now be removed without needing ``--force``.
     Unknown ignored files will be deleted without needing ``--force``.
     (Marius Kruger, #111665)

   * When two plugins conflict, the source of both the losing and now the
     winning definition is shown.  (Konstantin Mikhaylov, #5454)

   * When committing to a branch, the location being committed to is
     displayed.  (Daniel Watkins, #52479)

   * ``bzr --version`` takes care about encoding of stdout, especially
     when output is redirected. (Alexander Belchenko, #131100)

   * Prompt for an ftp password if none is provided.
     (Vincent Ladeuil, #137044)

   * Reuse bound branch associated transport to avoid multiple
     connections.
     (Vincent Ladeuil, #128076, #131396)

   * Overwrite conflicting tags by ``push`` and ``pull`` if the
     ``--overwrite`` option is specified.  (Lukáš Lalinský, #93947)

   * In checkouts, tags are copied into the master branch when created,
     changed or deleted, and are copied into the checkout when it is 
     updated.  (Martin Pool, #93856, #93860)

   * Print a warning instead of aborting the ``python setup.py install``
     process if building of a C extension is not possible.
     (Lukáš Lalinský, Alexander Belchenko)

  IMPROVEMENTS:

   * Add the option "--show-diff" to the commit command in order to display
     the diff during the commit log creation. (Goffredo Baroncelli)

   * ``pull`` and ``merge`` are much faster at installing bundle format 4.
     (Aaron Bentley)

   * ``pull -v`` no longer includes deltas, making it much faster.
     (Aaron Bentley)

   * ``send`` now sends the directive as an attachment by default.
     (Aaron Bentley, Lukáš Lalinský, Alexander Belchenko)

   * Documentation updates (Martin Albisetti)

   * Help on debug flags is now included in ``help global-options``.
     (Daniel Watkins, #124853)

   * Parameters passed on the command line are checked to ensure they are
     supported by the encoding in use. (Daniel Watkins)

   * The compression used within the bzr repository has changed from zlib
     level 9 to the zlib default level. This improves commit performance with
     only a small increase in space used (and in some cases a reduction in
     space). (Robert Collins)

   * Initial commit no longer SHAs files twice and now reuses the path
     rather than looking it up again, making it faster.
     (Ian Clatworthy)

   * New option ``-c``/``--change`` for ``diff`` and ``status`` to show
     changes in one revision.  (Lukáš Lalinský)

   * If versioned files match a given ignore pattern, a warning is now
     given. (Daniel Watkins, #48623)

   * ``bzr status`` now has -S as a short name for --short and -V as a
     short name for --versioned. These have been added to assist users
     migrating from Subversion: ``bzr status -SV`` is now like
     ``svn status -q``.  (Daniel Watkins, #115990)

   * Added C implementation of  ``PatienceSequenceMatcher``, which is about
     10x faster than the Python version. This speeds up commands that
     need file diffing, such as ``bzr commit`` or ``bzr diff``.
     (Lukáš Lalinský)

   * HACKING has been extended with a large section on core developer tasks.
     (Ian Clatworthy)

   * Add ``branches`` and ``standalone-trees`` as online help topics and
     include them as Concepts within the User Reference.
     (Paul Moore, Ian Clatworthy)

    * ``check`` can detect versionedfile parent references that are
      inconsistent with revision and inventory info, and ``reconcile`` can fix
      them.  These faulty references were generated by 0.8-era releases,
      so repositories which were manipulated by old bzrs should be
      checked, and possibly reconciled ASAP.  (Aaron Bentley, Andrew Bennetts)

  API BREAKS:

   * ``Branch.append_revision`` is removed altogether; please use 
     ``Branch.set_last_revision_info`` instead.  (Martin Pool)

   * CommitBuilder now advertises itself as requiring the root entry to be
     supplied. This only affects foreign repository implementations which reuse
     CommitBuilder directly and have changed record_entry_contents to require
     that the root not be supplied. This should be precisely zero plugins
     affected. (Robert Collins)

   * The ``add_lines`` methods on ``VersionedFile`` implementations has changed
     its return value to include the sha1 and length of the inserted text. This
     allows the avoidance of double-sha1 calculations during commit.
     (Robert Collins)

   * ``Transport.should_cache`` has been removed.  It was not called in the
     previous release.  (Martin Pool)

  TESTING:

   * Tests may now raise TestNotApplicable to indicate they shouldn't be 
     run in a particular scenario.  (Martin Pool)

   * New function multiply_tests_from_modules to give a simpler interface
     to test parameterization.  (Martin Pool, Robert Collins)

   * ``Transport.should_cache`` has been removed.  It was not called in the
     previous release.  (Martin Pool)

   * NULL_REVISION is returned to indicate the null revision, not None.
     (Aaron Bentley)

   * Use UTF-8 encoded StringIO for log tests to avoid failures on
     non-ASCII committer names.  (Lukáš Lalinský)

  INTERNALS:

   * ``bzrlib.plugin.all_plugins`` has been deprecated in favour of
     ``bzrlib.plugin.plugins()`` which returns PlugIn objects that provide
     useful functionality for determining the path of a plugin, its tests, and
     its version information. (Robert Collins)

   * Add the option user_encoding to the function 'show_diff_trees()'
     in order to move the user encoding at the UI level. (Goffredo Baroncelli)

   * Add the function make_commit_message_template_encoded() and the function
     edit_commit_message_encoded() which handle encoded strings.
     This is done in order to mix the commit messages (which is a unicode
     string), and the diff which is a raw string. (Goffredo Baroncelli)

   * CommitBuilder now defaults to using add_lines_with_ghosts, reducing
     overhead on non-weave repositories which don't require all parents to be
     present. (Robert Collins)

   * Deprecated method ``find_previous_heads`` on
     ``bzrlib.inventory.InventoryEntry``. This has been superseded by the use
     of ``parent_candidates`` and a separate heads check via the repository
     API. (Robert Collins)

   * New trace function ``mutter_callsite`` will print out a subset of the
     stack to the log, which can be useful for gathering debug details.
     (Robert Collins)

   * ``bzrlib.pack.ContainerWriter`` now tracks how many records have been
     added via a public attribute records_written. (Robert Collins)

   * New method ``bzrlib.transport.Transport.get_recommended_page_size``.
     This provides a hint to users of transports as to the reasonable
     minimum data to read. In principle this can take latency and
     bandwidth into account on a per-connection basis, but for now it
     just has hard coded values based on the url. (e.g. http:// has a large
     page size, file:// has a small one.) (Robert Collins)

   * New method on ``bzrlib.transport.Transport`` ``open_write_stream`` allows
     incremental addition of data to a file without requiring that all the
     data be buffered in memory. (Robert Collins)

   * New methods on ``bzrlib.knit.KnitVersionedFile``:
     ``get_data_stream(versions)``, ``insert_data_stream(stream)`` and
     ``get_format_signature()``.  These provide some infrastructure for
     efficiently streaming the knit data for a set of versions over the smart
     protocol.

   * Knits with no annotation cache still produce correct annotations.
     (Aaron Bentley)

   * Three new methods have been added to ``bzrlib.trace``:
     ``set_verbosity_level``, ``get_verbosity_level`` and ``is_verbose``.
     ``set_verbosity_level`` expects a numeric value: negative for quiet,
     zero for normal, positive for verbose. The size of the number can be
     used to determine just how quiet or verbose the application should be.
     The existing ``be_quiet`` and ``is_quiet`` routines have been
     integrated into this new scheme. (Ian Clatworthy)

   * Options can now be delcared with a ``custom_callback`` parameter. If
     set, this routine is called after the option is processed. This feature
     is now used by the standard options ``verbose`` and ``quiet`` so that
     setting one implicitly resets the other. (Ian Clatworthy)

   * Rather than declaring a new option from scratch in order to provide
     custom help, a centrally registered option can be decorated using the
     new ``bzrlib.Option.custom_help`` routine. In particular, this routine
     is useful when declaring better help for the ``verbose`` and ``quiet``
     standard options as the base definition of these is now more complex
     than before thanks to their use of a custom callback. (Ian Clatworthy)
      
    * Tree._iter_changes(specific_file=[]) now iterates through no files,
      instead of iterating through all files.  None is used to iterate through
      all files.  (Aaron Bentley)

    * WorkingTree.revert() now accepts None to revert all files.  The use of
      [] to revert all files is deprecated.  (Aaron Bentley)


bzr 0.90 2007-08-28
-------------------

  IMPROVEMENTS:

    * Documentation is now organized into multiple directories with a level
      added for different languages or locales. Added the Mini Tutorial
      and Quick Start Summary (en) documents from the Wiki, improving the
      content and readability of the former. Formatted NEWS as Release Notes
      complete with a Table of Conents, one heading per release. Moved the
      Developer Guide into the main document catalog and provided a link
      from the developer document catalog back to the main one.
      (Ian Clatworthy, Sabin Iacob, Alexander Belchenko)


  API CHANGES:

    * The static convenience method ``BzrDir.create_repository``
      is deprecated.  Callers should instead create a ``BzrDir`` instance
      and call ``create_repository`` on that.  (Martin Pool)


bzr 0.90rc1 2007-08-14
----------------------

  BUGFIXES:

    * ``bzr init`` should connect to the remote location one time only.  We
      have been connecting several times because we forget to pass around the
      Transport object. This modifies ``BzrDir.create_branch_convenience``,
      so that we can give it the Transport we already have.
      (John Arbash Meinel, Vincent Ladeuil, #111702)

    * Get rid of sftp connection cache (get rid of the FTP one too).
      (Vincent Ladeuil, #43731)

    * bzr branch {local|remote} remote don't try to create a working tree
      anymore.
      (Vincent Ladeuil, #112173)

    * All identified multiple connections for a single bzr command have been
      fixed. See bzrlib/tests/commands directory.
      (Vincent Ladeuil)

    * ``bzr rm`` now does not insist on ``--force`` to delete files that
      have been renamed but not otherwise modified.  (Marius Kruger,
      #111664)

    * ``bzr selftest --bench`` no longer emits deprecation warnings
      (Lukáš Lalinský)

    * ``bzr status`` now honours FILE parameters for conflict lists
      (Aaron Bentley, #127606)

    * ``bzr checkout`` now honours -r when reconstituting a working tree.
      It also honours -r 0.  (Aaron Bentley, #127708)

    * ``bzr add *`` no more fails on Windows if working tree contains
      non-ascii file names. (Kuno Meyer, #127361)

    * allow ``easy_install bzr`` runs without fatal errors. 
      (Alexander Belchenko, #125521)

    * Graph._filter_candidate_lca does not raise KeyError if a candidate
      is eliminated just before it would normally be examined.  (Aaron Bentley)

    * SMTP connection failures produce a nice message, not a traceback.
      (Aaron Bentley)

  IMPROVEMENTS:

    * Don't show "dots" progress indicators when run non-interactively, such
      as from cron.  (Martin Pool)

    * ``info`` now formats locations more nicely and lists "submit" and
      "public" branches (Aaron Bentley)

    * New ``pack`` command that will trigger database compression within
      the repository (Robert Collins)

    * Implement ``_KnitIndex._load_data`` in a pyrex extension. The pyrex
      version is approximately 2-3x faster at parsing a ``.kndx`` file.
      Which yields a measurable improvement for commands which have to
      read from the repository, such as a 1s => 0.75s improvement in
      ``bzr diff`` when there are changes to be shown.  (John Arbash Meinel)

    * Merge is now faster.  Depending on the scenario, it can be more than 2x
      faster. (Aaron Bentley)

    * Give a clearer warning, and allow ``python setup.py install`` to
      succeed even if pyrex is not available.
      (John Arbash Meinel)

    * ``DirState._read_dirblocks`` now has an optional Pyrex
      implementation. This improves the speed of any command that has to
      read the entire DirState. (``diff``, ``status``, etc, improve by
      about 10%).
      ``bisect_dirblocks`` has also been improved, which helps all
      ``_get_entry`` type calls (whenever we are searching for a
      particular entry in the in-memory DirState).
      (John Arbash Meinel)

    * ``bzr pull`` and ``bzr push`` no longer do a complete walk of the 
      branch revision history for ui display unless -v is supplied.
      (Robert Collins)

    * ``bzr log -rA..B`` output shifted to the left margin if the log only 
      contains merge revisions. (Kent Gibson) 

    * The ``plugins`` command is now public with improved help.
      (Ian Clatworthy)

    * New bundle and merge directive formats are faster to generate, and

    * Annotate merge now works when there are local changes. (Aaron Bentley)

    * Commit now only shows the progress in terms of directories instead of
      entries. (Ian Clatworthy)

    * Fix ``KnitRepository.get_revision_graph`` to not request the graph 2
      times. This makes ``get_revision_graph`` 2x faster. (John Arbash
      Meinel)

    * Fix ``VersionedFile.get_graph()`` to avoid using
      ``set.difference_update(other)``, which has bad scaling when
      ``other`` is large. This improves ``VF.get_graph([version_id])`` for
      a 12.5k graph from 2.9s down to 200ms. (John Arbash Meinel)

    * The ``--lsprof-file`` option now generates output for KCacheGrind if
      the file starts with ``callgrind.out``. This matches the default file
      filtering done by KCacheGrind's Open Dialog. (Ian Clatworthy)

    * Fix ``bzr update`` to avoid an unnecessary
      ``branch.get_master_branch`` call, which avoids 1 extra connection
      to the remote server. (Partial fix for #128076, John Arbash Meinel)

    * Log errors from the smart server in the trace file, to make debugging 
      test failures (and live failures!) easier.  (Andrew Bennetts)

    * The HTML version of the man page has been superceded by a more
      comprehensive manual called the Bazaar User Reference. This manual
      is completed generated from the online help topics. As part of this
      change, limited reStructuredText is now explicitly supported in help
      topics and command help with 'unnatural' markup being removed prior
      to display by the online help or inclusion in the man page.
      (Ian Clatworthy)

    * HTML documentation now use files extension ``*.html``
      (Alexander Belchenko)

    * The cache of ignore definitions is now cleared in WorkingTree.unlock()
      so that changes to .bzrignore aren't missed. (#129694, Daniel Watkins)

    * ``bzr selftest --strict`` fails if there are any missing features or
      expected test failures. (Daniel Watkins, #111914)

    * Link to registration survey added to README. (Ian Clatworthy)

    * Windows standalone installer show link to registration survey
      when installation finished. (Alexander Belchenko)

  LIBRARY API BREAKS:

    * Deprecated dictionary ``bzrlib.option.SHORT_OPTIONS`` removed.
      Options are now required to provide a help string and it must
      comply with the style guide by being one or more sentences with an
      initial capital and final period. (Martin Pool)

    * KnitIndex.get_parents now returns tuples. (Robert Collins)

    * Ancient unused ``Repository.text_store`` attribute has been removed.
      (Robert Collins)

    * The ``bzrlib.pack`` interface has changed to use tuples of bytestrings
      rather than just bytestrings, making it easier to represent multiple
      element names. As this interface was not used by any internal facilities
      since it was introduced in 0.18 no API compatibility is being preserved.
      The serialised form of these packs is identical with 0.18 when a single
      element tuple is in use. (Robert Collins)

  INTERNALS:

    * merge now uses ``iter_changes`` to calculate changes, which makes room for
      future performance increases.  It is also more consistent with other
      operations that perform comparisons, and reduces reliance on
      Tree.inventory.  (Aaron Bentley)

    * Refactoring of transport classes connected to a remote server.
      ConnectedTransport is a new class that serves as a basis for all
      transports needing to connect to a remote server.  transport.split_url
      have been deprecated, use the static method on the object instead. URL
      tests have been refactored too.
      (Vincent Ladeuil)

    * Better connection sharing for ConnectedTransport objects.
      transport.get_transport() now accepts a 'possible_transports' parameter.
      If a newly requested transport can share a connection with one of the
      list, it will.
      (Vincent Ladeuil)

    * Most functions now accept ``bzrlib.revision.NULL_REVISION`` to indicate
      the null revision, and consider using ``None`` for this purpose
      deprecated.  (Aaron Bentley)

    * New ``index`` module with abstract index functionality. This will be
      used during the planned changes in the repository layer. Currently the
      index layer provides a graph aware immutable index, a builder for the
      same index type to allow creating them, and finally a composer for
      such indices to allow the use of many indices in a single query. The
      index performance is not optimised, however the API is stable to allow
      development on top of the index. (Robert Collins)

    * ``bzrlib.dirstate.cmp_by_dirs`` can be used to compare two paths by
      their directory sections. This is equivalent to comparing
      ``path.split('/')``, only without having to split the paths.
      This has a Pyrex implementation available.
      (John Arbash Meinel)

    * New transport decorator 'unlistable+' which disables the list_dir
      functionality for testing.

    * Deprecated ``change_entry`` in transform.py. (Ian Clatworthy)

    * RevisionTree.get_weave is now deprecated.  Tree.plan_merge is now used
      for performing annotate-merge.  (Aaron Bentley)

    * New EmailMessage class to create email messages. (Adeodato Simó)

    * Unused functions on the private interface KnitIndex have been removed.
      (Robert Collins)

    * New ``knit.KnitGraphIndex`` which provides a ``KnitIndex`` layered on top
      of a ``index.GraphIndex``. (Robert Collins)

    * New ``knit.KnitVersionedFile.iter_parents`` method that allows querying
      the parents of many knit nodes at once, reducing round trips to the 
      underlying index. (Robert Collins)

    * Graph now has an is_ancestor method, various bits use it.
      (Aaron Bentley)

    * The ``-Dhpss`` flag now includes timing information. As well as
      logging when a new connection is opened. (John Arbash Meinel)

    * ``bzrlib.pack.ContainerWriter`` now returns an offset, length tuple to
      callers when inserting data, allowing generation of readv style access
      during pack creation, without needing a separate pass across the output
      pack to gather such details. (Robert Collins)

    * ``bzrlib.pack.make_readv_reader`` allows readv based access to pack
      files that are stored on a transport. (Robert Collins)

    * New ``Repository.has_same_location`` method that reports if two
      repository objects refer to the same repository (although with some risk
      of false negatives).  (Andrew Bennetts)

    * InterTree.compare now passes require_versioned on correctly.
      (Marius Kruger)

    * New methods on Repository - ``start_write_group``,
      ``commit_write_group``, ``abort_write_group`` and ``is_in_write_group`` -
      which provide a clean hook point for transactional Repositories - ones
      where all the data for a fetch or commit needs to be made atomically
      available in one step. This allows the write lock to remain while making
      a series of data insertions.  (e.g. data conversion). (Robert Collins)

    * In ``bzrlib.knit`` the internal interface has been altered to use
      3-tuples (index, pos, length) rather than two-tuples (pos, length) to
      describe where data in a knit is, allowing knits to be split into 
      many files. (Robert Collins)

    * ``bzrlib.knit._KnitData`` split into cache management and physical access
      with two access classes - ``_PackAccess`` and ``_KnitAccess`` defined.
      The former provides access into a .pack file, and the latter provides the
      current production repository form of .knit files. (Robert Collins)

  TESTING:

    * Remove selftest ``--clean-output``, ``--numbered-dirs`` and
      ``--keep-output`` options, which are obsolete now that tests
      are done within directories in $TMPDIR.  (Martin Pool)

    * The SSH_AUTH_SOCK environment variable is now reset to avoid 
      interaction with any running ssh agents.  (Jelmer Vernooij, #125955)

    * run_bzr_subprocess handles parameters the same way as run_bzr:
      either a string or a list of strings should be passed as the first
      parameter.  Varargs-style parameters are deprecated. (Aaron Bentley)


bzr 0.18  2007-07-17
--------------------

  BUGFIXES:

    * Fix 'bzr add' crash under Win32 (Kuno Meyer)


bzr 0.18rc1  2007-07-10
-----------------------

  BUGFIXES:

    * Do not suppress pipe errors, etc. in non-display commands
      (Alexander Belchenko, #87178)

    * Display a useful error message when the user requests to annotate
      a file that is not present in the specified revision.
      (James Westby, #122656)

    * Commands that use status flags now have a reference to 'help
      status-flags'.  (Daniel Watkins, #113436)

    * Work around python-2.4.1 inhability to correctly parse the
      authentication header.
      (Vincent Ladeuil, #121889)

    * Use exact encoding for merge directives. (Adeodato Simó, #120591)

    * Fix tempfile permissions error in smart server tar bundling under
      Windows. (Martin _, #119330)

    * Fix detection of directory entries in the inventory. (James Westby)

    * Fix handling of http code 400: Bad Request When issuing too many ranges.
      (Vincent Ladeuil, #115209)

    * Issue a CONNECT request when connecting to an https server
      via a proxy to enable SSL tunneling.
      (Vincent Ladeuil, #120678)

    * Fix ``bzr log -r`` to support selecting merge revisions, both 
      individually and as part of revision ranges.
      (Kent Gibson, #4663)
 
    * Don't leave cruft behind when failing to acquire a lockdir.
      (Martin Pool, #109169)

    * Don't use the '-f' strace option during tests.
      (Vincent Ladeuil, #102019).

    * Warn when setting ``push_location`` to a value that will be masked by
      locations.conf.  (Aaron Bentley, #122286)

    * Fix commit ordering in corner case (Aaron Bentley, #94975)

    *  Make annotate behave in a non-ASCII world (Adeodato Simó).

  IMPROVEMENTS:

    * The --lsprof-file option now dumps a text rendering of the profiling
      information if the filename ends in ".txt". It will also convert the
      profiling information to a format suitable for KCacheGrind if the
      output filename ends in ".callgrind". Fixes to the lsprofcalltree
      conversion process by Jean Paul Calderone and Itamar were also merged.
      See http://ddaa.net/blog/python/lsprof-calltree. (Ian Clatworthy)

    * ``info`` now defaults to non-verbose mode, displaying only paths and
      abbreviated format info.  ``info -v`` displays all the information
      formerly displayed by ``info``.  (Aaron Bentley, Adeodato Simó)

    * ``bzr missing`` now has better option names ``--this`` and ``--other``.
      (Elliot Murphy)

    * The internal ``weave-list`` command has become ``versionedfile-list``,
      and now lists knits as well as weaves.  (Aaron Bentley)

    * Automatic merge base selection uses a faster algorithm that chooses
      better bases in criss-cross merge situations (Aaron Bentley)

    * Progress reporting in ``commit`` has been improved. The various logical
      stages are now reported on as follows, namely:

      * Collecting changes [Entry x/y] - Stage n/m
      * Saving data locally - Stage n/m
      * Uploading data to master branch - Stage n/m
      * Updating the working tree - Stage n/m
      * Running post commit hooks - Stage n/m
      
      If there is no master branch, the 3rd stage is omitted and the total
      number of stages is adjusted accordingly.

      Each hook that is run after commit is listed with a name (as hooks
      can be slow it is useful feedback).
      (Ian Clatworthy, Robert Collins)

    * Various operations that are now faster due to avoiding unnecessary
      topological sorts. (Aaron Bentley)

    * Make merge directives robust against broken bundles. (Aaron Bentley)

    * The lsprof filename note is emitted via trace.note(), not standard
      output.  (Aaron Bentley)

    * ``bzrlib`` now exports explicit API compatibility information to assist
      library users and plugins. See the ``bzrlib.api`` module for details.
      (Robert Collins)

    * Remove unnecessary lock probes when acquiring a lockdir.
      (Martin Pool)

    * ``bzr --version`` now shows the location of the bzr log file, which
      is especially useful on Windows.  (Martin Pool)

    * -D now supports hooks to get debug tracing of hooks (though its currently
      minimal in nature). (Robert Collins)

    * Long log format reports deltas on merge revisions. 
      (John Arbash Meinel, Kent Gibson)

    * Make initial push over ftp more resilient. (John Arbash Meinel)

    * Print a summary of changes for update just like pull does.
      (Daniel Watkins, #113990)

    * Add a -Dhpss option to trace smart protocol requests and responses.
      (Andrew Bennetts)

  LIBRARY API BREAKS:

    * Testing cleanups - 
      ``bzrlib.repository.RepositoryTestProviderAdapter`` has been moved
      to ``bzrlib.tests.repository_implementations``;
      ``bzrlib.repository.InterRepositoryTestProviderAdapter`` has been moved
      to ``bzrlib.tests.interrepository_implementations``;
      ``bzrlib.transport.TransportTestProviderAdapter`` has moved to 
      ``bzrlib.tests.test_transport_implementations``.
      ``bzrlib.branch.BranchTestProviderAdapter`` has moved to
      ``bzrlib.tests.branch_implementations``.
      ``bzrlib.bzrdir.BzrDirTestProviderAdapter`` has moved to 
      ``bzrlib.tests.bzrdir_implementations``.
      ``bzrlib.versionedfile.InterVersionedFileTestProviderAdapter`` has moved
      to ``bzrlib.tests.interversionedfile_implementations``.
      ``bzrlib.store.revision.RevisionStoreTestProviderAdapter`` has moved to
      ``bzrlib.tests.revisionstore_implementations``.
      ``bzrlib.workingtree.WorkingTreeTestProviderAdapter`` has moved to
      ``bzrlib.tests.workingtree_implementations``.
      These changes are an API break in the testing infrastructure only.
      (Robert Collins)

    * Relocate TestCaseWithRepository to be more central. (Robert Collins)

    * ``bzrlib.add.smart_add_tree`` will no longer perform glob expansion on
      win32. Callers of the function should do this and use the new
      ``MutableTree.smart_add`` method instead. (Robert Collins)

    * ``bzrlib.add.glob_expand_for_win32`` is now
      ``bzrlib.win32utils.glob_expand``.  (Robert Collins)

    * ``bzrlib.add.FastPath`` is now private and moved to 
      ``bzrlib.mutabletree._FastPath``. (Robert Collins, Martin Pool)

    * ``LockDir.wait`` removed.  (Martin Pool)

    * The ``SmartServer`` hooks API has changed for the ``server_started`` and
      ``server_stopped`` hooks. The first parameter is now an iterable of
      backing URLs rather than a single URL. This is to reflect that many
      URLs may map to the external URL of the server. E.g. the server interally
      may have a chrooted URL but also the local file:// URL will be at the 
      same location. (Robert Collins)

  INTERNALS:

    * New SMTPConnection class to unify email handling.  (Adeodato Simó)

    * Fix documentation of BzrError. (Adeodato Simó)

    * Make BzrBadParameter an internal error. (Adeodato Simó)

    * Remove use of 'assert False' to raise an exception unconditionally.
      (Martin Pool)

    * Give a cleaner error when failing to decode knit index entry.
      (Martin Pool)

    * TreeConfig would mistakenly search the top level when asked for options
      from a section. It now respects the section argument and only
      searches the specified section. (James Westby)

    * Improve ``make api-docs`` output. (John Arbash Meinel)

    * Use os.lstat rather than os.stat for osutils.make_readonly and
      osutils.make_writeable. This makes the difftools plugin more
      robust when dangling symlinks are found. (Elliot Murphy)

    * New ``-Dlock`` option to log (to ~/.bzr.log) information on when 
      lockdirs are taken or released.  (Martin Pool)

    * ``bzrlib`` Hooks are now nameable using ``Hooks.name_hook``. This 
      allows a nicer UI when hooks are running as the current hook can
      be displayed. (Robert Collins)

    * ``Transport.get`` has had its interface made more clear for ease of use.
      Retrieval of a directory must now fail with either 'PathError' at open
      time, or raise 'ReadError' on a read. (Robert Collins)

    * New method ``_maybe_expand_globs`` on the ``Command`` class for 
      dealing with unexpanded glob lists - e.g. on the win32 platform. This
      was moved from ``bzrlib.add._prepare_file_list``. (Robert Collins)

    * ``bzrlib.add.smart_add`` and ``bzrlib.add.smart_add_tree`` are now
      deprecated in favour of ``MutableTree.smart_add``. (Robert Collins,
      Martin Pool)

    * New method ``external_url`` on Transport for obtaining the url to
      hand to external processes. (Robert Collins)

    * Teach windows installers to build pyrex/C extensions.
      (Alexander Belchenko)

  TESTING:

    * Removed the ``--keep-output`` option from selftest and clean up test
      directories as they're used.  This reduces the IO load from 
      running the test suite and cuts the time by about half.
      (Andrew Bennetts, Martin Pool)

    * Add scenarios as a public attribute on the TestAdapter classes to allow
      modification of the generated scenarios before adaption and easier
      testing. (Robert Collins)

    * New testing support class ``TestScenarioApplier`` which multiplies
      out a single teste by a list of supplied scenarios. (RobertCollins)

    * Setting ``repository_to_test_repository`` on a repository_implementations
      test will cause it to be called during repository creation, allowing the
      testing of repository classes which are not based around the Format
      concept. For example a repository adapter can be tested in this manner,
      by altering the repository scenarios to include a scenario that sets this
      attribute during the test parameterisation in
      ``bzrlib.tests.repository.repository_implementations``. (Robert Collins)

    * Clean up many of the APIs for blackbox testing of Bazaar.  The standard 
      interface is now self.run_bzr.  The command to run can be passed as
      either a list of parameters, a string containing the command line, or
      (deprecated) varargs parameters.  (Martin Pool)

    * The base TestCase now isolates tests from -D parameters by clearing
      ``debug.debug_flags`` and restores it afterwards. (Robert Collins)

    * Add a relpath parameter to get_transport methods in test framework to
      avoid useless cloning.
      (Vincent Ladeuil, #110448)


bzr 0.17  2007-06-18
--------------------

  BUGFIXES:

    * Fix crash of commit due to wrong lookup of filesystem encoding.
      (Colin Watson, #120647)

    * Revert logging just to stderr in commit as broke unicode filenames.
      (Aaron Bentley, Ian Clatworthy, #120930)


bzr 0.17rc1  2007-06-12
-----------------------

  NOTES WHEN UPGRADING:

    * The kind() and is_executable() APIs on the WorkingTree interface no
      longer implicitly (read) locks and unlocks the tree. This *might*
      impact some plug-ins and tools using this part of the API. If you find
      an issue that may be caused by this change, please let us know,
      particularly the plug-in/tool maintainer. If encountered, the API
      fix is to surround kind() and is_executable() calls with lock_read()
      and unlock() like so::

        work_tree.lock_read()
        try:
            kind = work_tree.kind(...)
        finally:
            work_tree.unlock()

  INTERNALS:
    * Rework of LogFormatter API to provide beginning/end of log hooks and to
      encapsulate the details of the revision to be logged in a LogRevision
      object.
      In long log formats, merge revision ids are only shown when --show-ids
      is specified, and are labelled "revision-id:", as per mainline
      revisions, instead of "merged:". (Kent Gibson)

    * New ``BranchBuilder`` API which allows the construction of particular
      histories quickly. Useful for testing and potentially other applications
      too. (Robert Collins)

  IMPROVEMENTS:
  
    * There are two new help topics, working-trees and repositories that
      attempt to explain these concepts. (James Westby, John Arbash Meinel,
      Aaron Bentley)

    * Added ``bzr log --limit`` to report a limited number of revisions.
      (Kent Gibson, #3659)

    * Revert does not try to preserve file contents that were originally
      produced by reverting to a historical revision.  (Aaron Bentley)

    * ``bzr log --short`` now includes ``[merge]`` for revisions which
      have more than one parent. This is a small improvement to help
      understanding what changes have occurred
      (John Arbash Meinel, #83887)

    * TreeTransform avoids many renames when contructing large trees,
      improving speed.  3.25x speedups have been observed for construction of
      kernel-sized-trees, and checkouts are 1.28x faster.  (Aaron Bentley)

    * Commit on large trees is now faster. In my environment, a commit of
      a small change to the Mozilla tree (55k files) has dropped from
      66 seconds to 32 seconds. For a small tree of 600 files, commit of a
      small change is 33% faster. (Ian Clatworthy)

    * New --create-prefix option to bzr init, like for push.  (Daniel Watkins,
      #56322)

  BUGFIXES:

    * ``bzr push`` should only connect to the remote location one time.
      We have been connecting 3 times because we forget to pass around
      the Transport object. This adds ``BzrDir.clone_on_transport()``, so
      that we can pass in the Transport that we already have.
      (John Arbash Meinel, #75721)

    * ``DirState.set_state_from_inventory()`` needs to properly order
      based on split paths, not just string paths.
      (John Arbash Meinel, #115947)

    * Let TestUIFactoy encode the password prompt with its own stdout.
      (Vincent Ladeuil, #110204)

    * pycurl should take use the range header that takes the range hint
      into account.
      (Vincent Ladeuil, #112719)

    * WorkingTree4.get_file_sha1 no longer raises an exception when invoked
      on a missing file.  (Aaron Bentley, #118186)

    * WorkingTree.remove works correctly with tree references, and when pwd is
      not the tree root. (Aaron Bentley)

    * Merge no longer fails when a file is renamed in one tree and deleted
      in the other. (Aaron Bentley, #110279)

    * ``revision-info`` now accepts dotted revnos, doesn't require a tree,
      and defaults to the last revision (Matthew Fuller, #90048)

    * Tests no longer fail when BZR_REMOTE_PATH is set in the environment.
      (Daniel Watkins, #111958)

    * ``bzr branch -r revid:foo`` can be used to branch any revision in
      your repository. (Previously Branch6 only supported revisions in your
      mainline). (John Arbash Meinel, #115343)

bzr 0.16  2007-05-07
--------------------
  
  BUGFIXES:

    * Handle when you have 2 directories with similar names, but one has a
      hyphen. (``'abc'`` versus ``'abc-2'``). The WT4._iter_changes
      iterator was using direct comparison and ``'abc/a'`` sorts after
      ``'abc-2'``, but ``('abc', 'a')`` sorts before ``('abc-2',)``.
      (John Arbash Meinel, #111227)

    * Handle when someone renames a file on disk without telling bzr.
      Previously we would report the first file as missing, but not show
      the new unknown file. (John Arbash Meinel, #111288)

    * Avoid error when running hooks after pulling into or pushing from
      a branch bound to a smartserver branch.  (Martin Pool, #111968)

  IMPROVEMENTS:

    * Move developer documentation to doc/developers/. This reduces clutter in
      the root of the source tree and allows HACKING to be split into multiple
      files. (Robert Collins, Alexander Belchenko)

    * Clean up the ``WorkingTree4._iter_changes()`` internal loops as well as
      ``DirState.update_entry()``. This optimizes the core logic for ``bzr
      diff`` and ``bzr status`` significantly improving the speed of
      both. (John Arbash Meinel)

bzr 0.16rc2  2007-04-30
-----------------------

  BUGFIXES:

    * Handle the case when you delete a file, and then rename another file
      on top of it. Also handle the case of ``bzr rm --keep foo``. ``bzr
      status`` should show the removed file and an unknown file in its
      place. (John Arbash Meinel, #109993)

    * Bundles properly read and write revision properties that have an
      empty value. And when the value is not ASCII.
      (John Arbash Meinel, #109613)

    * Fix the bzr commit message to be in text mode.
      (Alexander Belchenko, #110901)

    * Also handle when you rename a file and create a file where it used
      to be. (John Arbash Meinel, #110256)

    * ``WorkingTree4._iter_changes`` should not descend into unversioned
      directories. (John Arbash Meinel, #110399)

bzr 0.16rc1  2007-04-26
-----------------------

  NOTES WHEN UPGRADING:

    * ``bzr remove`` and ``bzr rm`` will now remove the working file, if
      it could be recovered again.
      This has been done for consistency with svn and the unix rm command.
      The old ``remove`` behaviour has been retained in the new option
      ``bzr remove --keep``, which will just stop versioning the file,
      but not delete it.
      ``bzr remove --force`` have been added which will always delete the
      files.
      ``bzr remove`` is also more verbose.
      (Marius Kruger, #82602)

  IMPROVEMENTS:

    * Merge directives can now be supplied as input to `merge` and `pull`,
      like bundles can.  (Aaron Bentley)

    * Sending the SIGQUIT signal to bzr, which can be done on Unix by
      pressing Control-Backslash, drops bzr into a debugger.  Type ``'c'``
      to continue.  This can be disabled by setting the environment variable
      ``BZR_SIGQUIT_PDB=0``.  (Martin Pool)

    * selftest now supports --list-only to list tests instead of running
      them. (Ian Clatworthy)

    * selftest now supports --exclude PATTERN (or -x PATTERN) to exclude
      tests with names that match that regular expression.
      (Ian Clatworthy, #102679)

    * selftest now supports --randomize SEED to run tests in a random order.
      SEED is typically the value 'now' meaning 'use the current time'.
      (Ian Clatworthy, #102686)

    * New option ``--fixes`` to commit, which stores bug fixing annotations as
      revision properties. Built-in support for Launchpad, Debian, Trac and
      Bugzilla bug trackers. (Jonathan Lange, James Henstridge, Robert Collins)

    * New API, ``bzrlib.bugtracker.tracker_registry``, for adding support for
      other bug trackers to ``fixes``. (Jonathan Lange, James Henstridge,
      Robert Collins)

    * ``selftest`` has new short options ``-f`` and ``-1``.  (Martin
      Pool)

    * ``bzrlib.tsort.MergeSorter`` optimizations. Change the inner loop
      into using local variables instead of going through ``self._var``.
      Improves the time to ``merge_sort`` a 10k revision graph by
      approximately 40% (~700->400ms).  (John Arbash Meinel)

    * ``make docs`` now creates a man page at ``man1/bzr.1`` fixing bug 107388.
      (Robert Collins)

    * ``bzr help`` now provides cross references to other help topics using
      the _see_also facility on command classes. Likewise the bzr_man
      documentation, and the bzr.1 man page also include this information.
      (Robert Collins)

    * Tags are now included in logs, that use the long log formatter. 
      (Erik Bågfors, Alexander Belchenko)

    * ``bzr help`` provides a clearer message when a help topic cannot be
      found. (Robert Collins, #107656)

    * ``bzr help`` now accepts optional prefixes for command help. The help
      for all commands can now be found at ``bzr help commands/COMMANDNAME``
      as well as ``bzr help COMMANDNAME`` (which only works for commands 
      where the name is not the same as a more general help topic). 
      (Robert Collins)

    * ``bzr help PLUGINNAME`` will now return the module docstring from the
      plugin PLUGINNAME. (Robert Collins, #50408)

    * New help topic ``urlspec`` which lists the availables transports.
      (Goffredo Baroncelli)

    * doc/server.txt updated to document the default bzr:// port
      and also update the blurb about the hpss' current status.
      (Robert Collins, #107125).

    * ``bzr serve`` now listens on interface 0.0.0.0 by default, making it
      serve out to the local LAN (and anyone in the world that can reach the
      machine running ``bzr serve``. (Robert Collins, #98918)

    * A new smart server protocol version has been added.  It prefixes requests
      and responses with an explicit version identifier so that future protocol
      revisions can be dealt with gracefully.  (Andrew Bennetts, Robert Collins)

    * The bzr protocol version 2 indicates success or failure in every response
      without depending on particular commands encoding that consistently,
      allowing future client refactorings to be much more robust about error
      handling. (Robert Collins, Martin Pool, Andrew Bennetts)

    * The smart protocol over HTTP client has been changed to always post to the
      same ``.bzr/smart`` URL under the original location when it can.  This allows
      HTTP servers to only have to pass URLs ending in .bzr/smart to the smart
      server handler, and not arbitrary ``.bzr/*/smart`` URLs.  (Andrew Bennetts)

    * digest authentication is now supported for proxies and HTTP by the urllib
      based http implementation. Tested against Apache 2.0.55 and Squid
      2.6.5. Basic and digest authentication are handled coherently for HTTP
      and proxy: if the user is provided in the url (bzr command line for HTTP,
      proxy environment variables for proxies), the password is prompted for
      (only once). If the password is provided, it is taken into account. Once
      the first authentication is successful, all further authentication
      roundtrips are avoided by preventively setting the right authentication
      header(s).
      (Vincent Ladeuil).

  INTERNALS:

    * bzrlib API compatability with 0.8 has been dropped, cleaning up some
      code paths. (Robert Collins)

    * Change the format of chroot urls so that they can be safely manipulated
      by generic url utilities without causing the resulting urls to have
      escaped the chroot. A side effect of this is that creating a chroot
      requires an explicit action using a ChrootServer.
      (Robert Collins, Andrew Bennetts)

    * Deprecate ``Branch.get_root_id()`` because branches don't have root ids,
      rather than fixing bug #96847.  (Aaron Bentley)

    * ``WorkingTree.apply_inventory_delta`` provides a better alternative to
      ``WorkingTree._write_inventory``.  (Aaron Bentley)

    * Convenience method ``TestCase.expectFailure`` ensures that known failures
      do not silently pass.  (Aaron Bentley)

    * ``Transport.local_abspath`` now raises ``NotLocalUrl`` rather than 
      ``TransportNotPossible``. (Martin Pool, Ian Clatworthy)

    * New SmartServer hooks facility. There are two initial hooks documented
      in ``bzrlib.transport.smart.SmartServerHooks``. The two initial hooks allow
      plugins to execute code upon server startup and shutdown.
      (Robert Collins).

    * SmartServer in standalone mode will now close its listening socket
      when it stops, rather than waiting for garbage collection. This primarily
      fixes test suite hangs when a test tries to connect to a shutdown server.
      It may also help improve behaviour when dealing with a server running
      on a specific port (rather than dynamically assigned ports).
      (Robert Collins)

    * Move most SmartServer code into a new package, bzrlib/smart.
      bzrlib/transport/remote.py contains just the Transport classes that used
      to be in bzrlib/transport/smart.py.  (Andrew Bennetts)

    * urllib http implementation avoid roundtrips associated with
      401 (and 407) errors once the authentication succeeds.
      (Vincent Ladeuil).

    * urlib http now supports querying the user for a proxy password if
      needed. Realm is shown in the prompt for both HTTP and proxy
      authentication when the user is required to type a password. 
      (Vincent Ladeuil).

    * Renamed SmartTransport (and subclasses like SmartTCPTransport) to
      RemoteTransport (and subclasses to RemoteTCPTransport, etc).  This is more
      consistent with its new home in ``bzrlib/transport/remote.py``, and because
      it's not really a "smart" transport, just one that does file operations
      via remote procedure calls.  (Andrew Bennetts)
 
    * The ``lock_write`` method of ``LockableFiles``, ``Repository`` and
      ``Branch`` now accept a ``token`` keyword argument, so that separate
      instances of those objects can share a lock if it has the right token.
      (Andrew Bennetts, Robert Collins)

    * New method ``get_branch_reference`` on ``BzrDir`` allows the detection of
      branch references - which the smart server component needs.

    * The Repository API ``make_working_trees`` is now permitted to return
      False when ``set_make_working_trees`` is not implemented - previously
      an unimplemented ``set_make_working_trees`` implied the result True
      from ``make_working_trees``. This has been changed to accomodate the
      smart server, where it does not make sense (at this point) to ever
      make working trees by default. (Robert Collins)

    * Command objects can now declare related help topics by having _see_also
      set to a list of related topic. (Robert Collins)

    * ``bzrlib.help`` now delegates to the Command class for Command specific
      help. (Robert Collins)

    * New class ``TransportListRegistry``, derived from the Registry class, which 
      simplifies tracking the available Transports. (Goffredo Baroncelli)

    * New function ``Branch.get_revision_id_to_revno_map`` which will
      return a dictionary mapping revision ids to dotted revnos. Since
      dotted revnos are defined in the context of the branch tip, it makes
      sense to generate them from a ``Branch`` object.
      (John Arbash Meinel)

    * Fix the 'Unprintable error' message display to use the repr of the 
      exception that prevented printing the error because the str value
      for it is often not useful in debugging (e.g. KeyError('foo') has a
      str() of 'foo' but a repr of 'KeyError('foo')' which is much more
      useful. (Robert Collins)

    * ``urlutils.normalize_url`` now unescapes unreserved characters, such as "~".
      (Andrew Bennetts)

  BUGFIXES:

    * Don't fail bundle selftest if email has 'two' embedded.  
      (Ian Clatworthy, #98510)

    * Remove ``--verbose`` from ``bzr bundle``. It didn't work anyway.
      (Robert Widhopf-Fenk, #98591)

    * Remove ``--basis`` from the checkout/branch commands - it didn't work
      properly and is no longer beneficial.
      (Robert Collins, #53675, #43486)

    * Don't produce encoding error when adding duplicate files.
      (Aaron Bentley)

    * Fix ``bzr log <file>`` so it only logs the revisions that changed
      the file, and does it faster.
      (Kent Gibson, John Arbash Meinel, #51980, #69477)
 
    * Fix ``InterDirstateTre._iter_changes`` to handle when we come across
      an empty versioned directory, which now has files in it.
      (John Arbash Meinel, #104257)

    * Teach ``common_ancestor`` to shortcut when the tip of one branch is
      inside the ancestry of the other. Saves a lot of graph processing
      (with an ancestry of 16k revisions, ``bzr merge ../already-merged``
      changes from 2m10s to 13s).  (John Arbash Meinel, #103757)

    * Fix ``show_diff_trees`` to handle the case when a file is modified,
      and the containing directory is renamed. (The file path is different
      in this versus base, but it isn't marked as a rename).
      (John Arbash Meinel, #103870)

    * FTP now works even when the FTP server does not support atomic rename.
      (Aaron Bentley, #89436)

    * Correct handling in bundles and merge directives of timezones with
      that are not an integer number of hours offset from UTC.  Always 
      represent the epoch time in UTC to avoid problems with formatting 
      earlier times on win32.  (Martin Pool, Alexander Belchenko, John
      Arbash Meinel)

    * Typo in the help for ``register-branch`` fixed. (Robert Collins, #96770)

    * "dirstate" and "dirstate-tags" formats now produce branches compatible
      with old versions of bzr. (Aaron Bentley, #107168))

    * Handle moving a directory when children have been added, removed,
      and renamed. (John Arbash Meinel, #105479)

    * Don't preventively use basic authentication for proxy before receiving a
      407 error. Otherwise people willing to use other authentication schemes
      may expose their password in the clear (or nearly). This add one
      roundtrip in case basic authentication should be used, but plug the
      security hole.
      (Vincent Ladeuil)

    * Handle http and proxy digest authentication.
      (Vincent Ladeuil, #94034).

  TESTING:

    * Added ``bzrlib.strace.strace`` which will strace a single callable and
      return a StraceResult object which contains just the syscalls involved
      in running it. (Robert Collins)

    * New test method ``reduceLockdirTimeout`` to drop the default (ui-centric)
      default time down to one suitable for tests. (Andrew Bennetts)

    * Add new ``vfs_transport_factory`` attribute on tests which provides the 
      common vfs backing for both the readonly and readwrite transports.
      This allows the RemoteObject tests to back onto local disk or memory,
      and use the existing ``transport_server`` attribute all tests know about
      to be the smart server transport. This in turn allows tests to 
      differentiate between 'transport to access the branch', and 
      'transport which is a VFS' - which matters in Remote* tests.
      (Robert Collins, Andrew Bennetts)

    * The ``make_branch_and_tree`` method for tests will now create a 
      lightweight checkout for the tree if the ``vfs_transport_factory`` is not
      a LocalURLServer. (Robert Collins, Andrew Bennetts)

    * Branch implementation tests have been audited to ensure that all urls 
      passed to Branch APIs use proper urls, except when local-disk paths
      are intended. This is so that tests correctly access the test transport
      which is often not equivalent to local disk in Remote* tests. As part
      of this many tests were adjusted to remove dependencies on local disk
      access.
      (Robert Collins, Andrew Bennetts)

    * Mark bzrlib.tests and bzrlib.tests.TestUtil as providing assertFOO helper
      functions by adding a ``__unittest`` global attribute. (Robert Collins,
      Andrew Bennetts, Martin Pool, Jonathan Lange)

    * Refactored proxy and authentication handling to simplify the
      implementation of new auth schemes for both http and proxy. 
      (Vincent Ladeuil)

bzr 0.15 2007-04-01
-------------------

  BUGFIXES:

    * Handle incompatible repositories as a user issue when fetching.
      (Aaron Bentley)

    * Don't give a recommendation to upgrade when branching or 
      checking out a branch that contains an old-format working tree.
      (Martin Pool)

bzr 0.15rc3  2007-03-26
-----------------------

  CHANGES:
 
    * A warning is now displayed when opening working trees in older 
      formats, to encourage people to upgrade to WorkingTreeFormat4.
      (Martin Pool)

  IMPROVEMENTS:

    * HTTP redirections are now taken into account when a branch (or a
      bundle) is accessed for the first time. A message is issued at each
      redirection to inform the user. In the past, http redirections were
      silently followed for each request which significantly degraded the
      performances. The http redirections are not followed anymore by
      default, instead a RedirectRequested exception is raised. For bzrlib
      users needing to follow http redirections anyway,
      ``bzrlib.transport.do_catching_redirections`` provide an easy transition
      path.  (vila)

  INTERNALS:

    * Added ``ReadLock.temporary_write_lock()`` to allow upgrading an OS read
      lock to an OS write lock. Linux can do this without unlocking, Win32
      needs to unlock in between. (John Arbash Meinel)
 
    * New parameter ``recommend_upgrade`` to ``BzrDir.open_workingtree``
      to silence (when false) warnings about opening old formats.
      (Martin Pool)

    * Fix minor performance regression with bzr-0.15 on pre-dirstate
      trees. (We were reading the working inventory too many times).
      (John Arbash Meinel)

    * Remove ``Branch.get_transaction()`` in favour of a simple cache of
      ``revision_history``.  Branch subclasses should override
      ``_gen_revision_history`` rather than ``revision_history`` to make use of
      this cache, and call ``_clear_revision_history_cache`` and
      ``_cache_revision_history`` at appropriate times. (Andrew Bennetts)

  BUGFIXES:

    * Take ``smtp_server`` from user config into account.
      (vila, #92195)

    * Restore Unicode filename handling for versioned and unversioned files.
      (John Arbash Meinel, #92608)

    * Don't fail during ``bzr commit`` if a file is marked removed, and
      the containing directory is auto-removed.  (John Arbash Meinel, #93681)

    * ``bzr status FILENAME`` failed on Windows because of an uncommon
      errno. (``ERROR_DIRECTORY == 267 != ENOTDIR``).
      (Wouter van Heyst, John Arbash Meinel, #90819)

    * ``bzr checkout source`` should create a local branch in the same
      format as source. (John Arbash Meinel, #93854)

    * ``bzr commit`` with a kind change was failing to update the
      last-changed-revision for directories.  The
      InventoryDirectory._unchanged only looked at the ``parent_id`` and name,
      ignoring the fact that the kind could have changed, too.
      (John Arbash Meinel, #90111)

    * ``bzr mv dir/subdir other`` was incorrectly updating files inside
      the directory. So that there was a chance it would break commit,
      etc. (John Arbash Meinel, #94037)
 
    * Correctly handles mutiple permanent http redirections.
      (vila, #88780)

bzr 0.15rc2  2007-03-14
-----------------------

  NOTES WHEN UPGRADING:
        
    * Release 0.15rc2 of bzr changes the ``bzr init-repo`` command to
      default to ``--trees`` instead of ``--no-trees``.
      Existing shared repositories are not affected.

  IMPROVEMENTS:

    * New ``merge-directive`` command to generate machine- and human-readable
      merge requests.  (Aaron Bentley)

    * New ``submit:`` revision specifier makes it easy to diff against the
      common ancestor with the submit location (Aaron Bentley)

    * Added support for Putty's SSH implementation. (Dmitry Vasiliev)

    * Added ``bzr status --versioned`` to report only versioned files, 
      not unknowns. (Kent Gibson)

    * Merge now autodetects the correct line-ending style for its conflict
      markers.  (Aaron Bentley)

  INTERNALS:

    * Refactored SSH vendor registration into SSHVendorManager class.
      (Dmitry Vasiliev)

  BUGFIXES:

    * New ``--numbered-dirs`` option to ``bzr selftest`` to use
      numbered dirs for TestCaseInTempDir. This is default behavior
      on Windows. Anyone can force named dirs on Windows
      with ``--no-numbered-dirs``. (Alexander Belchenko)

    * Fix ``RevisionSpec_revid`` to handle the Unicode strings passed in
      from the command line. (Marien Zwart, #90501)

    * Fix ``TreeTransform._iter_changes`` when both the source and
      destination are missing. (Aaron Bentley, #88842)

    * Fix commit of merges with symlinks in dirstate trees.
      (Marien Zwart)
    
    * Switch the ``bzr init-repo`` default from --no-trees to --trees. 
      (Wouter van Heyst, #53483)


bzr 0.15rc1  2007-03-07
-----------------------

  SURPRISES:

    * The default disk format has changed. Please run 'bzr upgrade' in your
      working trees to upgrade. This new default is compatible for network
      operations, but not for local operations. That is, if you have two
      versions of bzr installed locally, after upgrading you can only use the
      bzr 0.15 version. This new default does not enable tags or nested-trees
      as they are incompatible with bzr versions before 0.15 over the network.

    * For users of bzrlib: Two major changes have been made to the working tree
      api in bzrlib. The first is that many methods and attributes, including
      the inventory attribute, are no longer valid for use until one of
      ``lock_read``/``lock_write``/``lock_tree_write`` has been called,
      and become invalid again after unlock is called. This has been done
      to improve performance and correctness as part of the dirstate
      development.
      (Robert Collins, John A Meinel, Martin Pool, and others).

    * For users of bzrlib: The attribute 'tree.inventory' should be considered
      readonly. Previously it was possible to directly alter this attribute, or
      its contents, and have the tree notice this. This has been made
      unsupported - it may work in some tree formats, but in the newer dirstate
      format such actions will have no effect and will be ignored, or even
      cause assertions. All operations possible can still be carried out by a
      combination of the tree API, and the bzrlib.transform API. (Robert
      Collins, John A Meinel, Martin Pool, and others).

  IMPROVEMENTS:

    * Support for OS Windows 98. Also .bzr.log on any windows system
      saved in My Documents folder. (Alexander Belchenko)

    * ``bzr mv`` enhanced to support already moved files.
      In the past the mv command would have failed if the source file doesn't
      exist. In this situation ``bzr mv`` would now detect that the file has
      already moved and update the repository accordingly, if the target file
      does exist.
      A new option ``--after`` has been added so that if two files already
      exist, you could notify Bazaar that you have moved a (versioned) file
      and replaced it with another. Thus in this case ``bzr move --after``
      will only update the Bazaar identifier.
      (Steffen Eichenberg, Marius Kruger)

    * ``ls`` now works on treeless branches and remote branches.
      (Aaron Bentley)

    * ``bzr help global-options`` describes the global options.
      (Aaron Bentley)

    * ``bzr pull --overwrite`` will now correctly overwrite checkouts.
      (Robert Collins)

    * Files are now allowed to change kind (e.g. from file to symlink).
      Supported by ``commit``, ``revert`` and ``status``
      (Aaron Bentley)

    * ``inventory`` and ``unknowns`` hidden in favour of ``ls``
      (Aaron Bentley)

    * ``bzr help checkouts`` descibes what checkouts are and some possible
      uses of them. (James Westby, Aaron Bentley)

    * A new ``-d`` option to push, pull and merge overrides the default 
      directory.  (Martin Pool)

    * Branch format 6: smaller, and potentially faster than format 5.  Supports
      ``append_history_only`` mode, where the log view and revnos do not change,
      except by being added to.  Stores policy settings in
      ".bzr/branch/branch.conf".

    * ``append_only`` branches:  Format 6 branches may be configured so that log
      view and revnos are always consistent.  Either create the branch using
      "bzr init --append-revisions-only" or edit the config file as descriped
      in docs/configuration.txt.

    * rebind: Format 6 branches retain the last-used bind location, so if you
      "bzr unbind", you can "bzr bind" to bind to the previously-selected
      bind location.

    * Builtin tags support, created and deleted by the ``tag`` command and
      stored in the branch.  Tags can be accessed with the revisionspec
      ``-rtag:``, and listed with ``bzr tags``.  Tags are not versioned 
      at present. Tags require a network incompatible upgrade. To perform this
      upgrade, run ``bzr upgrade --dirstate-tags`` in your branch and
      repositories. (Martin Pool)

    * The ``bzr://`` transport now has a well-known port number, 4155,
      which it will use by default.  (Andrew Bennetts, Martin Pool)

    * Bazaar now looks for user-installed plugins before looking for site-wide
      plugins. (Jonathan Lange)

    * ``bzr resolve`` now detects and marks resolved text conflicts.
      (Aaron Bentley)

  INTERNALS:

    * Internally revision ids and file ids are now passed around as utf-8
      bytestrings, rather than treating them as Unicode strings. This has
      performance benefits for Knits, since we no longer need to decode the
      revision id for each line of content, nor for each entry in the index.
      This will also help with the future dirstate format.
      (John Arbash Meinel)

    * Reserved ids (any revision-id ending in a colon) are rejected by
      versionedfiles, repositories, branches, and working trees
      (Aaron Bentley)

    * Minor performance improvement by not creating a ProgressBar for
      every KnitIndex we create. (about 90ms for a bzr.dev tree)
      (John Arbash Meinel)

    * New easier to use Branch hooks facility. There are five initial hooks,
      all documented in bzrlib.branch.BranchHooks.__init__ - ``'set_rh'``,
      ``'post_push'``, ``'post_pull'``, ``'post_commit'``,
      ``'post_uncommit'``. These hooks fire after the matching operation
      on a branch has taken place, and were originally added for the
      branchrss plugin. (Robert Collins)

    * New method ``Branch.push()`` which should be used when pushing from a
      branch as it makes performance and policy decisions to match the UI
      level command ``push``. (Robert Collins).

    * Add a new method ``Tree.revision_tree`` which allows access to cached
      trees for arbitrary revisions. This allows the in development dirstate
      tree format to provide access to the callers to cached copies of 
      inventory data which are cheaper to access than inventories from the
      repository.
      (Robert Collins, Martin Pool)

    * New ``Branch.last_revision_info`` method, this is being done to allow
      optimization of requests for both the number of revisions and the last
      revision of a branch with smartservers and potentially future branch
      formats. (Wouter van Heyst, Robert Collins)

    * Allow ``'import bzrlib.plugins.NAME'`` to work when the plugin NAME has not
      yet been loaded by ``load_plugins()``. This allows plugins to depend on each
      other for code reuse without requiring users to perform file-renaming
      gymnastics. (Robert Collins)

    * New Repository method ``'gather_stats'`` for statistic data collection.
      This is expected to grow to cover a number of related uses mainly
      related to bzr info. (Robert Collins)

    * Log formatters are now managed with a registry.
      ``log.register_formatter`` continues to work, but callers accessing
      the FORMATTERS dictionary directly will not.

    * Allow a start message to be passed to the ``edit_commit_message``
      function.  This will be placed in the message offered to the user
      for editing above the separator. It allows a template commit message
      to be used more easily. (James Westby)

    * ``GPGStrategy.sign()`` will now raise ``BzrBadParameterUnicode`` if
      you pass a Unicode string rather than an 8-bit string. Callers need
      to be updated to encode first. (John Arbash Meinel)

    * Branch.push, pull, merge now return Result objects with information
      about what happened, rather than a scattering of various methods.  These
      are also passed to the post hooks.  (Martin Pool)

    * File formats and architecture is in place for managing a forest of trees
      in bzr, and splitting up existing trees into smaller subtrees, and
      finally joining trees to make a larger tree. This is the first iteration
      of this support, and the user-facing aspects still require substantial
      work.  If you wish to experiment with it, use ``bzr upgrade
      --dirstate-with-subtree`` in your working trees and repositories.
      You can use the hidden commands ``split`` and ``join`` and to create
      and manipulate nested trees, but please consider using the nested-trees
      branch, which contains substantial UI improvements, instead.
      http://code.aaronbentley.com/bzr/bzrrepo/nested-trees/
      (Aaron Bentley, Martin Pool, Robert Collins).

  BUGFIXES:

    * ``bzr annotate`` now uses dotted revnos from the viewpoint of the
      branch, rather than the last changed revision of the file.
      (John Arbash Meinel, #82158)

    * Lock operations no longer hang if they encounter a permission problem.
      (Aaron Bentley)

    * ``bzr push`` can resume a push that was canceled before it finished.
      Also, it can push even if the target directory exists if you supply
      the ``--use-existing-dir`` flag.
      (John Arbash Meinel, #30576, #45504)

    * Fix http proxy authentication when user and an optional
      password appears in the ``*_proxy`` vars. (Vincent Ladeuil,
      #83954).

    * ``bzr log branch/file`` works for local treeless branches
      (Aaron Bentley, #84247)

    * Fix problem with UNC paths on Windows 98. (Alexander Belchenko, #84728)

    * Searching location of CA bundle for PyCurl in env variable
      (``CURL_CA_BUNDLE``), and on win32 along the PATH.
      (Alexander Belchenko, #82086)

    * ``bzr init`` works with unicode argument LOCATION.
      (Alexander Belchenko, #85599)

    * Raise ``DependencyNotPresent`` if pycurl do not support https. 
      (Vincent Ladeuil, #85305)

    * Invalid proxy env variables should not cause a traceback.
      (Vincent Ladeuil, #87765)

    * Ignore patterns normalised to use '/' path separator.
      (Kent Gibson, #86451)

    * bzr rocks. It sure does! Fix case. (Vincent Ladeuil, #78026)

    * Fix bzrtools shelve command for removed lines beginning with "--"
      (Johan Dahlberg, #75577)

  TESTING:

    * New ``--first`` option to ``bzr selftest`` to run specified tests
      before the rest of the suite.  (Martin Pool)


bzr 0.14  2007-01-23
--------------------

  IMPROVEMENTS:

    * ``bzr help global-options`` describes the global options. (Aaron Bentley)

  BUG FIXES:
    
    * Skip documentation generation tests if the tools to do so are not
      available. Fixes running selftest for installled copies of bzr. 
      (John Arbash Meinel, #80330)

    * Fix the code that discovers whether bzr is being run from it's
      working tree to handle the case when it isn't but the directory
      it is in is below a repository. (James Westby, #77306)


bzr 0.14rc1  2007-01-16
-----------------------

  IMPROVEMENTS:

    * New connection: ``bzr+http://`` which supports tunnelling the smart
      protocol over an HTTP connection. If writing is enabled on the bzr
      server, then you can write over the http connection.
      (Andrew Bennetts, John Arbash Meinel)

    * Aliases now support quotation marks, so they can contain whitespace
      (Marius Kruger)

    * PyCurlTransport now use a single curl object. By specifying explicitly
      the 'Range' header, we avoid the need to use two different curl objects
      (and two connections to the same server). (Vincent Ladeuil)

    * ``bzr commit`` does not prompt for a message until it is very likely to
      succeed.  (Aaron Bentley)

    * ``bzr conflicts`` now takes --text to list pathnames of text conflicts
      (Aaron Bentley)

    * Fix ``iter_lines_added_or_present_in_versions`` to use a set instead
      of a list while checking if a revision id was requested. Takes 10s
      off of the ``fileids_affected_by_revision_ids`` time, which is 10s
      of the ``bzr branch`` time. Also improve ``fileids_...`` time by
      filtering lines with a regex rather than multiple ``str.find()``
      calls. (saves another 300ms) (John Arbash Meinel)

    * Policy can be set for each configuration key. This allows keys to be
      inherited properly across configuration entries. For example, this
      should enable you to do::
        
        [/home/user/project]
        push_location = sftp://host/srv/project/
        push_location:policy = appendpath

      And then a branch like ``/home/user/project/mybranch`` should get an
      automatic push location of ``sftp://host/srv/project/mybranch``.
      (James Henstridge)

    * Added ``bzr status --short`` to make status report svn style flags
      for each file.  For example::

        $ bzr status --short
        A  foo
        A  bar
        D  baz
        ?  wooley

    * 'bzr selftest --clean-output' allows easily clean temporary tests 
      directories without running tests. (Alexander Belchenko)

    * ``bzr help hidden-commands`` lists all hidden commands. (Aaron Bentley)

    * ``bzr merge`` now has an option ``--pull`` to fall back to pull if
      local is fully merged into remote. (Jan Hudec)

    * ``bzr help formats`` describes available directory formats. (Aaron Bentley)

  INTERNALS:

    * A few tweaks directly to ``fileids_affected_by_revision_ids`` to
      help speed up processing, as well allowing to extract unannotated
      lines. Between the two ``fileids_affected_by_revision_ids`` is
      improved by approx 10%. (John Arbash Meinel)

    * Change Revision serialization to only write out millisecond
      resolution. Rather than expecting floating point serialization to
      preserve more resolution than we need. (Henri Weichers, Martin Pool)

    * Test suite ends cleanly on Windows.  (Vincent Ladeuil)

    * When ``encoding_type`` attribute of class Command is equal to 'exact', 
      force sys.stdout to be a binary stream on Windows, and therefore
      keep exact line-endings (without LF -> CRLF conversion).
      (Alexander Belchenko)

    * Single-letter short options are no longer globally declared.  (Martin
      Pool)

    * Before using detected user/terminal encoding bzr should check
      that Python has corresponding codec. (Alexander Belchenko)

    * Formats for end-user selection are provided via a FormatRegistry (Aaron Bentley)

  BUG FIXES:

    * ``bzr missing --verbose`` was showing adds/removals in the wrong
      direction. (John Arbash Meinel)

    * ``bzr annotate`` now defaults to showing dotted revnos for merged
      revisions. It cuts them off at a depth of 12 characters, but you can
      supply ``--long`` to see the full number. You can also use
      ``--show-ids`` to display the original revision ids, rather than
      revision numbers and committer names. (John Arbash Meinel, #75637)

    * bzr now supports Win32 UNC path (e.g. ``\HOST\path``. 
      (Alexander Belchenko, #57869)

    * Win32-specific: output of cat, bundle and diff commands don't mangle
      line-endings (Alexander Belchenko, #55276)

    * Replace broken fnmatch based ignore pattern matching with custom pattern
      matcher.
      (Kent Gibson, Jan Hudec #57637)

    * pycurl and urllib can detect short reads at different places. Update
      the test suite to test more cases. Also detect http error code 416
      which was raised for that specific bug. Also enhance the urllib
      robustness by detecting invalid ranges (and pycurl's one by detecting
      short reads during the initial GET). (Vincent Ladeuil, #73948)

    * The urllib connection sharing interacts badly with urllib2
      proxy setting (the connections didn't go thru the proxy
      anymore). Defining a proper ProxyHandler solves the
      problem.  (Vincent Ladeuil, #74759)

    * Use urlutils to generate relative URLs, not osutils 
      (Aaron Bentley, #76229)

    * ``bzr status`` in a readonly directory should work without giving
      lots of errors. (John Arbash Meinel, #76299)

    * Mention the revisionspec topic for the revision option help.
      (Wouter van Heyst, #31663)

    * Allow plugins import from zip archives.
      (Alexander Belchenko, #68124)


bzr 0.13  2006-12-05
--------------------
    
  No changes from 0.13rc1
    
bzr 0.13rc1  2006-11-27
-----------------------

  IMPROVEMENTS:

    * New command ``bzr remove-tree`` allows the removal of the working
      tree from a branch.
      (Daniel Silverstone)

    * urllib uses shared keep-alive connections, so http 
      operations are substantially faster.
      (Vincent Ladeuil, #53654)

    * ``bzr export`` allows an optional branch parameter, to export a bzr
      tree from some other url. For example:
      ``bzr export bzr.tar.gz http://bazaar-vcs.org/bzr/bzr.dev``
      (Daniel Silverstone)

    * Added ``bzr help topics`` to the bzr help system. This gives a
      location for general information, outside of a specific command.
      This includes updates for ``bzr help revisionspec`` the first topic
      included. (Goffredo Baroncelli, John Arbash Meinel, #42714)

    * WSGI-compatible HTTP smart server.  See ``doc/http_smart_server.txt``.
      (Andrew Bennetts)

    * Knit files will now cache full texts only when the size of the
      deltas is as large as the size of the fulltext. (Or after 200
      deltas, whichever comes first). This has the most benefit on large
      files with small changes, such as the inventory for a large project.
      (eg For a project with 2500 files, and 7500 revisions, it changes
      the size of inventory.knit from 11MB to 5.4MB) (John Arbash Meinel)

  INTERNALS:

    * New -D option given before the command line turns on debugging output
      for particular areas.  -Derror shows tracebacks on all errors.
      (Martin Pool)

    * Clean up ``bzr selftest --benchmark bundle`` to correct an import,
      and remove benchmarks that take longer than 10min to run.
      (John Arbash Meinel)

    * Use ``time.time()`` instead of ``time.clock()`` to decide on
      progress throttling. Because ``time.clock()`` is actually CPU time,
      so over a high-latency connection, too many updates get throttled.
      (John Arbash Meinel)

    * ``MemoryTransport.list_dir()`` would strip the first character for
      files or directories in root directory. (John Arbash Meinel)

    * New method ``get_branch_reference`` on 'BzrDir' allows the detection of 
      branch references - which the smart server component needs.
  
    * New ``ChrootTransportDecorator``, accessible via the ``chroot+`` url
      prefix.  It disallows any access to locations above a set URL.  (Andrew
      Bennetts)

  BUG FIXES:

    * Now ``_KnitIndex`` properly decode revision ids when loading index data.
      And optimize the knit index parsing code. 
      (Dmitry Vasiliev, John Arbash Meinel)

    * ``bzrlib/bzrdir.py`` was directly referencing ``bzrlib.workingtree``,
      without importing it. This prevented ``bzr upgrade`` from working
      unless a plugin already imported ``bzrlib.workingtree``
      (John Arbash Meinel, #70716)

    * Suppress the traceback on invalid URLs (Vincent Ladeuil, #70803).

    * Give nicer error message when an http server returns a 403
      error code. (Vincent Ladeuil, #57644).

    * When a multi-range http GET request fails, try a single
      range one. If it fails too, forget about ranges. Remember that until 
      the death of the transport and propagates that to the clones.
      (Vincent Ladeuil, #62276, #62029).

    * Handles user/passwords supplied in url from command
      line (for the urllib implementation). Don't request already
      known passwords (Vincent Ladeuil, #42383, #44647, #48527)

    * ``_KnitIndex.add_versions()`` dictionary compresses revision ids as they
      are added. This fixes bug where fetching remote revisions records
      them as full references rather than integers.
      (John Arbash Meinel, #64789)

    * ``bzr ignore`` strips trailing slashes in patterns.
      Also ``bzr ignore`` rejects absolute paths. (Kent Gibson, #4559)

    * ``bzr ignore`` takes multiple arguments. (Cheuksan Edward Wang, #29488)

    * mv correctly handles paths that traverse symlinks. 
      (Aaron Bentley, #66964)

    * Give nicer looking error messages when failing to connect over ssh.
      (John Arbash Meinel, #49172)

    * Pushing to a remote branch does not currently update the remote working
      tree. After a remote push, ``bzr status`` and ``bzr diff`` on the remote
      machine now show that the working tree is out of date.
      (Cheuksan Edward Wang #48136)

    * Use patiencediff instead of difflib for determining deltas to insert
      into knits. This avoids the O(N^3) behavior of difflib. Patience
      diff should be O(N^2). (Cheuksan Edward Wang, #65714)

    * Running ``bzr log`` on nonexistent file gives an error instead of the
      entire log history. (Cheuksan Edward Wang #50793)

    * ``bzr cat`` can look up contents of removed or renamed files. If the
      pathname is ambiguous, i.e. the files in the old and new trees have
      different id's, the default is the file in the new tree. The user can
      use "--name-from-revision" to select the file in the old tree.
      (Cheuksan Edward Wang, #30190)

  TESTING:

    * TestingHTTPRequestHandler really handles the Range header
      (previously it was ignoring it and returning the whole file,).

bzr 0.12  2006-10-30
--------------------

  INTERNALS:

    * Clean up ``bzr selftest --benchmark bundle`` to correct an import,
      and remove benchmarks that take longer than 10min to run.
      (John Arbash Meinel)
  
bzr 0.12rc1  2006-10-23
-----------------------

  IMPROVEMENTS:

    * ``bzr log`` now shows dotted-decimal revision numbers for all revisions,
      rather than just showing a decimal revision number for revisions on the
      mainline. These revision numbers are not yet accepted as input into bzr
      commands such as log, diff etc. (Robert Collins)

    * revisions can now be specified using dotted-decimal revision numbers.
      For instance, ``bzr diff -r 1.2.1..1.2.3``. (Robert Collins)

    * ``bzr help commands`` output is now shorter (Aaron Bentley)

    * ``bzr`` now uses lazy importing to reduce the startup time. This has
      a moderate effect on lots of actions, especially ones that have
      little to do. For example ``bzr rocks`` time is down to 116ms from
      283ms. (John Arbash Meinel)

    * New Registry class to provide name-to-object registry-like support,
      for example for schemes where plugins can register new classes to
      do certain tasks (e.g. log formatters). Also provides lazy registration
      to allow modules to be loaded on request.
      (John Arbash Meinel, Adeodato Simó)

  API INCOMPATABILITY:
  
    * LogFormatter subclasses show now expect the 'revno' parameter to 
      show() to be a string rather than an int. (Robert Collins)

  INTERNALS:

    * ``TestCase.run_bzr``, ``run_bzr_captured``, and ``run_bzr_subprocess``
      can take a ``working_dir='foo'`` parameter, which will change directory 
      for the command. (John Arbash Meinel)

    * ``bzrlib.lazy_regex.lazy_compile`` can be used to create a proxy
      around a regex, which defers compilation until first use. 
      (John Arbash Meinel)

    * ``TestCase.run_bzr_subprocess`` defaults to supplying the
      ``--no-plugins`` parameter to ensure test reproducability, and avoid
      problems with system-wide installed plugins. (John Arbash Meinel)

    * Unique tree root ids are now supported. Newly created trees still
      use the common root id for compatibility with bzr versions before 0.12.
      (Aaron Bentley)

    * ``WorkingTree.set_root_id(None)`` is now deprecated. Please
      pass in ``inventory.ROOT_ID`` if you want the default root id value.
      (Robert Collins, John Arbash Meinel)

    * New method ``WorkingTree.flush()`` which will write the current memory
      inventory out to disk. At the same time, ``read_working_inventory`` will
      no longer trash the current tree inventory if it has been modified within
      the current lock, and the tree will now ``flush()`` automatically on
      ``unlock()``. ``WorkingTree.set_root_id()`` has been updated to take
      advantage of this functionality. (Robert Collins, John Arbash Meinel)

    * ``bzrlib.tsort.merge_sorted`` now accepts ``generate_revnos``. This
      parameter will cause it to add another column to its output, which
      contains the dotted-decimal revno for each revision, as a tuple.
      (Robert Collins)

    * ``LogFormatter.show_merge`` is deprecated in favour of
      ``LogFormatter.show_merge_revno``. (Robert Collins)

  BUG FIXES:

    * Avoid circular imports by creating a deprecated function for
      ``bzrlib.tree.RevisionTree``. Callers should have been using
      ``bzrlib.revisontree.RevisionTree`` anyway. (John Arbash Meinel,
      #63360, #66349)

    * Don't use ``socket.MSG_WAITALL`` as it doesn't exist on all
      platforms. (Martin Pool, #66356)

    * Don't require ``Content-Type`` in range responses. Assume they are a
      single range if ``Content-Type`` does not exist.
      (John Arbash Meinel, #62473)

    * bzr branch/pull no longer complain about progress bar cleanup when
      interrupted during fetch.  (Aaron Bentley, #54000)

    * ``WorkingTree.set_parent_trees()`` uses the trees to directly write
      the basis inventory, rather than going through the repository. This
      allows us to have 1 inventory read, and 2 inventory writes when
      committing a new tree. (John Arbash Meinel)

    * When reverting, files that are not locally modified that do not exist
      in the target are deleted, not just unversioned (Aaron Bentley)

    * When trying to acquire a lock, don't fail immediately. Instead, try
      a few times (up to 1 hour) before timing out. Also, report why the
      lock is unavailable (John Arbash Meinel, #43521, #49556)

    * Leave HttpTransportBase daughter classes decides how they
      implement cloning. (Vincent Ladeuil, #61606)

    * diff3 does not indicate conflicts on clean merge. (Aaron Bentley)

    * If a commit fails, the commit message is stored in a file at the root of
      the tree for later commit. (Cheuksan Edward Wang, Stefan Metzmacher,
      #32054)

  TESTING:

    * New test base class TestCaseWithMemoryTransport offers memory-only
      testing facilities: its not suitable for tests that need to mutate disk
      state, but most tests should not need that and should be converted to
      TestCaseWithMemoryTransport. (Robert Collins)

    * ``TestCase.make_branch_and_memory_tree`` now takes a format
      option to set the BzrDir, Repository and Branch formats of the
      created objects. (Robert Collins, John Arbash Meinel)

bzr 0.11  2006-10-02
--------------------

    * Smart server transport test failures on windows fixed. (Lukáš Lalinský).

bzr 0.11rc2  2006-09-27
-----------------------

  BUG FIXES:

    * Test suite hangs on windows fixed. (Andrew Bennets, Alexander Belchenko).
    
    * Commit performance regression fixed. (Aaron Bentley, Robert Collins, John
      Arbash Meinel).

bzr 0.11rc1  2006-09-25
-----------------------

  IMPROVEMENTS:

    * Knit files now wait to create their contents until the first data is
      added. The old code used to create an empty .knit and a .kndx with just
      the header. However, this caused a lot of extra round trips over sftp.
      This can change the time for ``bzr push`` to create a new remote branch
      from 160s down to 100s. This also affects ``bzr commit`` performance when
      adding new files, ``bzr commit`` on a new kernel-like tree drops from 50s
      down to 40s (John Arbash Meinel, #44692)

    * When an entire subtree has been deleted, commit will now report that
      just the top of the subtree has been deleted, rather than reporting
      all the individual items. (Robert Collins)

    * Commit performs one less XML parse. (Robert Collins)

    * ``bzr checkout`` now operates on readonly branches as well
      as readwrite branches. This fixes bug #39542. (Robert Collins)

    * ``bzr bind`` no longer synchronises history with the master branch.
      Binding should be followed by an update or push to synchronise the 
      two branches. This is closely related to the fix for bug #39542.
      (Robert Collins)

    * ``bzrlib.lazy_import.lazy_import`` function to create on-demand 
      objects.  This allows all imports to stay at the global scope, but
      modules will not actually be imported if they are not used.
      (John Arbash Meinel)

    * Support ``bzr://`` and ``bzr+ssh://`` urls to work with the new RPC-based
      transport which will be used with the upcoming high-performance smart
      server. The new command ``bzr serve`` will invoke bzr in server mode,
      which processes these requests. (Andrew Bennetts, Robert Collins, Martin
      Pool)

    * New command ``bzr version-info`` which can be used to get a summary
      of the current state of the tree. This is especially useful as part
      of a build commands. See ``doc/version_info.txt`` for more information 
      (John Arbash Meinel)

  BUG FIXES:

    * ``'bzr inventory [FILE...]'`` allows restricting the file list to a
      specific set of files. (John Arbash Meinel, #3631)

    * Don't abort when annotating empty files (John Arbash Meinel, #56814)

    * Add ``Stanza.to_unicode()`` which can be passed to another Stanza
      when nesting stanzas. Also, add ``read_stanza_unicode`` to handle when
      reading a nested Stanza. (John Arbash Meinel)

    * Transform._set_mode() needs to stat the right file. 
      (John Arbash Meinel, #56549)

    * Raise WeaveFormatError rather than StopIteration when trying to read
      an empty Weave file. (John Arbash Meinel, #46871)

    * Don't access e.code for generic URLErrors, only HTTPErrors have .code.
      (Vincent Ladeuil, #59835)

    * Handle boundary="" lines properly to allow access through a Squid proxy.
      (John Arbash Meinel, #57723)

    * revert now removes newly-added directories (Aaron Bentley, #54172)

    * ``bzr upgrade sftp://`` shouldn't fail to upgrade v6 branches if there 
      isn't a working tree. (David Allouche, #40679)

    * Give nicer error messages when a user supplies an invalid --revision
      parameter. (John Arbash Meinel, #55420)

    * Handle when LANG is not recognized by python. Emit a warning, but
      just revert to using 'ascii'. (John Arbash Meinel, #35392)

    * Don't use ``preexec_fn`` on win32, as it is not supported by subprocess.
      (John Arbash Meinel)

    * Skip specific tests when the dependencies aren't met. This includes
      some ``setup.py`` tests when ``python-dev`` is not available, and
      some tests that depend on paramiko. (John Arbash Meinel, Mattheiu Moy)

    * Fallback to Paramiko properly, if no ``ssh`` executable exists on
      the system. (Andrew Bennetts, John Arbash Meinel)

    * ``Branch.bind(other_branch)`` no longer takes a write lock on the
      other branch, and will not push or pull between the two branches.
      API users will need to perform a push or pull or update operation if they
      require branch synchronisation to take place. (Robert Collins, #47344)

    * When creating a tarball or zipfile export, export unicode names as utf-8
      paths. This may not work perfectly on all platforms, but has the best
      chance of working in the common case. (John Arbash Meinel, #56816)

    * When committing, only files that exist in working tree or basis tree
      may be specified (Aaron Bentley, #50793)

  PORTABILITY:

    * Fixes to run on Python 2.5 (Brian M. Carlson, Martin Pool, Marien Zwart)

  INTERNALS:

    * TestCaseInTempDir now creates a separate directory for HOME, rather
      than having HOME set to the same location as the working directory.
      (John Arbash Meinel)

    * ``run_bzr_subprocess()`` can take an optional ``env_changes={}`` parameter,
      which will update os.environ inside the spawned child. It also can
      take a ``universal_newlines=True``, which helps when checking the output
      of the command. (John Arbash Meinel)

    * Refactor SFTP vendors to allow easier re-use when ssh is used. 
      (Andrew Bennetts)

    * ``Transport.list_dir()`` and ``Transport.iter_files_recursive()`` should always
      return urlescaped paths. This is now tested (there were bugs in a few
      of the transports) (Andrew Bennetts, David Allouche, John Arbash Meinel)

    * New utility function ``symbol_versioning.deprecation_string``. Returns the
      formatted string for a callable, deprecation format pair. (Robert Collins)

    * New TestCase helper applyDeprecated. This allows you to call a callable
      which is deprecated without it spewing to the screen, just by supplying
      the deprecation format string issued for it. (Robert Collins)

    * Transport.append and Transport.put have been deprecated in favor of
      ``.append_bytes``, ``.append_file``, ``.put_bytes``, and
      ``.put_file``. This removes the ambiguity in what type of object the
      functions take.  ``Transport.non_atomic_put_{bytes,file}`` has also
      been added. Which works similarly to ``Transport.append()`` except for
      SFTP, it doesn't have a round trip when opening the file. Also, it
      provides functionality for creating a parent directory when trying
      to create a file, rather than raise NoSuchFile and forcing the
      caller to repeat their request.
      (John Arbash Meinel)

    * WorkingTree has a new api ``unversion`` which allow the unversioning of
      entries by their file id. (Robert Collins)

    * ``WorkingTree.pending_merges`` is deprecated.  Please use the
      ``get_parent_ids`` (introduced in 0.10) method instead. (Robert Collins)

    * WorkingTree has a new ``lock_tree_write`` method which locks the branch for
      read rather than write. This is appropriate for actions which only need
      the branch data for reference rather than mutation. A new decorator
      ``needs_tree_write_lock`` is provided in the workingtree module. Like the
      ``needs_read_lock`` and ``needs_write_lock`` decorators this allows static 
      declaration of the locking requirements of a function to ensure that
      a lock is taken out for casual scripts. (Robert Collins, #54107)

    * All WorkingTree methods which write to the tree, but not to the branch
      have been converted to use ``needs_tree_write_lock`` rather than 
      ``needs_write_lock``. Also converted is the revert, conflicts and tree
      transform modules. This provides a modest performance improvement on 
      metadir style trees, due to the reduce lock-acquisition, and a more
      significant performance improvement on lightweight checkouts from 
      remote branches, where trivial operations used to pay a significant 
      penalty. It also provides the basis for allowing readonly checkouts.
      (Robert Collins)

    * Special case importing the standard library 'copy' module. This shaves
      off 40ms of startup time, while retaining compatibility. See:
      ``bzrlib/inspect_for_copy.py`` for more details. (John Arbash Meinel)

    * WorkingTree has a new parent class MutableTree which represents the 
      specialisations of Tree which are able to be altered. (Robert Collins)

    * New methods mkdir and ``put_file_bytes_non_atomic`` on MutableTree that
      mutate the tree and its contents. (Robert Collins)

    * Transport behaviour at the root of the URL is now defined and tested.
      (Andrew Bennetts, Robert Collins)

  TESTING:

    * New test helper classs MemoryTree. This is typically accessed via
      ``self.make_branch_and_memory_tree()`` in test cases. (Robert Collins)
      
    * Add ``start_bzr_subprocess`` and ``stop_bzr_subprocess`` to allow test
      code to continue running concurrently with a subprocess of bzr.
      (Andrew Bennetts, Robert Collins)

    * Add a new method ``Transport.get_smart_client()``. This is provided to
      allow upgrades to a richer interface than the VFS one provided by
      Transport. (Andrew Bennetts, Martin Pool)

bzr 0.10  2006-08-29
--------------------
  
  IMPROVEMENTS:
    * 'merge' now takes --uncommitted, to apply uncommitted changes from a
      tree.  (Aaron Bentley)
  
    * 'bzr add --file-ids-from' can be used to specify another path to use
      for creating file ids, rather than generating all new ones. Internally,
      the 'action' passed to ``smart_add_tree()`` can return ``file_ids`` that
      will be used, rather than having bzrlib generate new ones.
      (John Arbash Meinel, #55781)

    * ``bzr selftest --benchmark`` now allows a ``--cache-dir`` parameter.
      This will cache some of the intermediate trees, and decrease the
      setup time for benchmark tests. (John Arbash Meinel)

    * Inverse forms are provided for all boolean options.  For example,
      --strict has --no-strict, --no-recurse has --recurse (Aaron Bentley)

    * Serialize out Inventories directly, rather than using ElementTree.
      Writing out a kernel sized inventory drops from 2s down to ~350ms.
      (Robert Collins, John Arbash Meinel)

  BUG FIXES:

    * Help diffutils 2.8.4 get along with binary tests (Marien Zwart: #57614)

    * Change LockDir so that if the lock directory doesn't exist when
      ``lock_write()`` is called, an attempt will be made to create it.
      (John Arbash Meinel, #56974)

    * ``bzr uncommit`` preserves pending merges. (John Arbash Meinel, #57660)

    * Active FTP transport now works as intended. (ghozzy, #56472)

    * Really fix mutter() so that it won't ever raise a UnicodeError.
      It means it is possible for ~/.bzr.log to contain non UTF-8 characters.
      But it is a debugging log, not a real user file.
      (John Arbash Meinel, #56947, #53880)

    * Change Command handle to allow Unicode command and options.
      At present we cannot register Unicode command names, so we will get
      BzrCommandError('unknown command'), or BzrCommandError('unknown option')
      But that is better than a UnicodeError + a traceback.
      (John Arbash Meinel, #57123)

    * Handle TZ=UTC properly when reading/writing revisions.
      (John Arbash Meinel, #55783, #56290)

    * Use ``GPG_TTY`` to allow gpg --cl to work with gpg-agent in a pipeline,
      (passing text to sign in on stdin). (John Arbash Meinel, #54468)

    * External diff does the right thing for binaries even in foreign 
      languages. (John Arbash Meinel, #56307)

    * Testament handles more cases when content is unicode. Specific bug was
      in handling of revision properties.
      (John Arbash Meinel, Holger Krekel, #54723)

    * The bzr selftest was failing on installed versions due to a bug in a new
      test helper. (John Arbash Meinel, Robert Collins, #58057)

  INTERNALS:

    * ``bzrlib.cache_utf8`` contains ``encode()`` and ``decode()`` functions
      which can be used to cache the conversion between utf8 and Unicode.
      Especially helpful for some of the knit annotation code, which has to
      convert revision ids to utf8 to annotate lines in storage.
      (John Arbash Meinel)

    * ``setup.py`` now searches the filesystem to find all packages which
      need to be installed. This should help make the life of packagers
      easier. (John Arbash Meinel)

bzr 0.9.0  2006-08-11
---------------------

  SURPRISES:

   * The hard-coded built-in ignore rules have been removed. There are
     now two rulesets which are enforced. A user global one in 
     ``~/.bazaar/ignore`` which will apply to every tree, and the tree
     specific one '.bzrignore'.
     ``~/.bazaar/ignore`` will be created if it does not exist, but with
     a more conservative list than the old default.
     This fixes bugs with default rules being enforced no matter what. 
     The old list of ignore rules from bzr is available by
     running 'bzr ignore --old-default-rules'.
     (Robert Collins, Martin Pool, John Arbash Meinel)

   * 'branches.conf' has been changed to 'locations.conf', since it can apply
     to more locations than just branch locations.
     (Aaron Bentley)
   
  IMPROVEMENTS:

   * The revision specifier "revno:" is extended to accept the syntax
     revno:N:branch. For example,
     revno:42:http://bazaar-vcs.org/bzr/bzr.dev/ means revision 42 in
     bzr.dev.  (Matthieu Moy)

   * Tests updates to ensure proper URL handling, UNICODE support, and
     proper printing when the user's terminal encoding cannot display 
     the path of a file that has been versioned.
     ``bzr branch`` can take a target URL rather than only a local directory.
     ``Branch.get_parent()/set_parent()`` now save a relative path if possible,
     and normalize the parent based on root, allowing access across
     different transports. (John Arbash Meinel, Wouter van Heyst, Martin Pool)
     (Malone #48906, #42699, #40675, #5281, #3980, #36363, #43689,
     #42517, #42514)

   * On Unix, detect terminal width using an ioctl not just $COLUMNS.
     Use terminal width for single-line logs from ``bzr log --line`` and
     pending-merge display.  (Robert Widhopf-Fenk, Gustavo Niemeyer)
     (Malone #3507)

   * On Windows, detect terminal width using GetConsoleScreenBufferInfo.
     (Alexander Belchenko)

   * Speedup improvement for 'date:'-revision search. (Guillaume Pinot).

   * Show the correct number of revisions pushed when pushing a new branch.
     (Robert Collins).

   * 'bzr selftest' now shows a progress bar with the number of tests, and 
     progress made. 'make check' shows tests in -v mode, to be more useful
     for the PQM status window. (Robert Collins).
     When using a progress bar, failed tests are printed out, rather than
     being overwritten by the progress bar until the suite finishes.
     (John Arbash Meinel)

   * 'bzr selftest --benchmark' will run a new benchmarking selftest.
     'bzr selftest --benchmark --lsprof-timed' will use lsprofile to generate
     profile data for the individual profiled calls, allowing for fine
     grained analysis of performance.
     (Robert Collins, Martin Pool).

   * 'bzr commit' shows a progress bar. This is useful for commits over sftp
     where commit can take an appreciable time. (Robert Collins)

   * 'bzr add' is now less verbose in telling you what ignore globs were
     matched by files being ignored. Instead it just tells you how many 
     were ignored (because you might reasonably be expecting none to be
     ignored). 'bzr add -v' is unchanged and will report every ignored
     file. (Robert Collins).

   * ftp now has a test server if medusa is installed. As part of testing,
     ftp support has been improved, including support for supplying a
     non-standard port. (John Arbash Meinel).

   * 'bzr log --line' shows the revision number, and uses only the
     first line of the log message (#5162, Alexander Belchenko;
     Matthieu Moy)

   * 'bzr status' has had the --all option removed. The 'bzr ls' command
     should be used to retrieve all versioned files. (Robert Collins)

   * 'bzr bundle OTHER/BRANCH' will create a bundle which can be sent
     over email, and applied on the other end, while maintaining ancestry.
     This bundle can be applied with either 'bzr merge' or 'bzr pull',
     the same way you would apply another branch.
     (John Arbash Meinel, Aaron Bentley)
  
   * 'bzr whoami' can now be used to set your identity from the command line,
     for a branch or globally.  (Robey Pointer)

   * 'bzr checkout' now aliased to 'bzr co', and 'bzr annotate' to 'bzr ann'.
     (Michael Ellerman)

   * 'bzr revert DIRECTORY' now reverts the contents of the directory as well.
     (Aaron Bentley)

   * 'bzr get sftp://foo' gives a better error when paramiko is not present.
     Also updates things like 'http+pycurl://' if pycurl is not present.
     (John Arbash Meinel) (Malone #47821, #52204)

   * New env variable ``BZR_PROGRESS_BAR``, sets the default progress bar type.
     Can be set to 'none' or 'dummy' to disable the progress bar, 'dots' or 
     'tty' to create the respective type. (John Arbash Meinel, #42197, #51107)

   * Improve the help text for 'bzr diff' to explain what various options do.
     (John Arbash Meinel, #6391)

   * 'bzr uncommit -r 10' now uncommits revisions 11.. rather than uncommitting
     revision 10. This makes -r10 more in line with what other commands do.
     'bzr uncommit' also now saves the pending merges of the revisions that
     were removed. So it is safe to uncommit after a merge, fix something,
     and commit again. (John Arbash Meinel, #32526, #31426)

   * 'bzr init' now also works on remote locations.
     (Wouter van Heyst, #48904)

   * HTTP support has been updated. When using pycurl we now support 
     connection keep-alive, which reduces dns requests and round trips.
     And for both urllib and pycurl we support multi-range requests, 
     which decreases the number of round-trips. Performance results for
     ``bzr branch http://bazaar-vcs.org/bzr/bzr.dev/`` indicate
     http branching is now 2-3x faster, and ``bzr pull`` in an existing 
     branch is as much as 4x faster.
     (Michael Ellerman, Johan Rydberg, John Arbash Meinel, #46768)

   * Performance improvements for sftp. Branching and pulling are now up to
     2x faster. Utilize paramiko.readv() support for async requests if it
     is available (paramiko > 1.6) (John Arbash Meinel)

  BUG FIXES:

    * Fix shadowed definition of TestLocationConfig that caused some 
      tests not to run.
      (Erik Bågfors, Michael Ellerman, Martin Pool, #32587)

    * Fix unnecessary requirement of sign-my-commits that it be run from
      a working directory.  (Martin Pool, Robert Collins)

    * 'bzr push location' will only remember the push location if it succeeds
      in connecting to the remote location. (John Arbash Meinel, #49742)

    * 'bzr revert' no longer toggles the executable bit on win32
      (John Arbash Meinel, #45010)

    * Handle broken pipe under win32 correctly. (John Arbash Meinel)
    
    * sftp tests now work correctly on win32 if you have a newer paramiko
      (John Arbash Meinel)

    * Cleanup win32 test suite, and general cleanup of places where
      file handles were being held open. (John Arbash Meinel)

    * When specifying filenames for 'diff -r x..y', the name of the file in the
      working directory can be used, even if its name is different in both x
      and y.

    * File-ids containing single- or double-quotes are handled correctly by
      push. (Aaron Bentley, #52227)

    * Normalize unicode filenames to ensure cross-platform consistency.
      (John Arbash Meinel, #43689)

    * The argument parser can now handle '-' as an argument. Currently
      no code interprets it specially (it is mostly handled as a file named 
      '-'). But plugins, and future operations can use it.
      (John Arbash meinel, #50984)

    * Bundles can properly read binary files with a plain '\r' in them.
      (John Arbash Meinel, #51927)

    * Tuning ``iter_entries()`` to be more efficient (John Arbash Meinel, #5444)

    * Lots of win32 fixes (the test suite passes again).
      (John Arbash Meinel, #50155)

    * Handle openbsd returning None for sys.getfilesystemencoding() (#41183) 

    * Support ftp APPE (append) to allow Knits to be used over ftp (#42592)

    * Removals are only committed if they match the filespec (or if there is
      no filespec).  (#46635, Aaron Bentley)

    * smart-add recurses through all supplied directories 
      (John Arbash Meinel, #52578)

    * Make the bundle reader extra lines before and after the bundle text.
      This allows you to parse an email with the bundle inline.
      (John Arbash Meinel, #49182)

    * Change the file id generator to squash a little bit more. Helps when
      working with long filenames on windows. (Also helps for unicode filenames
      not generating hidden files). (John Arbash Meinel, #43801)

    * Restore terminal mode on C-c while reading sftp password.  (#48923, 
      Nicholas Allen, Martin Pool)

    * Timestamps are rounded to 1ms, and revision entries can be recreated
      exactly. (John Arbash Meinel, Jamie Wilkinson, #40693)

    * Branch.base has changed to a URL, but ~/.bazaar/locations.conf should
      use local paths, since it is user visible (John Arbash Meinel, #53653)

    * ``bzr status foo`` when foo was unversioned used to cause a full delta
      to be generated (John Arbash Meinel, #53638)

    * When reading revision properties, an empty value should be considered
      the empty string, not None (John Arbash Meinel, #47782)

    * ``bzr diff --diff-options`` can now handle binary files being changed.
      Also, the output is consistent when --diff-options is not supplied.
      (John Arbash Meinel, #54651, #52930)

    * Use the right suffixes for loading plugins (John Arbash Meinel, #51810)

    * Fix ``Branch.get_parent()`` to handle the case when the parent is not 
      accessible (John Arbash Meinel, #52976)

  INTERNALS:

    * Combine the ignore rules into a single regex rather than looping over
      them to reduce the threshold where  N^2 behaviour occurs in operations
      like status. (Jan Hudec, Robert Collins).

    * Appending to ``bzrlib.DEFAULT_IGNORE`` is now deprecated. Instead, use
      one of the add functions in bzrlib.ignores. (John Arbash Meinel)

    * 'bzr push' should only push the ancestry of the current revision, not
      all of the history in the repository. This is especially important for
      shared repositories. (John Arbash Meinel)

    * ``bzrlib.delta.compare_trees`` now iterates in alphabetically sorted order,
      rather than randomly walking the inventories. (John Arbash Meinel)

    * Doctests are now run in temporary directories which are cleaned up when
      they finish, rather than using special ScratchDir/ScratchBranch objects.
      (Martin Pool)

    * Split ``check`` into separate methods on the branch and on the repository,
      so that it can be specialized in ways that are useful or efficient for
      different formats.  (Martin Pool, Robert Collins)

    * Deprecate ``Repository.all_revision_ids``; most methods don't really need
      the global revision graph but only that part leading up to a particular
      revision.  (Martin Pool, Robert Collins)

    * Add a BzrDirFormat ``control_formats`` list which allows for control formats
      that do not use '.bzr' to store their data - i.e. '.svn', '.hg' etc.
      (Robert Collins, Jelmer Vernooij).

    * ``bzrlib.diff.external_diff`` can be redirected to any file-like object.
      Uses subprocess instead of spawnvp.
      (James Henstridge, John Arbash Meinel, #4047, #48914)

    * New command line option '--profile-imports', which will install a custom
      importer to log time to import modules and regex compilation time to 
      sys.stderr (John Arbash Meinel)

    * 'EmptyTree' is now deprecated, please use ``repository.revision_tree(None)``
      instead. (Robert Collins)

    * "RevisionTree" is now in bzrlib/revisiontree.py. (Robert Collins)

bzr 0.8.2  2006-05-17
---------------------
  
  BUG FIXES:
   
    * setup.py failed to install launchpad plugin.  (Martin Pool)

bzr 0.8.1  2006-05-16
---------------------

  BUG FIXES:

    * Fix failure to commit a merge in a checkout.  (Martin Pool, 
      Robert Collins, Erik Bågfors, #43959)

    * Nicer messages from 'commit' in the case of renames, and correct
      messages when a merge has occured. (Robert Collins, Martin Pool)

    * Separate functionality from assert statements as they are skipped in
      optimized mode of python. Add the same check to pending merges.
      (Olaf Conradi, #44443)

  CHANGES:

    * Do not show the None revision in output of bzr ancestry. (Olaf Conradi)

    * Add info on standalone branches without a working tree.
      (Olaf Conradi, #44155)

    * Fix bug in knits when raising InvalidRevisionId. (Olaf Conradi, #44284)

  CHANGES:

    * Make editor invocation comply with Debian Policy. First check
      environment variables VISUAL and EDITOR, then try editor from
      alternatives system. If that all fails, fall back to the pre-defined
      list of editors. (Olaf Conradi, #42904)

  NEW FEATURES:

    * New 'register-branch' command registers a public branch into 
      Launchpad.net, where it can be associated with bugs, etc.
      (Martin Pool, Bjorn Tillenius, Robert Collins)

  INTERNALS:

    * New public api in InventoryEntry - ``describe_change(old, new)`` which
      provides a human description of the changes between two old and
      new. (Robert Collins, Martin Pool)

  TESTING:

    * Fix test case for bzr info in upgrading a standalone branch to metadir,
      uses bzrlib api now. (Olaf Conradi)

bzr 0.8  2006-05-08
-------------------

  NOTES WHEN UPGRADING:

    Release 0.8 of bzr introduces a new format for history storage, called
    'knit', as an evolution of to the 'weave' format used in 0.7.  Local 
    and remote operations are faster using knits than weaves.  Several
    operations including 'init', 'init-repo', and 'upgrade' take a 
    --format option that controls this.  Branching from an existing branch
    will keep the same format.

    It is possible to merge, pull and push between branches of different
    formats but this is slower than moving data between homogenous
    branches.  It is therefore recommended (but not required) that you
    upgrade all branches for a project at the same time.  Information on
    formats is shown by 'bzr info'.

    bzr 0.8 now allows creation of 'repositories', which hold the history 
    of files and revisions for several branches.  Previously bzr kept all
    the history for a branch within the .bzr directory at the root of the
    branch, and this is still the default.  To create a repository, use
    the new 'bzr init-repo' command.  Branches exist as directories under
    the repository and contain just a small amount of information
    indicating the current revision of the branch.

    bzr 0.8 also supports 'checkouts', which are similar to in cvs and
    subversion.  Checkouts are associated with a branch (optionally in a
    repository), which contains all the historical information.  The
    result is that a checkout can be deleted without losing any
    already-committed revisions.  A new 'update' command is also available. 

    Repositories and checkouts are not supported with the 0.7 storage
    format.  To use them you must upgrad to either knits, or to the
    'metaweave' format, which uses weaves but changes the .bzr directory
    arrangement.
    

  IMPROVEMENTS:

    * Sftp paths can now be relative, or local, according to the lftp
      convention. Paths now take the form::

          sftp://user:pass@host:port/~/relative/path
          or
          sftp://user:pass@host:port/absolute/path

    * The FTP transport now tries to reconnect after a temporary
      failure. ftp put is made atomic. (Matthieu Moy)

    * The FTP transport now maintains a pool of connections, and
      reuses them to avoid multiple connections to the same host (like
      sftp did). (Daniel Silverstone)

    * The ``bzr_man.py`` file has been removed. To create the man page now,
      use ``./generate_docs.py man``. The new program can also create other files.
      Run ``python generate_docs.py --help`` for usage information.
      (Hans Ulrich Niedermann & James Blackwell).

    * Man Page now gives full help (James Blackwell).
      Help also updated to reflect user config now being stored in .bazaar
      (Hans Ulrich Niedermann)

    * It's now possible to set aliases in bazaar.conf (Erik Bågfors)

    * Pull now accepts a --revision argument (Erik Bågfors)

    * ``bzr re-sign`` now allows multiple revisions to be supplied on the command
      line. You can now use the following command to sign all of your old
      commits::

        find .bzr/revision-store// -name my@email-* \
          | sed 's/.*\/\/..\///' \
          | xargs bzr re-sign

    * Upgrade can now upgrade over the network. (Robert Collins)

    * Two new commands 'bzr checkout' and 'bzr update' allow for CVS/SVN-alike
      behaviour.  By default they will cache history in the checkout, but
      with --lightweight almost all data is kept in the master branch.
      (Robert Collins)

    * 'revert' unversions newly-versioned files, instead of deleting them.

    * 'merge' is more robust.  Conflict messages have changed.

    * 'merge' and 'revert' no longer clobber existing files that end in '~' or
      '.moved'.

    * Default log format can be set in configuration and plugins can register
      their own formatters. (Erik Bågfors)

    * New 'reconcile' command will check branch consistency and repair indexes
      that can become out of sync in pre 0.8 formats. (Robert Collins,
      Daniel Silverstone)

    * New 'bzr init --format' and 'bzr upgrade --format' option to control 
      what storage format is created or produced.  (Robert Collins, 
      Martin Pool)

    * Add parent location to 'bzr info', if there is one.  (Olaf Conradi)

    * New developer commands 'weave-list' and 'weave-join'.  (Martin Pool)

    * New 'init-repository' command, plus support for repositories in 'init'
      and 'branch' (Aaron Bentley, Erik Bågfors, Robert Collins)

    * Improve output of 'info' command. Show all relevant locations related to
      working tree, branch and repository. Use kibibytes for binary quantities.
      Fix off-by-one error in missing revisions of working tree.  Make 'info'
      work on branches, repositories and remote locations.  Show locations
      relative to the shared repository, if applicable.  Show locking status
      of locations.  (Olaf Conradi)

    * Diff and merge now safely handle binary files. (Aaron Bentley)

    * 'pull' and 'push' now normalise the revision history, so that any two
      branches with the same tip revision will have the same output from 'log'.
      (Robert Collins)

    * 'merge' accepts --remember option to store parent location, like 'push'
      and 'pull'. (Olaf Conradi)

    * bzr status and diff when files given as arguments do not exist
      in the relevant trees.  (Martin Pool, #3619)

    * Add '.hg' to the default ignore list.  (Martin Pool)

    * 'knit' is now the default disk format. This improves disk performance and
      utilization, increases incremental pull performance, robustness with SFTP
      and allows checkouts over SFTP to perform acceptably. 
      The initial Knit code was contributed by Johan Rydberg based on a
      specification by Martin Pool.
      (Robert Collins, Aaron Bentley, Johan Rydberg, Martin Pool).

    * New tool to generate all-in-one html version of the manual.  (Alexander
      Belchenko)

    * Hitting CTRL-C while doing an SFTP push will no longer cause stale locks
      to be left in the SFTP repository. (Robert Collins, Martin Pool).

    * New option 'diff --prefix' to control how files are named in diff
      output, with shortcuts '-p0' and '-p1' corresponding to the options for 
      GNU patch.  (Alexander Belchenko, Goffredo Baroncelli, Martin Pool)

    * Add --revision option to 'annotate' command.  (Olaf Conradi)

    * If bzr shows an unexpected revision-history after pulling (perhaps due
      to a reweave) it can now be corrected by 'bzr reconcile'.
      (Robert Collins)

  CHANGES:

    * Commit is now verbose by default, and shows changed filenames and the 
      new revision number.  (Robert Collins, Martin Pool)

    * Unify 'mv', 'move', 'rename'.  (Matthew Fuller, #5379)

    * 'bzr -h' shows help.  (Martin Pool, Ian Bicking, #35940)

    * Make 'pull' and 'push' remember location on failure using --remember.
      (Olaf Conradi)

    * For compatibility, make old format for using weaves inside metadir
      available as 'metaweave' format.  Rename format 'metadir' to 'default'.
      Clean up help for option --format in commands 'init', 'init-repo' and
      'upgrade'.  (Olaf Conradi)

  INTERNALS:
  
    * The internal storage of history, and logical branch identity have now
      been split into Branch, and Repository. The common locking and file 
      management routines are now in bzrlib.lockablefiles. 
      (Aaron Bentley, Robert Collins, Martin Pool)

    * Transports can now raise DependencyNotPresent if they need a library
      which is not installed, and then another implementation will be 
      tried.  (Martin Pool)

    * Remove obsolete (and no-op) `decode` parameter to `Transport.get`.  
      (Martin Pool)

    * Using Tree Transform for merge, revert, tree-building

    * WorkingTree.create, Branch.create, ``WorkingTree.create_standalone``,
      Branch.initialize are now deprecated. Please see ``BzrDir.create_*`` for
      replacement API's. (Robert Collins)

    * New BzrDir class represents the .bzr control directory and manages
      formatting issues. (Robert Collins)

    * New repository.InterRepository class encapsulates Repository to 
      Repository actions and allows for clean selection of optimised code
      paths. (Robert Collins)

    * ``bzrlib.fetch.fetch`` and ``bzrlib.fetch.greedy_fetch`` are now
      deprecated, please use ``branch.fetch`` or ``repository.fetch``
      depending on your needs. (Robert Collins)

    * deprecated methods now have a ``is_deprecated`` flag on them that can
      be checked, if you need to determine whether a given callable is 
      deprecated at runtime. (Robert Collins)

    * Progress bars are now nested - see
      ``bzrlib.ui.ui_factory.nested_progress_bar``.
      (Robert Collins, Robey Pointer)

    * New API call ``get_format_description()`` for each type of format.
      (Olaf Conradi)

    * Changed ``branch.set_parent()`` to accept None to remove parent.
      (Olaf Conradi)

    * Deprecated BzrError AmbiguousBase.  (Olaf Conradi)

    * WorkingTree.branch is now a read only property.  (Robert Collins)

    * bzrlib.ui.text.TextUIFactory now accepts a ``bar_type`` parameter which
      can be None or a factory that will create a progress bar. This is
      useful for testing or for overriding the bzrlib.progress heuristic.
      (Robert Collins)

    * New API method ``get_physical_lock_status()`` to query locks present on a
      transport.  (Olaf Conradi)

    * Repository.reconcile now takes a thorough keyword parameter to allow
      requesting an indepth reconciliation, rather than just a data-loss 
      check. (Robert Collins)

    * ``bzrlib.ui.ui_factory protocol`` now supports ``get_boolean`` to prompt
      the user for yes/no style input. (Robert Collins)

  TESTING:

    * SFTP tests now shortcut the SSH negotiation, reducing test overhead
      for testing SFTP protocol support. (Robey Pointer)

    * Branch formats are now tested once per implementation (see ``bzrlib.
      tests.branch_implementations``. This is analagous to the transport
      interface tests, and has been followed up with working tree,
      repository and BzrDir tests. (Robert Collins)

    * New test base class TestCaseWithTransport provides a transport aware
      test environment, useful for testing any transport-interface using
      code. The test suite option --transport controls the transport used
      by this class (when its not being used as part of implementation
      contract testing). (Robert Collins)

    * Close logging handler on disabling the test log. This will remove the
      handler from the internal list inside python's logging module,
      preventing shutdown from closing it twice.  (Olaf Conradi)

    * Move test case for uncommit to blackbox tests.  (Olaf Conradi)

    * ``run_bzr`` and ``run_bzr_captured`` now accept a 'stdin="foo"'
      parameter which will provide String("foo") to the command as its stdin.

bzr 0.7 2006-01-09
------------------

  CHANGES:

    * .bzrignore is excluded from exports, on the grounds that it's a bzr 
      internal-use file and may not be wanted.  (Jamie Wilkinson)

    * The "bzr directories" command were removed in favor of the new
      --kind option to the "bzr inventory" command.  To list all 
      versioned directories, now use "bzr inventory --kind directory".  
      (Johan Rydberg)

    * Under Windows configuration directory is now ``%APPDATA%\bazaar\2.0``
      by default. (John Arbash Meinel)

    * The parent of Bzr configuration directory can be set by ``BZR_HOME``
      environment variable. Now the path for it is searched in ``BZR_HOME``,
      then in HOME. Under Windows the order is: ``BZR_HOME``, ``APPDATA``
      (usually points to ``C:\Documents and Settings\User Name\Application Data``),
      ``HOME``. (John Arbash Meinel)

    * Plugins with the same name in different directories in the bzr plugin
      path are no longer loaded: only the first successfully loaded one is
      used. (Robert Collins)

    * Use systems' external ssh command to open connections if possible.  
      This gives better integration with user settings such as ProxyCommand.
      (James Henstridge)

    * Permissions on files underneath .bzr/ are inherited from the .bzr 
      directory. So for a shared repository, simply doing 'chmod -R g+w .bzr/'
      will mean that future file will be created with group write permissions.

    * configure.in and config.guess are no longer in the builtin default 
      ignore list.

    * '.sw[nop]' pattern ignored, to ignore vim swap files for nameless
      files.  (John Arbash Meinel, Martin Pool)

  IMPROVEMENTS:

    * "bzr INIT dir" now initializes the specified directory, and creates 
      it if it does not exist.  (John Arbash Meinel)

    * New remerge command (Aaron Bentley)

    * Better zsh completion script.  (Steve Borho)

    * 'bzr diff' now returns 1 when there are changes in the working 
      tree. (Robert Collins)

    * 'bzr push' now exists and can push changes to a remote location. 
      This uses the transport infrastructure, and can store the remote
      location in the ~/.bazaar/branches.conf configuration file.
      (Robert Collins)

    * Test directories are only kept if the test fails and the user requests
      that they be kept.

    * Tweaks to short log printing

    * Added branch nicks, new nick command, printing them in log output. 
      (Aaron Bentley)

    * If ``$BZR_PDB`` is set, pop into the debugger when an uncaught exception 
      occurs.  (Martin Pool)

    * Accept 'bzr resolved' (an alias for 'bzr resolve'), as this is
      the same as Subversion.  (Martin Pool)

    * New ftp transport support (on ftplib), for ftp:// and aftp:// 
      URLs.  (Daniel Silverstone)

    * Commit editor temporary files now start with ``bzr_log.``, to allow 
      text editors to match the file name and set up appropriate modes or 
      settings.  (Magnus Therning)

    * Improved performance when integrating changes from a remote weave.  
      (Goffredo Baroncelli)

    * Sftp will attempt to cache the connection, so it is more likely that
      a connection will be reused, rather than requiring multiple password
      requests.

    * bzr revno now takes an optional argument indicating the branch whose
      revno should be printed.  (Michael Ellerman)

    * bzr cat defaults to printing the last version of the file.  
      (Matthieu Moy, #3632)

    * New global option 'bzr --lsprof COMMAND' runs bzr under the lsprof 
      profiler.  (Denys Duchier)

    * Faster commits by reading only the headers of affected weave files. 
      (Denys Duchier)

    * 'bzr add' now takes a --dry-run parameter which shows you what would be
      added, but doesn't actually add anything. (Michael Ellerman)

    * 'bzr add' now lists how many files were ignored per glob.  add --verbose
      lists the specific files.  (Aaron Bentley)

    * 'bzr missing' now supports displaying changes in diverged trees and can
      be limited to show what either end of the comparison is missing.
      (Aaron Bently, with a little prompting from Daniel Silverstone)

  BUG FIXES:

    * SFTP can walk up to the root path without index errors. (Robert Collins)

    * Fix bugs in running bzr with 'python -O'.  (Martin Pool)

    * Error when run with -OO

    * Fix bug in reporting http errors that don't have an http error code.
      (Martin Pool)

    * Handle more cases of pipe errors in display commands

    * Change status to 3 for all errors

    * Files that are added and unlinked before committing are completely
      ignored by diff and status

    * Stores with some compressed texts and some uncompressed texts are now
      able to be used. (John A Meinel)

    * Fix for bzr pull failing sometimes under windows

    * Fix for sftp transport under windows when using interactive auth

    * Show files which are both renamed and modified as such in 'bzr 
      status' output.  (Daniel Silverstone, #4503)

    * Make annotate cope better with revisions committed without a valid 
      email address.  (Marien Zwart)

    * Fix representation of tab characters in commit messages.
      (Harald Meland)

    * List of plugin directories in ``BZR_PLUGIN_PATH`` environment variable is
      now parsed properly under Windows. (Alexander Belchenko)

    * Show number of revisions pushed/pulled/merged. (Robey Pointer)

    * Keep a cached copy of the basis inventory to speed up operations 
      that need to refer to it.  (Johan Rydberg, Martin Pool)

    * Fix bugs in bzr status display of non-ascii characters.
      (Martin Pool)

    * Remove Makefile.in from default ignore list.
      (Tollef Fog Heen, Martin Pool, #6413)

    * Fix failure in 'bzr added'.  (Nathan McCallum, Martin Pool)

  TESTING:

    * Fix selftest asking for passwords when there are no SFTP keys.  
      (Robey Pointer, Jelmer Vernooij) 

    * Fix selftest run with 'python -O'.  (Martin Pool)

    * Fix HTTP tests under Windows. (John Arbash Meinel)

    * Make tests work even if HOME is not set (Aaron Bentley)

    * Updated ``build_tree`` to use fixed line-endings for tests which read 
      the file cotents and compare. Make some tests use this to pass under
      Windows. (John Arbash Meinel)

    * Skip stat and symlink tests under Windows. (Alexander Belchenko)

    * Delay in selftest/testhashcash is now issued under win32 and Cygwin.
      (John Arbash Meinel)

    * Use terminal width to align verbose test output.  (Martin Pool)

    * Blackbox tests are maintained within the bzrlib.tests.blackbox directory.
      If adding a new test script please add that to
      ``bzrlib.tests.blackbox.__init__``. (Robert Collins)

    * Much better error message if one of the test suites can't be 
      imported.  (Martin Pool)

    * Make check now runs the test suite twice - once with the default locale,
      and once with all locales forced to C, to expose bugs. This is not 
      trivially done within python, so for now its only triggered by running
      Make check. Integrators and packagers who wish to check for full 
      platform support should run 'make check' to test the source.
      (Robert Collins)

    * Tests can now run TestSkipped if they can't execute for any reason.
      (Martin Pool) (NB: TestSkipped should only be raised for correctable
      reasons - see the wiki spec ImprovingBzrTestSuite).

    * Test sftp with relative, absolute-in-homedir and absolute-not-in-homedir
      paths for the transport tests. Introduce blackbox remote sftp tests that
      test the same permutations. (Robert Collins, Robey Pointer)

    * Transport implementation tests are now independent of the local file
      system, which allows tests for esoteric transports, and for features
      not available in the local file system. They also repeat for variations
      on the URL scheme that can introduce issues in the transport code,
      see bzrlib.transport.TransportTestProviderAdapter() for this.
      (Robert Collins).

    * ``TestCase.build_tree`` uses the transport interface to build trees,
      pass in a transport parameter to give it an existing connection.
      (Robert Collins).

  INTERNALS:

    * WorkingTree.pull has been split across Branch and WorkingTree,
      to allow Branch only pulls. (Robert Collins)

    * ``commands.display_command`` now returns the result of the decorated 
      function. (Robert Collins)

    * LocationConfig now has a ``set_user_option(key, value)`` call to save
      a setting in its matching location section (a new one is created
      if needed). (Robert Collins)

    * Branch has two new methods, ``get_push_location`` and
      ``set_push_location`` to respectively, get and set the push location.
      (Robert Collins)

    * ``commands.register_command`` now takes an optional flag to signal that
      the registrant is planning to decorate an existing command. When 
      given multiple plugins registering a command is not an error, and
      the original command class (whether built in or a plugin based one) is
      returned to the caller. There is a new error 'MustUseDecorated' for
      signalling when a wrapping command should switch to the original
      version. (Robert Collins)

    * Some option parsing errors will raise 'BzrOptionError', allowing 
      granular detection for decorating commands. (Robert Collins).

    * ``Branch.read_working_inventory`` has moved to
      ``WorkingTree.read_working_inventory``. This necessitated changes to
      ``Branch.get_root_id``, and a move of ``Branch.set_inventory`` to
      WorkingTree as well. To make it clear that a WorkingTree cannot always
      be obtained ``Branch.working_tree()`` will raise
      ``errors.NoWorkingTree`` if one cannot be obtained. (Robert Collins)

    * All pending merges operations from Branch are now on WorkingTree.
      (Robert Collins)

    * The follow operations from Branch have moved to WorkingTree::

          add()
          commit()
          move()
          rename_one()
          unknowns()

      (Robert Collins)

    * ``bzrlib.add.smart_add_branch`` is now ``smart_add_tree``. (Robert Collins)

    * New "rio" serialization format, similar to rfc-822. (Martin Pool)

    * Rename selftests to ``bzrlib.tests.test_foo``.  (John A Meinel, Martin 
      Pool)

    * ``bzrlib.plugin.all_plugins`` has been changed from an attribute to a 
      query method. (Robert Collins)
 
    * New options to read only the table-of-contents of a weave.  
      (Denys Duchier)

    * Raise NoSuchFile when someone tries to add a non-existant file.
      (Michael Ellerman)

    * Simplify handling of DivergedBranches in ``cmd_pull()``.
      (Michael Ellerman)
   
    * Branch.controlfile* logic has moved to lockablefiles.LockableFiles, which
      is exposed as ``Branch().control_files``. Also this has been altered with the
      controlfile pre/suffix replaced by simple method names like 'get' and
      'put'. (Aaron Bentley, Robert Collins).

    * Deprecated functions and methods can now be marked as such using the 
      ``bzrlib.symbol_versioning`` module. Marked method have their docstring
      updated and will issue a DeprecationWarning using the warnings module
      when they are used. (Robert Collins)

    * ``bzrlib.osutils.safe_unicode`` now exists to provide parameter coercion
      for functions that need unicode strings. (Robert Collins)

bzr 0.6 2005-10-28
------------------

  IMPROVEMENTS:
  
    * pull now takes --verbose to show you what revisions are added or removed
      (John A Meinel)

    * merge now takes a --show-base option to include the base text in
      conflicts.
      (Aaron Bentley)

    * The config files are now read using ConfigObj, so '=' should be used as
      a separator, not ':'.
      (Aaron Bentley)

    * New 'bzr commit --strict' option refuses to commit if there are 
      any unknown files in the tree.  To commit, make sure all files are 
      either ignored, added, or deleted.  (Michael Ellerman)

    * The config directory is now ~/.bazaar, and there is a single file 
      ~/.bazaar/bazaar.conf storing email, editor and other preferences.
      (Robert Collins)

    * 'bzr add' no longer takes a --verbose option, and a --quiet option
      has been added that suppresses all output.

    * Improved zsh completion support in contrib/zsh, from Clint
      Adams.

    * Builtin 'bzr annotate' command, by Martin Pool with improvements from 
      Goffredo Baroncelli.
    
    * 'bzr check' now accepts -v for verbose reporting, and checks for
      ghosts in the branch. (Robert Collins)

    * New command 're-sign' which will regenerate the gpg signature for 
      a revision. (Robert Collins)

    * If you set ``check_signatures=require`` for a path in 
      ``~/.bazaar/branches.conf`` then bzr will invoke your
      ``gpg_signing_command`` (defaults to gpg) and record a digital signature
      of your commit. (Robert Collins)

    * New sftp transport, based on Paramiko.  (Robey Pointer)

    * 'bzr pull' now accepts '--clobber' which will discard local changes
      and make this branch identical to the source branch. (Robert Collins)

    * Just give a quieter warning if a plugin can't be loaded, and 
      put the details in .bzr.log.  (Martin Pool)

    * 'bzr branch' will now set the branch-name to the last component of the
      output directory, if one was supplied.

    * If the option ``post_commit`` is set to one (or more) python function
      names (must be in the bzrlib namespace), then they will be invoked
      after the commit has completed, with the branch and ``revision_id`` as
      parameters. (Robert Collins)

    * Merge now has a retcode of 1 when conflicts occur. (Robert Collins)

    * --merge-type weave is now supported for file contents.  Tree-shape
      changes are still three-way based.  (Martin Pool, Aaron Bentley)

    * 'bzr check' allows the first revision on revision-history to have
      parents - something that is expected for cheap checkouts, and occurs
      when conversions from baz do not have all history.  (Robert Collins).

   * 'bzr merge' can now graft unrelated trees together, if your specify
     0 as a base. (Aaron Bentley)

   * 'bzr commit branch' and 'bzr commit branch/file1 branch/file2' now work
     (Aaron Bentley)

    * Add '.sconsign*' to default ignore list.  (Alexander Belchenko)

   * 'bzr merge --reprocess' minimizes conflicts

  TESTING:

    * The 'bzr selftest --pattern' option for has been removed, now 
      test specifiers on the command line can be simple strings, or 
      regexps, or both. (Robert Collins)

    * Passing -v to selftest will now show the time each test took to 
      complete, which will aid in analysing performance regressions and
      related questions. (Robert Collins)

    * 'bzr selftest' runs all tests, even if one fails, unless '--one'
      is given. (Martin Pool)

    * There is a new method for TestCaseInTempDir, assertFileEqual, which
      will check that a given content is equal to the content of the named
      file. (Robert Collins)

    * Fix test suite's habit of leaving many temporary log files in $TMPDIR.
      (Martin Pool)

  INTERNALS:

    * New 'testament' command and concept for making gpg-signatures 
      of revisions that are not tied to a particular internal
      representation.  (Martin Pool).

    * Per-revision properties ('revprops') as key-value associated 
      strings on each revision created when the revision is committed.
      Intended mainly for the use of external tools.  (Martin Pool).

    * Config options have moved from bzrlib.osutils to bzrlib.config.
      (Robert Collins)

    * Improved command line option definitions allowing explanations
      for individual options, among other things.  Contributed by 
      Magnus Therning.

    * Config options have moved from bzrlib.osutils to bzrlib.config.
      Configuration is now done via the config.Config interface:
      Depending on whether you have a Branch, a Location or no information
      available, construct a ``*Config``, and use its ``signature_checking``,
      ``username`` and ``user_email`` methods. (Robert Collins)

    * Plugins are now loaded under bzrlib.plugins, not bzrlib.plugin, and
      they are made available for other plugins to use. You should not 
      import other plugins during the ``__init__`` of your plugin though, as 
      no ordering is guaranteed, and the plugins directory is not on the
      python path. (Robert Collins)

    * Branch.relpath has been moved to WorkingTree.relpath. WorkingTree no
      no longer takes an inventory, rather it takes an option branch
      parameter, and if None is given will open the branch at basedir 
      implicitly. (Robert Collins)

    * Cleaner exception structure and error reporting.  Suggested by 
      Scott James Remnant.  (Martin Pool)

    * Branch.remove has been moved to WorkingTree, which has also gained
      ``lock_read``, ``lock_write`` and ``unlock`` methods for convenience.
      (Robert Collins)

    * Two decorators, ``needs_read_lock`` and ``needs_write_lock`` have been
      added to the branch module. Use these to cause a function to run in a
      read or write lock respectively. (Robert Collins)

    * ``Branch.open_containing`` now returns a tuple (Branch, relative-path),
      which allows direct access to the common case of 'get me this file
      from its branch'. (Robert Collins)

    * Transports can register using ``register_lazy_transport``, and they 
      will be loaded when first used.  (Martin Pool)

    * 'pull' has been factored out of the command as ``WorkingTree.pull()``.
      A new option to WorkingTree.pull has been added, clobber, which will
      ignore diverged history and pull anyway.
      (Robert Collins)

    * config.Config has a ``get_user_option`` call that accepts an option name.
      This will be looked up in branches.conf and bazaar.conf as normal.
      It is intended that this be used by plugins to support options - 
      options of built in programs should have specific methods on the config.
      (Robert Collins)

    * ``merge.merge_inner`` now has tempdir as an optional parameter.
      (Robert Collins)

    * Tree.kind is not recorded at the top level of the hierarchy, as it was
      missing on EmptyTree, leading to a bug with merge on EmptyTrees.
      (Robert Collins)

    * ``WorkingTree.__del__`` has been removed, it was non deterministic and not 
      doing what it was intended to. See ``WorkingTree.__init__`` for a comment
      about future directions. (Robert Collins/Martin Pool)

    * bzrlib.transport.http has been modified so that only 404 urllib errors
      are returned as NoSuchFile. Other exceptions will propogate as normal.
      This allows debuging of actual errors. (Robert Collins)

    * bzrlib.transport.Transport now accepts *ONLY* url escaped relative paths
      to apis like 'put', 'get' and 'has'. This is to provide consistent
      behaviour - it operates on url's only. (Robert Collins)

    * Transports can register using ``register_lazy_transport``, and they 
      will be loaded when first used.  (Martin Pool)

    * ``merge_flex`` no longer calls ``conflict_handler.finalize()``, instead that
      is called by ``merge_inner``. This is so that the conflict count can be 
      retrieved (and potentially manipulated) before returning to the caller
      of ``merge_inner``. Likewise 'merge' now returns the conflict count to the
      caller. (Robert Collins)

    * ``revision.revision_graph`` can handle having only partial history for
      a revision - that is no revisions in the graph with no parents.
      (Robert Collins).

    * New ``builtins.branch_files`` uses the standard ``file_list`` rules to
      produce a branch and a list of paths, relative to that branch
      (Aaron Bentley)

    * New TestCase.addCleanup facility.

    * New ``bzrlib.version_info`` tuple (similar to ``sys.version_info``),
      which can be used by programs importing bzrlib.

  BUG FIXES:

    * Better handling of branches in directories with non-ascii names. 
      (Joel Rosdahl, Panagiotis Papadakos)

    * Upgrades of trees with no commits will not fail due to accessing
      [-1] in the revision-history. (Andres Salomon)


bzr 0.1.1 2005-10-12
--------------------

  BUG FIXES:

    * Fix problem in pulling over http from machines that do not 
      allow directories to be listed.

    * Avoid harmless warning about invalid hash cache after 
      upgrading branch format.

  PERFORMANCE: 
  
    * Avoid some unnecessary http operations in branch and pull.


bzr 0.1 2005-10-11
------------------

  NOTES:

    * 'bzr branch' over http initially gives a very high estimate
      of completion time but it should fall as the first few 
      revisions are pulled in.  branch is still slow on 
      high-latency connections.

  BUG FIXES:
  
    * bzr-man.py has been updated to work again. Contributed by
      Rob Weir.

    * Locking is now done with fcntl.lockf which works with NFS
      file systems. Contributed by Harald Meland.

    * When a merge encounters a file that has been deleted on
      one side and modified on the other, the old contents are
      written out to foo.BASE and foo.SIDE, where SIDE is this
      or OTHER. Contributed by Aaron Bentley.

    * Export was choosing incorrect file paths for the content of
      the tarball, this has been fixed by Aaron Bentley.

    * Commit will no longer commit without a log message, an 
      error is returned instead. Contributed by Jelmer Vernooij.

    * If you commit a specific file in a sub directory, any of its
      parent directories that are added but not listed will be 
      automatically included. Suggested by Michael Ellerman.

    * bzr commit and upgrade did not correctly record new revisions
      for files with only a change to their executable status.
      bzr will correct this when it encounters it. Fixed by
      Robert Collins

    * HTTP tests now force off the use of ``http_proxy`` for the duration.
      Contributed by Gustavo Niemeyer.

    * Fix problems in merging weave-based branches that have 
      different partial views of history.

    * Symlink support: working with symlinks when not in the root of a 
      bzr tree was broken, patch from Scott James Remnant.

  IMPROVEMENTS:

    * 'branch' now accepts a --basis parameter which will take advantage
      of local history when making a new branch. This allows faster 
      branching of remote branches. Contributed by Aaron Bentley.

    * New tree format based on weave files, called version 5.
      Existing branches can be upgraded to this format using 
      'bzr upgrade'.

    * Symlinks are now versionable. Initial patch by 
      Erik Toubro Nielsen, updated to head by Robert Collins.

    * Executable bits are tracked on files. Patch from Gustavo
      Niemeyer.

    * 'bzr status' now shows unknown files inside a selected directory.
      Patch from Heikki Paajanen.

    * Merge conflicts are recorded in .bzr. Two new commands 'conflicts'
      and 'resolve' have needed added, which list and remove those 
      merge conflicts respectively. A conflicted tree cannot be committed
      in. Contributed by Aaron Bentley.

    * 'rm' is now an alias for 'remove'.

    * Stores now split out their content in a single byte prefixed hash,
      dropping the density of files per directory by 256. Contributed by
      Gustavo Niemeyer.

    * 'bzr diff -r branch:URL' will now perform a diff between two branches.
      Contributed by Robert Collins.

    * 'bzr log' with the default formatter will show merged revisions,
      indented to the right. Initial implementation contributed by Gustavo
      Niemeyer, made incremental by Robert Collins.


  INTERNALS:

    * Test case failures have the exception printed after the log 
      for your viewing pleasure.

    * InventoryEntry is now an abstract base class, use one of the
      concrete InventoryDirectory etc classes instead.

    * Branch raises an UnsupportedFormatError when it detects a 
      bzr branch it cannot understand. This allows for precise
      handling of such circumstances.

    * Remove RevisionReference class; ``Revision.parent_ids`` is now simply a
      list of their ids and ``parent_sha1s`` is a list of their corresponding
      sha1s (for old branches only at the moment.)

    * New method-object style interface for Commit() and Fetch().

    * Renamed ``Branch.last_patch()`` to ``Branch.last_revision()``, since
      we call them revisions not patches.

    * Move ``copy_branch`` to ``bzrlib.clone.copy_branch``.  The destination
      directory is created if it doesn't exist.

    * Inventories now identify the files which were present by 
      giving the revision *of that file*.

    * Inventory and Revision XML contains a version identifier.  
      This must be consistent with the overall branch version
      but allows for more flexibility in future upgrades.

  TESTING:

    * Removed testsweet module so that tests can be run after 
      bzr installed by 'bzr selftest'.

    * 'bzr selftest' command-line arguments can now be partial ids
      of tests to run, e.g. ``bzr selftest test_weave``

      
bzr 0.0.9 2005-09-23
--------------------

  BUG FIXES:

    * Fixed "branch -r" option.

    * Fix remote access to branches containing non-compressed history.
      (Robert Collins).

    * Better reliability of http server tests.  (John Arbash-Meinel)

    * Merge graph maximum distance calculation fix.  (Aaron Bentley)
   
    * Various minor bug in windows support have been fixed, largely in the
      test suite. Contributed by Alexander Belchenko.

  IMPROVEMENTS:

    * Status now accepts a -r argument to give status between chosen
      revisions. Contributed by Heikki Paajanen.

    * Revision arguments no longer use +/-/= to control ranges, instead
      there is a 'before' namespace, which limits the successive namespace.
      For example '$ bzr log -r date:yesterday..before:date:today' will
      select everything from yesterday and before today. Contributed by
      Robey Pointer

    * There is now a bzr.bat file created by distutils when building on 
      Windows. Contributed by Alexander Belchenko.

  INTERNALS:

    * Removed uuid() as it was unused.

    * Improved 'fetch' code for pulling revisions from one branch into
      another (used by pull, merged, etc.)


bzr 0.0.8 2005-09-20
--------------------

  IMPROVEMENTS:

    * Adding a file whose parent directory is not versioned will
      implicitly add the parent, and so on up to the root. This means
      you should never need to explictly add a directory, they'll just
      get added when you add a file in the directory.  Contributed by
      Michael Ellerman.

    * Ignore ``.DS_Store`` (contains Mac metadata) by default.
      (Nir Soffer)

    * If you set ``BZR_EDITOR`` in the environment, it is checked in
      preference to EDITOR and the config file for the interactive commit
      editing program. Related to this is a bugfix where a missing program
      set in EDITOR would cause editing to fail, now the fallback program
      for the operating system is still tried.

    * Files that are not directories/symlinks/regular files will no longer
      cause bzr to fail, it will just ignore them by default. You cannot add
      them to the tree though - they are not versionable.


  INTERNALS:

    * Refactor xml packing/unpacking.

  BUG FIXES: 

    * Fixed 'bzr mv' by Ollie Rutherfurd.

    * Fixed strange error when trying to access a nonexistent http
      branch.

    * Make sure that the hashcache gets written out if it can't be
      read.


  PORTABILITY:

    * Various Windows fixes from Ollie Rutherfurd.

    * Quieten warnings about locking; patch from Matt Lavin.


bzr-0.0.7 2005-09-02
--------------------

  NEW FEATURES:

    * ``bzr shell-complete`` command contributed by Clint Adams to
      help with intelligent shell completion.

    * New expert command ``bzr find-merge-base`` for debugging merges.


  ENHANCEMENTS:

    * Much better merge support.

    * merge3 conflicts are now reported with markers like '<<<<<<<'
      (seven characters) which is the same as CVS and pleases things
      like emacs smerge.


  BUG FIXES:

    * ``bzr upgrade`` no longer fails when trying to fix trees that
      mention revisions that are not present.

    * Fixed bugs in listing plugins from ``bzr plugins``.

    * Fix case of $EDITOR containing options for the editor.

    * Fix log -r refusing to show the last revision.
      (Patch from Goffredo Baroncelli.)


  CHANGES:

    * ``bzr log --show-ids`` shows the revision ids of all parents.

    * Externally provided commands on your $BZRPATH no longer need
      to recognize --bzr-usage to work properly, and can just handle
      --help themselves.


  LIBRARY:

    * Changed trace messages to go through the standard logging
      framework, so that they can more easily be redirected by
      libraries.



bzr-0.0.6 2005-08-18
--------------------

  NEW FEATURES:

    * Python plugins, automatically loaded from the directories on
      ``BZR_PLUGIN_PATH`` or ``~/.bzr.conf/plugins`` by default.

    * New 'bzr mkdir' command.

    * Commit mesage is fetched from an editor if not given on the
      command line; patch from Torsten Marek.

    * ``bzr log -m FOO`` displays commits whose message matches regexp 
      FOO.
      
    * ``bzr add`` with no arguments adds everything under the current directory.

    * ``bzr mv`` does move or rename depending on its arguments, like
      the Unix command.

    * ``bzr missing`` command shows a summary of the differences
      between two trees.  (Merged from John Arbash-Meinel.)

    * An email address for commits to a particular tree can be
      specified by putting it into .bzr/email within a branch.  (Based
      on a patch from Heikki Paajanen.)


  ENHANCEMENTS:

    * Faster working tree operations.


  CHANGES:

    * 3rd-party modules shipped with bzr are copied within the bzrlib
      python package, so that they can be installed by the setup
      script without clashing with anything already existing on the
      system.  (Contributed by Gustavo Niemeyer.)

    * Moved plugins directory to bzrlib/, so that there's a standard
      plugin directory which is not only installed with bzr itself but
      is also available when using bzr from the development tree.
      ``BZR_PLUGIN_PATH`` and ``DEFAULT_PLUGIN_PATH`` are then added to the
      standard plugins directory.

    * When exporting to a tarball with ``bzr export --format tgz``, put 
      everything under a top directory rather than dumping it into the
      current directory.   This can be overridden with the ``--root`` 
      option.  Patch from William Dodé and John Meinel.

    * New ``bzr upgrade`` command to upgrade the format of a branch,
      replacing ``bzr check --update``.

    * Files within store directories are no longer marked readonly on
      disk.

    * Changed ``bzr log`` output to a more compact form suggested by
      John A Meinel.  Old format is available with the ``--long`` or
      ``-l`` option, patched by William Dodé.

    * By default the commit command refuses to record a revision with
      no changes unless the ``--unchanged`` option is given.

    * The ``--no-plugins``, ``--profile`` and ``--builtin`` command
      line options must come before the command name because they 
      affect what commands are available; all other options must come 
      after the command name because their interpretation depends on
      it.

    * ``branch`` and ``clone`` added as aliases for ``branch``.

    * Default log format is back to the long format; the compact one
      is available with ``--short``.
      
      
  BUG FIXES:
  
    * Fix bugs in committing only selected files or within a subdirectory.


bzr-0.0.5  2005-06-15
---------------------
  
  CHANGES:

    * ``bzr`` with no command now shows help rather than giving an
      error.  Suggested by Michael Ellerman.

    * ``bzr status`` output format changed, because svn-style output
      doesn't really match the model of bzr.  Now files are grouped by
      status and can be shown with their IDs.  ``bzr status --all``
      shows all versioned files and unknown files but not ignored files.

    * ``bzr log`` runs from most-recent to least-recent, the reverse
      of the previous order.  The previous behaviour can be obtained
      with the ``--forward`` option.
        
    * ``bzr inventory`` by default shows only filenames, and also ids
      if ``--show-ids`` is given, in which case the id is the second
      field.


  ENHANCEMENTS:

    * New 'bzr whoami --email' option shows only the email component
      of the user identification, from Jo Vermeulen.

    * New ``bzr ignore PATTERN`` command.

    * Nicer error message for broken pipe, interrupt and similar
      conditions that don't indicate an internal error.

    * Add ``.*.sw[nop] .git .*.tmp *,v`` to default ignore patterns.

    * Per-branch locks keyed on ``.bzr/branch-lock``, available in
      either read or write mode.

    * New option ``bzr log --show-ids`` shows revision and file ids.

    * New usage ``bzr log FILENAME`` shows only revisions that
      affected that file.

    * Changed format for describing changes in ``bzr log -v``.

    * New option ``bzr commit --file`` to take a message from a file,
      suggested by LarstiQ.

    * New syntax ``bzr status [FILE...]`` contributed by Bartosz
      Oler.  File may be in a branch other than the working directory.

    * ``bzr log`` and ``bzr root`` can be given an http URL instead of
      a filename.

    * Commands can now be defined by external programs or scripts
      in a directory on $BZRPATH.

    * New "stat cache" avoids reading the contents of files if they 
      haven't changed since the previous time.

    * If the Python interpreter is too old, try to find a better one
      or give an error.  Based on a patch from Fredrik Lundh.

    * New optional parameter ``bzr info [BRANCH]``.

    * New form ``bzr commit SELECTED`` to commit only selected files.

    * New form ``bzr log -r FROM:TO`` shows changes in selected
      range; contributed by John A Meinel.

    * New option ``bzr diff --diff-options 'OPTS'`` allows passing
      options through to an external GNU diff.

    * New option ``bzr add --no-recurse`` to add a directory but not
      their contents.

    * ``bzr --version`` now shows more information if bzr is being run
      from a branch.

  
  BUG FIXES:

    * Fixed diff format so that added and removed files will be
      handled properly by patch.  Fix from Lalo Martins.

    * Various fixes for files whose names contain spaces or other
      metacharacters.


  TESTING:

    * Converted black-box test suites from Bourne shell into Python;
      now run using ``./testbzr``.  Various structural improvements to
      the tests.

    * testbzr by default runs the version of bzr found in the same
      directory as the tests, or the one given as the first parameter.

    * testbzr also runs the internal tests, so the only command
      required to check is just ``./testbzr``.

    * testbzr requires python2.4, but can be used to test bzr running
      under a different version.

    * Tests added for many other changes in this release.


  INTERNAL:

    * Included ElementTree library upgraded to 1.2.6 by Fredrik Lundh.

    * Refactor command functions into Command objects based on HCT by
      Scott James Remnant.

    * Better help messages for many commands.

    * Expose ``bzrlib.open_tracefile()`` to start the tracefile; until
      this is called trace messages are just discarded.

    * New internal function ``find_touching_revisions()`` and hidden
      command touching-revisions trace the changes to a given file.

    * Simpler and faster ``compare_inventories()`` function.

    * ``bzrlib.open_tracefile()`` takes a tracefilename parameter.

    * New AtomicFile class.

    * New developer commands ``added``, ``modified``.


  PORTABILITY:

    * Cope on Windows on python2.3 by using the weaker random seed.
      2.4 is now only recommended.


bzr-0.0.4  2005-04-22
---------------------

  ENHANCEMENTS:

    * 'bzr diff' optionally takes a list of files to diff.  Still a bit
      basic.  Patch from QuantumG.

    * More default ignore patterns.

    * New 'bzr log --verbose' shows a list of files changed in the
      changeset.  Patch from Sebastian Cote.

    * Roll over ~/.bzr.log if it gets too large.

    * Command abbreviations 'ci', 'st', 'stat', '?' based on a patch
      by Jason Diamon.

    * New 'bzr help commands' based on a patch from Denys Duchier.


  CHANGES:

    * User email is determined by looking at $BZREMAIL or ~/.bzr.email
      or $EMAIL.  All are decoded by the locale preferred encoding.
      If none of these are present user@hostname is used.  The host's
      fully-qualified name is not used because that tends to fail when
      there are DNS problems.

    * New 'bzr whoami' command instead of username user-email.


  BUG FIXES: 

    * Make commit safe for hardlinked bzr trees.

    * Some Unicode/locale fixes.

    * Partial workaround for ``difflib.unified_diff`` not handling
      trailing newlines properly.


  INTERNAL:

    * Allow docstrings for help to be in PEP0257 format.  Patch from
      Matt Brubeck.

    * More tests in test.sh.

    * Write profile data to a temporary file not into working
      directory and delete it when done.

    * Smaller .bzr.log with process ids.


  PORTABILITY:

    * Fix opening of ~/.bzr.log on Windows.  Patch from Andrew
      Bennetts.

    * Some improvements in handling paths on Windows, based on a patch
      from QuantumG.


bzr-0.0.3  2005-04-06
---------------------

  ENHANCEMENTS:

    * New "directories" internal command lists versioned directories
      in the tree.

    * Can now say "bzr commit --help".

    * New "rename" command to rename one file to a different name
      and/or directory.

    * New "move" command to move one or more files into a different
      directory.

    * New "renames" command lists files renamed since base revision.

    * New cat command contributed by janmar.

  CHANGES:

    * .bzr.log is placed in $HOME (not pwd) and is always written in
      UTF-8.  (Probably not a completely good long-term solution, but
      will do for now.)

  PORTABILITY:

    * Workaround for difflib bug in Python 2.3 that causes an
      exception when comparing empty files.  Reported by Erik Toubro
      Nielsen.

  INTERNAL:

    * Refactored inventory storage to insert a root entry at the top.

  TESTING:

    * Start of shell-based black-box testing in test.sh.


bzr-0.0.2.1
-----------

  PORTABILITY:

    * Win32 fixes from Steve Brown.


bzr-0.0.2  "black cube"  2005-03-31
-----------------------------------

  ENHANCEMENTS:

    * Default ignore list extended (see bzrlib/__init__.py).

    * Patterns in .bzrignore are now added to the default ignore list,
      rather than replacing it.

    * Ignore list isn't reread for every file.

    * More help topics.

    * Reinstate the 'bzr check' command to check invariants of the
      branch.

    * New 'ignored' command lists which files are ignored and why;
      'deleted' lists files deleted in the current working tree.

    * Performance improvements.

    * New global --profile option.
    
    * Ignore patterns like './config.h' now correctly match files in
      the root directory only.


bzr-0.0.1  2005-03-26
---------------------

  ENHANCEMENTS:

    * More information from info command.

    * Can now say "bzr help COMMAND" for more detailed help.

    * Less file flushing and faster performance when writing logs and
      committing to stores.

    * More useful verbose output from some commands.

  BUG FIXES:

    * Fix inverted display of 'R' and 'M' during 'commit -v'.

  PORTABILITY:

    * Include a subset of ElementTree-1.2.20040618 to make
      installation easier.

    * Fix time.localtime call to work with Python 2.3 (the minimum
      supported).


bzr-0.0.0.69  2005-03-22
------------------------

  ENHANCEMENTS:

    * First public release.

    * Storage of local versions: init, add, remove, rm, info, log,
      diff, status, etc.<|MERGE_RESOLUTION|>--- conflicted
+++ resolved
@@ -85,16 +85,14 @@
 
   INTERNALS:
 
-<<<<<<< HEAD
     * Added plumbing for working tree content filtering.
       (Alexander Belchenko, Ian Clatworthy)
-=======
+
     * ``Hooks.install_hook`` is now deprecated in favour of
       ``Hooks.install_named_hook`` which adds a required ``name`` parameter, to
       avoid having to call ``Hooks.name_hook``. (Daniel Watkins)
 
     * Implement xml8 serializer.  (Aaron Bentley)
->>>>>>> 710067ea
 
   API BREAKS:
 
