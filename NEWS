IN DEVELOPMENT

  IMPROVEMENTS:

   * On Unix, detect terminal width using an ioctl not just $COLUMNS.
     Use terminal width for single-line logs from ``bzr log --line`` and
     pending-merge display.  (Robert Widhopf-Fenk, Gustavo Niemeyer)
     (Malone #3507)

   * On Windows, detect terminal width using GetConsoleScreenBufferInfo.
     (Alexander Belchenko)
  
   * Show the correct number of revisions pushed when pushing a new branch.
     (Robert Collins).

<<<<<<< HEAD
    * ``log --line`` shows the revision number.  (#5162, Alexander Belchenko)
=======
   * 'bzr selftest' now shows a progress bar with the number of tests, and 
     progress made. 'make check' shows tests in -v mode, to be more useful
     for the PQM status window. (Robert Collins).

   * 'bzr selftest --benchmark' will run a new benchmarking selftest.
     (Robert Collins, Martin Pool).

   * 'bzr commit' shows a progress bar. This is useful for commits over sftp
     where commit can take an appreciable time. (Robert Collins)

   * 'bzr add' is now less verbose in telling you what ignore globs were
     matched by files being ignored. Instead it just tells you how many 
     were ignored (because you might reasonably be expecting none to be
     ignored). 'bzr add -v' is unchanged and will report every ignored
     file. (Robert Collins).
>>>>>>> d1a9c0bd

  BUG FIXES:

    * Fix shadowed definition of TestLocationConfig that caused some 
      tests not to run.  (#32587, Erik Bågfors, Michael Ellerman, 
      Martin Pool)

bzr 0.8.2  2006-05-17
  
  BUG FIXES:
   
    * setup.py failed to install launchpad plugin.  (Martin Pool)

bzr 0.8.1  2006-05-16

  BUG FIXES:

    * Fix failure to commit a merge in a checkout.  (Martin Pool, 
      Robert Collins, Erik Bågfors, #43959)

    * Nicer messages from 'commit' in the case of renames, and correct
      messages when a merge has occured. (Robert Collins, Martin Pool)

    * Separate functionality from assert statements as they are skipped in
      optimized mode of python. Add the same check to pending merges.
      (#44443, Olaf Conradi)

  CHANGES:

    * Do not show the None revision in output of bzr ancestry. (Olaf Conradi)

    * Add info on standalone branches without a working tree.
      (#44155, Olaf Conradi)

    * Fix bug in knits when raising InvalidRevisionId. (#44284, Olaf Conradi)

  CHANGES:

    * Make editor invocation comply with Debian Policy. First check
      environment variables VISUAL and EDITOR, then try editor from
      alternatives system. If that all fails, fall back to the pre-defined
      list of editors. (#42904, Olaf Conradi)

  NEW FEATURES:

    * New 'register-branch' command registers a public branch into 
      Launchpad.net, where it can be associated with bugs, etc.
      (Martin Pool, Bjorn Tillenius, Robert Collins)

  INTERNALS:

    * New public api in InventoryEntry - 'describe_change(old, new)' which
      provides a human description of the changes between two old and
      new. (Robert Collins, Martin Pool)

  TESTING:

    * Fix test case for bzr info in upgrading a standalone branch to metadir,
      uses bzrlib api now. (Olaf Conradi)

bzr 0.8  2006-05-08

  NOTES WHEN UPGRADING:

    Release 0.8 of bzr introduces a new format for history storage, called
    'knit', as an evolution of to the 'weave' format used in 0.7.  Local 
    and remote operations are faster using knits than weaves.  Several
    operations including 'init', 'init-repo', and 'upgrade' take a 
    --format option that controls this.  Branching from an existing branch
    will keep the same format.

    It is possible to merge, pull and push between branches of different
    formats but this is slower than moving data between homogenous
    branches.  It is therefore recommended (but not required) that you
    upgrade all branches for a project at the same time.  Information on
    formats is shown by 'bzr info'.

    bzr 0.8 now allows creation of 'repositories', which hold the history 
    of files and revisions for several branches.  Previously bzr kept all
    the history for a branch within the .bzr directory at the root of the
    branch, and this is still the default.  To create a repository, use
    the new 'bzr init-repo' command.  Branches exist as directories under
    the repository and contain just a small amount of information
    indicating the current revision of the branch.

    bzr 0.8 also supports 'checkouts', which are similar to in cvs and
    subversion.  Checkouts are associated with a branch (optionally in a
    repository), which contains all the historical information.  The
    result is that a checkout can be deleted without losing any
    already-committed revisions.  A new 'update' command is also available. 

    Repositories and checkouts are not supported with the 0.7 storage
    format.  To use them you must upgrad to either knits, or to the
    'metaweave' format, which uses weaves but changes the .bzr directory
    arrangement.
    

  IMPROVEMENTS:

    * Sftp paths can now be relative, or local, according to the lftp
      convention. Paths now take the form:
      sftp://user:pass@host:port/~/relative/path
      or
      sftp://user:pass@host:port/absolute/path

    * The FTP transport now tries to reconnect after a temporary
      failure. ftp put is made atomic. (Matthieu Moy)

    * The FTP transport now maintains a pool of connections, and
      reuses them to avoid multiple connections to the same host (like
      sftp did). (Daniel Silverstone)

    * The bzr_man.py file has been removed. To create the man page now,
      use ./generate_docs.py man. The new program can also create other files.
      Run "python generate_docs.py --help" for usage information. (Hans
      Ulrich Niedermann & James Blackwell).

    * Man Page now gives full help (James Blackwell). Help also updated to 
      reflect user config now being stored in .bazaar (Hans Ulrich
      Niedermann)

    * It's now possible to set aliases in bazaar.conf (Erik Bågfors)

    * Pull now accepts a --revision argument (Erik Bågfors)

    * 'bzr re-sign' now allows multiple revisions to be supplied on the command
      line. You can now use the following command to sign all of your old commits.
        find .bzr/revision-store// -name my@email-* \
          | sed 's/.*\/\/..\///' \
          | xargs bzr re-sign

    * Upgrade can now upgrade over the network. (Robert Collins)

    * Two new commands 'bzr checkout' and 'bzr update' allow for CVS/SVN-alike
      behaviour.  By default they will cache history in the checkout, but
      with --lightweight almost all data is kept in the master branch.
      (Robert Collins)

    * 'revert' unversions newly-versioned files, instead of deleting them.

    * 'merge' is more robust.  Conflict messages have changed.

    * 'merge' and 'revert' no longer clobber existing files that end in '~' or
      '.moved'.

    * Default log format can be set in configuration and plugins can register
      their own formatters. (Erik Bågfors)

    * New 'reconcile' command will check branch consistency and repair indexes
      that can become out of sync in pre 0.8 formats. (Robert Collins,
      Daniel Silverstone)

    * New 'bzr init --format' and 'bzr upgrade --format' option to control 
      what storage format is created or produced.  (Robert Collins, 
      Martin Pool)

    * Add parent location to 'bzr info', if there is one.  (Olaf Conradi)

    * New developer commands 'weave-list' and 'weave-join'.  (Martin Pool)

    * New 'init-repository' command, plus support for repositories in 'init'
      and 'branch' (Aaron Bentley, Erik Bågfors, Robert Collins)

    * Improve output of 'info' command. Show all relevant locations related to
      working tree, branch and repository. Use kibibytes for binary quantities.
      Fix off-by-one error in missing revisions of working tree.  Make 'info'
      work on branches, repositories and remote locations.  Show locations
      relative to the shared repository, if applicable.  Show locking status
      of locations.  (Olaf Conradi)

    * Diff and merge now safely handle binary files. (Aaron Bentley)

    * 'pull' and 'push' now normalise the revision history, so that any two
      branches with the same tip revision will have the same output from 'log'.
      (Robert Collins)

    * 'merge' accepts --remember option to store parent location, like 'push'
      and 'pull'. (Olaf Conradi)

    * bzr status and diff when files given as arguments do not exist
      in the relevant trees.  (Martin Pool, #3619)

    * Add '.hg' to the default ignore list.  (Martin Pool)

    * 'knit' is now the default disk format. This improves disk performance and
      utilization, increases incremental pull performance, robustness with SFTP
      and allows checkouts over SFTP to perform acceptably. 
      The initial Knit code was contributed by Johan Rydberg based on a
      specification by Martin Pool.
      (Robert Collins, Aaron Bentley, Johan Rydberg, Martin Pool).

    * New tool to generate all-in-one html version of the manual.  (Alexander
      Belchenko)

    * Hitting CTRL-C while doing an SFTP push will no longer cause stale locks
      to be left in the SFTP repository. (Robert Collins, Martin Pool).

    * New option 'diff --prefix' to control how files are named in diff
      output, with shortcuts '-p0' and '-p1' corresponding to the options for 
      GNU patch.  (Alexander Belchenko, Goffredo Baroncelli, Martin Pool)

    * Add --revision option to 'annotate' command.  (Olaf Conradi)

    * Add --revision option to 'annotate' command.  (Olaf Conradi)

    * If bzr shows an unexpected revision-history after pulling (perhaps due
      to a reweave) it can now be corrected by 'bzr reconcile'.
      (Robert Collins)

  CHANGES:

    * Commit is now verbose by default, and shows changed filenames and the 
      new revision number.  (Robert Collins, Martin Pool)

    * Unify 'mv', 'move', 'rename'.  (#5379, Matthew Fuller)

    * 'bzr -h' shows help.  (#35940, Martin Pool, Ian Bicking)

    * Make 'pull' and 'push' remember location on failure using --remember.
      (Olaf Conradi)

    * For compatibility, make old format for using weaves inside metadir
      available as 'metaweave' format.  Rename format 'metadir' to 'default'.
      Clean up help for option --format in commands 'init', 'init-repo' and
      'upgrade'.  (Olaf Conradi)

  INTERNALS:
  
    * The internal storage of history, and logical branch identity have now
      been split into Branch, and Repository. The common locking and file 
      management routines are now in bzrlib.lockablefiles. 
      (Aaron Bentley, Robert Collins, Martin Pool)

    * Transports can now raise DependencyNotPresent if they need a library
      which is not installed, and then another implementation will be 
      tried.  (Martin Pool)

    * Remove obsolete (and no-op) `decode` parameter to `Transport.get`.  
      (Martin Pool)

    * Using Tree Transform for merge, revert, tree-building

    * WorkingTree.create, Branch.create, WorkingTree.create_standalone,
      Branch.initialize are now deprecated. Please see BzrDir.create_* for
      replacement API's. (Robert Collins)

    * New BzrDir class represents the .bzr control directory and manages
      formatting issues. (Robert Collins)

    * New repository.InterRepository class encapsulates Repository to 
      Repository actions and allows for clean selection of optimised code
      paths. (Robert Collins)

    * bzrlib.fetch.fetch and bzrlib.fetch.greedy_fetch are now deprecated,
      please use 'branch.fetch' or 'repository.fetch' depending on your
      needs. (Robert Collins)

    * deprecated methods now have a 'is_deprecated' flag on them that can
      be checked, if you need to determine whether a given callable is 
      deprecated at runtime. (Robert Collins)

    * Progress bars are now nested - see
      bzrlib.ui.ui_factory.nested_progress_bar. (Robert Collins, Robey Pointer)

    * New API call get_format_description() for each type of format.
      (Olaf Conradi)

    * Changed branch.set_parent() to accept None to remove parent.
      (Olaf Conradi)

    * Deprecated BzrError AmbiguousBase.  (Olaf Conradi)

    * WorkingTree.branch is now a read only property.  (Robert Collins)

    * bzrlib.ui.text.TextUIFactory now accepts a bar_type parameter which
      can be None or a factory that will create a progress bar. This is
      useful for testing or for overriding the bzrlib.progress heuristic.
      (Robert Collins)

    * New API method get_physical_lock_status() to query locks present on a
      transport.  (Olaf Conradi)

    * Repository.reconcile now takes a thorough keyword parameter to allow
      requesting an indepth reconciliation, rather than just a data-loss 
      check. (Robert Collins)

    * bzrlib.ui.ui_factory protocol now supports 'get_boolean' to prompt
      the user for yes/no style input. (Robert Collins)

  TESTING:

    * SFTP tests now shortcut the SSH negotiation, reducing test overhead
      for testing SFTP protocol support. (Robey Pointer)

    * Branch formats are now tested once per implementation (see bzrlib.
      tests.branch_implementations. This is analagous to the transport
      interface tests, and has been followed up with working tree,
      repository and BzrDir tests. (Robert Collins)

    * New test base class TestCaseWithTransport provides a transport aware
      test environment, useful for testing any transport-interface using
      code. The test suite option --transport controls the transport used
      by this class (when its not being used as part of implementation
      contract testing). (Robert Collins)

    * Close logging handler on disabling the test log. This will remove the
      handler from the internal list inside python's logging module,
      preventing shutdown from closing it twice.  (Olaf Conradi)

    * Move test case for uncommit to blackbox tests.  (Olaf Conradi)

    * run_bzr and run_bzr_captured now accept a 'stdin="foo"' parameter which
      will provide String("foo") to the command as its stdin.

bzr 0.7 2006-01-09

  CHANGES:

    * .bzrignore is excluded from exports, on the grounds that it's a bzr 
      internal-use file and may not be wanted.  (Jamie Wilkinson)

    * The "bzr directories" command were removed in favor of the new
      --kind option to the "bzr inventory" command.  To list all 
      versioned directories, now use "bzr inventory --kind directory".  
      (Johan Rydberg)

    * Under Windows configuration directory is now %APPDATA%\bazaar\2.0
      by default. (John Arbash Meinel)

    * The parent of Bzr configuration directory can be set by BZR_HOME
      environment variable. Now the path for it is searched in BZR_HOME, then
      in HOME. Under Windows the order is: BZR_HOME, APPDATA (usually
      points to C:\Documents and Settings\User Name\Application Data), HOME.
      (John Arbash Meinel)

    * Plugins with the same name in different directories in the bzr plugin
      path are no longer loaded: only the first successfully loaded one is
      used. (Robert Collins)

    * Use systems' external ssh command to open connections if possible.  
      This gives better integration with user settings such as ProxyCommand.
      (James Henstridge)

    * Permissions on files underneath .bzr/ are inherited from the .bzr 
      directory. So for a shared repository, simply doing 'chmod -R g+w .bzr/'
      will mean that future file will be created with group write permissions.

    * configure.in and config.guess are no longer in the builtin default 
      ignore list.

    * '.sw[nop]' pattern ignored, to ignore vim swap files for nameless
      files.  (John Arbash Meinel, Martin Pool)

  IMPROVEMENTS:

    * "bzr INIT dir" now initializes the specified directory, and creates 
      it if it does not exist.  (John Arbash Meinel)

    * New remerge command (Aaron Bentley)

    * Better zsh completion script.  (Steve Borho)

    * 'bzr diff' now returns 1 when there are changes in the working 
      tree. (Robert Collins)

    * 'bzr push' now exists and can push changes to a remote location. 
      This uses the transport infrastructure, and can store the remote
      location in the ~/.bazaar/branches.conf configuration file.
      (Robert Collins)

    * Test directories are only kept if the test fails and the user requests
      that they be kept.

    * Tweaks to short log printing

    * Added branch nicks, new nick command, printing them in log output. 
      (Aaron Bentley)

    * If $BZR_PDB is set, pop into the debugger when an uncaught exception 
      occurs.  (Martin Pool)

    * Accept 'bzr resolved' (an alias for 'bzr resolve'), as this is
      the same as Subversion.  (Martin Pool)

    * New ftp transport support (on ftplib), for ftp:// and aftp:// 
      URLs.  (Daniel Silverstone)

    * Commit editor temporary files now start with 'bzr_log.', to allow 
      text editors to match the file name and set up appropriate modes or 
      settings.  (Magnus Therning)

    * Improved performance when integrating changes from a remote weave.  
      (Goffredo Baroncelli)

    * Sftp will attempt to cache the connection, so it is more likely that
      a connection will be reused, rather than requiring multiple password
      requests.

    * bzr revno now takes an optional argument indicating the branch whose
      revno should be printed.  (Michael Ellerman)

    * bzr cat defaults to printing the last version of the file.  
      (#3632, Matthieu Moy)

    * New global option 'bzr --lsprof COMMAND' runs bzr under the lsprof 
      profiler.  (Denys Duchier)

    * Faster commits by reading only the headers of affected weave files. 
      (Denys Duchier)

    * 'bzr add' now takes a --dry-run parameter which shows you what would be
      added, but doesn't actually add anything. (Michael Ellerman)

    * 'bzr add' now lists how many files were ignored per glob.  add --verbose
      lists the specific files.  (Aaron Bentley)

    * 'bzr missing' now supports displaying changes in diverged trees and can
      be limited to show what either end of the comparison is missing.
      (Aaron Bently, with a little prompting from Daniel Silverstone)

  BUG FIXES:

    * SFTP can walk up to the root path without index errors. (Robert Collins)

    * Fix bugs in running bzr with 'python -O'.  (Martin Pool)

    * Error when run with -OO

    * Fix bug in reporting http errors that don't have an http error code.
      (Martin Pool)

    * Handle more cases of pipe errors in display commands

    * Change status to 3 for all errors

    * Files that are added and unlinked before committing are completely
      ignored by diff and status

    * Stores with some compressed texts and some uncompressed texts are now
      able to be used. (John A Meinel)

    * Fix for bzr pull failing sometimes under windows

    * Fix for sftp transport under windows when using interactive auth

    * Show files which are both renamed and modified as such in 'bzr 
      status' output.  (#4503, Daniel Silverstone)

    * Make annotate cope better with revisions committed without a valid 
      email address.  (Marien Zwart)

    * Fix representation of tab characters in commit messages.  (Harald 
      Meland)

    * List of plugin directories in BZR_PLUGIN_PATH environment variable is
      now parsed properly under Windows. (Alexander Belchenko)

    * Show number of revisions pushed/pulled/merged. (Robey Pointer)

    * Keep a cached copy of the basis inventory to speed up operations 
      that need to refer to it.  (Johan Rydberg, Martin Pool)

    * Fix bugs in bzr status display of non-ascii characters.  (Martin 
      Pool)

    * Remove Makefile.in from default ignore list.  (#6413, Tollef Fog 
      Heen, Martin Pool)

    * Fix failure in 'bzr added'.  (Nathan McCallum, Martin Pool)

  TESTING:

    * Fix selftest asking for passwords when there are no SFTP keys.  
      (Robey Pointer, Jelmer Vernooij) 

    * Fix selftest run with 'python -O'.  (Martin Pool)

    * Fix HTTP tests under Windows. (John Arbash Meinel)

    * Make tests work even if HOME is not set (Aaron Bentley)

    * Updated build_tree to use fixed line-endings for tests which read 
      the file cotents and compare. Make some tests use this to pass under
      Windows. (John Arbash Meinel)

    * Skip stat and symlink tests under Windows. (Alexander Belchenko)

    * Delay in selftest/testhashcash is now issued under win32 and Cygwin.
      (John Arbash Meinel)

    * Use terminal width to align verbose test output.  (Martin Pool)

    * Blackbox tests are maintained within the bzrlib.tests.blackbox directory.
      If adding a new test script please add that to
      bzrlib.tests.blackbox.__init__. (Robert Collins)

    * Much better error message if one of the test suites can't be 
      imported.  (Martin Pool)

    * Make check now runs the test suite twice - once with the default locale,
      and once with all locales forced to C, to expose bugs. This is not 
      trivially done within python, so for now its only triggered by running
      Make check. Integrators and packagers who wish to check for full 
      platform support should run 'make check' to test the source.
      (Robert Collins)

    * Tests can now run TestSkipped if they can't execute for any reason.
      (Martin Pool) (NB: TestSkipped should only be raised for correctable
      reasons - see the wiki spec ImprovingBzrTestSuite).

    * Test sftp with relative, absolute-in-homedir and absolute-not-in-homedir
      paths for the transport tests. Introduce blackbox remote sftp tests that
      test the same permutations. (Robert Collins, Robey Pointer)

    * Transport implementation tests are now independent of the local file
      system, which allows tests for esoteric transports, and for features
      not available in the local file system. They also repeat for variations
      on the URL scheme that can introduce issues in the transport code,
      see bzrlib.transport.TransportTestProviderAdapter() for this.
      (Robert Collins).

    * TestCase.build_tree uses the transport interface to build trees, pass
      in a transport parameter to give it an existing connection.
      (Robert Collins).

  INTERNALS:

    * WorkingTree.pull has been split across Branch and WorkingTree,
      to allow Branch only pulls. (Robert Collins)

    * commands.display_command now returns the result of the decorated 
      function. (Robert Collins)

    * LocationConfig now has a set_user_option(key, value) call to save
      a setting in its matching location section (a new one is created
      if needed). (Robert Collins)

    * Branch has two new methods, get_push_location and set_push_location
      to respectively, get and set the push location. (Robert Collins)

    * commands.register_command now takes an optional flag to signal that
      the registrant is planning to decorate an existing command. When 
      given multiple plugins registering a command is not an error, and
      the original command class (whether built in or a plugin based one) is
      returned to the caller. There is a new error 'MustUseDecorated' for
      signalling when a wrapping command should switch to the original
      version. (Robert Collins)

    * Some option parsing errors will raise 'BzrOptionError', allowing 
      granular detection for decorating commands. (Robert Collins).

    * Branch.read_working_inventory has moved to
      WorkingTree.read_working_inventory. This necessitated changes to
      Branch.get_root_id, and a move of Branch.set_inventory to WorkingTree
      as well. To make it clear that a WorkingTree cannot always be obtained
      Branch.working_tree() will raise 'errors.NoWorkingTree' if one cannot
      be obtained. (Robert Collins)

    * All pending merges operations from Branch are now on WorkingTree.
      (Robert Collins)

    * The follow operations from Branch have moved to WorkingTree:
      add()
      commit()
      move()
      rename_one()
      unknowns()
      (Robert Collins)

    * bzrlib.add.smart_add_branch is now smart_add_tree. (Robert Collins)

    * New "rio" serialization format, similar to rfc-822. (Martin Pool)

    * Rename selftests to `bzrlib.tests.test_foo`.  (John A Meinel, Martin 
      Pool)

    * bzrlib.plugin.all_plugins has been changed from an attribute to a 
      query method. (Robert Collins)
 
    * New options to read only the table-of-contents of a weave.  
      (Denys Duchier)

    * Raise NoSuchFile when someone tries to add a non-existant file.
      (Michael Ellerman)

    * Simplify handling of DivergedBranches in cmd_pull().
      (Michael Ellerman)
		   
   
    * Branch.controlfile* logic has moved to lockablefiles.LockableFiles, which
      is exposed as Branch().control_files. Also this has been altered with the
      controlfile pre/suffix replaced by simple method names like 'get' and
      'put'. (Aaron Bentley, Robert Collins).

    * Deprecated functions and methods can now be marked as such using the 
      bzrlib.symbol_versioning module. Marked method have their docstring
      updated and will issue a DeprecationWarning using the warnings module
      when they are used. (Robert Collins)

    * bzrlib.osutils.safe_unicode now exists to provide parameter coercion
      for functions that need unicode strings. (Robert Collins)

bzr 0.6 2005-10-28

  IMPROVEMENTS:
  
    * pull now takes --verbose to show you what revisions are added or removed
      (John A Meinel)

    * merge now takes a --show-base option to include the base text in
      conflicts.
      (Aaron Bentley)

    * The config files are now read using ConfigObj, so '=' should be used as
      a separator, not ':'.
      (Aaron Bentley)

    * New 'bzr commit --strict' option refuses to commit if there are 
      any unknown files in the tree.  To commit, make sure all files are 
      either ignored, added, or deleted.  (Michael Ellerman)

    * The config directory is now ~/.bazaar, and there is a single file 
      ~/.bazaar/bazaar.conf storing email, editor and other preferences.
      (Robert Collins)

    * 'bzr add' no longer takes a --verbose option, and a --quiet option
      has been added that suppresses all output.

    * Improved zsh completion support in contrib/zsh, from Clint
      Adams.

    * Builtin 'bzr annotate' command, by Martin Pool with improvements from 
      Goffredo Baroncelli.
    
    * 'bzr check' now accepts -v for verbose reporting, and checks for
      ghosts in the branch. (Robert Collins)

    * New command 're-sign' which will regenerate the gpg signature for 
      a revision. (Robert Collins)

    * If you set check_signatures=require for a path in 
      ~/.bazaar/branches.conf then bzr will invoke your
      gpg_signing_command (defaults to gpg) and record a digital signature
      of your commit. (Robert Collins)

    * New sftp transport, based on Paramiko.  (Robey Pointer)

    * 'bzr pull' now accepts '--clobber' which will discard local changes
      and make this branch identical to the source branch. (Robert Collins)

    * Just give a quieter warning if a plugin can't be loaded, and 
      put the details in .bzr.log.  (Martin Pool)

    * 'bzr branch' will now set the branch-name to the last component of the
      output directory, if one was supplied.

    * If the option 'post_commit' is set to one (or more) python function
      names (must be in the bzrlib namespace), then they will be invoked
      after the commit has completed, with the branch and revision_id as
      parameters. (Robert Collins)

    * Merge now has a retcode of 1 when conflicts occur. (Robert Collins)

    * --merge-type weave is now supported for file contents.  Tree-shape
      changes are still three-way based.  (Martin Pool, Aaron Bentley)

    * 'bzr check' allows the first revision on revision-history to have
      parents - something that is expected for cheap checkouts, and occurs
      when conversions from baz do not have all history.  (Robert Collins).

   * 'bzr merge' can now graft unrelated trees together, if your specify
     0 as a base. (Aaron Bentley)

   * 'bzr commit branch' and 'bzr commit branch/file1 branch/file2' now work
     (Aaron Bentley)

    * Add '.sconsign*' to default ignore list.  (Alexander Belchenko)

   * 'bzr merge --reprocess' minimizes conflicts

  TESTING:

    * The 'bzr selftest --pattern' option for has been removed, now 
      test specifiers on the command line can be simple strings, or 
      regexps, or both. (Robert Collins)

    * Passing -v to selftest will now show the time each test took to 
      complete, which will aid in analysing performance regressions and
      related questions. (Robert Collins)

    * 'bzr selftest' runs all tests, even if one fails, unless '--one'
      is given. (Martin Pool)

    * There is a new method for TestCaseInTempDir, assertFileEqual, which
      will check that a given content is equal to the content of the named
      file. (Robert Collins)

    * Fix test suite's habit of leaving many temporary log files in $TMPDIR.
      (Martin Pool)

  INTERNALS:

    * New 'testament' command and concept for making gpg-signatures 
      of revisions that are not tied to a particular internal
      representation.  (Martin Pool).

    * Per-revision properties ('revprops') as key-value associated 
      strings on each revision created when the revision is committed.
      Intended mainly for the use of external tools.  (Martin Pool).

    * Config options have moved from bzrlib.osutils to bzrlib.config.
      (Robert Collins)

    * Improved command line option definitions allowing explanations
      for individual options, among other things.  Contributed by 
      Magnus Therning.

    * Config options have moved from bzrlib.osutils to bzrlib.config.
      Configuration is now done via the config.Config interface:
      Depending on whether you have a Branch, a Location or no information
      available, construct a *Config, and use its signature_checking,
      username and user_email methods. (Robert Collins)

    * Plugins are now loaded under bzrlib.plugins, not bzrlib.plugin, and
      they are made available for other plugins to use. You should not 
      import other plugins during the __init__ of your plugin though, as 
      no ordering is guaranteed, and the plugins directory is not on the
      python path. (Robert Collins)

    * Branch.relpath has been moved to WorkingTree.relpath. WorkingTree no
      no longer takes an inventory, rather it takes an option branch
      parameter, and if None is given will open the branch at basedir 
      implicitly. (Robert Collins)

    * Cleaner exception structure and error reporting.  Suggested by 
      Scott James Remnant.  (Martin Pool)

    * Branch.remove has been moved to WorkingTree, which has also gained
      lock_read, lock_write and unlock methods for convenience. (Robert
      Collins)

    * Two decorators, needs_read_lock and needs_write_lock have been added
      to the branch module. Use these to cause a function to run in a
      read or write lock respectively. (Robert Collins)

    * Branch.open_containing now returns a tuple (Branch, relative-path),
      which allows direct access to the common case of 'get me this file
      from its branch'. (Robert Collins)

    * Transports can register using register_lazy_transport, and they 
      will be loaded when first used.  (Martin Pool)

    * 'pull' has been factored out of the command as WorkingTree.pull().
      A new option to WorkingTree.pull has been added, clobber, which will
      ignore diverged history and pull anyway.
      (Robert Collins)

    * config.Config has a 'get_user_option' call that accepts an option name.
      This will be looked up in branches.conf and bazaar.conf as normal.
      It is intended that this be used by plugins to support options - 
      options of built in programs should have specific methods on the config.
      (Robert Collins)

    * merge.merge_inner now has tempdir as an optional parameter. (Robert
      Collins)

    * Tree.kind is not recorded at the top level of the hierarchy, as it was
      missing on EmptyTree, leading to a bug with merge on EmptyTrees.
      (Robert Collins)

    * WorkingTree.__del__ has been removed, it was non deterministic and not 
      doing what it was intended to. See WorkingTree.__init__ for a comment
      about future directions. (Robert Collins/Martin Pool)

    * bzrlib.transport.http has been modified so that only 404 urllib errors
      are returned as NoSuchFile. Other exceptions will propogate as normal.
      This allows debuging of actual errors. (Robert Collins)

    * bzrlib.transport.Transport now accepts *ONLY* url escaped relative paths
      to apis like 'put', 'get' and 'has'. This is to provide consistent
      behaviour - it operates on url's only. (Robert Collins)

    * Transports can register using register_lazy_transport, and they 
      will be loaded when first used.  (Martin Pool)

    * 'merge_flex' no longer calls conflict_handler.finalize(), instead that
      is called by merge_inner. This is so that the conflict count can be 
      retrieved (and potentially manipulated) before returning to the caller
      of merge_inner. Likewise 'merge' now returns the conflict count to the
      caller. (Robert Collins)

    * 'revision.revision_graph can handle having only partial history for
      a revision - that is no revisions in the graph with no parents.
      (Robert Collins).

    * New builtins.branch_files uses the standard file_list rules to produce
      a branch and a list of paths, relative to that branch (Aaron Bentley)

    * New TestCase.addCleanup facility.

    * New bzrlib.version_info tuple (similar to sys.version_info), which can
      be used by programs importing bzrlib.

  BUG FIXES:

    * Better handling of branches in directories with non-ascii names. 
      (Joel Rosdahl, Panagiotis Papadakos)

    * Upgrades of trees with no commits will not fail due to accessing
      [-1] in the revision-history. (Andres Salomon)


bzr 0.1.1 2005-10-12

  BUG FIXES:

    * Fix problem in pulling over http from machines that do not 
      allow directories to be listed.

    * Avoid harmless warning about invalid hash cache after 
      upgrading branch format.

  PERFORMANCE: 
  
    * Avoid some unnecessary http operations in branch and pull.


bzr 0.1 2005-10-11

  NOTES:

    * 'bzr branch' over http initially gives a very high estimate
      of completion time but it should fall as the first few 
      revisions are pulled in.  branch is still slow on 
      high-latency connections.

  BUG FIXES:
  
    * bzr-man.py has been updated to work again. Contributed by
      Rob Weir.

    * Locking is now done with fcntl.lockf which works with NFS
      file systems. Contributed by Harald Meland.

    * When a merge encounters a file that has been deleted on
      one side and modified on the other, the old contents are
      written out to foo.BASE and foo.SIDE, where SIDE is this
      or OTHER. Contributed by Aaron Bentley.

    * Export was choosing incorrect file paths for the content of
      the tarball, this has been fixed by Aaron Bentley.

    * Commit will no longer commit without a log message, an 
      error is returned instead. Contributed by Jelmer Vernooij.

    * If you commit a specific file in a sub directory, any of its
      parent directories that are added but not listed will be 
      automatically included. Suggested by Michael Ellerman.

    * bzr commit and upgrade did not correctly record new revisions
      for files with only a change to their executable status.
      bzr will correct this when it encounters it. Fixed by
      Robert Collins

    * HTTP tests now force off the use of http_proxy for the duration.
      Contributed by Gustavo Niemeyer.

    * Fix problems in merging weave-based branches that have 
      different partial views of history.

    * Symlink support: working with symlinks when not in the root of a 
      bzr tree was broken, patch from Scott James Remnant.


  IMPROVEMENTS:

    * 'branch' now accepts a --basis parameter which will take advantage
      of local history when making a new branch. This allows faster 
      branching of remote branches. Contributed by Aaron Bentley.

    * New tree format based on weave files, called version 5.
      Existing branches can be upgraded to this format using 
      'bzr upgrade'.

    * Symlinks are now versionable. Initial patch by 
      Erik Toubro Nielsen, updated to head by Robert Collins.

    * Executable bits are tracked on files. Patch from Gustavo
      Niemeyer.

    * 'bzr status' now shows unknown files inside a selected directory.
      Patch from Heikki Paajanen.

    * Merge conflicts are recorded in .bzr. Two new commands 'conflicts'
      and 'resolve' have needed added, which list and remove those 
      merge conflicts respectively. A conflicted tree cannot be committed
      in. Contributed by Aaron Bentley.

    * 'rm' is now an alias for 'remove'.

    * Stores now split out their content in a single byte prefixed hash,
      dropping the density of files per directory by 256. Contributed by
      Gustavo Niemeyer.

    * 'bzr diff -r branch:URL' will now perform a diff between two branches.
      Contributed by Robert Collins.

    * 'bzr log' with the default formatter will show merged revisions,
      indented to the right. Initial implementation contributed by Gustavo
      Niemeyer, made incremental by Robert Collins.


  INTERNALS:

    * Test case failures have the exception printed after the log 
      for your viewing pleasure.

    * InventoryEntry is now an abstract base class, use one of the
      concrete InventoryDirectory etc classes instead.

    * Branch raises an UnsupportedFormatError when it detects a 
      bzr branch it cannot understand. This allows for precise
      handling of such circumstances.


  TESTING:

    * Removed testsweet module so that tests can be run after 
      bzr installed by 'bzr selftest'.

    * 'bzr selftest' command-line arguments can now be partial ids
      of tests to run, e.g. 'bzr selftest test_weave'

      
bzr 0.0.9 2005-09-23

  BUG FIXES:

    * Fixed "branch -r" option.

    * Fix remote access to branches containing non-compressed history.
      (Robert Collins).

    * Better reliability of http server tests.  (John Arbash-Meinel)

    * Merge graph maximum distance calculation fix.  (Aaron Bentley)
   
    * Various minor bug in windows support have been fixed, largely in the
      test suite. Contributed by Alexander Belchenko.

  IMPROVEMENTS:

    * Status now accepts a -r argument to give status between chosen
      revisions. Contributed by Heikki Paajanen.

    * Revision arguments no longer use +/-/= to control ranges, instead
      there is a 'before' namespace, which limits the successive namespace.
      For example '$ bzr log -r date:yesterday..before:date:today' will
      select everything from yesterday and before today. Contributed by
      Robey Pointer

    * There is now a bzr.bat file created by distutils when building on 
      Windows. Contributed by Alexander Belchenko.

  INTERNALS:

    * Removed uuid() as it was unused.

    * Improved 'fetch' code for pulling revisions from one branch into
      another (used by pull, merged, etc.)


bzr 0.0.8 2005-09-20

  IMPROVEMENTS:

    * Adding a file whose parent directory is not versioned will
      implicitly add the parent, and so on up to the root. This means
      you should never need to explictly add a directory, they'll just
      get added when you add a file in the directory.  Contributed by
      Michael Ellerman.

    * Ignore .DS_Store (contains Mac metadata) by default.  Patch from
      Nir Soffer.

    * If you set BZR_EDITOR in the environment, it is checked in
      preference to EDITOR and the config file for the interactive commit
      editing program. Related to this is a bugfix where a missing program
      set in EDITOR would cause editing to fail, now the fallback program
      for the operating system is still tried.

    * Files that are not directories/symlinks/regular files will no longer
      cause bzr to fail, it will just ignore them by default. You cannot add
      them to the tree though - they are not versionable.


  INTERNALS:

    * Refactor xml packing/unpacking.

  BUG FIXES: 

    * Fixed 'bzr mv' by Ollie Rutherfurd.

    * Fixed strange error when trying to access a nonexistent http
      branch.

    * Make sure that the hashcache gets written out if it can't be
      read.


  PORTABILITY:

    * Various Windows fixes from Ollie Rutherfurd.

    * Quieten warnings about locking; patch from Matt Lavin.


bzr-0.0.7 2005-09-02

  NEW FEATURES:

    * ``bzr shell-complete`` command contributed by Clint Adams to
      help with intelligent shell completion.

    * New expert command ``bzr find-merge-base`` for debugging merges.


  ENHANCEMENTS:

    * Much better merge support.

    * merge3 conflicts are now reported with markers like '<<<<<<<'
      (seven characters) which is the same as CVS and pleases things
      like emacs smerge.


  BUG FIXES:

    * ``bzr upgrade`` no longer fails when trying to fix trees that
      mention revisions that are not present.

    * Fixed bugs in listing plugins from ``bzr plugins``.

    * Fix case of $EDITOR containing options for the editor.

    * Fix log -r refusing to show the last revision.
      (Patch from Goffredo Baroncelli.)


  CHANGES:

    * ``bzr log --show-ids`` shows the revision ids of all parents.

    * Externally provided commands on your $BZRPATH no longer need
      to recognize --bzr-usage to work properly, and can just handle
      --help themselves.


  LIBRARY:

    * Changed trace messages to go through the standard logging
      framework, so that they can more easily be redirected by
      libraries.



bzr-0.0.6 2005-08-18

  NEW FEATURES:

    * Python plugins, automatically loaded from the directories on
      BZR_PLUGIN_PATH or ~/.bzr.conf/plugins by default.

    * New 'bzr mkdir' command.

    * Commit mesage is fetched from an editor if not given on the
      command line; patch from Torsten Marek.

    * ``bzr log -m FOO`` displays commits whose message matches regexp 
      FOO.
      
    * ``bzr add`` with no arguments adds everything under the current directory.

    * ``bzr mv`` does move or rename depending on its arguments, like
      the Unix command.

    * ``bzr missing`` command shows a summary of the differences
      between two trees.  (Merged from John Arbash-Meinel.)

    * An email address for commits to a particular tree can be
      specified by putting it into .bzr/email within a branch.  (Based
      on a patch from Heikki Paajanen.)


  ENHANCEMENTS:

    * Faster working tree operations.


  CHANGES:

    * 3rd-party modules shipped with bzr are copied within the bzrlib
      python package, so that they can be installed by the setup
      script without clashing with anything already existing on the
      system.  (Contributed by Gustavo Niemeyer.)

    * Moved plugins directory to bzrlib/, so that there's a standard
      plugin directory which is not only installed with bzr itself but
      is also available when using bzr from the development tree.
      BZR_PLUGIN_PATH and DEFAULT_PLUGIN_PATH are then added to the
      standard plugins directory.

    * When exporting to a tarball with ``bzr export --format tgz``, put 
      everything under a top directory rather than dumping it into the
      current directory.   This can be overridden with the ``--root`` 
      option.  Patch from William Dodé and John Meinel.

    * New ``bzr upgrade`` command to upgrade the format of a branch,
      replacing ``bzr check --update``.

    * Files within store directories are no longer marked readonly on
      disk.

    * Changed ``bzr log`` output to a more compact form suggested by
      John A Meinel.  Old format is available with the ``--long`` or
      ``-l`` option, patched by William Dodé.

    * By default the commit command refuses to record a revision with
      no changes unless the ``--unchanged`` option is given.

    * The ``--no-plugins``, ``--profile`` and ``--builtin`` command
      line options must come before the command name because they 
      affect what commands are available; all other options must come 
      after the command name because their interpretation depends on
      it.

    * ``branch`` and ``clone`` added as aliases for ``branch``.

    * Default log format is back to the long format; the compact one
      is available with ``--short``.
      
      
  BUG FIXES:
  
    * Fix bugs in committing only selected files or within a subdirectory.


bzr-0.0.5  2005-06-15
  
  CHANGES:

    * ``bzr`` with no command now shows help rather than giving an
      error.  Suggested by Michael Ellerman.

    * ``bzr status`` output format changed, because svn-style output
      doesn't really match the model of bzr.  Now files are grouped by
      status and can be shown with their IDs.  ``bzr status --all``
      shows all versioned files and unknown files but not ignored files.

    * ``bzr log`` runs from most-recent to least-recent, the reverse
      of the previous order.  The previous behaviour can be obtained
      with the ``--forward`` option.
        
    * ``bzr inventory`` by default shows only filenames, and also ids
      if ``--show-ids`` is given, in which case the id is the second
      field.


  ENHANCEMENTS:

    * New 'bzr whoami --email' option shows only the email component
      of the user identification, from Jo Vermeulen.

    * New ``bzr ignore PATTERN`` command.

    * Nicer error message for broken pipe, interrupt and similar
      conditions that don't indicate an internal error.

    * Add ``.*.sw[nop] .git .*.tmp *,v`` to default ignore patterns.

    * Per-branch locks keyed on ``.bzr/branch-lock``, available in
      either read or write mode.

    * New option ``bzr log --show-ids`` shows revision and file ids.

    * New usage ``bzr log FILENAME`` shows only revisions that
      affected that file.

    * Changed format for describing changes in ``bzr log -v``.

    * New option ``bzr commit --file`` to take a message from a file,
      suggested by LarstiQ.

    * New syntax ``bzr status [FILE...]`` contributed by Bartosz
      Oler.  File may be in a branch other than the working directory.

    * ``bzr log`` and ``bzr root`` can be given an http URL instead of
      a filename.

    * Commands can now be defined by external programs or scripts
      in a directory on $BZRPATH.

    * New "stat cache" avoids reading the contents of files if they 
      haven't changed since the previous time.

    * If the Python interpreter is too old, try to find a better one
      or give an error.  Based on a patch from Fredrik Lundh.

    * New optional parameter ``bzr info [BRANCH]``.

    * New form ``bzr commit SELECTED`` to commit only selected files.

    * New form ``bzr log -r FROM:TO`` shows changes in selected
      range; contributed by John A Meinel.

    * New option ``bzr diff --diff-options 'OPTS'`` allows passing
      options through to an external GNU diff.

    * New option ``bzr add --no-recurse`` to add a directory but not
      their contents.

    * ``bzr --version`` now shows more information if bzr is being run
      from a branch.

  
  BUG FIXES:

    * Fixed diff format so that added and removed files will be
      handled properly by patch.  Fix from Lalo Martins.

    * Various fixes for files whose names contain spaces or other
      metacharacters.


  TESTING:

    * Converted black-box test suites from Bourne shell into Python;
      now run using ``./testbzr``.  Various structural improvements to
      the tests.

    * testbzr by default runs the version of bzr found in the same
      directory as the tests, or the one given as the first parameter.

    * testbzr also runs the internal tests, so the only command
      required to check is just ``./testbzr``.

    * testbzr requires python2.4, but can be used to test bzr running
      under a different version.

    * Tests added for many other changes in this release.


  INTERNAL:

    * Included ElementTree library upgraded to 1.2.6 by Fredrik Lundh.

    * Refactor command functions into Command objects based on HCT by
      Scott James Remnant.

    * Better help messages for many commands.

    * Expose bzrlib.open_tracefile() to start the tracefile; until
      this is called trace messages are just discarded.

    * New internal function find_touching_revisions() and hidden
      command touching-revisions trace the changes to a given file.

    * Simpler and faster compare_inventories() function.

    * bzrlib.open_tracefile() takes a tracefilename parameter.

    * New AtomicFile class.

    * New developer commands ``added``, ``modified``.


  PORTABILITY:

    * Cope on Windows on python2.3 by using the weaker random seed.
      2.4 is now only recommended.


bzr-0.0.4  2005-04-22

  ENHANCEMENTS:

    * 'bzr diff' optionally takes a list of files to diff.  Still a bit
      basic.  Patch from QuantumG.

    * More default ignore patterns.

    * New 'bzr log --verbose' shows a list of files changed in the
      changeset.  Patch from Sebastian Cote.

    * Roll over ~/.bzr.log if it gets too large.

    * Command abbreviations 'ci', 'st', 'stat', '?' based on a patch
      by Jason Diamon.

    * New 'bzr help commands' based on a patch from Denys Duchier.


  CHANGES:

    * User email is determined by looking at $BZREMAIL or ~/.bzr.email
      or $EMAIL.  All are decoded by the locale preferred encoding.
      If none of these are present user@hostname is used.  The host's
      fully-qualified name is not used because that tends to fail when
      there are DNS problems.

    * New 'bzr whoami' command instead of username user-email.


  BUG FIXES: 

    * Make commit safe for hardlinked bzr trees.

    * Some Unicode/locale fixes.

    * Partial workaround for difflib.unified_diff not handling
      trailing newlines properly.


  INTERNAL:

    * Allow docstrings for help to be in PEP0257 format.  Patch from
      Matt Brubeck.

    * More tests in test.sh.

    * Write profile data to a temporary file not into working
      directory and delete it when done.

    * Smaller .bzr.log with process ids.


  PORTABILITY:

    * Fix opening of ~/.bzr.log on Windows.  Patch from Andrew
      Bennetts.

    * Some improvements in handling paths on Windows, based on a patch
      from QuantumG.


bzr-0.0.3  2005-04-06

  ENHANCEMENTS:

    * New "directories" internal command lists versioned directories
      in the tree.

    * Can now say "bzr commit --help".

    * New "rename" command to rename one file to a different name
      and/or directory.

    * New "move" command to move one or more files into a different
      directory.

    * New "renames" command lists files renamed since base revision.

    * New cat command contributed by janmar.

  CHANGES:

    * .bzr.log is placed in $HOME (not pwd) and is always written in
      UTF-8.  (Probably not a completely good long-term solution, but
      will do for now.)

  PORTABILITY:

    * Workaround for difflib bug in Python 2.3 that causes an
      exception when comparing empty files.  Reported by Erik Toubro
      Nielsen.

  INTERNAL:

    * Refactored inventory storage to insert a root entry at the top.

  TESTING:

    * Start of shell-based black-box testing in test.sh.


bzr-0.0.2.1

  PORTABILITY:

    * Win32 fixes from Steve Brown.


bzr-0.0.2  "black cube"  2005-03-31

  ENHANCEMENTS:

    * Default ignore list extended (see bzrlib/__init__.py).

    * Patterns in .bzrignore are now added to the default ignore list,
      rather than replacing it.

    * Ignore list isn't reread for every file.

    * More help topics.

    * Reinstate the 'bzr check' command to check invariants of the
      branch.

    * New 'ignored' command lists which files are ignored and why;
      'deleted' lists files deleted in the current working tree.

    * Performance improvements.

    * New global --profile option.
    
    * Ignore patterns like './config.h' now correctly match files in
      the root directory only.


bzr-0.0.1  2005-03-26

  ENHANCEMENTS:

    * More information from info command.

    * Can now say "bzr help COMMAND" for more detailed help.

    * Less file flushing and faster performance when writing logs and
      committing to stores.

    * More useful verbose output from some commands.

  BUG FIXES:

    * Fix inverted display of 'R' and 'M' during 'commit -v'.

  PORTABILITY:

    * Include a subset of ElementTree-1.2.20040618 to make
      installation easier.

    * Fix time.localtime call to work with Python 2.3 (the minimum
      supported).


bzr-0.0.0.69  2005-03-22

  ENHANCEMENTS:

    * First public release.

    * Storage of local versions: init, add, remove, rm, info, log,
      diff, status, etc.<|MERGE_RESOLUTION|>--- conflicted
+++ resolved
@@ -13,9 +13,6 @@
    * Show the correct number of revisions pushed when pushing a new branch.
      (Robert Collins).
 
-<<<<<<< HEAD
-    * ``log --line`` shows the revision number.  (#5162, Alexander Belchenko)
-=======
    * 'bzr selftest' now shows a progress bar with the number of tests, and 
      progress made. 'make check' shows tests in -v mode, to be more useful
      for the PQM status window. (Robert Collins).
@@ -31,7 +28,8 @@
      were ignored (because you might reasonably be expecting none to be
      ignored). 'bzr add -v' is unchanged and will report every ignored
      file. (Robert Collins).
->>>>>>> d1a9c0bd
+
+   * ``log --line`` shows the revision number.  (#5162, Alexander Belchenko)
 
   BUG FIXES:
 
