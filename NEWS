--------------------
Bazaar Release Notes
--------------------

.. contents::


IN DEVELOPMENT
--------------

  CHANGES:
  
    * ``LRUCache(after_cleanup_size)`` was renamed to
      ``after_cleanup_count`` and the old name deprecated. The new name is
      used for clarity, and to avoid confusion with
      ``LRUSizeCache(after_cleanup_size)``. (John Arbash Meinel)

  NEW FEATURES:

    * ``shelve --list`` can now be used to list shelved changes.
      (Aaron Bentley)

  IMPROVEMENTS:

    * Add trailing slash to directories in all output of ``bzr ls``, except
      ``bzr ls --null``. (Gordon P. Hemsley, #306424)

    * ``bzr revision-info`` now supports a -d option to specify an
      alternative branch. (Michael Hudson)

  BUG FIXES:
  
    * Allow BzrDir implementation to implement backing up of 
      control directory. (#139691)

    * Don't call iteritems on transport_list_registry, because it may
      change during iteration.  (Martin Pool, #277048)

    * Fix compilation error in ``_dirstate_helpers_c`` on SunOS/Solaris.
      (Jari Aalto)

    * Fix SystemError in ``_patiencediff_c`` module by calling
      PyErr_NoMemory() before returning NULL in PatienceSequenceMatcher_new.
      (Andrew Bennetts, #303206)

    * Give proper error message for diff with non-existent dotted revno.
      (Marius Kruger, #301969)

<<<<<<< HEAD
    * ``shelve`` paths are now interpreted relative to the current working
      tree.  (Aaron Bentley)
=======
    * Preserve transport decorators while following redirections.
      (Vincent Ladeuil, #245964, #270863)

    * Provides a finer and more robust filter for accepted redirections.
      (Vincent Ladeuil, #303959, #265070)
>>>>>>> f312976f

    * ``Transport.readv()`` defaults to not reading more than 100MB in a
      single array. Further ``RemoteTransport.readv`` sets this to 5MB to
      work better with how it splits its requests.
      (John Arbash Meinel, #303538)

    * ``pull -v`` now respects the log_format configuration variable.
      (Aaron Bentley)

    * Use the short status format when the short format is used for log.
      (Vincent Ladeuil, #87179)

  DOCUMENTATION:

  API CHANGES:

    * ``node_distances`` and ``select_farthest`` can no longer be imported
      from ``bzrlib.graph``.  They can still be imported from
      ``bzrlib.deprecated_graph``, which has been the preferred way to
      import them since before 1.0.  (Andrew Bennetts)
      
    * The logic in commit now delegates inventory basis calculations to
      the ``CommitBuilder`` object; this requires that the commit builder
      in use has been updated to support the new ``recording_deletes`` and
      ``record_delete`` methods. (Robert Collins)

  TESTING:

  INTERNALS:

    * ``KnitVersionedFiles.get_record_stream()`` will now chose a
      more optimal ordering when the keys are requested 'unordered'.
      Previously the order was fully random, now the records should be
      returned from each pack in turn, in forward I/O order.
      (John Arbash Meinel)

    * New method ``bzrlib.repository.Repository.add_inventory_by_delta``
      allows adding an inventory via an inventory delta, which can be
      more efficient for some repository types. (Robert Collins)

    * Repository ``CommitBuilder`` objects can now accumulate an inventory
      delta. To enable this functionality call ``builder.recording_deletes``
      and additionally call ``builder.record_delete`` when a delete
      against the basis occurs. (Robert Collins)

    * The default http handler has been changed from pycurl to urllib.
      The default is still pycurl for https connections. (The only
      advantage of pycurl is that it checks ssl certificates.)
      (John Arbash Meinel)

    * ``VersionedFiles.get_record_stream()`` can now return objects with a
      storage_kind of ``chunked``. This is a collection (list/tuple) of
      strings. You can use ``osutils.chunks_to_lines()`` to turn them into
      guaranteed 'lines' or you can use ``''.join(chunks)`` to turn it
      into a fulltext. This allows for some very good memory savings when
      asking for many texts that share ancestry, as the individual chunks
      can be shared between versions of the file. (John Arbash Meinel)



bzr 1.10 2008-12-05
-------------------

Bazaar 1.10 has several performance improvements for copying revisions
(especially for small updates to large projects).  There has also been a
significant amount of effort in polishing stacked branches.  The commands
``shelve`` and ``unshelve`` have become core commands, with an improved
implementation.

The only changes versus bzr-1.10rc1 are bugfixes for stacked branches.

  BUG FIXES:

    * Don't set a pack write cache size from RepoFetcher, because the
      cache is not coherent with reads and causes ShortReadvErrors.
      This reverses the change that fixed #294479.
      (Martin Pool, #303856)

    * Properly handle when a revision can be inserted as a delta versus
      when it needs to be expanded to a fulltext for stacked branches.
      There was a bug involving merge revisions. As a method to help
      prevent future difficulties, also make stacked fetches sort
      topologically. (John Arbash Meinel, #304841)


bzr 1.10rc1 2008-11-28
----------------------

This release of Bazaar focuses on performance improvements when pushing
and pulling revisions, both locally and to remote networks.  The popular
``shelve`` and ``unshelve`` commands, used to interactively revert and
restore work in progress, have been merged from bzrtools into the bzr
core.  There are also bug fixes for portability, and for stacked branches.

  NEW FEATURES:

    * New ``commit_message_template`` hook that is called by the commit
      code to generate a template commit message. (Jelmer Vernooij)

    * New `shelve` and `unshelve` commands allow undoing and redoing changes.
      (Aaron Bentley)

  IMPROVEMENTS:

    * ``(Remote)Branch.copy_content_into`` no longer generates the full revision
      history just to set the last revision info.
      (Andrew Bennetts, John Arbash Meinel)

    * Fetches between formats with different serializers (such as
      pack-0.92-subtree and 1.9-rich-root) are faster now.  This is due to
      operating on batches of 100 revisions at time rather than
      one-by-one.  (Andrew Bennetts, John Arbash Meinel)

    * Search index files corresponding to pack files we've already used
      before searching others, because they are more likely to have the
      keys we're looking for.  This reduces the number of iix and tix
      files accessed when pushing 1 new revision, for instance.
      (John Arbash Meinel)

    * Signatures to transfer are calculated more efficiently in
      ``item_keys_introduced_by``.  (Andrew Bennetts, John Arbash Meinel)

    * The generic fetch code can once again copy revisions and signatures
      without extracting them completely to fulltexts and then serializing
      them back down into byte strings. This is a significant performance
      improvement when fetching from a stacked branch.
      (John Arbash Meinel, #300289)

    * When making a large readv() request over ``bzr+ssh``, break up the
      request into more manageable chunks. Because the RPC is not yet able
      to stream, this helps keep us from buffering too much information at
      once. (John Arbash Meinel)

  BUG FIXES:

    * Better message when the user needs to set their Launchpad ID.
      (Martin Pool, #289148)

    * ``bzr commit --local`` doesn't access the master branch anymore.
      This fixes a regression introduced in 1.9.  (Marius Kruger, #299313)

    * Don't call the system ``chdir()`` with an empty path. Sun OS seems
      to give an error in that case.  Also, don't count on ``getcwd()``
      being able to allocate a new buffer, which is a gnu extension.
      (John Arbash Meinel, Martin Pool, Harry Hirsch, #297831)

    * Don't crash when requesting log --forward <file> for a revision range
      starting with a dotted revno.
      (Vincent Ladeuil, #300055)

    * Don't create text deltas spanning stacked repositories; this could
      cause "Revision X not present in Y" when later accessing them.
      (Martin Pool, #288751)

    * Pack repositories are now able to reload the pack listing and retry
      the current operation if another action causes the data to be
      repacked.  (John Arbash Meinel, #153786)

    * PermissionDenied errors from smart servers no longer cause
      "PermissionDenied: "None"" on the client.
      (Andrew Bennetts, #299254)

    * Pushing to a stacked pack repository now batches writes, the same
      way writes are batched to ordinary pack repository.  This makes
      pushing to a stacked branch over the network much faster.
      (Andrew Bennetts, #294479)

    * TooManyConcurrentRequests no longer occur when a fetch fails and
      tries to abort a write group.  This allows the root cause (e.g. a
      network interruption) to be reported.  (Andrew Bennetts, #297014)

    * RemoteRepository.get_parent_map now uses fallback repositories.
      (Aaron Bentley, #297991?, #293679?)

  API CHANGES:

    * ``CommitBuilder`` now validates the strings it will be committing,
      to ensure that they do not have characters that will not be properly
      round-tripped. For now, it just checks for characters that are
      invalid in the XML form. (John Arbash Meinel, #295161)

    * Constructor parameters for NewPack (internal to pack repositories)
      have changed incompatibly.

    * ``Repository.abort_write_group`` now accepts an optional
      ``suppress_errors`` flag.  Repository implementations that override
      ``abort_write_group`` will need to be updated to accept the new
      argument.  Subclasses that only override ``_abort_write_group``
      don't need to change.

    * Transport implementations must provide copy_tree_to_transport.  A default
      implementation is provided for Transport subclasses.

  TESTING:

    * ``bzr selftest`` now fails if no doctests are found in a module
      that's expected to have them.  (Martin Pool)

    * Doctests now only report the first failure.  (Martin Pool)


bzr 1.9 2008-11-07
------------------

This release of Bazaar adds a new repository format, ``1.9``, with smaller
and more efficient index files.  This format can be specified when
creating a new repository, or used to losslessly upgrade an existing
repository.  bzr 1.9 also speeds most operations over the smart server
protocol, makes annotate faster, and uses less memory when making
checkouts or pulling large amounts of data.

  BUG FIXES:

   * Fix "invalid property value 'branch-nick' for None" regression with
     branches bound to svn branches.  (Martin Pool, #293440)

   * Fix SSL/https on Python2.6.  (Vincent Ladeuil, #293054)

   * ``SFTPTransport.readv()`` had a bug when requests were out-of-order.
     This only triggers some-of-the-time on Knit format repositories.
     (John Arbash Meinel, #293746)


bzr 1.9rc1 2008-10-31
---------------------

  NEW FEATURES:

    * New Branch hook ``transform_fallback_location`` allows a function to
      be called when looking up the stacked source. (Michael Hudson)

    * New repository formats ``1.9`` and ``1.9-rich-root``. These have all
      the functionality of ``1.6``, but use the new btree indexes.
      These indexes are both smaller and faster for access to historical
      information.  (John Arbash Meinel)

  IMPROVEMENTS:

    * ``BTreeIndex`` code now is able to prefetch extra pages to help tune
      the tradeoff between bandwidth and latency. Should be tuned
      appropriately to not impact commands which need minimal information,
      but provide a significant boost to ones that need more context. Only
      has a direct impact on the ``--development2`` format which uses
      btree's for the indexes. (John Arbash Meinel)

    * ``bzr dump-btree`` is a hidden command introduced to allow dumping
      the contents of a compressed btree file.  (John Arbash Meinel)

    * ``bzr pack`` now tells the index builders to optimize for size. For
      btree index repositories, this can save 25% of the index size
      (mostly in the text indexes). (John Arbash Meinel)

    * ``bzr push`` to an existing branch or repository on a smart server
      is faster, due to Bazaar making more use of the ``get_parent_map``
      RPC when querying the remote branch's revision graph.
      (Andrew Bennetts)

    * default username for bzr+ssh and sftp can be configured in
      authentication.conf. (Aaron Bentley)

    * launchpad-login now provides a default username for bzr+ssh and sftp
      URLs, allowing username-free URLs to work for everyone. (Aaron Bentley)

    * ``lp:`` lookups no longer include usernames, making them shareable and
      shorter. (Aaron Bentley)

    * New ``PackRepository.autopack`` smart server RPC, which does
      autopacking entirely on the server.  This is much faster than
      autopacking via plain file methods, which downloads a large amount
      of pack data and then re-uploads the same pack data into a single
      file.  This fixes a major (although infrequent) cause of lengthy
      delays when using a smart server.  For example, pushing the 10th
      revision to a repository with 9 packs now takes 44 RPCs rather than
      179, and much less bandwidth too.  This requires Bazaar 1.9 on both
      the client and the server, otherwise the client will fallback to the
      slower method.  (Andrew Bennetts)

  BUG FIXES:

    * A failure to load a plugin due to an IncompatibleAPI exception is
      now correctly reported. (Robert Collins, #279451)

    * API versioning support now has a multiple-version checking api
      ``require_any_api``. (Robert Collins, #279447)

    * ``bzr branch --stacked`` from a smart server to a standalone branch
      works again.  This fixes a regression in 1.7 and 1.8.
      (Andrew Bennetts, #270397)

    * ``bzr co`` uses less memory. It used to unpack the entire WT into
      memory before writing it to disk. This was a little bit faster, but
      consumed lots of memory. (John Arbash Meinel, #269456)

    * ``bzr missing --quiet`` no longer prints messages about whether
      there are missing revisions.  The exit code indicates whether there
      were or not.  (Martin Pool, #284748)

    * Fixes to the ``annotate`` code. The fast-path which re-used the
      stored deltas was accidentally disabled all the time, instead of
      only when a branch was stacked. Second, the code would accidentally
      re-use a delta even if it wasn't against the left-parent, this
      could only happen if ``bzr reconcile`` decided that the parent
      ordering was incorrect in the file graph.  (John Arbash Meinel)

    * "Permission denied" errors that occur when pushing a new branch to a
      smart server no longer cause tracebacks.  (Andrew Bennetts, #278673)

    * Some compatibility fixes for building the extensions with MSVC and
      for python2.4. (John Arbash Meinel, #277484)

    * The index logic is now able to reload the list of pack files if and
      index ends up disappearing. We still don't reload if the pack data
      itself goes missing after checking the index. This bug appears as a
      transient failure (file not found) when another process is writing
      to the repository.  (John Arbash Meinel, #153786)

    * ``bzr switch`` and ``bzr bind`` will now update the branch nickname if
      it was previously set. All checkouts will now refer to the bound branch
      for a nickname if one was not explicitly set.
      (Marius Kruger, #230903)

  DOCUMENTATION:

    * Improved hook documentation. (Michael Ernst)

  API CHANGES:

    * commands.plugins_cmds is now a CommandRegistry, not a dict.

  INTERNALS:

     * New AuthenticationConfig.set_credentials method allows easy programmatic
       configuration of authetication credentials.


bzr 1.8 2008-10-16
------------------

Bazaar 1.8 includes several fixes that improve working tree performance,
display of revision logs, and merges.  The bzr testsuite now passes on OS
X and Python 2.6, and almost completely passes on Windows.  The
smartserver code has gained several bug fixes and performance
improvements, and can now run server-side hooks within an http server.

  BUG FIXES:

   * Fix "Must end write group" error when another error occurs during
     ``bzr push``.  (Andrew Bennetts, #230902)

  PORTABILITY:

   * Some Pyrex versions require the WIN32 macro defined to compile on
     that platform.  (Alexander Belchenko, Martin Pool, #277481)


bzr 1.8rc1 2008-10-07
---------------------

  CHANGES:

    * ``bzr log file`` has been changed. It now uses a different method
      for determining which revisions to show as merging the changes to
      the file. It now only shows revisions which merged the change
      towards your mainline. This simplifies the output, makes it faster,
      and reduces memory consumption.  (John Arbash Meinel)

    * ``bzr merge`` now defaults to having ``--reprocess`` set, whenever
      ``--show-base`` is not supplied.  (John Arbash Meinel)

    * ``bzr+http//`` will now optionally load plugins and write logs on the
      server. (Marius Kruger)

    * ``bzrlib._dirstate_helpers_c.pyx`` does not compile correctly with
      Pyrex 0.9.4.1 (it generates C code which causes segfaults). We
      explicitly blacklist that version of the compiler for that
      extension. Packaged versions will include .c files created with
      pyrex >= 0.9.6 so it doesn't effect releases, only users running
      from the source tree. (John Arbash Meinel, #276868)

  FEATURES:

    * bzr is now compatible with python-2.6. python-2.6 is not yet officially
      supported (nor released, tests were conducted with the dev version of
      python-2.6rc2), but all known problems have been fixed.  Feedback
      welcome.
      (Vincent Ladeuil, #269535)

  IMPROVEMENTS:

    * ``bzr annotate`` will now include uncommitted changes from the local
      working tree by default. Such uncommitted changes are given the
      revision number they would get if a commit was done, followed with a
      ? to indicate that its not actually known. (Robert Collins, #3439)

    * ``bzr branch`` now accepts a ``--standalone`` option, which creates a
      standalone branch regardless of the presence of shared repositories.
      (Daniel Watkins)

    * ``bzr push`` is faster in the case there are no new revisions to
      push.  It is also faster if there are no tags in the local branch.
      (Andrew Bennetts)

    * File changes during a commit will update the tree stat cache.
      (Robert Collins)

    * Location aliases can now accept a trailing path.  (Micheal Hudson)

    * New hooks ``Lock.hooks`` when LockDirs are acquired and released.
      (Robert Collins, MartinPool)

    * Switching in heavyweight checkouts uses the master branch's context, not
      the checkout's context.  (Adrian Wilkins)

    * ``status`` on large trees is now faster, due to optimisations in the
      walkdirs code. Of particular note, the walkdirs code now performs
      a temporary ``chdir()`` while reading a single directory; if your
      platform has non thread-local current working directories (and is
      not windows which has its own implementation), this may introduce a
      race condition during concurrent uses of bzrlib. The bzrlib CLI
      will not encounter this as it is single threaded for working tree
      operations. (Robert Collins)

    * The C extensions now build on python 2.4 (Robert Collins, #271939)

    * The ``-Dhpss`` debug flag now reports the number of smart server
      calls per medium to stderr.  This is in addition to the existing
      detailed logging to the .bzr.log trace file.  (Andrew Bennetts)

  BUG FIXES:

    * Avoid random failures arising from misinterpreted ``errno`` values
      in ``_readdir_pyx.read_dir``.
      (Martin Pool, #279381)

    * Branching from a shared repository on a smart server into a new
      repository now preserves the repository format.
      (Andrew Bennetts, #269214)

    * ``bzr log`` now accepts a ``--change`` option.
      (Vincent Ladeuil, #248427)

    * ``bzr missing`` now accepts an ``--include-merges`` option.
      (Vincent Ladeuil, #233817)

    * Don't try to filter (internally) '.bzr' from the files to be deleted if
      it's not there.
      (Vincent Ladeuil, #272648)

    * Fix '_in_buffer' AttributeError when using the -Dhpss debug flag.
      (Andrew Bennetts)

    * Fix TooManyConcurrentRequests errors caused by a connection failure
      when doing ``bzr pull`` or ``bzr merge`` from a ``bzr+ssh`` URL.
      (Andrew Bennetts, #246233)

    * Fixed ``bzr st -r branch:PATH_TO_BRANCH`` where the other branch
      is in a different repository than the current one.
      (Lukáš Lalinský, #144421)

    * Make the first line of the manpage preamble a comment again.
      (David Futcher, #242106)

    * Remove use of optional parameter in GSSAPI FTP support, since
      it breaks newer versions of Python-Kerberos. (Jelmer Vernooij)

    * The autopacking logic will now always create a single new pack from
      all of the content which it deems is worth moving. This avoids the
      'repack a single pack' bug and should result in better packing
      overall.  (John Arbash Meinel, #242510, #172644)

    * Trivial documentation fix.
      (John Arbash Meinel, #270471)

    * ``bzr switch`` and ``bzr bind`` will now update the branch nickname if
      it was previously set. All checkouts will now refer to the bound branch
      for a nickname if one was not explicitly set.
      (Marius Kruger, #230903)

  DOCUMENTATION:

    * Explain revision/range identifiers. (Daniel Clemente)

  API CHANGES:

    * ``CommitBuilder.record_entry_contents`` returns one more element in
      its result tuple - an optional file system hash for the hash cache
      to use. (Robert Collins)

    * ``dirstate.DirState.update_entry`` will now only calculate the sha1
      of a file if it is likely to be needed in determining the output
      of iter_changes. (Robert Collins)

    * The PackRepository, RepositoryPackCollection, NewPack classes have a
      slightly changed interface to support different index types; as a
      result other users of these classes need to supply the index types
      they want. (Robert Collins)

  TESTING:

    * ``bzrlib.tests.repository_implementations`` has been renamed to
      ``bzrlib.tests.per_repository`` so that we have a common structure
      (and it is shorter). (John Arbash Meinel, #239343)

    * ``LocalTransport.abspath()`` now returns a drive letter if the
      transport has one, fixing numerous tests on Windows.
      (Mark Hammond)

    * PreviewTree is now tested via intertree_implementations.
      (Aaron Bentley)

    * The full test suite is passing again on OSX.
      (Guillermo Gonzalez, Vincent Ladeuil)

    * The full test suite passes when run with ``-Eallow_debug``.
      (Andrew Bennetts)

  INTERNALS:

    * A new hook, ``Branch.open``, has been added, which is called when
      branch objects are opened. (Robert Collins)

    * ``bzrlib.osutils._walkdirs_utf8`` has been refactored into common
      tree walking, and modular directory listing code to aid future
      performance optimisations and refactoring. (Robert Collins)

    * ``bzrlib.trace.debug_memory`` can be used to get a quick memory dump
      in the middle of processing. It only reports memory if
      ``/proc/PID/status`` is available. (John Arbash Meinel)

    * New method ``RevisionSpec.as_tree`` for representing the revision
      specifier as a revision tree object. (Lukáš Lalinský)

    * New race-free method on MutableTree ``get_file_with_stat`` for use
      when generating stat cache results. (Robert Collins)

    * New win32utils.get_local_appdata_location() provides access to a local
      directory for storing data.  (Mark Hammond)

    * To be compatible with python-2.6 a few new rules should be
      observed. 'message' attribute can't be used anymore in exception
      classes, 'sha' and 'md5' modules have been deprecated (use
      osutils.[md5|sha]), object__init__ and object.__new__ don't accept
      parameters anymore.
      (Vincent Ladeuil)


bzr 1.7.1 2008-10-01
--------------------

  No changes from 1.7.1rc1.


bzr 1.7.1rc1 2008-09-24
-----------------------

This release just includes an update to how the merge algorithm handles
file paths when we encounter complex history.

  FEATURES:

    * If we encounter a criss-cross in history, use information from
      direct Least Common Ancestors to resolve inventory shape (locations
      of files, adds, deletes, etc). This is similar in concept to using
      ``--lca`` for merging file texts, only applied to paths.
      (John Arbash Meinel)


bzr 1.7 2008-09-23
------------------

This release includes many bug fixes and a few performance and feature
improvements.  ``bzr rm`` will now scan for missing files and remove them,
like how ``bzr add`` scans for unknown files and adds them. A bit more
polish has been applied to the stacking code. The b-tree indexing code has
been brought in, with an eye on using it in a future repository format.
There are only minor installer changes since bzr-1.7rc2.

  FEATURES

    * Some small updates to the win32 installer. Include localization
      files found in plugins, and include the builtin distutils as part of
      packaging qbzr. (Mark Hammond)


bzr 1.7rc2 2008-09-17
---------------------

A few bug fixes from 1.7rc1. The biggest change is a new
``RemoteBranch.get_stacked_on_url`` rpc. This allows clients that are
trying to access a Stacked branch over the smart protocol, to properly
connect to the stacked-on location.

  BUG FIXES:

    * Branching from a shared repository on a smart server into a new
      repository now preserves the repository format.
      (Andrew Bennetts, #269214)

   * Branching from a stacked branch via ``bzr+ssh`` can properly connect
     to the stacked-on branch.  (Martin Pool, #261315)

    * ``bzr init`` no longer re-opens the BzrDir multiple times.
      (Vincent Ladeuil)

    * Fix '_in_buffer' AttributeError when using the -Dhpss debug flag.
      (Andrew Bennetts)


bzr 1.7rc1 2008-09-09
---------------------

This release candidate for bzr 1.7 has several bug fixes and a few
performance and feature improvements.  ``bzr rm`` will now scan for
missing files and remove them, like how ``bzr add`` scans for unknown
files and adds them. A bit more polish has been applied to the stacking
code. The b-tree indexing code has been brought in, with an eye on using
it in a future repository format.


  CHANGES:

    * ``bzr export`` can now export a subdirectory of a project.
      (Robert Collins)

    * ``bzr remove-tree`` will now refuse to remove a tree with uncommitted
      changes, unless the ``--force`` option is specified.
      (Lukáš Lalinský, #74101)

    * ``bzr rm`` will now scan for files that are missing and remove just
      them automatically, much as ``bzr add`` scans for new files that
      are not ignored and adds them automatically. (Robert Collins)

  FEATURES

    * Support for GSSAPI authentication when using FTP as documented in
      RFC2228. (Jelmer Vernooij, #49623)

    * Add support for IPv6 in the smart server. (Jelmer Vernooij, #165014)

  IMPROVEMENTS:

    * A url like ``log+file:///tmp`` will log all access to that Transport
      to ``.bzr.log``, which may help in debugging or profiling.
      (Martin Pool)

    * ``bzr branch`` and ``bzr push`` use the default stacking policy if the
      branch format supports it. (Aaron Bentley)

    * ``bzr init`` and ``bzr init-repo`` will now print out the same as
      ``bzr info`` if it completed successfully.
      (Marius Kruger)

    * ``bzr uncommit`` logs the old tip revision id, and displays how to
      restore the branch to that tip using ``bzr pull``.  This allows you
      to recover if you realize you uncommitted the wrong thing.
      (John Arbash Meinel)

    * Fix problems in accessing stacked repositories over ``bzr://``.
      (Martin Pool, #261315)

    * ``SFTPTransport.readv()`` was accidentally using ``list += string``,
      which 'works', but adds each character separately to the list,
      rather than using ``list.append(string)``. Fixing this makes the
      SFTP transport a little bit faster (~20%) and use a bit less memory.
      (John Arbash Meinel)

    * When reading index files, if we happen to read the whole file in a
      single request treat it as a ``_buffer_all`` request. This happens
      most often on small indexes over remote transports, where we default
      to reading 64kB. It saves a round trip for each small index during
      fetch operations. Also, if we have read more than 50% of an index
      file, trigger a ``_buffer_all`` on the next request. This works
      around some inefficiencies because reads don't fall neatly on page
      boundaries, so we would ignore those bytes, but request them again
      later. This could trigger a total read size of more than the whole
      file. (John Arbash Meinel)

  BUG FIXES:

    * ``bzr rm`` is now aliased to ``bzr del`` for the convenience of svn
      users. (Robert Collins, #205416)

    * Catch the infamous "select/poll returned error" which occurs when
      pycurl try to send a body request to an HTTP/1.0 server which has
      already refused to handle the request. (Vincent Ladeuil, #225020)

    * Fix ``ObjectNotLocked`` errors when using various commands
      (including ``bzr cat`` and ``bzr annotate``) in combination with a
      smart server URL.  (Andrew Bennetts, #237067)

    * ``FTPTransport.stat()`` would return ``0000`` as the permission bits
      for the containing ``.bzr/`` directory (it does not implement
      permissions). This would cause us to set all subdirectories to
      ``0700`` and files to ``0600`` rather than leaving them unmodified.
      Now we ignore ``0000`` as the permissions and assume they are
      invalid. (John Arbash Meinel, #259855)

    * Merging from a previously joined branch will no longer cause
      a traceback. (Jelmer Vernooij, #203376)

    * Pack operations on windows network shares will work even with large
      files. (Robert Collins, #255656)

    * Running ``bzr st PATH_TO_TREE`` will no longer suppress merge
      status. Status is also about 7% faster on mozilla sized trees
      when the path to the root of the tree has been given. Users of
      the internal ``show_tree_status`` function should be aware that
      the show_pending flag is now authoritative for showing pending
      merges, as it was originally. (Robert Collins, #225204)

    * Set valid default _param_name for Option so that ListOption can embed
      '-' in names. (Vincent Ladeuil, #263249)

    * Show proper error rather than traceback when an unknown revision
      id is specified to ``bzr cat-revision``. (Jelmer Vernooij, #175569)

    * Trailing text in the dirstate file could cause the C dirstate parser
      to try to allocate an invalid amount of memory. We now properly
      check and test for parsing a dirstate with invalid trailing data.
      (John Arbash Meinel, #186014)

    * Unexpected error responses from a smart server no longer cause the
      client to traceback.  (Andrew Bennetts, #263527)

    * Use a Windows api function to get a Unicode host name, rather than
      assuming the host name is ascii.
      (Mark Hammond, John Arbash Meinel, #256550)

    * ``WorkingTree4`` trees will now correctly report missing-and-new
      paths in the output of ``iter_changes``. (Robert Collins)

  DOCUMENTATION:

    * Updated developer documentation.  (Martin Pool)

  API CHANGES:

    * Exporters now take 4 parameters. (Robert Collins)

    * ``Tree.iter_changes`` will now return False for the content change
      field when a file is missing in the basis tree and not present in
      the target tree. Previously it returned True unconditionally.
      (Robert Collins)

    * The deprecated ``Branch.abspath`` and unimplemented
      ``Branch.rename_one`` and ``Branch.move`` were removed. (Jelmer Vernooij)

    * BzrDir.clone_on_transport implementations must now accept a stacked_on
      parameter.  (Aaron Bentley)

    * BzrDir.cloning_metadir implementations must now take a require_stacking
      parameter.  (Aaron Bentley)

  TESTING:

    * ``addCleanup`` now takes ``*arguments`` and ``**keyword_arguments``
      which are then passed to the cleanup callable as it is run. In
      addition, addCleanup no longer requires that the callables passed to
      it be unique. (Jonathan Lange)

    * Fix some tests that fail on Windows because files are deleted while
      still in use.
      (Mark Hammond)

    * ``selftest``'s ``--starting-with`` option can now use predefined
      prefixes so that one can say ``bzr selftest -s bp.loom`` instead of
      ``bzr selftest -s bzrlib.plugins.loom``. (Vincent Ladeuil)

    * ``selftest``'s ``--starting-with`` option now accepts multiple values.
      (Vincent Ladeuil)

  INTERNALS:

    * A new plugin interface, ``bzrlib.log.log_adapters``, has been added.
      This allows dynamic log output filtering by plugins.
      (Robert Collins)

    * ``bzrlib.btree_index`` is now available, providing a b-tree index
      layer. The design is memory conservative (limited memory cache),
      faster to seek (approx 100 nodes per page, gives 100-way fan out),
      and stores compressed pages allowing more keys per page.
      (Robert Collins, John Arbash Meinel)

    * ``bzrlib.diff.DiffTree.show_diff`` now skips changes where the kind
      is unknown in both source and target.
      (Robert Collins, Aaron Bentley)

    * ``GraphIndexBuilder.add_node`` and ``BTreeBuilder`` have been
      streamlined a bit. This should make creating large indexes faster.
      (In benchmarking, it now takes less time to create a BTree index than
      it takes to read the GraphIndex one.) (John Arbash Meinel)

    * Mail clients for `bzr send` are now listed in a registry.  This
      allows plugins to add new clients by registering them with
      ``bzrlib.mail_client.mail_client_registry``.  All of the built-in
      clients now use this mechanism.  (Neil Martinsen-Burrell)


bzr 1.6.1 2008-09-05
--------------------

A couple regressions were found in the 1.6 release. There was a
performance issue when using ``bzr+ssh`` to branch large repositories,
and some problems with stacking and ``rich-root`` capable repositories.


bzr 1.6.1rc2 2008-09-03
-----------------------

  BUG FIXES:

    * Copying between ``rich-root`` and ``rich-root-pack`` (and vice
      versa) was accidentally using the inter-model fetcher, instead of
      recognizing that both were 'rich root' formats.
      (John Arbash Meinel, #264321)


bzr 1.6.1rc1 2008-08-29
-----------------------

This release fixes a few regressions found in the 1.6 client. Fetching
changes was using an O(N^2) buffering algorithm, so for large projects it
would cause memory thrashing. There is also a specific problem with the
``--1.6-rich-root`` format, which prevented stacking on top of
``--rich-root-pack`` repositories, and could allow users to accidentally
fetch experimental data (``-subtree``) without representing it properly.
The ``--1.6-rich-root`` format has been deprecated and users are
recommended to upgrade to ``--1.6.1-rich-root`` immediately.  Also we
re-introduced a workaround for users who have repositories with incorrect
nodes (not possible if you only used official releases).
I should also clarify that none of this is data loss level issues, but
still sufficient enough to warrant an updated release.

  BUG FIXES:

    * ``RemoteTransport.readv()`` was being inefficient about how it
      buffered the readv data and processed it. It would keep appending to
      the same string (causing many copies) and then pop bytes out of the
      start of the string (causing more copies).
      With this patch "bzr+ssh://local" can improve dramatically,
      especially for projects with large files.
      (John Arbash Meinel)

    * Revision texts were always meant to be stored as fulltexts. There
      was a bug in a bzr.dev version that would accidentally create deltas
      when copying from a Pack repo to a Knit repo. This has been fixed,
      but to support those repositories, we know always request full texts
      for Revision texts. (John Arbash Meinel, #261339)

    * The previous ``--1.6-rich-root`` format used an incorrect xml
      serializer, which would accidentally support fetching from a
      repository that supported subtrees, even though the local one would
      not. We deprecated that format, and introduced a new one that uses
      the correct serializer ``--1.6.1-rich-root``.
      (John Arbash Meinel, #262333)


bzr 1.6 2008-08-25
------------------

Finally, the long awaited bzr 1.6 has been released. This release includes
new features like Stacked Branches, improved weave merge, and an updated
server protocol (now on v3) which will allow for better cross version
compatibility. With this release we have deprecated Knit format
repositories, and recommend that users upgrade them, we will continue to
support reading and writing them for the forseeable future, but we will
not be tuning them for performance as pack repositories have proven to be
better at scaling. This will also be the first release to bundle
TortoiseBzr in the standalone Windows installer.


bzr 1.6rc5 2008-08-19
---------------------

  BUG FIXES:

    * Disable automatic detection of stacking based on a containing
      directory of the target. It interacted badly with push, and needs a
      bit more work to get the edges polished before it should happen
      automatically. (John Arbash Meinel, #259275)
      (This change was reverted when merged to bzr.dev)


bzr 1.6rc4 2008-08-18
---------------------

  BUG FIXES:

    * Fix a regression in knit => pack fetching.  We had a logic
      inversion, causing the fetch to insert fulltexts in random order,
      rather than preserving deltas.  (John Arbash Meinel, #256757)


bzr 1.6rc3 2008-08-14
---------------------

  CHANGES:

    * Disable reading ``.bzrrules`` as a per-branch rule preferences
      file. The feature was not quite ready for a full release.
      (Robert Collins)

  IMPROVEMENTS:

    * Update the windows installer to bundle TortoiseBzr and ``qbzr``
      into the standalone installer. This will be the first official
      windows release that installs Tortoise by default.
      (Mark Hammond)

  BUG FIXES:

    * Fix a regression in ``bzr+http`` support. There was a missing
      function (``_read_line``) that needed to be carried over from
      ``bzr+ssh`` support. (Andrew Bennetts)

    * ``GraphIndex`` objects will internally read an entire index if more
      than 1/20th of their keyspace is requested in a single operation.
      This largely mitigates a performance regression in ``bzr log FILE``
      and completely corrects the performance regression in ``bzr log``.
      The regression was caused by removing an accomodation which had been
      supporting the index format in use. A newer index format is in
      development which is substantially faster. (Robert Collins)


bzr 1.6rc2 2008-08-13
---------------------

This release candidate has a few minor bug fixes, and some regression
fixes for Windows.

  BUG FIXES:

    * ``bzr upgrade`` on remote branches accessed via bzr:// and
      bzr+ssh:// now works.  (Andrew Bennetts)

    * Change the ``get_format_description()`` strings for
      ``RepositoryFormatKnitPack5`` et al to be single line messages.
      (Aaron Bentley)

    * Fix for a regression on Win32 where we would try to call
      ``os.listdir()`` on a file and not catch the exception properly.
      (Windows raises a different exception.) This would manifest in
      places like ``bzr rm file`` or ``bzr switch``.
      (Mark Hammond, John Arbash Meinel)

    * ``Inventory.copy()`` was failing to set the revision property for
      the root entry. (Jelmer Vernooij)

    * sftp transport: added missing ``FileExists`` case to
      ``_translate_io_exception`` (Christophe Troestler, #123475)

    * The help for ``bzr ignored`` now suggests ``bzr ls --ignored`` for
      scripting use. (Robert Collins, #3834)

    * The default ``annotate`` logic will now always assign the
      last-modified value of a line to one of the revisions that modified
      it, rather than a merge revision. This would happen when both sides
      claimed to have modified the line resulting in the same text. The
      choice is arbitrary but stable, so merges in different directions
      will get the same results.  (John Arbash Meinel, #232188)


bzr 1.6rc1 2008-08-06
---------------------

This release candidate for bzr 1.6 solidifies the new branch stacking
feature.  Bazaar now recommends that users upgrade all knit repositories,
because later formats are much faster.  However, we plan to continue read/write and
upgrade support for knit repostories for the forseeable future.  Several
other bugs and performance issues were fixed.

  CHANGES:

    * Knit format repositories are deprecated and bzr will now emit
      warnings whenever it encounters one.  Use ``bzr upgrade`` to upgrade
      knit repositories to pack format.  (Andrew Bennetts)

  IMPROVEMENTS:

    * ``bzr check`` can now be told which elements at a location it should
      check.  (Daniel Watkins)

    * Commit now supports ``--exclude`` (or ``-x``) to exclude some files
      from the commit. (Robert Collins, #3117)

    * Fetching data between repositories that have the same model but no
      optimised fetcher will not reserialise all the revisions, increasing
      performance. (Robert Collins, John Arbash Meinel)

    * Give a more specific error when target branch is not reachable.
      (James Westby)

    * Implemented a custom ``walkdirs_utf8`` implementation for win32.
      This uses a pyrex extension to get direct access to the
      ``FindFirstFileW`` style apis, rather than using ``listdir`` +
      ``lstat``. Shows a very strong improvement in commands like
      ``status`` and ``diff`` which have to iterate the working tree.
      Anywhere from 2x-6x faster depending on the size of the tree (bigger
      trees, bigger benefit.) (John Arbash Meinel)

    * New registry for log properties handles  and the method in
      LongLogFormatter to display the custom properties returned by the
      registered handlers. (Guillermo Gonzalez, #162469)

  BUG FIXES:

    * Add more tests that stacking does not create deltas spanning
      physical repository boundaries.
      (Martin Pool, #252428)

    * Better message about incompatible repositories.
      (Martin Pool, #206258)

    * ``bzr branch --stacked`` ensures the destination branch format can
      support stacking, even if the origin does not.
      (Martin Pool)

    * ``bzr export`` no longer exports ``.bzrrules``.
      (Ian Clatworthy)

    * ``bzr serve --directory=/`` now correctly allows the whole
      filesystem to be accessed on Windows, not just the root of the drive
      that Python is running from.
      (Adrian Wilkins, #240910)

    * Deleting directories by hand before running ``bzr rm`` will not
      cause subsequent errors in ``bzr st`` and ``bzr commit``.
      (Robert Collins, #150438)

    * Fix a test case that was failing if encoding wasn't UTF-8.
      (John Arbash Meinel, #247585)

    * Fix "no buffer space available" error when branching with the new
      smart server protocol to or from Windows.
      (Andrew Bennetts, #246180)

    * Fixed problem in branching from smart server.
      (#249256, Michael Hudson, Martin Pool)

    * Handle a file turning in to a directory in TreeTransform.
      (James Westby, #248448)

  API CHANGES:

    * ``MutableTree.commit`` has an extra optional keywork parameter
      ``exclude`` that will be unconditionally supplied by the command
      line UI - plugins that add tree formats may need an update.
      (Robert Collins)

    * The API minimum version for plugin compatibility has been raised to
      1.6 - there are significant changes throughout the code base.
      (Robert Collins)

    * The generic fetch code now uses three attributes on Repository objects
      to control fetch. The streams requested are controlled via :
      ``_fetch_order`` and ``_fetch_uses_deltas``. Setting these
      appropriately allows different repository implementations to recieve
      data in their optimial form. If the ``_fetch_reconcile`` is set then
      a reconcile operation is triggered at the end of the fetch.
      (Robert Collins)

    * The ``put_on_disk`` and ``get_tar_item`` methods in
      ``InventoryEntry`` were deprecated. (Ian Clatworthy)

    * ``Repository.is_shared`` doesn't take a read lock. It didn't
      need one in the first place (nobody cached the value, and
      ``RemoteRepository`` wasn't taking one either). This saves a round
      trip when probing Pack repositories, as they read the ``pack-names``
      file when locked. And during probe, locking the repo isn't very
      useful. (John Arbash Meinel)

  INTERNALS:

    * ``bzrlib.branchbuilder.BranchBuilder`` is now much more capable of
      putting together a real history without having to create a full
      WorkingTree. It is recommended that tests that are not directly
      testing the WorkingTree use BranchBuilder instead.  See
      ``BranchBuilder.build_snapshot`` or
      ``TestCaseWithMemoryTree.make_branch_builder``.  (John Arbash Meinel)

    * ``bzrlib.builtins.internal_tree_files`` broken into two giving a new
      helper ``safe_relpath_files`` - used by the new ``exclude``
      parameter to commit. (Robert Collins)

    * Make it easier to introduce new WorkingTree formats.
      (Ian Clatworthy)

    * The code for exporting trees was refactored not to use the
      deprecated ``InventoryEntry`` methods. (Ian Clatworthy)

    * RuleSearchers return () instead of [] now when there are no matches.
      (Ian Clatworthy)


bzr 1.6beta3 2008-07-17
-----------------------

This release adds a new 'stacked branches' feature allowing branches to
share storage without being in the same repository or on the same machine.
(See the user guide for more details.)  It also adds a new hook, improved
weaves, aliases for related locations, faster bzr+ssh push, and several
bug fixes.

  FEATURES:

    * New ``pre_change_branch_tip`` hook that is called before the
      branch tip is moved, while the branch is write-locked.  See the User
      Reference for signature details.  (Andrew Bennetts)

    * Rule-based preferences can now be defined for selected files in
      selected branches, allowing commands and plugins to provide
      custom behaviour for files matching defined patterns.
      See ``Rule-based preferences`` (part of ``Configuring Bazaar``)
      in the User Guide and ``bzr help rules`` for more information.
      (Ian Clatworthy)

    * Sites may suggest a branch to stack new branches on.  (Aaron Bentley)

    * Stacked branches are now supported. See ``bzr help branch`` and
      ``bzr help push``.  Branches must be in the ``development1`` format
      to stack, though the stacked-on branch can be of any format.
      (Robert Collins)

  IMPROVEMENTS:

    * ``bzr export --format=tgz --root=NAME -`` to export a gzipped tarball
      to stdout; also ``tar`` and ``tbz2``.
      (Martin Pool)

    * ``bzr (re)merge --weave`` will now use a standard Weave algorithm,
      rather than the annotation-based merge it was using. It does so by
      building up a Weave of the important texts, without needing to build
      the full ancestry. (John Arbash Meinel, #238895)

    * ``bzr send`` documents and better supports ``emacsclient`` (proper
      escaping of mail headers and handling of the MUA Mew).
      (Christophe Troestler)

    * Remembered locations can be specified by aliases, e.g. :parent, :public,
      :submit.  (Aaron Bentley)

    * The smart protocol now has improved support for setting branches'
      revision info directly.  This makes operations like push
      faster.  The new request method name is
      ``Branch.set_last_revision_ex``.  (Andrew Bennetts)

  BUG FIXES:

    * Bazaar is now able to be a client to the web server of IIS 6 and 7.
      The broken implementations of RFC822 in Python and RFC2046 in IIS
      combined with boundary-line checking in Bazaar previously made this
      impossible. (NB, IIS 5 does not suffer from this problem).
      (Adrian Wilkins, #247585)

    * ``bzr log --long`` with a ghost in your mainline now handles that
      ghost properly. (John Arbash Meinel, #243536)

    * ``check`` handles the split-up .bzr layout correctly, so no longer
      requires a branch to be present.
      (Daniel Watkins, #64783)

    * Clearer message about how to set the PYTHONPATH if bzrlib can't be
      loaded.
      (Martin Pool, #205230)

    * Errors about missing libraries are now shown without a traceback,
      and with a suggestion to install the library.  The full traceback is
      still in ``.bzr.log`` and can be shown with ``-Derror``.
      (Martin Pool, #240161)

    * Fetch from a stacked branch copies all required data.
      (Aaron Bentley, #248506)

    * Handle urls such as ftp://user@host.com@www.host.com where the user
      name contains an @.
      (Neil Martinsen-Burrell, #228058)

    * ``needs_read_lock`` and ``needs_write_lock`` now suppress an error during
      ``unlock`` if there was an error in the original function. This helps
      most when there is a failure with a smart server action, since often the
      connection closes and we cannot unlock.
      (Andrew Bennetts, John Arbash Meinel, #125784)

    * Obsolete hidden command ``bzr fetch`` removed.
      (Martin Pool, #172870)

    * Raise the correct exception when doing ``-rbefore:0`` or ``-c0``.
      (John Arbash Meinel, #239933)

    * You can now compare file revisions in Windows diff programs from
      Cygwin Bazaar.
      (Matt McClure, #209281)

    * revision_history now tolerates mainline ghosts for Branch format 6.
      (Aaron Bentley, #235055)

    * Set locale from environment for third party libs.
      (Martin von Gagern, #128496)

  DOCUMENTATION:

    * Added *Using stacked branches* to the User Guide.
      (Ian Clatworthy)

    * Updated developer documentation.
      (Martin Pool)

  TESTING:

   * ``-Dmemory`` will cause /proc/PID/status to be catted before bzr
     exits, allowing low-key analysis of peak memory use. (Robert Collins)

   * ``TestCaseWithTransport.make_branch_and_tree`` tries harder to return
     a tree with a ``branch`` attribute of the right format.  This was
     preventing some ``RemoteBranch`` tests from actually running with
     ``RemoteBranch`` instances.  (Andrew Bennetts)

  API CHANGES:

    * Removed ``Repository.text_store``, ``control_store``, etc.  Instead,
      there are new attributes ``texts, inventories, revisions,
      signatures``, each of which is a ``VersionedFiles``.  See the
      Repository docstring for more details.
      (Robert Collins)

    * ``Branch.pull`` now accepts an ``_override_hook_target`` optional
      parameter.  If you have a subclass of ``Branch`` that overrides
      ``pull`` then you should add this parameter.  (Andrew Bennetts)

    * ``bzrlib.check.check()`` has been deprecated in favour of the more
      aptly-named ``bzrlib.check.check_branch()``.
      (Daniel Watkins)

    * ``Tree.print_file`` and ``Repository.print_file`` are deprecated.
      These methods are bad APIs because they write directly to sys.stdout.
      bzrlib does not use them internally, and there are no direct tests
      for them. (Alexander Belchenko)

  INTERNALS:

    * ``cat`` command no longer uses ``Tree.print_file()`` internally.
      (Alexander Belchenko)

    * New class method ``BzrDir.open_containing_tree_branch_or_repository``
      which eases the discovery of the tree, the branch and the repository
      containing a given location.
      (Daniel Watkins)

    * New ``versionedfile.KeyMapper`` interface to abstract out the access to
      underlying .knit/.kndx etc files in repositories with partitioned
      storage. (Robert Collins)

    * Obsolete developer-use command ``weave-join`` has been removed.
      (Robert Collins)

    * ``RemoteToOtherFetcher`` and ``get_data_stream_for_search`` removed,
      to support new ``VersionedFiles`` layering.
      (Robert Collins)


bzr 1.6beta2 2008-06-10
-----------------------

This release contains further progress towards our 1.6 goals of shallow
repositories, and contains a fix for some user-affecting bugs in the
repository layer.  Building working trees during checkout and branch is
now faster.

  BUG FIXES:

    * Avoid KnitCorrupt error extracting inventories from some repositories.
      (The data is not corrupt; an internal check is detecting a problem
      reading from the repository.)
      (Martin Pool, Andrew Bennetts, Robert Collins, #234748)

    * ``bzr status`` was breaking if you merged the same revision twice.
      (John Arbash Meinel, #235407)

    * Fix infinite loop consuming 100% CPU when a connection is lost while
      reading a response body via the smart protocol v1 or v2.
      (Andrew Bennetts)

    * Inserting a bundle which changes the contents of a file with no trailing
      end of line, causing a knit snapshot in a 'knits' repository will no longer
      cause KnitCorrupt. (Robert Collins)

    * ``RemoteBranch.pull`` needs to return the ``self._real_branch``'s
      pull result. It was instead just returning None, which breaks ``bzr
      pull``. (John Arbash Meinel, #238149)

    * Sanitize branch nick before using it as an attachment filename in
      ``bzr send``. (Lukáš Lalinský, #210218)

    * Squash ``inv_entry.symlink_target`` to a plain string when
      generating DirState details. This prevents from getting a
      ``UnicodeError`` when you have symlinks and non-ascii filenames.
      (John Arbash Meinel, #135320)

  IMPROVEMENTS:

    * Added the 'alias' command to set/unset and display aliases. (Tim Penhey)

    * ``added``, ``modified``, and ``unknowns`` behaviour made consistent (all three
      now quote paths where required). Added ``--null`` option to ``added`` and
      ``modified`` (for null-separated unknowns, use ``ls --unknown --null``)
      (Adrian Wilkins)

    * Faster branching (1.09x) and lightweight checkouts (1.06x) on large trees.
      (Ian Clatworthy, Aaron Bentley)

  DOCUMENTATION:

    * Added *Bazaar Zen* section to the User Guide. (Ian Clatworthy)

  TESTING:

    * Fix the test HTTPServer to be isolated from chdir calls made while it is
      running, allowing it to be used in blackbox tests. (Robert Collins)

  API CHANGES:

    * ``WorkingTree.set_parent_(ids/trees)`` will now filter out revisions
      which are in the ancestry of other revisions. So if you merge the same
      tree twice, or merge an ancestor of an existing merge, it will only
      record the newest. (If you merge a descendent, it will replace its
      ancestor). (John Arbash Meinel, #235407)

    * ``RepositoryPolicy.__init__`` now requires stack_on and stack_on_pwd,
      through the derived classes do not.  (Aaron Bentley)

  INTERNALS:

    * ``bzrlib.bzrdir.BzrDir.sprout`` now accepts ``stacked`` to control
      creating stacked branches. (Robert Collins)

    * Knit record serialisation is now stricter on what it will accept, to
      guard against potential internal bugs, or broken input. (Robert Collins)


bzr 1.6beta1 2008-06-02
-----------------------


Commands that work on the revision history such as push, pull, missing,
uncommit and log are now substantially faster.  This release adds a
translation of some of the user documentation into Spanish.  (Contributions of
other translations would be very welcome.)  Bazaar 1.6beta1 adds a new network
protocol which is used by default and which allows for more efficient transfers
and future extensions.


  NOTES WHEN UPGRADING:

    * There is a new version of the network protocol used for bzr://, bzr+ssh://
      and bzr+http:// connections.  This will allow more efficient requests and
      responses, and more graceful fallback when a server is too old to
      recognise a request from a more recent client.  Bazaar 1.6 will
      interoperate with 0.16 and later versions, but servers should be upgraded
      when possible.  Bazaar 1.6 no longer interoperates with 0.15 and earlier via
      these protocols.  Use alternatives like SFTP or upgrade those servers.
      (Andrew Bennetts, #83935)

  CHANGES:

    * Deprecation warnings will not be suppressed when running ``bzr selftest``
      so that developers can see if their code is using deprecated functions.
      (John Arbash Meinel)

  FEATURES:

    * Adding ``-Derror`` will now display a traceback when a plugin fails to
      load. (James Westby)

  IMPROVEMENTS:

    * ``bzr branch/push/pull -r XXX`` now have a helper function for finding
      the revno of the new revision (``Graph.find_distance_to_null``). This
      should make something like ``bzr branch -r -100`` in a shared, no-trees
      repository much snappier. (John Arbash Meinel)

    * ``bzr log --short -r X..Y`` no longer needs to access the full revision
      history. This makes it noticeably faster when logging the last few
      revisions. (John Arbash Meinel)

    * ``bzr ls`` now accepts ``-V`` as an alias for ``--versioned``.
      (Jerad Cramp, #165086)

    * ``bzr missing`` uses the new ``Graph.find_unique_ancestors`` and
      ``Graph.find_differences`` to determine missing revisions without having
      to search the whole ancestry. (John Arbash Meinel, #174625)

    * ``bzr uncommit`` now uses partial history access, rather than always
      extracting the full revision history for a branch. This makes it
      resolve the appropriate revisions much faster (in testing it drops
      uncommit from 1.5s => 0.4s). It also means ``bzr log --short`` is one
      step closer to not using full revision history.
      (John Arbash Meinel, #172649)

  BUGFIXES:

    * ``bzr merge --lca`` should handle when two revisions have no common
      ancestor other than NULL_REVISION. (John Arbash Meinel, #235715)

    * ``bzr status`` was breaking if you merged the same revision twice.
      (John Arbash Meinel, #235407)

    * ``bzr push`` with both ``--overwrite`` and ``-r NNN`` options no longer
      fails.  (Andrew Bennetts, #234229)

    * Correctly track the base URL of a smart medium when using bzr+http://
      URLs, which was causing spurious "No repository present" errors with
      branches in shared repositories accessed over bzr+http.
      (Andrew Bennetts, #230550)

    * Define ``_remote_is_at_least_1_2`` on ``SmartClientMedium`` so that all
      implementations have the attribute.  Fixes 'PyCurlTransport' object has no
      attribute '_remote_is_at_least_1_2' attribute errors.
      (Andrew Bennetts, #220806)

    * Failure to delete an obsolete pack file should just give a warning
      message, not a fatal error.  It may for example fail if the file is still
      in use by another process.
      (Martin Pool)

    * Fix MemoryError during large fetches over HTTP by limiting the amount of
      data we try to read per ``recv`` call.  The problem was observed with
      Windows and a proxy, but might affect other environments as well.
      (Eric Holmberg, #215426)

    * Handle old merge directives correctly in Merger.from_mergeable.  Stricter
      get_parent_map requirements exposed a latent bug here.  (Aaron Bentley)

    * Issue a warning and ignore passwords declared in authentication.conf when
      used for an ssh scheme (sftp or bzr+ssh).
      (Vincent Ladeuil, #203186)

    * Make both http implementations raise appropriate exceptions on 403
      Forbidden when POSTing smart requests.
      (Vincent Ladeuil, #230223)

    * Properly *title* header names in http requests instead of capitalizing
      them.
      (Vincent Ladeuil, #229076)

    * The "Unable to obtain lock" error message now also suggests using
      ``bzr break-lock`` to fix it.  (Martin Albisetti, #139202)

    * Treat an encoding of '' as ascii; this can happen when bzr is run
      under vim on Mac OS X.
      (Neil Martinsen-Burrell)

    * ``VersionedFile.make_mpdiffs()`` was raising an exception that wasn't in
      scope. (Daniel Fischer #235687)

  DOCUMENTATION:

    * Added directory structure and started translation of docs in spanish.
      (Martin Albisetti, Lucio Albenga)

    * Incorporate feedback from Jelmer Vernooij and Neil Martinsen-Burrell
      on the plugin and integration chapters of the User Guide.
      (Ian Clatworthy)

    * More Bazaar developer documentation about packaging and release process,
      and about use of Python reprs.
      (Martin Pool, Martin Albisetti)

    * Updated Tortise strategy document. (Mark Hammond)

  TESTING:

    * ``bzrlib.tests.adapt_tests`` was broken and unused - it has been fixed.
      (Robert Collins)

    * Fix the test HTTPServer to be isolated from chdir calls made while it is
      running, allowing it to be used in blackbox tests. (Robert Collins)

    * New helper function for splitting test suites
      ``split_suite_by_condition``. (Robert Collins)

  INTERNALS:

    * ``Branch.missing_revisions`` has been deprecated. Similar functionality
      can be obtained using ``bzrlib.missing.find_unmerged``. The api was
      fairly broken, and the function was unused, so we are getting rid of it.
      (John Arbash Meinel)

  API CHANGES:

    * ``Branch.abspath`` is deprecated; use the Tree or Transport
      instead.  (Martin Pool)

    * ``Branch.update_revisions`` now takes an optional ``Graph``
      object. This can be used by ``update_revisions`` when it is
      checking ancestry, and allows callers to prefer request to go to a
      local branch.  (John Arbash Meinel)

    * Branch, Repository, Tree and BzrDir should expose a Transport as an
      attribute if they have one, rather than having it indirectly accessible
      as ``.control_files._transport``.  This doesn't add a requirement
      to support a Transport in cases where it was not needed before;
      it just simplifies the way it is reached.  (Martin Pool)

    * ``bzr missing --mine-only`` will return status code 0 if you have no
      new revisions, but the remote does. Similarly for ``--theirs-only``.
      The new code only checks one side, so it doesn't know if the other
      side has changes. This seems more accurate with the request anyway.
      It also changes the output to print '[This|Other] branch is up to
      date.' rather than displaying nothing.  (John Arbash Meinel)

    * ``LockableFiles.put_utf8``, ``put_bytes`` and ``controlfilename``
      are now deprecated in favor of using Transport operations.
      (Martin Pool)

    * Many methods on ``VersionedFile``, ``Repository`` and in
      ``bzrlib.revision``  deprecated before bzrlib 1.5 have been removed.
      (Robert Collins)

    * ``RevisionSpec.wants_revision_history`` can be set to False for a given
      ``RevisionSpec``. This will disable the existing behavior of passing in
      the full revision history to ``self._match_on``. Useful for specs that
      don't actually need access to the full history. (John Arbash Meinel)

    * The constructors of ``SmartClientMedium`` and its subclasses now require a
      ``base`` parameter.  ``SmartClientMedium`` implementations now also need
      to provide a ``remote_path_from_transport`` method.  (Andrew Bennetts)

    * The default permissions for creating new files and directories
      should now be obtained from ``BzrDir._get_file_mode()`` and
      ``_get_dir_mode()``, rather than from LockableFiles.  The ``_set_file_mode``
      and ``_set_dir_mode`` variables on LockableFiles which were advertised
      as a way for plugins to control this are no longer consulted.
      (Martin Pool)

    * ``VersionedFile.join`` is deprecated. This method required local
      instances of both versioned file objects and was thus hostile to being
      used for streaming from a smart server. The new get_record_stream and
      insert_record_stream are meant to efficiently replace this method.
      (Robert Collins)

    * ``WorkingTree.set_parent_(ids/trees)`` will now filter out revisions
      which are in the ancestry of other revisions. So if you merge the same
      tree twice, or merge an ancestor of an existing merge, it will only
      record the newest. (If you merge a descendent, it will replace its
      ancestor). (John Arbash Meinel, #235407)

    * ``WorkingTreeFormat2.stub_initialize_remote`` is now private.
      (Martin Pool)


bzr 1.5 2008-05-16
------------------

This release of Bazaar includes several updates to the documentation, and fixes
to prepare for making rich root support the default format. Many bugs have been
squashed, including fixes to log, bzr+ssh inter-operation with older servers.

  CHANGES:

    * Suppress deprecation warnings when bzrlib is a 'final' release. This way
      users of packaged software won't be bothered with DeprecationWarnings,
      but developers and testers will still see them. (John Arbash Meinel)

  DOCUMENTATION:

    * Incorporate feedback from Jelmer Vernooij and Neil Martinsen-Burrell
      on the plugin and integration chapters of the User Guide.
      (Ian Clatworthy)


bzr 1.5rc1 2008-05-09
---------------------

  NOTES WHEN UPGRADING:

  CHANGES:

    * Broader support of GNU Emacs mail clients. Set
      ``mail_client=emacsclient`` in your bazaar.conf and ``send`` will pop the
      bundle in a mail buffer according to the value of ``mail-user-agent``
      variable. (Xavier Maillard)

  FEATURES:

  IMPROVEMENTS:

    * Diff now handles revision specs like "branch:" and "submit:" more
      efficiently.  (Aaron Bentley, #202928)

    * More friendly error given when attempt to start the smart server
      on an address already in use. (Andrea Corbellini, #200575)

    * Pull completes much faster when there is nothing to pull.
      (Aaron Bentley)

  BUGFIXES:

    * Authentication.conf can define sections without password.
      (Vincent Ladeuil, #199440)

    * Avoid muttering every time a child update does not cause a progress bar
      update. (John Arbash Meinel, #213771)

    * ``Branch.reconcile()`` is now implemented. This allows ``bzr reconcile``
      to fix when a Branch has a non-canonical mainline history. ``bzr check``
      also detects this condition. (John Arbash Meinel, #177855)

    * ``bzr log -r ..X bzr://`` was failing, because it was getting a request
      for ``revision_id=None`` which was not a string.
      (John Arbash Meinel, #211661)

    * ``bzr commit`` now works with Microsoft's FTP service.
      (Andreas Deininger)

    * Catch definitions outside sections in authentication.conf.
      (Vincent Ladeuil, #217650)

    * Conversion from non-rich-root to rich-root(-pack) updates inventory
      sha1s, even when bundles are used.  (Aaron Bentley, #181391)

    * Conversion from non-rich-root to rich-root(-pack) works correctly even
      though search keys are not topologically sorted.  (Aaron Bentley)

    * Conversion from non-rich-root to rich-root(-pack) works even when a
      parent revision has a different root id.  (Aaron Bentley, #177874)

    * Disable strace testing until strace is fixed (see bug #103133) and emit a
      warning when selftest ends to remind us of leaking tests.
      (Vincent Ladeuil, #226769)

    * Fetching all revisions from a repository does not cause pack collisions.
      (Robert Collins, Aaron Bentley, #212908)

    * Fix error about "attempt to add line-delta in non-delta knit".
      (Andrew Bennetts, #217701)

    * Pushing a branch in "dirstate" format (Branch5) over bzr+ssh would break
      if the remote server was < version 1.2. This was due to a bug in the
      RemoteRepository.get_parent_map() fallback code.
      (John Arbash Meinel, #214894)

    * Remove leftover code in ``bzr_branch`` that inappropriately creates
      a ``branch-name`` file in the branch control directory.
      (Martin Pool)

    * Set SO_REUSEADDR on server sockets of ``bzr serve`` to avoid problems
      rebinding the socket when starting the server a second time.
      (John Arbash Meinel, Martin Pool, #164288)

    * Severe performance degradation in fetching from knit repositories to
      knits and packs due to parsing the entire revisions.kndx on every graph
      walk iteration fixed by using the Repository.get_graph API.  There was
      another regression in knit => knit fetching which re-read the index for
      every revision each side had in common.
      (Robert Collins, John Arbash Meinel)

    * When logging the changes to a particular file, there was a bug if there
      were ghosts in the revision ancestry. (John Arbash Meinel, #209948)

    * xs4all's ftp server returns a temporary error when trying to list an
      empty directory, rather than returning an empty list. Adding a
      workaround so that we don't get spurious failures.
      (John Arbash Meinel, #215522)

  DOCUMENTATION:

    * Expanded the User Guide to include new chapters on popular plugins and
      integrating Bazaar into your environment. The *Best practices* chapter
      was renamed to *Miscellaneous topics* as suggested by community
      feedback as well. (Ian Clatworthy)

    * Document outlining strategies for TortoiseBzr. (Mark Hammond)

    * Improved the documentation on hooks. (Ian Clatworthy)

    * Update authentication docs regarding ssh agents.
      (Vincent Ladeuil, #183705)

  TESTING:

    * Add ``thread_name_suffix`` parameter to SmartTCPServer_for_testing, to
      make it easy to identify which test spawned a thread with an unhandled
      exception. (Andrew Bennetts)

    * New ``--debugflag``/``-E`` option to ``bzr selftest`` for setting
      options for debugging tests, these are complementary to the the -D
      options.  The ``-Dselftest_debug`` global option has been replaced by the
      ``-E=allow_debug`` option for selftest. (Andrew Bennetts)

    * Parameterised test ids are preserved correctly to aid diagnosis of test
      failures. (Robert Collins, Andrew Bennetts)

    * selftest now accepts --starting-with <id> to load only the tests whose id
      starts with the one specified. This greatly speeds up running the test
      suite on a limited set of tests and can be used to run the tests for a
      single module, a single class or even a single test.  (Vincent Ladeuil)

    * The test suite modules have been modified to define load_tests() instead
      of test_suite(). That speeds up selective loading (via --load-list)
      significantly and provides many examples on how to migrate (grep for
      load_tests).  (Vincent Ladeuil)

  INTERNALS:

    * ``Hooks.install_hook`` is now deprecated in favour of
      ``Hooks.install_named_hook`` which adds a required ``name`` parameter, to
      avoid having to call ``Hooks.name_hook``. (Daniel Watkins)

    * Implement xml8 serializer.  (Aaron Bentley)

    * New form ``@deprecated_method(deprecated_in(1, 5, 0))`` for making
      deprecation wrappers.  (Martin Pool)

    * ``Repository.revision_parents`` is now deprecated in favour of
      ``Repository.get_parent_map([revid])[revid]``. (Jelmer Vernooij)

    * The Python ``assert`` statement is no longer used in Bazaar source, and
      a test checks this.  (Martin Pool)

  API CHANGES:

    * ``bzrlib.status.show_pending_merges`` requires the repository to be
      locked by the caller. Callers should have been doing it anyway, but it
      will now raise an exception if they do not. (John Arbash Meinel)

    * Repository.get_data_stream, Repository.get_data_stream_for_search(),
      Repository.get_deltas_for_revsions(), Repository.revision_trees(),
      Repository.item_keys_introduced_by() no longer take read locks.
      (Aaron Bentley)

    * ``LockableFiles.get_utf8`` and ``.get`` are deprecated, as a start
      towards removing LockableFiles and ``.control_files`` entirely.
      (Martin Pool)

    * Methods deprecated prior to 1.1 have been removed.
      (Martin Pool)


bzr 1.4 2008-04-28
------------------

This release of Bazaar includes handy improvements to the speed of log and
status, new options for several commands, improved documentation, and better
hooks, including initial code for server-side hooks.  A number of bugs have
been fixed, particularly in interoperability between different formats or
different releases of Bazaar over there network.  There's been substantial
internal work in both the repository and network code to enable new features
and faster performance.

  BUG FIXES:

    * Pushing a branch in "dirstate" format (Branch5) over bzr+ssh would break
      if the remote server was < version 1.2.  This was due to a bug in the
      RemoteRepository.get_parent_map() fallback code.
      (John Arbash Meinel, Andrew Bennetts, #214894)


bzr 1.4rc2 2008-04-21
---------------------

  BUG FIXES:

    * ``bzr log -r ..X bzr://`` was failing, because it was getting a request
      for ``revision_id=None`` which was not a string.
      (John Arbash Meinel, #211661)

    * Fixed a bug in handling ghost revisions when logging changes in a
      particular file.  (John Arbash Meinel, #209948)

    * Fix error about "attempt to add line-delta in non-delta knit".
      (Andrew Bennetts, #205156)

    * Fixed performance degradation in fetching from knit repositories to
      knits and packs due to parsing the entire revisions.kndx on every graph
      walk iteration fixed by using the Repository.get_graph API.  There was
      another regression in knit => knit fetching which re-read the index for
      every revision each side had in common.
      (Robert Collins, John Arbash Meinel)


bzr 1.4rc1 2008-04-11
---------------------

  CHANGES:

   * bzr main script cannot be imported (Benjamin Peterson)

   * On Linux bzr additionally looks for plugins in arch-independent site
     directory. (Toshio Kuratomi)

   * The ``set_rh`` branch hook is now deprecated. Please migrate
     any plugins using this hook to use an alternative, e.g.
     ``post_change_branch_tip``. (Ian Clatworthy)

   * When a plugin cannot be loaded as the file path is not a valid
     python module name bzr will now strip a ``bzr_`` prefix from the
     front of the suggested name, as many plugins (e.g. bzr-svn)
     want to be installed without this prefix. It is a common mistake
     to have a folder named "bzr-svn" for that plugin, especially
     as this is what bzr branch lp:bzr-svn will give you. (James Westby,
     Andrew Cowie)

   * UniqueIntegerBugTracker now appends bug-ids instead of joining
     them to the base URL. Plugins that register bug trackers may
     need a trailing / added to the base URL if one is not already there.
     (James Wesby, Andrew Cowie)

  FEATURES:

    * Added start_commit hook for mutable trees. (Jelmer Vernooij, #186422)

    * ``status`` now accepts ``--no-pending`` to show the status without
      listing pending merges, which speeds up the command a lot on large
      histories.  (James Westby, #202830)

    * New ``post_change_branch_tip`` hook that is called after the
      branch tip is moved but while the branch is still write-locked.
      See the User Reference for signature details.
      (Ian Clatworthy, James Henstridge)

    * Reconfigure can convert a branch to be standalone or to use a shared
      repository.  (Aaron Bentley)

  IMPROVEMENTS:

    * The smart protocol now has support for setting branches' revision info
      directly.  This should make operations like push slightly faster, and is a
      step towards server-side hooks.  The new request method name is
      ``Branch.set_last_revision_info``.  (Andrew Bennetts)

    * ``bzr commit --fixes`` now recognises "gnome" as a tag by default.
      (James Westby, Andrew Cowie)

    * ``bzr switch`` will attempt to find branches to switch to relative to the
      current branch. E.g. ``bzr switch branchname`` will look for
      ``current_branch/../branchname``. (Robert Collins, Jelmer Vernooij,
      Wouter van Heyst)

    * Diff is now more specific about execute-bit changes it describes
      (Chad Miller)

    * Fetching data over HTTP is a bit faster when urllib is used.  This is done
      by forcing it to recv 64k at a time when reading lines in HTTP headers,
      rather than just 1 byte at a time.  (Andrew Bennetts)

    * Log --short and --line are much faster when -r is not specified.
      (Aaron Bentley)

    * Merge is faster.  We no longer check a file's existence unnecessarily
      when merging the execute bit.  (Aaron Bentley)

    * ``bzr status`` on an explicit list of files no longer shows pending
      merges, making it much faster on large trees. (John Arbash Meinel)

    * The launchpad directory service now warns the user if they have not set
      their launchpad login and are trying to resolve a URL using it, just
      in case they want to do a write operation with it.  (James Westby)

    * The smart protocol client is slightly faster, because it now only queries
      the server for the protocol version once per connection.  Also, the HTTP
      transport will now automatically probe for and use a smart server if
      one is present.  You can use the new ``nosmart+`` transport decorator
      to get the old behaviour.  (Andrew Bennetts)

    * The ``version`` command takes a ``--short`` option to print just the
      version number, for easier use in scripts.  (Martin Pool)

    * Various operations with revision specs and commands that calculate
      revnos and revision ids are faster.  (John A. Meinel, Aaron Bentley)

  BUGFIXES:

    * Add ``root_client_path`` parameter to SmartWSGIApp and
      SmartServerRequest.  This makes it possible to publish filesystem
      locations that don't exactly match URL paths. SmartServerRequest
      subclasses should use the new ``translate_client_path`` and
      ``transport_from_client_path`` methods when dealing with paths received
      from a client to take this into account.  (Andrew Bennetts, #124089)

    * ``bzr mv a b`` can be now used also to rename previously renamed
      directories, not only files. (Lukáš Lalinský, #107967)

    * ``bzr uncommit --local`` can now remove revisions from the local
      branch to be symmetric with ``bzr commit --local``.
      (John Arbash Meinel, #93412)

    * Don't ask for a password if there is no real terminal.
      (Alexander Belchenko, #69851)

    * Fix a bug causing a ValueError crash in ``parse_line_delta_iter`` when
      fetching revisions from a knit to pack repository or vice versa using
      bzr:// (including over http or ssh).
      (#208418, Andrew Bennetts, Martin Pool, Robert Collins)

    * Fixed ``_get_line`` in ``bzrlib.smart.medium``, which was buggy.  Also
      fixed ``_get_bytes`` in the same module to use the push back buffer.
      These bugs had no known impact in normal use, but were problematic for
      developers working on the code, and were likely to cause real bugs sooner
      or later.  (Andrew Bennetts)

    * Implement handling of basename parameter for DefaultMail.  (James Westby)

    * Incompatibility with Paramiko versions newer than 1.7.2 was fixed.
      (Andrew Bennetts, #213425)

    * Launchpad locations (lp: URLs) can be pulled.  (Aaron Bentley, #181945)

    * Merges that add files to deleted root directories complete.  They
      do create conflicts.  (Aaron Bentley, #210092)

    * vsftp's return ``550 RNFR command failed.`` supported.
      (Marcus Trautwig, #129786)

  DOCUMENTATION:

    * Improved documentation on send/merge relationship. (Peter Schuller)

    * Minor fixes to the User Guide. (Matthew Fuller)

    * Reduced the evangelism in the User Guide. (Ian Clatworthy)

    * Added Integrating with Bazaar document for developers (Martin Albisetti)

  API BREAKS:

    * Attempting to pull data from a ghost aware repository (e.g. knits) into a
      non-ghost aware repository such as weaves will now fail if there are
      ghosts.  (Robert Collins)

    * ``KnitVersionedFile`` no longer accepts an ``access_mode`` parameter, and
      now requires the ``index`` and ``access_method`` parameters to be
      supplied. A compatible shim has been kept in the new function
      ``knit.make_file_knit``. (Robert Collins)

    * Log formatters must now provide log_revision instead of show and
      show_merge_revno methods. The latter had been deprecated since the 0.17
      release. (James Westby)

    * ``LoopbackSFTP`` is now called ``SocketAsChannelAdapter``.
      (Andrew Bennetts)

    * ``osutils.backup_file`` is removed. (Alexander Belchenko)

    * ``Repository.get_revision_graph`` is deprecated, with no replacement
      method. The method was size(history) and not desirable. (Robert Collins)

    * ``revision.revision_graph`` is deprecated, with no replacement function.
      The function was size(history) and not desirable. (Robert Collins)

    * ``Transport.get_shared_medium`` is deprecated.  Use
      ``Transport.get_smart_medium`` instead.  (Andrew Bennetts)

    * ``VersionedFile`` factories now accept a get_scope parameter rather
      than using a call to ``transaction_finished``, allowing the removal of
      the fixed list of versioned files per repository. (Robert Collins)

    * ``VersionedFile.annotate_iter`` is deprecated. While in principle this
      allowed lower memory use, all users of annotations wanted full file
      annotations, and there is no storage format suitable for incremental
      line-by-line annotation. (Robert Collins)

    * ``VersionedFile.clone_text`` is deprecated. This performance optimisation
      is no longer used - reading the content of a file that is undergoing a
      file level merge to identical state on two branches is rare enough, and
      not expensive enough to special case. (Robert Collins)

    * ``VersionedFile.clear_cache`` and ``enable_cache`` are deprecated.
      These methods added significant complexity to the ``VersionedFile``
      implementation, but were only used for optimising fetches from knits -
      which can be done from outside the knit layer, or via a caching
      decorator. As knits are not the default format, the complexity is no
      longer worth paying. (Robert Collins)

    * ``VersionedFile.create_empty`` is removed. This method presupposed a
      sensible mapping to a transport for individual files, but pack backed
      versioned files have no such mapping. (Robert Collins)

    * ``VersionedFile.get_graph`` is deprecated, with no replacement method.
      The method was size(history) and not desirable. (Robert Collins)

    * ``VersionedFile.get_graph_with_ghosts`` is deprecated, with no
      replacement method.  The method was size(history) and not desirable.
      (Robert Collins)

    * ``VersionedFile.get_parents`` is deprecated, please use
      ``VersionedFile.get_parent_map``. (Robert Collins)

    * ``VersionedFile.get_sha1`` is deprecated, please use
      ``VersionedFile.get_sha1s``. (Robert Collins)

    * ``VersionedFile.has_ghost`` is now deprecated, as it is both expensive
      and unused outside of a single test. (Robert Collins)

    * ``VersionedFile.iter_parents`` is now deprecated in favour of
      ``get_parent_map`` which can be used to instantiate a Graph on a
      VersionedFile. (Robert Collins)

    * ``VersionedFileStore`` no longer uses the transaction parameter given
      to most methods; amongst other things this means that the
      get_weave_or_empty method no longer guarantees errors on a missing weave
      in a readonly transaction, and no longer caches versioned file instances
      which reduces memory pressure (but requires more careful management by
      callers to preserve performance). (Robert Collins)

  TESTING:

    * New -Dselftest_debug flag disables clearing of the debug flags during
      tests.  This is useful if you want to use e.g. -Dhpss to help debug a
      failing test.  Be aware that using this feature is likely to cause
      spurious test failures if used with the full suite. (Andrew Bennetts)

    * selftest --load-list now uses a new more agressive test loader that will
      avoid loading unneeded modules and building their tests. Plugins can use
      this new loader by defining a load_tests function instead of a test_suite
      function. (a forthcoming patch will provide many examples on how to
      implement this).
      (Vincent Ladeuil)

    * selftest --load-list now does some sanity checks regarding duplicate test
      IDs and tests present in the list but not found in the actual test suite.
      (Vincent Ladeuil)

    * Slightly more concise format for the selftest progress bar, so there's
      more space to show the test name.  (Martin Pool) ::

        [2500/10884, 1fail, 3miss in 1m29s] test_revisionnamespaces.TestRev

    * The test suite takes much less memory to run, and is a bit faster.  This
      is done by clearing most attributes of TestCases after running them, if
      they succeeded.  (Andrew Bennetts)

  INTERNALS:

    * Added ``_build_client_protocol`` to ``_SmartClient``.  (Andrew Bennetts)

    * Added basic infrastructure for automatic plugin suggestion.
      (Martin Albisetti)

    * If a ``LockableFiles`` object is not explicitly unlocked (for example
      because of a missing ``try/finally`` block, it will give a warning but
      not automatically unlock itself.  (Previously they did.)  This
      sometimes caused knock-on errors if for example the network connection
      had already failed, and should not be relied upon by code.
      (Martin Pool, #109520)

    * ``make dist`` target to build a release tarball, and also
      ``check-dist-tarball`` and ``dist-upload-escudero``.  (Martin Pool)

    * The ``read_response_tuple`` method of ``SmartClientRequestProtocol*``
      classes will now raise ``UnknownSmartMethod`` when appropriate, so that
      callers don't need to try distinguish unknown request errors from other
      errors.  (Andrew Bennetts)

    * ``set_make_working_trees`` is now implemented provided on all repository
      implementations (Aaron Bentley)

    * ``VersionedFile`` now has a new method ``get_parent_map`` which, like
      ``Graph.get_parent_map`` returns a dict of key:parents. (Robert Collins)


bzr 1.3.1 2008-04-09
--------------------

  No changes from 1.3.1rc1.


bzr 1.3rc1 2008-04-04
---------------------

  BUG FIXES:

    * Fix a bug causing a ValueError crash in ``parse_line_delta_iter`` when
      fetching revisions from a knit to pack repository or vice versa using
      bzr:// (including over http or ssh).
      (#208418, Andrew Bennetts, Martin Pool, Robert Collins)


bzr 1.3 2008-03-20
------------------

Bazaar has become part of the GNU project <http://www.gnu.org>

Many operations that act on history, including ``log`` and ``annotate`` are now
substantially faster.  Several bugs have been fixed and several new options and
features have been added.

  TESTING:

    * Avoid spurious failure of ``TestVersion.test_version`` matching
      directory names.
      (#202778, Martin Pool)


bzr 1.3rc1 2008-03-16
---------------------

  NOTES WHEN UPGRADING:

    * The backup directory created by ``upgrade`` is now called
      ``backup.bzr``, not ``.bzr.backup``. (Martin Albisetti)

  CHANGES:

    * A new repository format 'development' has been added. This format will
      represent the latest 'in-progress' format that the bzr developers are
      interested in getting early-adopter testing and feedback on.
      ``doc/developers/development-repo.txt`` has detailed information.
      (Robert Collins)

    * BZR_LOG environment variable controls location of .bzr.log trace file.
      User can suppress writing messages to .bzr.log by using '/dev/null'
      filename (on Linux) or 'NUL' (on Windows). If BZR_LOG variable
      is not defined but BZR_HOME is defined then default location
      for .bzr.log trace file is ``$BZR_HOME/.bzr.log``.
      (Alexander Belchenko, #106117)

    * ``launchpad`` builtin plugin now shipped as separate part in standalone
      bzr.exe, installed to ``C:\Program Files\Bazaar\plugins`` directory,
      and standalone installer allows user to skip installation of this plugin.
      (Alexander Belchenko)

    * Restore auto-detection of plink.exe on Windows. (Dmitry Vasiliev)

    * Version number is now shown as "1.2" or "1.2pr2", without zeroed or
      missing final fields.  (Martin Pool)

  FEATURES:

    * ``branch`` and ``checkout`` can hard-link working tree files, which is
      faster and saves space.  (Aaron Bentley)

    * ``bzr send`` will now also look at the ``child_submit_to`` setting in
      the submit branch to determine the email address to send to.
      (Jelmer Vernooij)

  IMPROVEMENTS:

    * BzrBranch._lefthand_history is faster on pack repos.  (Aaron Bentley)

    * Branch6.generate_revision_history is faster.  (Aaron Bentley)

    * Directory services can now be registered, allowing special URLs to be
      dereferenced into real URLs.  This is a generalization and cleanup of
      the lp: transport lookup.  (Aaron Bentley)

    * Merge directives that are automatically attached to emails have nicer
      filenames, based on branch-nick + revno. (Aaron Bentley)

    * ``push`` has a ``--revision`` option, to specify what revision to push up
      to.  (Daniel Watkins)

    * Significantly reducing execution time and network traffic for trivial
      case of running ``bzr missing`` command for two identical branches.
      (Alexander Belchenko)

    * Speed up operations that look at the revision graph (such as 'bzr log').
      ``KnitPackRepositor.get_revision_graph`` uses ``Graph.iter_ancestry`` to
      extract the revision history. This allows filtering ghosts while
      stepping instead of needing to peek ahead. (John Arbash Meinel)

    * The ``hooks`` command lists installed hooks, to assist in debugging.
      (Daniel Watkins)

    * Updates to how ``annotate`` work. Should see a measurable improvement in
      performance and memory consumption for file with a lot of merges.
      Also, correctly handle when a line is introduced by both parents (it
      should be attributed to the first merge which notices this, and not
      to all subsequent merges.) (John Arbash Meinel)

  BUGFIXES:

    * Autopacking no longer holds the full set of inventory lines in
      memory while copying. For large repositories, this can amount to
      hundreds of MB of ram consumption.
      (Ian Clatworthy, John Arbash Meinel)

    * Cherrypicking when using ``--format=merge3`` now explictly excludes
      BASE lines. (John Arbash Meinel, #151731)

    * Disable plink's interactive prompt for password.
      (#107593, Dmitry Vasiliev)

    * Encode command line arguments from unicode to user_encoding before
      invoking external mail client in `bzr send` command.
      (#139318, Alexander Belchenko)

    * Fixed problem connecting to ``bzr+https://`` servers.
      (#198793, John Ferlito)

    * Improved error reporting in the Launchpad plugin. (Daniel Watkins,
      #196618)

    * Include quick-start-summary.svg file to python-based installer(s)
      for Windows. (#192924, Alexander Belchenko)

    * lca merge now respects specified files. (Aaron Bentley)

    * Make version-info --custom imply --all. (#195560, James Westby)

    * ``merge --preview`` now works for merges that add or modify
      symlinks (James Henstridge)

    * Redirecting the output from ``bzr merge`` (when the remembered
      location is used) now works. (John Arbash Meinel)

    * setup.py script explicitly checks for Python version.
      (Jari Aalto, Alexander Belchenko, #200569)

    * UnknownFormatErrors no longer refer to branches regardless of kind of
      unknown format. (Daniel Watkins, #173980)

    * Upgrade bundled ConfigObj to version 4.5.2, which properly quotes #
      signs, among other small improvements. (Matt Nordhoff, #86838)

    * Use correct indices when emitting LCA conflicts.  This fixes IndexError
      errors.  (Aaron Bentley, #196780)

  DOCUMENTATION:

    * Explained how to use ``version-info --custom`` in the User Guide.
      (Neil Martinsen-Burrell)

  API BREAKS:

    * Support for loading plugins from zip files and
      ``bzrlib.plugin.load_from_zip()`` function are deprecated.
      (Alexander Belchenko)

  TESTING:

    * Added missing blackbox tests for ``modified`` (Adrian Wilkins)

    * The branch interface tests were invalid for branches using rich-root
      repositories because the empty string is not a valid file-id.
      (Robert Collins)

  INTERNALS:

    * ``Graph.iter_ancestry`` returns the ancestry of revision ids. Similar to
      ``Repository.get_revision_graph()`` except it includes ghosts and you can
      stop part-way through. (John Arbash Meinel)

    * New module ``tools/package_mf.py`` provide custom module finder for
      python packages (improves standard python library's modulefinder.py)
      used by ``setup.py`` script while building standalone bzr.exe.
      (Alexander Belchenko)

    * New remote method ``RemoteBzrDir.find_repositoryV2`` adding support for
      detecting external lookup support on remote repositories. This method is
      now attempted first when lookup up repositories, leading to an extra
      round trip on older bzr smart servers. (Robert Collins)

    * Repository formats have a new supported-feature attribute
      ``supports_external_lookups`` used to indicate repositories which support
      falling back to other repositories when they have partial data.
      (Robert Collins)

    * ``Repository.get_revision_graph_with_ghosts`` and
      ``bzrlib.revision.(common_ancestor,MultipleRevisionSources,common_graph)``
      have been deprecated.  (John Arbash Meinel)

    * ``Tree.iter_changes`` is now a public API, replacing the work-in-progress
      ``Tree._iter_changes``. The api is now considered stable and ready for
      external users.  (Aaron Bentley)

    * The bzrdir format registry now accepts an ``alias`` keyword to
      register_metadir, used to indicate that a format name is an alias for
      some other format and thus should not be reported when describing the
      format. (Robert Collins)


bzr 1.2 2008-02-15
------------------

  BUG FIXES:

    * Fix failing test in Launchpad plugin. (Martin Pool)


bzr 1.2rc1 2008-02-13
---------------------

  NOTES WHEN UPGRADING:

    * Fetching via the smart protocol may need to reconnect once during a fetch
      if the remote server is running Bazaar 1.1 or earlier, because the client
      attempts to use more efficient requests that confuse older servers.  You
      may be required to re-enter a password or passphrase when this happens.
      This won't happen if the server is upgraded to Bazaar 1.2.
      (Andrew Bennetts)

  CHANGES:

    * Fetching via bzr+ssh will no longer fill ghosts by default (this is
      consistent with pack-0.92 fetching over SFTP). (Robert Collins)

    * Formatting of ``bzr plugins`` output is changed to be more human-
      friendly. Full path of plugins locations will be shown only with
      ``--verbose`` command-line option. (Alexander Belchenko)

    * ``merge`` now prefers to use the submit branch, but will fall back to
      parent branch.  For many users, this has no effect.  But some users who
      pull and merge on the same branch will notice a change.  This change
      makes it easier to work on a branch on two different machines, pulling
      between the machines, while merging from the upstream.
      ``merge --remember`` can now be used to set the submit_branch.
      (Aaron Bentley)

  FEATURES:

    * ``merge --preview`` produces a diff of the changes merge would make,
      but does not actually perform the merge.  (Aaron Bentley)

    * New smart method ``Repository.get_parent_map`` for getting revision
      parent data. This returns additional parent information topologically
      adjacent to the requested data to reduce round trip latency impacts.
      (Robert Collins)

    * New smart method, ``Repository.stream_revisions_chunked``, for fetching
      revision data that streams revision data via a chunked encoding.  This
      avoids buffering large amounts of revision data on the server and on the
      client, and sends less data to the server to request the revisions.
      (Andrew Bennetts, Robert Collins, #178353)

    * The launchpad plugin now handles lp urls of the form
      ``lp://staging/``, ``lp://demo/``, ``lp://dev/`` to use the appropriate
      launchpad instance to do the resolution of the branch identities.
      This is primarily of use to Launchpad developers, but can also
      be used by other users who want to try out Launchpad as
      a branch location without messing up their public Launchpad
      account.  Branches that are pushed to the staging environment
      have an expected lifetime of one day. (Tim Penhey)

  IMPROVEMENTS:

    * Creating a new branch no longer tries to read the entire revision-history
      unnecessarily over smart server operations. (Robert Collins)

    * Fetching between different repository formats with compatible models now
      takes advantage of the smart method to stream revisions.  (Andrew Bennetts)

    * The ``--coverage`` option is now global, rather specific to ``bzr
      selftest``.  (Andrew Bennetts)

    * The ``register-branch`` command will now use the public url of the branch
      containing the current directory, if one has been set and no explicit
      branch is provided.  (Robert Collins)

    * Tweak the ``reannotate`` code path to optimize the 2-parent case.
      Speeds up ``bzr annotate`` with a pack repository by approx 3:2.
      (John Arbash Meinel)

  BUGFIXES:

    * Calculate remote path relative to the shared medium in _SmartClient.  This
      is related to the problem in bug #124089.  (Andrew Bennetts)

    * Cleanly handle connection errors in smart protocol version two, the same
      way as they are handled by version one.  (Andrew Bennetts)

    * Clearer error when ``version-info --custom`` is used without
      ``--template`` (Lukáš Lalinský)

    * Don't raise UnavailableFeature during test setup when medusa is not
      available or tearDown is never called leading to nasty side effects.
      (#137823, Vincent Ladeuil)

    * If a plugin's test suite cannot be loaded, for example because of a syntax
      error in the tests, then ``selftest`` fails, rather than just printing
      a warning.  (Martin Pool, #189771)

    * List possible values for BZR_SSH environment variable in env-variables
      help topic. (Alexander Belchenko, #181842)

    * New methods ``push_log_file`` and ``pop_log_file`` to intercept messages:
      popping the log redirection now precisely restores the previous state,
      which makes it easier to use bzr log output from other programs.
      TestCaseInTempDir no longer depends on a log redirection being established
      by the test framework, which lets bzr tests cleanly run from a normal
      unittest runner.
      (#124153, #124849, Martin Pool, Jonathan Lange)

    * ``pull --quiet`` is now more quiet, in particular a message is no longer
      printed when the remembered pull location is used. (James Westby,
      #185907)

    * ``reconfigure`` can safely be interrupted while fetching.
      (Aaron Bentley, #179316)

    * ``reconfigure`` preserves tags when converting to and from lightweight
      checkouts.  (Aaron Bentley, #182040)

    * Stop polluting /tmp when running selftest.
      (Vincent Ladeuil, #123623)

    * Switch from NFKC => NFC for normalization checks. NFC allows a few
      more characters which should be considered valid.
      (John Arbash Meinel, #185458)

    * The launchpad plugin now uses the ``edge`` xmlrpc server to avoid
      interacting badly with a bug on the launchpad side. (Robert Collins)

    * Unknown hostnames when connecting to a ``bzr://`` URL no longer cause
      tracebacks.  (Andrew Bennetts, #182849)

  API BREAKS:

    * Classes implementing Merge types like Merge3Merger must now accept (and
      honour) a do_merge flag in their constructor.  (Aaron Bentley)

    * ``Repository.add_inventory`` and ``add_revision`` now require the caller
      to previously take a write lock (and start a write group.)
      (Martin Pool)

  TESTING:

    * selftest now accepts --load-list <file> to load a test id list. This
      speeds up running the test suite on a limited set of tests.
      (Vincent Ladeuil)

  INTERNALS:

    * Add a new method ``get_result`` to graph search objects. The resulting
      ``SearchResult`` can be used to recreate the search later, which will
      be useful in reducing network traffic. (Robert Collins)

    * Use convenience function to check whether two repository handles
      are referring to the same repository in ``Repository.get_graph``.
      (Jelmer Vernooij, #187162)

    * Fetching now passes the find_ghosts flag through to the
      ``InterRepository.missing_revision_ids`` call consistently for all
      repository types. This will enable faster missing revision discovery with
      bzr+ssh. (Robert Collins)

    * Fix error handling in Repository.insert_data_stream. (Lukas Lalinsky)

    * ``InterRepository.missing_revision_ids`` is now deprecated in favour of
      ``InterRepository.search_missing_revision_ids`` which returns a
      ``bzrlib.graph.SearchResult`` suitable for making requests from the smart
      server. (Robert Collins)

    * New error ``NoPublicBranch`` for commands that need a public branch to
      operate. (Robert Collins)

    * New method ``iter_inventories`` on Repository for access to many
      inventories. This is primarily used by the ``revision_trees`` method, as
      direct access to inventories is discouraged. (Robert Collins)

    * New method ``next_with_ghosts`` on the Graph breadth-first-search objects
      which will split out ghosts and present parents into two separate sets,
      useful for code which needs to be aware of ghosts (e.g. fetching data
      cares about ghosts during revision selection). (Robert Collins)

    * Record a timestamp against each mutter to the trace file, relative to the
      first import of bzrlib.  (Andrew Bennetts)

    * ``Repository.get_data_stream`` is now deprecated in favour of
      ``Repository.get_data_stream_for_search`` which allows less network
      traffic when requesting data streams over a smart server. (Robert Collins)

    * ``RemoteBzrDir._get_tree_branch`` no longer triggers ``_ensure_real``,
      removing one round trip on many network operations. (Robert Collins)

    * RemoteTransport's ``recommended_page_size`` method now returns 64k, like
      SFTPTransport and HttpTransportBase.  (Andrew Bennetts)

    * Repository has a new method ``has_revisions`` which signals the presence
      of many revisions by returning a set of the revisions listed which are
      present. This can be done by index queries without reading data for parent
      revision names etc. (Robert Collins)


bzr 1.1 2008-01-15
------------------

(no changes from 1.1rc1)

bzr 1.1rc1 2008-01-05
---------------------

  CHANGES:

   * Dotted revision numbers have been revised. Instead of growing longer with
     nested branches the branch number just increases. (eg instead of 1.1.1.1.1
     we now report 1.2.1.) This helps scale long lived branches which have many
     feature branches merged between them. (John Arbash Meinel)

   * The syntax ``bzr diff branch1 branch2`` is no longer supported.
     Use ``bzr diff branch1 --new branch2`` instead. This change has
     been made to remove the ambiguity where ``branch2`` is in fact a
     specific file to diff within ``branch1``.

  FEATURES:

   * New option to use custom template-based formats in  ``bzr version-info``.
     (Lukáš Lalinský)

   * diff '--using' allows an external diff tool to be used for files.
     (Aaron Bentley)

   * New "lca" merge-type for fast everyday merging that also supports
     criss-cross merges.  (Aaron Bentley)

  IMPROVEMENTS:

   * ``annotate`` now doesn't require a working tree. (Lukáš Lalinský,
     #90049)

   * ``branch`` and ``checkout`` can now use files from a working tree to
     to speed up the process.  For checkout, this requires the new
     --files-from flag.  (Aaron Bentley)

   * ``bzr diff`` now sorts files in alphabetical order.  (Aaron Bentley)

   * ``bzr diff`` now works on branches without working trees. Tree-less
     branches can also be compared to each other and to working trees using
     the new diff options ``--old`` and ``--new``. Diffing between branches,
     with or without trees, now supports specific file filtering as well.
     (Ian Clatworthy, #6700)

   * ``bzr pack`` now orders revision texts in topological order, with newest
     at the start of the file, promoting linear reads for ``bzr log`` and the
     like. This partially fixes #154129. (Robert Collins)

   * Merge directives now fetch prerequisites from the target branch if
     needed.  (Aaron Bentley)

   * pycurl now handles digest authentication.
     (Vincent Ladeuil)

   * ``reconfigure`` can now convert from repositories.  (Aaron Bentley)

   * ``-l`` is now a short form for ``--limit`` in ``log``.  (Matt Nordhoff)

   * ``merge`` now warns when merge directives cause cherrypicks.
     (Aaron Bentley)

   * ``split`` now supported, to enable splitting large trees into smaller
     pieces.  (Aaron Bentley)

  BUGFIXES:

   * Avoid AttributeError when unlocking a pack repository when an error occurs.
     (Martin Pool, #180208)

   * Better handle short reads when processing multiple range requests.
     (Vincent Ladeuil, #179368)

   * build_tree acceleration uses the correct path when a file has been moved.
     (Aaron Bentley)

   * ``commit`` now succeeds when a checkout and its master branch share a
     repository.  (Aaron Bentley, #177592)

   * Fixed error reporting of unsupported timezone format in
     ``log --timezone``. (Lukáš Lalinský, #178722)

   * Fixed Unicode encoding error in ``ignored`` when the output is
     redirected to a pipe. (Lukáš Lalinský)

   * Fix traceback when sending large response bodies over the smart protocol
     on Windows. (Andrew Bennetts, #115781)

   * Fix ``urlutils.relative_url`` for the case of two ``file:///`` URLs
     pointed to different logical drives on Windows.
     (Alexander Belchenko, #90847)

   * HTTP test servers are now compatible with the http protocol version 1.1.
     (Vincent Ladeuil, #175524)

   * _KnitParentsProvider.get_parent_map now handles requests for ghosts
     correctly, instead of erroring or attributing incorrect parents to ghosts.
     (Aaron Bentley)

   * ``merge --weave --uncommitted`` now works.  (Aaron Bentley)

   * pycurl authentication handling was broken and incomplete. Fix handling of
     user:pass embedded in the urls.
     (Vincent Ladeuil, #177643)

   * Files inside non-directories are now handled like other conflict types.
     (Aaron Bentley, #177390)

   * ``reconfigure`` is able to convert trees into lightweight checkouts.
     (Aaron Bentley)

   * Reduce lockdir timeout to 0 when running ``bzr serve``.  (Andrew Bennetts,
     #148087)

   * Test that the old ``version_info_format`` functions still work, even
     though they are deprecated. (John Arbash Meinel, ShenMaq, #177872)

   * Transform failures no longer cause ImmortalLimbo errors (Aaron Bentley,
     #137681)

   * ``uncommit`` works even when the commit messages of revisions to be
     removed use characters not supported in the terminal encoding.
     (Aaron Bentley)

   * When dumb http servers return whole files instead of the requested ranges,
     read the remaining bytes by chunks to avoid overflowing network buffers.
     (Vincent Ladeuil, #175886)

  DOCUMENTATION:

   * Minor tweaks made to the bug tracker integration documentation.
     (Ian Clatworthy)

   * Reference material has now be moved out of the User Guide and added
     to the User Reference. The User Reference has gained 4 sections as
     a result: Authenication Settings, Configuration Settings, Conflicts
     and Hooks. All help topics are now dumped into text format in the
     doc/en/user-reference directory for those who like browsing that
     information in their editor. (Ian Clatworthy)

   * *Using Bazaar with Launchpad* tutorial added. (Ian Clatworthy)

  INTERNALS:

    * find_* methods available for BzrDirs, Branches and WorkingTrees.
      (Aaron Bentley)

    * Help topics can now be loaded from files.
      (Ian Clatworthy, Alexander Belchenko)

    * get_parent_map now always provides tuples as its output.  (Aaron Bentley)

    * Parent Providers should now implement ``get_parent_map`` returning a
      dictionary instead of ``get_parents`` returning a list.
      ``Graph.get_parents`` is now deprecated. (John Arbash Meinel,
      Robert Collins)

    * Patience Diff now supports arbitrary python objects, as long as they
      support ``hash()``. (John Arbash Meinel)

    * Reduce selftest overhead to establish test names by memoization.
      (Vincent Ladeuil)

  API BREAKS:

  TESTING:

   * Modules can now customise their tests by defining a ``load_tests``
     attribute. ``pydoc bzrlib.tests.TestUtil.TestLoader.loadTestsFromModule``
     for the documentation on this attribute. (Robert Collins)

   * New helper function ``bzrlib.tests.condition_id_re`` which helps
     filter tests based on a regular expression search on the tests id.
     (Robert Collins)

   * New helper function ``bzrlib.tests.condition_isinstance`` which helps
     filter tests based on class. (Robert Collins)

   * New helper function ``bzrlib.tests.exclude_suite_by_condition`` which
     generalises the ``exclude_suite_by_re`` function. (Robert Collins)

   * New helper function ``bzrlib.tests.filter_suite_by_condition`` which
     generalises the ``filter_suite_by_re`` function. (Robert Collins)

   * New helper method ``bzrlib.tests.exclude_tests_by_re`` which gives a new
     TestSuite that does not contain tests from the input that matched a
     regular expression. (Robert Collins)

   * New helper method ``bzrlib.tests.randomize_suite`` which returns a
     randomized copy of the input suite. (Robert Collins)

   * New helper method ``bzrlib.tests.split_suite_by_re`` which splits a test
     suite into two according to a regular expression. (Robert Collins)

   * Parametrize all http tests for the transport implementations, the http
     protocol versions (1.0 and 1.1) and the authentication schemes.
     (Vincent Ladeuil)

   * The ``exclude_pattern`` and ``random_order`` parameters to the function
     ``bzrlib.tests.filter_suite_by_re`` have been deprecated. (Robert Collins)

   * The method ``bzrlib.tests.sort_suite_by_re`` has been deprecated. It is
     replaced by the new helper methods added in this release. (Robert Collins)


bzr 1.0 2007-12-14
------------------

  DOCUMENTATION:

   * More improvements and fixes to the User Guide.  (Ian Clatworthy)

   * Add information on cherrypicking/rebasing to the User Guide.
     (Ian Clatworthy)

   * Improve bug tracker integration documentation. (Ian Clatworthy)

   * Minor edits to ``Bazaar in five minutes`` from David Roberts and
     to the rebasing section of the User Guide from Aaron Bentley.
     (Ian Clatworthy)


bzr 1.0rc3 2007-12-11
---------------------

  CHANGES:

   * If a traceback occurs, users are now asked to report the bug
     through Launchpad (https://bugs.launchpad.net/bzr/), rather than
     by mail to the mailing list.
     (Martin Pool)

  BUGFIXES:

   * Fix Makefile rules for doc generation. (Ian Clatworthy, #175207)

   * Give more feedback during long http downloads by making readv deliver data
     as it arrives for urllib, and issue more requests for pycurl. High latency
     networks are better handled by urllib, the pycurl implementation give more
     feedback but also incur more latency.
     (Vincent Ladeuil, #173010)

   * Implement _make_parents_provider on RemoteRepository, allowing generating
     bundles against branches on a smart server.  (Andrew Bennetts, #147836)

  DOCUMENTATION:

   * Improved user guide.  (Ian Clatworthy)

   * The single-page quick reference guide is now available as a PDF.
     (Ian Clatworthy)

  INTERNALS:

    * readv urllib http implementation is now a real iterator above the
      underlying socket and deliver data as soon as it arrives. 'get' still
      wraps its output in a StringIO.
      (Vincent Ladeuil)


bzr 1.0rc2 2007-12-07
---------------------

  IMPROVEMENTS:

   * Added a --coverage option to selftest. (Andrew Bennetts)

   * Annotate merge (merge-type=weave) now supports cherrypicking.
     (Aaron Bentley)

   * ``bzr commit`` now doesn't print the revision number twice. (Matt
     Nordhoff, #172612)

   * New configuration option ``bugtracker_<tracker_abbrevation>_url`` to
     define locations of bug trackers that are not directly supported by
     bzr or a plugin. The URL will be treated as a template and ``{id}``
     placeholders will be replaced by specific bug IDs.  (Lukáš Lalinský)

   * Support logging single merge revisions with short and line log formatters.
     (Kent Gibson)

   * User Guide enhanced with suggested readability improvements from
     Matt Revell and corrections from John Arbash Meinel. (Ian Clatworthy)

   * Quick Start Guide renamed to Quick Start Card, moved down in
     the catalog, provided in pdf and png format and updated to refer
     to ``send`` instead of ``bundle``. (Ian Clatworthy, #165080)

   * ``switch`` can now be used on heavyweight checkouts as well as
     lightweight ones. After switching a heavyweight checkout, the
     local branch is a mirror/cache of the new bound branch and
     uncommitted changes in the working tree are merged. As a safety
     check, if there are local commits in a checkout which have not
     been committed to the previously bound branch, then ``switch``
     fails unless the ``--force`` option is given. This option is
     now also required if the branch a lightweight checkout is pointing
     to has been moved. (Ian Clatworthy)

  INTERNALS:

    * New -Dhttp debug option reports http connections, requests and responses.
      (Vincent Ladeuil)

    * New -Dmerge debug option, which emits merge plans for merge-type=weave.

  BUGFIXES:

   * Better error message when running ``bzr cat`` on a non-existant branch.
     (Lukáš Lalinský, #133782)

   * Catch OSError 17 (file exists) in final phase of tree transform and show
     filename to user.
     (Alexander Belchenko, #111758)

   * Catch ShortReadvErrors while using pycurl. Also make readv more robust by
     allowing multiple GET requests to be issued if too many ranges are
     required.
     (Vincent Ladeuil, #172701)

   * Check for missing basis texts when fetching from packs to packs.
     (John Arbash Meinel, #165290)

   * Fall back to showing e-mail in ``log --short/--line`` if the
     committer/author has only e-mail. (Lukáš Lalinský, #157026)

  API BREAKS:

   * Deprecate not passing a ``location`` argument to commit reporters'
     ``started`` methods. (Matt Nordhoff)


bzr 1.0rc1 2007-11-30
---------------------

  NOTES WHEN UPGRADING:

   * The default repository format is now ``pack-0.92``.  This
     default is used when creating new repositories with ``init`` and
     ``init-repo``, and when branching over bzr+ssh or bzr+hpss.
     (See https://bugs.launchpad.net/bugs/164626)

     This format can be read and written by Bazaar 0.92 and later, and
     data can be transferred to and from older formats.

     To upgrade, please reconcile your repository (``bzr reconcile``), and then
     upgrade (``bzr upgrade``).

     ``pack-0.92`` offers substantially better scaling and performance than the
     previous knits format. Some operations are slower where the code already
     had bad scaling characteristics under knits, the pack format makes such
     operations more visible as part of being more scalable overall. We will
     correct such operations over the coming releases and encourage the filing
     of bugs on any operation which you observe to be slower in a packs
     repository. One particular case that we do not intend to fix is pulling
     data from a pack repository into a knit repository over a high latency
     link;  downgrading such data requires reinsertion of the file texts, and
     this is a classic space/time tradeoff. The current implementation is
     conservative on memory usage because we need to support converting data
     from any tree without problems.
     (Robert Collins, Martin Pool, #164476)

  CHANGES:

   * Disable detection of plink.exe as possible ssh vendor. Plink vendor
     still available if user selects it explicitly with BZR_SSH environment
     variable. (Alexander Belchenko, workaround for bug #107593)

   * The pack format is now accessible as "pack-0.92", or "pack-0.92-subtree"
     to enable the subtree functions (for example, for bzr-svn).
     See http://doc.bazaar-vcs.org/latest/developer/packrepo.html
     (Martin Pool)

  FEATURES:

   * New ``authentication.conf`` file holding the password or other credentials
     for remote servers. This can be used for ssh, sftp, smtp and other
     supported transports.
     (Vincent Ladeuil)

   * New rich-root and rich-root-pack formats, recording the same data about
     tree roots that's recorded for all other directories.
     (Aaron Bentley, #164639)

   * ``pack-0.92`` repositories can now be reconciled.
     (Robert Collins, #154173)

   * ``switch`` command added for changing the branch a lightweight checkout
     is associated with and updating the tree to reflect the latest content
     accordingly. This command was previously part of the BzrTools plug-in.
     (Ian Clatworthy, Aaron Bentley, David Allouche)

   * ``reconfigure`` command can now convert branches, trees, or checkouts to
     lightweight checkouts.  (Aaron Bentley)

  PERFORMANCE:

   * Commit updates the state of the working tree via a delta rather than
     supplying entirely new basis trees. For commit of a single specified file
     this reduces the wall clock time for commit by roughly a 30%.
     (Robert Collins, Martin Pool)

   * Commit with many automatically found deleted paths no longer performs
     linear scanning for the children of those paths during inventory
     iteration. This should fix commit performance blowing out when many such
     paths occur during commit. (Robert Collins, #156491)

   * Fetch with pack repositories will no longer read the entire history graph.
     (Robert Collins, #88319)

   * Revert takes out an appropriate lock when reverting to a basis tree, and
     does not read the basis inventory twice. (Robert Collins)

   * Diff does not require an inventory to be generated on dirstate trees.
     (Aaron Bentley, #149254)

   * New annotate merge (--merge-type=weave) implementation is fast on
     versionedfiles withough cached annotations, e.g. pack-0.92.
     (Aaron Bentley)

  IMPROVEMENTS:

   * ``bzr merge`` now warns when it encounters a criss-cross merge.
     (Aaron Bentley)

   * ``bzr send`` now doesn't require the target e-mail address to be
     specified on the command line if an interactive e-mail client is used.
     (Lukáš Lalinský)

   * ``bzr tags`` now prints the revision number for each tag, instead of
     the revision id, unless --show-ids is passed. In addition, tags can be
     sorted chronologically instead of lexicographically with --sort=time.
     (Adeodato Simó, #120231)

   * Windows standalone version of bzr is able to load system-wide plugins from
     "plugins" subdirectory in installation directory. In addition standalone
     installer write to the registry (HKLM\SOFTWARE\Bazaar) useful info
     about paths and bzr version. (Alexander Belchenko, #129298)

  DOCUMENTATION:

  BUG FIXES:

   * A progress bar has been added for knitpack -> knitpack fetching.
     (Robert Collins, #157789, #159147)

   * Branching from a branch via smart server now preserves the repository
     format. (Andrew Bennetts,  #164626)

   * ``commit`` is now able to invoke an external editor in a non-ascii
     directory. (Daniel Watkins, #84043)

   * Catch connection errors for ftp.
     (Vincent Ladeuil, #164567)

   * ``check`` no longer reports spurious unreferenced text versions.
     (Robert Collins, John A Meinel, #162931, #165071)

   * Conflicts are now resolved recursively by ``revert``.
     (Aaron Bentley, #102739)

   * Detect invalid transport reuse attempts by catching invalid URLs.
     (Vincent Ladeuil, #161819)

   * Deleting a file without removing it shows a correct diff, not a traceback.
     (Aaron Bentley)

   * Do no use timeout in HttpServer anymore.
     (Vincent Ladeuil, #158972).

   * Don't catch the exceptions related to the http pipeline status before
     retrying an http request or some programming errors may be masked.
     (Vincent Ladeuil, #160012)

   * Fix ``bzr rm`` to not delete modified and ignored files.
     (Lukáš Lalinský, #172598)

   * Fix exception when revisionspec contains merge revisons but log
     formatter doesn't support merge revisions. (Kent Gibson, #148908)

   * Fix exception when ScopeReplacer is assigned to before any members have
     been retrieved.  (Aaron Bentley)

   * Fix multiple connections during checkout --lightweight.
     (Vincent Ladeuil, #159150)

   * Fix possible error in insert_data_stream when copying between
     pack repositories over bzr+ssh or bzr+http.
     KnitVersionedFile.get_data_stream now makes sure that requested
     compression parents are sent before any delta hunks that depend
     on them.
     (Martin Pool, #164637)

   * Fix typo in limiting offsets coalescing for http, leading to
     whole files being downloaded instead of parts.
     (Vincent Ladeuil, #165061)

   * FTP server errors don't error in the error handling code.
     (Robert Collins, #161240)

   * Give a clearer message when a pull fails because the source needs
     to be reconciled.
     (Martin Pool, #164443)

   * It is clearer when a plugin cannot be loaded because of its name, and a
     suggestion for an acceptable name is given. (Daniel Watkins, #103023)

   * Leave port as None in transport objects if user doesn't
     specify a port in urls.
     (vincent Ladeuil, #150860)

   * Make sure Repository.fetch(self) is properly a no-op for all
     Repository implementations. (John Arbash Meinel, #158333)

   * Mark .bzr directories as "hidden" on Windows.
     (Alexander Belchenko, #71147)

   * ``merge --uncommitted`` can now operate on a single file.
     (Aaron Bentley, Lukáš Lalinský, #136890)

   * Obsolete packs are now cleaned up by pack and autopack operations.
     (Robert Collins, #153789)

   * Operations pulling data from a smart server where the underlying
     repositories are not both annotated/both unannotated will now work.
     (Robert Collins, #165304).

   * Reconcile now shows progress bars. (Robert Collins, #159351)

   * ``RemoteBranch`` was not initializing ``self._revision_id_to_revno_map``
     properly. (John Arbash Meinel, #162486)

   * Removing an already-removed file reports the file does not exist. (Daniel
     Watkins, #152811)

   * Rename on Windows is able to change filename case.
     (Alexander Belchenko, #77740)

   * Return error instead of a traceback for ``bzr log -r0``.
     (Kent Gibson, #133751)

   * Return error instead of a traceback when bzr is unable to create
     symlink on some platforms (e.g. on Windows).
     (Alexander Belchenko, workaround for #81689)

   * Revert doesn't crash when restoring a single file from a deleted
     directory. (Aaron Bentley)

   * Stderr output via logging mechanism now goes through encoded wrapper
     and no more uses utf-8, but terminal encoding instead. So all unicode
     strings now should be readable in non-utf-8 terminal.
     (Alexander Belchenko, #54173)

   * The error message when ``move --after`` should be used makes how to do so
     clearer. (Daniel Watkins, #85237)

   * Unicode-safe output from ``bzr info``. The output will be encoded
     using the terminal encoding and unrepresentable characters will be
     replaced by '?'. (Lukáš Lalinský, #151844)

   * Working trees are no longer created when pushing into a local no-trees
     repo. (Daniel Watkins, #50582)

   * Upgrade util/configobj to version 4.4.0.
     (Vincent Ladeuil, #151208).

   * Wrap medusa ftp test server as an FTPServer feature.
     (Vincent Ladeuil, #157752)

  API BREAKS:

   * ``osutils.backup_file`` is deprecated. Actually it's not used in bzrlib
     during very long time. (Alexander Belchenko)

   * The return value of
     ``VersionedFile.iter_lines_added_or_present_in_versions`` has been
     changed. Previously it was an iterator of lines, now it is an iterator of
     (line, version_id) tuples. This change has been made to aid reconcile and
     fetch operations. (Robert Collins)

   * ``bzrlib.repository.get_versioned_file_checker`` is now private.
     (Robert Collins)

   * The Repository format registry default has been removed; it was previously
     obsoleted by the bzrdir format default, which implies a default repository
     format.
     (Martin Pool)

  INTERNALS:

   * Added ``ContainerSerialiser`` and ``ContainerPushParser`` to
     ``bzrlib.pack``.  These classes provide more convenient APIs for generating
     and parsing containers from streams rather than from files.  (Andrew
     Bennetts)

   * New module ``lru_cache`` providing a cache for use by tasks that need
     semi-random access to large amounts of data. (John A Meinel)

   * InventoryEntry.diff is now deprecated.  Please use diff.DiffTree instead.

  TESTING:


bzr 0.92 2007-11-05
-------------------

  CHANGES:

  * New uninstaller on Win32.  (Alexander Belchenko)


bzr 0.92rc1 2007-10-29
----------------------

  NOTES WHEN UPGRADING:

  CHANGES:

   * ``bzr`` now returns exit code 4 if an internal error occurred, and
     3 if a normal error occurred.  (Martin Pool)

   * ``pull``, ``merge`` and ``push`` will no longer silently correct some
     repository index errors that occured as a result of the Weave disk format.
     Instead the ``reconcile`` command needs to be run to correct those
     problems if they exist (and it has been able to fix most such problems
     since bzr 0.8). Some new problems have been identified during this release
     and you should run ``bzr check`` once on every repository to see if you
     need to reconcile. If you cannot ``pull`` or ``merge`` from a remote
     repository due to mismatched parent errors - a symptom of index errors -
     you should simply take a full copy of that remote repository to a clean
     directory outside any local repositories, then run reconcile on it, and
     finally pull from it locally. (And naturally email the repositories owner
     to ask them to upgrade and run reconcile).
     (Robert Collins)

  FEATURES:

   * New ``knitpack-experimental`` repository format. This is interoperable with
     the ``dirstate-tags`` format but uses a smarter storage design that greatly
     speeds up many operations, both local and remote. This new format can be
     used as an option to the ``init``, ``init-repository`` and ``upgrade``
     commands. See http://doc.bazaar-vcs.org/0.92/developers/knitpack.html
     for further details. (Robert Collins)

   * For users of bzr-svn (and those testing the prototype subtree support) that
     wish to try packs, a new ``knitpack-subtree-experimental`` format has also
     been added. This is interoperable with the ``dirstate-subtrees`` format.
     (Robert Collins)

   * New ``reconfigure`` command. (Aaron Bentley)

   * New ``revert --forget-merges`` command, which removes the record of a pending
     merge without affecting the working tree contents.  (Martin Pool)

   * New ``bzr_remote_path`` configuration variable allows finer control of
     remote bzr locations than BZR_REMOTE_PATH environment variable.
     (Aaron Bentley)

   * New ``launchpad-login`` command to tell Bazaar your Launchpad
     user ID.  This can then be used by other functions of the
     Launchpad plugin. (James Henstridge)

  PERFORMANCE:

   * Commit in quiet mode is now slightly faster as the information to
     output is no longer calculated. (Ian Clatworthy)

   * Commit no longer checks for new text keys during insertion when the
     revision id was deterministically unique. (Robert Collins)

   * Committing a change which is not a merge and does not change the number of
     files in the tree is faster by utilising the data about whether files are
     changed to determine if the tree is unchanged rather than recalculating
     it at the end of the commit process. (Robert Collins)

   * Inventory serialisation no longer double-sha's the content.
     (Robert Collins)

   * Knit text reconstruction now avoids making copies of the lines list for
     interim texts when building a single text. The new ``apply_delta`` method
     on ``KnitContent`` aids this by allowing modification of the revision id
     such objects represent. (Robert Collins)

   * Pack indices are now partially parsed for specific key lookup using a
     bisection approach. (Robert Collins)

   * Partial commits are now approximately 40% faster by walking over the
     unselected current tree more efficiently. (Robert Collins)

   * XML inventory serialisation takes 20% less time while being stricter about
     the contents. (Robert Collins)

   * Graph ``heads()`` queries have been fixed to no longer access all history
     unnecessarily. (Robert Collins)

  IMPROVEMENTS:

   * ``bzr+https://`` smart server across https now supported.
     (John Ferlito, Martin Pool, #128456)

   * Mutt is now a supported mail client; set ``mail_client=mutt`` in your
     bazaar.conf and ``send`` will use mutt. (Keir Mierle)

   * New option ``-c``/``--change`` for ``merge`` command for cherrypicking
     changes from one revision. (Alexander Belchenko, #141368)

   * Show encodings, locale and list of plugins in the traceback message.
     (Martin Pool, #63894)

   * Experimental directory formats can now be marked with
     ``experimental = True`` during registration. (Ian Clatworthy)

  DOCUMENTATION:

   * New *Bazaar in Five Minutes* guide.  (Matthew Revell)

   * The hooks reference documentation is now converted to html as expected.
     (Ian Clatworthy)

  BUG FIXES:

   * Connection error reporting for the smart server has been fixed to
     display a user friendly message instead of a traceback.
     (Ian Clatworthy, #115601)

   * Make sure to use ``O_BINARY`` when opening files to check their
     sha1sum. (Alexander Belchenko, John Arbash Meinel, #153493)

   * Fix a problem with Win32 handling of the executable bit.
     (John Arbash Meinel, #149113)

   * ``bzr+ssh://`` and ``sftp://`` URLs that do not specify ports explicitly
     no longer assume that means port 22.  This allows people using OpenSSH to
     override the default port in their ``~/.ssh/config`` if they wish.  This
     fixes a bug introduced in bzr 0.91.  (Andrew Bennetts, #146715)

   * Commands reporting exceptions can now be profiled and still have their
     data correctly dumped to a file. For example, a ``bzr commit`` with
     no changes still reports the operation as pointless but doing so no
     longer throws away the profiling data if this command is run with
     ``--lsprof-file callgrind.out.ci`` say. (Ian Clatworthy)

   * Fallback to ftp when paramiko is not installed and sftp can't be used for
     ``tests/commands`` so that the test suite is still usable without
     paramiko.
     (Vincent Ladeuil, #59150)

   * Fix commit ordering in corner case. (Aaron Bentley, #94975)

   * Fix long standing bug in partial commit when there are renames
     left in tree. (Robert Collins, #140419)

   * Fix selftest semi-random noise during http related tests.
     (Vincent Ladeuil, #140614)

   * Fix typo in ftp.py making the reconnection fail on temporary errors.
     (Vincent Ladeuil, #154259)

   * Fix failing test by comparing real paths to cover the case where the TMPDIR
     contains a symbolic link.
     (Vincent Ladeuil, #141382).

   * Fix log against smart server branches that don't support tags.
     (James Westby, #140615)

   * Fix pycurl http implementation by defining error codes from
     pycurl instead of relying on an old curl definition.
     (Vincent Ladeuil, #147530)

   * Fix 'unprintable error' message when displaying BzrCheckError and
     some other exceptions on Python 2.5.
     (Martin Pool, #144633)

   * Fix ``Inventory.copy()`` and add test for it. (Jelmer Vernooij)

   * Handles default value for ListOption in cmd_commit.
     (Vincent Ladeuil, #140432)

   * HttpServer and FtpServer need to be closed properly or a listening socket
     will remain opened.
     (Vincent Ladeuil, #140055)

   * Monitor the .bzr directory created in the top level test
     directory to detect leaking tests.
     (Vincent Ladeuil, #147986)

   * The basename, not the full path, is now used when checking whether
     the profiling dump file begins with ``callgrind.out`` or not. This
     fixes a bug reported by Aaron Bentley on IRC. (Ian Clatworthy)

   * Trivial fix for invoking command ``reconfigure`` without arguments.
     (Rob Weir, #141629)

   * ``WorkingTree.rename_one`` will now raise an error if normalisation of the
     new path causes bzr to be unable to access the file. (Robert Collins)

   * Correctly detect a NoSuchFile when using a filezilla server. (Gary van der
     Merwe)

  API BREAKS:

   * ``bzrlib.index.GraphIndex`` now requires a size parameter to the
     constructor, for enabling bisection searches. (Robert Collins)

   * ``CommitBuilder.record_entry_contents`` now requires the root entry of a
     tree be supplied to it, previously failing to do so would trigger a
     deprecation warning. (Robert Collins)

   * ``KnitVersionedFile.add*`` will no longer cache added records even when
     enable_cache() has been called - the caching feature is now exclusively for
     reading existing data. (Robert Collins)

   * ``ReadOnlyLockError`` is deprecated; ``LockFailed`` is usually more
     appropriate.  (Martin Pool)

   * Removed ``bzrlib.transport.TransportLogger`` - please see the new
     ``trace+`` transport instead. (Robert Collins)

   * Removed previously deprecated varargs interface to ``TestCase.run_bzr`` and
     deprecated methods ``TestCase.capture`` and ``TestCase.run_bzr_captured``.
     (Martin Pool)

   * Removed previous deprecated ``basis_knit`` parameter to the
     ``KnitVersionedFile`` constructor. (Robert Collins)

   * Special purpose method ``TestCase.run_bzr_decode`` is moved to the test_non_ascii
     class that needs it.
     (Martin Pool)

   * The class ``bzrlib.repofmt.knitrepo.KnitRepository3`` has been folded into
     ``KnitRepository`` by parameters to the constructor. (Robert Collins)

   * The ``VersionedFile`` interface now allows content checks to be bypassed
     by supplying check_content=False.  This saves nearly 30% of the minimum
     cost to store a version of a file. (Robert Collins)

   * Tree's with bad state such as files with no length or sha will no longer
     be silently accepted by the repository XML serialiser. To serialise
     inventories without such data, pass working=True to write_inventory.
     (Robert Collins)

   * ``VersionedFile.fix_parents`` has been removed as a harmful API.
     ``VersionedFile.join`` will no longer accept different parents on either
     side of a join - it will either ignore them, or error, depending on the
     implementation. See notes when upgrading for more information.
     (Robert Collins)

  INTERNALS:

   * ``bzrlib.transport.Transport.put_file`` now returns the number of bytes
     put by the method call, to allow avoiding stat-after-write or
     housekeeping in callers. (Robert Collins)

   * ``bzrlib.xml_serializer.Serializer`` is now responsible for checking that
     mandatory attributes are present on serialisation and deserialisation.
     This fixes some holes in API usage and allows better separation between
     physical storage and object serialisation. (Robert Collins)

   * New class ``bzrlib.errors.InternalBzrError`` which is just a convenient
     shorthand for deriving from BzrError and setting internal_error = True.
     (Robert Collins)

   * New method ``bzrlib.mutabletree.update_to_one_parent_via_delta`` for
     moving the state of a parent tree to a new version via a delta rather than
     a complete replacement tree. (Robert Collins)

   * New method ``bzrlib.osutils.minimum_path_selection`` useful for removing
     duplication from user input, when a user mentions both a path and an item
     contained within that path. (Robert Collins)

   * New method ``bzrlib.repository.Repository.is_write_locked`` useful for
     determining if a repository is write locked. (Robert Collins)

   * New method on ``bzrlib.tree.Tree`` ``path_content_summary`` provides a
     tuple containing the key information about a path for commit processing
     to complete. (Robert Collins)

   * New method on xml serialisers, write_inventory_to_lines, which matches the
     API used by knits for adding content. (Robert Collins)

   * New module ``bzrlib.bisect_multi`` with generic multiple-bisection-at-once
     logic, currently only available for byte-based lookup
     (``bisect_multi_bytes``). (Robert Collins)

   * New helper ``bzrlib.tuned_gzip.bytes_to_gzip`` which takes a byte string
     and returns a gzipped version of the same. This is used to avoid a bunch
     of api friction during adding of knit hunks. (Robert Collins)

   * New parameter on ``bzrlib.transport.Transport.readv``
     ``adjust_for_latency`` which changes readv from returning strictly the
     requested data to inserted return larger ranges and in forward read order
     to reduce the effect of network latency. (Robert Collins)

   * New parameter yield_parents on ``Inventory.iter_entries_by_dir`` which
     causes the parents of a selected id to be returned recursively, so all the
     paths from the root down to each element of selected_file_ids are
     returned. (Robert Collins)

   * Knit joining has been enhanced to support plain to annotated conversion
     and annotated to plain conversion. (Ian Clatworthy)

   * The CommitBuilder method ``record_entry_contents`` now returns summary
     information about the effect of the commit on the repository. This tuple
     contains an inventory delta item if the entry changed from the basis, and a
     boolean indicating whether a new file graph node was recorded.
     (Robert Collins)

   * The python path used in the Makefile can now be overridden.
     (Andrew Bennetts, Ian Clatworthy)

  TESTING:

   * New transport implementation ``trace+`` which is useful for testing,
     logging activity taken to its _activity attribute. (Robert Collins)

   * When running bzr commands within the test suite, internal exceptions are
     not caught and reported in the usual way, but rather allowed to propagate
     up and be visible to the test suite.  A new API ``run_bzr_catch_user_errors``
     makes this behavior available to other users.
     (Martin Pool)

   * New method ``TestCase.call_catch_warnings`` for testing methods that
     raises a Python warning.  (Martin Pool)


bzr 0.91 2007-09-26
-------------------

  BUG FIXES:

   * Print a warning instead of aborting the ``python setup.py install``
     process if building of a C extension is not possible.
     (Lukáš Lalinský, Alexander Belchenko)

   * Fix commit ordering in corner case (Aaron Bentley, #94975)

   * Fix ''bzr info bzr://host/'' and other operations on ''bzr://' URLs with
     an implicit port.  We were incorrectly raising PathNotChild due to
     inconsistent treatment of the ''_port'' attribute on the Transport object.
     (Andrew Bennetts, #133965)

   * Make RemoteRepository.sprout cope gracefully with servers that don't
     support the ``Repository.tarball`` request.
     (Andrew Bennetts)


bzr 0.91rc2 2007-09-11
----------------------

   * Replaced incorrect tarball for previous release; a debug statement was left
     in bzrlib/remote.py.


bzr 0.91rc1 2007-09-11
----------------------

  CHANGES:

   * The default branch and repository format has changed to
     ``dirstate-tags``, so tag commands are active by default.
     This format is compatible with Bazaar 0.15 and later.
     This incidentally fixes bug #126141.
     (Martin Pool)

   * ``--quiet`` or ``-q`` is no longer a global option. If present, it
     must now appear after the command name. Scripts doing things like
     ``bzr -q missing`` need to be rewritten as ``bzr missing -q``.
     (Ian Clatworthy)

  FEATURES:

   * New option ``--author`` in ``bzr commit`` to specify the author of the
     change, if it's different from the committer. ``bzr log`` and
     ``bzr annotate`` display the author instead of the committer.
     (Lukáš Lalinský)

   * In addition to global options and command specific options, a set of
     standard options are now supported. Standard options are legal for
     all commands. The initial set of standard options are:

     * ``--help`` or ``-h`` - display help message
     * ``--verbose`` or ``-v`` - display additional information
     * ``--quiet``  or ``-q`` - only output warnings and errors.

     Unlike global options, standard options can be used in aliases and
     may have command-specific help. (Ian Clatworthy)

   * Verbosity level processing has now been unified. If ``--verbose``
     or ``-v`` is specified on the command line multiple times, the
     verbosity level is made positive the first time then increased.
     If ``--quiet`` or ``-q`` is specified on the command line
     multiple times, the verbosity level is made negative the first
     time then decreased. To get the default verbosity level of zero,
     either specify none of the above , ``--no-verbose`` or ``--no-quiet``.
     Note that most commands currently ignore the magnitude of the
     verbosity level but do respect *quiet vs normal vs verbose* when
     generating output. (Ian Clatworthy)

   * ``Branch.hooks`` now supports ``pre_commit`` hook. The hook's signature
     is documented in BranchHooks constructor. (Nam T. Nguyen, #102747)

   * New ``Repository.stream_knit_data_for_revisions`` request added to the
     network protocol for greatly reduced roundtrips when retrieving a set of
     revisions. (Andrew Bennetts)

  BUG FIXES:

   * ``bzr plugins`` now lists the version number for each plugin in square
     brackets after the path. (Robert Collins, #125421)

   * Pushing, pulling and branching branches with subtree references was not
     copying the subtree weave, preventing the file graph from being accessed
     and causing errors in commits in clones. (Robert Collins)

   * Suppress warning "integer argument expected, got float" from Paramiko,
     which sometimes caused false test failures.  (Martin Pool)

   * Fix bug in bundle 4 that could cause attempts to write data to wrong
     versionedfile.  (Aaron Bentley)

   * Diffs generated using "diff -p" no longer break the patch parser.
     (Aaron Bentley)

   * get_transport treats an empty possible_transports list the same as a non-
     empty one.  (Aaron Bentley)

   * patch verification for merge directives is reactivated, and works with
     CRLF and CR files.  (Aaron Bentley)

   * Accept ..\ as a path in revision specifiers. This fixes for example
     "-r branch:..\other-branch" on Windows.  (Lukáš Lalinský)

   * ``BZR_PLUGIN_PATH`` may now contain trailing slashes.
     (Blake Winton, #129299)

   * man page no longer lists hidden options (#131667, Aaron Bentley)

   * ``uncommit --help`` now explains the -r option adequately.  (Daniel
     Watkins, #106726)

   * Error messages are now better formatted with parameters (such as
     filenames) quoted when necessary. This avoids confusion when directory
     names ending in a '.' at the end of messages were confused with a
     full stop that may or not have been there. (Daniel Watkins, #129791)

   * Fix ``status FILE -r X..Y``. (Lukáš Lalinský)

   * If a particular command is an alias, ``help`` will show the alias
     instead of claiming there is no help for said alias. (Daniel Watkins,
     #133548)

   * TreeTransform-based operations, like pull, merge, revert, and branch,
     now roll back if they encounter an error.  (Aaron Bentley, #67699)

   * ``bzr commit`` now exits cleanly if a character unsupported by the
     current encoding is used in the commit message.  (Daniel Watkins,
     #116143)

   * bzr send uses default values for ranges when only half of an elipsis
     is specified ("-r..5" or "-r5..").  (#61685, Aaron Bentley)

   * Avoid trouble when Windows ssh calls itself 'plink' but no plink
     binary is present.  (Martin Albisetti, #107155)

   * ``bzr remove`` should remove clean subtrees.  Now it will remove (without
     needing ``--force``) subtrees that contain no files with text changes or
     modified files.  With ``--force`` it removes the subtree regardless of
     text changes or unknown files. Directories with renames in or out (but
     not changed otherwise) will now be removed without needing ``--force``.
     Unknown ignored files will be deleted without needing ``--force``.
     (Marius Kruger, #111665)

   * When two plugins conflict, the source of both the losing and now the
     winning definition is shown.  (Konstantin Mikhaylov, #5454)

   * When committing to a branch, the location being committed to is
     displayed.  (Daniel Watkins, #52479)

   * ``bzr --version`` takes care about encoding of stdout, especially
     when output is redirected. (Alexander Belchenko, #131100)

   * Prompt for an ftp password if none is provided.
     (Vincent Ladeuil, #137044)

   * Reuse bound branch associated transport to avoid multiple
     connections.
     (Vincent Ladeuil, #128076, #131396)

   * Overwrite conflicting tags by ``push`` and ``pull`` if the
     ``--overwrite`` option is specified.  (Lukáš Lalinský, #93947)

   * In checkouts, tags are copied into the master branch when created,
     changed or deleted, and are copied into the checkout when it is
     updated.  (Martin Pool, #93856, #93860)

   * Print a warning instead of aborting the ``python setup.py install``
     process if building of a C extension is not possible.
     (Lukáš Lalinský, Alexander Belchenko)

  IMPROVEMENTS:

   * Add the option "--show-diff" to the commit command in order to display
     the diff during the commit log creation. (Goffredo Baroncelli)

   * ``pull`` and ``merge`` are much faster at installing bundle format 4.
     (Aaron Bentley)

   * ``pull -v`` no longer includes deltas, making it much faster.
     (Aaron Bentley)

   * ``send`` now sends the directive as an attachment by default.
     (Aaron Bentley, Lukáš Lalinský, Alexander Belchenko)

   * Documentation updates (Martin Albisetti)

   * Help on debug flags is now included in ``help global-options``.
     (Daniel Watkins, #124853)

   * Parameters passed on the command line are checked to ensure they are
     supported by the encoding in use. (Daniel Watkins)

   * The compression used within the bzr repository has changed from zlib
     level 9 to the zlib default level. This improves commit performance with
     only a small increase in space used (and in some cases a reduction in
     space). (Robert Collins)

   * Initial commit no longer SHAs files twice and now reuses the path
     rather than looking it up again, making it faster.
     (Ian Clatworthy)

   * New option ``-c``/``--change`` for ``diff`` and ``status`` to show
     changes in one revision.  (Lukáš Lalinský)

   * If versioned files match a given ignore pattern, a warning is now
     given. (Daniel Watkins, #48623)

   * ``bzr status`` now has -S as a short name for --short and -V as a
     short name for --versioned. These have been added to assist users
     migrating from Subversion: ``bzr status -SV`` is now like
     ``svn status -q``.  (Daniel Watkins, #115990)

   * Added C implementation of  ``PatienceSequenceMatcher``, which is about
     10x faster than the Python version. This speeds up commands that
     need file diffing, such as ``bzr commit`` or ``bzr diff``.
     (Lukáš Lalinský)

   * HACKING has been extended with a large section on core developer tasks.
     (Ian Clatworthy)

   * Add ``branches`` and ``standalone-trees`` as online help topics and
     include them as Concepts within the User Reference.
     (Paul Moore, Ian Clatworthy)

    * ``check`` can detect versionedfile parent references that are
      inconsistent with revision and inventory info, and ``reconcile`` can fix
      them.  These faulty references were generated by 0.8-era releases,
      so repositories which were manipulated by old bzrs should be
      checked, and possibly reconciled ASAP.  (Aaron Bentley, Andrew Bennetts)

  API BREAKS:

   * ``Branch.append_revision`` is removed altogether; please use
     ``Branch.set_last_revision_info`` instead.  (Martin Pool)

   * CommitBuilder now advertises itself as requiring the root entry to be
     supplied. This only affects foreign repository implementations which reuse
     CommitBuilder directly and have changed record_entry_contents to require
     that the root not be supplied. This should be precisely zero plugins
     affected. (Robert Collins)

   * The ``add_lines`` methods on ``VersionedFile`` implementations has changed
     its return value to include the sha1 and length of the inserted text. This
     allows the avoidance of double-sha1 calculations during commit.
     (Robert Collins)

   * ``Transport.should_cache`` has been removed.  It was not called in the
     previous release.  (Martin Pool)

  TESTING:

   * Tests may now raise TestNotApplicable to indicate they shouldn't be
     run in a particular scenario.  (Martin Pool)

   * New function multiply_tests_from_modules to give a simpler interface
     to test parameterization.  (Martin Pool, Robert Collins)

   * ``Transport.should_cache`` has been removed.  It was not called in the
     previous release.  (Martin Pool)

   * NULL_REVISION is returned to indicate the null revision, not None.
     (Aaron Bentley)

   * Use UTF-8 encoded StringIO for log tests to avoid failures on
     non-ASCII committer names.  (Lukáš Lalinský)

  INTERNALS:

   * ``bzrlib.plugin.all_plugins`` has been deprecated in favour of
     ``bzrlib.plugin.plugins()`` which returns PlugIn objects that provide
     useful functionality for determining the path of a plugin, its tests, and
     its version information. (Robert Collins)

   * Add the option user_encoding to the function 'show_diff_trees()'
     in order to move the user encoding at the UI level. (Goffredo Baroncelli)

   * Add the function make_commit_message_template_encoded() and the function
     edit_commit_message_encoded() which handle encoded strings.
     This is done in order to mix the commit messages (which is a unicode
     string), and the diff which is a raw string. (Goffredo Baroncelli)

   * CommitBuilder now defaults to using add_lines_with_ghosts, reducing
     overhead on non-weave repositories which don't require all parents to be
     present. (Robert Collins)

   * Deprecated method ``find_previous_heads`` on
     ``bzrlib.inventory.InventoryEntry``. This has been superseded by the use
     of ``parent_candidates`` and a separate heads check via the repository
     API. (Robert Collins)

   * New trace function ``mutter_callsite`` will print out a subset of the
     stack to the log, which can be useful for gathering debug details.
     (Robert Collins)

   * ``bzrlib.pack.ContainerWriter`` now tracks how many records have been
     added via a public attribute records_written. (Robert Collins)

   * New method ``bzrlib.transport.Transport.get_recommended_page_size``.
     This provides a hint to users of transports as to the reasonable
     minimum data to read. In principle this can take latency and
     bandwidth into account on a per-connection basis, but for now it
     just has hard coded values based on the url. (e.g. http:// has a large
     page size, file:// has a small one.) (Robert Collins)

   * New method on ``bzrlib.transport.Transport`` ``open_write_stream`` allows
     incremental addition of data to a file without requiring that all the
     data be buffered in memory. (Robert Collins)

   * New methods on ``bzrlib.knit.KnitVersionedFile``:
     ``get_data_stream(versions)``, ``insert_data_stream(stream)`` and
     ``get_format_signature()``.  These provide some infrastructure for
     efficiently streaming the knit data for a set of versions over the smart
     protocol.

   * Knits with no annotation cache still produce correct annotations.
     (Aaron Bentley)

   * Three new methods have been added to ``bzrlib.trace``:
     ``set_verbosity_level``, ``get_verbosity_level`` and ``is_verbose``.
     ``set_verbosity_level`` expects a numeric value: negative for quiet,
     zero for normal, positive for verbose. The size of the number can be
     used to determine just how quiet or verbose the application should be.
     The existing ``be_quiet`` and ``is_quiet`` routines have been
     integrated into this new scheme. (Ian Clatworthy)

   * Options can now be delcared with a ``custom_callback`` parameter. If
     set, this routine is called after the option is processed. This feature
     is now used by the standard options ``verbose`` and ``quiet`` so that
     setting one implicitly resets the other. (Ian Clatworthy)

   * Rather than declaring a new option from scratch in order to provide
     custom help, a centrally registered option can be decorated using the
     new ``bzrlib.Option.custom_help`` routine. In particular, this routine
     is useful when declaring better help for the ``verbose`` and ``quiet``
     standard options as the base definition of these is now more complex
     than before thanks to their use of a custom callback. (Ian Clatworthy)

    * Tree._iter_changes(specific_file=[]) now iterates through no files,
      instead of iterating through all files.  None is used to iterate through
      all files.  (Aaron Bentley)

    * WorkingTree.revert() now accepts None to revert all files.  The use of
      [] to revert all files is deprecated.  (Aaron Bentley)


bzr 0.90 2007-08-28
-------------------

  IMPROVEMENTS:

    * Documentation is now organized into multiple directories with a level
      added for different languages or locales. Added the Mini Tutorial
      and Quick Start Summary (en) documents from the Wiki, improving the
      content and readability of the former. Formatted NEWS as Release Notes
      complete with a Table of Conents, one heading per release. Moved the
      Developer Guide into the main document catalog and provided a link
      from the developer document catalog back to the main one.
      (Ian Clatworthy, Sabin Iacob, Alexander Belchenko)


  API CHANGES:

    * The static convenience method ``BzrDir.create_repository``
      is deprecated.  Callers should instead create a ``BzrDir`` instance
      and call ``create_repository`` on that.  (Martin Pool)


bzr 0.90rc1 2007-08-14
----------------------

  BUGFIXES:

    * ``bzr init`` should connect to the remote location one time only.  We
      have been connecting several times because we forget to pass around the
      Transport object. This modifies ``BzrDir.create_branch_convenience``,
      so that we can give it the Transport we already have.
      (John Arbash Meinel, Vincent Ladeuil, #111702)

    * Get rid of sftp connection cache (get rid of the FTP one too).
      (Vincent Ladeuil, #43731)

    * bzr branch {local|remote} remote don't try to create a working tree
      anymore.
      (Vincent Ladeuil, #112173)

    * All identified multiple connections for a single bzr command have been
      fixed. See bzrlib/tests/commands directory.
      (Vincent Ladeuil)

    * ``bzr rm`` now does not insist on ``--force`` to delete files that
      have been renamed but not otherwise modified.  (Marius Kruger,
      #111664)

    * ``bzr selftest --bench`` no longer emits deprecation warnings
      (Lukáš Lalinský)

    * ``bzr status`` now honours FILE parameters for conflict lists
      (Aaron Bentley, #127606)

    * ``bzr checkout`` now honours -r when reconstituting a working tree.
      It also honours -r 0.  (Aaron Bentley, #127708)

    * ``bzr add *`` no more fails on Windows if working tree contains
      non-ascii file names. (Kuno Meyer, #127361)

    * allow ``easy_install bzr`` runs without fatal errors.
      (Alexander Belchenko, #125521)

    * Graph._filter_candidate_lca does not raise KeyError if a candidate
      is eliminated just before it would normally be examined.  (Aaron Bentley)

    * SMTP connection failures produce a nice message, not a traceback.
      (Aaron Bentley)

  IMPROVEMENTS:

    * Don't show "dots" progress indicators when run non-interactively, such
      as from cron.  (Martin Pool)

    * ``info`` now formats locations more nicely and lists "submit" and
      "public" branches (Aaron Bentley)

    * New ``pack`` command that will trigger database compression within
      the repository (Robert Collins)

    * Implement ``_KnitIndex._load_data`` in a pyrex extension. The pyrex
      version is approximately 2-3x faster at parsing a ``.kndx`` file.
      Which yields a measurable improvement for commands which have to
      read from the repository, such as a 1s => 0.75s improvement in
      ``bzr diff`` when there are changes to be shown.  (John Arbash Meinel)

    * Merge is now faster.  Depending on the scenario, it can be more than 2x
      faster. (Aaron Bentley)

    * Give a clearer warning, and allow ``python setup.py install`` to
      succeed even if pyrex is not available.
      (John Arbash Meinel)

    * ``DirState._read_dirblocks`` now has an optional Pyrex
      implementation. This improves the speed of any command that has to
      read the entire DirState. (``diff``, ``status``, etc, improve by
      about 10%).
      ``bisect_dirblocks`` has also been improved, which helps all
      ``_get_entry`` type calls (whenever we are searching for a
      particular entry in the in-memory DirState).
      (John Arbash Meinel)

    * ``bzr pull`` and ``bzr push`` no longer do a complete walk of the
      branch revision history for ui display unless -v is supplied.
      (Robert Collins)

    * ``bzr log -rA..B`` output shifted to the left margin if the log only
      contains merge revisions. (Kent Gibson)

    * The ``plugins`` command is now public with improved help.
      (Ian Clatworthy)

    * New bundle and merge directive formats are faster to generate, and

    * Annotate merge now works when there are local changes. (Aaron Bentley)

    * Commit now only shows the progress in terms of directories instead of
      entries. (Ian Clatworthy)

    * Fix ``KnitRepository.get_revision_graph`` to not request the graph 2
      times. This makes ``get_revision_graph`` 2x faster. (John Arbash
      Meinel)

    * Fix ``VersionedFile.get_graph()`` to avoid using
      ``set.difference_update(other)``, which has bad scaling when
      ``other`` is large. This improves ``VF.get_graph([version_id])`` for
      a 12.5k graph from 2.9s down to 200ms. (John Arbash Meinel)

    * The ``--lsprof-file`` option now generates output for KCacheGrind if
      the file starts with ``callgrind.out``. This matches the default file
      filtering done by KCacheGrind's Open Dialog. (Ian Clatworthy)

    * Fix ``bzr update`` to avoid an unnecessary
      ``branch.get_master_branch`` call, which avoids 1 extra connection
      to the remote server. (Partial fix for #128076, John Arbash Meinel)

    * Log errors from the smart server in the trace file, to make debugging
      test failures (and live failures!) easier.  (Andrew Bennetts)

    * The HTML version of the man page has been superceded by a more
      comprehensive manual called the Bazaar User Reference. This manual
      is completed generated from the online help topics. As part of this
      change, limited reStructuredText is now explicitly supported in help
      topics and command help with 'unnatural' markup being removed prior
      to display by the online help or inclusion in the man page.
      (Ian Clatworthy)

    * HTML documentation now use files extension ``*.html``
      (Alexander Belchenko)

    * The cache of ignore definitions is now cleared in WorkingTree.unlock()
      so that changes to .bzrignore aren't missed. (#129694, Daniel Watkins)

    * ``bzr selftest --strict`` fails if there are any missing features or
      expected test failures. (Daniel Watkins, #111914)

    * Link to registration survey added to README. (Ian Clatworthy)

    * Windows standalone installer show link to registration survey
      when installation finished. (Alexander Belchenko)

  LIBRARY API BREAKS:

    * Deprecated dictionary ``bzrlib.option.SHORT_OPTIONS`` removed.
      Options are now required to provide a help string and it must
      comply with the style guide by being one or more sentences with an
      initial capital and final period. (Martin Pool)

    * KnitIndex.get_parents now returns tuples. (Robert Collins)

    * Ancient unused ``Repository.text_store`` attribute has been removed.
      (Robert Collins)

    * The ``bzrlib.pack`` interface has changed to use tuples of bytestrings
      rather than just bytestrings, making it easier to represent multiple
      element names. As this interface was not used by any internal facilities
      since it was introduced in 0.18 no API compatibility is being preserved.
      The serialised form of these packs is identical with 0.18 when a single
      element tuple is in use. (Robert Collins)

  INTERNALS:

    * merge now uses ``iter_changes`` to calculate changes, which makes room for
      future performance increases.  It is also more consistent with other
      operations that perform comparisons, and reduces reliance on
      Tree.inventory.  (Aaron Bentley)

    * Refactoring of transport classes connected to a remote server.
      ConnectedTransport is a new class that serves as a basis for all
      transports needing to connect to a remote server.  transport.split_url
      have been deprecated, use the static method on the object instead. URL
      tests have been refactored too.
      (Vincent Ladeuil)

    * Better connection sharing for ConnectedTransport objects.
      transport.get_transport() now accepts a 'possible_transports' parameter.
      If a newly requested transport can share a connection with one of the
      list, it will.
      (Vincent Ladeuil)

    * Most functions now accept ``bzrlib.revision.NULL_REVISION`` to indicate
      the null revision, and consider using ``None`` for this purpose
      deprecated.  (Aaron Bentley)

    * New ``index`` module with abstract index functionality. This will be
      used during the planned changes in the repository layer. Currently the
      index layer provides a graph aware immutable index, a builder for the
      same index type to allow creating them, and finally a composer for
      such indices to allow the use of many indices in a single query. The
      index performance is not optimised, however the API is stable to allow
      development on top of the index. (Robert Collins)

    * ``bzrlib.dirstate.cmp_by_dirs`` can be used to compare two paths by
      their directory sections. This is equivalent to comparing
      ``path.split('/')``, only without having to split the paths.
      This has a Pyrex implementation available.
      (John Arbash Meinel)

    * New transport decorator 'unlistable+' which disables the list_dir
      functionality for testing.

    * Deprecated ``change_entry`` in transform.py. (Ian Clatworthy)

    * RevisionTree.get_weave is now deprecated.  Tree.plan_merge is now used
      for performing annotate-merge.  (Aaron Bentley)

    * New EmailMessage class to create email messages. (Adeodato Simó)

    * Unused functions on the private interface KnitIndex have been removed.
      (Robert Collins)

    * New ``knit.KnitGraphIndex`` which provides a ``KnitIndex`` layered on top
      of a ``index.GraphIndex``. (Robert Collins)

    * New ``knit.KnitVersionedFile.iter_parents`` method that allows querying
      the parents of many knit nodes at once, reducing round trips to the
      underlying index. (Robert Collins)

    * Graph now has an is_ancestor method, various bits use it.
      (Aaron Bentley)

    * The ``-Dhpss`` flag now includes timing information. As well as
      logging when a new connection is opened. (John Arbash Meinel)

    * ``bzrlib.pack.ContainerWriter`` now returns an offset, length tuple to
      callers when inserting data, allowing generation of readv style access
      during pack creation, without needing a separate pass across the output
      pack to gather such details. (Robert Collins)

    * ``bzrlib.pack.make_readv_reader`` allows readv based access to pack
      files that are stored on a transport. (Robert Collins)

    * New ``Repository.has_same_location`` method that reports if two
      repository objects refer to the same repository (although with some risk
      of false negatives).  (Andrew Bennetts)

    * InterTree.compare now passes require_versioned on correctly.
      (Marius Kruger)

    * New methods on Repository - ``start_write_group``,
      ``commit_write_group``, ``abort_write_group`` and ``is_in_write_group`` -
      which provide a clean hook point for transactional Repositories - ones
      where all the data for a fetch or commit needs to be made atomically
      available in one step. This allows the write lock to remain while making
      a series of data insertions.  (e.g. data conversion). (Robert Collins)

    * In ``bzrlib.knit`` the internal interface has been altered to use
      3-tuples (index, pos, length) rather than two-tuples (pos, length) to
      describe where data in a knit is, allowing knits to be split into
      many files. (Robert Collins)

    * ``bzrlib.knit._KnitData`` split into cache management and physical access
      with two access classes - ``_PackAccess`` and ``_KnitAccess`` defined.
      The former provides access into a .pack file, and the latter provides the
      current production repository form of .knit files. (Robert Collins)

  TESTING:

    * Remove selftest ``--clean-output``, ``--numbered-dirs`` and
      ``--keep-output`` options, which are obsolete now that tests
      are done within directories in $TMPDIR.  (Martin Pool)

    * The SSH_AUTH_SOCK environment variable is now reset to avoid
      interaction with any running ssh agents.  (Jelmer Vernooij, #125955)

    * run_bzr_subprocess handles parameters the same way as run_bzr:
      either a string or a list of strings should be passed as the first
      parameter.  Varargs-style parameters are deprecated. (Aaron Bentley)


bzr 0.18  2007-07-17
--------------------

  BUGFIXES:

    * Fix 'bzr add' crash under Win32 (Kuno Meyer)


bzr 0.18rc1  2007-07-10
-----------------------

  BUGFIXES:

    * Do not suppress pipe errors, etc. in non-display commands
      (Alexander Belchenko, #87178)

    * Display a useful error message when the user requests to annotate
      a file that is not present in the specified revision.
      (James Westby, #122656)

    * Commands that use status flags now have a reference to 'help
      status-flags'.  (Daniel Watkins, #113436)

    * Work around python-2.4.1 inhability to correctly parse the
      authentication header.
      (Vincent Ladeuil, #121889)

    * Use exact encoding for merge directives. (Adeodato Simó, #120591)

    * Fix tempfile permissions error in smart server tar bundling under
      Windows. (Martin _, #119330)

    * Fix detection of directory entries in the inventory. (James Westby)

    * Fix handling of http code 400: Bad Request When issuing too many ranges.
      (Vincent Ladeuil, #115209)

    * Issue a CONNECT request when connecting to an https server
      via a proxy to enable SSL tunneling.
      (Vincent Ladeuil, #120678)

    * Fix ``bzr log -r`` to support selecting merge revisions, both
      individually and as part of revision ranges.
      (Kent Gibson, #4663)

    * Don't leave cruft behind when failing to acquire a lockdir.
      (Martin Pool, #109169)

    * Don't use the '-f' strace option during tests.
      (Vincent Ladeuil, #102019).

    * Warn when setting ``push_location`` to a value that will be masked by
      locations.conf.  (Aaron Bentley, #122286)

    * Fix commit ordering in corner case (Aaron Bentley, #94975)

    *  Make annotate behave in a non-ASCII world (Adeodato Simó).

  IMPROVEMENTS:

    * The --lsprof-file option now dumps a text rendering of the profiling
      information if the filename ends in ".txt". It will also convert the
      profiling information to a format suitable for KCacheGrind if the
      output filename ends in ".callgrind". Fixes to the lsprofcalltree
      conversion process by Jean Paul Calderone and Itamar were also merged.
      See http://ddaa.net/blog/python/lsprof-calltree. (Ian Clatworthy)

    * ``info`` now defaults to non-verbose mode, displaying only paths and
      abbreviated format info.  ``info -v`` displays all the information
      formerly displayed by ``info``.  (Aaron Bentley, Adeodato Simó)

    * ``bzr missing`` now has better option names ``--this`` and ``--other``.
      (Elliot Murphy)

    * The internal ``weave-list`` command has become ``versionedfile-list``,
      and now lists knits as well as weaves.  (Aaron Bentley)

    * Automatic merge base selection uses a faster algorithm that chooses
      better bases in criss-cross merge situations (Aaron Bentley)

    * Progress reporting in ``commit`` has been improved. The various logical
      stages are now reported on as follows, namely:

      * Collecting changes [Entry x/y] - Stage n/m
      * Saving data locally - Stage n/m
      * Uploading data to master branch - Stage n/m
      * Updating the working tree - Stage n/m
      * Running post commit hooks - Stage n/m

      If there is no master branch, the 3rd stage is omitted and the total
      number of stages is adjusted accordingly.

      Each hook that is run after commit is listed with a name (as hooks
      can be slow it is useful feedback).
      (Ian Clatworthy, Robert Collins)

    * Various operations that are now faster due to avoiding unnecessary
      topological sorts. (Aaron Bentley)

    * Make merge directives robust against broken bundles. (Aaron Bentley)

    * The lsprof filename note is emitted via trace.note(), not standard
      output.  (Aaron Bentley)

    * ``bzrlib`` now exports explicit API compatibility information to assist
      library users and plugins. See the ``bzrlib.api`` module for details.
      (Robert Collins)

    * Remove unnecessary lock probes when acquiring a lockdir.
      (Martin Pool)

    * ``bzr --version`` now shows the location of the bzr log file, which
      is especially useful on Windows.  (Martin Pool)

    * -D now supports hooks to get debug tracing of hooks (though its currently
      minimal in nature). (Robert Collins)

    * Long log format reports deltas on merge revisions.
      (John Arbash Meinel, Kent Gibson)

    * Make initial push over ftp more resilient. (John Arbash Meinel)

    * Print a summary of changes for update just like pull does.
      (Daniel Watkins, #113990)

    * Add a -Dhpss option to trace smart protocol requests and responses.
      (Andrew Bennetts)

  LIBRARY API BREAKS:

    * Testing cleanups -
      ``bzrlib.repository.RepositoryTestProviderAdapter`` has been moved
      to ``bzrlib.tests.repository_implementations``;
      ``bzrlib.repository.InterRepositoryTestProviderAdapter`` has been moved
      to ``bzrlib.tests.interrepository_implementations``;
      ``bzrlib.transport.TransportTestProviderAdapter`` has moved to
      ``bzrlib.tests.test_transport_implementations``.
      ``bzrlib.branch.BranchTestProviderAdapter`` has moved to
      ``bzrlib.tests.branch_implementations``.
      ``bzrlib.bzrdir.BzrDirTestProviderAdapter`` has moved to
      ``bzrlib.tests.bzrdir_implementations``.
      ``bzrlib.versionedfile.InterVersionedFileTestProviderAdapter`` has moved
      to ``bzrlib.tests.interversionedfile_implementations``.
      ``bzrlib.store.revision.RevisionStoreTestProviderAdapter`` has moved to
      ``bzrlib.tests.revisionstore_implementations``.
      ``bzrlib.workingtree.WorkingTreeTestProviderAdapter`` has moved to
      ``bzrlib.tests.workingtree_implementations``.
      These changes are an API break in the testing infrastructure only.
      (Robert Collins)

    * Relocate TestCaseWithRepository to be more central. (Robert Collins)

    * ``bzrlib.add.smart_add_tree`` will no longer perform glob expansion on
      win32. Callers of the function should do this and use the new
      ``MutableTree.smart_add`` method instead. (Robert Collins)

    * ``bzrlib.add.glob_expand_for_win32`` is now
      ``bzrlib.win32utils.glob_expand``.  (Robert Collins)

    * ``bzrlib.add.FastPath`` is now private and moved to
      ``bzrlib.mutabletree._FastPath``. (Robert Collins, Martin Pool)

    * ``LockDir.wait`` removed.  (Martin Pool)

    * The ``SmartServer`` hooks API has changed for the ``server_started`` and
      ``server_stopped`` hooks. The first parameter is now an iterable of
      backing URLs rather than a single URL. This is to reflect that many
      URLs may map to the external URL of the server. E.g. the server interally
      may have a chrooted URL but also the local file:// URL will be at the
      same location. (Robert Collins)

  INTERNALS:

    * New SMTPConnection class to unify email handling.  (Adeodato Simó)

    * Fix documentation of BzrError. (Adeodato Simó)

    * Make BzrBadParameter an internal error. (Adeodato Simó)

    * Remove use of 'assert False' to raise an exception unconditionally.
      (Martin Pool)

    * Give a cleaner error when failing to decode knit index entry.
      (Martin Pool)

    * TreeConfig would mistakenly search the top level when asked for options
      from a section. It now respects the section argument and only
      searches the specified section. (James Westby)

    * Improve ``make api-docs`` output. (John Arbash Meinel)

    * Use os.lstat rather than os.stat for osutils.make_readonly and
      osutils.make_writeable. This makes the difftools plugin more
      robust when dangling symlinks are found. (Elliot Murphy)

    * New ``-Dlock`` option to log (to ~/.bzr.log) information on when
      lockdirs are taken or released.  (Martin Pool)

    * ``bzrlib`` Hooks are now nameable using ``Hooks.name_hook``. This
      allows a nicer UI when hooks are running as the current hook can
      be displayed. (Robert Collins)

    * ``Transport.get`` has had its interface made more clear for ease of use.
      Retrieval of a directory must now fail with either 'PathError' at open
      time, or raise 'ReadError' on a read. (Robert Collins)

    * New method ``_maybe_expand_globs`` on the ``Command`` class for
      dealing with unexpanded glob lists - e.g. on the win32 platform. This
      was moved from ``bzrlib.add._prepare_file_list``. (Robert Collins)

    * ``bzrlib.add.smart_add`` and ``bzrlib.add.smart_add_tree`` are now
      deprecated in favour of ``MutableTree.smart_add``. (Robert Collins,
      Martin Pool)

    * New method ``external_url`` on Transport for obtaining the url to
      hand to external processes. (Robert Collins)

    * Teach windows installers to build pyrex/C extensions.
      (Alexander Belchenko)

  TESTING:

    * Removed the ``--keep-output`` option from selftest and clean up test
      directories as they're used.  This reduces the IO load from
      running the test suite and cuts the time by about half.
      (Andrew Bennetts, Martin Pool)

    * Add scenarios as a public attribute on the TestAdapter classes to allow
      modification of the generated scenarios before adaption and easier
      testing. (Robert Collins)

    * New testing support class ``TestScenarioApplier`` which multiplies
      out a single teste by a list of supplied scenarios. (RobertCollins)

    * Setting ``repository_to_test_repository`` on a repository_implementations
      test will cause it to be called during repository creation, allowing the
      testing of repository classes which are not based around the Format
      concept. For example a repository adapter can be tested in this manner,
      by altering the repository scenarios to include a scenario that sets this
      attribute during the test parameterisation in
      ``bzrlib.tests.repository.repository_implementations``. (Robert Collins)

    * Clean up many of the APIs for blackbox testing of Bazaar.  The standard
      interface is now self.run_bzr.  The command to run can be passed as
      either a list of parameters, a string containing the command line, or
      (deprecated) varargs parameters.  (Martin Pool)

    * The base TestCase now isolates tests from -D parameters by clearing
      ``debug.debug_flags`` and restores it afterwards. (Robert Collins)

    * Add a relpath parameter to get_transport methods in test framework to
      avoid useless cloning.
      (Vincent Ladeuil, #110448)


bzr 0.17  2007-06-18
--------------------

  BUGFIXES:

    * Fix crash of commit due to wrong lookup of filesystem encoding.
      (Colin Watson, #120647)

    * Revert logging just to stderr in commit as broke unicode filenames.
      (Aaron Bentley, Ian Clatworthy, #120930)


bzr 0.17rc1  2007-06-12
-----------------------

  NOTES WHEN UPGRADING:

    * The kind() and is_executable() APIs on the WorkingTree interface no
      longer implicitly (read) locks and unlocks the tree. This *might*
      impact some plug-ins and tools using this part of the API. If you find
      an issue that may be caused by this change, please let us know,
      particularly the plug-in/tool maintainer. If encountered, the API
      fix is to surround kind() and is_executable() calls with lock_read()
      and unlock() like so::

        work_tree.lock_read()
        try:
            kind = work_tree.kind(...)
        finally:
            work_tree.unlock()

  INTERNALS:
    * Rework of LogFormatter API to provide beginning/end of log hooks and to
      encapsulate the details of the revision to be logged in a LogRevision
      object.
      In long log formats, merge revision ids are only shown when --show-ids
      is specified, and are labelled "revision-id:", as per mainline
      revisions, instead of "merged:". (Kent Gibson)

    * New ``BranchBuilder`` API which allows the construction of particular
      histories quickly. Useful for testing and potentially other applications
      too. (Robert Collins)

  IMPROVEMENTS:

    * There are two new help topics, working-trees and repositories that
      attempt to explain these concepts. (James Westby, John Arbash Meinel,
      Aaron Bentley)

    * Added ``bzr log --limit`` to report a limited number of revisions.
      (Kent Gibson, #3659)

    * Revert does not try to preserve file contents that were originally
      produced by reverting to a historical revision.  (Aaron Bentley)

    * ``bzr log --short`` now includes ``[merge]`` for revisions which
      have more than one parent. This is a small improvement to help
      understanding what changes have occurred
      (John Arbash Meinel, #83887)

    * TreeTransform avoids many renames when contructing large trees,
      improving speed.  3.25x speedups have been observed for construction of
      kernel-sized-trees, and checkouts are 1.28x faster.  (Aaron Bentley)

    * Commit on large trees is now faster. In my environment, a commit of
      a small change to the Mozilla tree (55k files) has dropped from
      66 seconds to 32 seconds. For a small tree of 600 files, commit of a
      small change is 33% faster. (Ian Clatworthy)

    * New --create-prefix option to bzr init, like for push.  (Daniel Watkins,
      #56322)

  BUGFIXES:

    * ``bzr push`` should only connect to the remote location one time.
      We have been connecting 3 times because we forget to pass around
      the Transport object. This adds ``BzrDir.clone_on_transport()``, so
      that we can pass in the Transport that we already have.
      (John Arbash Meinel, #75721)

    * ``DirState.set_state_from_inventory()`` needs to properly order
      based on split paths, not just string paths.
      (John Arbash Meinel, #115947)

    * Let TestUIFactoy encode the password prompt with its own stdout.
      (Vincent Ladeuil, #110204)

    * pycurl should take use the range header that takes the range hint
      into account.
      (Vincent Ladeuil, #112719)

    * WorkingTree4.get_file_sha1 no longer raises an exception when invoked
      on a missing file.  (Aaron Bentley, #118186)

    * WorkingTree.remove works correctly with tree references, and when pwd is
      not the tree root. (Aaron Bentley)

    * Merge no longer fails when a file is renamed in one tree and deleted
      in the other. (Aaron Bentley, #110279)

    * ``revision-info`` now accepts dotted revnos, doesn't require a tree,
      and defaults to the last revision (Matthew Fuller, #90048)

    * Tests no longer fail when BZR_REMOTE_PATH is set in the environment.
      (Daniel Watkins, #111958)

    * ``bzr branch -r revid:foo`` can be used to branch any revision in
      your repository. (Previously Branch6 only supported revisions in your
      mainline). (John Arbash Meinel, #115343)

bzr 0.16  2007-05-07
--------------------

  BUGFIXES:

    * Handle when you have 2 directories with similar names, but one has a
      hyphen. (``'abc'`` versus ``'abc-2'``). The WT4._iter_changes
      iterator was using direct comparison and ``'abc/a'`` sorts after
      ``'abc-2'``, but ``('abc', 'a')`` sorts before ``('abc-2',)``.
      (John Arbash Meinel, #111227)

    * Handle when someone renames a file on disk without telling bzr.
      Previously we would report the first file as missing, but not show
      the new unknown file. (John Arbash Meinel, #111288)

    * Avoid error when running hooks after pulling into or pushing from
      a branch bound to a smartserver branch.  (Martin Pool, #111968)

  IMPROVEMENTS:

    * Move developer documentation to doc/developers/. This reduces clutter in
      the root of the source tree and allows HACKING to be split into multiple
      files. (Robert Collins, Alexander Belchenko)

    * Clean up the ``WorkingTree4._iter_changes()`` internal loops as well as
      ``DirState.update_entry()``. This optimizes the core logic for ``bzr
      diff`` and ``bzr status`` significantly improving the speed of
      both. (John Arbash Meinel)

bzr 0.16rc2  2007-04-30
-----------------------

  BUGFIXES:

    * Handle the case when you delete a file, and then rename another file
      on top of it. Also handle the case of ``bzr rm --keep foo``. ``bzr
      status`` should show the removed file and an unknown file in its
      place. (John Arbash Meinel, #109993)

    * Bundles properly read and write revision properties that have an
      empty value. And when the value is not ASCII.
      (John Arbash Meinel, #109613)

    * Fix the bzr commit message to be in text mode.
      (Alexander Belchenko, #110901)

    * Also handle when you rename a file and create a file where it used
      to be. (John Arbash Meinel, #110256)

    * ``WorkingTree4._iter_changes`` should not descend into unversioned
      directories. (John Arbash Meinel, #110399)

bzr 0.16rc1  2007-04-26
-----------------------

  NOTES WHEN UPGRADING:

    * ``bzr remove`` and ``bzr rm`` will now remove the working file, if
      it could be recovered again.
      This has been done for consistency with svn and the unix rm command.
      The old ``remove`` behaviour has been retained in the new option
      ``bzr remove --keep``, which will just stop versioning the file,
      but not delete it.
      ``bzr remove --force`` have been added which will always delete the
      files.
      ``bzr remove`` is also more verbose.
      (Marius Kruger, #82602)

  IMPROVEMENTS:

    * Merge directives can now be supplied as input to `merge` and `pull`,
      like bundles can.  (Aaron Bentley)

    * Sending the SIGQUIT signal to bzr, which can be done on Unix by
      pressing Control-Backslash, drops bzr into a debugger.  Type ``'c'``
      to continue.  This can be disabled by setting the environment variable
      ``BZR_SIGQUIT_PDB=0``.  (Martin Pool)

    * selftest now supports --list-only to list tests instead of running
      them. (Ian Clatworthy)

    * selftest now supports --exclude PATTERN (or -x PATTERN) to exclude
      tests with names that match that regular expression.
      (Ian Clatworthy, #102679)

    * selftest now supports --randomize SEED to run tests in a random order.
      SEED is typically the value 'now' meaning 'use the current time'.
      (Ian Clatworthy, #102686)

    * New option ``--fixes`` to commit, which stores bug fixing annotations as
      revision properties. Built-in support for Launchpad, Debian, Trac and
      Bugzilla bug trackers. (Jonathan Lange, James Henstridge, Robert Collins)

    * New API, ``bzrlib.bugtracker.tracker_registry``, for adding support for
      other bug trackers to ``fixes``. (Jonathan Lange, James Henstridge,
      Robert Collins)

    * ``selftest`` has new short options ``-f`` and ``-1``.  (Martin
      Pool)

    * ``bzrlib.tsort.MergeSorter`` optimizations. Change the inner loop
      into using local variables instead of going through ``self._var``.
      Improves the time to ``merge_sort`` a 10k revision graph by
      approximately 40% (~700->400ms).  (John Arbash Meinel)

    * ``make docs`` now creates a man page at ``man1/bzr.1`` fixing bug 107388.
      (Robert Collins)

    * ``bzr help`` now provides cross references to other help topics using
      the _see_also facility on command classes. Likewise the bzr_man
      documentation, and the bzr.1 man page also include this information.
      (Robert Collins)

    * Tags are now included in logs, that use the long log formatter.
      (Erik Bågfors, Alexander Belchenko)

    * ``bzr help`` provides a clearer message when a help topic cannot be
      found. (Robert Collins, #107656)

    * ``bzr help`` now accepts optional prefixes for command help. The help
      for all commands can now be found at ``bzr help commands/COMMANDNAME``
      as well as ``bzr help COMMANDNAME`` (which only works for commands
      where the name is not the same as a more general help topic).
      (Robert Collins)

    * ``bzr help PLUGINNAME`` will now return the module docstring from the
      plugin PLUGINNAME. (Robert Collins, #50408)

    * New help topic ``urlspec`` which lists the availables transports.
      (Goffredo Baroncelli)

    * doc/server.txt updated to document the default bzr:// port
      and also update the blurb about the hpss' current status.
      (Robert Collins, #107125).

    * ``bzr serve`` now listens on interface 0.0.0.0 by default, making it
      serve out to the local LAN (and anyone in the world that can reach the
      machine running ``bzr serve``. (Robert Collins, #98918)

    * A new smart server protocol version has been added.  It prefixes requests
      and responses with an explicit version identifier so that future protocol
      revisions can be dealt with gracefully.  (Andrew Bennetts, Robert Collins)

    * The bzr protocol version 2 indicates success or failure in every response
      without depending on particular commands encoding that consistently,
      allowing future client refactorings to be much more robust about error
      handling. (Robert Collins, Martin Pool, Andrew Bennetts)

    * The smart protocol over HTTP client has been changed to always post to the
      same ``.bzr/smart`` URL under the original location when it can.  This allows
      HTTP servers to only have to pass URLs ending in .bzr/smart to the smart
      server handler, and not arbitrary ``.bzr/*/smart`` URLs.  (Andrew Bennetts)

    * digest authentication is now supported for proxies and HTTP by the urllib
      based http implementation. Tested against Apache 2.0.55 and Squid
      2.6.5. Basic and digest authentication are handled coherently for HTTP
      and proxy: if the user is provided in the url (bzr command line for HTTP,
      proxy environment variables for proxies), the password is prompted for
      (only once). If the password is provided, it is taken into account. Once
      the first authentication is successful, all further authentication
      roundtrips are avoided by preventively setting the right authentication
      header(s).
      (Vincent Ladeuil).

  INTERNALS:

    * bzrlib API compatability with 0.8 has been dropped, cleaning up some
      code paths. (Robert Collins)

    * Change the format of chroot urls so that they can be safely manipulated
      by generic url utilities without causing the resulting urls to have
      escaped the chroot. A side effect of this is that creating a chroot
      requires an explicit action using a ChrootServer.
      (Robert Collins, Andrew Bennetts)

    * Deprecate ``Branch.get_root_id()`` because branches don't have root ids,
      rather than fixing bug #96847.  (Aaron Bentley)

    * ``WorkingTree.apply_inventory_delta`` provides a better alternative to
      ``WorkingTree._write_inventory``.  (Aaron Bentley)

    * Convenience method ``TestCase.expectFailure`` ensures that known failures
      do not silently pass.  (Aaron Bentley)

    * ``Transport.local_abspath`` now raises ``NotLocalUrl`` rather than
      ``TransportNotPossible``. (Martin Pool, Ian Clatworthy)

    * New SmartServer hooks facility. There are two initial hooks documented
      in ``bzrlib.transport.smart.SmartServerHooks``. The two initial hooks allow
      plugins to execute code upon server startup and shutdown.
      (Robert Collins).

    * SmartServer in standalone mode will now close its listening socket
      when it stops, rather than waiting for garbage collection. This primarily
      fixes test suite hangs when a test tries to connect to a shutdown server.
      It may also help improve behaviour when dealing with a server running
      on a specific port (rather than dynamically assigned ports).
      (Robert Collins)

    * Move most SmartServer code into a new package, bzrlib/smart.
      bzrlib/transport/remote.py contains just the Transport classes that used
      to be in bzrlib/transport/smart.py.  (Andrew Bennetts)

    * urllib http implementation avoid roundtrips associated with
      401 (and 407) errors once the authentication succeeds.
      (Vincent Ladeuil).

    * urlib http now supports querying the user for a proxy password if
      needed. Realm is shown in the prompt for both HTTP and proxy
      authentication when the user is required to type a password.
      (Vincent Ladeuil).

    * Renamed SmartTransport (and subclasses like SmartTCPTransport) to
      RemoteTransport (and subclasses to RemoteTCPTransport, etc).  This is more
      consistent with its new home in ``bzrlib/transport/remote.py``, and because
      it's not really a "smart" transport, just one that does file operations
      via remote procedure calls.  (Andrew Bennetts)

    * The ``lock_write`` method of ``LockableFiles``, ``Repository`` and
      ``Branch`` now accept a ``token`` keyword argument, so that separate
      instances of those objects can share a lock if it has the right token.
      (Andrew Bennetts, Robert Collins)

    * New method ``get_branch_reference`` on ``BzrDir`` allows the detection of
      branch references - which the smart server component needs.

    * The Repository API ``make_working_trees`` is now permitted to return
      False when ``set_make_working_trees`` is not implemented - previously
      an unimplemented ``set_make_working_trees`` implied the result True
      from ``make_working_trees``. This has been changed to accomodate the
      smart server, where it does not make sense (at this point) to ever
      make working trees by default. (Robert Collins)

    * Command objects can now declare related help topics by having _see_also
      set to a list of related topic. (Robert Collins)

    * ``bzrlib.help`` now delegates to the Command class for Command specific
      help. (Robert Collins)

    * New class ``TransportListRegistry``, derived from the Registry class, which
      simplifies tracking the available Transports. (Goffredo Baroncelli)

    * New function ``Branch.get_revision_id_to_revno_map`` which will
      return a dictionary mapping revision ids to dotted revnos. Since
      dotted revnos are defined in the context of the branch tip, it makes
      sense to generate them from a ``Branch`` object.
      (John Arbash Meinel)

    * Fix the 'Unprintable error' message display to use the repr of the
      exception that prevented printing the error because the str value
      for it is often not useful in debugging (e.g. KeyError('foo') has a
      str() of 'foo' but a repr of 'KeyError('foo')' which is much more
      useful. (Robert Collins)

    * ``urlutils.normalize_url`` now unescapes unreserved characters, such as "~".
      (Andrew Bennetts)

  BUGFIXES:

    * Don't fail bundle selftest if email has 'two' embedded.
      (Ian Clatworthy, #98510)

    * Remove ``--verbose`` from ``bzr bundle``. It didn't work anyway.
      (Robert Widhopf-Fenk, #98591)

    * Remove ``--basis`` from the checkout/branch commands - it didn't work
      properly and is no longer beneficial.
      (Robert Collins, #53675, #43486)

    * Don't produce encoding error when adding duplicate files.
      (Aaron Bentley)

    * Fix ``bzr log <file>`` so it only logs the revisions that changed
      the file, and does it faster.
      (Kent Gibson, John Arbash Meinel, #51980, #69477)

    * Fix ``InterDirstateTre._iter_changes`` to handle when we come across
      an empty versioned directory, which now has files in it.
      (John Arbash Meinel, #104257)

    * Teach ``common_ancestor`` to shortcut when the tip of one branch is
      inside the ancestry of the other. Saves a lot of graph processing
      (with an ancestry of 16k revisions, ``bzr merge ../already-merged``
      changes from 2m10s to 13s).  (John Arbash Meinel, #103757)

    * Fix ``show_diff_trees`` to handle the case when a file is modified,
      and the containing directory is renamed. (The file path is different
      in this versus base, but it isn't marked as a rename).
      (John Arbash Meinel, #103870)

    * FTP now works even when the FTP server does not support atomic rename.
      (Aaron Bentley, #89436)

    * Correct handling in bundles and merge directives of timezones with
      that are not an integer number of hours offset from UTC.  Always
      represent the epoch time in UTC to avoid problems with formatting
      earlier times on win32.  (Martin Pool, Alexander Belchenko, John
      Arbash Meinel)

    * Typo in the help for ``register-branch`` fixed. (Robert Collins, #96770)

    * "dirstate" and "dirstate-tags" formats now produce branches compatible
      with old versions of bzr. (Aaron Bentley, #107168))

    * Handle moving a directory when children have been added, removed,
      and renamed. (John Arbash Meinel, #105479)

    * Don't preventively use basic authentication for proxy before receiving a
      407 error. Otherwise people willing to use other authentication schemes
      may expose their password in the clear (or nearly). This add one
      roundtrip in case basic authentication should be used, but plug the
      security hole.
      (Vincent Ladeuil)

    * Handle http and proxy digest authentication.
      (Vincent Ladeuil, #94034).

  TESTING:

    * Added ``bzrlib.strace.strace`` which will strace a single callable and
      return a StraceResult object which contains just the syscalls involved
      in running it. (Robert Collins)

    * New test method ``reduceLockdirTimeout`` to drop the default (ui-centric)
      default time down to one suitable for tests. (Andrew Bennetts)

    * Add new ``vfs_transport_factory`` attribute on tests which provides the
      common vfs backing for both the readonly and readwrite transports.
      This allows the RemoteObject tests to back onto local disk or memory,
      and use the existing ``transport_server`` attribute all tests know about
      to be the smart server transport. This in turn allows tests to
      differentiate between 'transport to access the branch', and
      'transport which is a VFS' - which matters in Remote* tests.
      (Robert Collins, Andrew Bennetts)

    * The ``make_branch_and_tree`` method for tests will now create a
      lightweight checkout for the tree if the ``vfs_transport_factory`` is not
      a LocalURLServer. (Robert Collins, Andrew Bennetts)

    * Branch implementation tests have been audited to ensure that all urls
      passed to Branch APIs use proper urls, except when local-disk paths
      are intended. This is so that tests correctly access the test transport
      which is often not equivalent to local disk in Remote* tests. As part
      of this many tests were adjusted to remove dependencies on local disk
      access.
      (Robert Collins, Andrew Bennetts)

    * Mark bzrlib.tests and bzrlib.tests.TestUtil as providing assertFOO helper
      functions by adding a ``__unittest`` global attribute. (Robert Collins,
      Andrew Bennetts, Martin Pool, Jonathan Lange)

    * Refactored proxy and authentication handling to simplify the
      implementation of new auth schemes for both http and proxy.
      (Vincent Ladeuil)

bzr 0.15 2007-04-01
-------------------

  BUGFIXES:

    * Handle incompatible repositories as a user issue when fetching.
      (Aaron Bentley)

    * Don't give a recommendation to upgrade when branching or
      checking out a branch that contains an old-format working tree.
      (Martin Pool)

bzr 0.15rc3  2007-03-26
-----------------------

  CHANGES:

    * A warning is now displayed when opening working trees in older
      formats, to encourage people to upgrade to WorkingTreeFormat4.
      (Martin Pool)

  IMPROVEMENTS:

    * HTTP redirections are now taken into account when a branch (or a
      bundle) is accessed for the first time. A message is issued at each
      redirection to inform the user. In the past, http redirections were
      silently followed for each request which significantly degraded the
      performances. The http redirections are not followed anymore by
      default, instead a RedirectRequested exception is raised. For bzrlib
      users needing to follow http redirections anyway,
      ``bzrlib.transport.do_catching_redirections`` provide an easy transition
      path.  (vila)

  INTERNALS:

    * Added ``ReadLock.temporary_write_lock()`` to allow upgrading an OS read
      lock to an OS write lock. Linux can do this without unlocking, Win32
      needs to unlock in between. (John Arbash Meinel)

    * New parameter ``recommend_upgrade`` to ``BzrDir.open_workingtree``
      to silence (when false) warnings about opening old formats.
      (Martin Pool)

    * Fix minor performance regression with bzr-0.15 on pre-dirstate
      trees. (We were reading the working inventory too many times).
      (John Arbash Meinel)

    * Remove ``Branch.get_transaction()`` in favour of a simple cache of
      ``revision_history``.  Branch subclasses should override
      ``_gen_revision_history`` rather than ``revision_history`` to make use of
      this cache, and call ``_clear_revision_history_cache`` and
      ``_cache_revision_history`` at appropriate times. (Andrew Bennetts)

  BUGFIXES:

    * Take ``smtp_server`` from user config into account.
      (vila, #92195)

    * Restore Unicode filename handling for versioned and unversioned files.
      (John Arbash Meinel, #92608)

    * Don't fail during ``bzr commit`` if a file is marked removed, and
      the containing directory is auto-removed.  (John Arbash Meinel, #93681)

    * ``bzr status FILENAME`` failed on Windows because of an uncommon
      errno. (``ERROR_DIRECTORY == 267 != ENOTDIR``).
      (Wouter van Heyst, John Arbash Meinel, #90819)

    * ``bzr checkout source`` should create a local branch in the same
      format as source. (John Arbash Meinel, #93854)

    * ``bzr commit`` with a kind change was failing to update the
      last-changed-revision for directories.  The
      InventoryDirectory._unchanged only looked at the ``parent_id`` and name,
      ignoring the fact that the kind could have changed, too.
      (John Arbash Meinel, #90111)

    * ``bzr mv dir/subdir other`` was incorrectly updating files inside
      the directory. So that there was a chance it would break commit,
      etc. (John Arbash Meinel, #94037)

    * Correctly handles mutiple permanent http redirections.
      (vila, #88780)

bzr 0.15rc2  2007-03-14
-----------------------

  NOTES WHEN UPGRADING:

    * Release 0.15rc2 of bzr changes the ``bzr init-repo`` command to
      default to ``--trees`` instead of ``--no-trees``.
      Existing shared repositories are not affected.

  IMPROVEMENTS:

    * New ``merge-directive`` command to generate machine- and human-readable
      merge requests.  (Aaron Bentley)

    * New ``submit:`` revision specifier makes it easy to diff against the
      common ancestor with the submit location (Aaron Bentley)

    * Added support for Putty's SSH implementation. (Dmitry Vasiliev)

    * Added ``bzr status --versioned`` to report only versioned files,
      not unknowns. (Kent Gibson)

    * Merge now autodetects the correct line-ending style for its conflict
      markers.  (Aaron Bentley)

  INTERNALS:

    * Refactored SSH vendor registration into SSHVendorManager class.
      (Dmitry Vasiliev)

  BUGFIXES:

    * New ``--numbered-dirs`` option to ``bzr selftest`` to use
      numbered dirs for TestCaseInTempDir. This is default behavior
      on Windows. Anyone can force named dirs on Windows
      with ``--no-numbered-dirs``. (Alexander Belchenko)

    * Fix ``RevisionSpec_revid`` to handle the Unicode strings passed in
      from the command line. (Marien Zwart, #90501)

    * Fix ``TreeTransform._iter_changes`` when both the source and
      destination are missing. (Aaron Bentley, #88842)

    * Fix commit of merges with symlinks in dirstate trees.
      (Marien Zwart)

    * Switch the ``bzr init-repo`` default from --no-trees to --trees.
      (Wouter van Heyst, #53483)


bzr 0.15rc1  2007-03-07
-----------------------

  SURPRISES:

    * The default disk format has changed. Please run 'bzr upgrade' in your
      working trees to upgrade. This new default is compatible for network
      operations, but not for local operations. That is, if you have two
      versions of bzr installed locally, after upgrading you can only use the
      bzr 0.15 version. This new default does not enable tags or nested-trees
      as they are incompatible with bzr versions before 0.15 over the network.

    * For users of bzrlib: Two major changes have been made to the working tree
      api in bzrlib. The first is that many methods and attributes, including
      the inventory attribute, are no longer valid for use until one of
      ``lock_read``/``lock_write``/``lock_tree_write`` has been called,
      and become invalid again after unlock is called. This has been done
      to improve performance and correctness as part of the dirstate
      development.
      (Robert Collins, John A Meinel, Martin Pool, and others).

    * For users of bzrlib: The attribute 'tree.inventory' should be considered
      readonly. Previously it was possible to directly alter this attribute, or
      its contents, and have the tree notice this. This has been made
      unsupported - it may work in some tree formats, but in the newer dirstate
      format such actions will have no effect and will be ignored, or even
      cause assertions. All operations possible can still be carried out by a
      combination of the tree API, and the bzrlib.transform API. (Robert
      Collins, John A Meinel, Martin Pool, and others).

  IMPROVEMENTS:

    * Support for OS Windows 98. Also .bzr.log on any windows system
      saved in My Documents folder. (Alexander Belchenko)

    * ``bzr mv`` enhanced to support already moved files.
      In the past the mv command would have failed if the source file doesn't
      exist. In this situation ``bzr mv`` would now detect that the file has
      already moved and update the repository accordingly, if the target file
      does exist.
      A new option ``--after`` has been added so that if two files already
      exist, you could notify Bazaar that you have moved a (versioned) file
      and replaced it with another. Thus in this case ``bzr move --after``
      will only update the Bazaar identifier.
      (Steffen Eichenberg, Marius Kruger)

    * ``ls`` now works on treeless branches and remote branches.
      (Aaron Bentley)

    * ``bzr help global-options`` describes the global options.
      (Aaron Bentley)

    * ``bzr pull --overwrite`` will now correctly overwrite checkouts.
      (Robert Collins)

    * Files are now allowed to change kind (e.g. from file to symlink).
      Supported by ``commit``, ``revert`` and ``status``
      (Aaron Bentley)

    * ``inventory`` and ``unknowns`` hidden in favour of ``ls``
      (Aaron Bentley)

    * ``bzr help checkouts`` descibes what checkouts are and some possible
      uses of them. (James Westby, Aaron Bentley)

    * A new ``-d`` option to push, pull and merge overrides the default
      directory.  (Martin Pool)

    * Branch format 6: smaller, and potentially faster than format 5.  Supports
      ``append_history_only`` mode, where the log view and revnos do not change,
      except by being added to.  Stores policy settings in
      ".bzr/branch/branch.conf".

    * ``append_only`` branches:  Format 6 branches may be configured so that log
      view and revnos are always consistent.  Either create the branch using
      "bzr init --append-revisions-only" or edit the config file as descriped
      in docs/configuration.txt.

    * rebind: Format 6 branches retain the last-used bind location, so if you
      "bzr unbind", you can "bzr bind" to bind to the previously-selected
      bind location.

    * Builtin tags support, created and deleted by the ``tag`` command and
      stored in the branch.  Tags can be accessed with the revisionspec
      ``-rtag:``, and listed with ``bzr tags``.  Tags are not versioned
      at present. Tags require a network incompatible upgrade. To perform this
      upgrade, run ``bzr upgrade --dirstate-tags`` in your branch and
      repositories. (Martin Pool)

    * The ``bzr://`` transport now has a well-known port number, 4155,
      which it will use by default.  (Andrew Bennetts, Martin Pool)

    * Bazaar now looks for user-installed plugins before looking for site-wide
      plugins. (Jonathan Lange)

    * ``bzr resolve`` now detects and marks resolved text conflicts.
      (Aaron Bentley)

  INTERNALS:

    * Internally revision ids and file ids are now passed around as utf-8
      bytestrings, rather than treating them as Unicode strings. This has
      performance benefits for Knits, since we no longer need to decode the
      revision id for each line of content, nor for each entry in the index.
      This will also help with the future dirstate format.
      (John Arbash Meinel)

    * Reserved ids (any revision-id ending in a colon) are rejected by
      versionedfiles, repositories, branches, and working trees
      (Aaron Bentley)

    * Minor performance improvement by not creating a ProgressBar for
      every KnitIndex we create. (about 90ms for a bzr.dev tree)
      (John Arbash Meinel)

    * New easier to use Branch hooks facility. There are five initial hooks,
      all documented in bzrlib.branch.BranchHooks.__init__ - ``'set_rh'``,
      ``'post_push'``, ``'post_pull'``, ``'post_commit'``,
      ``'post_uncommit'``. These hooks fire after the matching operation
      on a branch has taken place, and were originally added for the
      branchrss plugin. (Robert Collins)

    * New method ``Branch.push()`` which should be used when pushing from a
      branch as it makes performance and policy decisions to match the UI
      level command ``push``. (Robert Collins).

    * Add a new method ``Tree.revision_tree`` which allows access to cached
      trees for arbitrary revisions. This allows the in development dirstate
      tree format to provide access to the callers to cached copies of
      inventory data which are cheaper to access than inventories from the
      repository.
      (Robert Collins, Martin Pool)

    * New ``Branch.last_revision_info`` method, this is being done to allow
      optimization of requests for both the number of revisions and the last
      revision of a branch with smartservers and potentially future branch
      formats. (Wouter van Heyst, Robert Collins)

    * Allow ``'import bzrlib.plugins.NAME'`` to work when the plugin NAME has not
      yet been loaded by ``load_plugins()``. This allows plugins to depend on each
      other for code reuse without requiring users to perform file-renaming
      gymnastics. (Robert Collins)

    * New Repository method ``'gather_stats'`` for statistic data collection.
      This is expected to grow to cover a number of related uses mainly
      related to bzr info. (Robert Collins)

    * Log formatters are now managed with a registry.
      ``log.register_formatter`` continues to work, but callers accessing
      the FORMATTERS dictionary directly will not.

    * Allow a start message to be passed to the ``edit_commit_message``
      function.  This will be placed in the message offered to the user
      for editing above the separator. It allows a template commit message
      to be used more easily. (James Westby)

    * ``GPGStrategy.sign()`` will now raise ``BzrBadParameterUnicode`` if
      you pass a Unicode string rather than an 8-bit string. Callers need
      to be updated to encode first. (John Arbash Meinel)

    * Branch.push, pull, merge now return Result objects with information
      about what happened, rather than a scattering of various methods.  These
      are also passed to the post hooks.  (Martin Pool)

    * File formats and architecture is in place for managing a forest of trees
      in bzr, and splitting up existing trees into smaller subtrees, and
      finally joining trees to make a larger tree. This is the first iteration
      of this support, and the user-facing aspects still require substantial
      work.  If you wish to experiment with it, use ``bzr upgrade
      --dirstate-with-subtree`` in your working trees and repositories.
      You can use the hidden commands ``split`` and ``join`` and to create
      and manipulate nested trees, but please consider using the nested-trees
      branch, which contains substantial UI improvements, instead.
      http://code.aaronbentley.com/bzr/bzrrepo/nested-trees/
      (Aaron Bentley, Martin Pool, Robert Collins).

  BUGFIXES:

    * ``bzr annotate`` now uses dotted revnos from the viewpoint of the
      branch, rather than the last changed revision of the file.
      (John Arbash Meinel, #82158)

    * Lock operations no longer hang if they encounter a permission problem.
      (Aaron Bentley)

    * ``bzr push`` can resume a push that was canceled before it finished.
      Also, it can push even if the target directory exists if you supply
      the ``--use-existing-dir`` flag.
      (John Arbash Meinel, #30576, #45504)

    * Fix http proxy authentication when user and an optional
      password appears in the ``*_proxy`` vars. (Vincent Ladeuil,
      #83954).

    * ``bzr log branch/file`` works for local treeless branches
      (Aaron Bentley, #84247)

    * Fix problem with UNC paths on Windows 98. (Alexander Belchenko, #84728)

    * Searching location of CA bundle for PyCurl in env variable
      (``CURL_CA_BUNDLE``), and on win32 along the PATH.
      (Alexander Belchenko, #82086)

    * ``bzr init`` works with unicode argument LOCATION.
      (Alexander Belchenko, #85599)

    * Raise ``DependencyNotPresent`` if pycurl do not support https.
      (Vincent Ladeuil, #85305)

    * Invalid proxy env variables should not cause a traceback.
      (Vincent Ladeuil, #87765)

    * Ignore patterns normalised to use '/' path separator.
      (Kent Gibson, #86451)

    * bzr rocks. It sure does! Fix case. (Vincent Ladeuil, #78026)

    * Fix bzrtools shelve command for removed lines beginning with "--"
      (Johan Dahlberg, #75577)

  TESTING:

    * New ``--first`` option to ``bzr selftest`` to run specified tests
      before the rest of the suite.  (Martin Pool)


bzr 0.14  2007-01-23
--------------------

  IMPROVEMENTS:

    * ``bzr help global-options`` describes the global options. (Aaron Bentley)

  BUG FIXES:

    * Skip documentation generation tests if the tools to do so are not
      available. Fixes running selftest for installled copies of bzr.
      (John Arbash Meinel, #80330)

    * Fix the code that discovers whether bzr is being run from it's
      working tree to handle the case when it isn't but the directory
      it is in is below a repository. (James Westby, #77306)


bzr 0.14rc1  2007-01-16
-----------------------

  IMPROVEMENTS:

    * New connection: ``bzr+http://`` which supports tunnelling the smart
      protocol over an HTTP connection. If writing is enabled on the bzr
      server, then you can write over the http connection.
      (Andrew Bennetts, John Arbash Meinel)

    * Aliases now support quotation marks, so they can contain whitespace
      (Marius Kruger)

    * PyCurlTransport now use a single curl object. By specifying explicitly
      the 'Range' header, we avoid the need to use two different curl objects
      (and two connections to the same server). (Vincent Ladeuil)

    * ``bzr commit`` does not prompt for a message until it is very likely to
      succeed.  (Aaron Bentley)

    * ``bzr conflicts`` now takes --text to list pathnames of text conflicts
      (Aaron Bentley)

    * Fix ``iter_lines_added_or_present_in_versions`` to use a set instead
      of a list while checking if a revision id was requested. Takes 10s
      off of the ``fileids_affected_by_revision_ids`` time, which is 10s
      of the ``bzr branch`` time. Also improve ``fileids_...`` time by
      filtering lines with a regex rather than multiple ``str.find()``
      calls. (saves another 300ms) (John Arbash Meinel)

    * Policy can be set for each configuration key. This allows keys to be
      inherited properly across configuration entries. For example, this
      should enable you to do::

        [/home/user/project]
        push_location = sftp://host/srv/project/
        push_location:policy = appendpath

      And then a branch like ``/home/user/project/mybranch`` should get an
      automatic push location of ``sftp://host/srv/project/mybranch``.
      (James Henstridge)

    * Added ``bzr status --short`` to make status report svn style flags
      for each file.  For example::

        $ bzr status --short
        A  foo
        A  bar
        D  baz
        ?  wooley

    * 'bzr selftest --clean-output' allows easily clean temporary tests
      directories without running tests. (Alexander Belchenko)

    * ``bzr help hidden-commands`` lists all hidden commands. (Aaron Bentley)

    * ``bzr merge`` now has an option ``--pull`` to fall back to pull if
      local is fully merged into remote. (Jan Hudec)

    * ``bzr help formats`` describes available directory formats. (Aaron Bentley)

  INTERNALS:

    * A few tweaks directly to ``fileids_affected_by_revision_ids`` to
      help speed up processing, as well allowing to extract unannotated
      lines. Between the two ``fileids_affected_by_revision_ids`` is
      improved by approx 10%. (John Arbash Meinel)

    * Change Revision serialization to only write out millisecond
      resolution. Rather than expecting floating point serialization to
      preserve more resolution than we need. (Henri Weichers, Martin Pool)

    * Test suite ends cleanly on Windows.  (Vincent Ladeuil)

    * When ``encoding_type`` attribute of class Command is equal to 'exact',
      force sys.stdout to be a binary stream on Windows, and therefore
      keep exact line-endings (without LF -> CRLF conversion).
      (Alexander Belchenko)

    * Single-letter short options are no longer globally declared.  (Martin
      Pool)

    * Before using detected user/terminal encoding bzr should check
      that Python has corresponding codec. (Alexander Belchenko)

    * Formats for end-user selection are provided via a FormatRegistry (Aaron Bentley)

  BUG FIXES:

    * ``bzr missing --verbose`` was showing adds/removals in the wrong
      direction. (John Arbash Meinel)

    * ``bzr annotate`` now defaults to showing dotted revnos for merged
      revisions. It cuts them off at a depth of 12 characters, but you can
      supply ``--long`` to see the full number. You can also use
      ``--show-ids`` to display the original revision ids, rather than
      revision numbers and committer names. (John Arbash Meinel, #75637)

    * bzr now supports Win32 UNC path (e.g. ``\HOST\path``.
      (Alexander Belchenko, #57869)

    * Win32-specific: output of cat, bundle and diff commands don't mangle
      line-endings (Alexander Belchenko, #55276)

    * Replace broken fnmatch based ignore pattern matching with custom pattern
      matcher.
      (Kent Gibson, Jan Hudec #57637)

    * pycurl and urllib can detect short reads at different places. Update
      the test suite to test more cases. Also detect http error code 416
      which was raised for that specific bug. Also enhance the urllib
      robustness by detecting invalid ranges (and pycurl's one by detecting
      short reads during the initial GET). (Vincent Ladeuil, #73948)

    * The urllib connection sharing interacts badly with urllib2
      proxy setting (the connections didn't go thru the proxy
      anymore). Defining a proper ProxyHandler solves the
      problem.  (Vincent Ladeuil, #74759)

    * Use urlutils to generate relative URLs, not osutils
      (Aaron Bentley, #76229)

    * ``bzr status`` in a readonly directory should work without giving
      lots of errors. (John Arbash Meinel, #76299)

    * Mention the revisionspec topic for the revision option help.
      (Wouter van Heyst, #31663)

    * Allow plugins import from zip archives.
      (Alexander Belchenko, #68124)


bzr 0.13  2006-12-05
--------------------

  No changes from 0.13rc1

bzr 0.13rc1  2006-11-27
-----------------------

  IMPROVEMENTS:

    * New command ``bzr remove-tree`` allows the removal of the working
      tree from a branch.
      (Daniel Silverstone)

    * urllib uses shared keep-alive connections, so http
      operations are substantially faster.
      (Vincent Ladeuil, #53654)

    * ``bzr export`` allows an optional branch parameter, to export a bzr
      tree from some other url. For example:
      ``bzr export bzr.tar.gz http://bazaar-vcs.org/bzr/bzr.dev``
      (Daniel Silverstone)

    * Added ``bzr help topics`` to the bzr help system. This gives a
      location for general information, outside of a specific command.
      This includes updates for ``bzr help revisionspec`` the first topic
      included. (Goffredo Baroncelli, John Arbash Meinel, #42714)

    * WSGI-compatible HTTP smart server.  See ``doc/http_smart_server.txt``.
      (Andrew Bennetts)

    * Knit files will now cache full texts only when the size of the
      deltas is as large as the size of the fulltext. (Or after 200
      deltas, whichever comes first). This has the most benefit on large
      files with small changes, such as the inventory for a large project.
      (eg For a project with 2500 files, and 7500 revisions, it changes
      the size of inventory.knit from 11MB to 5.4MB) (John Arbash Meinel)

  INTERNALS:

    * New -D option given before the command line turns on debugging output
      for particular areas.  -Derror shows tracebacks on all errors.
      (Martin Pool)

    * Clean up ``bzr selftest --benchmark bundle`` to correct an import,
      and remove benchmarks that take longer than 10min to run.
      (John Arbash Meinel)

    * Use ``time.time()`` instead of ``time.clock()`` to decide on
      progress throttling. Because ``time.clock()`` is actually CPU time,
      so over a high-latency connection, too many updates get throttled.
      (John Arbash Meinel)

    * ``MemoryTransport.list_dir()`` would strip the first character for
      files or directories in root directory. (John Arbash Meinel)

    * New method ``get_branch_reference`` on 'BzrDir' allows the detection of
      branch references - which the smart server component needs.

    * New ``ChrootTransportDecorator``, accessible via the ``chroot+`` url
      prefix.  It disallows any access to locations above a set URL.  (Andrew
      Bennetts)

  BUG FIXES:

    * Now ``_KnitIndex`` properly decode revision ids when loading index data.
      And optimize the knit index parsing code.
      (Dmitry Vasiliev, John Arbash Meinel)

    * ``bzrlib/bzrdir.py`` was directly referencing ``bzrlib.workingtree``,
      without importing it. This prevented ``bzr upgrade`` from working
      unless a plugin already imported ``bzrlib.workingtree``
      (John Arbash Meinel, #70716)

    * Suppress the traceback on invalid URLs (Vincent Ladeuil, #70803).

    * Give nicer error message when an http server returns a 403
      error code. (Vincent Ladeuil, #57644).

    * When a multi-range http GET request fails, try a single
      range one. If it fails too, forget about ranges. Remember that until
      the death of the transport and propagates that to the clones.
      (Vincent Ladeuil, #62276, #62029).

    * Handles user/passwords supplied in url from command
      line (for the urllib implementation). Don't request already
      known passwords (Vincent Ladeuil, #42383, #44647, #48527)

    * ``_KnitIndex.add_versions()`` dictionary compresses revision ids as they
      are added. This fixes bug where fetching remote revisions records
      them as full references rather than integers.
      (John Arbash Meinel, #64789)

    * ``bzr ignore`` strips trailing slashes in patterns.
      Also ``bzr ignore`` rejects absolute paths. (Kent Gibson, #4559)

    * ``bzr ignore`` takes multiple arguments. (Cheuksan Edward Wang, #29488)

    * mv correctly handles paths that traverse symlinks.
      (Aaron Bentley, #66964)

    * Give nicer looking error messages when failing to connect over ssh.
      (John Arbash Meinel, #49172)

    * Pushing to a remote branch does not currently update the remote working
      tree. After a remote push, ``bzr status`` and ``bzr diff`` on the remote
      machine now show that the working tree is out of date.
      (Cheuksan Edward Wang #48136)

    * Use patiencediff instead of difflib for determining deltas to insert
      into knits. This avoids the O(N^3) behavior of difflib. Patience
      diff should be O(N^2). (Cheuksan Edward Wang, #65714)

    * Running ``bzr log`` on nonexistent file gives an error instead of the
      entire log history. (Cheuksan Edward Wang #50793)

    * ``bzr cat`` can look up contents of removed or renamed files. If the
      pathname is ambiguous, i.e. the files in the old and new trees have
      different id's, the default is the file in the new tree. The user can
      use "--name-from-revision" to select the file in the old tree.
      (Cheuksan Edward Wang, #30190)

  TESTING:

    * TestingHTTPRequestHandler really handles the Range header
      (previously it was ignoring it and returning the whole file,).

bzr 0.12  2006-10-30
--------------------

  INTERNALS:

    * Clean up ``bzr selftest --benchmark bundle`` to correct an import,
      and remove benchmarks that take longer than 10min to run.
      (John Arbash Meinel)

bzr 0.12rc1  2006-10-23
-----------------------

  IMPROVEMENTS:

    * ``bzr log`` now shows dotted-decimal revision numbers for all revisions,
      rather than just showing a decimal revision number for revisions on the
      mainline. These revision numbers are not yet accepted as input into bzr
      commands such as log, diff etc. (Robert Collins)

    * revisions can now be specified using dotted-decimal revision numbers.
      For instance, ``bzr diff -r 1.2.1..1.2.3``. (Robert Collins)

    * ``bzr help commands`` output is now shorter (Aaron Bentley)

    * ``bzr`` now uses lazy importing to reduce the startup time. This has
      a moderate effect on lots of actions, especially ones that have
      little to do. For example ``bzr rocks`` time is down to 116ms from
      283ms. (John Arbash Meinel)

    * New Registry class to provide name-to-object registry-like support,
      for example for schemes where plugins can register new classes to
      do certain tasks (e.g. log formatters). Also provides lazy registration
      to allow modules to be loaded on request.
      (John Arbash Meinel, Adeodato Simó)

  API INCOMPATABILITY:

    * LogFormatter subclasses show now expect the 'revno' parameter to
      show() to be a string rather than an int. (Robert Collins)

  INTERNALS:

    * ``TestCase.run_bzr``, ``run_bzr_captured``, and ``run_bzr_subprocess``
      can take a ``working_dir='foo'`` parameter, which will change directory
      for the command. (John Arbash Meinel)

    * ``bzrlib.lazy_regex.lazy_compile`` can be used to create a proxy
      around a regex, which defers compilation until first use.
      (John Arbash Meinel)

    * ``TestCase.run_bzr_subprocess`` defaults to supplying the
      ``--no-plugins`` parameter to ensure test reproducability, and avoid
      problems with system-wide installed plugins. (John Arbash Meinel)

    * Unique tree root ids are now supported. Newly created trees still
      use the common root id for compatibility with bzr versions before 0.12.
      (Aaron Bentley)

    * ``WorkingTree.set_root_id(None)`` is now deprecated. Please
      pass in ``inventory.ROOT_ID`` if you want the default root id value.
      (Robert Collins, John Arbash Meinel)

    * New method ``WorkingTree.flush()`` which will write the current memory
      inventory out to disk. At the same time, ``read_working_inventory`` will
      no longer trash the current tree inventory if it has been modified within
      the current lock, and the tree will now ``flush()`` automatically on
      ``unlock()``. ``WorkingTree.set_root_id()`` has been updated to take
      advantage of this functionality. (Robert Collins, John Arbash Meinel)

    * ``bzrlib.tsort.merge_sorted`` now accepts ``generate_revnos``. This
      parameter will cause it to add another column to its output, which
      contains the dotted-decimal revno for each revision, as a tuple.
      (Robert Collins)

    * ``LogFormatter.show_merge`` is deprecated in favour of
      ``LogFormatter.show_merge_revno``. (Robert Collins)

  BUG FIXES:

    * Avoid circular imports by creating a deprecated function for
      ``bzrlib.tree.RevisionTree``. Callers should have been using
      ``bzrlib.revisontree.RevisionTree`` anyway. (John Arbash Meinel,
      #63360, #66349)

    * Don't use ``socket.MSG_WAITALL`` as it doesn't exist on all
      platforms. (Martin Pool, #66356)

    * Don't require ``Content-Type`` in range responses. Assume they are a
      single range if ``Content-Type`` does not exist.
      (John Arbash Meinel, #62473)

    * bzr branch/pull no longer complain about progress bar cleanup when
      interrupted during fetch.  (Aaron Bentley, #54000)

    * ``WorkingTree.set_parent_trees()`` uses the trees to directly write
      the basis inventory, rather than going through the repository. This
      allows us to have 1 inventory read, and 2 inventory writes when
      committing a new tree. (John Arbash Meinel)

    * When reverting, files that are not locally modified that do not exist
      in the target are deleted, not just unversioned (Aaron Bentley)

    * When trying to acquire a lock, don't fail immediately. Instead, try
      a few times (up to 1 hour) before timing out. Also, report why the
      lock is unavailable (John Arbash Meinel, #43521, #49556)

    * Leave HttpTransportBase daughter classes decides how they
      implement cloning. (Vincent Ladeuil, #61606)

    * diff3 does not indicate conflicts on clean merge. (Aaron Bentley)

    * If a commit fails, the commit message is stored in a file at the root of
      the tree for later commit. (Cheuksan Edward Wang, Stefan Metzmacher,
      #32054)

  TESTING:

    * New test base class TestCaseWithMemoryTransport offers memory-only
      testing facilities: its not suitable for tests that need to mutate disk
      state, but most tests should not need that and should be converted to
      TestCaseWithMemoryTransport. (Robert Collins)

    * ``TestCase.make_branch_and_memory_tree`` now takes a format
      option to set the BzrDir, Repository and Branch formats of the
      created objects. (Robert Collins, John Arbash Meinel)

bzr 0.11  2006-10-02
--------------------

    * Smart server transport test failures on windows fixed. (Lukáš Lalinský).

bzr 0.11rc2  2006-09-27
-----------------------

  BUG FIXES:

    * Test suite hangs on windows fixed. (Andrew Bennets, Alexander Belchenko).

    * Commit performance regression fixed. (Aaron Bentley, Robert Collins, John
      Arbash Meinel).

bzr 0.11rc1  2006-09-25
-----------------------

  IMPROVEMENTS:

    * Knit files now wait to create their contents until the first data is
      added. The old code used to create an empty .knit and a .kndx with just
      the header. However, this caused a lot of extra round trips over sftp.
      This can change the time for ``bzr push`` to create a new remote branch
      from 160s down to 100s. This also affects ``bzr commit`` performance when
      adding new files, ``bzr commit`` on a new kernel-like tree drops from 50s
      down to 40s (John Arbash Meinel, #44692)

    * When an entire subtree has been deleted, commit will now report that
      just the top of the subtree has been deleted, rather than reporting
      all the individual items. (Robert Collins)

    * Commit performs one less XML parse. (Robert Collins)

    * ``bzr checkout`` now operates on readonly branches as well
      as readwrite branches. This fixes bug #39542. (Robert Collins)

    * ``bzr bind`` no longer synchronises history with the master branch.
      Binding should be followed by an update or push to synchronise the
      two branches. This is closely related to the fix for bug #39542.
      (Robert Collins)

    * ``bzrlib.lazy_import.lazy_import`` function to create on-demand
      objects.  This allows all imports to stay at the global scope, but
      modules will not actually be imported if they are not used.
      (John Arbash Meinel)

    * Support ``bzr://`` and ``bzr+ssh://`` urls to work with the new RPC-based
      transport which will be used with the upcoming high-performance smart
      server. The new command ``bzr serve`` will invoke bzr in server mode,
      which processes these requests. (Andrew Bennetts, Robert Collins, Martin
      Pool)

    * New command ``bzr version-info`` which can be used to get a summary
      of the current state of the tree. This is especially useful as part
      of a build commands. See ``doc/version_info.txt`` for more information
      (John Arbash Meinel)

  BUG FIXES:

    * ``'bzr inventory [FILE...]'`` allows restricting the file list to a
      specific set of files. (John Arbash Meinel, #3631)

    * Don't abort when annotating empty files (John Arbash Meinel, #56814)

    * Add ``Stanza.to_unicode()`` which can be passed to another Stanza
      when nesting stanzas. Also, add ``read_stanza_unicode`` to handle when
      reading a nested Stanza. (John Arbash Meinel)

    * Transform._set_mode() needs to stat the right file.
      (John Arbash Meinel, #56549)

    * Raise WeaveFormatError rather than StopIteration when trying to read
      an empty Weave file. (John Arbash Meinel, #46871)

    * Don't access e.code for generic URLErrors, only HTTPErrors have .code.
      (Vincent Ladeuil, #59835)

    * Handle boundary="" lines properly to allow access through a Squid proxy.
      (John Arbash Meinel, #57723)

    * revert now removes newly-added directories (Aaron Bentley, #54172)

    * ``bzr upgrade sftp://`` shouldn't fail to upgrade v6 branches if there
      isn't a working tree. (David Allouche, #40679)

    * Give nicer error messages when a user supplies an invalid --revision
      parameter. (John Arbash Meinel, #55420)

    * Handle when LANG is not recognized by python. Emit a warning, but
      just revert to using 'ascii'. (John Arbash Meinel, #35392)

    * Don't use ``preexec_fn`` on win32, as it is not supported by subprocess.
      (John Arbash Meinel)

    * Skip specific tests when the dependencies aren't met. This includes
      some ``setup.py`` tests when ``python-dev`` is not available, and
      some tests that depend on paramiko. (John Arbash Meinel, Mattheiu Moy)

    * Fallback to Paramiko properly, if no ``ssh`` executable exists on
      the system. (Andrew Bennetts, John Arbash Meinel)

    * ``Branch.bind(other_branch)`` no longer takes a write lock on the
      other branch, and will not push or pull between the two branches.
      API users will need to perform a push or pull or update operation if they
      require branch synchronisation to take place. (Robert Collins, #47344)

    * When creating a tarball or zipfile export, export unicode names as utf-8
      paths. This may not work perfectly on all platforms, but has the best
      chance of working in the common case. (John Arbash Meinel, #56816)

    * When committing, only files that exist in working tree or basis tree
      may be specified (Aaron Bentley, #50793)

  PORTABILITY:

    * Fixes to run on Python 2.5 (Brian M. Carlson, Martin Pool, Marien Zwart)

  INTERNALS:

    * TestCaseInTempDir now creates a separate directory for HOME, rather
      than having HOME set to the same location as the working directory.
      (John Arbash Meinel)

    * ``run_bzr_subprocess()`` can take an optional ``env_changes={}`` parameter,
      which will update os.environ inside the spawned child. It also can
      take a ``universal_newlines=True``, which helps when checking the output
      of the command. (John Arbash Meinel)

    * Refactor SFTP vendors to allow easier re-use when ssh is used.
      (Andrew Bennetts)

    * ``Transport.list_dir()`` and ``Transport.iter_files_recursive()`` should always
      return urlescaped paths. This is now tested (there were bugs in a few
      of the transports) (Andrew Bennetts, David Allouche, John Arbash Meinel)

    * New utility function ``symbol_versioning.deprecation_string``. Returns the
      formatted string for a callable, deprecation format pair. (Robert Collins)

    * New TestCase helper applyDeprecated. This allows you to call a callable
      which is deprecated without it spewing to the screen, just by supplying
      the deprecation format string issued for it. (Robert Collins)

    * Transport.append and Transport.put have been deprecated in favor of
      ``.append_bytes``, ``.append_file``, ``.put_bytes``, and
      ``.put_file``. This removes the ambiguity in what type of object the
      functions take.  ``Transport.non_atomic_put_{bytes,file}`` has also
      been added. Which works similarly to ``Transport.append()`` except for
      SFTP, it doesn't have a round trip when opening the file. Also, it
      provides functionality for creating a parent directory when trying
      to create a file, rather than raise NoSuchFile and forcing the
      caller to repeat their request.
      (John Arbash Meinel)

    * WorkingTree has a new api ``unversion`` which allow the unversioning of
      entries by their file id. (Robert Collins)

    * ``WorkingTree.pending_merges`` is deprecated.  Please use the
      ``get_parent_ids`` (introduced in 0.10) method instead. (Robert Collins)

    * WorkingTree has a new ``lock_tree_write`` method which locks the branch for
      read rather than write. This is appropriate for actions which only need
      the branch data for reference rather than mutation. A new decorator
      ``needs_tree_write_lock`` is provided in the workingtree module. Like the
      ``needs_read_lock`` and ``needs_write_lock`` decorators this allows static
      declaration of the locking requirements of a function to ensure that
      a lock is taken out for casual scripts. (Robert Collins, #54107)

    * All WorkingTree methods which write to the tree, but not to the branch
      have been converted to use ``needs_tree_write_lock`` rather than
      ``needs_write_lock``. Also converted is the revert, conflicts and tree
      transform modules. This provides a modest performance improvement on
      metadir style trees, due to the reduce lock-acquisition, and a more
      significant performance improvement on lightweight checkouts from
      remote branches, where trivial operations used to pay a significant
      penalty. It also provides the basis for allowing readonly checkouts.
      (Robert Collins)

    * Special case importing the standard library 'copy' module. This shaves
      off 40ms of startup time, while retaining compatibility. See:
      ``bzrlib/inspect_for_copy.py`` for more details. (John Arbash Meinel)

    * WorkingTree has a new parent class MutableTree which represents the
      specialisations of Tree which are able to be altered. (Robert Collins)

    * New methods mkdir and ``put_file_bytes_non_atomic`` on MutableTree that
      mutate the tree and its contents. (Robert Collins)

    * Transport behaviour at the root of the URL is now defined and tested.
      (Andrew Bennetts, Robert Collins)

  TESTING:

    * New test helper classs MemoryTree. This is typically accessed via
      ``self.make_branch_and_memory_tree()`` in test cases. (Robert Collins)

    * Add ``start_bzr_subprocess`` and ``stop_bzr_subprocess`` to allow test
      code to continue running concurrently with a subprocess of bzr.
      (Andrew Bennetts, Robert Collins)

    * Add a new method ``Transport.get_smart_client()``. This is provided to
      allow upgrades to a richer interface than the VFS one provided by
      Transport. (Andrew Bennetts, Martin Pool)

bzr 0.10  2006-08-29
--------------------

  IMPROVEMENTS:
    * 'merge' now takes --uncommitted, to apply uncommitted changes from a
      tree.  (Aaron Bentley)

    * 'bzr add --file-ids-from' can be used to specify another path to use
      for creating file ids, rather than generating all new ones. Internally,
      the 'action' passed to ``smart_add_tree()`` can return ``file_ids`` that
      will be used, rather than having bzrlib generate new ones.
      (John Arbash Meinel, #55781)

    * ``bzr selftest --benchmark`` now allows a ``--cache-dir`` parameter.
      This will cache some of the intermediate trees, and decrease the
      setup time for benchmark tests. (John Arbash Meinel)

    * Inverse forms are provided for all boolean options.  For example,
      --strict has --no-strict, --no-recurse has --recurse (Aaron Bentley)

    * Serialize out Inventories directly, rather than using ElementTree.
      Writing out a kernel sized inventory drops from 2s down to ~350ms.
      (Robert Collins, John Arbash Meinel)

  BUG FIXES:

    * Help diffutils 2.8.4 get along with binary tests (Marien Zwart: #57614)

    * Change LockDir so that if the lock directory doesn't exist when
      ``lock_write()`` is called, an attempt will be made to create it.
      (John Arbash Meinel, #56974)

    * ``bzr uncommit`` preserves pending merges. (John Arbash Meinel, #57660)

    * Active FTP transport now works as intended. (ghozzy, #56472)

    * Really fix mutter() so that it won't ever raise a UnicodeError.
      It means it is possible for ~/.bzr.log to contain non UTF-8 characters.
      But it is a debugging log, not a real user file.
      (John Arbash Meinel, #56947, #53880)

    * Change Command handle to allow Unicode command and options.
      At present we cannot register Unicode command names, so we will get
      BzrCommandError('unknown command'), or BzrCommandError('unknown option')
      But that is better than a UnicodeError + a traceback.
      (John Arbash Meinel, #57123)

    * Handle TZ=UTC properly when reading/writing revisions.
      (John Arbash Meinel, #55783, #56290)

    * Use ``GPG_TTY`` to allow gpg --cl to work with gpg-agent in a pipeline,
      (passing text to sign in on stdin). (John Arbash Meinel, #54468)

    * External diff does the right thing for binaries even in foreign
      languages. (John Arbash Meinel, #56307)

    * Testament handles more cases when content is unicode. Specific bug was
      in handling of revision properties.
      (John Arbash Meinel, Holger Krekel, #54723)

    * The bzr selftest was failing on installed versions due to a bug in a new
      test helper. (John Arbash Meinel, Robert Collins, #58057)

  INTERNALS:

    * ``bzrlib.cache_utf8`` contains ``encode()`` and ``decode()`` functions
      which can be used to cache the conversion between utf8 and Unicode.
      Especially helpful for some of the knit annotation code, which has to
      convert revision ids to utf8 to annotate lines in storage.
      (John Arbash Meinel)

    * ``setup.py`` now searches the filesystem to find all packages which
      need to be installed. This should help make the life of packagers
      easier. (John Arbash Meinel)

bzr 0.9.0  2006-08-11
---------------------

  SURPRISES:

   * The hard-coded built-in ignore rules have been removed. There are
     now two rulesets which are enforced. A user global one in
     ``~/.bazaar/ignore`` which will apply to every tree, and the tree
     specific one '.bzrignore'.
     ``~/.bazaar/ignore`` will be created if it does not exist, but with
     a more conservative list than the old default.
     This fixes bugs with default rules being enforced no matter what.
     The old list of ignore rules from bzr is available by
     running 'bzr ignore --old-default-rules'.
     (Robert Collins, Martin Pool, John Arbash Meinel)

   * 'branches.conf' has been changed to 'locations.conf', since it can apply
     to more locations than just branch locations.
     (Aaron Bentley)

  IMPROVEMENTS:

   * The revision specifier "revno:" is extended to accept the syntax
     revno:N:branch. For example,
     revno:42:http://bazaar-vcs.org/bzr/bzr.dev/ means revision 42 in
     bzr.dev.  (Matthieu Moy)

   * Tests updates to ensure proper URL handling, UNICODE support, and
     proper printing when the user's terminal encoding cannot display
     the path of a file that has been versioned.
     ``bzr branch`` can take a target URL rather than only a local directory.
     ``Branch.get_parent()/set_parent()`` now save a relative path if possible,
     and normalize the parent based on root, allowing access across
     different transports. (John Arbash Meinel, Wouter van Heyst, Martin Pool)
     (Malone #48906, #42699, #40675, #5281, #3980, #36363, #43689,
     #42517, #42514)

   * On Unix, detect terminal width using an ioctl not just $COLUMNS.
     Use terminal width for single-line logs from ``bzr log --line`` and
     pending-merge display.  (Robert Widhopf-Fenk, Gustavo Niemeyer)
     (Malone #3507)

   * On Windows, detect terminal width using GetConsoleScreenBufferInfo.
     (Alexander Belchenko)

   * Speedup improvement for 'date:'-revision search. (Guillaume Pinot).

   * Show the correct number of revisions pushed when pushing a new branch.
     (Robert Collins).

   * 'bzr selftest' now shows a progress bar with the number of tests, and
     progress made. 'make check' shows tests in -v mode, to be more useful
     for the PQM status window. (Robert Collins).
     When using a progress bar, failed tests are printed out, rather than
     being overwritten by the progress bar until the suite finishes.
     (John Arbash Meinel)

   * 'bzr selftest --benchmark' will run a new benchmarking selftest.
     'bzr selftest --benchmark --lsprof-timed' will use lsprofile to generate
     profile data for the individual profiled calls, allowing for fine
     grained analysis of performance.
     (Robert Collins, Martin Pool).

   * 'bzr commit' shows a progress bar. This is useful for commits over sftp
     where commit can take an appreciable time. (Robert Collins)

   * 'bzr add' is now less verbose in telling you what ignore globs were
     matched by files being ignored. Instead it just tells you how many
     were ignored (because you might reasonably be expecting none to be
     ignored). 'bzr add -v' is unchanged and will report every ignored
     file. (Robert Collins).

   * ftp now has a test server if medusa is installed. As part of testing,
     ftp support has been improved, including support for supplying a
     non-standard port. (John Arbash Meinel).

   * 'bzr log --line' shows the revision number, and uses only the
     first line of the log message (#5162, Alexander Belchenko;
     Matthieu Moy)

   * 'bzr status' has had the --all option removed. The 'bzr ls' command
     should be used to retrieve all versioned files. (Robert Collins)

   * 'bzr bundle OTHER/BRANCH' will create a bundle which can be sent
     over email, and applied on the other end, while maintaining ancestry.
     This bundle can be applied with either 'bzr merge' or 'bzr pull',
     the same way you would apply another branch.
     (John Arbash Meinel, Aaron Bentley)

   * 'bzr whoami' can now be used to set your identity from the command line,
     for a branch or globally.  (Robey Pointer)

   * 'bzr checkout' now aliased to 'bzr co', and 'bzr annotate' to 'bzr ann'.
     (Michael Ellerman)

   * 'bzr revert DIRECTORY' now reverts the contents of the directory as well.
     (Aaron Bentley)

   * 'bzr get sftp://foo' gives a better error when paramiko is not present.
     Also updates things like 'http+pycurl://' if pycurl is not present.
     (John Arbash Meinel) (Malone #47821, #52204)

   * New env variable ``BZR_PROGRESS_BAR``, sets the default progress bar type.
     Can be set to 'none' or 'dummy' to disable the progress bar, 'dots' or
     'tty' to create the respective type. (John Arbash Meinel, #42197, #51107)

   * Improve the help text for 'bzr diff' to explain what various options do.
     (John Arbash Meinel, #6391)

   * 'bzr uncommit -r 10' now uncommits revisions 11.. rather than uncommitting
     revision 10. This makes -r10 more in line with what other commands do.
     'bzr uncommit' also now saves the pending merges of the revisions that
     were removed. So it is safe to uncommit after a merge, fix something,
     and commit again. (John Arbash Meinel, #32526, #31426)

   * 'bzr init' now also works on remote locations.
     (Wouter van Heyst, #48904)

   * HTTP support has been updated. When using pycurl we now support
     connection keep-alive, which reduces dns requests and round trips.
     And for both urllib and pycurl we support multi-range requests,
     which decreases the number of round-trips. Performance results for
     ``bzr branch http://bazaar-vcs.org/bzr/bzr.dev/`` indicate
     http branching is now 2-3x faster, and ``bzr pull`` in an existing
     branch is as much as 4x faster.
     (Michael Ellerman, Johan Rydberg, John Arbash Meinel, #46768)

   * Performance improvements for sftp. Branching and pulling are now up to
     2x faster. Utilize paramiko.readv() support for async requests if it
     is available (paramiko > 1.6) (John Arbash Meinel)

  BUG FIXES:

    * Fix shadowed definition of TestLocationConfig that caused some
      tests not to run.
      (Erik Bågfors, Michael Ellerman, Martin Pool, #32587)

    * Fix unnecessary requirement of sign-my-commits that it be run from
      a working directory.  (Martin Pool, Robert Collins)

    * 'bzr push location' will only remember the push location if it succeeds
      in connecting to the remote location. (John Arbash Meinel, #49742)

    * 'bzr revert' no longer toggles the executable bit on win32
      (John Arbash Meinel, #45010)

    * Handle broken pipe under win32 correctly. (John Arbash Meinel)

    * sftp tests now work correctly on win32 if you have a newer paramiko
      (John Arbash Meinel)

    * Cleanup win32 test suite, and general cleanup of places where
      file handles were being held open. (John Arbash Meinel)

    * When specifying filenames for 'diff -r x..y', the name of the file in the
      working directory can be used, even if its name is different in both x
      and y.

    * File-ids containing single- or double-quotes are handled correctly by
      push. (Aaron Bentley, #52227)

    * Normalize unicode filenames to ensure cross-platform consistency.
      (John Arbash Meinel, #43689)

    * The argument parser can now handle '-' as an argument. Currently
      no code interprets it specially (it is mostly handled as a file named
      '-'). But plugins, and future operations can use it.
      (John Arbash meinel, #50984)

    * Bundles can properly read binary files with a plain '\r' in them.
      (John Arbash Meinel, #51927)

    * Tuning ``iter_entries()`` to be more efficient (John Arbash Meinel, #5444)

    * Lots of win32 fixes (the test suite passes again).
      (John Arbash Meinel, #50155)

    * Handle openbsd returning None for sys.getfilesystemencoding() (#41183)

    * Support ftp APPE (append) to allow Knits to be used over ftp (#42592)

    * Removals are only committed if they match the filespec (or if there is
      no filespec).  (#46635, Aaron Bentley)

    * smart-add recurses through all supplied directories
      (John Arbash Meinel, #52578)

    * Make the bundle reader extra lines before and after the bundle text.
      This allows you to parse an email with the bundle inline.
      (John Arbash Meinel, #49182)

    * Change the file id generator to squash a little bit more. Helps when
      working with long filenames on windows. (Also helps for unicode filenames
      not generating hidden files). (John Arbash Meinel, #43801)

    * Restore terminal mode on C-c while reading sftp password.  (#48923,
      Nicholas Allen, Martin Pool)

    * Timestamps are rounded to 1ms, and revision entries can be recreated
      exactly. (John Arbash Meinel, Jamie Wilkinson, #40693)

    * Branch.base has changed to a URL, but ~/.bazaar/locations.conf should
      use local paths, since it is user visible (John Arbash Meinel, #53653)

    * ``bzr status foo`` when foo was unversioned used to cause a full delta
      to be generated (John Arbash Meinel, #53638)

    * When reading revision properties, an empty value should be considered
      the empty string, not None (John Arbash Meinel, #47782)

    * ``bzr diff --diff-options`` can now handle binary files being changed.
      Also, the output is consistent when --diff-options is not supplied.
      (John Arbash Meinel, #54651, #52930)

    * Use the right suffixes for loading plugins (John Arbash Meinel, #51810)

    * Fix ``Branch.get_parent()`` to handle the case when the parent is not
      accessible (John Arbash Meinel, #52976)

  INTERNALS:

    * Combine the ignore rules into a single regex rather than looping over
      them to reduce the threshold where  N^2 behaviour occurs in operations
      like status. (Jan Hudec, Robert Collins).

    * Appending to ``bzrlib.DEFAULT_IGNORE`` is now deprecated. Instead, use
      one of the add functions in bzrlib.ignores. (John Arbash Meinel)

    * 'bzr push' should only push the ancestry of the current revision, not
      all of the history in the repository. This is especially important for
      shared repositories. (John Arbash Meinel)

    * ``bzrlib.delta.compare_trees`` now iterates in alphabetically sorted order,
      rather than randomly walking the inventories. (John Arbash Meinel)

    * Doctests are now run in temporary directories which are cleaned up when
      they finish, rather than using special ScratchDir/ScratchBranch objects.
      (Martin Pool)

    * Split ``check`` into separate methods on the branch and on the repository,
      so that it can be specialized in ways that are useful or efficient for
      different formats.  (Martin Pool, Robert Collins)

    * Deprecate ``Repository.all_revision_ids``; most methods don't really need
      the global revision graph but only that part leading up to a particular
      revision.  (Martin Pool, Robert Collins)

    * Add a BzrDirFormat ``control_formats`` list which allows for control formats
      that do not use '.bzr' to store their data - i.e. '.svn', '.hg' etc.
      (Robert Collins, Jelmer Vernooij).

    * ``bzrlib.diff.external_diff`` can be redirected to any file-like object.
      Uses subprocess instead of spawnvp.
      (James Henstridge, John Arbash Meinel, #4047, #48914)

    * New command line option '--profile-imports', which will install a custom
      importer to log time to import modules and regex compilation time to
      sys.stderr (John Arbash Meinel)

    * 'EmptyTree' is now deprecated, please use ``repository.revision_tree(None)``
      instead. (Robert Collins)

    * "RevisionTree" is now in bzrlib/revisiontree.py. (Robert Collins)

bzr 0.8.2  2006-05-17
---------------------

  BUG FIXES:

    * setup.py failed to install launchpad plugin.  (Martin Pool)

bzr 0.8.1  2006-05-16
---------------------

  BUG FIXES:

    * Fix failure to commit a merge in a checkout.  (Martin Pool,
      Robert Collins, Erik Bågfors, #43959)

    * Nicer messages from 'commit' in the case of renames, and correct
      messages when a merge has occured. (Robert Collins, Martin Pool)

    * Separate functionality from assert statements as they are skipped in
      optimized mode of python. Add the same check to pending merges.
      (Olaf Conradi, #44443)

  CHANGES:

    * Do not show the None revision in output of bzr ancestry. (Olaf Conradi)

    * Add info on standalone branches without a working tree.
      (Olaf Conradi, #44155)

    * Fix bug in knits when raising InvalidRevisionId. (Olaf Conradi, #44284)

  CHANGES:

    * Make editor invocation comply with Debian Policy. First check
      environment variables VISUAL and EDITOR, then try editor from
      alternatives system. If that all fails, fall back to the pre-defined
      list of editors. (Olaf Conradi, #42904)

  NEW FEATURES:

    * New 'register-branch' command registers a public branch into
      Launchpad.net, where it can be associated with bugs, etc.
      (Martin Pool, Bjorn Tillenius, Robert Collins)

  INTERNALS:

    * New public api in InventoryEntry - ``describe_change(old, new)`` which
      provides a human description of the changes between two old and
      new. (Robert Collins, Martin Pool)

  TESTING:

    * Fix test case for bzr info in upgrading a standalone branch to metadir,
      uses bzrlib api now. (Olaf Conradi)

bzr 0.8  2006-05-08
-------------------

  NOTES WHEN UPGRADING:

    Release 0.8 of bzr introduces a new format for history storage, called
    'knit', as an evolution of to the 'weave' format used in 0.7.  Local
    and remote operations are faster using knits than weaves.  Several
    operations including 'init', 'init-repo', and 'upgrade' take a
    --format option that controls this.  Branching from an existing branch
    will keep the same format.

    It is possible to merge, pull and push between branches of different
    formats but this is slower than moving data between homogenous
    branches.  It is therefore recommended (but not required) that you
    upgrade all branches for a project at the same time.  Information on
    formats is shown by 'bzr info'.

    bzr 0.8 now allows creation of 'repositories', which hold the history
    of files and revisions for several branches.  Previously bzr kept all
    the history for a branch within the .bzr directory at the root of the
    branch, and this is still the default.  To create a repository, use
    the new 'bzr init-repo' command.  Branches exist as directories under
    the repository and contain just a small amount of information
    indicating the current revision of the branch.

    bzr 0.8 also supports 'checkouts', which are similar to in cvs and
    subversion.  Checkouts are associated with a branch (optionally in a
    repository), which contains all the historical information.  The
    result is that a checkout can be deleted without losing any
    already-committed revisions.  A new 'update' command is also available.

    Repositories and checkouts are not supported with the 0.7 storage
    format.  To use them you must upgrad to either knits, or to the
    'metaweave' format, which uses weaves but changes the .bzr directory
    arrangement.


  IMPROVEMENTS:

    * Sftp paths can now be relative, or local, according to the lftp
      convention. Paths now take the form::

          sftp://user:pass@host:port/~/relative/path
          or
          sftp://user:pass@host:port/absolute/path

    * The FTP transport now tries to reconnect after a temporary
      failure. ftp put is made atomic. (Matthieu Moy)

    * The FTP transport now maintains a pool of connections, and
      reuses them to avoid multiple connections to the same host (like
      sftp did). (Daniel Silverstone)

    * The ``bzr_man.py`` file has been removed. To create the man page now,
      use ``./generate_docs.py man``. The new program can also create other files.
      Run ``python generate_docs.py --help`` for usage information.
      (Hans Ulrich Niedermann & James Blackwell).

    * Man Page now gives full help (James Blackwell).
      Help also updated to reflect user config now being stored in .bazaar
      (Hans Ulrich Niedermann)

    * It's now possible to set aliases in bazaar.conf (Erik Bågfors)

    * Pull now accepts a --revision argument (Erik Bågfors)

    * ``bzr re-sign`` now allows multiple revisions to be supplied on the command
      line. You can now use the following command to sign all of your old
      commits::

        find .bzr/revision-store// -name my@email-* \
          | sed 's/.*\/\/..\///' \
          | xargs bzr re-sign

    * Upgrade can now upgrade over the network. (Robert Collins)

    * Two new commands 'bzr checkout' and 'bzr update' allow for CVS/SVN-alike
      behaviour.  By default they will cache history in the checkout, but
      with --lightweight almost all data is kept in the master branch.
      (Robert Collins)

    * 'revert' unversions newly-versioned files, instead of deleting them.

    * 'merge' is more robust.  Conflict messages have changed.

    * 'merge' and 'revert' no longer clobber existing files that end in '~' or
      '.moved'.

    * Default log format can be set in configuration and plugins can register
      their own formatters. (Erik Bågfors)

    * New 'reconcile' command will check branch consistency and repair indexes
      that can become out of sync in pre 0.8 formats. (Robert Collins,
      Daniel Silverstone)

    * New 'bzr init --format' and 'bzr upgrade --format' option to control
      what storage format is created or produced.  (Robert Collins,
      Martin Pool)

    * Add parent location to 'bzr info', if there is one.  (Olaf Conradi)

    * New developer commands 'weave-list' and 'weave-join'.  (Martin Pool)

    * New 'init-repository' command, plus support for repositories in 'init'
      and 'branch' (Aaron Bentley, Erik Bågfors, Robert Collins)

    * Improve output of 'info' command. Show all relevant locations related to
      working tree, branch and repository. Use kibibytes for binary quantities.
      Fix off-by-one error in missing revisions of working tree.  Make 'info'
      work on branches, repositories and remote locations.  Show locations
      relative to the shared repository, if applicable.  Show locking status
      of locations.  (Olaf Conradi)

    * Diff and merge now safely handle binary files. (Aaron Bentley)

    * 'pull' and 'push' now normalise the revision history, so that any two
      branches with the same tip revision will have the same output from 'log'.
      (Robert Collins)

    * 'merge' accepts --remember option to store parent location, like 'push'
      and 'pull'. (Olaf Conradi)

    * bzr status and diff when files given as arguments do not exist
      in the relevant trees.  (Martin Pool, #3619)

    * Add '.hg' to the default ignore list.  (Martin Pool)

    * 'knit' is now the default disk format. This improves disk performance and
      utilization, increases incremental pull performance, robustness with SFTP
      and allows checkouts over SFTP to perform acceptably.
      The initial Knit code was contributed by Johan Rydberg based on a
      specification by Martin Pool.
      (Robert Collins, Aaron Bentley, Johan Rydberg, Martin Pool).

    * New tool to generate all-in-one html version of the manual.  (Alexander
      Belchenko)

    * Hitting CTRL-C while doing an SFTP push will no longer cause stale locks
      to be left in the SFTP repository. (Robert Collins, Martin Pool).

    * New option 'diff --prefix' to control how files are named in diff
      output, with shortcuts '-p0' and '-p1' corresponding to the options for
      GNU patch.  (Alexander Belchenko, Goffredo Baroncelli, Martin Pool)

    * Add --revision option to 'annotate' command.  (Olaf Conradi)

    * If bzr shows an unexpected revision-history after pulling (perhaps due
      to a reweave) it can now be corrected by 'bzr reconcile'.
      (Robert Collins)

  CHANGES:

    * Commit is now verbose by default, and shows changed filenames and the
      new revision number.  (Robert Collins, Martin Pool)

    * Unify 'mv', 'move', 'rename'.  (Matthew Fuller, #5379)

    * 'bzr -h' shows help.  (Martin Pool, Ian Bicking, #35940)

    * Make 'pull' and 'push' remember location on failure using --remember.
      (Olaf Conradi)

    * For compatibility, make old format for using weaves inside metadir
      available as 'metaweave' format.  Rename format 'metadir' to 'default'.
      Clean up help for option --format in commands 'init', 'init-repo' and
      'upgrade'.  (Olaf Conradi)

  INTERNALS:

    * The internal storage of history, and logical branch identity have now
      been split into Branch, and Repository. The common locking and file
      management routines are now in bzrlib.lockablefiles.
      (Aaron Bentley, Robert Collins, Martin Pool)

    * Transports can now raise DependencyNotPresent if they need a library
      which is not installed, and then another implementation will be
      tried.  (Martin Pool)

    * Remove obsolete (and no-op) `decode` parameter to `Transport.get`.
      (Martin Pool)

    * Using Tree Transform for merge, revert, tree-building

    * WorkingTree.create, Branch.create, ``WorkingTree.create_standalone``,
      Branch.initialize are now deprecated. Please see ``BzrDir.create_*`` for
      replacement API's. (Robert Collins)

    * New BzrDir class represents the .bzr control directory and manages
      formatting issues. (Robert Collins)

    * New repository.InterRepository class encapsulates Repository to
      Repository actions and allows for clean selection of optimised code
      paths. (Robert Collins)

    * ``bzrlib.fetch.fetch`` and ``bzrlib.fetch.greedy_fetch`` are now
      deprecated, please use ``branch.fetch`` or ``repository.fetch``
      depending on your needs. (Robert Collins)

    * deprecated methods now have a ``is_deprecated`` flag on them that can
      be checked, if you need to determine whether a given callable is
      deprecated at runtime. (Robert Collins)

    * Progress bars are now nested - see
      ``bzrlib.ui.ui_factory.nested_progress_bar``.
      (Robert Collins, Robey Pointer)

    * New API call ``get_format_description()`` for each type of format.
      (Olaf Conradi)

    * Changed ``branch.set_parent()`` to accept None to remove parent.
      (Olaf Conradi)

    * Deprecated BzrError AmbiguousBase.  (Olaf Conradi)

    * WorkingTree.branch is now a read only property.  (Robert Collins)

    * bzrlib.ui.text.TextUIFactory now accepts a ``bar_type`` parameter which
      can be None or a factory that will create a progress bar. This is
      useful for testing or for overriding the bzrlib.progress heuristic.
      (Robert Collins)

    * New API method ``get_physical_lock_status()`` to query locks present on a
      transport.  (Olaf Conradi)

    * Repository.reconcile now takes a thorough keyword parameter to allow
      requesting an indepth reconciliation, rather than just a data-loss
      check. (Robert Collins)

    * ``bzrlib.ui.ui_factory protocol`` now supports ``get_boolean`` to prompt
      the user for yes/no style input. (Robert Collins)

  TESTING:

    * SFTP tests now shortcut the SSH negotiation, reducing test overhead
      for testing SFTP protocol support. (Robey Pointer)

    * Branch formats are now tested once per implementation (see ``bzrlib.
      tests.branch_implementations``. This is analagous to the transport
      interface tests, and has been followed up with working tree,
      repository and BzrDir tests. (Robert Collins)

    * New test base class TestCaseWithTransport provides a transport aware
      test environment, useful for testing any transport-interface using
      code. The test suite option --transport controls the transport used
      by this class (when its not being used as part of implementation
      contract testing). (Robert Collins)

    * Close logging handler on disabling the test log. This will remove the
      handler from the internal list inside python's logging module,
      preventing shutdown from closing it twice.  (Olaf Conradi)

    * Move test case for uncommit to blackbox tests.  (Olaf Conradi)

    * ``run_bzr`` and ``run_bzr_captured`` now accept a 'stdin="foo"'
      parameter which will provide String("foo") to the command as its stdin.

bzr 0.7 2006-01-09
------------------

  CHANGES:

    * .bzrignore is excluded from exports, on the grounds that it's a bzr
      internal-use file and may not be wanted.  (Jamie Wilkinson)

    * The "bzr directories" command were removed in favor of the new
      --kind option to the "bzr inventory" command.  To list all
      versioned directories, now use "bzr inventory --kind directory".
      (Johan Rydberg)

    * Under Windows configuration directory is now ``%APPDATA%\bazaar\2.0``
      by default. (John Arbash Meinel)

    * The parent of Bzr configuration directory can be set by ``BZR_HOME``
      environment variable. Now the path for it is searched in ``BZR_HOME``,
      then in HOME. Under Windows the order is: ``BZR_HOME``, ``APPDATA``
      (usually points to ``C:\Documents and Settings\User Name\Application Data``),
      ``HOME``. (John Arbash Meinel)

    * Plugins with the same name in different directories in the bzr plugin
      path are no longer loaded: only the first successfully loaded one is
      used. (Robert Collins)

    * Use systems' external ssh command to open connections if possible.
      This gives better integration with user settings such as ProxyCommand.
      (James Henstridge)

    * Permissions on files underneath .bzr/ are inherited from the .bzr
      directory. So for a shared repository, simply doing 'chmod -R g+w .bzr/'
      will mean that future file will be created with group write permissions.

    * configure.in and config.guess are no longer in the builtin default
      ignore list.

    * '.sw[nop]' pattern ignored, to ignore vim swap files for nameless
      files.  (John Arbash Meinel, Martin Pool)

  IMPROVEMENTS:

    * "bzr INIT dir" now initializes the specified directory, and creates
      it if it does not exist.  (John Arbash Meinel)

    * New remerge command (Aaron Bentley)

    * Better zsh completion script.  (Steve Borho)

    * 'bzr diff' now returns 1 when there are changes in the working
      tree. (Robert Collins)

    * 'bzr push' now exists and can push changes to a remote location.
      This uses the transport infrastructure, and can store the remote
      location in the ~/.bazaar/branches.conf configuration file.
      (Robert Collins)

    * Test directories are only kept if the test fails and the user requests
      that they be kept.

    * Tweaks to short log printing

    * Added branch nicks, new nick command, printing them in log output.
      (Aaron Bentley)

    * If ``$BZR_PDB`` is set, pop into the debugger when an uncaught exception
      occurs.  (Martin Pool)

    * Accept 'bzr resolved' (an alias for 'bzr resolve'), as this is
      the same as Subversion.  (Martin Pool)

    * New ftp transport support (on ftplib), for ftp:// and aftp://
      URLs.  (Daniel Silverstone)

    * Commit editor temporary files now start with ``bzr_log.``, to allow
      text editors to match the file name and set up appropriate modes or
      settings.  (Magnus Therning)

    * Improved performance when integrating changes from a remote weave.
      (Goffredo Baroncelli)

    * Sftp will attempt to cache the connection, so it is more likely that
      a connection will be reused, rather than requiring multiple password
      requests.

    * bzr revno now takes an optional argument indicating the branch whose
      revno should be printed.  (Michael Ellerman)

    * bzr cat defaults to printing the last version of the file.
      (Matthieu Moy, #3632)

    * New global option 'bzr --lsprof COMMAND' runs bzr under the lsprof
      profiler.  (Denys Duchier)

    * Faster commits by reading only the headers of affected weave files.
      (Denys Duchier)

    * 'bzr add' now takes a --dry-run parameter which shows you what would be
      added, but doesn't actually add anything. (Michael Ellerman)

    * 'bzr add' now lists how many files were ignored per glob.  add --verbose
      lists the specific files.  (Aaron Bentley)

    * 'bzr missing' now supports displaying changes in diverged trees and can
      be limited to show what either end of the comparison is missing.
      (Aaron Bently, with a little prompting from Daniel Silverstone)

  BUG FIXES:

    * SFTP can walk up to the root path without index errors. (Robert Collins)

    * Fix bugs in running bzr with 'python -O'.  (Martin Pool)

    * Error when run with -OO

    * Fix bug in reporting http errors that don't have an http error code.
      (Martin Pool)

    * Handle more cases of pipe errors in display commands

    * Change status to 3 for all errors

    * Files that are added and unlinked before committing are completely
      ignored by diff and status

    * Stores with some compressed texts and some uncompressed texts are now
      able to be used. (John A Meinel)

    * Fix for bzr pull failing sometimes under windows

    * Fix for sftp transport under windows when using interactive auth

    * Show files which are both renamed and modified as such in 'bzr
      status' output.  (Daniel Silverstone, #4503)

    * Make annotate cope better with revisions committed without a valid
      email address.  (Marien Zwart)

    * Fix representation of tab characters in commit messages.
      (Harald Meland)

    * List of plugin directories in ``BZR_PLUGIN_PATH`` environment variable is
      now parsed properly under Windows. (Alexander Belchenko)

    * Show number of revisions pushed/pulled/merged. (Robey Pointer)

    * Keep a cached copy of the basis inventory to speed up operations
      that need to refer to it.  (Johan Rydberg, Martin Pool)

    * Fix bugs in bzr status display of non-ascii characters.
      (Martin Pool)

    * Remove Makefile.in from default ignore list.
      (Tollef Fog Heen, Martin Pool, #6413)

    * Fix failure in 'bzr added'.  (Nathan McCallum, Martin Pool)

  TESTING:

    * Fix selftest asking for passwords when there are no SFTP keys.
      (Robey Pointer, Jelmer Vernooij)

    * Fix selftest run with 'python -O'.  (Martin Pool)

    * Fix HTTP tests under Windows. (John Arbash Meinel)

    * Make tests work even if HOME is not set (Aaron Bentley)

    * Updated ``build_tree`` to use fixed line-endings for tests which read
      the file cotents and compare. Make some tests use this to pass under
      Windows. (John Arbash Meinel)

    * Skip stat and symlink tests under Windows. (Alexander Belchenko)

    * Delay in selftest/testhashcash is now issued under win32 and Cygwin.
      (John Arbash Meinel)

    * Use terminal width to align verbose test output.  (Martin Pool)

    * Blackbox tests are maintained within the bzrlib.tests.blackbox directory.
      If adding a new test script please add that to
      ``bzrlib.tests.blackbox.__init__``. (Robert Collins)

    * Much better error message if one of the test suites can't be
      imported.  (Martin Pool)

    * Make check now runs the test suite twice - once with the default locale,
      and once with all locales forced to C, to expose bugs. This is not
      trivially done within python, so for now its only triggered by running
      Make check. Integrators and packagers who wish to check for full
      platform support should run 'make check' to test the source.
      (Robert Collins)

    * Tests can now run TestSkipped if they can't execute for any reason.
      (Martin Pool) (NB: TestSkipped should only be raised for correctable
      reasons - see the wiki spec ImprovingBzrTestSuite).

    * Test sftp with relative, absolute-in-homedir and absolute-not-in-homedir
      paths for the transport tests. Introduce blackbox remote sftp tests that
      test the same permutations. (Robert Collins, Robey Pointer)

    * Transport implementation tests are now independent of the local file
      system, which allows tests for esoteric transports, and for features
      not available in the local file system. They also repeat for variations
      on the URL scheme that can introduce issues in the transport code,
      see bzrlib.transport.TransportTestProviderAdapter() for this.
      (Robert Collins).

    * ``TestCase.build_tree`` uses the transport interface to build trees,
      pass in a transport parameter to give it an existing connection.
      (Robert Collins).

  INTERNALS:

    * WorkingTree.pull has been split across Branch and WorkingTree,
      to allow Branch only pulls. (Robert Collins)

    * ``commands.display_command`` now returns the result of the decorated
      function. (Robert Collins)

    * LocationConfig now has a ``set_user_option(key, value)`` call to save
      a setting in its matching location section (a new one is created
      if needed). (Robert Collins)

    * Branch has two new methods, ``get_push_location`` and
      ``set_push_location`` to respectively, get and set the push location.
      (Robert Collins)

    * ``commands.register_command`` now takes an optional flag to signal that
      the registrant is planning to decorate an existing command. When
      given multiple plugins registering a command is not an error, and
      the original command class (whether built in or a plugin based one) is
      returned to the caller. There is a new error 'MustUseDecorated' for
      signalling when a wrapping command should switch to the original
      version. (Robert Collins)

    * Some option parsing errors will raise 'BzrOptionError', allowing
      granular detection for decorating commands. (Robert Collins).

    * ``Branch.read_working_inventory`` has moved to
      ``WorkingTree.read_working_inventory``. This necessitated changes to
      ``Branch.get_root_id``, and a move of ``Branch.set_inventory`` to
      WorkingTree as well. To make it clear that a WorkingTree cannot always
      be obtained ``Branch.working_tree()`` will raise
      ``errors.NoWorkingTree`` if one cannot be obtained. (Robert Collins)

    * All pending merges operations from Branch are now on WorkingTree.
      (Robert Collins)

    * The follow operations from Branch have moved to WorkingTree::

          add()
          commit()
          move()
          rename_one()
          unknowns()

      (Robert Collins)

    * ``bzrlib.add.smart_add_branch`` is now ``smart_add_tree``. (Robert Collins)

    * New "rio" serialization format, similar to rfc-822. (Martin Pool)

    * Rename selftests to ``bzrlib.tests.test_foo``.  (John A Meinel, Martin
      Pool)

    * ``bzrlib.plugin.all_plugins`` has been changed from an attribute to a
      query method. (Robert Collins)

    * New options to read only the table-of-contents of a weave.
      (Denys Duchier)

    * Raise NoSuchFile when someone tries to add a non-existant file.
      (Michael Ellerman)

    * Simplify handling of DivergedBranches in ``cmd_pull()``.
      (Michael Ellerman)

    * Branch.controlfile* logic has moved to lockablefiles.LockableFiles, which
      is exposed as ``Branch().control_files``. Also this has been altered with the
      controlfile pre/suffix replaced by simple method names like 'get' and
      'put'. (Aaron Bentley, Robert Collins).

    * Deprecated functions and methods can now be marked as such using the
      ``bzrlib.symbol_versioning`` module. Marked method have their docstring
      updated and will issue a DeprecationWarning using the warnings module
      when they are used. (Robert Collins)

    * ``bzrlib.osutils.safe_unicode`` now exists to provide parameter coercion
      for functions that need unicode strings. (Robert Collins)

bzr 0.6 2005-10-28
------------------

  IMPROVEMENTS:

    * pull now takes --verbose to show you what revisions are added or removed
      (John A Meinel)

    * merge now takes a --show-base option to include the base text in
      conflicts.
      (Aaron Bentley)

    * The config files are now read using ConfigObj, so '=' should be used as
      a separator, not ':'.
      (Aaron Bentley)

    * New 'bzr commit --strict' option refuses to commit if there are
      any unknown files in the tree.  To commit, make sure all files are
      either ignored, added, or deleted.  (Michael Ellerman)

    * The config directory is now ~/.bazaar, and there is a single file
      ~/.bazaar/bazaar.conf storing email, editor and other preferences.
      (Robert Collins)

    * 'bzr add' no longer takes a --verbose option, and a --quiet option
      has been added that suppresses all output.

    * Improved zsh completion support in contrib/zsh, from Clint
      Adams.

    * Builtin 'bzr annotate' command, by Martin Pool with improvements from
      Goffredo Baroncelli.

    * 'bzr check' now accepts -v for verbose reporting, and checks for
      ghosts in the branch. (Robert Collins)

    * New command 're-sign' which will regenerate the gpg signature for
      a revision. (Robert Collins)

    * If you set ``check_signatures=require`` for a path in
      ``~/.bazaar/branches.conf`` then bzr will invoke your
      ``gpg_signing_command`` (defaults to gpg) and record a digital signature
      of your commit. (Robert Collins)

    * New sftp transport, based on Paramiko.  (Robey Pointer)

    * 'bzr pull' now accepts '--clobber' which will discard local changes
      and make this branch identical to the source branch. (Robert Collins)

    * Just give a quieter warning if a plugin can't be loaded, and
      put the details in .bzr.log.  (Martin Pool)

    * 'bzr branch' will now set the branch-name to the last component of the
      output directory, if one was supplied.

    * If the option ``post_commit`` is set to one (or more) python function
      names (must be in the bzrlib namespace), then they will be invoked
      after the commit has completed, with the branch and ``revision_id`` as
      parameters. (Robert Collins)

    * Merge now has a retcode of 1 when conflicts occur. (Robert Collins)

    * --merge-type weave is now supported for file contents.  Tree-shape
      changes are still three-way based.  (Martin Pool, Aaron Bentley)

    * 'bzr check' allows the first revision on revision-history to have
      parents - something that is expected for cheap checkouts, and occurs
      when conversions from baz do not have all history.  (Robert Collins).

   * 'bzr merge' can now graft unrelated trees together, if your specify
     0 as a base. (Aaron Bentley)

   * 'bzr commit branch' and 'bzr commit branch/file1 branch/file2' now work
     (Aaron Bentley)

    * Add '.sconsign*' to default ignore list.  (Alexander Belchenko)

   * 'bzr merge --reprocess' minimizes conflicts

  TESTING:

    * The 'bzr selftest --pattern' option for has been removed, now
      test specifiers on the command line can be simple strings, or
      regexps, or both. (Robert Collins)

    * Passing -v to selftest will now show the time each test took to
      complete, which will aid in analysing performance regressions and
      related questions. (Robert Collins)

    * 'bzr selftest' runs all tests, even if one fails, unless '--one'
      is given. (Martin Pool)

    * There is a new method for TestCaseInTempDir, assertFileEqual, which
      will check that a given content is equal to the content of the named
      file. (Robert Collins)

    * Fix test suite's habit of leaving many temporary log files in $TMPDIR.
      (Martin Pool)

  INTERNALS:

    * New 'testament' command and concept for making gpg-signatures
      of revisions that are not tied to a particular internal
      representation.  (Martin Pool).

    * Per-revision properties ('revprops') as key-value associated
      strings on each revision created when the revision is committed.
      Intended mainly for the use of external tools.  (Martin Pool).

    * Config options have moved from bzrlib.osutils to bzrlib.config.
      (Robert Collins)

    * Improved command line option definitions allowing explanations
      for individual options, among other things.  Contributed by
      Magnus Therning.

    * Config options have moved from bzrlib.osutils to bzrlib.config.
      Configuration is now done via the config.Config interface:
      Depending on whether you have a Branch, a Location or no information
      available, construct a ``*Config``, and use its ``signature_checking``,
      ``username`` and ``user_email`` methods. (Robert Collins)

    * Plugins are now loaded under bzrlib.plugins, not bzrlib.plugin, and
      they are made available for other plugins to use. You should not
      import other plugins during the ``__init__`` of your plugin though, as
      no ordering is guaranteed, and the plugins directory is not on the
      python path. (Robert Collins)

    * Branch.relpath has been moved to WorkingTree.relpath. WorkingTree no
      no longer takes an inventory, rather it takes an option branch
      parameter, and if None is given will open the branch at basedir
      implicitly. (Robert Collins)

    * Cleaner exception structure and error reporting.  Suggested by
      Scott James Remnant.  (Martin Pool)

    * Branch.remove has been moved to WorkingTree, which has also gained
      ``lock_read``, ``lock_write`` and ``unlock`` methods for convenience.
      (Robert Collins)

    * Two decorators, ``needs_read_lock`` and ``needs_write_lock`` have been
      added to the branch module. Use these to cause a function to run in a
      read or write lock respectively. (Robert Collins)

    * ``Branch.open_containing`` now returns a tuple (Branch, relative-path),
      which allows direct access to the common case of 'get me this file
      from its branch'. (Robert Collins)

    * Transports can register using ``register_lazy_transport``, and they
      will be loaded when first used.  (Martin Pool)

    * 'pull' has been factored out of the command as ``WorkingTree.pull()``.
      A new option to WorkingTree.pull has been added, clobber, which will
      ignore diverged history and pull anyway.
      (Robert Collins)

    * config.Config has a ``get_user_option`` call that accepts an option name.
      This will be looked up in branches.conf and bazaar.conf as normal.
      It is intended that this be used by plugins to support options -
      options of built in programs should have specific methods on the config.
      (Robert Collins)

    * ``merge.merge_inner`` now has tempdir as an optional parameter.
      (Robert Collins)

    * Tree.kind is not recorded at the top level of the hierarchy, as it was
      missing on EmptyTree, leading to a bug with merge on EmptyTrees.
      (Robert Collins)

    * ``WorkingTree.__del__`` has been removed, it was non deterministic and not
      doing what it was intended to. See ``WorkingTree.__init__`` for a comment
      about future directions. (Robert Collins/Martin Pool)

    * bzrlib.transport.http has been modified so that only 404 urllib errors
      are returned as NoSuchFile. Other exceptions will propogate as normal.
      This allows debuging of actual errors. (Robert Collins)

    * bzrlib.transport.Transport now accepts *ONLY* url escaped relative paths
      to apis like 'put', 'get' and 'has'. This is to provide consistent
      behaviour - it operates on url's only. (Robert Collins)

    * Transports can register using ``register_lazy_transport``, and they
      will be loaded when first used.  (Martin Pool)

    * ``merge_flex`` no longer calls ``conflict_handler.finalize()``, instead that
      is called by ``merge_inner``. This is so that the conflict count can be
      retrieved (and potentially manipulated) before returning to the caller
      of ``merge_inner``. Likewise 'merge' now returns the conflict count to the
      caller. (Robert Collins)

    * ``revision.revision_graph`` can handle having only partial history for
      a revision - that is no revisions in the graph with no parents.
      (Robert Collins).

    * New ``builtins.branch_files`` uses the standard ``file_list`` rules to
      produce a branch and a list of paths, relative to that branch
      (Aaron Bentley)

    * New TestCase.addCleanup facility.

    * New ``bzrlib.version_info`` tuple (similar to ``sys.version_info``),
      which can be used by programs importing bzrlib.

  BUG FIXES:

    * Better handling of branches in directories with non-ascii names.
      (Joel Rosdahl, Panagiotis Papadakos)

    * Upgrades of trees with no commits will not fail due to accessing
      [-1] in the revision-history. (Andres Salomon)


bzr 0.1.1 2005-10-12
--------------------

  BUG FIXES:

    * Fix problem in pulling over http from machines that do not
      allow directories to be listed.

    * Avoid harmless warning about invalid hash cache after
      upgrading branch format.

  PERFORMANCE:

    * Avoid some unnecessary http operations in branch and pull.


bzr 0.1 2005-10-11
------------------

  NOTES:

    * 'bzr branch' over http initially gives a very high estimate
      of completion time but it should fall as the first few
      revisions are pulled in.  branch is still slow on
      high-latency connections.

  BUG FIXES:

    * bzr-man.py has been updated to work again. Contributed by
      Rob Weir.

    * Locking is now done with fcntl.lockf which works with NFS
      file systems. Contributed by Harald Meland.

    * When a merge encounters a file that has been deleted on
      one side and modified on the other, the old contents are
      written out to foo.BASE and foo.SIDE, where SIDE is this
      or OTHER. Contributed by Aaron Bentley.

    * Export was choosing incorrect file paths for the content of
      the tarball, this has been fixed by Aaron Bentley.

    * Commit will no longer commit without a log message, an
      error is returned instead. Contributed by Jelmer Vernooij.

    * If you commit a specific file in a sub directory, any of its
      parent directories that are added but not listed will be
      automatically included. Suggested by Michael Ellerman.

    * bzr commit and upgrade did not correctly record new revisions
      for files with only a change to their executable status.
      bzr will correct this when it encounters it. Fixed by
      Robert Collins

    * HTTP tests now force off the use of ``http_proxy`` for the duration.
      Contributed by Gustavo Niemeyer.

    * Fix problems in merging weave-based branches that have
      different partial views of history.

    * Symlink support: working with symlinks when not in the root of a
      bzr tree was broken, patch from Scott James Remnant.

  IMPROVEMENTS:

    * 'branch' now accepts a --basis parameter which will take advantage
      of local history when making a new branch. This allows faster
      branching of remote branches. Contributed by Aaron Bentley.

    * New tree format based on weave files, called version 5.
      Existing branches can be upgraded to this format using
      'bzr upgrade'.

    * Symlinks are now versionable. Initial patch by
      Erik Toubro Nielsen, updated to head by Robert Collins.

    * Executable bits are tracked on files. Patch from Gustavo
      Niemeyer.

    * 'bzr status' now shows unknown files inside a selected directory.
      Patch from Heikki Paajanen.

    * Merge conflicts are recorded in .bzr. Two new commands 'conflicts'
      and 'resolve' have needed added, which list and remove those
      merge conflicts respectively. A conflicted tree cannot be committed
      in. Contributed by Aaron Bentley.

    * 'rm' is now an alias for 'remove'.

    * Stores now split out their content in a single byte prefixed hash,
      dropping the density of files per directory by 256. Contributed by
      Gustavo Niemeyer.

    * 'bzr diff -r branch:URL' will now perform a diff between two branches.
      Contributed by Robert Collins.

    * 'bzr log' with the default formatter will show merged revisions,
      indented to the right. Initial implementation contributed by Gustavo
      Niemeyer, made incremental by Robert Collins.


  INTERNALS:

    * Test case failures have the exception printed after the log
      for your viewing pleasure.

    * InventoryEntry is now an abstract base class, use one of the
      concrete InventoryDirectory etc classes instead.

    * Branch raises an UnsupportedFormatError when it detects a
      bzr branch it cannot understand. This allows for precise
      handling of such circumstances.

    * Remove RevisionReference class; ``Revision.parent_ids`` is now simply a
      list of their ids and ``parent_sha1s`` is a list of their corresponding
      sha1s (for old branches only at the moment.)

    * New method-object style interface for Commit() and Fetch().

    * Renamed ``Branch.last_patch()`` to ``Branch.last_revision()``, since
      we call them revisions not patches.

    * Move ``copy_branch`` to ``bzrlib.clone.copy_branch``.  The destination
      directory is created if it doesn't exist.

    * Inventories now identify the files which were present by
      giving the revision *of that file*.

    * Inventory and Revision XML contains a version identifier.
      This must be consistent with the overall branch version
      but allows for more flexibility in future upgrades.

  TESTING:

    * Removed testsweet module so that tests can be run after
      bzr installed by 'bzr selftest'.

    * 'bzr selftest' command-line arguments can now be partial ids
      of tests to run, e.g. ``bzr selftest test_weave``


bzr 0.0.9 2005-09-23
--------------------

  BUG FIXES:

    * Fixed "branch -r" option.

    * Fix remote access to branches containing non-compressed history.
      (Robert Collins).

    * Better reliability of http server tests.  (John Arbash-Meinel)

    * Merge graph maximum distance calculation fix.  (Aaron Bentley)

    * Various minor bug in windows support have been fixed, largely in the
      test suite. Contributed by Alexander Belchenko.

  IMPROVEMENTS:

    * Status now accepts a -r argument to give status between chosen
      revisions. Contributed by Heikki Paajanen.

    * Revision arguments no longer use +/-/= to control ranges, instead
      there is a 'before' namespace, which limits the successive namespace.
      For example '$ bzr log -r date:yesterday..before:date:today' will
      select everything from yesterday and before today. Contributed by
      Robey Pointer

    * There is now a bzr.bat file created by distutils when building on
      Windows. Contributed by Alexander Belchenko.

  INTERNALS:

    * Removed uuid() as it was unused.

    * Improved 'fetch' code for pulling revisions from one branch into
      another (used by pull, merged, etc.)


bzr 0.0.8 2005-09-20
--------------------

  IMPROVEMENTS:

    * Adding a file whose parent directory is not versioned will
      implicitly add the parent, and so on up to the root. This means
      you should never need to explictly add a directory, they'll just
      get added when you add a file in the directory.  Contributed by
      Michael Ellerman.

    * Ignore ``.DS_Store`` (contains Mac metadata) by default.
      (Nir Soffer)

    * If you set ``BZR_EDITOR`` in the environment, it is checked in
      preference to EDITOR and the config file for the interactive commit
      editing program. Related to this is a bugfix where a missing program
      set in EDITOR would cause editing to fail, now the fallback program
      for the operating system is still tried.

    * Files that are not directories/symlinks/regular files will no longer
      cause bzr to fail, it will just ignore them by default. You cannot add
      them to the tree though - they are not versionable.


  INTERNALS:

    * Refactor xml packing/unpacking.

  BUG FIXES:

    * Fixed 'bzr mv' by Ollie Rutherfurd.

    * Fixed strange error when trying to access a nonexistent http
      branch.

    * Make sure that the hashcache gets written out if it can't be
      read.


  PORTABILITY:

    * Various Windows fixes from Ollie Rutherfurd.

    * Quieten warnings about locking; patch from Matt Lavin.


bzr-0.0.7 2005-09-02
--------------------

  NEW FEATURES:

    * ``bzr shell-complete`` command contributed by Clint Adams to
      help with intelligent shell completion.

    * New expert command ``bzr find-merge-base`` for debugging merges.


  ENHANCEMENTS:

    * Much better merge support.

    * merge3 conflicts are now reported with markers like '<<<<<<<'
      (seven characters) which is the same as CVS and pleases things
      like emacs smerge.


  BUG FIXES:

    * ``bzr upgrade`` no longer fails when trying to fix trees that
      mention revisions that are not present.

    * Fixed bugs in listing plugins from ``bzr plugins``.

    * Fix case of $EDITOR containing options for the editor.

    * Fix log -r refusing to show the last revision.
      (Patch from Goffredo Baroncelli.)


  CHANGES:

    * ``bzr log --show-ids`` shows the revision ids of all parents.

    * Externally provided commands on your $BZRPATH no longer need
      to recognize --bzr-usage to work properly, and can just handle
      --help themselves.


  LIBRARY:

    * Changed trace messages to go through the standard logging
      framework, so that they can more easily be redirected by
      libraries.



bzr-0.0.6 2005-08-18
--------------------

  NEW FEATURES:

    * Python plugins, automatically loaded from the directories on
      ``BZR_PLUGIN_PATH`` or ``~/.bzr.conf/plugins`` by default.

    * New 'bzr mkdir' command.

    * Commit mesage is fetched from an editor if not given on the
      command line; patch from Torsten Marek.

    * ``bzr log -m FOO`` displays commits whose message matches regexp
      FOO.

    * ``bzr add`` with no arguments adds everything under the current directory.

    * ``bzr mv`` does move or rename depending on its arguments, like
      the Unix command.

    * ``bzr missing`` command shows a summary of the differences
      between two trees.  (Merged from John Arbash-Meinel.)

    * An email address for commits to a particular tree can be
      specified by putting it into .bzr/email within a branch.  (Based
      on a patch from Heikki Paajanen.)


  ENHANCEMENTS:

    * Faster working tree operations.


  CHANGES:

    * 3rd-party modules shipped with bzr are copied within the bzrlib
      python package, so that they can be installed by the setup
      script without clashing with anything already existing on the
      system.  (Contributed by Gustavo Niemeyer.)

    * Moved plugins directory to bzrlib/, so that there's a standard
      plugin directory which is not only installed with bzr itself but
      is also available when using bzr from the development tree.
      ``BZR_PLUGIN_PATH`` and ``DEFAULT_PLUGIN_PATH`` are then added to the
      standard plugins directory.

    * When exporting to a tarball with ``bzr export --format tgz``, put
      everything under a top directory rather than dumping it into the
      current directory.   This can be overridden with the ``--root``
      option.  Patch from William Dodé and John Meinel.

    * New ``bzr upgrade`` command to upgrade the format of a branch,
      replacing ``bzr check --update``.

    * Files within store directories are no longer marked readonly on
      disk.

    * Changed ``bzr log`` output to a more compact form suggested by
      John A Meinel.  Old format is available with the ``--long`` or
      ``-l`` option, patched by William Dodé.

    * By default the commit command refuses to record a revision with
      no changes unless the ``--unchanged`` option is given.

    * The ``--no-plugins``, ``--profile`` and ``--builtin`` command
      line options must come before the command name because they
      affect what commands are available; all other options must come
      after the command name because their interpretation depends on
      it.

    * ``branch`` and ``clone`` added as aliases for ``branch``.

    * Default log format is back to the long format; the compact one
      is available with ``--short``.


  BUG FIXES:

    * Fix bugs in committing only selected files or within a subdirectory.


bzr-0.0.5  2005-06-15
---------------------

  CHANGES:

    * ``bzr`` with no command now shows help rather than giving an
      error.  Suggested by Michael Ellerman.

    * ``bzr status`` output format changed, because svn-style output
      doesn't really match the model of bzr.  Now files are grouped by
      status and can be shown with their IDs.  ``bzr status --all``
      shows all versioned files and unknown files but not ignored files.

    * ``bzr log`` runs from most-recent to least-recent, the reverse
      of the previous order.  The previous behaviour can be obtained
      with the ``--forward`` option.

    * ``bzr inventory`` by default shows only filenames, and also ids
      if ``--show-ids`` is given, in which case the id is the second
      field.


  ENHANCEMENTS:

    * New 'bzr whoami --email' option shows only the email component
      of the user identification, from Jo Vermeulen.

    * New ``bzr ignore PATTERN`` command.

    * Nicer error message for broken pipe, interrupt and similar
      conditions that don't indicate an internal error.

    * Add ``.*.sw[nop] .git .*.tmp *,v`` to default ignore patterns.

    * Per-branch locks keyed on ``.bzr/branch-lock``, available in
      either read or write mode.

    * New option ``bzr log --show-ids`` shows revision and file ids.

    * New usage ``bzr log FILENAME`` shows only revisions that
      affected that file.

    * Changed format for describing changes in ``bzr log -v``.

    * New option ``bzr commit --file`` to take a message from a file,
      suggested by LarstiQ.

    * New syntax ``bzr status [FILE...]`` contributed by Bartosz
      Oler.  File may be in a branch other than the working directory.

    * ``bzr log`` and ``bzr root`` can be given an http URL instead of
      a filename.

    * Commands can now be defined by external programs or scripts
      in a directory on $BZRPATH.

    * New "stat cache" avoids reading the contents of files if they
      haven't changed since the previous time.

    * If the Python interpreter is too old, try to find a better one
      or give an error.  Based on a patch from Fredrik Lundh.

    * New optional parameter ``bzr info [BRANCH]``.

    * New form ``bzr commit SELECTED`` to commit only selected files.

    * New form ``bzr log -r FROM:TO`` shows changes in selected
      range; contributed by John A Meinel.

    * New option ``bzr diff --diff-options 'OPTS'`` allows passing
      options through to an external GNU diff.

    * New option ``bzr add --no-recurse`` to add a directory but not
      their contents.

    * ``bzr --version`` now shows more information if bzr is being run
      from a branch.


  BUG FIXES:

    * Fixed diff format so that added and removed files will be
      handled properly by patch.  Fix from Lalo Martins.

    * Various fixes for files whose names contain spaces or other
      metacharacters.


  TESTING:

    * Converted black-box test suites from Bourne shell into Python;
      now run using ``./testbzr``.  Various structural improvements to
      the tests.

    * testbzr by default runs the version of bzr found in the same
      directory as the tests, or the one given as the first parameter.

    * testbzr also runs the internal tests, so the only command
      required to check is just ``./testbzr``.

    * testbzr requires python2.4, but can be used to test bzr running
      under a different version.

    * Tests added for many other changes in this release.


  INTERNAL:

    * Included ElementTree library upgraded to 1.2.6 by Fredrik Lundh.

    * Refactor command functions into Command objects based on HCT by
      Scott James Remnant.

    * Better help messages for many commands.

    * Expose ``bzrlib.open_tracefile()`` to start the tracefile; until
      this is called trace messages are just discarded.

    * New internal function ``find_touching_revisions()`` and hidden
      command touching-revisions trace the changes to a given file.

    * Simpler and faster ``compare_inventories()`` function.

    * ``bzrlib.open_tracefile()`` takes a tracefilename parameter.

    * New AtomicFile class.

    * New developer commands ``added``, ``modified``.


  PORTABILITY:

    * Cope on Windows on python2.3 by using the weaker random seed.
      2.4 is now only recommended.


bzr-0.0.4  2005-04-22
---------------------

  ENHANCEMENTS:

    * 'bzr diff' optionally takes a list of files to diff.  Still a bit
      basic.  Patch from QuantumG.

    * More default ignore patterns.

    * New 'bzr log --verbose' shows a list of files changed in the
      changeset.  Patch from Sebastian Cote.

    * Roll over ~/.bzr.log if it gets too large.

    * Command abbreviations 'ci', 'st', 'stat', '?' based on a patch
      by Jason Diamon.

    * New 'bzr help commands' based on a patch from Denys Duchier.


  CHANGES:

    * User email is determined by looking at $BZREMAIL or ~/.bzr.email
      or $EMAIL.  All are decoded by the locale preferred encoding.
      If none of these are present user@hostname is used.  The host's
      fully-qualified name is not used because that tends to fail when
      there are DNS problems.

    * New 'bzr whoami' command instead of username user-email.


  BUG FIXES:

    * Make commit safe for hardlinked bzr trees.

    * Some Unicode/locale fixes.

    * Partial workaround for ``difflib.unified_diff`` not handling
      trailing newlines properly.


  INTERNAL:

    * Allow docstrings for help to be in PEP0257 format.  Patch from
      Matt Brubeck.

    * More tests in test.sh.

    * Write profile data to a temporary file not into working
      directory and delete it when done.

    * Smaller .bzr.log with process ids.


  PORTABILITY:

    * Fix opening of ~/.bzr.log on Windows.  Patch from Andrew
      Bennetts.

    * Some improvements in handling paths on Windows, based on a patch
      from QuantumG.


bzr-0.0.3  2005-04-06
---------------------

  ENHANCEMENTS:

    * New "directories" internal command lists versioned directories
      in the tree.

    * Can now say "bzr commit --help".

    * New "rename" command to rename one file to a different name
      and/or directory.

    * New "move" command to move one or more files into a different
      directory.

    * New "renames" command lists files renamed since base revision.

    * New cat command contributed by janmar.

  CHANGES:

    * .bzr.log is placed in $HOME (not pwd) and is always written in
      UTF-8.  (Probably not a completely good long-term solution, but
      will do for now.)

  PORTABILITY:

    * Workaround for difflib bug in Python 2.3 that causes an
      exception when comparing empty files.  Reported by Erik Toubro
      Nielsen.

  INTERNAL:

    * Refactored inventory storage to insert a root entry at the top.

  TESTING:

    * Start of shell-based black-box testing in test.sh.


bzr-0.0.2.1
-----------

  PORTABILITY:

    * Win32 fixes from Steve Brown.


bzr-0.0.2  "black cube"  2005-03-31
-----------------------------------

  ENHANCEMENTS:

    * Default ignore list extended (see bzrlib/__init__.py).

    * Patterns in .bzrignore are now added to the default ignore list,
      rather than replacing it.

    * Ignore list isn't reread for every file.

    * More help topics.

    * Reinstate the 'bzr check' command to check invariants of the
      branch.

    * New 'ignored' command lists which files are ignored and why;
      'deleted' lists files deleted in the current working tree.

    * Performance improvements.

    * New global --profile option.

    * Ignore patterns like './config.h' now correctly match files in
      the root directory only.


bzr-0.0.1  2005-03-26
---------------------

  ENHANCEMENTS:

    * More information from info command.

    * Can now say "bzr help COMMAND" for more detailed help.

    * Less file flushing and faster performance when writing logs and
      committing to stores.

    * More useful verbose output from some commands.

  BUG FIXES:

    * Fix inverted display of 'R' and 'M' during 'commit -v'.

  PORTABILITY:

    * Include a subset of ElementTree-1.2.20040618 to make
      installation easier.

    * Fix time.localtime call to work with Python 2.3 (the minimum
      supported).


bzr-0.0.0.69  2005-03-22
------------------------

  ENHANCEMENTS:

    * First public release.

    * Storage of local versions: init, add, remove, rm, info, log,
      diff, status, etc.

..
   vim: tw=74 ft=rst ff=unix<|MERGE_RESOLUTION|>--- conflicted
+++ resolved
@@ -46,16 +46,14 @@
     * Give proper error message for diff with non-existent dotted revno.
       (Marius Kruger, #301969)
 
-<<<<<<< HEAD
+    * Preserve transport decorators while following redirections.
+      (Vincent Ladeuil, #245964, #270863)
+
+    * Provides a finer and more robust filter for accepted redirections.
+      (Vincent Ladeuil, #303959, #265070)
+
     * ``shelve`` paths are now interpreted relative to the current working
       tree.  (Aaron Bentley)
-=======
-    * Preserve transport decorators while following redirections.
-      (Vincent Ladeuil, #245964, #270863)
-
-    * Provides a finer and more robust filter for accepted redirections.
-      (Vincent Ladeuil, #303959, #265070)
->>>>>>> f312976f
 
     * ``Transport.readv()`` defaults to not reading more than 100MB in a
       single array. Further ``RemoteTransport.readv`` sets this to 5MB to
