--- conflicted
+++ resolved
@@ -5,10 +5,6 @@
     * Merge directives can now be supplied as input to `merge` and `pull`,
       like bundles can.  (Aaron Bentley)
 
-<<<<<<< HEAD
-    * digest authentication is now supported for proxy and http.
-      (Vincent Ladeuil).
-=======
     * ``selftest`` has new short options ``-f`` and ``-1``.  (Martin
       Pool)
 
@@ -27,7 +23,9 @@
 
     * Tags are now included in logs, that use the long log formatter. 
       (Erik Bågfors, Alexander Belchenko)
->>>>>>> a46a2263
+
+    * digest authentication is now supported for proxy and http.
+      (Vincent Ladeuil).
 
   INTERNALS:
 
@@ -130,7 +128,17 @@
       in this versus base, but it isn't marked as a rename).
       (John Arbash Meinel, #103870)
 
-<<<<<<< HEAD
+    * FTP now works even when the FTP server does not support atomic rename.
+      (Aaron Bentley, #89436)
+
+    * Typo in the help for ``register-branch`` fixed. (Robert Collins, #96770)
+
+    * "dirstate" and "dirstate-tags" formats now produce branches compatible
+      with old versions of bzr. (Aaron Bentley, #107168))
+
+    * Handle moving a directory when children have been added, removed,
+      and renamed. (John Arbash Meinel, #105479)
+
     * Don't preventively use basic authentication for proxy before receiving a
       407 error. Otherwise people willing to use other authentication schemes
       may expose their password in the clear. This add one roundtrip in case
@@ -139,18 +147,6 @@
 
     * Handle http and proxy digest authentication.
       (Vincent Ladeuil, #94034).
-=======
-    * FTP now works even when the FTP server does not support atomic rename.
-      (Aaron Bentley, #89436)
-
-    * Typo in the help for ``register-branch`` fixed. (Robert Collins, #96770)
-
-    * "dirstate" and "dirstate-tags" formats now produce branches compatible
-      with old versions of bzr. (Aaron Bentley, #107168))
-
-    * Handle moving a directory when children have been added, removed,
-      and renamed. (John Arbash Meinel, #105479)
->>>>>>> a46a2263
 
   TESTING:
 
