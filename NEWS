--------------------
Bazaar Release Notes
--------------------

.. contents::

IN DEVELOPMENT
--------------

  USER-VISIBLE CHANGES:

  NEW FEATURES:

  IMPROVEMENTS:

    * ``bzr dump-btree`` is a hidden command introduced to allow dumping
      the contents of a compressed btree file.  (John Arbash Meinel)

    * default username for bzr+ssh and sftp can be configured in
      authentication.conf. (Aaron Bentley)

    * launchpad-login now provides a default username for bzr+ssh and sftp
      URLs, allowing username-free URLs to work for everyone. (Aaron Bentley)

  BUG FIXES:

<<<<<<< HEAD
    * Fixes to the ``annotate`` code. The fast-path which re-used the
      stored deltas was accidentally disabled all the time, instead of
      only when a branch was stacked. Second, the code would accidentally
      re-use a delta even if it wasn't against the left-parent, this
      could only happen if ``bzr reconcile`` decided that the parent
      ordering was incorrect in the file graph.  (John Arbash Meinel)
=======
    * A failure to load a plugin due to an IncompatibleAPI exception is
      now correctly reported. (Robert Collins, #279451)

    * API versioning support now has a multiple-version checking api
      ``require_any_api``. (Robert Collins, #279447)

    * ``bzr co`` uses less memory. It used to unpack the entire WT into
      memory before writing it to disk. This was a little bit faster, but
      consumed lots of memory. (John Arbash Meinel, #269456)
>>>>>>> 7938f121

  DOCUMENTATION:

  API CHANGES:

  TESTING:

  INTERNALS:

     * New AuthenticationConfig.set_credentials method allows easy programmatic
       configuration of authetication credentials.

  PORTABILITY:


bzr 1.8 2008-10-16
------------------

Bazaar 1.8 includes several fixes that improve working tree performance,
display of revision logs, and merges.  The bzr testsuite now passes on OS
X and Python 2.6, and almost completely passes on Windows.  The
smartserver code has gained several bug fixes and performance
improvements, and can now run server-side hooks within an http server.

  BUG FIXES:

   * Fix "Must end write group" error when another error occurs during
     ``bzr push``.  (Andrew Bennetts, #230902)

  PORTABILITY:

   * Some Pyrex versions require the WIN32 macro defined to compile on
     that platform.  (Alexander Belchenko, Martin Pool, #277481)


bzr 1.8rc1 2008-10-07
---------------------

  CHANGES:

    * ``bzr log file`` has been changed. It now uses a different method
      for determining which revisions to show as merging the changes to
      the file. It now only shows revisions which merged the change
      towards your mainline. This simplifies the output, makes it faster,
      and reduces memory consumption.  (John Arbash Meinel)

    * ``bzr merge`` now defaults to having ``--reprocess`` set, whenever
      ``--show-base`` is not supplied.  (John Arbash Meinel)

    * ``bzr+http//`` will now optionally load plugins and write logs on the
      server. (Marius Kruger)

    * ``bzrlib._dirstate_helpers_c.pyx`` does not compile correctly with
      Pyrex 0.9.4.1 (it generates C code which causes segfaults). We
      explicitly blacklist that version of the compiler for that
      extension. Packaged versions will include .c files created with
      pyrex >= 0.9.6 so it doesn't effect releases, only users running
      from the source tree. (John Arbash Meinel, #276868)

  FEATURES:

    * bzr is now compatible with python-2.6. python-2.6 is not yet officially
      supported (nor released, tests were conducted with the dev version of
      python-2.6rc2), but all known problems have been fixed.  Feedback
      welcome.
      (Vincent Ladeuil, #269535)

  IMPROVEMENTS:

    * ``bzr annotate`` will now include uncommitted changes from the local
      working tree by default. Such uncommitted changes are given the
      revision number they would get if a commit was done, followed with a
      ? to indicate that its not actually known. (Robert Collins, #3439)

    * ``bzr branch`` now accepts a ``--standalone`` option, which creates a
      standalone branch regardless of the presence of shared repositories.
      (Daniel Watkins)

    * ``bzr push`` is faster in the case there are no new revisions to
      push.  It is also faster if there are no tags in the local branch.
      (Andrew Bennetts)

    * File changes during a commit will update the tree stat cache.
      (Robert Collins)

    * Location aliases can now accept a trailing path.  (Micheal Hudson)

    * New hooks ``Lock.hooks`` when LockDirs are acquired and released. 
      (Robert Collins, MartinPool)

    * Switching in heavyweight checkouts uses the master branch's context, not
      the checkout's context.  (Adrian Wilkins)

    * ``status`` on large trees is now faster, due to optimisations in the
      walkdirs code. Of particular note, the walkdirs code now performs
      a temporary ``chdir()`` while reading a single directory; if your
      platform has non thread-local current working directories (and is
      not windows which has its own implementation), this may introduce a
      race condition during concurrent uses of bzrlib. The bzrlib CLI
      will not encounter this as it is single threaded for working tree
      operations. (Robert Collins)

    * The C extensions now build on python 2.4 (Robert Collins, #271939)

    * The ``-Dhpss`` debug flag now reports the number of smart server
      calls per medium to stderr.  This is in addition to the existing
      detailed logging to the .bzr.log trace file.  (Andrew Bennetts)

  BUG FIXES:

    * Avoid random failures arising from misinterpreted ``errno`` values
      in ``_readdir_pyx.read_dir``.
      (Martin Pool, #279381)

    * Branching from a shared repository on a smart server into a new
      repository now preserves the repository format.
      (Andrew Bennetts, #269214)

    * ``bzr log`` now accepts a ``--change`` option.
      (Vincent Ladeuil, #248427)

    * ``bzr missing`` now accepts an ``--include-merges`` option.
      (Vincent Ladeuil, #233817)

    * Don't try to filter (internally) '.bzr' from the files to be deleted if
      it's not there.
      (Vincent Ladeuil, #272648)

    * Fix '_in_buffer' AttributeError when using the -Dhpss debug flag.
      (Andrew Bennetts)

    * Fix TooManyConcurrentRequests errors caused by a connection failure
      when doing ``bzr pull`` or ``bzr merge`` from a ``bzr+ssh`` URL.
      (Andrew Bennetts, #246233)

    * Fixed ``bzr st -r branch:PATH_TO_BRANCH`` where the other branch
      is in a different repository than the current one.
      (Lukáš Lalinský, #144421)

    * Make the first line of the manpage preamble a comment again.
      (David Futcher, #242106)

    * Remove use of optional parameter in GSSAPI FTP support, since 
      it breaks newer versions of Python-Kerberos. (Jelmer Vernooij)

    * The autopacking logic will now always create a single new pack from
      all of the content which it deems is worth moving. This avoids the
      'repack a single pack' bug and should result in better packing
      overall.  (John Arbash Meinel, #242510, #172644)

    * Trivial documentation fix.
      (John Arbash Meinel, #270471)

  DOCUMENTATION:

    * Explain revision/range identifiers. (Daniel Clemente)

  API CHANGES:

    * ``CommitBuilder.record_entry_contents`` returns one more element in
      its result tuple - an optional file system hash for the hash cache
      to use. (Robert Collins)

    * ``dirstate.DirState.update_entry`` will now only calculate the sha1
      of a file if it is likely to be needed in determining the output
      of iter_changes. (Robert Collins)

    * The PackRepository, RepositoryPackCollection, NewPack classes have a
      slightly changed interface to support different index types; as a
      result other users of these classes need to supply the index types
      they want. (Robert Collins)

  TESTING:

    * ``bzrlib.tests.repository_implementations`` has been renamed to
      ``bzrlib.tests.per_repository`` so that we have a common structure
      (and it is shorter). (John Arbash Meinel, #239343)

    * ``LocalTransport.abspath()`` now returns a drive letter if the
      transport has one, fixing numerous tests on Windows.
      (Mark Hammond)

    * PreviewTree is now tested via intertree_implementations.
      (Aaron Bentley)

    * The full test suite is passing again on OSX.
      (Guillermo Gonzalez, Vincent Ladeuil)

    * The full test suite passes when run with ``-Eallow_debug``.
      (Andrew Bennetts)

  INTERNALS:

    * A new hook, ``Branch.open``, has been added, which is called when
      branch objects are opened. (Robert Collins)

    * ``bzrlib.osutils._walkdirs_utf8`` has been refactored into common
      tree walking, and modular directory listing code to aid future
      performance optimisations and refactoring. (Robert Collins)

    * ``bzrlib.trace.debug_memory`` can be used to get a quick memory dump
      in the middle of processing. It only reports memory if
      ``/proc/PID/status`` is available. (John Arbash Meinel)

    * New method ``RevisionSpec.as_tree`` for representing the revision
      specifier as a revision tree object. (Lukáš Lalinský)

    * New race-free method on MutableTree ``get_file_with_stat`` for use
      when generating stat cache results. (Robert Collins)

    * New win32utils.get_local_appdata_location() provides access to a local
      directory for storing data.  (Mark Hammond)

    * To be compatible with python-2.6 a few new rules should be
      observed. 'message' attribute can't be used anymore in exception
      classes, 'sha' and 'md5' modules have been deprecated (use
      osutils.[md5|sha]), object__init__ and object.__new__ don't accept
      parameters anymore.
      (Vincent Ladeuil)


bzr 1.7.1 2008-10-01
--------------------

  No changes from 1.7.1rc1.


bzr 1.7.1rc1 2008-09-24
-----------------------

This release just includes an update to how the merge algorithm handles
file paths when we encounter complex history.

  FEATURES:

    * If we encounter a criss-cross in history, use information from
      direct Least Common Ancestors to resolve inventory shape (locations
      of files, adds, deletes, etc). This is similar in concept to using
      ``--lca`` for merging file texts, only applied to paths.
      (John Arbash Meinel)


bzr 1.7 2008-09-23
------------------

This release includes many bug fixes and a few performance and feature
improvements.  ``bzr rm`` will now scan for missing files and remove them,
like how ``bzr add`` scans for unknown files and adds them. A bit more
polish has been applied to the stacking code. The b-tree indexing code has
been brought in, with an eye on using it in a future repository format.
There are only minor installer changes since bzr-1.7rc2.

  FEATURES

    * Some small updates to the win32 installer. Include localization
      files found in plugins, and include the builtin distutils as part of
      packaging qbzr. (Mark Hammond)


bzr 1.7rc2 2008-09-17
---------------------

A few bug fixes from 1.7rc1. The biggest change is a new
``RemoteBranch.get_stacked_on_url`` rpc. This allows clients that are
trying to access a Stacked branch over the smart protocol, to properly
connect to the stacked-on location.

  BUG FIXES:

    * Branching from a shared repository on a smart server into a new
      repository now preserves the repository format.
      (Andrew Bennetts, #269214)

   * Branching from a stacked branch via ``bzr+ssh`` can properly connect
     to the stacked-on branch.  (Martin Pool, #261315)

    * ``bzr init`` no longer re-opens the BzrDir multiple times.
      (Vincent Ladeuil)

    * Fix '_in_buffer' AttributeError when using the -Dhpss debug flag.
      (Andrew Bennetts)


bzr 1.7rc1 2008-09-09
---------------------

This release candidate for bzr 1.7 has several bug fixes and a few
performance and feature improvements.  ``bzr rm`` will now scan for
missing files and remove them, like how ``bzr add`` scans for unknown
files and adds them. A bit more polish has been applied to the stacking
code. The b-tree indexing code has been brought in, with an eye on using
it in a future repository format.


  CHANGES:

    * ``bzr export`` can now export a subdirectory of a project.
      (Robert Collins)

    * ``bzr remove-tree`` will now refuse to remove a tree with uncommitted
      changes, unless the ``--force`` option is specified.
      (Lukáš Lalinský, #74101)

    * ``bzr rm`` will now scan for files that are missing and remove just
      them automatically, much as ``bzr add`` scans for new files that
      are not ignored and adds them automatically. (Robert Collins)

  FEATURES

    * Support for GSSAPI authentication when using FTP as documented in 
      RFC2228. (Jelmer Vernooij, #49623)

    * Add support for IPv6 in the smart server. (Jelmer Vernooij, #165014)

  IMPROVEMENTS:

    * A url like ``log+file:///tmp`` will log all access to that Transport 
      to ``.bzr.log``, which may help in debugging or profiling.
      (Martin Pool)

    * ``bzr branch`` and ``bzr push`` use the default stacking policy if the
      branch format supports it. (Aaron Bentley)

    * ``bzr init`` and ``bzr init-repo`` will now print out the same as
      ``bzr info`` if it completed successfully.
      (Marius Kruger)

    * ``bzr uncommit`` logs the old tip revision id, and displays how to
      restore the branch to that tip using ``bzr pull``.  This allows you
      to recover if you realize you uncommitted the wrong thing.
      (John Arbash Meinel)

    * Fix problems in accessing stacked repositories over ``bzr://``.
      (Martin Pool, #261315)

    * ``SFTPTransport.readv()`` was accidentally using ``list += string``,
      which 'works', but adds each character separately to the list,
      rather than using ``list.append(string)``. Fixing this makes the
      SFTP transport a little bit faster (~20%) and use a bit less memory.
      (John Arbash Meinel)

    * When reading index files, if we happen to read the whole file in a
      single request treat it as a ``_buffer_all`` request. This happens
      most often on small indexes over remote transports, where we default
      to reading 64kB. It saves a round trip for each small index during
      fetch operations. Also, if we have read more than 50% of an index
      file, trigger a ``_buffer_all`` on the next request. This works
      around some inefficiencies because reads don't fall neatly on page
      boundaries, so we would ignore those bytes, but request them again
      later. This could trigger a total read size of more than the whole
      file. (John Arbash Meinel)

  BUG FIXES:

    * ``bzr rm`` is now aliased to ``bzr del`` for the convenience of svn
      users. (Robert Collins, #205416)

    * Catch the infamous "select/poll returned error" which occurs when
      pycurl try to send a body request to an HTTP/1.0 server which has
      already refused to handle the request. (Vincent Ladeuil, #225020)

    * Fix ``ObjectNotLocked`` errors when using various commands
      (including ``bzr cat`` and ``bzr annotate``) in combination with a
      smart server URL.  (Andrew Bennetts, #237067)

    * ``FTPTransport.stat()`` would return ``0000`` as the permission bits
      for the containing ``.bzr/`` directory (it does not implement
      permissions). This would cause us to set all subdirectories to
      ``0700`` and files to ``0600`` rather than leaving them unmodified.
      Now we ignore ``0000`` as the permissions and assume they are
      invalid. (John Arbash Meinel, #259855)

    * Merging from a previously joined branch will no longer cause 
      a traceback. (Jelmer Vernooij, #203376)

    * Pack operations on windows network shares will work even with large
      files. (Robert Collins, #255656)

    * Running ``bzr st PATH_TO_TREE`` will no longer suppress merge
      status. Status is also about 7% faster on mozilla sized trees
      when the path to the root of the tree has been given. Users of
      the internal ``show_tree_status`` function should be aware that
      the show_pending flag is now authoritative for showing pending
      merges, as it was originally. (Robert Collins, #225204)

    * Set valid default _param_name for Option so that ListOption can embed
      '-' in names. (Vincent Ladeuil, #263249)

    * Show proper error rather than traceback when an unknown revision 
      id is specified to ``bzr cat-revision``. (Jelmer Vernooij, #175569)

    * Trailing text in the dirstate file could cause the C dirstate parser
      to try to allocate an invalid amount of memory. We now properly
      check and test for parsing a dirstate with invalid trailing data.
      (John Arbash Meinel, #186014)

    * Unexpected error responses from a smart server no longer cause the
      client to traceback.  (Andrew Bennetts, #263527)
      
    * Use a Windows api function to get a Unicode host name, rather than
      assuming the host name is ascii.
      (Mark Hammond, John Arbash Meinel, #256550)

    * ``WorkingTree4`` trees will now correctly report missing-and-new
      paths in the output of ``iter_changes``. (Robert Collins)

  DOCUMENTATION:

    * Updated developer documentation.  (Martin Pool)

  API CHANGES:

    * Exporters now take 4 parameters. (Robert Collins)

    * ``Tree.iter_changes`` will now return False for the content change
      field when a file is missing in the basis tree and not present in
      the target tree. Previously it returned True unconditionally.
      (Robert Collins)

    * The deprecated ``Branch.abspath`` and unimplemented 
      ``Branch.rename_one`` and ``Branch.move`` were removed. (Jelmer Vernooij)

    * BzrDir.clone_on_transport implementations must now accept a stacked_on
      parameter.  (Aaron Bentley)

    * BzrDir.cloning_metadir implementations must now take a require_stacking
      parameter.  (Aaron Bentley)

  TESTING:

    * ``addCleanup`` now takes ``*arguments`` and ``**keyword_arguments``
      which are then passed to the cleanup callable as it is run. In
      addition, addCleanup no longer requires that the callables passed to
      it be unique. (Jonathan Lange)

    * Fix some tests that fail on Windows because files are deleted while 
      still in use. 
      (Mark Hammond)

    * ``selftest``'s ``--starting-with`` option can now use predefined
      prefixes so that one can say ``bzr selftest -s bp.loom`` instead of
      ``bzr selftest -s bzrlib.plugins.loom``. (Vincent Ladeuil)

    * ``selftest``'s ``--starting-with`` option now accepts multiple values.
      (Vincent Ladeuil)

  INTERNALS:

    * A new plugin interface, ``bzrlib.log.log_adapters``, has been added.
      This allows dynamic log output filtering by plugins.
      (Robert Collins)

    * ``bzrlib.btree_index`` is now available, providing a b-tree index
      layer. The design is memory conservative (limited memory cache),
      faster to seek (approx 100 nodes per page, gives 100-way fan out),
      and stores compressed pages allowing more keys per page.
      (Robert Collins, John Arbash Meinel)

    * ``bzrlib.diff.DiffTree.show_diff`` now skips changes where the kind
      is unknown in both source and target.
      (Robert Collins, Aaron Bentley)

    * ``GraphIndexBuilder.add_node`` and ``BTreeBuilder`` have been
      streamlined a bit. This should make creating large indexes faster.
      (In benchmarking, it now takes less time to create a BTree index than
      it takes to read the GraphIndex one.) (John Arbash Meinel)

    * Mail clients for `bzr send` are now listed in a registry.  This
      allows plugins to add new clients by registering them with
      ``bzrlib.mail_client.mail_client_registry``.  All of the built-in
      clients now use this mechanism.  (Neil Martinsen-Burrell)


bzr 1.6.1 2008-09-05
--------------------

A couple regressions were found in the 1.6 release. There was a
performance issue when using ``bzr+ssh`` to branch large repositories,
and some problems with stacking and ``rich-root`` capable repositories.


bzr 1.6.1rc2 2008-09-03
-----------------------

  BUG FIXES:

    * Copying between ``rich-root`` and ``rich-root-pack`` (and vice
      versa) was accidentally using the inter-model fetcher, instead of
      recognizing that both were 'rich root' formats.
      (John Arbash Meinel, #264321)


bzr 1.6.1rc1 2008-08-29
-----------------------

This release fixes a few regressions found in the 1.6 client. Fetching
changes was using an O(N^2) buffering algorithm, so for large projects it
would cause memory thrashing. There is also a specific problem with the
``--1.6-rich-root`` format, which prevented stacking on top of
``--rich-root-pack`` repositories, and could allow users to accidentally
fetch experimental data (``-subtree``) without representing it properly.
The ``--1.6-rich-root`` format has been deprecated and users are
recommended to upgrade to ``--1.6.1-rich-root`` immediately.  Also we
re-introduced a workaround for users who have repositories with incorrect
nodes (not possible if you only used official releases).
I should also clarify that none of this is data loss level issues, but
still sufficient enough to warrant an updated release.

  BUG FIXES:

    * ``RemoteTransport.readv()`` was being inefficient about how it
      buffered the readv data and processed it. It would keep appending to
      the same string (causing many copies) and then pop bytes out of the
      start of the string (causing more copies).
      With this patch "bzr+ssh://local" can improve dramatically,
      especially for projects with large files.
      (John Arbash Meinel)

    * Revision texts were always meant to be stored as fulltexts. There
      was a bug in a bzr.dev version that would accidentally create deltas
      when copying from a Pack repo to a Knit repo. This has been fixed,
      but to support those repositories, we know always request full texts
      for Revision texts. (John Arbash Meinel, #261339)

    * The previous ``--1.6-rich-root`` format used an incorrect xml
      serializer, which would accidentally support fetching from a
      repository that supported subtrees, even though the local one would
      not. We deprecated that format, and introduced a new one that uses
      the correct serializer ``--1.6.1-rich-root``.
      (John Arbash Meinel, #262333)


bzr 1.6 2008-08-25
------------------

Finally, the long awaited bzr 1.6 has been released. This release includes
new features like Stacked Branches, improved weave merge, and an updated
server protocol (now on v3) which will allow for better cross version
compatibility. With this release we have deprecated Knit format
repositories, and recommend that users upgrade them, we will continue to
support reading and writing them for the forseeable future, but we will
not be tuning them for performance as pack repositories have proven to be
better at scaling. This will also be the first release to bundle
TortoiseBzr in the standalone Windows installer.


bzr 1.6rc5 2008-08-19
---------------------

  BUG FIXES: 

    * Disable automatic detection of stacking based on a containing
      directory of the target. It interacted badly with push, and needs a
      bit more work to get the edges polished before it should happen
      automatically. (John Arbash Meinel, #259275)
      (This change was reverted when merged to bzr.dev)
  

bzr 1.6rc4 2008-08-18
---------------------

  BUG FIXES: 

    * Fix a regression in knit => pack fetching.  We had a logic
      inversion, causing the fetch to insert fulltexts in random order,
      rather than preserving deltas.  (John Arbash Meinel, #256757)


bzr 1.6rc3 2008-08-14
---------------------

  CHANGES:

    * Disable reading ``.bzrrules`` as a per-branch rule preferences
      file. The feature was not quite ready for a full release.
      (Robert Collins)

  IMPROVEMENTS:

    * Update the windows installer to bundle TortoiseBzr and ``qbzr``
      into the standalone installer. This will be the first official
      windows release that installs Tortoise by default.
      (Mark Hammond)

  BUG FIXES: 

    * Fix a regression in ``bzr+http`` support. There was a missing
      function (``_read_line``) that needed to be carried over from
      ``bzr+ssh`` support. (Andrew Bennetts)

    * ``GraphIndex`` objects will internally read an entire index if more
      than 1/20th of their keyspace is requested in a single operation.
      This largely mitigates a performance regression in ``bzr log FILE``
      and completely corrects the performance regression in ``bzr log``.
      The regression was caused by removing an accomodation which had been
      supporting the index format in use. A newer index format is in
      development which is substantially faster. (Robert Collins)


bzr 1.6rc2 2008-08-13
---------------------

This release candidate has a few minor bug fixes, and some regression
fixes for Windows.

  BUG FIXES:

    * ``bzr upgrade`` on remote branches accessed via bzr:// and
      bzr+ssh:// now works.  (Andrew Bennetts)

    * Change the ``get_format_description()`` strings for
      ``RepositoryFormatKnitPack5`` et al to be single line messages.
      (Aaron Bentley)

    * Fix for a regression on Win32 where we would try to call
      ``os.listdir()`` on a file and not catch the exception properly.
      (Windows raises a different exception.) This would manifest in
      places like ``bzr rm file`` or ``bzr switch``.
      (Mark Hammond, John Arbash Meinel)

    * ``Inventory.copy()`` was failing to set the revision property for
      the root entry. (Jelmer Vernooij)

    * sftp transport: added missing ``FileExists`` case to
      ``_translate_io_exception`` (Christophe Troestler, #123475)

    * The help for ``bzr ignored`` now suggests ``bzr ls --ignored`` for
      scripting use. (Robert Collins, #3834)

    * The default ``annotate`` logic will now always assign the
      last-modified value of a line to one of the revisions that modified
      it, rather than a merge revision. This would happen when both sides
      claimed to have modified the line resulting in the same text. The
      choice is arbitrary but stable, so merges in different directions
      will get the same results.  (John Arbash Meinel, #232188)


bzr 1.6rc1 2008-08-06
---------------------

This release candidate for bzr 1.6 solidifies the new branch stacking
feature.  Bazaar now recommends that users upgrade all knit repositories,
because later formats are much faster.  However, we plan to continue read/write and
upgrade support for knit repostories for the forseeable future.  Several
other bugs and performance issues were fixed.

  CHANGES:

    * Knit format repositories are deprecated and bzr will now emit
      warnings whenever it encounters one.  Use ``bzr upgrade`` to upgrade
      knit repositories to pack format.  (Andrew Bennetts)

  IMPROVEMENTS:

    * ``bzr check`` can now be told which elements at a location it should
      check.  (Daniel Watkins)

    * Commit now supports ``--exclude`` (or ``-x``) to exclude some files
      from the commit. (Robert Collins, #3117)

    * Fetching data between repositories that have the same model but no 
      optimised fetcher will not reserialise all the revisions, increasing
      performance. (Robert Collins, John Arbash Meinel)

    * Give a more specific error when target branch is not reachable.
      (James Westby)

    * Implemented a custom ``walkdirs_utf8`` implementation for win32.
      This uses a pyrex extension to get direct access to the
      ``FindFirstFileW`` style apis, rather than using ``listdir`` +
      ``lstat``. Shows a very strong improvement in commands like
      ``status`` and ``diff`` which have to iterate the working tree.
      Anywhere from 2x-6x faster depending on the size of the tree (bigger
      trees, bigger benefit.) (John Arbash Meinel)

    * New registry for log properties handles  and the method in 
      LongLogFormatter to display the custom properties returned by the 
      registered handlers. (Guillermo Gonzalez, #162469)

  BUG FIXES:

    * Add more tests that stacking does not create deltas spanning
      physical repository boundaries.
      (Martin Pool, #252428)

    * Better message about incompatible repositories.
      (Martin Pool, #206258)

    * ``bzr branch --stacked`` ensures the destination branch format can
      support stacking, even if the origin does not.
      (Martin Pool)

    * ``bzr export`` no longer exports ``.bzrrules``.
      (Ian Clatworthy)

    * ``bzr serve --directory=/`` now correctly allows the whole
      filesystem to be accessed on Windows, not just the root of the drive
      that Python is running from.
      (Adrian Wilkins, #240910)

    * Deleting directories by hand before running ``bzr rm`` will not
      cause subsequent errors in ``bzr st`` and ``bzr commit``.
      (Robert Collins, #150438)

    * Fix a test case that was failing if encoding wasn't UTF-8.
      (John Arbash Meinel, #247585)

    * Fix "no buffer space available" error when branching with the new
      smart server protocol to or from Windows.
      (Andrew Bennetts, #246180)

    * Fixed problem in branching from smart server.
      (#249256, Michael Hudson, Martin Pool) 

    * Handle a file turning in to a directory in TreeTransform.
      (James Westby, #248448)

  API CHANGES:

    * ``MutableTree.commit`` has an extra optional keywork parameter
      ``exclude`` that will be unconditionally supplied by the command
      line UI - plugins that add tree formats may need an update.
      (Robert Collins)

    * The API minimum version for plugin compatibility has been raised to
      1.6 - there are significant changes throughout the code base.
      (Robert Collins)

    * The generic fetch code now uses three attributes on Repository objects
      to control fetch. The streams requested are controlled via :
      ``_fetch_order`` and ``_fetch_uses_deltas``. Setting these
      appropriately allows different repository implementations to recieve
      data in their optimial form. If the ``_fetch_reconcile`` is set then
      a reconcile operation is triggered at the end of the fetch.
      (Robert Collins)

    * The ``put_on_disk`` and ``get_tar_item`` methods in
      ``InventoryEntry`` were deprecated. (Ian Clatworthy)

    * ``Repository.is_shared`` doesn't take a read lock. It didn't
      need one in the first place (nobody cached the value, and
      ``RemoteRepository`` wasn't taking one either). This saves a round
      trip when probing Pack repositories, as they read the ``pack-names``
      file when locked. And during probe, locking the repo isn't very
      useful. (John Arbash Meinel)

  INTERNALS:

    * ``bzrlib.branchbuilder.BranchBuilder`` is now much more capable of
      putting together a real history without having to create a full
      WorkingTree. It is recommended that tests that are not directly
      testing the WorkingTree use BranchBuilder instead.  See
      ``BranchBuilder.build_snapshot`` or
      ``TestCaseWithMemoryTree.make_branch_builder``.  (John Arbash Meinel)

    * ``bzrlib.builtins.internal_tree_files`` broken into two giving a new
      helper ``safe_relpath_files`` - used by the new ``exclude``
      parameter to commit. (Robert Collins)

    * Make it easier to introduce new WorkingTree formats.
      (Ian Clatworthy)

    * The code for exporting trees was refactored not to use the
      deprecated ``InventoryEntry`` methods. (Ian Clatworthy)

    * RuleSearchers return () instead of [] now when there are no matches.
      (Ian Clatworthy)


bzr 1.6beta3 2008-07-17
-----------------------

This release adds a new 'stacked branches' feature allowing branches to
share storage without being in the same repository or on the same machine.
(See the user guide for more details.)  It also adds a new hook, improved
weaves, aliases for related locations, faster bzr+ssh push, and several
bug fixes.

  FEATURES:

    * New ``pre_change_branch_tip`` hook that is called before the
      branch tip is moved, while the branch is write-locked.  See the User
      Reference for signature details.  (Andrew Bennetts)

    * Rule-based preferences can now be defined for selected files in
      selected branches, allowing commands and plugins to provide
      custom behaviour for files matching defined patterns.
      See ``Rule-based preferences`` (part of ``Configuring Bazaar``)
      in the User Guide and ``bzr help rules`` for more information.
      (Ian Clatworthy)

    * Sites may suggest a branch to stack new branches on.  (Aaron Bentley)

    * Stacked branches are now supported. See ``bzr help branch`` and 
      ``bzr help push``.  Branches must be in the ``development1`` format
      to stack, though the stacked-on branch can be of any format. 
      (Robert Collins)

  IMPROVEMENTS:

    * ``bzr export --format=tgz --root=NAME -`` to export a gzipped tarball 
      to stdout; also ``tar`` and ``tbz2``.
      (Martin Pool)

    * ``bzr (re)merge --weave`` will now use a standard Weave algorithm,
      rather than the annotation-based merge it was using. It does so by
      building up a Weave of the important texts, without needing to build
      the full ancestry. (John Arbash Meinel, #238895)

    * ``bzr send`` documents and better supports ``emacsclient`` (proper
      escaping of mail headers and handling of the MUA Mew).
      (Christophe Troestler)

    * Remembered locations can be specified by aliases, e.g. :parent, :public,
      :submit.  (Aaron Bentley)

    * The smart protocol now has improved support for setting branches'
      revision info directly.  This makes operations like push
      faster.  The new request method name is
      ``Branch.set_last_revision_ex``.  (Andrew Bennetts)

  BUG FIXES:

    * Bazaar is now able to be a client to the web server of IIS 6 and 7.
      The broken implementations of RFC822 in Python and RFC2046 in IIS
      combined with boundary-line checking in Bazaar previously made this
      impossible. (NB, IIS 5 does not suffer from this problem).
      (Adrian Wilkins, #247585)

    * ``bzr log --long`` with a ghost in your mainline now handles that
      ghost properly. (John Arbash Meinel, #243536)

    * ``check`` handles the split-up .bzr layout correctly, so no longer
      requires a branch to be present.
      (Daniel Watkins, #64783)

    * Clearer message about how to set the PYTHONPATH if bzrlib can't be
      loaded. 
      (Martin Pool, #205230)

    * Errors about missing libraries are now shown without a traceback,
      and with a suggestion to install the library.  The full traceback is 
      still in ``.bzr.log`` and can be shown with ``-Derror``.
      (Martin Pool, #240161)

    * Fetch from a stacked branch copies all required data.
      (Aaron Bentley, #248506)

    * Handle urls such as ftp://user@host.com@www.host.com where the user
      name contains an @.
      (Neil Martinsen-Burrell, #228058)

    * ``needs_read_lock`` and ``needs_write_lock`` now suppress an error during
      ``unlock`` if there was an error in the original function. This helps
      most when there is a failure with a smart server action, since often the
      connection closes and we cannot unlock.
      (Andrew Bennetts, John Arbash Meinel, #125784)

    * Obsolete hidden command ``bzr fetch`` removed.
      (Martin Pool, #172870)

    * Raise the correct exception when doing ``-rbefore:0`` or ``-c0``.
      (John Arbash Meinel, #239933)

    * You can now compare file revisions in Windows diff programs from 
      Cygwin Bazaar.
      (Matt McClure, #209281)

    * revision_history now tolerates mainline ghosts for Branch format 6.
      (Aaron Bentley, #235055)

    * Set locale from environment for third party libs.
      (Martin von Gagern, #128496)

  DOCUMENTATION:

    * Added *Using stacked branches* to the User Guide.
      (Ian Clatworthy)

    * Updated developer documentation.
      (Martin Pool)

  TESTING:

   * ``-Dmemory`` will cause /proc/PID/status to be catted before bzr
     exits, allowing low-key analysis of peak memory use. (Robert Collins)

   * ``TestCaseWithTransport.make_branch_and_tree`` tries harder to return
     a tree with a ``branch`` attribute of the right format.  This was
     preventing some ``RemoteBranch`` tests from actually running with
     ``RemoteBranch`` instances.  (Andrew Bennetts)

  API CHANGES:

    * Removed ``Repository.text_store``, ``control_store``, etc.  Instead,
      there are new attributes ``texts, inventories, revisions,
      signatures``, each of which is a ``VersionedFiles``.  See the
      Repository docstring for more details.
      (Robert Collins)

    * ``Branch.pull`` now accepts an ``_override_hook_target`` optional
      parameter.  If you have a subclass of ``Branch`` that overrides
      ``pull`` then you should add this parameter.  (Andrew Bennetts)

    * ``bzrlib.check.check()`` has been deprecated in favour of the more
      aptly-named ``bzrlib.check.check_branch()``.
      (Daniel Watkins)

    * ``Tree.print_file`` and ``Repository.print_file`` are deprecated.
      These methods are bad APIs because they write directly to sys.stdout.
      bzrlib does not use them internally, and there are no direct tests
      for them. (Alexander Belchenko)

  INTERNALS:

    * ``cat`` command no longer uses ``Tree.print_file()`` internally.
      (Alexander Belchenko)

    * New class method ``BzrDir.open_containing_tree_branch_or_repository``
      which eases the discovery of the tree, the branch and the repository
      containing a given location.
      (Daniel Watkins)

    * New ``versionedfile.KeyMapper`` interface to abstract out the access to
      underlying .knit/.kndx etc files in repositories with partitioned
      storage. (Robert Collins)

    * Obsolete developer-use command ``weave-join`` has been removed.
      (Robert Collins)

    * ``RemoteToOtherFetcher`` and ``get_data_stream_for_search`` removed,
      to support new ``VersionedFiles`` layering.
      (Robert Collins)


bzr 1.6beta2 2008-06-10
-----------------------

This release contains further progress towards our 1.6 goals of shallow
repositories, and contains a fix for some user-affecting bugs in the
repository layer.  Building working trees during checkout and branch is
now faster.

  BUG FIXES:

    * Avoid KnitCorrupt error extracting inventories from some repositories.
      (The data is not corrupt; an internal check is detecting a problem
      reading from the repository.)
      (Martin Pool, Andrew Bennetts, Robert Collins, #234748)

    * ``bzr status`` was breaking if you merged the same revision twice.
      (John Arbash Meinel, #235407)

    * Fix infinite loop consuming 100% CPU when a connection is lost while
      reading a response body via the smart protocol v1 or v2.
      (Andrew Bennetts)
      
    * Inserting a bundle which changes the contents of a file with no trailing
      end of line, causing a knit snapshot in a 'knits' repository will no longer
      cause KnitCorrupt. (Robert Collins)

    * ``RemoteBranch.pull`` needs to return the ``self._real_branch``'s
      pull result. It was instead just returning None, which breaks ``bzr
      pull``. (John Arbash Meinel, #238149)

    * Sanitize branch nick before using it as an attachment filename in
      ``bzr send``. (Lukáš Lalinský, #210218)

    * Squash ``inv_entry.symlink_target`` to a plain string when
      generating DirState details. This prevents from getting a
      ``UnicodeError`` when you have symlinks and non-ascii filenames.
      (John Arbash Meinel, #135320)

  IMPROVEMENTS:

    * Added the 'alias' command to set/unset and display aliases. (Tim Penhey)

    * ``added``, ``modified``, and ``unknowns`` behaviour made consistent (all three
      now quote paths where required). Added ``--null`` option to ``added`` and 
      ``modified`` (for null-separated unknowns, use ``ls --unknown --null``)
      (Adrian Wilkins)

    * Faster branching (1.09x) and lightweight checkouts (1.06x) on large trees.
      (Ian Clatworthy, Aaron Bentley)

  DOCUMENTATION:

    * Added *Bazaar Zen* section to the User Guide. (Ian Clatworthy)

  TESTING:

    * Fix the test HTTPServer to be isolated from chdir calls made while it is
      running, allowing it to be used in blackbox tests. (Robert Collins)

  API CHANGES:

    * ``WorkingTree.set_parent_(ids/trees)`` will now filter out revisions
      which are in the ancestry of other revisions. So if you merge the same
      tree twice, or merge an ancestor of an existing merge, it will only
      record the newest. (If you merge a descendent, it will replace its
      ancestor). (John Arbash Meinel, #235407)

    * ``RepositoryPolicy.__init__`` now requires stack_on and stack_on_pwd,
      through the derived classes do not.  (Aaron Bentley)

  INTERNALS:

    * ``bzrlib.bzrdir.BzrDir.sprout`` now accepts ``stacked`` to control
      creating stacked branches. (Robert Collins)

    * Knit record serialisation is now stricter on what it will accept, to
      guard against potential internal bugs, or broken input. (Robert Collins)


bzr 1.6beta1 2008-06-02
-----------------------


Commands that work on the revision history such as push, pull, missing,
uncommit and log are now substantially faster.  This release adds a
translation of some of the user documentation into Spanish.  (Contributions of
other translations would be very welcome.)  Bazaar 1.6beta1 adds a new network
protocol which is used by default and which allows for more efficient transfers
and future extensions.


  NOTES WHEN UPGRADING:

    * There is a new version of the network protocol used for bzr://, bzr+ssh://
      and bzr+http:// connections.  This will allow more efficient requests and
      responses, and more graceful fallback when a server is too old to
      recognise a request from a more recent client.  Bazaar 1.6 will
      interoperate with 0.16 and later versions, but servers should be upgraded
      when possible.  Bazaar 1.6 no longer interoperates with 0.15 and earlier via
      these protocols.  Use alternatives like SFTP or upgrade those servers.
      (Andrew Bennetts, #83935)

  CHANGES:

    * Deprecation warnings will not be suppressed when running ``bzr selftest``
      so that developers can see if their code is using deprecated functions.
      (John Arbash Meinel)

  FEATURES:

    * Adding ``-Derror`` will now display a traceback when a plugin fails to
      load. (James Westby)

  IMPROVEMENTS:

    * ``bzr branch/push/pull -r XXX`` now have a helper function for finding
      the revno of the new revision (``Graph.find_distance_to_null``). This
      should make something like ``bzr branch -r -100`` in a shared, no-trees
      repository much snappier. (John Arbash Meinel)

    * ``bzr log --short -r X..Y`` no longer needs to access the full revision
      history. This makes it noticeably faster when logging the last few
      revisions. (John Arbash Meinel)

    * ``bzr ls`` now accepts ``-V`` as an alias for ``--versioned``. 
      (Jerad Cramp, #165086)

    * ``bzr missing`` uses the new ``Graph.find_unique_ancestors`` and
      ``Graph.find_differences`` to determine missing revisions without having
      to search the whole ancestry. (John Arbash Meinel, #174625)

    * ``bzr uncommit`` now uses partial history access, rather than always
      extracting the full revision history for a branch. This makes it
      resolve the appropriate revisions much faster (in testing it drops
      uncommit from 1.5s => 0.4s). It also means ``bzr log --short`` is one
      step closer to not using full revision history.
      (John Arbash Meinel, #172649)

  BUGFIXES:

    * ``bzr merge --lca`` should handle when two revisions have no common
      ancestor other than NULL_REVISION. (John Arbash Meinel, #235715)

    * ``bzr status`` was breaking if you merged the same revision twice.
      (John Arbash Meinel, #235407)

    * ``bzr push`` with both ``--overwrite`` and ``-r NNN`` options no longer
      fails.  (Andrew Bennetts, #234229)
      
    * Correctly track the base URL of a smart medium when using bzr+http://
      URLs, which was causing spurious "No repository present" errors with
      branches in shared repositories accessed over bzr+http.
      (Andrew Bennetts, #230550)

    * Define ``_remote_is_at_least_1_2`` on ``SmartClientMedium`` so that all
      implementations have the attribute.  Fixes 'PyCurlTransport' object has no
      attribute '_remote_is_at_least_1_2' attribute errors.
      (Andrew Bennetts, #220806)

    * Failure to delete an obsolete pack file should just give a warning
      message, not a fatal error.  It may for example fail if the file is still
      in use by another process.
      (Martin Pool)
      
    * Fix MemoryError during large fetches over HTTP by limiting the amount of
      data we try to read per ``recv`` call.  The problem was observed with
      Windows and a proxy, but might affect other environments as well.
      (Eric Holmberg, #215426)

    * Handle old merge directives correctly in Merger.from_mergeable.  Stricter
      get_parent_map requirements exposed a latent bug here.  (Aaron Bentley)

    * Issue a warning and ignore passwords declared in authentication.conf when
      used for an ssh scheme (sftp or bzr+ssh).
      (Vincent Ladeuil, #203186)

    * Make both http implementations raise appropriate exceptions on 403
      Forbidden when POSTing smart requests.
      (Vincent Ladeuil, #230223)

    * Properly *title* header names in http requests instead of capitalizing
      them.
      (Vincent Ladeuil, #229076)

    * The "Unable to obtain lock" error message now also suggests using
      ``bzr break-lock`` to fix it.  (Martin Albisetti, #139202)

    * Treat an encoding of '' as ascii; this can happen when bzr is run
      under vim on Mac OS X.
      (Neil Martinsen-Burrell)

    * ``VersionedFile.make_mpdiffs()`` was raising an exception that wasn't in
      scope. (Daniel Fischer #235687)

  DOCUMENTATION:

    * Added directory structure and started translation of docs in spanish.
      (Martin Albisetti, Lucio Albenga)

    * Incorporate feedback from Jelmer Vernooij and Neil Martinsen-Burrell
      on the plugin and integration chapters of the User Guide.
      (Ian Clatworthy)

    * More Bazaar developer documentation about packaging and release process,
      and about use of Python reprs.
      (Martin Pool, Martin Albisetti)

    * Updated Tortise strategy document. (Mark Hammond)

  TESTING:

    * ``bzrlib.tests.adapt_tests`` was broken and unused - it has been fixed.
      (Robert Collins)

    * Fix the test HTTPServer to be isolated from chdir calls made while it is
      running, allowing it to be used in blackbox tests. (Robert Collins)

    * New helper function for splitting test suites
      ``split_suite_by_condition``. (Robert Collins)

  INTERNALS:

    * ``Branch.missing_revisions`` has been deprecated. Similar functionality
      can be obtained using ``bzrlib.missing.find_unmerged``. The api was
      fairly broken, and the function was unused, so we are getting rid of it.
      (John Arbash Meinel)

  API CHANGES:

    * ``Branch.abspath`` is deprecated; use the Tree or Transport 
      instead.  (Martin Pool)

    * ``Branch.update_revisions`` now takes an optional ``Graph``
      object. This can be used by ``update_revisions`` when it is
      checking ancestry, and allows callers to prefer request to go to a
      local branch.  (John Arbash Meinel)

    * Branch, Repository, Tree and BzrDir should expose a Transport as an
      attribute if they have one, rather than having it indirectly accessible
      as ``.control_files._transport``.  This doesn't add a requirement
      to support a Transport in cases where it was not needed before;
      it just simplifies the way it is reached.  (Martin Pool)

    * ``bzr missing --mine-only`` will return status code 0 if you have no
      new revisions, but the remote does. Similarly for ``--theirs-only``.
      The new code only checks one side, so it doesn't know if the other
      side has changes. This seems more accurate with the request anyway.
      It also changes the output to print '[This|Other] branch is up to
      date.' rather than displaying nothing.  (John Arbash Meinel)

    * ``LockableFiles.put_utf8``, ``put_bytes`` and ``controlfilename``
      are now deprecated in favor of using Transport operations.
      (Martin Pool)

    * Many methods on ``VersionedFile``, ``Repository`` and in
      ``bzrlib.revision``  deprecated before bzrlib 1.5 have been removed.
      (Robert Collins)

    * ``RevisionSpec.wants_revision_history`` can be set to False for a given
      ``RevisionSpec``. This will disable the existing behavior of passing in
      the full revision history to ``self._match_on``. Useful for specs that
      don't actually need access to the full history. (John Arbash Meinel)

    * The constructors of ``SmartClientMedium`` and its subclasses now require a
      ``base`` parameter.  ``SmartClientMedium`` implementations now also need
      to provide a ``remote_path_from_transport`` method.  (Andrew Bennetts)
      
    * The default permissions for creating new files and directories 
      should now be obtained from ``BzrDir._get_file_mode()`` and 
      ``_get_dir_mode()``, rather than from LockableFiles.  The ``_set_file_mode``
      and ``_set_dir_mode`` variables on LockableFiles which were advertised
      as a way for plugins to control this are no longer consulted.
      (Martin Pool)

    * ``VersionedFile.join`` is deprecated. This method required local
      instances of both versioned file objects and was thus hostile to being
      used for streaming from a smart server. The new get_record_stream and
      insert_record_stream are meant to efficiently replace this method.
      (Robert Collins)

    * ``WorkingTree.set_parent_(ids/trees)`` will now filter out revisions
      which are in the ancestry of other revisions. So if you merge the same
      tree twice, or merge an ancestor of an existing merge, it will only
      record the newest. (If you merge a descendent, it will replace its
      ancestor). (John Arbash Meinel, #235407)

    * ``WorkingTreeFormat2.stub_initialize_remote`` is now private.
      (Martin Pool) 


bzr 1.5 2008-05-16
------------------

This release of Bazaar includes several updates to the documentation, and fixes
to prepare for making rich root support the default format. Many bugs have been
squashed, including fixes to log, bzr+ssh inter-operation with older servers.

  CHANGES:

    * Suppress deprecation warnings when bzrlib is a 'final' release. This way
      users of packaged software won't be bothered with DeprecationWarnings,
      but developers and testers will still see them. (John Arbash Meinel)

  DOCUMENTATION:

    * Incorporate feedback from Jelmer Vernooij and Neil Martinsen-Burrell
      on the plugin and integration chapters of the User Guide.
      (Ian Clatworthy)


bzr 1.5rc1 2008-05-09
---------------------

  NOTES WHEN UPGRADING:

  CHANGES:

    * Broader support of GNU Emacs mail clients. Set
      ``mail_client=emacsclient`` in your bazaar.conf and ``send`` will pop the
      bundle in a mail buffer according to the value of ``mail-user-agent``
      variable. (Xavier Maillard)

  FEATURES:

  IMPROVEMENTS:

    * Diff now handles revision specs like "branch:" and "submit:" more
      efficiently.  (Aaron Bentley, #202928)

    * More friendly error given when attempt to start the smart server
      on an address already in use. (Andrea Corbellini, #200575)

    * Pull completes much faster when there is nothing to pull.
      (Aaron Bentley)

  BUGFIXES:

    * Authentication.conf can define sections without password.
      (Vincent Ladeuil, #199440)

    * Avoid muttering every time a child update does not cause a progress bar
      update. (John Arbash Meinel, #213771)

    * ``Branch.reconcile()`` is now implemented. This allows ``bzr reconcile``
      to fix when a Branch has a non-canonical mainline history. ``bzr check``
      also detects this condition. (John Arbash Meinel, #177855)

    * ``bzr log -r ..X bzr://`` was failing, because it was getting a request
      for ``revision_id=None`` which was not a string.
      (John Arbash Meinel, #211661)

    * ``bzr commit`` now works with Microsoft's FTP service.
      (Andreas Deininger)

    * Catch definitions outside sections in authentication.conf.
      (Vincent Ladeuil, #217650)

    * Conversion from non-rich-root to rich-root(-pack) updates inventory
      sha1s, even when bundles are used.  (Aaron Bentley, #181391)

    * Conversion from non-rich-root to rich-root(-pack) works correctly even
      though search keys are not topologically sorted.  (Aaron Bentley)

    * Conversion from non-rich-root to rich-root(-pack) works even when a
      parent revision has a different root id.  (Aaron Bentley, #177874)

    * Disable strace testing until strace is fixed (see bug #103133) and emit a
      warning when selftest ends to remind us of leaking tests.
      (Vincent Ladeuil, #226769)

    * Fetching all revisions from a repository does not cause pack collisions.
      (Robert Collins, Aaron Bentley, #212908)

    * Fix error about "attempt to add line-delta in non-delta knit".
      (Andrew Bennetts, #217701)

    * Pushing a branch in "dirstate" format (Branch5) over bzr+ssh would break
      if the remote server was < version 1.2. This was due to a bug in the
      RemoteRepository.get_parent_map() fallback code.
      (John Arbash Meinel, #214894)

    * Remove leftover code in ``bzr_branch`` that inappropriately creates 
      a ``branch-name`` file in the branch control directory.
      (Martin Pool)

    * Set SO_REUSEADDR on server sockets of ``bzr serve`` to avoid problems
      rebinding the socket when starting the server a second time.
      (John Arbash Meinel, Martin Pool, #164288)

    * Severe performance degradation in fetching from knit repositories to
      knits and packs due to parsing the entire revisions.kndx on every graph
      walk iteration fixed by using the Repository.get_graph API.  There was
      another regression in knit => knit fetching which re-read the index for
      every revision each side had in common.
      (Robert Collins, John Arbash Meinel)

    * When logging the changes to a particular file, there was a bug if there
      were ghosts in the revision ancestry. (John Arbash Meinel, #209948)

    * xs4all's ftp server returns a temporary error when trying to list an
      empty directory, rather than returning an empty list. Adding a
      workaround so that we don't get spurious failures.
      (John Arbash Meinel, #215522)

  DOCUMENTATION:

    * Expanded the User Guide to include new chapters on popular plugins and
      integrating Bazaar into your environment. The *Best practices* chapter
      was renamed to *Miscellaneous topics* as suggested by community
      feedback as well. (Ian Clatworthy)

    * Document outlining strategies for TortoiseBzr. (Mark Hammond)

    * Improved the documentation on hooks. (Ian Clatworthy)

    * Update authentication docs regarding ssh agents.
      (Vincent Ladeuil, #183705)

  TESTING:

    * Add ``thread_name_suffix`` parameter to SmartTCPServer_for_testing, to
      make it easy to identify which test spawned a thread with an unhandled
      exception. (Andrew Bennetts)

    * New ``--debugflag``/``-E`` option to ``bzr selftest`` for setting
      options for debugging tests, these are complementary to the the -D
      options.  The ``-Dselftest_debug`` global option has been replaced by the
      ``-E=allow_debug`` option for selftest. (Andrew Bennetts)

    * Parameterised test ids are preserved correctly to aid diagnosis of test
      failures. (Robert Collins, Andrew Bennetts)

    * selftest now accepts --starting-with <id> to load only the tests whose id
      starts with the one specified. This greatly speeds up running the test
      suite on a limited set of tests and can be used to run the tests for a
      single module, a single class or even a single test.  (Vincent Ladeuil)

    * The test suite modules have been modified to define load_tests() instead
      of test_suite(). That speeds up selective loading (via --load-list)
      significantly and provides many examples on how to migrate (grep for
      load_tests).  (Vincent Ladeuil)

  INTERNALS:

    * ``Hooks.install_hook`` is now deprecated in favour of
      ``Hooks.install_named_hook`` which adds a required ``name`` parameter, to
      avoid having to call ``Hooks.name_hook``. (Daniel Watkins)

    * Implement xml8 serializer.  (Aaron Bentley)

    * New form ``@deprecated_method(deprecated_in(1, 5, 0))`` for making 
      deprecation wrappers.  (Martin Pool)

    * ``Repository.revision_parents`` is now deprecated in favour of 
      ``Repository.get_parent_map([revid])[revid]``. (Jelmer Vernooij)

    * The Python ``assert`` statement is no longer used in Bazaar source, and 
      a test checks this.  (Martin Pool)

  API CHANGES:

    * ``bzrlib.status.show_pending_merges`` requires the repository to be
      locked by the caller. Callers should have been doing it anyway, but it
      will now raise an exception if they do not. (John Arbash Meinel)

    * Repository.get_data_stream, Repository.get_data_stream_for_search(),
      Repository.get_deltas_for_revsions(), Repository.revision_trees(),
      Repository.item_keys_introduced_by() no longer take read locks.
      (Aaron Bentley)

    * ``LockableFiles.get_utf8`` and ``.get`` are deprecated, as a start
      towards removing LockableFiles and ``.control_files`` entirely.
      (Martin Pool)

    * Methods deprecated prior to 1.1 have been removed.
      (Martin Pool)


bzr 1.4 2008-04-28
------------------

This release of Bazaar includes handy improvements to the speed of log and
status, new options for several commands, improved documentation, and better
hooks, including initial code for server-side hooks.  A number of bugs have
been fixed, particularly in interoperability between different formats or
different releases of Bazaar over there network.  There's been substantial
internal work in both the repository and network code to enable new features
and faster performance.

  BUG FIXES:

    * Pushing a branch in "dirstate" format (Branch5) over bzr+ssh would break
      if the remote server was < version 1.2.  This was due to a bug in the
      RemoteRepository.get_parent_map() fallback code.
      (John Arbash Meinel, Andrew Bennetts, #214894)


bzr 1.4rc2 2008-04-21
---------------------

  BUG FIXES:

    * ``bzr log -r ..X bzr://`` was failing, because it was getting a request
      for ``revision_id=None`` which was not a string.
      (John Arbash Meinel, #211661)

    * Fixed a bug in handling ghost revisions when logging changes in a 
      particular file.  (John Arbash Meinel, #209948)

    * Fix error about "attempt to add line-delta in non-delta knit".
      (Andrew Bennetts, #205156)

    * Fixed performance degradation in fetching from knit repositories to
      knits and packs due to parsing the entire revisions.kndx on every graph
      walk iteration fixed by using the Repository.get_graph API.  There was
      another regression in knit => knit fetching which re-read the index for
      every revision each side had in common.
      (Robert Collins, John Arbash Meinel)


bzr 1.4rc1 2008-04-11
---------------------

  CHANGES:

   * bzr main script cannot be imported (Benjamin Peterson)

   * On Linux bzr additionally looks for plugins in arch-independent site
     directory. (Toshio Kuratomi)

   * The ``set_rh`` branch hook is now deprecated. Please migrate
     any plugins using this hook to use an alternative, e.g.
     ``post_change_branch_tip``. (Ian Clatworthy)

   * When a plugin cannot be loaded as the file path is not a valid
     python module name bzr will now strip a ``bzr_`` prefix from the
     front of the suggested name, as many plugins (e.g. bzr-svn)
     want to be installed without this prefix. It is a common mistake
     to have a folder named "bzr-svn" for that plugin, especially
     as this is what bzr branch lp:bzr-svn will give you. (James Westby,
     Andrew Cowie)

   * UniqueIntegerBugTracker now appends bug-ids instead of joining
     them to the base URL. Plugins that register bug trackers may
     need a trailing / added to the base URL if one is not already there.
     (James Wesby, Andrew Cowie)

  FEATURES:

    * Added start_commit hook for mutable trees. (Jelmer Vernooij, #186422)

    * ``status`` now accepts ``--no-pending`` to show the status without
      listing pending merges, which speeds up the command a lot on large
      histories.  (James Westby, #202830)

    * New ``post_change_branch_tip`` hook that is called after the
      branch tip is moved but while the branch is still write-locked.
      See the User Reference for signature details.
      (Ian Clatworthy, James Henstridge)

    * Reconfigure can convert a branch to be standalone or to use a shared
      repository.  (Aaron Bentley)

  IMPROVEMENTS:

    * The smart protocol now has support for setting branches' revision info
      directly.  This should make operations like push slightly faster, and is a
      step towards server-side hooks.  The new request method name is
      ``Branch.set_last_revision_info``.  (Andrew Bennetts)

    * ``bzr commit --fixes`` now recognises "gnome" as a tag by default.
      (James Westby, Andrew Cowie)

    * ``bzr switch`` will attempt to find branches to switch to relative to the
      current branch. E.g. ``bzr switch branchname`` will look for
      ``current_branch/../branchname``. (Robert Collins, Jelmer Vernooij,
      Wouter van Heyst)

    * Diff is now more specific about execute-bit changes it describes
      (Chad Miller)

    * Fetching data over HTTP is a bit faster when urllib is used.  This is done
      by forcing it to recv 64k at a time when reading lines in HTTP headers,
      rather than just 1 byte at a time.  (Andrew Bennetts)

    * Log --short and --line are much faster when -r is not specified.
      (Aaron Bentley)

    * Merge is faster.  We no longer check a file's existence unnecessarily
      when merging the execute bit.  (Aaron Bentley)

    * ``bzr status`` on an explicit list of files no longer shows pending
      merges, making it much faster on large trees. (John Arbash Meinel)

    * The launchpad directory service now warns the user if they have not set
      their launchpad login and are trying to resolve a URL using it, just
      in case they want to do a write operation with it.  (James Westby)

    * The smart protocol client is slightly faster, because it now only queries
      the server for the protocol version once per connection.  Also, the HTTP
      transport will now automatically probe for and use a smart server if
      one is present.  You can use the new ``nosmart+`` transport decorator
      to get the old behaviour.  (Andrew Bennetts)

    * The ``version`` command takes a ``--short`` option to print just the
      version number, for easier use in scripts.  (Martin Pool)

    * Various operations with revision specs and commands that calculate
      revnos and revision ids are faster.  (John A. Meinel, Aaron Bentley)

  BUGFIXES:

    * Add ``root_client_path`` parameter to SmartWSGIApp and
      SmartServerRequest.  This makes it possible to publish filesystem
      locations that don't exactly match URL paths. SmartServerRequest
      subclasses should use the new ``translate_client_path`` and
      ``transport_from_client_path`` methods when dealing with paths received
      from a client to take this into account.  (Andrew Bennetts, #124089)

    * ``bzr mv a b`` can be now used also to rename previously renamed
      directories, not only files. (Lukáš Lalinský, #107967)

    * ``bzr uncommit --local`` can now remove revisions from the local
      branch to be symmetric with ``bzr commit --local``.
      (John Arbash Meinel, #93412)

    * Don't ask for a password if there is no real terminal.
      (Alexander Belchenko, #69851)

    * Fix a bug causing a ValueError crash in ``parse_line_delta_iter`` when
      fetching revisions from a knit to pack repository or vice versa using
      bzr:// (including over http or ssh).
      (#208418, Andrew Bennetts, Martin Pool, Robert Collins)

    * Fixed ``_get_line`` in ``bzrlib.smart.medium``, which was buggy.  Also
      fixed ``_get_bytes`` in the same module to use the push back buffer.
      These bugs had no known impact in normal use, but were problematic for
      developers working on the code, and were likely to cause real bugs sooner
      or later.  (Andrew Bennetts)

    * Implement handling of basename parameter for DefaultMail.  (James Westby)

    * Incompatibility with Paramiko versions newer than 1.7.2 was fixed.
      (Andrew Bennetts, #213425)

    * Launchpad locations (lp: URLs) can be pulled.  (Aaron Bentley, #181945)

    * Merges that add files to deleted root directories complete.  They
      do create conflicts.  (Aaron Bentley, #210092)

    * vsftp's return ``550 RNFR command failed.`` supported.
      (Marcus Trautwig, #129786)

  DOCUMENTATION:

    * Improved documentation on send/merge relationship. (Peter Schuller)

    * Minor fixes to the User Guide. (Matthew Fuller)

    * Reduced the evangelism in the User Guide. (Ian Clatworthy)

    * Added Integrating with Bazaar document for developers (Martin Albisetti)

  API BREAKS:

    * Attempting to pull data from a ghost aware repository (e.g. knits) into a
      non-ghost aware repository such as weaves will now fail if there are
      ghosts.  (Robert Collins)

    * ``KnitVersionedFile`` no longer accepts an ``access_mode`` parameter, and
      now requires the ``index`` and ``access_method`` parameters to be
      supplied. A compatible shim has been kept in the new function
      ``knit.make_file_knit``. (Robert Collins)

    * Log formatters must now provide log_revision instead of show and
      show_merge_revno methods. The latter had been deprecated since the 0.17
      release. (James Westby)

    * ``LoopbackSFTP`` is now called ``SocketAsChannelAdapter``.
      (Andrew Bennetts)

    * ``osutils.backup_file`` is removed. (Alexander Belchenko)

    * ``Repository.get_revision_graph`` is deprecated, with no replacement
      method. The method was size(history) and not desirable. (Robert Collins)

    * ``revision.revision_graph`` is deprecated, with no replacement function.
      The function was size(history) and not desirable. (Robert Collins)

    * ``Transport.get_shared_medium`` is deprecated.  Use
      ``Transport.get_smart_medium`` instead.  (Andrew Bennetts)

    * ``VersionedFile`` factories now accept a get_scope parameter rather
      than using a call to ``transaction_finished``, allowing the removal of
      the fixed list of versioned files per repository. (Robert Collins)

    * ``VersionedFile.annotate_iter`` is deprecated. While in principle this
      allowed lower memory use, all users of annotations wanted full file 
      annotations, and there is no storage format suitable for incremental
      line-by-line annotation. (Robert Collins)

    * ``VersionedFile.clone_text`` is deprecated. This performance optimisation
      is no longer used - reading the content of a file that is undergoing a
      file level merge to identical state on two branches is rare enough, and
      not expensive enough to special case. (Robert Collins)

    * ``VersionedFile.clear_cache`` and ``enable_cache`` are deprecated.
      These methods added significant complexity to the ``VersionedFile``
      implementation, but were only used for optimising fetches from knits - 
      which can be done from outside the knit layer, or via a caching
      decorator. As knits are not the default format, the complexity is no
      longer worth paying. (Robert Collins)

    * ``VersionedFile.create_empty`` is removed. This method presupposed a
      sensible mapping to a transport for individual files, but pack backed
      versioned files have no such mapping. (Robert Collins)

    * ``VersionedFile.get_graph`` is deprecated, with no replacement method.
      The method was size(history) and not desirable. (Robert Collins)

    * ``VersionedFile.get_graph_with_ghosts`` is deprecated, with no
      replacement method.  The method was size(history) and not desirable.
      (Robert Collins)

    * ``VersionedFile.get_parents`` is deprecated, please use
      ``VersionedFile.get_parent_map``. (Robert Collins)

    * ``VersionedFile.get_sha1`` is deprecated, please use
      ``VersionedFile.get_sha1s``. (Robert Collins)

    * ``VersionedFile.has_ghost`` is now deprecated, as it is both expensive
      and unused outside of a single test. (Robert Collins)

    * ``VersionedFile.iter_parents`` is now deprecated in favour of
      ``get_parent_map`` which can be used to instantiate a Graph on a
      VersionedFile. (Robert Collins)

    * ``VersionedFileStore`` no longer uses the transaction parameter given
      to most methods; amongst other things this means that the
      get_weave_or_empty method no longer guarantees errors on a missing weave
      in a readonly transaction, and no longer caches versioned file instances
      which reduces memory pressure (but requires more careful management by
      callers to preserve performance). (Robert Collins)

  TESTING:

    * New -Dselftest_debug flag disables clearing of the debug flags during
      tests.  This is useful if you want to use e.g. -Dhpss to help debug a
      failing test.  Be aware that using this feature is likely to cause
      spurious test failures if used with the full suite. (Andrew Bennetts)

    * selftest --load-list now uses a new more agressive test loader that will
      avoid loading unneeded modules and building their tests. Plugins can use
      this new loader by defining a load_tests function instead of a test_suite
      function. (a forthcoming patch will provide many examples on how to
      implement this).
      (Vincent Ladeuil)

    * selftest --load-list now does some sanity checks regarding duplicate test
      IDs and tests present in the list but not found in the actual test suite.
      (Vincent Ladeuil)

    * Slightly more concise format for the selftest progress bar, so there's
      more space to show the test name.  (Martin Pool) ::

        [2500/10884, 1fail, 3miss in 1m29s] test_revisionnamespaces.TestRev

    * The test suite takes much less memory to run, and is a bit faster.  This
      is done by clearing most attributes of TestCases after running them, if
      they succeeded.  (Andrew Bennetts)

  INTERNALS:

    * Added ``_build_client_protocol`` to ``_SmartClient``.  (Andrew Bennetts)

    * Added basic infrastructure for automatic plugin suggestion.
      (Martin Albisetti)

    * If a ``LockableFiles`` object is not explicitly unlocked (for example
      because of a missing ``try/finally`` block, it will give a warning but
      not automatically unlock itself.  (Previously they did.)  This
      sometimes caused knock-on errors if for example the network connection
      had already failed, and should not be relied upon by code. 
      (Martin Pool, #109520)

    * ``make dist`` target to build a release tarball, and also 
      ``check-dist-tarball`` and ``dist-upload-escudero``.  (Martin Pool)

    * The ``read_response_tuple`` method of ``SmartClientRequestProtocol*``
      classes will now raise ``UnknownSmartMethod`` when appropriate, so that
      callers don't need to try distinguish unknown request errors from other
      errors.  (Andrew Bennetts)

    * ``set_make_working_trees`` is now implemented provided on all repository
      implementations (Aaron Bentley)

    * ``VersionedFile`` now has a new method ``get_parent_map`` which, like
      ``Graph.get_parent_map`` returns a dict of key:parents. (Robert Collins)


bzr 1.3.1 2008-04-09
--------------------

  No changes from 1.3.1rc1.


bzr 1.3rc1 2008-04-04
---------------------

  BUG FIXES:

    * Fix a bug causing a ValueError crash in ``parse_line_delta_iter`` when
      fetching revisions from a knit to pack repository or vice versa using
      bzr:// (including over http or ssh).  
      (#208418, Andrew Bennetts, Martin Pool, Robert Collins)


bzr 1.3 2008-03-20
------------------

Bazaar has become part of the GNU project <http://www.gnu.org>

Many operations that act on history, including ``log`` and ``annotate`` are now
substantially faster.  Several bugs have been fixed and several new options and
features have been added.

  TESTING:

    * Avoid spurious failure of ``TestVersion.test_version`` matching
      directory names.
      (#202778, Martin Pool)


bzr 1.3rc1 2008-03-16
---------------------

  NOTES WHEN UPGRADING:

    * The backup directory created by ``upgrade`` is now called
      ``backup.bzr``, not ``.bzr.backup``. (Martin Albisetti)

  CHANGES:

    * A new repository format 'development' has been added. This format will
      represent the latest 'in-progress' format that the bzr developers are
      interested in getting early-adopter testing and feedback on.
      ``doc/developers/development-repo.txt`` has detailed information.
      (Robert Collins)

    * BZR_LOG environment variable controls location of .bzr.log trace file. 
      User can suppress writing messages to .bzr.log by using '/dev/null'
      filename (on Linux) or 'NUL' (on Windows). If BZR_LOG variable 
      is not defined but BZR_HOME is defined then default location
      for .bzr.log trace file is ``$BZR_HOME/.bzr.log``.
      (Alexander Belchenko)

    * ``launchpad`` builtin plugin now shipped as separate part in standalone
      bzr.exe, installed to ``C:\Program Files\Bazaar\plugins`` directory, 
      and standalone installer allows user to skip installation of this plugin.
      (Alexander Belchenko)

    * Restore auto-detection of plink.exe on Windows. (Dmitry Vasiliev)

    * Version number is now shown as "1.2" or "1.2pr2", without zeroed or
      missing final fields.  (Martin Pool)

  FEATURES:

    * ``branch`` and ``checkout`` can hard-link working tree files, which is
      faster and saves space.  (Aaron Bentley)

    * ``bzr send`` will now also look at the ``child_submit_to`` setting in
      the submit branch to determine the email address to send to. 
      (Jelmer Vernooij)

  IMPROVEMENTS:

    * BzrBranch._lefthand_history is faster on pack repos.  (Aaron Bentley)

    * Branch6.generate_revision_history is faster.  (Aaron Bentley)

    * Directory services can now be registered, allowing special URLs to be
      dereferenced into real URLs.  This is a generalization and cleanup of
      the lp: transport lookup.  (Aaron Bentley)

    * Merge directives that are automatically attached to emails have nicer
      filenames, based on branch-nick + revno. (Aaron Bentley)

    * ``push`` has a ``--revision`` option, to specify what revision to push up
      to.  (Daniel Watkins)

    * Significantly reducing execution time and network traffic for trivial 
      case of running ``bzr missing`` command for two identical branches.
      (Alexander Belchenko)

    * Speed up operations that look at the revision graph (such as 'bzr log').
      ``KnitPackRepositor.get_revision_graph`` uses ``Graph.iter_ancestry`` to
      extract the revision history. This allows filtering ghosts while
      stepping instead of needing to peek ahead. (John Arbash Meinel)

    * The ``hooks`` command lists installed hooks, to assist in debugging.
      (Daniel Watkins)

    * Updates to how ``annotate`` work. Should see a measurable improvement in
      performance and memory consumption for file with a lot of merges.
      Also, correctly handle when a line is introduced by both parents (it
      should be attributed to the first merge which notices this, and not
      to all subsequent merges.) (John Arbash Meinel)

  BUGFIXES:

    * Autopacking no longer holds the full set of inventory lines in
      memory while copying. For large repositories, this can amount to
      hundreds of MB of ram consumption.
      (Ian Clatworthy, John Arbash Meinel)

    * Cherrypicking when using ``--format=merge3`` now explictly excludes
      BASE lines. (John Arbash Meinel, #151731)

    * Disable plink's interactive prompt for password.
      (#107593, Dmitry Vasiliev)

    * Encode command line arguments from unicode to user_encoding before
      invoking external mail client in `bzr send` command.
      (#139318, Alexander Belchenko)

    * Fixed problem connecting to ``bzr+https://`` servers.
      (#198793, John Ferlito)

    * Improved error reporting in the Launchpad plugin. (Daniel Watkins,
      #196618)

    * Include quick-start-summary.svg file to python-based installer(s)
      for Windows. (#192924, Alexander Belchenko)

    * lca merge now respects specified files. (Aaron Bentley)

    * Make version-info --custom imply --all. (#195560, James Westby)

    * ``merge --preview`` now works for merges that add or modify
      symlinks (James Henstridge)

    * Redirecting the output from ``bzr merge`` (when the remembered
      location is used) now works. (John Arbash Meinel)

    * setup.py script explicitly checks for Python version.
      (Jari Aalto, Alexander Belchenko, #200569)

    * UnknownFormatErrors no longer refer to branches regardless of kind of
      unknown format. (Daniel Watkins, #173980)

    * Upgrade bundled ConfigObj to version 4.5.2, which properly quotes #
      signs, among other small improvements. (Matt Nordhoff, #86838)

    * Use correct indices when emitting LCA conflicts.  This fixes IndexError
      errors.  (Aaron Bentley, #196780)

  DOCUMENTATION:

    * Explained how to use ``version-info --custom`` in the User Guide.
      (Neil Martinsen-Burrell)

  API BREAKS:

    * Support for loading plugins from zip files and
      ``bzrlib.plugin.load_from_zip()`` function are deprecated.
      (Alexander Belchenko)

  TESTING:
    
    * Added missing blackbox tests for ``modified`` (Adrian Wilkins)

    * The branch interface tests were invalid for branches using rich-root
      repositories because the empty string is not a valid file-id.
      (Robert Collins)

  INTERNALS:

    * ``Graph.iter_ancestry`` returns the ancestry of revision ids. Similar to
      ``Repository.get_revision_graph()`` except it includes ghosts and you can
      stop part-way through. (John Arbash Meinel)

    * New module ``tools/package_mf.py`` provide custom module finder for
      python packages (improves standard python library's modulefinder.py)
      used by ``setup.py`` script while building standalone bzr.exe.
      (Alexander Belchenko)

    * New remote method ``RemoteBzrDir.find_repositoryV2`` adding support for
      detecting external lookup support on remote repositories. This method is
      now attempted first when lookup up repositories, leading to an extra 
      round trip on older bzr smart servers. (Robert Collins)
 
    * Repository formats have a new supported-feature attribute
      ``supports_external_lookups`` used to indicate repositories which support
      falling back to other repositories when they have partial data.
      (Robert Collins)

    * ``Repository.get_revision_graph_with_ghosts`` and
      ``bzrlib.revision.(common_ancestor,MultipleRevisionSources,common_graph)``
      have been deprecated.  (John Arbash Meinel)

    * ``Tree.iter_changes`` is now a public API, replacing the work-in-progress
      ``Tree._iter_changes``. The api is now considered stable and ready for
      external users.  (Aaron Bentley)

    * The bzrdir format registry now accepts an ``alias`` keyword to
      register_metadir, used to indicate that a format name is an alias for
      some other format and thus should not be reported when describing the
      format. (Robert Collins)


bzr 1.2 2008-02-15
------------------

  BUG FIXES:

    * Fix failing test in Launchpad plugin. (Martin Pool)


bzr 1.2rc1 2008-02-13
---------------------

  NOTES WHEN UPGRADING:
  
    * Fetching via the smart protocol may need to reconnect once during a fetch
      if the remote server is running Bazaar 1.1 or earlier, because the client
      attempts to use more efficient requests that confuse older servers.  You
      may be required to re-enter a password or passphrase when this happens.
      This won't happen if the server is upgraded to Bazaar 1.2.
      (Andrew Bennetts)

  CHANGES:

    * Fetching via bzr+ssh will no longer fill ghosts by default (this is
      consistent with pack-0.92 fetching over SFTP). (Robert Collins)

    * Formatting of ``bzr plugins`` output is changed to be more human-
      friendly. Full path of plugins locations will be shown only with
      ``--verbose`` command-line option. (Alexander Belchenko)

    * ``merge`` now prefers to use the submit branch, but will fall back to
      parent branch.  For many users, this has no effect.  But some users who
      pull and merge on the same branch will notice a change.  This change
      makes it easier to work on a branch on two different machines, pulling
      between the machines, while merging from the upstream.
      ``merge --remember`` can now be used to set the submit_branch.
      (Aaron Bentley)

  FEATURES:

    * ``merge --preview`` produces a diff of the changes merge would make,
      but does not actually perform the merge.  (Aaron Bentley)

    * New smart method ``Repository.get_parent_map`` for getting revision
      parent data. This returns additional parent information topologically
      adjacent to the requested data to reduce round trip latency impacts.
      (Robert Collins)

    * New smart method, ``Repository.stream_revisions_chunked``, for fetching
      revision data that streams revision data via a chunked encoding.  This
      avoids buffering large amounts of revision data on the server and on the
      client, and sends less data to the server to request the revisions.
      (Andrew Bennetts, Robert Collins, #178353)

    * The launchpad plugin now handles lp urls of the form
      ``lp://staging/``, ``lp://demo/``, ``lp://dev/`` to use the appropriate
      launchpad instance to do the resolution of the branch identities.
      This is primarily of use to Launchpad developers, but can also
      be used by other users who want to try out Launchpad as
      a branch location without messing up their public Launchpad
      account.  Branches that are pushed to the staging environment
      have an expected lifetime of one day. (Tim Penhey)

  IMPROVEMENTS:

    * Creating a new branch no longer tries to read the entire revision-history
      unnecessarily over smart server operations. (Robert Collins)

    * Fetching between different repository formats with compatible models now
      takes advantage of the smart method to stream revisions.  (Andrew Bennetts)

    * The ``--coverage`` option is now global, rather specific to ``bzr
      selftest``.  (Andrew Bennetts)

    * The ``register-branch`` command will now use the public url of the branch
      containing the current directory, if one has been set and no explicit
      branch is provided.  (Robert Collins)

    * Tweak the ``reannotate`` code path to optimize the 2-parent case.
      Speeds up ``bzr annotate`` with a pack repository by approx 3:2.
      (John Arbash Meinel)

  BUGFIXES:

    * Calculate remote path relative to the shared medium in _SmartClient.  This
      is related to the problem in bug #124089.  (Andrew Bennetts)

    * Cleanly handle connection errors in smart protocol version two, the same
      way as they are handled by version one.  (Andrew Bennetts)

    * Clearer error when ``version-info --custom`` is used without
      ``--template`` (Lukáš Lalinský)

    * Don't raise UnavailableFeature during test setup when medusa is not
      available or tearDown is never called leading to nasty side effects.
      (#137823, Vincent Ladeuil)

    * If a plugin's test suite cannot be loaded, for example because of a syntax
      error in the tests, then ``selftest`` fails, rather than just printing 
      a warning.  (Martin Pool, #189771)
      
    * List possible values for BZR_SSH environment variable in env-variables
      help topic. (Alexander Belchenko, #181842)

    * New methods ``push_log_file`` and ``pop_log_file`` to intercept messages:
      popping the log redirection now precisely restores the previous state,
      which makes it easier to use bzr log output from other programs.
      TestCaseInTempDir no longer depends on a log redirection being established
      by the test framework, which lets bzr tests cleanly run from a normal
      unittest runner.
      (#124153, #124849, Martin Pool, Jonathan Lange)

    * ``pull --quiet`` is now more quiet, in particular a message is no longer
      printed when the remembered pull location is used. (James Westby,
      #185907)

    * ``reconfigure`` can safely be interrupted while fetching.
      (Aaron Bentley, #179316)

    * ``reconfigure`` preserves tags when converting to and from lightweight
      checkouts.  (Aaron Bentley, #182040)

    * Stop polluting /tmp when running selftest.
      (Vincent Ladeuil, #123623)

    * Switch from NFKC => NFC for normalization checks. NFC allows a few
      more characters which should be considered valid.
      (John Arbash Meinel, #185458)

    * The launchpad plugin now uses the ``edge`` xmlrpc server to avoid
      interacting badly with a bug on the launchpad side. (Robert Collins)

    * Unknown hostnames when connecting to a ``bzr://`` URL no longer cause
      tracebacks.  (Andrew Bennetts, #182849)

  API BREAKS:

    * Classes implementing Merge types like Merge3Merger must now accept (and
      honour) a do_merge flag in their constructor.  (Aaron Bentley)

    * ``Repository.add_inventory`` and ``add_revision`` now require the caller
      to previously take a write lock (and start a write group.)
      (Martin Pool)

  TESTING:

    * selftest now accepts --load-list <file> to load a test id list. This
      speeds up running the test suite on a limited set of tests.
      (Vincent Ladeuil)

  INTERNALS:

    * Add a new method ``get_result`` to graph search objects. The resulting
      ``SearchResult`` can be used to recreate the search later, which will
      be useful in reducing network traffic. (Robert Collins)

    * Use convenience function to check whether two repository handles 
      are referring to the same repository in ``Repository.get_graph``. 
      (Jelmer Vernooij, #187162)

    * Fetching now passes the find_ghosts flag through to the 
      ``InterRepository.missing_revision_ids`` call consistently for all
      repository types. This will enable faster missing revision discovery with
      bzr+ssh. (Robert Collins)

    * Fix error handling in Repository.insert_data_stream. (Lukas Lalinsky)

    * ``InterRepository.missing_revision_ids`` is now deprecated in favour of
      ``InterRepository.search_missing_revision_ids`` which returns a 
      ``bzrlib.graph.SearchResult`` suitable for making requests from the smart
      server. (Robert Collins)

    * New error ``NoPublicBranch`` for commands that need a public branch to
      operate. (Robert Collins)
 
    * New method ``iter_inventories`` on Repository for access to many
      inventories. This is primarily used by the ``revision_trees`` method, as
      direct access to inventories is discouraged. (Robert Collins)
 
    * New method ``next_with_ghosts`` on the Graph breadth-first-search objects
      which will split out ghosts and present parents into two separate sets,
      useful for code which needs to be aware of ghosts (e.g. fetching data
      cares about ghosts during revision selection). (Robert Collins)

    * Record a timestamp against each mutter to the trace file, relative to the
      first import of bzrlib.  (Andrew Bennetts)

    * ``Repository.get_data_stream`` is now deprecated in favour of
      ``Repository.get_data_stream_for_search`` which allows less network
      traffic when requesting data streams over a smart server. (Robert Collins)

    * ``RemoteBzrDir._get_tree_branch`` no longer triggers ``_ensure_real``,
      removing one round trip on many network operations. (Robert Collins)

    * RemoteTransport's ``recommended_page_size`` method now returns 64k, like
      SFTPTransport and HttpTransportBase.  (Andrew Bennetts)

    * Repository has a new method ``has_revisions`` which signals the presence
      of many revisions by returning a set of the revisions listed which are
      present. This can be done by index queries without reading data for parent
      revision names etc. (Robert Collins)


bzr 1.1 2008-01-15
------------------

(no changes from 1.1rc1)

bzr 1.1rc1 2008-01-05
---------------------

  CHANGES:
   
   * Dotted revision numbers have been revised. Instead of growing longer with
     nested branches the branch number just increases. (eg instead of 1.1.1.1.1
     we now report 1.2.1.) This helps scale long lived branches which have many
     feature branches merged between them. (John Arbash Meinel)

   * The syntax ``bzr diff branch1 branch2`` is no longer supported.
     Use ``bzr diff branch1 --new branch2`` instead. This change has
     been made to remove the ambiguity where ``branch2`` is in fact a
     specific file to diff within ``branch1``.

  FEATURES:

   * New option to use custom template-based formats in  ``bzr version-info``.
     (Lukáš Lalinský)

   * diff '--using' allows an external diff tool to be used for files.
     (Aaron Bentley)

   * New "lca" merge-type for fast everyday merging that also supports
     criss-cross merges.  (Aaron Bentley)

  IMPROVEMENTS:

   * ``annotate`` now doesn't require a working tree. (Lukáš Lalinský,
     #90049)

   * ``branch`` and ``checkout`` can now use files from a working tree to
     to speed up the process.  For checkout, this requires the new
     --files-from flag.  (Aaron Bentley)

   * ``bzr diff`` now sorts files in alphabetical order.  (Aaron Bentley)

   * ``bzr diff`` now works on branches without working trees. Tree-less
     branches can also be compared to each other and to working trees using
     the new diff options ``--old`` and ``--new``. Diffing between branches,
     with or without trees, now supports specific file filtering as well.
     (Ian Clatworthy, #6700)

   * ``bzr pack`` now orders revision texts in topological order, with newest
     at the start of the file, promoting linear reads for ``bzr log`` and the
     like. This partially fixes #154129. (Robert Collins)

   * Merge directives now fetch prerequisites from the target branch if
     needed.  (Aaron Bentley)

   * pycurl now handles digest authentication.
     (Vincent Ladeuil)

   * ``reconfigure`` can now convert from repositories.  (Aaron Bentley)

   * ``-l`` is now a short form for ``--limit`` in ``log``.  (Matt Nordhoff)

   * ``merge`` now warns when merge directives cause cherrypicks.
     (Aaron Bentley)

   * ``split`` now supported, to enable splitting large trees into smaller
     pieces.  (Aaron Bentley)

  BUGFIXES:

   * Avoid AttributeError when unlocking a pack repository when an error occurs.
     (Martin Pool, #180208)

   * Better handle short reads when processing multiple range requests.
     (Vincent Ladeuil, #179368)

   * build_tree acceleration uses the correct path when a file has been moved.
     (Aaron Bentley)

   * ``commit`` now succeeds when a checkout and its master branch share a
     repository.  (Aaron Bentley, #177592)

   * Fixed error reporting of unsupported timezone format in
     ``log --timezone``. (Lukáš Lalinský, #178722)

   * Fixed Unicode encoding error in ``ignored`` when the output is
     redirected to a pipe. (Lukáš Lalinský)

   * Fix traceback when sending large response bodies over the smart protocol
     on Windows. (Andrew Bennetts, #115781)

   * Fix ``urlutils.relative_url`` for the case of two ``file:///`` URLs
     pointed to different logical drives on Windows.
     (Alexander Belchenko, #90847)

   * HTTP test servers are now compatible with the http protocol version 1.1.
     (Vincent Ladeuil, #175524)

   * _KnitParentsProvider.get_parent_map now handles requests for ghosts
     correctly, instead of erroring or attributing incorrect parents to ghosts.
     (Aaron Bentley)

   * ``merge --weave --uncommitted`` now works.  (Aaron Bentley)

   * pycurl authentication handling was broken and incomplete. Fix handling of
     user:pass embedded in the urls.
     (Vincent Ladeuil, #177643)

   * Files inside non-directories are now handled like other conflict types.
     (Aaron Bentley, #177390)

   * ``reconfigure`` is able to convert trees into lightweight checkouts.
     (Aaron Bentley)

   * Reduce lockdir timeout to 0 when running ``bzr serve``.  (Andrew Bennetts,
     #148087)

   * Test that the old ``version_info_format`` functions still work, even
     though they are deprecated. (John Arbash Meinel, ShenMaq, #177872)

   * Transform failures no longer cause ImmortalLimbo errors (Aaron Bentley,
     #137681)

   * ``uncommit`` works even when the commit messages of revisions to be
     removed use characters not supported in the terminal encoding.
     (Aaron Bentley)

   * When dumb http servers return whole files instead of the requested ranges,
     read the remaining bytes by chunks to avoid overflowing network buffers.
     (Vincent Ladeuil, #175886)

  DOCUMENTATION:

   * Minor tweaks made to the bug tracker integration documentation.
     (Ian Clatworthy)

   * Reference material has now be moved out of the User Guide and added
     to the User Reference. The User Reference has gained 4 sections as
     a result: Authenication Settings, Configuration Settings, Conflicts
     and Hooks. All help topics are now dumped into text format in the
     doc/en/user-reference directory for those who like browsing that
     information in their editor. (Ian Clatworthy)

   * *Using Bazaar with Launchpad* tutorial added. (Ian Clatworthy)

  INTERNALS:

    * find_* methods available for BzrDirs, Branches and WorkingTrees.
      (Aaron Bentley)

    * Help topics can now be loaded from files. 
      (Ian Clatworthy, Alexander Belchenko)

    * get_parent_map now always provides tuples as its output.  (Aaron Bentley)

    * Parent Providers should now implement ``get_parent_map`` returning a
      dictionary instead of ``get_parents`` returning a list.
      ``Graph.get_parents`` is now deprecated. (John Arbash Meinel,
      Robert Collins)

    * Patience Diff now supports arbitrary python objects, as long as they
      support ``hash()``. (John Arbash Meinel)

    * Reduce selftest overhead to establish test names by memoization.
      (Vincent Ladeuil)

  API BREAKS:

  TESTING:

   * Modules can now customise their tests by defining a ``load_tests``
     attribute. ``pydoc bzrlib.tests.TestUtil.TestLoader.loadTestsFromModule``
     for the documentation on this attribute. (Robert Collins)

   * New helper function ``bzrlib.tests.condition_id_re`` which helps
     filter tests based on a regular expression search on the tests id.
     (Robert Collins)
    
   * New helper function ``bzrlib.tests.condition_isinstance`` which helps
     filter tests based on class. (Robert Collins)
    
   * New helper function ``bzrlib.tests.exclude_suite_by_condition`` which
     generalises the ``exclude_suite_by_re`` function. (Robert Collins)

   * New helper function ``bzrlib.tests.filter_suite_by_condition`` which
     generalises the ``filter_suite_by_re`` function. (Robert Collins)

   * New helper method ``bzrlib.tests.exclude_tests_by_re`` which gives a new
     TestSuite that does not contain tests from the input that matched a
     regular expression. (Robert Collins)

   * New helper method ``bzrlib.tests.randomize_suite`` which returns a
     randomized copy of the input suite. (Robert Collins)

   * New helper method ``bzrlib.tests.split_suite_by_re`` which splits a test
     suite into two according to a regular expression. (Robert Collins)

   * Parametrize all http tests for the transport implementations, the http
     protocol versions (1.0 and 1.1) and the authentication schemes.
     (Vincent Ladeuil) 

   * The ``exclude_pattern`` and ``random_order`` parameters to the function
     ``bzrlib.tests.filter_suite_by_re`` have been deprecated. (Robert Collins)

   * The method ``bzrlib.tests.sort_suite_by_re`` has been deprecated. It is 
     replaced by the new helper methods added in this release. (Robert Collins)


bzr 1.0 2007-12-14
------------------

  DOCUMENTATION:

   * More improvements and fixes to the User Guide.  (Ian Clatworthy)

   * Add information on cherrypicking/rebasing to the User Guide.
     (Ian Clatworthy)

   * Improve bug tracker integration documentation. (Ian Clatworthy)

   * Minor edits to ``Bazaar in five minutes`` from David Roberts and
     to the rebasing section of the User Guide from Aaron Bentley.
     (Ian Clatworthy)


bzr 1.0rc3 2007-12-11
---------------------

  CHANGES:
   
   * If a traceback occurs, users are now asked to report the bug 
     through Launchpad (https://bugs.launchpad.net/bzr/), rather than 
     by mail to the mailing list.
     (Martin Pool)

  BUGFIXES:

   * Fix Makefile rules for doc generation. (Ian Clatworthy, #175207)

   * Give more feedback during long http downloads by making readv deliver data
     as it arrives for urllib, and issue more requests for pycurl. High latency
     networks are better handled by urllib, the pycurl implementation give more
     feedback but also incur more latency.
     (Vincent Ladeuil, #173010)

   * Implement _make_parents_provider on RemoteRepository, allowing generating
     bundles against branches on a smart server.  (Andrew Bennetts, #147836)

  DOCUMENTATION:

   * Improved user guide.  (Ian Clatworthy)

   * The single-page quick reference guide is now available as a PDF.
     (Ian Clatworthy)

  INTERNALS:

    * readv urllib http implementation is now a real iterator above the
      underlying socket and deliver data as soon as it arrives. 'get' still
      wraps its output in a StringIO.
      (Vincent Ladeuil)


bzr 1.0rc2 2007-12-07
---------------------

  IMPROVEMENTS:

   * Added a --coverage option to selftest. (Andrew Bennetts)

   * Annotate merge (merge-type=weave) now supports cherrypicking.
     (Aaron Bentley)

   * ``bzr commit`` now doesn't print the revision number twice. (Matt
     Nordhoff, #172612)

   * New configuration option ``bugtracker_<tracker_abbrevation>_url`` to
     define locations of bug trackers that are not directly supported by
     bzr or a plugin. The URL will be treated as a template and ``{id}``
     placeholders will be replaced by specific bug IDs.  (Lukáš Lalinský)

   * Support logging single merge revisions with short and line log formatters.
     (Kent Gibson)

   * User Guide enhanced with suggested readability improvements from
     Matt Revell and corrections from John Arbash Meinel. (Ian Clatworthy)

   * Quick Start Guide renamed to Quick Start Card, moved down in
     the catalog, provided in pdf and png format and updated to refer
     to ``send`` instead of ``bundle``. (Ian Clatworthy, #165080)

   * ``switch`` can now be used on heavyweight checkouts as well as
     lightweight ones. After switching a heavyweight checkout, the
     local branch is a mirror/cache of the new bound branch and
     uncommitted changes in the working tree are merged. As a safety
     check, if there are local commits in a checkout which have not
     been committed to the previously bound branch, then ``switch``
     fails unless the ``--force`` option is given. This option is
     now also required if the branch a lightweight checkout is pointing
     to has been moved. (Ian Clatworthy)

  INTERNALS:

    * New -Dhttp debug option reports http connections, requests and responses.
      (Vincent Ladeuil)

    * New -Dmerge debug option, which emits merge plans for merge-type=weave.

  BUGFIXES:

   * Better error message when running ``bzr cat`` on a non-existant branch.
     (Lukáš Lalinský, #133782)

   * Catch OSError 17 (file exists) in final phase of tree transform and show
     filename to user.
     (Alexander Belchenko, #111758)

   * Catch ShortReadvErrors while using pycurl. Also make readv more robust by
     allowing multiple GET requests to be issued if too many ranges are
     required.
     (Vincent Ladeuil, #172701)

   * Check for missing basis texts when fetching from packs to packs.
     (John Arbash Meinel, #165290)

   * Fall back to showing e-mail in ``log --short/--line`` if the 
     committer/author has only e-mail. (Lukáš Lalinský, #157026)

  API BREAKS:

   * Deprecate not passing a ``location`` argument to commit reporters'
     ``started`` methods. (Matt Nordhoff)


bzr 1.0rc1 2007-11-30
---------------------

  NOTES WHEN UPGRADING:

   * The default repository format is now ``pack-0.92``.  This 
     default is used when creating new repositories with ``init`` and 
     ``init-repo``, and when branching over bzr+ssh or bzr+hpss. 
     (See https://bugs.launchpad.net/bugs/164626)

     This format can be read and written by Bazaar 0.92 and later, and 
     data can be transferred to and from older formats.

     To upgrade, please reconcile your repository (``bzr reconcile``), and then
     upgrade (``bzr upgrade``). 
     
     ``pack-0.92`` offers substantially better scaling and performance than the
     previous knits format. Some operations are slower where the code already
     had bad scaling characteristics under knits, the pack format makes such
     operations more visible as part of being more scalable overall. We will
     correct such operations over the coming releases and encourage the filing
     of bugs on any operation which you observe to be slower in a packs
     repository. One particular case that we do not intend to fix is pulling
     data from a pack repository into a knit repository over a high latency
     link;  downgrading such data requires reinsertion of the file texts, and
     this is a classic space/time tradeoff. The current implementation is
     conservative on memory usage because we need to support converting data
     from any tree without problems.  
     (Robert Collins, Martin Pool, #164476)

  CHANGES:

   * Disable detection of plink.exe as possible ssh vendor. Plink vendor
     still available if user selects it explicitly with BZR_SSH environment
     variable. (Alexander Belchenko, workaround for bug #107593)

   * The pack format is now accessible as "pack-0.92", or "pack-0.92-subtree" 
     to enable the subtree functions (for example, for bzr-svn).  
     See http://doc.bazaar-vcs.org/latest/developer/packrepo.html
     (Martin Pool)

  FEATURES:

   * New ``authentication.conf`` file holding the password or other credentials
     for remote servers. This can be used for ssh, sftp, smtp and other 
     supported transports.
     (Vincent Ladeuil)

   * New rich-root and rich-root-pack formats, recording the same data about
     tree roots that's recorded for all other directories.
     (Aaron Bentley, #164639)

   * ``pack-0.92`` repositories can now be reconciled.
     (Robert Collins, #154173)

   * ``switch`` command added for changing the branch a lightweight checkout
     is associated with and updating the tree to reflect the latest content
     accordingly. This command was previously part of the BzrTools plug-in.
     (Ian Clatworthy, Aaron Bentley, David Allouche)

   * ``reconfigure`` command can now convert branches, trees, or checkouts to
     lightweight checkouts.  (Aaron Bentley)

  PERFORMANCE:

   * Commit updates the state of the working tree via a delta rather than
     supplying entirely new basis trees. For commit of a single specified file
     this reduces the wall clock time for commit by roughly a 30%.
     (Robert Collins, Martin Pool)

   * Commit with many automatically found deleted paths no longer performs
     linear scanning for the children of those paths during inventory
     iteration. This should fix commit performance blowing out when many such
     paths occur during commit. (Robert Collins, #156491)

   * Fetch with pack repositories will no longer read the entire history graph.
     (Robert Collins, #88319)

   * Revert takes out an appropriate lock when reverting to a basis tree, and
     does not read the basis inventory twice. (Robert Collins)

   * Diff does not require an inventory to be generated on dirstate trees.
     (Aaron Bentley, #149254)

   * New annotate merge (--merge-type=weave) implementation is fast on
     versionedfiles withough cached annotations, e.g. pack-0.92.
     (Aaron Bentley)

  IMPROVEMENTS:

   * ``bzr merge`` now warns when it encounters a criss-cross merge.
     (Aaron Bentley)

   * ``bzr send`` now doesn't require the target e-mail address to be
     specified on the command line if an interactive e-mail client is used.
     (Lukáš Lalinský)

   * ``bzr tags`` now prints the revision number for each tag, instead of
     the revision id, unless --show-ids is passed. In addition, tags can be
     sorted chronologically instead of lexicographically with --sort=time.
     (Adeodato Simó, #120231)

   * Windows standalone version of bzr is able to load system-wide plugins from
     "plugins" subdirectory in installation directory. In addition standalone
     installer write to the registry (HKLM\SOFTWARE\Bazaar) useful info 
     about paths and bzr version. (Alexander Belchenko, #129298)

  DOCUMENTATION:

  BUG FIXES:

   * A progress bar has been added for knitpack -> knitpack fetching.
     (Robert Collins, #157789, #159147)

   * Branching from a branch via smart server now preserves the repository
     format. (Andrew Bennetts,  #164626)
     
   * ``commit`` is now able to invoke an external editor in a non-ascii
     directory. (Daniel Watkins, #84043)

   * Catch connection errors for ftp.
     (Vincent Ladeuil, #164567)

   * ``check`` no longer reports spurious unreferenced text versions.
     (Robert Collins, John A Meinel, #162931, #165071)

   * Conflicts are now resolved recursively by ``revert``.
     (Aaron Bentley, #102739)

   * Detect invalid transport reuse attempts by catching invalid URLs.
     (Vincent Ladeuil, #161819)

   * Deleting a file without removing it shows a correct diff, not a traceback.
     (Aaron Bentley)

   * Do no use timeout in HttpServer anymore.
     (Vincent Ladeuil, #158972).

   * Don't catch the exceptions related to the http pipeline status before
     retrying an http request or some programming errors may be masked.
     (Vincent Ladeuil, #160012)

   * Fix ``bzr rm`` to not delete modified and ignored files.
     (Lukáš Lalinský, #172598)

   * Fix exception when revisionspec contains merge revisons but log
     formatter doesn't support merge revisions. (Kent Gibson, #148908)

   * Fix exception when ScopeReplacer is assigned to before any members have
     been retrieved.  (Aaron Bentley)

   * Fix multiple connections during checkout --lightweight.
     (Vincent Ladeuil, #159150)

   * Fix possible error in insert_data_stream when copying between 
     pack repositories over bzr+ssh or bzr+http.  
     KnitVersionedFile.get_data_stream now makes sure that requested
     compression parents are sent before any delta hunks that depend 
     on them.
     (Martin Pool, #164637)

   * Fix typo in limiting offsets coalescing for http, leading to
     whole files being downloaded instead of parts.
     (Vincent Ladeuil, #165061)

   * FTP server errors don't error in the error handling code.
     (Robert Collins, #161240)

   * Give a clearer message when a pull fails because the source needs
     to be reconciled.
     (Martin Pool, #164443)

   * It is clearer when a plugin cannot be loaded because of its name, and a
     suggestion for an acceptable name is given. (Daniel Watkins, #103023)

   * Leave port as None in transport objects if user doesn't
     specify a port in urls.
     (vincent Ladeuil, #150860)

   * Make sure Repository.fetch(self) is properly a no-op for all
     Repository implementations. (John Arbash Meinel, #158333)

   * Mark .bzr directories as "hidden" on Windows.
     (Alexander Belchenko, #71147)

   * ``merge --uncommitted`` can now operate on a single file.
     (Aaron Bentley, Lukáš Lalinský, #136890)

   * Obsolete packs are now cleaned up by pack and autopack operations.
     (Robert Collins, #153789)

   * Operations pulling data from a smart server where the underlying
     repositories are not both annotated/both unannotated will now work.
     (Robert Collins, #165304).

   * Reconcile now shows progress bars. (Robert Collins, #159351)

   * ``RemoteBranch`` was not initializing ``self._revision_id_to_revno_map``
     properly. (John Arbash Meinel, #162486)

   * Removing an already-removed file reports the file does not exist. (Daniel
     Watkins, #152811)

   * Rename on Windows is able to change filename case.
     (Alexander Belchenko, #77740)

   * Return error instead of a traceback for ``bzr log -r0``.
     (Kent Gibson, #133751)

   * Return error instead of a traceback when bzr is unable to create
     symlink on some platforms (e.g. on Windows).
     (Alexander Belchenko, workaround for #81689)

   * Revert doesn't crash when restoring a single file from a deleted
     directory. (Aaron Bentley)

   * Stderr output via logging mechanism now goes through encoded wrapper
     and no more uses utf-8, but terminal encoding instead. So all unicode
     strings now should be readable in non-utf-8 terminal.
     (Alexander Belchenko, #54173)

   * The error message when ``move --after`` should be used makes how to do so
     clearer. (Daniel Watkins, #85237)

   * Unicode-safe output from ``bzr info``. The output will be encoded
     using the terminal encoding and unrepresentable characters will be
     replaced by '?'. (Lukáš Lalinský, #151844)

   * Working trees are no longer created when pushing into a local no-trees
     repo. (Daniel Watkins, #50582)

   * Upgrade util/configobj to version 4.4.0.
     (Vincent Ladeuil, #151208).

   * Wrap medusa ftp test server as an FTPServer feature.
     (Vincent Ladeuil, #157752)

  API BREAKS:

   * ``osutils.backup_file`` is deprecated. Actually it's not used in bzrlib
     during very long time. (Alexander Belchenko)

   * The return value of
     ``VersionedFile.iter_lines_added_or_present_in_versions`` has been
     changed. Previously it was an iterator of lines, now it is an iterator of
     (line, version_id) tuples. This change has been made to aid reconcile and
     fetch operations. (Robert Collins)

   * ``bzrlib.repository.get_versioned_file_checker`` is now private.
     (Robert Collins)

   * The Repository format registry default has been removed; it was previously
     obsoleted by the bzrdir format default, which implies a default repository
     format.
     (Martin Pool)

  INTERNALS:

   * Added ``ContainerSerialiser`` and ``ContainerPushParser`` to
     ``bzrlib.pack``.  These classes provide more convenient APIs for generating
     and parsing containers from streams rather than from files.  (Andrew
     Bennetts)

   * New module ``lru_cache`` providing a cache for use by tasks that need
     semi-random access to large amounts of data. (John A Meinel)

   * InventoryEntry.diff is now deprecated.  Please use diff.DiffTree instead.

  TESTING:


bzr 0.92 2007-11-05
-------------------

  CHANGES:

  * New uninstaller on Win32.  (Alexander Belchenko)


bzr 0.92rc1 2007-10-29
----------------------

  NOTES WHEN UPGRADING:

  CHANGES:
  
   * ``bzr`` now returns exit code 4 if an internal error occurred, and 
     3 if a normal error occurred.  (Martin Pool)

   * ``pull``, ``merge`` and ``push`` will no longer silently correct some
     repository index errors that occured as a result of the Weave disk format.
     Instead the ``reconcile`` command needs to be run to correct those
     problems if they exist (and it has been able to fix most such problems
     since bzr 0.8). Some new problems have been identified during this release
     and you should run ``bzr check`` once on every repository to see if you
     need to reconcile. If you cannot ``pull`` or ``merge`` from a remote
     repository due to mismatched parent errors - a symptom of index errors -
     you should simply take a full copy of that remote repository to a clean
     directory outside any local repositories, then run reconcile on it, and
     finally pull from it locally. (And naturally email the repositories owner
     to ask them to upgrade and run reconcile).
     (Robert Collins)

  FEATURES:

   * New ``knitpack-experimental`` repository format. This is interoperable with
     the ``dirstate-tags`` format but uses a smarter storage design that greatly
     speeds up many operations, both local and remote. This new format can be
     used as an option to the ``init``, ``init-repository`` and ``upgrade``
     commands. See http://doc.bazaar-vcs.org/0.92/developers/knitpack.html
     for further details. (Robert Collins)

   * For users of bzr-svn (and those testing the prototype subtree support) that
     wish to try packs, a new ``knitpack-subtree-experimental`` format has also
     been added. This is interoperable with the ``dirstate-subtrees`` format.
     (Robert Collins)

   * New ``reconfigure`` command. (Aaron Bentley)

   * New ``revert --forget-merges`` command, which removes the record of a pending 
     merge without affecting the working tree contents.  (Martin Pool)

   * New ``bzr_remote_path`` configuration variable allows finer control of
     remote bzr locations than BZR_REMOTE_PATH environment variable.
     (Aaron Bentley)

   * New ``launchpad-login`` command to tell Bazaar your Launchpad
     user ID.  This can then be used by other functions of the
     Launchpad plugin. (James Henstridge)

  PERFORMANCE:

   * Commit in quiet mode is now slightly faster as the information to
     output is no longer calculated. (Ian Clatworthy)

   * Commit no longer checks for new text keys during insertion when the
     revision id was deterministically unique. (Robert Collins)

   * Committing a change which is not a merge and does not change the number of
     files in the tree is faster by utilising the data about whether files are
     changed to determine if the tree is unchanged rather than recalculating
     it at the end of the commit process. (Robert Collins)

   * Inventory serialisation no longer double-sha's the content.
     (Robert Collins)

   * Knit text reconstruction now avoids making copies of the lines list for
     interim texts when building a single text. The new ``apply_delta`` method
     on ``KnitContent`` aids this by allowing modification of the revision id
     such objects represent. (Robert Collins)

   * Pack indices are now partially parsed for specific key lookup using a
     bisection approach. (Robert Collins)

   * Partial commits are now approximately 40% faster by walking over the
     unselected current tree more efficiently. (Robert Collins)

   * XML inventory serialisation takes 20% less time while being stricter about
     the contents. (Robert Collins)

   * Graph ``heads()`` queries have been fixed to no longer access all history
     unnecessarily. (Robert Collins)

  IMPROVEMENTS:

   * ``bzr+https://`` smart server across https now supported. 
     (John Ferlito, Martin Pool, #128456)

   * Mutt is now a supported mail client; set ``mail_client=mutt`` in your
     bazaar.conf and ``send`` will use mutt. (Keir Mierle)

   * New option ``-c``/``--change`` for ``merge`` command for cherrypicking 
     changes from one revision. (Alexander Belchenko, #141368)

   * Show encodings, locale and list of plugins in the traceback message.
     (Martin Pool, #63894)

   * Experimental directory formats can now be marked with
     ``experimental = True`` during registration. (Ian Clatworthy)

  DOCUMENTATION:

   * New *Bazaar in Five Minutes* guide.  (Matthew Revell)

   * The hooks reference documentation is now converted to html as expected.
     (Ian Clatworthy)

  BUG FIXES:

   * Connection error reporting for the smart server has been fixed to
     display a user friendly message instead of a traceback.
     (Ian Clatworthy, #115601)

   * Make sure to use ``O_BINARY`` when opening files to check their
     sha1sum. (Alexander Belchenko, John Arbash Meinel, #153493)

   * Fix a problem with Win32 handling of the executable bit.
     (John Arbash Meinel, #149113)

   * ``bzr+ssh://`` and ``sftp://`` URLs that do not specify ports explicitly
     no longer assume that means port 22.  This allows people using OpenSSH to
     override the default port in their ``~/.ssh/config`` if they wish.  This
     fixes a bug introduced in bzr 0.91.  (Andrew Bennetts, #146715)

   * Commands reporting exceptions can now be profiled and still have their
     data correctly dumped to a file. For example, a ``bzr commit`` with
     no changes still reports the operation as pointless but doing so no
     longer throws away the profiling data if this command is run with
     ``--lsprof-file callgrind.out.ci`` say. (Ian Clatworthy)

   * Fallback to ftp when paramiko is not installed and sftp can't be used for
     ``tests/commands`` so that the test suite is still usable without
     paramiko.
     (Vincent Ladeuil, #59150)

   * Fix commit ordering in corner case. (Aaron Bentley, #94975)

   * Fix long standing bug in partial commit when there are renames 
     left in tree. (Robert Collins, #140419)

   * Fix selftest semi-random noise during http related tests.
     (Vincent Ladeuil, #140614)

   * Fix typo in ftp.py making the reconnection fail on temporary errors.
     (Vincent Ladeuil, #154259)

   * Fix failing test by comparing real paths to cover the case where the TMPDIR
     contains a symbolic link.
     (Vincent Ladeuil, #141382).

   * Fix log against smart server branches that don't support tags.
     (James Westby, #140615)

   * Fix pycurl http implementation by defining error codes from
     pycurl instead of relying on an old curl definition.
     (Vincent Ladeuil, #147530)

   * Fix 'unprintable error' message when displaying BzrCheckError and 
     some other exceptions on Python 2.5.
     (Martin Pool, #144633)

   * Fix ``Inventory.copy()`` and add test for it. (Jelmer Vernooij)

   * Handles default value for ListOption in cmd_commit.
     (Vincent Ladeuil, #140432)

   * HttpServer and FtpServer need to be closed properly or a listening socket
     will remain opened.
     (Vincent Ladeuil, #140055)

   * Monitor the .bzr directory created in the top level test
     directory to detect leaking tests.
     (Vincent Ladeuil, #147986)

   * The basename, not the full path, is now used when checking whether
     the profiling dump file begins with ``callgrind.out`` or not. This
     fixes a bug reported by Aaron Bentley on IRC. (Ian Clatworthy)

   * Trivial fix for invoking command ``reconfigure`` without arguments.
     (Rob Weir, #141629)

   * ``WorkingTree.rename_one`` will now raise an error if normalisation of the
     new path causes bzr to be unable to access the file. (Robert Collins)

   * Correctly detect a NoSuchFile when using a filezilla server. (Gary van der
     Merwe)

  API BREAKS:

   * ``bzrlib.index.GraphIndex`` now requires a size parameter to the
     constructor, for enabling bisection searches. (Robert Collins)

   * ``CommitBuilder.record_entry_contents`` now requires the root entry of a
     tree be supplied to it, previously failing to do so would trigger a
     deprecation warning. (Robert Collins)

   * ``KnitVersionedFile.add*`` will no longer cache added records even when
     enable_cache() has been called - the caching feature is now exclusively for
     reading existing data. (Robert Collins)

   * ``ReadOnlyLockError`` is deprecated; ``LockFailed`` is usually more 
     appropriate.  (Martin Pool)

   * Removed ``bzrlib.transport.TransportLogger`` - please see the new
     ``trace+`` transport instead. (Robert Collins)

   * Removed previously deprecated varargs interface to ``TestCase.run_bzr`` and
     deprecated methods ``TestCase.capture`` and ``TestCase.run_bzr_captured``.
     (Martin Pool)

   * Removed previous deprecated ``basis_knit`` parameter to the
     ``KnitVersionedFile`` constructor. (Robert Collins)

   * Special purpose method ``TestCase.run_bzr_decode`` is moved to the test_non_ascii 
     class that needs it.
     (Martin Pool)

   * The class ``bzrlib.repofmt.knitrepo.KnitRepository3`` has been folded into
     ``KnitRepository`` by parameters to the constructor. (Robert Collins)

   * The ``VersionedFile`` interface now allows content checks to be bypassed
     by supplying check_content=False.  This saves nearly 30% of the minimum
     cost to store a version of a file. (Robert Collins)

   * Tree's with bad state such as files with no length or sha will no longer
     be silently accepted by the repository XML serialiser. To serialise
     inventories without such data, pass working=True to write_inventory.
     (Robert Collins)

   * ``VersionedFile.fix_parents`` has been removed as a harmful API.
     ``VersionedFile.join`` will no longer accept different parents on either
     side of a join - it will either ignore them, or error, depending on the
     implementation. See notes when upgrading for more information.
     (Robert Collins)

  INTERNALS:

   * ``bzrlib.transport.Transport.put_file`` now returns the number of bytes
     put by the method call, to allow avoiding stat-after-write or
     housekeeping in callers. (Robert Collins)

   * ``bzrlib.xml_serializer.Serializer`` is now responsible for checking that
     mandatory attributes are present on serialisation and deserialisation.
     This fixes some holes in API usage and allows better separation between
     physical storage and object serialisation. (Robert Collins)

   * New class ``bzrlib.errors.InternalBzrError`` which is just a convenient
     shorthand for deriving from BzrError and setting internal_error = True.
     (Robert Collins)

   * New method ``bzrlib.mutabletree.update_to_one_parent_via_delta`` for
     moving the state of a parent tree to a new version via a delta rather than
     a complete replacement tree. (Robert Collins)

   * New method ``bzrlib.osutils.minimum_path_selection`` useful for removing
     duplication from user input, when a user mentions both a path and an item
     contained within that path. (Robert Collins)

   * New method ``bzrlib.repository.Repository.is_write_locked`` useful for
     determining if a repository is write locked. (Robert Collins)

   * New method on ``bzrlib.tree.Tree`` ``path_content_summary`` provides a
     tuple containing the key information about a path for commit processing
     to complete. (Robert Collins)

   * New method on xml serialisers, write_inventory_to_lines, which matches the
     API used by knits for adding content. (Robert Collins)

   * New module ``bzrlib.bisect_multi`` with generic multiple-bisection-at-once
     logic, currently only available for byte-based lookup
     (``bisect_multi_bytes``). (Robert Collins)

   * New helper ``bzrlib.tuned_gzip.bytes_to_gzip`` which takes a byte string
     and returns a gzipped version of the same. This is used to avoid a bunch
     of api friction during adding of knit hunks. (Robert Collins)

   * New parameter on ``bzrlib.transport.Transport.readv``
     ``adjust_for_latency`` which changes readv from returning strictly the
     requested data to inserted return larger ranges and in forward read order
     to reduce the effect of network latency. (Robert Collins)

   * New parameter yield_parents on ``Inventory.iter_entries_by_dir`` which
     causes the parents of a selected id to be returned recursively, so all the
     paths from the root down to each element of selected_file_ids are
     returned. (Robert Collins)

   * Knit joining has been enhanced to support plain to annotated conversion
     and annotated to plain conversion. (Ian Clatworthy)

   * The CommitBuilder method ``record_entry_contents`` now returns summary
     information about the effect of the commit on the repository. This tuple
     contains an inventory delta item if the entry changed from the basis, and a
     boolean indicating whether a new file graph node was recorded.
     (Robert Collins)

   * The python path used in the Makefile can now be overridden.
     (Andrew Bennetts, Ian Clatworthy)

  TESTING:

   * New transport implementation ``trace+`` which is useful for testing,
     logging activity taken to its _activity attribute. (Robert Collins)

   * When running bzr commands within the test suite, internal exceptions are
     not caught and reported in the usual way, but rather allowed to propagate
     up and be visible to the test suite.  A new API ``run_bzr_catch_user_errors``
     makes this behavior available to other users.
     (Martin Pool)

   * New method ``TestCase.call_catch_warnings`` for testing methods that 
     raises a Python warning.  (Martin Pool)


bzr 0.91 2007-09-26
-------------------

  BUG FIXES:

   * Print a warning instead of aborting the ``python setup.py install``
     process if building of a C extension is not possible.
     (Lukáš Lalinský, Alexander Belchenko)

   * Fix commit ordering in corner case (Aaron Bentley, #94975)

   * Fix ''bzr info bzr://host/'' and other operations on ''bzr://' URLs with
     an implicit port.  We were incorrectly raising PathNotChild due to
     inconsistent treatment of the ''_port'' attribute on the Transport object.
     (Andrew Bennetts, #133965)

   * Make RemoteRepository.sprout cope gracefully with servers that don't
     support the ``Repository.tarball`` request.
     (Andrew Bennetts)


bzr 0.91rc2 2007-09-11
----------------------

   * Replaced incorrect tarball for previous release; a debug statement was left 
     in bzrlib/remote.py.


bzr 0.91rc1 2007-09-11
----------------------

  CHANGES:

   * The default branch and repository format has changed to 
     ``dirstate-tags``, so tag commands are active by default.
     This format is compatible with Bazaar 0.15 and later.
     This incidentally fixes bug #126141.
     (Martin Pool)

   * ``--quiet`` or ``-q`` is no longer a global option. If present, it
     must now appear after the command name. Scripts doing things like
     ``bzr -q missing`` need to be rewritten as ``bzr missing -q``.
     (Ian Clatworthy)

  FEATURES:

   * New option ``--author`` in ``bzr commit`` to specify the author of the
     change, if it's different from the committer. ``bzr log`` and
     ``bzr annotate`` display the author instead of the committer.
     (Lukáš Lalinský)

   * In addition to global options and command specific options, a set of
     standard options are now supported. Standard options are legal for
     all commands. The initial set of standard options are:
     
     * ``--help`` or ``-h`` - display help message
     * ``--verbose`` or ``-v`` - display additional information
     * ``--quiet``  or ``-q`` - only output warnings and errors.

     Unlike global options, standard options can be used in aliases and
     may have command-specific help. (Ian Clatworthy)

   * Verbosity level processing has now been unified. If ``--verbose``
     or ``-v`` is specified on the command line multiple times, the
     verbosity level is made positive the first time then increased.
     If ``--quiet`` or ``-q`` is specified on the command line
     multiple times, the verbosity level is made negative the first
     time then decreased. To get the default verbosity level of zero,
     either specify none of the above , ``--no-verbose`` or ``--no-quiet``.
     Note that most commands currently ignore the magnitude of the
     verbosity level but do respect *quiet vs normal vs verbose* when
     generating output. (Ian Clatworthy)

   * ``Branch.hooks`` now supports ``pre_commit`` hook. The hook's signature
     is documented in BranchHooks constructor. (Nam T. Nguyen, #102747)

   * New ``Repository.stream_knit_data_for_revisions`` request added to the
     network protocol for greatly reduced roundtrips when retrieving a set of
     revisions. (Andrew Bennetts)

  BUG FIXES:

   * ``bzr plugins`` now lists the version number for each plugin in square
     brackets after the path. (Robert Collins, #125421)

   * Pushing, pulling and branching branches with subtree references was not
     copying the subtree weave, preventing the file graph from being accessed
     and causing errors in commits in clones. (Robert Collins)

   * Suppress warning "integer argument expected, got float" from Paramiko,
     which sometimes caused false test failures.  (Martin Pool)

   * Fix bug in bundle 4 that could cause attempts to write data to wrong
     versionedfile.  (Aaron Bentley)

   * Diffs generated using "diff -p" no longer break the patch parser.
     (Aaron Bentley)

   * get_transport treats an empty possible_transports list the same as a non-
     empty one.  (Aaron Bentley)

   * patch verification for merge directives is reactivated, and works with
     CRLF and CR files.  (Aaron Bentley)

   * Accept ..\ as a path in revision specifiers. This fixes for example
     "-r branch:..\other-branch" on Windows.  (Lukáš Lalinský) 

   * ``BZR_PLUGIN_PATH`` may now contain trailing slashes.
     (Blake Winton, #129299)

   * man page no longer lists hidden options (#131667, Aaron Bentley)

   * ``uncommit --help`` now explains the -r option adequately.  (Daniel
     Watkins, #106726)

   * Error messages are now better formatted with parameters (such as
     filenames) quoted when necessary. This avoids confusion when directory
     names ending in a '.' at the end of messages were confused with a
     full stop that may or not have been there. (Daniel Watkins, #129791)

   * Fix ``status FILE -r X..Y``. (Lukáš Lalinský)

   * If a particular command is an alias, ``help`` will show the alias
     instead of claiming there is no help for said alias. (Daniel Watkins,
     #133548)

   * TreeTransform-based operations, like pull, merge, revert, and branch,
     now roll back if they encounter an error.  (Aaron Bentley, #67699)

   * ``bzr commit`` now exits cleanly if a character unsupported by the
     current encoding is used in the commit message.  (Daniel Watkins,
     #116143)

   * bzr send uses default values for ranges when only half of an elipsis
     is specified ("-r..5" or "-r5..").  (#61685, Aaron Bentley)

   * Avoid trouble when Windows ssh calls itself 'plink' but no plink
     binary is present.  (Martin Albisetti, #107155)

   * ``bzr remove`` should remove clean subtrees.  Now it will remove (without
     needing ``--force``) subtrees that contain no files with text changes or
     modified files.  With ``--force`` it removes the subtree regardless of
     text changes or unknown files. Directories with renames in or out (but
     not changed otherwise) will now be removed without needing ``--force``.
     Unknown ignored files will be deleted without needing ``--force``.
     (Marius Kruger, #111665)

   * When two plugins conflict, the source of both the losing and now the
     winning definition is shown.  (Konstantin Mikhaylov, #5454)

   * When committing to a branch, the location being committed to is
     displayed.  (Daniel Watkins, #52479)

   * ``bzr --version`` takes care about encoding of stdout, especially
     when output is redirected. (Alexander Belchenko, #131100)

   * Prompt for an ftp password if none is provided.
     (Vincent Ladeuil, #137044)

   * Reuse bound branch associated transport to avoid multiple
     connections.
     (Vincent Ladeuil, #128076, #131396)

   * Overwrite conflicting tags by ``push`` and ``pull`` if the
     ``--overwrite`` option is specified.  (Lukáš Lalinský, #93947)

   * In checkouts, tags are copied into the master branch when created,
     changed or deleted, and are copied into the checkout when it is 
     updated.  (Martin Pool, #93856, #93860)

   * Print a warning instead of aborting the ``python setup.py install``
     process if building of a C extension is not possible.
     (Lukáš Lalinský, Alexander Belchenko)

  IMPROVEMENTS:

   * Add the option "--show-diff" to the commit command in order to display
     the diff during the commit log creation. (Goffredo Baroncelli)

   * ``pull`` and ``merge`` are much faster at installing bundle format 4.
     (Aaron Bentley)

   * ``pull -v`` no longer includes deltas, making it much faster.
     (Aaron Bentley)

   * ``send`` now sends the directive as an attachment by default.
     (Aaron Bentley, Lukáš Lalinský, Alexander Belchenko)

   * Documentation updates (Martin Albisetti)

   * Help on debug flags is now included in ``help global-options``.
     (Daniel Watkins, #124853)

   * Parameters passed on the command line are checked to ensure they are
     supported by the encoding in use. (Daniel Watkins)

   * The compression used within the bzr repository has changed from zlib
     level 9 to the zlib default level. This improves commit performance with
     only a small increase in space used (and in some cases a reduction in
     space). (Robert Collins)

   * Initial commit no longer SHAs files twice and now reuses the path
     rather than looking it up again, making it faster.
     (Ian Clatworthy)

   * New option ``-c``/``--change`` for ``diff`` and ``status`` to show
     changes in one revision.  (Lukáš Lalinský)

   * If versioned files match a given ignore pattern, a warning is now
     given. (Daniel Watkins, #48623)

   * ``bzr status`` now has -S as a short name for --short and -V as a
     short name for --versioned. These have been added to assist users
     migrating from Subversion: ``bzr status -SV`` is now like
     ``svn status -q``.  (Daniel Watkins, #115990)

   * Added C implementation of  ``PatienceSequenceMatcher``, which is about
     10x faster than the Python version. This speeds up commands that
     need file diffing, such as ``bzr commit`` or ``bzr diff``.
     (Lukáš Lalinský)

   * HACKING has been extended with a large section on core developer tasks.
     (Ian Clatworthy)

   * Add ``branches`` and ``standalone-trees`` as online help topics and
     include them as Concepts within the User Reference.
     (Paul Moore, Ian Clatworthy)

    * ``check`` can detect versionedfile parent references that are
      inconsistent with revision and inventory info, and ``reconcile`` can fix
      them.  These faulty references were generated by 0.8-era releases,
      so repositories which were manipulated by old bzrs should be
      checked, and possibly reconciled ASAP.  (Aaron Bentley, Andrew Bennetts)

  API BREAKS:

   * ``Branch.append_revision`` is removed altogether; please use 
     ``Branch.set_last_revision_info`` instead.  (Martin Pool)

   * CommitBuilder now advertises itself as requiring the root entry to be
     supplied. This only affects foreign repository implementations which reuse
     CommitBuilder directly and have changed record_entry_contents to require
     that the root not be supplied. This should be precisely zero plugins
     affected. (Robert Collins)

   * The ``add_lines`` methods on ``VersionedFile`` implementations has changed
     its return value to include the sha1 and length of the inserted text. This
     allows the avoidance of double-sha1 calculations during commit.
     (Robert Collins)

   * ``Transport.should_cache`` has been removed.  It was not called in the
     previous release.  (Martin Pool)

  TESTING:

   * Tests may now raise TestNotApplicable to indicate they shouldn't be 
     run in a particular scenario.  (Martin Pool)

   * New function multiply_tests_from_modules to give a simpler interface
     to test parameterization.  (Martin Pool, Robert Collins)

   * ``Transport.should_cache`` has been removed.  It was not called in the
     previous release.  (Martin Pool)

   * NULL_REVISION is returned to indicate the null revision, not None.
     (Aaron Bentley)

   * Use UTF-8 encoded StringIO for log tests to avoid failures on
     non-ASCII committer names.  (Lukáš Lalinský)

  INTERNALS:

   * ``bzrlib.plugin.all_plugins`` has been deprecated in favour of
     ``bzrlib.plugin.plugins()`` which returns PlugIn objects that provide
     useful functionality for determining the path of a plugin, its tests, and
     its version information. (Robert Collins)

   * Add the option user_encoding to the function 'show_diff_trees()'
     in order to move the user encoding at the UI level. (Goffredo Baroncelli)

   * Add the function make_commit_message_template_encoded() and the function
     edit_commit_message_encoded() which handle encoded strings.
     This is done in order to mix the commit messages (which is a unicode
     string), and the diff which is a raw string. (Goffredo Baroncelli)

   * CommitBuilder now defaults to using add_lines_with_ghosts, reducing
     overhead on non-weave repositories which don't require all parents to be
     present. (Robert Collins)

   * Deprecated method ``find_previous_heads`` on
     ``bzrlib.inventory.InventoryEntry``. This has been superseded by the use
     of ``parent_candidates`` and a separate heads check via the repository
     API. (Robert Collins)

   * New trace function ``mutter_callsite`` will print out a subset of the
     stack to the log, which can be useful for gathering debug details.
     (Robert Collins)

   * ``bzrlib.pack.ContainerWriter`` now tracks how many records have been
     added via a public attribute records_written. (Robert Collins)

   * New method ``bzrlib.transport.Transport.get_recommended_page_size``.
     This provides a hint to users of transports as to the reasonable
     minimum data to read. In principle this can take latency and
     bandwidth into account on a per-connection basis, but for now it
     just has hard coded values based on the url. (e.g. http:// has a large
     page size, file:// has a small one.) (Robert Collins)

   * New method on ``bzrlib.transport.Transport`` ``open_write_stream`` allows
     incremental addition of data to a file without requiring that all the
     data be buffered in memory. (Robert Collins)

   * New methods on ``bzrlib.knit.KnitVersionedFile``:
     ``get_data_stream(versions)``, ``insert_data_stream(stream)`` and
     ``get_format_signature()``.  These provide some infrastructure for
     efficiently streaming the knit data for a set of versions over the smart
     protocol.

   * Knits with no annotation cache still produce correct annotations.
     (Aaron Bentley)

   * Three new methods have been added to ``bzrlib.trace``:
     ``set_verbosity_level``, ``get_verbosity_level`` and ``is_verbose``.
     ``set_verbosity_level`` expects a numeric value: negative for quiet,
     zero for normal, positive for verbose. The size of the number can be
     used to determine just how quiet or verbose the application should be.
     The existing ``be_quiet`` and ``is_quiet`` routines have been
     integrated into this new scheme. (Ian Clatworthy)

   * Options can now be delcared with a ``custom_callback`` parameter. If
     set, this routine is called after the option is processed. This feature
     is now used by the standard options ``verbose`` and ``quiet`` so that
     setting one implicitly resets the other. (Ian Clatworthy)

   * Rather than declaring a new option from scratch in order to provide
     custom help, a centrally registered option can be decorated using the
     new ``bzrlib.Option.custom_help`` routine. In particular, this routine
     is useful when declaring better help for the ``verbose`` and ``quiet``
     standard options as the base definition of these is now more complex
     than before thanks to their use of a custom callback. (Ian Clatworthy)
      
    * Tree._iter_changes(specific_file=[]) now iterates through no files,
      instead of iterating through all files.  None is used to iterate through
      all files.  (Aaron Bentley)

    * WorkingTree.revert() now accepts None to revert all files.  The use of
      [] to revert all files is deprecated.  (Aaron Bentley)


bzr 0.90 2007-08-28
-------------------

  IMPROVEMENTS:

    * Documentation is now organized into multiple directories with a level
      added for different languages or locales. Added the Mini Tutorial
      and Quick Start Summary (en) documents from the Wiki, improving the
      content and readability of the former. Formatted NEWS as Release Notes
      complete with a Table of Conents, one heading per release. Moved the
      Developer Guide into the main document catalog and provided a link
      from the developer document catalog back to the main one.
      (Ian Clatworthy, Sabin Iacob, Alexander Belchenko)


  API CHANGES:

    * The static convenience method ``BzrDir.create_repository``
      is deprecated.  Callers should instead create a ``BzrDir`` instance
      and call ``create_repository`` on that.  (Martin Pool)


bzr 0.90rc1 2007-08-14
----------------------

  BUGFIXES:

    * ``bzr init`` should connect to the remote location one time only.  We
      have been connecting several times because we forget to pass around the
      Transport object. This modifies ``BzrDir.create_branch_convenience``,
      so that we can give it the Transport we already have.
      (John Arbash Meinel, Vincent Ladeuil, #111702)

    * Get rid of sftp connection cache (get rid of the FTP one too).
      (Vincent Ladeuil, #43731)

    * bzr branch {local|remote} remote don't try to create a working tree
      anymore.
      (Vincent Ladeuil, #112173)

    * All identified multiple connections for a single bzr command have been
      fixed. See bzrlib/tests/commands directory.
      (Vincent Ladeuil)

    * ``bzr rm`` now does not insist on ``--force`` to delete files that
      have been renamed but not otherwise modified.  (Marius Kruger,
      #111664)

    * ``bzr selftest --bench`` no longer emits deprecation warnings
      (Lukáš Lalinský)

    * ``bzr status`` now honours FILE parameters for conflict lists
      (Aaron Bentley, #127606)

    * ``bzr checkout`` now honours -r when reconstituting a working tree.
      It also honours -r 0.  (Aaron Bentley, #127708)

    * ``bzr add *`` no more fails on Windows if working tree contains
      non-ascii file names. (Kuno Meyer, #127361)

    * allow ``easy_install bzr`` runs without fatal errors. 
      (Alexander Belchenko, #125521)

    * Graph._filter_candidate_lca does not raise KeyError if a candidate
      is eliminated just before it would normally be examined.  (Aaron Bentley)

    * SMTP connection failures produce a nice message, not a traceback.
      (Aaron Bentley)

  IMPROVEMENTS:

    * Don't show "dots" progress indicators when run non-interactively, such
      as from cron.  (Martin Pool)

    * ``info`` now formats locations more nicely and lists "submit" and
      "public" branches (Aaron Bentley)

    * New ``pack`` command that will trigger database compression within
      the repository (Robert Collins)

    * Implement ``_KnitIndex._load_data`` in a pyrex extension. The pyrex
      version is approximately 2-3x faster at parsing a ``.kndx`` file.
      Which yields a measurable improvement for commands which have to
      read from the repository, such as a 1s => 0.75s improvement in
      ``bzr diff`` when there are changes to be shown.  (John Arbash Meinel)

    * Merge is now faster.  Depending on the scenario, it can be more than 2x
      faster. (Aaron Bentley)

    * Give a clearer warning, and allow ``python setup.py install`` to
      succeed even if pyrex is not available.
      (John Arbash Meinel)

    * ``DirState._read_dirblocks`` now has an optional Pyrex
      implementation. This improves the speed of any command that has to
      read the entire DirState. (``diff``, ``status``, etc, improve by
      about 10%).
      ``bisect_dirblocks`` has also been improved, which helps all
      ``_get_entry`` type calls (whenever we are searching for a
      particular entry in the in-memory DirState).
      (John Arbash Meinel)

    * ``bzr pull`` and ``bzr push`` no longer do a complete walk of the 
      branch revision history for ui display unless -v is supplied.
      (Robert Collins)

    * ``bzr log -rA..B`` output shifted to the left margin if the log only 
      contains merge revisions. (Kent Gibson) 

    * The ``plugins`` command is now public with improved help.
      (Ian Clatworthy)

    * New bundle and merge directive formats are faster to generate, and

    * Annotate merge now works when there are local changes. (Aaron Bentley)

    * Commit now only shows the progress in terms of directories instead of
      entries. (Ian Clatworthy)

    * Fix ``KnitRepository.get_revision_graph`` to not request the graph 2
      times. This makes ``get_revision_graph`` 2x faster. (John Arbash
      Meinel)

    * Fix ``VersionedFile.get_graph()`` to avoid using
      ``set.difference_update(other)``, which has bad scaling when
      ``other`` is large. This improves ``VF.get_graph([version_id])`` for
      a 12.5k graph from 2.9s down to 200ms. (John Arbash Meinel)

    * The ``--lsprof-file`` option now generates output for KCacheGrind if
      the file starts with ``callgrind.out``. This matches the default file
      filtering done by KCacheGrind's Open Dialog. (Ian Clatworthy)

    * Fix ``bzr update`` to avoid an unnecessary
      ``branch.get_master_branch`` call, which avoids 1 extra connection
      to the remote server. (Partial fix for #128076, John Arbash Meinel)

    * Log errors from the smart server in the trace file, to make debugging 
      test failures (and live failures!) easier.  (Andrew Bennetts)

    * The HTML version of the man page has been superceded by a more
      comprehensive manual called the Bazaar User Reference. This manual
      is completed generated from the online help topics. As part of this
      change, limited reStructuredText is now explicitly supported in help
      topics and command help with 'unnatural' markup being removed prior
      to display by the online help or inclusion in the man page.
      (Ian Clatworthy)

    * HTML documentation now use files extension ``*.html``
      (Alexander Belchenko)

    * The cache of ignore definitions is now cleared in WorkingTree.unlock()
      so that changes to .bzrignore aren't missed. (#129694, Daniel Watkins)

    * ``bzr selftest --strict`` fails if there are any missing features or
      expected test failures. (Daniel Watkins, #111914)

    * Link to registration survey added to README. (Ian Clatworthy)

    * Windows standalone installer show link to registration survey
      when installation finished. (Alexander Belchenko)

  LIBRARY API BREAKS:

    * Deprecated dictionary ``bzrlib.option.SHORT_OPTIONS`` removed.
      Options are now required to provide a help string and it must
      comply with the style guide by being one or more sentences with an
      initial capital and final period. (Martin Pool)

    * KnitIndex.get_parents now returns tuples. (Robert Collins)

    * Ancient unused ``Repository.text_store`` attribute has been removed.
      (Robert Collins)

    * The ``bzrlib.pack`` interface has changed to use tuples of bytestrings
      rather than just bytestrings, making it easier to represent multiple
      element names. As this interface was not used by any internal facilities
      since it was introduced in 0.18 no API compatibility is being preserved.
      The serialised form of these packs is identical with 0.18 when a single
      element tuple is in use. (Robert Collins)

  INTERNALS:

    * merge now uses ``iter_changes`` to calculate changes, which makes room for
      future performance increases.  It is also more consistent with other
      operations that perform comparisons, and reduces reliance on
      Tree.inventory.  (Aaron Bentley)

    * Refactoring of transport classes connected to a remote server.
      ConnectedTransport is a new class that serves as a basis for all
      transports needing to connect to a remote server.  transport.split_url
      have been deprecated, use the static method on the object instead. URL
      tests have been refactored too.
      (Vincent Ladeuil)

    * Better connection sharing for ConnectedTransport objects.
      transport.get_transport() now accepts a 'possible_transports' parameter.
      If a newly requested transport can share a connection with one of the
      list, it will.
      (Vincent Ladeuil)

    * Most functions now accept ``bzrlib.revision.NULL_REVISION`` to indicate
      the null revision, and consider using ``None`` for this purpose
      deprecated.  (Aaron Bentley)

    * New ``index`` module with abstract index functionality. This will be
      used during the planned changes in the repository layer. Currently the
      index layer provides a graph aware immutable index, a builder for the
      same index type to allow creating them, and finally a composer for
      such indices to allow the use of many indices in a single query. The
      index performance is not optimised, however the API is stable to allow
      development on top of the index. (Robert Collins)

    * ``bzrlib.dirstate.cmp_by_dirs`` can be used to compare two paths by
      their directory sections. This is equivalent to comparing
      ``path.split('/')``, only without having to split the paths.
      This has a Pyrex implementation available.
      (John Arbash Meinel)

    * New transport decorator 'unlistable+' which disables the list_dir
      functionality for testing.

    * Deprecated ``change_entry`` in transform.py. (Ian Clatworthy)

    * RevisionTree.get_weave is now deprecated.  Tree.plan_merge is now used
      for performing annotate-merge.  (Aaron Bentley)

    * New EmailMessage class to create email messages. (Adeodato Simó)

    * Unused functions on the private interface KnitIndex have been removed.
      (Robert Collins)

    * New ``knit.KnitGraphIndex`` which provides a ``KnitIndex`` layered on top
      of a ``index.GraphIndex``. (Robert Collins)

    * New ``knit.KnitVersionedFile.iter_parents`` method that allows querying
      the parents of many knit nodes at once, reducing round trips to the 
      underlying index. (Robert Collins)

    * Graph now has an is_ancestor method, various bits use it.
      (Aaron Bentley)

    * The ``-Dhpss`` flag now includes timing information. As well as
      logging when a new connection is opened. (John Arbash Meinel)

    * ``bzrlib.pack.ContainerWriter`` now returns an offset, length tuple to
      callers when inserting data, allowing generation of readv style access
      during pack creation, without needing a separate pass across the output
      pack to gather such details. (Robert Collins)

    * ``bzrlib.pack.make_readv_reader`` allows readv based access to pack
      files that are stored on a transport. (Robert Collins)

    * New ``Repository.has_same_location`` method that reports if two
      repository objects refer to the same repository (although with some risk
      of false negatives).  (Andrew Bennetts)

    * InterTree.compare now passes require_versioned on correctly.
      (Marius Kruger)

    * New methods on Repository - ``start_write_group``,
      ``commit_write_group``, ``abort_write_group`` and ``is_in_write_group`` -
      which provide a clean hook point for transactional Repositories - ones
      where all the data for a fetch or commit needs to be made atomically
      available in one step. This allows the write lock to remain while making
      a series of data insertions.  (e.g. data conversion). (Robert Collins)

    * In ``bzrlib.knit`` the internal interface has been altered to use
      3-tuples (index, pos, length) rather than two-tuples (pos, length) to
      describe where data in a knit is, allowing knits to be split into 
      many files. (Robert Collins)

    * ``bzrlib.knit._KnitData`` split into cache management and physical access
      with two access classes - ``_PackAccess`` and ``_KnitAccess`` defined.
      The former provides access into a .pack file, and the latter provides the
      current production repository form of .knit files. (Robert Collins)

  TESTING:

    * Remove selftest ``--clean-output``, ``--numbered-dirs`` and
      ``--keep-output`` options, which are obsolete now that tests
      are done within directories in $TMPDIR.  (Martin Pool)

    * The SSH_AUTH_SOCK environment variable is now reset to avoid 
      interaction with any running ssh agents.  (Jelmer Vernooij, #125955)

    * run_bzr_subprocess handles parameters the same way as run_bzr:
      either a string or a list of strings should be passed as the first
      parameter.  Varargs-style parameters are deprecated. (Aaron Bentley)


bzr 0.18  2007-07-17
--------------------

  BUGFIXES:

    * Fix 'bzr add' crash under Win32 (Kuno Meyer)


bzr 0.18rc1  2007-07-10
-----------------------

  BUGFIXES:

    * Do not suppress pipe errors, etc. in non-display commands
      (Alexander Belchenko, #87178)

    * Display a useful error message when the user requests to annotate
      a file that is not present in the specified revision.
      (James Westby, #122656)

    * Commands that use status flags now have a reference to 'help
      status-flags'.  (Daniel Watkins, #113436)

    * Work around python-2.4.1 inhability to correctly parse the
      authentication header.
      (Vincent Ladeuil, #121889)

    * Use exact encoding for merge directives. (Adeodato Simó, #120591)

    * Fix tempfile permissions error in smart server tar bundling under
      Windows. (Martin _, #119330)

    * Fix detection of directory entries in the inventory. (James Westby)

    * Fix handling of http code 400: Bad Request When issuing too many ranges.
      (Vincent Ladeuil, #115209)

    * Issue a CONNECT request when connecting to an https server
      via a proxy to enable SSL tunneling.
      (Vincent Ladeuil, #120678)

    * Fix ``bzr log -r`` to support selecting merge revisions, both 
      individually and as part of revision ranges.
      (Kent Gibson, #4663)
 
    * Don't leave cruft behind when failing to acquire a lockdir.
      (Martin Pool, #109169)

    * Don't use the '-f' strace option during tests.
      (Vincent Ladeuil, #102019).

    * Warn when setting ``push_location`` to a value that will be masked by
      locations.conf.  (Aaron Bentley, #122286)

    * Fix commit ordering in corner case (Aaron Bentley, #94975)

    *  Make annotate behave in a non-ASCII world (Adeodato Simó).

  IMPROVEMENTS:

    * The --lsprof-file option now dumps a text rendering of the profiling
      information if the filename ends in ".txt". It will also convert the
      profiling information to a format suitable for KCacheGrind if the
      output filename ends in ".callgrind". Fixes to the lsprofcalltree
      conversion process by Jean Paul Calderone and Itamar were also merged.
      See http://ddaa.net/blog/python/lsprof-calltree. (Ian Clatworthy)

    * ``info`` now defaults to non-verbose mode, displaying only paths and
      abbreviated format info.  ``info -v`` displays all the information
      formerly displayed by ``info``.  (Aaron Bentley, Adeodato Simó)

    * ``bzr missing`` now has better option names ``--this`` and ``--other``.
      (Elliot Murphy)

    * The internal ``weave-list`` command has become ``versionedfile-list``,
      and now lists knits as well as weaves.  (Aaron Bentley)

    * Automatic merge base selection uses a faster algorithm that chooses
      better bases in criss-cross merge situations (Aaron Bentley)

    * Progress reporting in ``commit`` has been improved. The various logical
      stages are now reported on as follows, namely:

      * Collecting changes [Entry x/y] - Stage n/m
      * Saving data locally - Stage n/m
      * Uploading data to master branch - Stage n/m
      * Updating the working tree - Stage n/m
      * Running post commit hooks - Stage n/m
      
      If there is no master branch, the 3rd stage is omitted and the total
      number of stages is adjusted accordingly.

      Each hook that is run after commit is listed with a name (as hooks
      can be slow it is useful feedback).
      (Ian Clatworthy, Robert Collins)

    * Various operations that are now faster due to avoiding unnecessary
      topological sorts. (Aaron Bentley)

    * Make merge directives robust against broken bundles. (Aaron Bentley)

    * The lsprof filename note is emitted via trace.note(), not standard
      output.  (Aaron Bentley)

    * ``bzrlib`` now exports explicit API compatibility information to assist
      library users and plugins. See the ``bzrlib.api`` module for details.
      (Robert Collins)

    * Remove unnecessary lock probes when acquiring a lockdir.
      (Martin Pool)

    * ``bzr --version`` now shows the location of the bzr log file, which
      is especially useful on Windows.  (Martin Pool)

    * -D now supports hooks to get debug tracing of hooks (though its currently
      minimal in nature). (Robert Collins)

    * Long log format reports deltas on merge revisions. 
      (John Arbash Meinel, Kent Gibson)

    * Make initial push over ftp more resilient. (John Arbash Meinel)

    * Print a summary of changes for update just like pull does.
      (Daniel Watkins, #113990)

    * Add a -Dhpss option to trace smart protocol requests and responses.
      (Andrew Bennetts)

  LIBRARY API BREAKS:

    * Testing cleanups - 
      ``bzrlib.repository.RepositoryTestProviderAdapter`` has been moved
      to ``bzrlib.tests.repository_implementations``;
      ``bzrlib.repository.InterRepositoryTestProviderAdapter`` has been moved
      to ``bzrlib.tests.interrepository_implementations``;
      ``bzrlib.transport.TransportTestProviderAdapter`` has moved to 
      ``bzrlib.tests.test_transport_implementations``.
      ``bzrlib.branch.BranchTestProviderAdapter`` has moved to
      ``bzrlib.tests.branch_implementations``.
      ``bzrlib.bzrdir.BzrDirTestProviderAdapter`` has moved to 
      ``bzrlib.tests.bzrdir_implementations``.
      ``bzrlib.versionedfile.InterVersionedFileTestProviderAdapter`` has moved
      to ``bzrlib.tests.interversionedfile_implementations``.
      ``bzrlib.store.revision.RevisionStoreTestProviderAdapter`` has moved to
      ``bzrlib.tests.revisionstore_implementations``.
      ``bzrlib.workingtree.WorkingTreeTestProviderAdapter`` has moved to
      ``bzrlib.tests.workingtree_implementations``.
      These changes are an API break in the testing infrastructure only.
      (Robert Collins)

    * Relocate TestCaseWithRepository to be more central. (Robert Collins)

    * ``bzrlib.add.smart_add_tree`` will no longer perform glob expansion on
      win32. Callers of the function should do this and use the new
      ``MutableTree.smart_add`` method instead. (Robert Collins)

    * ``bzrlib.add.glob_expand_for_win32`` is now
      ``bzrlib.win32utils.glob_expand``.  (Robert Collins)

    * ``bzrlib.add.FastPath`` is now private and moved to 
      ``bzrlib.mutabletree._FastPath``. (Robert Collins, Martin Pool)

    * ``LockDir.wait`` removed.  (Martin Pool)

    * The ``SmartServer`` hooks API has changed for the ``server_started`` and
      ``server_stopped`` hooks. The first parameter is now an iterable of
      backing URLs rather than a single URL. This is to reflect that many
      URLs may map to the external URL of the server. E.g. the server interally
      may have a chrooted URL but also the local file:// URL will be at the 
      same location. (Robert Collins)

  INTERNALS:

    * New SMTPConnection class to unify email handling.  (Adeodato Simó)

    * Fix documentation of BzrError. (Adeodato Simó)

    * Make BzrBadParameter an internal error. (Adeodato Simó)

    * Remove use of 'assert False' to raise an exception unconditionally.
      (Martin Pool)

    * Give a cleaner error when failing to decode knit index entry.
      (Martin Pool)

    * TreeConfig would mistakenly search the top level when asked for options
      from a section. It now respects the section argument and only
      searches the specified section. (James Westby)

    * Improve ``make api-docs`` output. (John Arbash Meinel)

    * Use os.lstat rather than os.stat for osutils.make_readonly and
      osutils.make_writeable. This makes the difftools plugin more
      robust when dangling symlinks are found. (Elliot Murphy)

    * New ``-Dlock`` option to log (to ~/.bzr.log) information on when 
      lockdirs are taken or released.  (Martin Pool)

    * ``bzrlib`` Hooks are now nameable using ``Hooks.name_hook``. This 
      allows a nicer UI when hooks are running as the current hook can
      be displayed. (Robert Collins)

    * ``Transport.get`` has had its interface made more clear for ease of use.
      Retrieval of a directory must now fail with either 'PathError' at open
      time, or raise 'ReadError' on a read. (Robert Collins)

    * New method ``_maybe_expand_globs`` on the ``Command`` class for 
      dealing with unexpanded glob lists - e.g. on the win32 platform. This
      was moved from ``bzrlib.add._prepare_file_list``. (Robert Collins)

    * ``bzrlib.add.smart_add`` and ``bzrlib.add.smart_add_tree`` are now
      deprecated in favour of ``MutableTree.smart_add``. (Robert Collins,
      Martin Pool)

    * New method ``external_url`` on Transport for obtaining the url to
      hand to external processes. (Robert Collins)

    * Teach windows installers to build pyrex/C extensions.
      (Alexander Belchenko)

  TESTING:

    * Removed the ``--keep-output`` option from selftest and clean up test
      directories as they're used.  This reduces the IO load from 
      running the test suite and cuts the time by about half.
      (Andrew Bennetts, Martin Pool)

    * Add scenarios as a public attribute on the TestAdapter classes to allow
      modification of the generated scenarios before adaption and easier
      testing. (Robert Collins)

    * New testing support class ``TestScenarioApplier`` which multiplies
      out a single teste by a list of supplied scenarios. (RobertCollins)

    * Setting ``repository_to_test_repository`` on a repository_implementations
      test will cause it to be called during repository creation, allowing the
      testing of repository classes which are not based around the Format
      concept. For example a repository adapter can be tested in this manner,
      by altering the repository scenarios to include a scenario that sets this
      attribute during the test parameterisation in
      ``bzrlib.tests.repository.repository_implementations``. (Robert Collins)

    * Clean up many of the APIs for blackbox testing of Bazaar.  The standard 
      interface is now self.run_bzr.  The command to run can be passed as
      either a list of parameters, a string containing the command line, or
      (deprecated) varargs parameters.  (Martin Pool)

    * The base TestCase now isolates tests from -D parameters by clearing
      ``debug.debug_flags`` and restores it afterwards. (Robert Collins)

    * Add a relpath parameter to get_transport methods in test framework to
      avoid useless cloning.
      (Vincent Ladeuil, #110448)


bzr 0.17  2007-06-18
--------------------

  BUGFIXES:

    * Fix crash of commit due to wrong lookup of filesystem encoding.
      (Colin Watson, #120647)

    * Revert logging just to stderr in commit as broke unicode filenames.
      (Aaron Bentley, Ian Clatworthy, #120930)


bzr 0.17rc1  2007-06-12
-----------------------

  NOTES WHEN UPGRADING:

    * The kind() and is_executable() APIs on the WorkingTree interface no
      longer implicitly (read) locks and unlocks the tree. This *might*
      impact some plug-ins and tools using this part of the API. If you find
      an issue that may be caused by this change, please let us know,
      particularly the plug-in/tool maintainer. If encountered, the API
      fix is to surround kind() and is_executable() calls with lock_read()
      and unlock() like so::

        work_tree.lock_read()
        try:
            kind = work_tree.kind(...)
        finally:
            work_tree.unlock()

  INTERNALS:
    * Rework of LogFormatter API to provide beginning/end of log hooks and to
      encapsulate the details of the revision to be logged in a LogRevision
      object.
      In long log formats, merge revision ids are only shown when --show-ids
      is specified, and are labelled "revision-id:", as per mainline
      revisions, instead of "merged:". (Kent Gibson)

    * New ``BranchBuilder`` API which allows the construction of particular
      histories quickly. Useful for testing and potentially other applications
      too. (Robert Collins)

  IMPROVEMENTS:
  
    * There are two new help topics, working-trees and repositories that
      attempt to explain these concepts. (James Westby, John Arbash Meinel,
      Aaron Bentley)

    * Added ``bzr log --limit`` to report a limited number of revisions.
      (Kent Gibson, #3659)

    * Revert does not try to preserve file contents that were originally
      produced by reverting to a historical revision.  (Aaron Bentley)

    * ``bzr log --short`` now includes ``[merge]`` for revisions which
      have more than one parent. This is a small improvement to help
      understanding what changes have occurred
      (John Arbash Meinel, #83887)

    * TreeTransform avoids many renames when contructing large trees,
      improving speed.  3.25x speedups have been observed for construction of
      kernel-sized-trees, and checkouts are 1.28x faster.  (Aaron Bentley)

    * Commit on large trees is now faster. In my environment, a commit of
      a small change to the Mozilla tree (55k files) has dropped from
      66 seconds to 32 seconds. For a small tree of 600 files, commit of a
      small change is 33% faster. (Ian Clatworthy)

    * New --create-prefix option to bzr init, like for push.  (Daniel Watkins,
      #56322)

  BUGFIXES:

    * ``bzr push`` should only connect to the remote location one time.
      We have been connecting 3 times because we forget to pass around
      the Transport object. This adds ``BzrDir.clone_on_transport()``, so
      that we can pass in the Transport that we already have.
      (John Arbash Meinel, #75721)

    * ``DirState.set_state_from_inventory()`` needs to properly order
      based on split paths, not just string paths.
      (John Arbash Meinel, #115947)

    * Let TestUIFactoy encode the password prompt with its own stdout.
      (Vincent Ladeuil, #110204)

    * pycurl should take use the range header that takes the range hint
      into account.
      (Vincent Ladeuil, #112719)

    * WorkingTree4.get_file_sha1 no longer raises an exception when invoked
      on a missing file.  (Aaron Bentley, #118186)

    * WorkingTree.remove works correctly with tree references, and when pwd is
      not the tree root. (Aaron Bentley)

    * Merge no longer fails when a file is renamed in one tree and deleted
      in the other. (Aaron Bentley, #110279)

    * ``revision-info`` now accepts dotted revnos, doesn't require a tree,
      and defaults to the last revision (Matthew Fuller, #90048)

    * Tests no longer fail when BZR_REMOTE_PATH is set in the environment.
      (Daniel Watkins, #111958)

    * ``bzr branch -r revid:foo`` can be used to branch any revision in
      your repository. (Previously Branch6 only supported revisions in your
      mainline). (John Arbash Meinel, #115343)

bzr 0.16  2007-05-07
--------------------
  
  BUGFIXES:

    * Handle when you have 2 directories with similar names, but one has a
      hyphen. (``'abc'`` versus ``'abc-2'``). The WT4._iter_changes
      iterator was using direct comparison and ``'abc/a'`` sorts after
      ``'abc-2'``, but ``('abc', 'a')`` sorts before ``('abc-2',)``.
      (John Arbash Meinel, #111227)

    * Handle when someone renames a file on disk without telling bzr.
      Previously we would report the first file as missing, but not show
      the new unknown file. (John Arbash Meinel, #111288)

    * Avoid error when running hooks after pulling into or pushing from
      a branch bound to a smartserver branch.  (Martin Pool, #111968)

  IMPROVEMENTS:

    * Move developer documentation to doc/developers/. This reduces clutter in
      the root of the source tree and allows HACKING to be split into multiple
      files. (Robert Collins, Alexander Belchenko)

    * Clean up the ``WorkingTree4._iter_changes()`` internal loops as well as
      ``DirState.update_entry()``. This optimizes the core logic for ``bzr
      diff`` and ``bzr status`` significantly improving the speed of
      both. (John Arbash Meinel)

bzr 0.16rc2  2007-04-30
-----------------------

  BUGFIXES:

    * Handle the case when you delete a file, and then rename another file
      on top of it. Also handle the case of ``bzr rm --keep foo``. ``bzr
      status`` should show the removed file and an unknown file in its
      place. (John Arbash Meinel, #109993)

    * Bundles properly read and write revision properties that have an
      empty value. And when the value is not ASCII.
      (John Arbash Meinel, #109613)

    * Fix the bzr commit message to be in text mode.
      (Alexander Belchenko, #110901)

    * Also handle when you rename a file and create a file where it used
      to be. (John Arbash Meinel, #110256)

    * ``WorkingTree4._iter_changes`` should not descend into unversioned
      directories. (John Arbash Meinel, #110399)

bzr 0.16rc1  2007-04-26
-----------------------

  NOTES WHEN UPGRADING:

    * ``bzr remove`` and ``bzr rm`` will now remove the working file, if
      it could be recovered again.
      This has been done for consistency with svn and the unix rm command.
      The old ``remove`` behaviour has been retained in the new option
      ``bzr remove --keep``, which will just stop versioning the file,
      but not delete it.
      ``bzr remove --force`` have been added which will always delete the
      files.
      ``bzr remove`` is also more verbose.
      (Marius Kruger, #82602)

  IMPROVEMENTS:

    * Merge directives can now be supplied as input to `merge` and `pull`,
      like bundles can.  (Aaron Bentley)

    * Sending the SIGQUIT signal to bzr, which can be done on Unix by
      pressing Control-Backslash, drops bzr into a debugger.  Type ``'c'``
      to continue.  This can be disabled by setting the environment variable
      ``BZR_SIGQUIT_PDB=0``.  (Martin Pool)

    * selftest now supports --list-only to list tests instead of running
      them. (Ian Clatworthy)

    * selftest now supports --exclude PATTERN (or -x PATTERN) to exclude
      tests with names that match that regular expression.
      (Ian Clatworthy, #102679)

    * selftest now supports --randomize SEED to run tests in a random order.
      SEED is typically the value 'now' meaning 'use the current time'.
      (Ian Clatworthy, #102686)

    * New option ``--fixes`` to commit, which stores bug fixing annotations as
      revision properties. Built-in support for Launchpad, Debian, Trac and
      Bugzilla bug trackers. (Jonathan Lange, James Henstridge, Robert Collins)

    * New API, ``bzrlib.bugtracker.tracker_registry``, for adding support for
      other bug trackers to ``fixes``. (Jonathan Lange, James Henstridge,
      Robert Collins)

    * ``selftest`` has new short options ``-f`` and ``-1``.  (Martin
      Pool)

    * ``bzrlib.tsort.MergeSorter`` optimizations. Change the inner loop
      into using local variables instead of going through ``self._var``.
      Improves the time to ``merge_sort`` a 10k revision graph by
      approximately 40% (~700->400ms).  (John Arbash Meinel)

    * ``make docs`` now creates a man page at ``man1/bzr.1`` fixing bug 107388.
      (Robert Collins)

    * ``bzr help`` now provides cross references to other help topics using
      the _see_also facility on command classes. Likewise the bzr_man
      documentation, and the bzr.1 man page also include this information.
      (Robert Collins)

    * Tags are now included in logs, that use the long log formatter. 
      (Erik Bågfors, Alexander Belchenko)

    * ``bzr help`` provides a clearer message when a help topic cannot be
      found. (Robert Collins, #107656)

    * ``bzr help`` now accepts optional prefixes for command help. The help
      for all commands can now be found at ``bzr help commands/COMMANDNAME``
      as well as ``bzr help COMMANDNAME`` (which only works for commands 
      where the name is not the same as a more general help topic). 
      (Robert Collins)

    * ``bzr help PLUGINNAME`` will now return the module docstring from the
      plugin PLUGINNAME. (Robert Collins, #50408)

    * New help topic ``urlspec`` which lists the availables transports.
      (Goffredo Baroncelli)

    * doc/server.txt updated to document the default bzr:// port
      and also update the blurb about the hpss' current status.
      (Robert Collins, #107125).

    * ``bzr serve`` now listens on interface 0.0.0.0 by default, making it
      serve out to the local LAN (and anyone in the world that can reach the
      machine running ``bzr serve``. (Robert Collins, #98918)

    * A new smart server protocol version has been added.  It prefixes requests
      and responses with an explicit version identifier so that future protocol
      revisions can be dealt with gracefully.  (Andrew Bennetts, Robert Collins)

    * The bzr protocol version 2 indicates success or failure in every response
      without depending on particular commands encoding that consistently,
      allowing future client refactorings to be much more robust about error
      handling. (Robert Collins, Martin Pool, Andrew Bennetts)

    * The smart protocol over HTTP client has been changed to always post to the
      same ``.bzr/smart`` URL under the original location when it can.  This allows
      HTTP servers to only have to pass URLs ending in .bzr/smart to the smart
      server handler, and not arbitrary ``.bzr/*/smart`` URLs.  (Andrew Bennetts)

    * digest authentication is now supported for proxies and HTTP by the urllib
      based http implementation. Tested against Apache 2.0.55 and Squid
      2.6.5. Basic and digest authentication are handled coherently for HTTP
      and proxy: if the user is provided in the url (bzr command line for HTTP,
      proxy environment variables for proxies), the password is prompted for
      (only once). If the password is provided, it is taken into account. Once
      the first authentication is successful, all further authentication
      roundtrips are avoided by preventively setting the right authentication
      header(s).
      (Vincent Ladeuil).

  INTERNALS:

    * bzrlib API compatability with 0.8 has been dropped, cleaning up some
      code paths. (Robert Collins)

    * Change the format of chroot urls so that they can be safely manipulated
      by generic url utilities without causing the resulting urls to have
      escaped the chroot. A side effect of this is that creating a chroot
      requires an explicit action using a ChrootServer.
      (Robert Collins, Andrew Bennetts)

    * Deprecate ``Branch.get_root_id()`` because branches don't have root ids,
      rather than fixing bug #96847.  (Aaron Bentley)

    * ``WorkingTree.apply_inventory_delta`` provides a better alternative to
      ``WorkingTree._write_inventory``.  (Aaron Bentley)

    * Convenience method ``TestCase.expectFailure`` ensures that known failures
      do not silently pass.  (Aaron Bentley)

    * ``Transport.local_abspath`` now raises ``NotLocalUrl`` rather than 
      ``TransportNotPossible``. (Martin Pool, Ian Clatworthy)

    * New SmartServer hooks facility. There are two initial hooks documented
      in ``bzrlib.transport.smart.SmartServerHooks``. The two initial hooks allow
      plugins to execute code upon server startup and shutdown.
      (Robert Collins).

    * SmartServer in standalone mode will now close its listening socket
      when it stops, rather than waiting for garbage collection. This primarily
      fixes test suite hangs when a test tries to connect to a shutdown server.
      It may also help improve behaviour when dealing with a server running
      on a specific port (rather than dynamically assigned ports).
      (Robert Collins)

    * Move most SmartServer code into a new package, bzrlib/smart.
      bzrlib/transport/remote.py contains just the Transport classes that used
      to be in bzrlib/transport/smart.py.  (Andrew Bennetts)

    * urllib http implementation avoid roundtrips associated with
      401 (and 407) errors once the authentication succeeds.
      (Vincent Ladeuil).

    * urlib http now supports querying the user for a proxy password if
      needed. Realm is shown in the prompt for both HTTP and proxy
      authentication when the user is required to type a password. 
      (Vincent Ladeuil).

    * Renamed SmartTransport (and subclasses like SmartTCPTransport) to
      RemoteTransport (and subclasses to RemoteTCPTransport, etc).  This is more
      consistent with its new home in ``bzrlib/transport/remote.py``, and because
      it's not really a "smart" transport, just one that does file operations
      via remote procedure calls.  (Andrew Bennetts)
 
    * The ``lock_write`` method of ``LockableFiles``, ``Repository`` and
      ``Branch`` now accept a ``token`` keyword argument, so that separate
      instances of those objects can share a lock if it has the right token.
      (Andrew Bennetts, Robert Collins)

    * New method ``get_branch_reference`` on ``BzrDir`` allows the detection of
      branch references - which the smart server component needs.

    * The Repository API ``make_working_trees`` is now permitted to return
      False when ``set_make_working_trees`` is not implemented - previously
      an unimplemented ``set_make_working_trees`` implied the result True
      from ``make_working_trees``. This has been changed to accomodate the
      smart server, where it does not make sense (at this point) to ever
      make working trees by default. (Robert Collins)

    * Command objects can now declare related help topics by having _see_also
      set to a list of related topic. (Robert Collins)

    * ``bzrlib.help`` now delegates to the Command class for Command specific
      help. (Robert Collins)

    * New class ``TransportListRegistry``, derived from the Registry class, which 
      simplifies tracking the available Transports. (Goffredo Baroncelli)

    * New function ``Branch.get_revision_id_to_revno_map`` which will
      return a dictionary mapping revision ids to dotted revnos. Since
      dotted revnos are defined in the context of the branch tip, it makes
      sense to generate them from a ``Branch`` object.
      (John Arbash Meinel)

    * Fix the 'Unprintable error' message display to use the repr of the 
      exception that prevented printing the error because the str value
      for it is often not useful in debugging (e.g. KeyError('foo') has a
      str() of 'foo' but a repr of 'KeyError('foo')' which is much more
      useful. (Robert Collins)

    * ``urlutils.normalize_url`` now unescapes unreserved characters, such as "~".
      (Andrew Bennetts)

  BUGFIXES:

    * Don't fail bundle selftest if email has 'two' embedded.  
      (Ian Clatworthy, #98510)

    * Remove ``--verbose`` from ``bzr bundle``. It didn't work anyway.
      (Robert Widhopf-Fenk, #98591)

    * Remove ``--basis`` from the checkout/branch commands - it didn't work
      properly and is no longer beneficial.
      (Robert Collins, #53675, #43486)

    * Don't produce encoding error when adding duplicate files.
      (Aaron Bentley)

    * Fix ``bzr log <file>`` so it only logs the revisions that changed
      the file, and does it faster.
      (Kent Gibson, John Arbash Meinel, #51980, #69477)
 
    * Fix ``InterDirstateTre._iter_changes`` to handle when we come across
      an empty versioned directory, which now has files in it.
      (John Arbash Meinel, #104257)

    * Teach ``common_ancestor`` to shortcut when the tip of one branch is
      inside the ancestry of the other. Saves a lot of graph processing
      (with an ancestry of 16k revisions, ``bzr merge ../already-merged``
      changes from 2m10s to 13s).  (John Arbash Meinel, #103757)

    * Fix ``show_diff_trees`` to handle the case when a file is modified,
      and the containing directory is renamed. (The file path is different
      in this versus base, but it isn't marked as a rename).
      (John Arbash Meinel, #103870)

    * FTP now works even when the FTP server does not support atomic rename.
      (Aaron Bentley, #89436)

    * Correct handling in bundles and merge directives of timezones with
      that are not an integer number of hours offset from UTC.  Always 
      represent the epoch time in UTC to avoid problems with formatting 
      earlier times on win32.  (Martin Pool, Alexander Belchenko, John
      Arbash Meinel)

    * Typo in the help for ``register-branch`` fixed. (Robert Collins, #96770)

    * "dirstate" and "dirstate-tags" formats now produce branches compatible
      with old versions of bzr. (Aaron Bentley, #107168))

    * Handle moving a directory when children have been added, removed,
      and renamed. (John Arbash Meinel, #105479)

    * Don't preventively use basic authentication for proxy before receiving a
      407 error. Otherwise people willing to use other authentication schemes
      may expose their password in the clear (or nearly). This add one
      roundtrip in case basic authentication should be used, but plug the
      security hole.
      (Vincent Ladeuil)

    * Handle http and proxy digest authentication.
      (Vincent Ladeuil, #94034).

  TESTING:

    * Added ``bzrlib.strace.strace`` which will strace a single callable and
      return a StraceResult object which contains just the syscalls involved
      in running it. (Robert Collins)

    * New test method ``reduceLockdirTimeout`` to drop the default (ui-centric)
      default time down to one suitable for tests. (Andrew Bennetts)

    * Add new ``vfs_transport_factory`` attribute on tests which provides the 
      common vfs backing for both the readonly and readwrite transports.
      This allows the RemoteObject tests to back onto local disk or memory,
      and use the existing ``transport_server`` attribute all tests know about
      to be the smart server transport. This in turn allows tests to 
      differentiate between 'transport to access the branch', and 
      'transport which is a VFS' - which matters in Remote* tests.
      (Robert Collins, Andrew Bennetts)

    * The ``make_branch_and_tree`` method for tests will now create a 
      lightweight checkout for the tree if the ``vfs_transport_factory`` is not
      a LocalURLServer. (Robert Collins, Andrew Bennetts)

    * Branch implementation tests have been audited to ensure that all urls 
      passed to Branch APIs use proper urls, except when local-disk paths
      are intended. This is so that tests correctly access the test transport
      which is often not equivalent to local disk in Remote* tests. As part
      of this many tests were adjusted to remove dependencies on local disk
      access.
      (Robert Collins, Andrew Bennetts)

    * Mark bzrlib.tests and bzrlib.tests.TestUtil as providing assertFOO helper
      functions by adding a ``__unittest`` global attribute. (Robert Collins,
      Andrew Bennetts, Martin Pool, Jonathan Lange)

    * Refactored proxy and authentication handling to simplify the
      implementation of new auth schemes for both http and proxy. 
      (Vincent Ladeuil)

bzr 0.15 2007-04-01
-------------------

  BUGFIXES:

    * Handle incompatible repositories as a user issue when fetching.
      (Aaron Bentley)

    * Don't give a recommendation to upgrade when branching or 
      checking out a branch that contains an old-format working tree.
      (Martin Pool)

bzr 0.15rc3  2007-03-26
-----------------------

  CHANGES:
 
    * A warning is now displayed when opening working trees in older 
      formats, to encourage people to upgrade to WorkingTreeFormat4.
      (Martin Pool)

  IMPROVEMENTS:

    * HTTP redirections are now taken into account when a branch (or a
      bundle) is accessed for the first time. A message is issued at each
      redirection to inform the user. In the past, http redirections were
      silently followed for each request which significantly degraded the
      performances. The http redirections are not followed anymore by
      default, instead a RedirectRequested exception is raised. For bzrlib
      users needing to follow http redirections anyway,
      ``bzrlib.transport.do_catching_redirections`` provide an easy transition
      path.  (vila)

  INTERNALS:

    * Added ``ReadLock.temporary_write_lock()`` to allow upgrading an OS read
      lock to an OS write lock. Linux can do this without unlocking, Win32
      needs to unlock in between. (John Arbash Meinel)
 
    * New parameter ``recommend_upgrade`` to ``BzrDir.open_workingtree``
      to silence (when false) warnings about opening old formats.
      (Martin Pool)

    * Fix minor performance regression with bzr-0.15 on pre-dirstate
      trees. (We were reading the working inventory too many times).
      (John Arbash Meinel)

    * Remove ``Branch.get_transaction()`` in favour of a simple cache of
      ``revision_history``.  Branch subclasses should override
      ``_gen_revision_history`` rather than ``revision_history`` to make use of
      this cache, and call ``_clear_revision_history_cache`` and
      ``_cache_revision_history`` at appropriate times. (Andrew Bennetts)

  BUGFIXES:

    * Take ``smtp_server`` from user config into account.
      (vila, #92195)

    * Restore Unicode filename handling for versioned and unversioned files.
      (John Arbash Meinel, #92608)

    * Don't fail during ``bzr commit`` if a file is marked removed, and
      the containing directory is auto-removed.  (John Arbash Meinel, #93681)

    * ``bzr status FILENAME`` failed on Windows because of an uncommon
      errno. (``ERROR_DIRECTORY == 267 != ENOTDIR``).
      (Wouter van Heyst, John Arbash Meinel, #90819)

    * ``bzr checkout source`` should create a local branch in the same
      format as source. (John Arbash Meinel, #93854)

    * ``bzr commit`` with a kind change was failing to update the
      last-changed-revision for directories.  The
      InventoryDirectory._unchanged only looked at the ``parent_id`` and name,
      ignoring the fact that the kind could have changed, too.
      (John Arbash Meinel, #90111)

    * ``bzr mv dir/subdir other`` was incorrectly updating files inside
      the directory. So that there was a chance it would break commit,
      etc. (John Arbash Meinel, #94037)
 
    * Correctly handles mutiple permanent http redirections.
      (vila, #88780)

bzr 0.15rc2  2007-03-14
-----------------------

  NOTES WHEN UPGRADING:
        
    * Release 0.15rc2 of bzr changes the ``bzr init-repo`` command to
      default to ``--trees`` instead of ``--no-trees``.
      Existing shared repositories are not affected.

  IMPROVEMENTS:

    * New ``merge-directive`` command to generate machine- and human-readable
      merge requests.  (Aaron Bentley)

    * New ``submit:`` revision specifier makes it easy to diff against the
      common ancestor with the submit location (Aaron Bentley)

    * Added support for Putty's SSH implementation. (Dmitry Vasiliev)

    * Added ``bzr status --versioned`` to report only versioned files, 
      not unknowns. (Kent Gibson)

    * Merge now autodetects the correct line-ending style for its conflict
      markers.  (Aaron Bentley)

  INTERNALS:

    * Refactored SSH vendor registration into SSHVendorManager class.
      (Dmitry Vasiliev)

  BUGFIXES:

    * New ``--numbered-dirs`` option to ``bzr selftest`` to use
      numbered dirs for TestCaseInTempDir. This is default behavior
      on Windows. Anyone can force named dirs on Windows
      with ``--no-numbered-dirs``. (Alexander Belchenko)

    * Fix ``RevisionSpec_revid`` to handle the Unicode strings passed in
      from the command line. (Marien Zwart, #90501)

    * Fix ``TreeTransform._iter_changes`` when both the source and
      destination are missing. (Aaron Bentley, #88842)

    * Fix commit of merges with symlinks in dirstate trees.
      (Marien Zwart)
    
    * Switch the ``bzr init-repo`` default from --no-trees to --trees. 
      (Wouter van Heyst, #53483)


bzr 0.15rc1  2007-03-07
-----------------------

  SURPRISES:

    * The default disk format has changed. Please run 'bzr upgrade' in your
      working trees to upgrade. This new default is compatible for network
      operations, but not for local operations. That is, if you have two
      versions of bzr installed locally, after upgrading you can only use the
      bzr 0.15 version. This new default does not enable tags or nested-trees
      as they are incompatible with bzr versions before 0.15 over the network.

    * For users of bzrlib: Two major changes have been made to the working tree
      api in bzrlib. The first is that many methods and attributes, including
      the inventory attribute, are no longer valid for use until one of
      ``lock_read``/``lock_write``/``lock_tree_write`` has been called,
      and become invalid again after unlock is called. This has been done
      to improve performance and correctness as part of the dirstate
      development.
      (Robert Collins, John A Meinel, Martin Pool, and others).

    * For users of bzrlib: The attribute 'tree.inventory' should be considered
      readonly. Previously it was possible to directly alter this attribute, or
      its contents, and have the tree notice this. This has been made
      unsupported - it may work in some tree formats, but in the newer dirstate
      format such actions will have no effect and will be ignored, or even
      cause assertions. All operations possible can still be carried out by a
      combination of the tree API, and the bzrlib.transform API. (Robert
      Collins, John A Meinel, Martin Pool, and others).

  IMPROVEMENTS:

    * Support for OS Windows 98. Also .bzr.log on any windows system
      saved in My Documents folder. (Alexander Belchenko)

    * ``bzr mv`` enhanced to support already moved files.
      In the past the mv command would have failed if the source file doesn't
      exist. In this situation ``bzr mv`` would now detect that the file has
      already moved and update the repository accordingly, if the target file
      does exist.
      A new option ``--after`` has been added so that if two files already
      exist, you could notify Bazaar that you have moved a (versioned) file
      and replaced it with another. Thus in this case ``bzr move --after``
      will only update the Bazaar identifier.
      (Steffen Eichenberg, Marius Kruger)

    * ``ls`` now works on treeless branches and remote branches.
      (Aaron Bentley)

    * ``bzr help global-options`` describes the global options.
      (Aaron Bentley)

    * ``bzr pull --overwrite`` will now correctly overwrite checkouts.
      (Robert Collins)

    * Files are now allowed to change kind (e.g. from file to symlink).
      Supported by ``commit``, ``revert`` and ``status``
      (Aaron Bentley)

    * ``inventory`` and ``unknowns`` hidden in favour of ``ls``
      (Aaron Bentley)

    * ``bzr help checkouts`` descibes what checkouts are and some possible
      uses of them. (James Westby, Aaron Bentley)

    * A new ``-d`` option to push, pull and merge overrides the default 
      directory.  (Martin Pool)

    * Branch format 6: smaller, and potentially faster than format 5.  Supports
      ``append_history_only`` mode, where the log view and revnos do not change,
      except by being added to.  Stores policy settings in
      ".bzr/branch/branch.conf".

    * ``append_only`` branches:  Format 6 branches may be configured so that log
      view and revnos are always consistent.  Either create the branch using
      "bzr init --append-revisions-only" or edit the config file as descriped
      in docs/configuration.txt.

    * rebind: Format 6 branches retain the last-used bind location, so if you
      "bzr unbind", you can "bzr bind" to bind to the previously-selected
      bind location.

    * Builtin tags support, created and deleted by the ``tag`` command and
      stored in the branch.  Tags can be accessed with the revisionspec
      ``-rtag:``, and listed with ``bzr tags``.  Tags are not versioned 
      at present. Tags require a network incompatible upgrade. To perform this
      upgrade, run ``bzr upgrade --dirstate-tags`` in your branch and
      repositories. (Martin Pool)

    * The ``bzr://`` transport now has a well-known port number, 4155,
      which it will use by default.  (Andrew Bennetts, Martin Pool)

    * Bazaar now looks for user-installed plugins before looking for site-wide
      plugins. (Jonathan Lange)

    * ``bzr resolve`` now detects and marks resolved text conflicts.
      (Aaron Bentley)

  INTERNALS:

    * Internally revision ids and file ids are now passed around as utf-8
      bytestrings, rather than treating them as Unicode strings. This has
      performance benefits for Knits, since we no longer need to decode the
      revision id for each line of content, nor for each entry in the index.
      This will also help with the future dirstate format.
      (John Arbash Meinel)

    * Reserved ids (any revision-id ending in a colon) are rejected by
      versionedfiles, repositories, branches, and working trees
      (Aaron Bentley)

    * Minor performance improvement by not creating a ProgressBar for
      every KnitIndex we create. (about 90ms for a bzr.dev tree)
      (John Arbash Meinel)

    * New easier to use Branch hooks facility. There are five initial hooks,
      all documented in bzrlib.branch.BranchHooks.__init__ - ``'set_rh'``,
      ``'post_push'``, ``'post_pull'``, ``'post_commit'``,
      ``'post_uncommit'``. These hooks fire after the matching operation
      on a branch has taken place, and were originally added for the
      branchrss plugin. (Robert Collins)

    * New method ``Branch.push()`` which should be used when pushing from a
      branch as it makes performance and policy decisions to match the UI
      level command ``push``. (Robert Collins).

    * Add a new method ``Tree.revision_tree`` which allows access to cached
      trees for arbitrary revisions. This allows the in development dirstate
      tree format to provide access to the callers to cached copies of 
      inventory data which are cheaper to access than inventories from the
      repository.
      (Robert Collins, Martin Pool)

    * New ``Branch.last_revision_info`` method, this is being done to allow
      optimization of requests for both the number of revisions and the last
      revision of a branch with smartservers and potentially future branch
      formats. (Wouter van Heyst, Robert Collins)

    * Allow ``'import bzrlib.plugins.NAME'`` to work when the plugin NAME has not
      yet been loaded by ``load_plugins()``. This allows plugins to depend on each
      other for code reuse without requiring users to perform file-renaming
      gymnastics. (Robert Collins)

    * New Repository method ``'gather_stats'`` for statistic data collection.
      This is expected to grow to cover a number of related uses mainly
      related to bzr info. (Robert Collins)

    * Log formatters are now managed with a registry.
      ``log.register_formatter`` continues to work, but callers accessing
      the FORMATTERS dictionary directly will not.

    * Allow a start message to be passed to the ``edit_commit_message``
      function.  This will be placed in the message offered to the user
      for editing above the separator. It allows a template commit message
      to be used more easily. (James Westby)

    * ``GPGStrategy.sign()`` will now raise ``BzrBadParameterUnicode`` if
      you pass a Unicode string rather than an 8-bit string. Callers need
      to be updated to encode first. (John Arbash Meinel)

    * Branch.push, pull, merge now return Result objects with information
      about what happened, rather than a scattering of various methods.  These
      are also passed to the post hooks.  (Martin Pool)

    * File formats and architecture is in place for managing a forest of trees
      in bzr, and splitting up existing trees into smaller subtrees, and
      finally joining trees to make a larger tree. This is the first iteration
      of this support, and the user-facing aspects still require substantial
      work.  If you wish to experiment with it, use ``bzr upgrade
      --dirstate-with-subtree`` in your working trees and repositories.
      You can use the hidden commands ``split`` and ``join`` and to create
      and manipulate nested trees, but please consider using the nested-trees
      branch, which contains substantial UI improvements, instead.
      http://code.aaronbentley.com/bzr/bzrrepo/nested-trees/
      (Aaron Bentley, Martin Pool, Robert Collins).

  BUGFIXES:

    * ``bzr annotate`` now uses dotted revnos from the viewpoint of the
      branch, rather than the last changed revision of the file.
      (John Arbash Meinel, #82158)

    * Lock operations no longer hang if they encounter a permission problem.
      (Aaron Bentley)

    * ``bzr push`` can resume a push that was canceled before it finished.
      Also, it can push even if the target directory exists if you supply
      the ``--use-existing-dir`` flag.
      (John Arbash Meinel, #30576, #45504)

    * Fix http proxy authentication when user and an optional
      password appears in the ``*_proxy`` vars. (Vincent Ladeuil,
      #83954).

    * ``bzr log branch/file`` works for local treeless branches
      (Aaron Bentley, #84247)

    * Fix problem with UNC paths on Windows 98. (Alexander Belchenko, #84728)

    * Searching location of CA bundle for PyCurl in env variable
      (``CURL_CA_BUNDLE``), and on win32 along the PATH.
      (Alexander Belchenko, #82086)

    * ``bzr init`` works with unicode argument LOCATION.
      (Alexander Belchenko, #85599)

    * Raise ``DependencyNotPresent`` if pycurl do not support https. 
      (Vincent Ladeuil, #85305)

    * Invalid proxy env variables should not cause a traceback.
      (Vincent Ladeuil, #87765)

    * Ignore patterns normalised to use '/' path separator.
      (Kent Gibson, #86451)

    * bzr rocks. It sure does! Fix case. (Vincent Ladeuil, #78026)

    * Fix bzrtools shelve command for removed lines beginning with "--"
      (Johan Dahlberg, #75577)

  TESTING:

    * New ``--first`` option to ``bzr selftest`` to run specified tests
      before the rest of the suite.  (Martin Pool)


bzr 0.14  2007-01-23
--------------------

  IMPROVEMENTS:

    * ``bzr help global-options`` describes the global options. (Aaron Bentley)

  BUG FIXES:
    
    * Skip documentation generation tests if the tools to do so are not
      available. Fixes running selftest for installled copies of bzr. 
      (John Arbash Meinel, #80330)

    * Fix the code that discovers whether bzr is being run from it's
      working tree to handle the case when it isn't but the directory
      it is in is below a repository. (James Westby, #77306)


bzr 0.14rc1  2007-01-16
-----------------------

  IMPROVEMENTS:

    * New connection: ``bzr+http://`` which supports tunnelling the smart
      protocol over an HTTP connection. If writing is enabled on the bzr
      server, then you can write over the http connection.
      (Andrew Bennetts, John Arbash Meinel)

    * Aliases now support quotation marks, so they can contain whitespace
      (Marius Kruger)

    * PyCurlTransport now use a single curl object. By specifying explicitly
      the 'Range' header, we avoid the need to use two different curl objects
      (and two connections to the same server). (Vincent Ladeuil)

    * ``bzr commit`` does not prompt for a message until it is very likely to
      succeed.  (Aaron Bentley)

    * ``bzr conflicts`` now takes --text to list pathnames of text conflicts
      (Aaron Bentley)

    * Fix ``iter_lines_added_or_present_in_versions`` to use a set instead
      of a list while checking if a revision id was requested. Takes 10s
      off of the ``fileids_affected_by_revision_ids`` time, which is 10s
      of the ``bzr branch`` time. Also improve ``fileids_...`` time by
      filtering lines with a regex rather than multiple ``str.find()``
      calls. (saves another 300ms) (John Arbash Meinel)

    * Policy can be set for each configuration key. This allows keys to be
      inherited properly across configuration entries. For example, this
      should enable you to do::
        
        [/home/user/project]
        push_location = sftp://host/srv/project/
        push_location:policy = appendpath

      And then a branch like ``/home/user/project/mybranch`` should get an
      automatic push location of ``sftp://host/srv/project/mybranch``.
      (James Henstridge)

    * Added ``bzr status --short`` to make status report svn style flags
      for each file.  For example::

        $ bzr status --short
        A  foo
        A  bar
        D  baz
        ?  wooley

    * 'bzr selftest --clean-output' allows easily clean temporary tests 
      directories without running tests. (Alexander Belchenko)

    * ``bzr help hidden-commands`` lists all hidden commands. (Aaron Bentley)

    * ``bzr merge`` now has an option ``--pull`` to fall back to pull if
      local is fully merged into remote. (Jan Hudec)

    * ``bzr help formats`` describes available directory formats. (Aaron Bentley)

  INTERNALS:

    * A few tweaks directly to ``fileids_affected_by_revision_ids`` to
      help speed up processing, as well allowing to extract unannotated
      lines. Between the two ``fileids_affected_by_revision_ids`` is
      improved by approx 10%. (John Arbash Meinel)

    * Change Revision serialization to only write out millisecond
      resolution. Rather than expecting floating point serialization to
      preserve more resolution than we need. (Henri Weichers, Martin Pool)

    * Test suite ends cleanly on Windows.  (Vincent Ladeuil)

    * When ``encoding_type`` attribute of class Command is equal to 'exact', 
      force sys.stdout to be a binary stream on Windows, and therefore
      keep exact line-endings (without LF -> CRLF conversion).
      (Alexander Belchenko)

    * Single-letter short options are no longer globally declared.  (Martin
      Pool)

    * Before using detected user/terminal encoding bzr should check
      that Python has corresponding codec. (Alexander Belchenko)

    * Formats for end-user selection are provided via a FormatRegistry (Aaron Bentley)

  BUG FIXES:

    * ``bzr missing --verbose`` was showing adds/removals in the wrong
      direction. (John Arbash Meinel)

    * ``bzr annotate`` now defaults to showing dotted revnos for merged
      revisions. It cuts them off at a depth of 12 characters, but you can
      supply ``--long`` to see the full number. You can also use
      ``--show-ids`` to display the original revision ids, rather than
      revision numbers and committer names. (John Arbash Meinel, #75637)

    * bzr now supports Win32 UNC path (e.g. ``\HOST\path``. 
      (Alexander Belchenko, #57869)

    * Win32-specific: output of cat, bundle and diff commands don't mangle
      line-endings (Alexander Belchenko, #55276)

    * Replace broken fnmatch based ignore pattern matching with custom pattern
      matcher.
      (Kent Gibson, Jan Hudec #57637)

    * pycurl and urllib can detect short reads at different places. Update
      the test suite to test more cases. Also detect http error code 416
      which was raised for that specific bug. Also enhance the urllib
      robustness by detecting invalid ranges (and pycurl's one by detecting
      short reads during the initial GET). (Vincent Ladeuil, #73948)

    * The urllib connection sharing interacts badly with urllib2
      proxy setting (the connections didn't go thru the proxy
      anymore). Defining a proper ProxyHandler solves the
      problem.  (Vincent Ladeuil, #74759)

    * Use urlutils to generate relative URLs, not osutils 
      (Aaron Bentley, #76229)

    * ``bzr status`` in a readonly directory should work without giving
      lots of errors. (John Arbash Meinel, #76299)

    * Mention the revisionspec topic for the revision option help.
      (Wouter van Heyst, #31663)

    * Allow plugins import from zip archives.
      (Alexander Belchenko, #68124)


bzr 0.13  2006-12-05
--------------------
    
  No changes from 0.13rc1
    
bzr 0.13rc1  2006-11-27
-----------------------

  IMPROVEMENTS:

    * New command ``bzr remove-tree`` allows the removal of the working
      tree from a branch.
      (Daniel Silverstone)

    * urllib uses shared keep-alive connections, so http 
      operations are substantially faster.
      (Vincent Ladeuil, #53654)

    * ``bzr export`` allows an optional branch parameter, to export a bzr
      tree from some other url. For example:
      ``bzr export bzr.tar.gz http://bazaar-vcs.org/bzr/bzr.dev``
      (Daniel Silverstone)

    * Added ``bzr help topics`` to the bzr help system. This gives a
      location for general information, outside of a specific command.
      This includes updates for ``bzr help revisionspec`` the first topic
      included. (Goffredo Baroncelli, John Arbash Meinel, #42714)

    * WSGI-compatible HTTP smart server.  See ``doc/http_smart_server.txt``.
      (Andrew Bennetts)

    * Knit files will now cache full texts only when the size of the
      deltas is as large as the size of the fulltext. (Or after 200
      deltas, whichever comes first). This has the most benefit on large
      files with small changes, such as the inventory for a large project.
      (eg For a project with 2500 files, and 7500 revisions, it changes
      the size of inventory.knit from 11MB to 5.4MB) (John Arbash Meinel)

  INTERNALS:

    * New -D option given before the command line turns on debugging output
      for particular areas.  -Derror shows tracebacks on all errors.
      (Martin Pool)

    * Clean up ``bzr selftest --benchmark bundle`` to correct an import,
      and remove benchmarks that take longer than 10min to run.
      (John Arbash Meinel)

    * Use ``time.time()`` instead of ``time.clock()`` to decide on
      progress throttling. Because ``time.clock()`` is actually CPU time,
      so over a high-latency connection, too many updates get throttled.
      (John Arbash Meinel)

    * ``MemoryTransport.list_dir()`` would strip the first character for
      files or directories in root directory. (John Arbash Meinel)

    * New method ``get_branch_reference`` on 'BzrDir' allows the detection of 
      branch references - which the smart server component needs.
  
    * New ``ChrootTransportDecorator``, accessible via the ``chroot+`` url
      prefix.  It disallows any access to locations above a set URL.  (Andrew
      Bennetts)

  BUG FIXES:

    * Now ``_KnitIndex`` properly decode revision ids when loading index data.
      And optimize the knit index parsing code. 
      (Dmitry Vasiliev, John Arbash Meinel)

    * ``bzrlib/bzrdir.py`` was directly referencing ``bzrlib.workingtree``,
      without importing it. This prevented ``bzr upgrade`` from working
      unless a plugin already imported ``bzrlib.workingtree``
      (John Arbash Meinel, #70716)

    * Suppress the traceback on invalid URLs (Vincent Ladeuil, #70803).

    * Give nicer error message when an http server returns a 403
      error code. (Vincent Ladeuil, #57644).

    * When a multi-range http GET request fails, try a single
      range one. If it fails too, forget about ranges. Remember that until 
      the death of the transport and propagates that to the clones.
      (Vincent Ladeuil, #62276, #62029).

    * Handles user/passwords supplied in url from command
      line (for the urllib implementation). Don't request already
      known passwords (Vincent Ladeuil, #42383, #44647, #48527)

    * ``_KnitIndex.add_versions()`` dictionary compresses revision ids as they
      are added. This fixes bug where fetching remote revisions records
      them as full references rather than integers.
      (John Arbash Meinel, #64789)

    * ``bzr ignore`` strips trailing slashes in patterns.
      Also ``bzr ignore`` rejects absolute paths. (Kent Gibson, #4559)

    * ``bzr ignore`` takes multiple arguments. (Cheuksan Edward Wang, #29488)

    * mv correctly handles paths that traverse symlinks. 
      (Aaron Bentley, #66964)

    * Give nicer looking error messages when failing to connect over ssh.
      (John Arbash Meinel, #49172)

    * Pushing to a remote branch does not currently update the remote working
      tree. After a remote push, ``bzr status`` and ``bzr diff`` on the remote
      machine now show that the working tree is out of date.
      (Cheuksan Edward Wang #48136)

    * Use patiencediff instead of difflib for determining deltas to insert
      into knits. This avoids the O(N^3) behavior of difflib. Patience
      diff should be O(N^2). (Cheuksan Edward Wang, #65714)

    * Running ``bzr log`` on nonexistent file gives an error instead of the
      entire log history. (Cheuksan Edward Wang #50793)

    * ``bzr cat`` can look up contents of removed or renamed files. If the
      pathname is ambiguous, i.e. the files in the old and new trees have
      different id's, the default is the file in the new tree. The user can
      use "--name-from-revision" to select the file in the old tree.
      (Cheuksan Edward Wang, #30190)

  TESTING:

    * TestingHTTPRequestHandler really handles the Range header
      (previously it was ignoring it and returning the whole file,).

bzr 0.12  2006-10-30
--------------------

  INTERNALS:

    * Clean up ``bzr selftest --benchmark bundle`` to correct an import,
      and remove benchmarks that take longer than 10min to run.
      (John Arbash Meinel)
  
bzr 0.12rc1  2006-10-23
-----------------------

  IMPROVEMENTS:

    * ``bzr log`` now shows dotted-decimal revision numbers for all revisions,
      rather than just showing a decimal revision number for revisions on the
      mainline. These revision numbers are not yet accepted as input into bzr
      commands such as log, diff etc. (Robert Collins)

    * revisions can now be specified using dotted-decimal revision numbers.
      For instance, ``bzr diff -r 1.2.1..1.2.3``. (Robert Collins)

    * ``bzr help commands`` output is now shorter (Aaron Bentley)

    * ``bzr`` now uses lazy importing to reduce the startup time. This has
      a moderate effect on lots of actions, especially ones that have
      little to do. For example ``bzr rocks`` time is down to 116ms from
      283ms. (John Arbash Meinel)

    * New Registry class to provide name-to-object registry-like support,
      for example for schemes where plugins can register new classes to
      do certain tasks (e.g. log formatters). Also provides lazy registration
      to allow modules to be loaded on request.
      (John Arbash Meinel, Adeodato Simó)

  API INCOMPATABILITY:
  
    * LogFormatter subclasses show now expect the 'revno' parameter to 
      show() to be a string rather than an int. (Robert Collins)

  INTERNALS:

    * ``TestCase.run_bzr``, ``run_bzr_captured``, and ``run_bzr_subprocess``
      can take a ``working_dir='foo'`` parameter, which will change directory 
      for the command. (John Arbash Meinel)

    * ``bzrlib.lazy_regex.lazy_compile`` can be used to create a proxy
      around a regex, which defers compilation until first use. 
      (John Arbash Meinel)

    * ``TestCase.run_bzr_subprocess`` defaults to supplying the
      ``--no-plugins`` parameter to ensure test reproducability, and avoid
      problems with system-wide installed plugins. (John Arbash Meinel)

    * Unique tree root ids are now supported. Newly created trees still
      use the common root id for compatibility with bzr versions before 0.12.
      (Aaron Bentley)

    * ``WorkingTree.set_root_id(None)`` is now deprecated. Please
      pass in ``inventory.ROOT_ID`` if you want the default root id value.
      (Robert Collins, John Arbash Meinel)

    * New method ``WorkingTree.flush()`` which will write the current memory
      inventory out to disk. At the same time, ``read_working_inventory`` will
      no longer trash the current tree inventory if it has been modified within
      the current lock, and the tree will now ``flush()`` automatically on
      ``unlock()``. ``WorkingTree.set_root_id()`` has been updated to take
      advantage of this functionality. (Robert Collins, John Arbash Meinel)

    * ``bzrlib.tsort.merge_sorted`` now accepts ``generate_revnos``. This
      parameter will cause it to add another column to its output, which
      contains the dotted-decimal revno for each revision, as a tuple.
      (Robert Collins)

    * ``LogFormatter.show_merge`` is deprecated in favour of
      ``LogFormatter.show_merge_revno``. (Robert Collins)

  BUG FIXES:

    * Avoid circular imports by creating a deprecated function for
      ``bzrlib.tree.RevisionTree``. Callers should have been using
      ``bzrlib.revisontree.RevisionTree`` anyway. (John Arbash Meinel,
      #63360, #66349)

    * Don't use ``socket.MSG_WAITALL`` as it doesn't exist on all
      platforms. (Martin Pool, #66356)

    * Don't require ``Content-Type`` in range responses. Assume they are a
      single range if ``Content-Type`` does not exist.
      (John Arbash Meinel, #62473)

    * bzr branch/pull no longer complain about progress bar cleanup when
      interrupted during fetch.  (Aaron Bentley, #54000)

    * ``WorkingTree.set_parent_trees()`` uses the trees to directly write
      the basis inventory, rather than going through the repository. This
      allows us to have 1 inventory read, and 2 inventory writes when
      committing a new tree. (John Arbash Meinel)

    * When reverting, files that are not locally modified that do not exist
      in the target are deleted, not just unversioned (Aaron Bentley)

    * When trying to acquire a lock, don't fail immediately. Instead, try
      a few times (up to 1 hour) before timing out. Also, report why the
      lock is unavailable (John Arbash Meinel, #43521, #49556)

    * Leave HttpTransportBase daughter classes decides how they
      implement cloning. (Vincent Ladeuil, #61606)

    * diff3 does not indicate conflicts on clean merge. (Aaron Bentley)

    * If a commit fails, the commit message is stored in a file at the root of
      the tree for later commit. (Cheuksan Edward Wang, Stefan Metzmacher,
      #32054)

  TESTING:

    * New test base class TestCaseWithMemoryTransport offers memory-only
      testing facilities: its not suitable for tests that need to mutate disk
      state, but most tests should not need that and should be converted to
      TestCaseWithMemoryTransport. (Robert Collins)

    * ``TestCase.make_branch_and_memory_tree`` now takes a format
      option to set the BzrDir, Repository and Branch formats of the
      created objects. (Robert Collins, John Arbash Meinel)

bzr 0.11  2006-10-02
--------------------

    * Smart server transport test failures on windows fixed. (Lukáš Lalinský).

bzr 0.11rc2  2006-09-27
-----------------------

  BUG FIXES:

    * Test suite hangs on windows fixed. (Andrew Bennets, Alexander Belchenko).
    
    * Commit performance regression fixed. (Aaron Bentley, Robert Collins, John
      Arbash Meinel).

bzr 0.11rc1  2006-09-25
-----------------------

  IMPROVEMENTS:

    * Knit files now wait to create their contents until the first data is
      added. The old code used to create an empty .knit and a .kndx with just
      the header. However, this caused a lot of extra round trips over sftp.
      This can change the time for ``bzr push`` to create a new remote branch
      from 160s down to 100s. This also affects ``bzr commit`` performance when
      adding new files, ``bzr commit`` on a new kernel-like tree drops from 50s
      down to 40s (John Arbash Meinel, #44692)

    * When an entire subtree has been deleted, commit will now report that
      just the top of the subtree has been deleted, rather than reporting
      all the individual items. (Robert Collins)

    * Commit performs one less XML parse. (Robert Collins)

    * ``bzr checkout`` now operates on readonly branches as well
      as readwrite branches. This fixes bug #39542. (Robert Collins)

    * ``bzr bind`` no longer synchronises history with the master branch.
      Binding should be followed by an update or push to synchronise the 
      two branches. This is closely related to the fix for bug #39542.
      (Robert Collins)

    * ``bzrlib.lazy_import.lazy_import`` function to create on-demand 
      objects.  This allows all imports to stay at the global scope, but
      modules will not actually be imported if they are not used.
      (John Arbash Meinel)

    * Support ``bzr://`` and ``bzr+ssh://`` urls to work with the new RPC-based
      transport which will be used with the upcoming high-performance smart
      server. The new command ``bzr serve`` will invoke bzr in server mode,
      which processes these requests. (Andrew Bennetts, Robert Collins, Martin
      Pool)

    * New command ``bzr version-info`` which can be used to get a summary
      of the current state of the tree. This is especially useful as part
      of a build commands. See ``doc/version_info.txt`` for more information 
      (John Arbash Meinel)

  BUG FIXES:

    * ``'bzr inventory [FILE...]'`` allows restricting the file list to a
      specific set of files. (John Arbash Meinel, #3631)

    * Don't abort when annotating empty files (John Arbash Meinel, #56814)

    * Add ``Stanza.to_unicode()`` which can be passed to another Stanza
      when nesting stanzas. Also, add ``read_stanza_unicode`` to handle when
      reading a nested Stanza. (John Arbash Meinel)

    * Transform._set_mode() needs to stat the right file. 
      (John Arbash Meinel, #56549)

    * Raise WeaveFormatError rather than StopIteration when trying to read
      an empty Weave file. (John Arbash Meinel, #46871)

    * Don't access e.code for generic URLErrors, only HTTPErrors have .code.
      (Vincent Ladeuil, #59835)

    * Handle boundary="" lines properly to allow access through a Squid proxy.
      (John Arbash Meinel, #57723)

    * revert now removes newly-added directories (Aaron Bentley, #54172)

    * ``bzr upgrade sftp://`` shouldn't fail to upgrade v6 branches if there 
      isn't a working tree. (David Allouche, #40679)

    * Give nicer error messages when a user supplies an invalid --revision
      parameter. (John Arbash Meinel, #55420)

    * Handle when LANG is not recognized by python. Emit a warning, but
      just revert to using 'ascii'. (John Arbash Meinel, #35392)

    * Don't use ``preexec_fn`` on win32, as it is not supported by subprocess.
      (John Arbash Meinel)

    * Skip specific tests when the dependencies aren't met. This includes
      some ``setup.py`` tests when ``python-dev`` is not available, and
      some tests that depend on paramiko. (John Arbash Meinel, Mattheiu Moy)

    * Fallback to Paramiko properly, if no ``ssh`` executable exists on
      the system. (Andrew Bennetts, John Arbash Meinel)

    * ``Branch.bind(other_branch)`` no longer takes a write lock on the
      other branch, and will not push or pull between the two branches.
      API users will need to perform a push or pull or update operation if they
      require branch synchronisation to take place. (Robert Collins, #47344)

    * When creating a tarball or zipfile export, export unicode names as utf-8
      paths. This may not work perfectly on all platforms, but has the best
      chance of working in the common case. (John Arbash Meinel, #56816)

    * When committing, only files that exist in working tree or basis tree
      may be specified (Aaron Bentley, #50793)

  PORTABILITY:

    * Fixes to run on Python 2.5 (Brian M. Carlson, Martin Pool, Marien Zwart)

  INTERNALS:

    * TestCaseInTempDir now creates a separate directory for HOME, rather
      than having HOME set to the same location as the working directory.
      (John Arbash Meinel)

    * ``run_bzr_subprocess()`` can take an optional ``env_changes={}`` parameter,
      which will update os.environ inside the spawned child. It also can
      take a ``universal_newlines=True``, which helps when checking the output
      of the command. (John Arbash Meinel)

    * Refactor SFTP vendors to allow easier re-use when ssh is used. 
      (Andrew Bennetts)

    * ``Transport.list_dir()`` and ``Transport.iter_files_recursive()`` should always
      return urlescaped paths. This is now tested (there were bugs in a few
      of the transports) (Andrew Bennetts, David Allouche, John Arbash Meinel)

    * New utility function ``symbol_versioning.deprecation_string``. Returns the
      formatted string for a callable, deprecation format pair. (Robert Collins)

    * New TestCase helper applyDeprecated. This allows you to call a callable
      which is deprecated without it spewing to the screen, just by supplying
      the deprecation format string issued for it. (Robert Collins)

    * Transport.append and Transport.put have been deprecated in favor of
      ``.append_bytes``, ``.append_file``, ``.put_bytes``, and
      ``.put_file``. This removes the ambiguity in what type of object the
      functions take.  ``Transport.non_atomic_put_{bytes,file}`` has also
      been added. Which works similarly to ``Transport.append()`` except for
      SFTP, it doesn't have a round trip when opening the file. Also, it
      provides functionality for creating a parent directory when trying
      to create a file, rather than raise NoSuchFile and forcing the
      caller to repeat their request.
      (John Arbash Meinel)

    * WorkingTree has a new api ``unversion`` which allow the unversioning of
      entries by their file id. (Robert Collins)

    * ``WorkingTree.pending_merges`` is deprecated.  Please use the
      ``get_parent_ids`` (introduced in 0.10) method instead. (Robert Collins)

    * WorkingTree has a new ``lock_tree_write`` method which locks the branch for
      read rather than write. This is appropriate for actions which only need
      the branch data for reference rather than mutation. A new decorator
      ``needs_tree_write_lock`` is provided in the workingtree module. Like the
      ``needs_read_lock`` and ``needs_write_lock`` decorators this allows static 
      declaration of the locking requirements of a function to ensure that
      a lock is taken out for casual scripts. (Robert Collins, #54107)

    * All WorkingTree methods which write to the tree, but not to the branch
      have been converted to use ``needs_tree_write_lock`` rather than 
      ``needs_write_lock``. Also converted is the revert, conflicts and tree
      transform modules. This provides a modest performance improvement on 
      metadir style trees, due to the reduce lock-acquisition, and a more
      significant performance improvement on lightweight checkouts from 
      remote branches, where trivial operations used to pay a significant 
      penalty. It also provides the basis for allowing readonly checkouts.
      (Robert Collins)

    * Special case importing the standard library 'copy' module. This shaves
      off 40ms of startup time, while retaining compatibility. See:
      ``bzrlib/inspect_for_copy.py`` for more details. (John Arbash Meinel)

    * WorkingTree has a new parent class MutableTree which represents the 
      specialisations of Tree which are able to be altered. (Robert Collins)

    * New methods mkdir and ``put_file_bytes_non_atomic`` on MutableTree that
      mutate the tree and its contents. (Robert Collins)

    * Transport behaviour at the root of the URL is now defined and tested.
      (Andrew Bennetts, Robert Collins)

  TESTING:

    * New test helper classs MemoryTree. This is typically accessed via
      ``self.make_branch_and_memory_tree()`` in test cases. (Robert Collins)
      
    * Add ``start_bzr_subprocess`` and ``stop_bzr_subprocess`` to allow test
      code to continue running concurrently with a subprocess of bzr.
      (Andrew Bennetts, Robert Collins)

    * Add a new method ``Transport.get_smart_client()``. This is provided to
      allow upgrades to a richer interface than the VFS one provided by
      Transport. (Andrew Bennetts, Martin Pool)

bzr 0.10  2006-08-29
--------------------
  
  IMPROVEMENTS:
    * 'merge' now takes --uncommitted, to apply uncommitted changes from a
      tree.  (Aaron Bentley)
  
    * 'bzr add --file-ids-from' can be used to specify another path to use
      for creating file ids, rather than generating all new ones. Internally,
      the 'action' passed to ``smart_add_tree()`` can return ``file_ids`` that
      will be used, rather than having bzrlib generate new ones.
      (John Arbash Meinel, #55781)

    * ``bzr selftest --benchmark`` now allows a ``--cache-dir`` parameter.
      This will cache some of the intermediate trees, and decrease the
      setup time for benchmark tests. (John Arbash Meinel)

    * Inverse forms are provided for all boolean options.  For example,
      --strict has --no-strict, --no-recurse has --recurse (Aaron Bentley)

    * Serialize out Inventories directly, rather than using ElementTree.
      Writing out a kernel sized inventory drops from 2s down to ~350ms.
      (Robert Collins, John Arbash Meinel)

  BUG FIXES:

    * Help diffutils 2.8.4 get along with binary tests (Marien Zwart: #57614)

    * Change LockDir so that if the lock directory doesn't exist when
      ``lock_write()`` is called, an attempt will be made to create it.
      (John Arbash Meinel, #56974)

    * ``bzr uncommit`` preserves pending merges. (John Arbash Meinel, #57660)

    * Active FTP transport now works as intended. (ghozzy, #56472)

    * Really fix mutter() so that it won't ever raise a UnicodeError.
      It means it is possible for ~/.bzr.log to contain non UTF-8 characters.
      But it is a debugging log, not a real user file.
      (John Arbash Meinel, #56947, #53880)

    * Change Command handle to allow Unicode command and options.
      At present we cannot register Unicode command names, so we will get
      BzrCommandError('unknown command'), or BzrCommandError('unknown option')
      But that is better than a UnicodeError + a traceback.
      (John Arbash Meinel, #57123)

    * Handle TZ=UTC properly when reading/writing revisions.
      (John Arbash Meinel, #55783, #56290)

    * Use ``GPG_TTY`` to allow gpg --cl to work with gpg-agent in a pipeline,
      (passing text to sign in on stdin). (John Arbash Meinel, #54468)

    * External diff does the right thing for binaries even in foreign 
      languages. (John Arbash Meinel, #56307)

    * Testament handles more cases when content is unicode. Specific bug was
      in handling of revision properties.
      (John Arbash Meinel, Holger Krekel, #54723)

    * The bzr selftest was failing on installed versions due to a bug in a new
      test helper. (John Arbash Meinel, Robert Collins, #58057)

  INTERNALS:

    * ``bzrlib.cache_utf8`` contains ``encode()`` and ``decode()`` functions
      which can be used to cache the conversion between utf8 and Unicode.
      Especially helpful for some of the knit annotation code, which has to
      convert revision ids to utf8 to annotate lines in storage.
      (John Arbash Meinel)

    * ``setup.py`` now searches the filesystem to find all packages which
      need to be installed. This should help make the life of packagers
      easier. (John Arbash Meinel)

bzr 0.9.0  2006-08-11
---------------------

  SURPRISES:

   * The hard-coded built-in ignore rules have been removed. There are
     now two rulesets which are enforced. A user global one in 
     ``~/.bazaar/ignore`` which will apply to every tree, and the tree
     specific one '.bzrignore'.
     ``~/.bazaar/ignore`` will be created if it does not exist, but with
     a more conservative list than the old default.
     This fixes bugs with default rules being enforced no matter what. 
     The old list of ignore rules from bzr is available by
     running 'bzr ignore --old-default-rules'.
     (Robert Collins, Martin Pool, John Arbash Meinel)

   * 'branches.conf' has been changed to 'locations.conf', since it can apply
     to more locations than just branch locations.
     (Aaron Bentley)
   
  IMPROVEMENTS:

   * The revision specifier "revno:" is extended to accept the syntax
     revno:N:branch. For example,
     revno:42:http://bazaar-vcs.org/bzr/bzr.dev/ means revision 42 in
     bzr.dev.  (Matthieu Moy)

   * Tests updates to ensure proper URL handling, UNICODE support, and
     proper printing when the user's terminal encoding cannot display 
     the path of a file that has been versioned.
     ``bzr branch`` can take a target URL rather than only a local directory.
     ``Branch.get_parent()/set_parent()`` now save a relative path if possible,
     and normalize the parent based on root, allowing access across
     different transports. (John Arbash Meinel, Wouter van Heyst, Martin Pool)
     (Malone #48906, #42699, #40675, #5281, #3980, #36363, #43689,
     #42517, #42514)

   * On Unix, detect terminal width using an ioctl not just $COLUMNS.
     Use terminal width for single-line logs from ``bzr log --line`` and
     pending-merge display.  (Robert Widhopf-Fenk, Gustavo Niemeyer)
     (Malone #3507)

   * On Windows, detect terminal width using GetConsoleScreenBufferInfo.
     (Alexander Belchenko)

   * Speedup improvement for 'date:'-revision search. (Guillaume Pinot).

   * Show the correct number of revisions pushed when pushing a new branch.
     (Robert Collins).

   * 'bzr selftest' now shows a progress bar with the number of tests, and 
     progress made. 'make check' shows tests in -v mode, to be more useful
     for the PQM status window. (Robert Collins).
     When using a progress bar, failed tests are printed out, rather than
     being overwritten by the progress bar until the suite finishes.
     (John Arbash Meinel)

   * 'bzr selftest --benchmark' will run a new benchmarking selftest.
     'bzr selftest --benchmark --lsprof-timed' will use lsprofile to generate
     profile data for the individual profiled calls, allowing for fine
     grained analysis of performance.
     (Robert Collins, Martin Pool).

   * 'bzr commit' shows a progress bar. This is useful for commits over sftp
     where commit can take an appreciable time. (Robert Collins)

   * 'bzr add' is now less verbose in telling you what ignore globs were
     matched by files being ignored. Instead it just tells you how many 
     were ignored (because you might reasonably be expecting none to be
     ignored). 'bzr add -v' is unchanged and will report every ignored
     file. (Robert Collins).

   * ftp now has a test server if medusa is installed. As part of testing,
     ftp support has been improved, including support for supplying a
     non-standard port. (John Arbash Meinel).

   * 'bzr log --line' shows the revision number, and uses only the
     first line of the log message (#5162, Alexander Belchenko;
     Matthieu Moy)

   * 'bzr status' has had the --all option removed. The 'bzr ls' command
     should be used to retrieve all versioned files. (Robert Collins)

   * 'bzr bundle OTHER/BRANCH' will create a bundle which can be sent
     over email, and applied on the other end, while maintaining ancestry.
     This bundle can be applied with either 'bzr merge' or 'bzr pull',
     the same way you would apply another branch.
     (John Arbash Meinel, Aaron Bentley)
  
   * 'bzr whoami' can now be used to set your identity from the command line,
     for a branch or globally.  (Robey Pointer)

   * 'bzr checkout' now aliased to 'bzr co', and 'bzr annotate' to 'bzr ann'.
     (Michael Ellerman)

   * 'bzr revert DIRECTORY' now reverts the contents of the directory as well.
     (Aaron Bentley)

   * 'bzr get sftp://foo' gives a better error when paramiko is not present.
     Also updates things like 'http+pycurl://' if pycurl is not present.
     (John Arbash Meinel) (Malone #47821, #52204)

   * New env variable ``BZR_PROGRESS_BAR``, sets the default progress bar type.
     Can be set to 'none' or 'dummy' to disable the progress bar, 'dots' or 
     'tty' to create the respective type. (John Arbash Meinel, #42197, #51107)

   * Improve the help text for 'bzr diff' to explain what various options do.
     (John Arbash Meinel, #6391)

   * 'bzr uncommit -r 10' now uncommits revisions 11.. rather than uncommitting
     revision 10. This makes -r10 more in line with what other commands do.
     'bzr uncommit' also now saves the pending merges of the revisions that
     were removed. So it is safe to uncommit after a merge, fix something,
     and commit again. (John Arbash Meinel, #32526, #31426)

   * 'bzr init' now also works on remote locations.
     (Wouter van Heyst, #48904)

   * HTTP support has been updated. When using pycurl we now support 
     connection keep-alive, which reduces dns requests and round trips.
     And for both urllib and pycurl we support multi-range requests, 
     which decreases the number of round-trips. Performance results for
     ``bzr branch http://bazaar-vcs.org/bzr/bzr.dev/`` indicate
     http branching is now 2-3x faster, and ``bzr pull`` in an existing 
     branch is as much as 4x faster.
     (Michael Ellerman, Johan Rydberg, John Arbash Meinel, #46768)

   * Performance improvements for sftp. Branching and pulling are now up to
     2x faster. Utilize paramiko.readv() support for async requests if it
     is available (paramiko > 1.6) (John Arbash Meinel)

  BUG FIXES:

    * Fix shadowed definition of TestLocationConfig that caused some 
      tests not to run.
      (Erik Bågfors, Michael Ellerman, Martin Pool, #32587)

    * Fix unnecessary requirement of sign-my-commits that it be run from
      a working directory.  (Martin Pool, Robert Collins)

    * 'bzr push location' will only remember the push location if it succeeds
      in connecting to the remote location. (John Arbash Meinel, #49742)

    * 'bzr revert' no longer toggles the executable bit on win32
      (John Arbash Meinel, #45010)

    * Handle broken pipe under win32 correctly. (John Arbash Meinel)
    
    * sftp tests now work correctly on win32 if you have a newer paramiko
      (John Arbash Meinel)

    * Cleanup win32 test suite, and general cleanup of places where
      file handles were being held open. (John Arbash Meinel)

    * When specifying filenames for 'diff -r x..y', the name of the file in the
      working directory can be used, even if its name is different in both x
      and y.

    * File-ids containing single- or double-quotes are handled correctly by
      push. (Aaron Bentley, #52227)

    * Normalize unicode filenames to ensure cross-platform consistency.
      (John Arbash Meinel, #43689)

    * The argument parser can now handle '-' as an argument. Currently
      no code interprets it specially (it is mostly handled as a file named 
      '-'). But plugins, and future operations can use it.
      (John Arbash meinel, #50984)

    * Bundles can properly read binary files with a plain '\r' in them.
      (John Arbash Meinel, #51927)

    * Tuning ``iter_entries()`` to be more efficient (John Arbash Meinel, #5444)

    * Lots of win32 fixes (the test suite passes again).
      (John Arbash Meinel, #50155)

    * Handle openbsd returning None for sys.getfilesystemencoding() (#41183) 

    * Support ftp APPE (append) to allow Knits to be used over ftp (#42592)

    * Removals are only committed if they match the filespec (or if there is
      no filespec).  (#46635, Aaron Bentley)

    * smart-add recurses through all supplied directories 
      (John Arbash Meinel, #52578)

    * Make the bundle reader extra lines before and after the bundle text.
      This allows you to parse an email with the bundle inline.
      (John Arbash Meinel, #49182)

    * Change the file id generator to squash a little bit more. Helps when
      working with long filenames on windows. (Also helps for unicode filenames
      not generating hidden files). (John Arbash Meinel, #43801)

    * Restore terminal mode on C-c while reading sftp password.  (#48923, 
      Nicholas Allen, Martin Pool)

    * Timestamps are rounded to 1ms, and revision entries can be recreated
      exactly. (John Arbash Meinel, Jamie Wilkinson, #40693)

    * Branch.base has changed to a URL, but ~/.bazaar/locations.conf should
      use local paths, since it is user visible (John Arbash Meinel, #53653)

    * ``bzr status foo`` when foo was unversioned used to cause a full delta
      to be generated (John Arbash Meinel, #53638)

    * When reading revision properties, an empty value should be considered
      the empty string, not None (John Arbash Meinel, #47782)

    * ``bzr diff --diff-options`` can now handle binary files being changed.
      Also, the output is consistent when --diff-options is not supplied.
      (John Arbash Meinel, #54651, #52930)

    * Use the right suffixes for loading plugins (John Arbash Meinel, #51810)

    * Fix ``Branch.get_parent()`` to handle the case when the parent is not 
      accessible (John Arbash Meinel, #52976)

  INTERNALS:

    * Combine the ignore rules into a single regex rather than looping over
      them to reduce the threshold where  N^2 behaviour occurs in operations
      like status. (Jan Hudec, Robert Collins).

    * Appending to ``bzrlib.DEFAULT_IGNORE`` is now deprecated. Instead, use
      one of the add functions in bzrlib.ignores. (John Arbash Meinel)

    * 'bzr push' should only push the ancestry of the current revision, not
      all of the history in the repository. This is especially important for
      shared repositories. (John Arbash Meinel)

    * ``bzrlib.delta.compare_trees`` now iterates in alphabetically sorted order,
      rather than randomly walking the inventories. (John Arbash Meinel)

    * Doctests are now run in temporary directories which are cleaned up when
      they finish, rather than using special ScratchDir/ScratchBranch objects.
      (Martin Pool)

    * Split ``check`` into separate methods on the branch and on the repository,
      so that it can be specialized in ways that are useful or efficient for
      different formats.  (Martin Pool, Robert Collins)

    * Deprecate ``Repository.all_revision_ids``; most methods don't really need
      the global revision graph but only that part leading up to a particular
      revision.  (Martin Pool, Robert Collins)

    * Add a BzrDirFormat ``control_formats`` list which allows for control formats
      that do not use '.bzr' to store their data - i.e. '.svn', '.hg' etc.
      (Robert Collins, Jelmer Vernooij).

    * ``bzrlib.diff.external_diff`` can be redirected to any file-like object.
      Uses subprocess instead of spawnvp.
      (James Henstridge, John Arbash Meinel, #4047, #48914)

    * New command line option '--profile-imports', which will install a custom
      importer to log time to import modules and regex compilation time to 
      sys.stderr (John Arbash Meinel)

    * 'EmptyTree' is now deprecated, please use ``repository.revision_tree(None)``
      instead. (Robert Collins)

    * "RevisionTree" is now in bzrlib/revisiontree.py. (Robert Collins)

bzr 0.8.2  2006-05-17
---------------------
  
  BUG FIXES:
   
    * setup.py failed to install launchpad plugin.  (Martin Pool)

bzr 0.8.1  2006-05-16
---------------------

  BUG FIXES:

    * Fix failure to commit a merge in a checkout.  (Martin Pool, 
      Robert Collins, Erik Bågfors, #43959)

    * Nicer messages from 'commit' in the case of renames, and correct
      messages when a merge has occured. (Robert Collins, Martin Pool)

    * Separate functionality from assert statements as they are skipped in
      optimized mode of python. Add the same check to pending merges.
      (Olaf Conradi, #44443)

  CHANGES:

    * Do not show the None revision in output of bzr ancestry. (Olaf Conradi)

    * Add info on standalone branches without a working tree.
      (Olaf Conradi, #44155)

    * Fix bug in knits when raising InvalidRevisionId. (Olaf Conradi, #44284)

  CHANGES:

    * Make editor invocation comply with Debian Policy. First check
      environment variables VISUAL and EDITOR, then try editor from
      alternatives system. If that all fails, fall back to the pre-defined
      list of editors. (Olaf Conradi, #42904)

  NEW FEATURES:

    * New 'register-branch' command registers a public branch into 
      Launchpad.net, where it can be associated with bugs, etc.
      (Martin Pool, Bjorn Tillenius, Robert Collins)

  INTERNALS:

    * New public api in InventoryEntry - ``describe_change(old, new)`` which
      provides a human description of the changes between two old and
      new. (Robert Collins, Martin Pool)

  TESTING:

    * Fix test case for bzr info in upgrading a standalone branch to metadir,
      uses bzrlib api now. (Olaf Conradi)

bzr 0.8  2006-05-08
-------------------

  NOTES WHEN UPGRADING:

    Release 0.8 of bzr introduces a new format for history storage, called
    'knit', as an evolution of to the 'weave' format used in 0.7.  Local 
    and remote operations are faster using knits than weaves.  Several
    operations including 'init', 'init-repo', and 'upgrade' take a 
    --format option that controls this.  Branching from an existing branch
    will keep the same format.

    It is possible to merge, pull and push between branches of different
    formats but this is slower than moving data between homogenous
    branches.  It is therefore recommended (but not required) that you
    upgrade all branches for a project at the same time.  Information on
    formats is shown by 'bzr info'.

    bzr 0.8 now allows creation of 'repositories', which hold the history 
    of files and revisions for several branches.  Previously bzr kept all
    the history for a branch within the .bzr directory at the root of the
    branch, and this is still the default.  To create a repository, use
    the new 'bzr init-repo' command.  Branches exist as directories under
    the repository and contain just a small amount of information
    indicating the current revision of the branch.

    bzr 0.8 also supports 'checkouts', which are similar to in cvs and
    subversion.  Checkouts are associated with a branch (optionally in a
    repository), which contains all the historical information.  The
    result is that a checkout can be deleted without losing any
    already-committed revisions.  A new 'update' command is also available. 

    Repositories and checkouts are not supported with the 0.7 storage
    format.  To use them you must upgrad to either knits, or to the
    'metaweave' format, which uses weaves but changes the .bzr directory
    arrangement.
    

  IMPROVEMENTS:

    * Sftp paths can now be relative, or local, according to the lftp
      convention. Paths now take the form::

          sftp://user:pass@host:port/~/relative/path
          or
          sftp://user:pass@host:port/absolute/path

    * The FTP transport now tries to reconnect after a temporary
      failure. ftp put is made atomic. (Matthieu Moy)

    * The FTP transport now maintains a pool of connections, and
      reuses them to avoid multiple connections to the same host (like
      sftp did). (Daniel Silverstone)

    * The ``bzr_man.py`` file has been removed. To create the man page now,
      use ``./generate_docs.py man``. The new program can also create other files.
      Run ``python generate_docs.py --help`` for usage information.
      (Hans Ulrich Niedermann & James Blackwell).

    * Man Page now gives full help (James Blackwell).
      Help also updated to reflect user config now being stored in .bazaar
      (Hans Ulrich Niedermann)

    * It's now possible to set aliases in bazaar.conf (Erik Bågfors)

    * Pull now accepts a --revision argument (Erik Bågfors)

    * ``bzr re-sign`` now allows multiple revisions to be supplied on the command
      line. You can now use the following command to sign all of your old
      commits::

        find .bzr/revision-store// -name my@email-* \
          | sed 's/.*\/\/..\///' \
          | xargs bzr re-sign

    * Upgrade can now upgrade over the network. (Robert Collins)

    * Two new commands 'bzr checkout' and 'bzr update' allow for CVS/SVN-alike
      behaviour.  By default they will cache history in the checkout, but
      with --lightweight almost all data is kept in the master branch.
      (Robert Collins)

    * 'revert' unversions newly-versioned files, instead of deleting them.

    * 'merge' is more robust.  Conflict messages have changed.

    * 'merge' and 'revert' no longer clobber existing files that end in '~' or
      '.moved'.

    * Default log format can be set in configuration and plugins can register
      their own formatters. (Erik Bågfors)

    * New 'reconcile' command will check branch consistency and repair indexes
      that can become out of sync in pre 0.8 formats. (Robert Collins,
      Daniel Silverstone)

    * New 'bzr init --format' and 'bzr upgrade --format' option to control 
      what storage format is created or produced.  (Robert Collins, 
      Martin Pool)

    * Add parent location to 'bzr info', if there is one.  (Olaf Conradi)

    * New developer commands 'weave-list' and 'weave-join'.  (Martin Pool)

    * New 'init-repository' command, plus support for repositories in 'init'
      and 'branch' (Aaron Bentley, Erik Bågfors, Robert Collins)

    * Improve output of 'info' command. Show all relevant locations related to
      working tree, branch and repository. Use kibibytes for binary quantities.
      Fix off-by-one error in missing revisions of working tree.  Make 'info'
      work on branches, repositories and remote locations.  Show locations
      relative to the shared repository, if applicable.  Show locking status
      of locations.  (Olaf Conradi)

    * Diff and merge now safely handle binary files. (Aaron Bentley)

    * 'pull' and 'push' now normalise the revision history, so that any two
      branches with the same tip revision will have the same output from 'log'.
      (Robert Collins)

    * 'merge' accepts --remember option to store parent location, like 'push'
      and 'pull'. (Olaf Conradi)

    * bzr status and diff when files given as arguments do not exist
      in the relevant trees.  (Martin Pool, #3619)

    * Add '.hg' to the default ignore list.  (Martin Pool)

    * 'knit' is now the default disk format. This improves disk performance and
      utilization, increases incremental pull performance, robustness with SFTP
      and allows checkouts over SFTP to perform acceptably. 
      The initial Knit code was contributed by Johan Rydberg based on a
      specification by Martin Pool.
      (Robert Collins, Aaron Bentley, Johan Rydberg, Martin Pool).

    * New tool to generate all-in-one html version of the manual.  (Alexander
      Belchenko)

    * Hitting CTRL-C while doing an SFTP push will no longer cause stale locks
      to be left in the SFTP repository. (Robert Collins, Martin Pool).

    * New option 'diff --prefix' to control how files are named in diff
      output, with shortcuts '-p0' and '-p1' corresponding to the options for 
      GNU patch.  (Alexander Belchenko, Goffredo Baroncelli, Martin Pool)

    * Add --revision option to 'annotate' command.  (Olaf Conradi)

    * If bzr shows an unexpected revision-history after pulling (perhaps due
      to a reweave) it can now be corrected by 'bzr reconcile'.
      (Robert Collins)

  CHANGES:

    * Commit is now verbose by default, and shows changed filenames and the 
      new revision number.  (Robert Collins, Martin Pool)

    * Unify 'mv', 'move', 'rename'.  (Matthew Fuller, #5379)

    * 'bzr -h' shows help.  (Martin Pool, Ian Bicking, #35940)

    * Make 'pull' and 'push' remember location on failure using --remember.
      (Olaf Conradi)

    * For compatibility, make old format for using weaves inside metadir
      available as 'metaweave' format.  Rename format 'metadir' to 'default'.
      Clean up help for option --format in commands 'init', 'init-repo' and
      'upgrade'.  (Olaf Conradi)

  INTERNALS:
  
    * The internal storage of history, and logical branch identity have now
      been split into Branch, and Repository. The common locking and file 
      management routines are now in bzrlib.lockablefiles. 
      (Aaron Bentley, Robert Collins, Martin Pool)

    * Transports can now raise DependencyNotPresent if they need a library
      which is not installed, and then another implementation will be 
      tried.  (Martin Pool)

    * Remove obsolete (and no-op) `decode` parameter to `Transport.get`.  
      (Martin Pool)

    * Using Tree Transform for merge, revert, tree-building

    * WorkingTree.create, Branch.create, ``WorkingTree.create_standalone``,
      Branch.initialize are now deprecated. Please see ``BzrDir.create_*`` for
      replacement API's. (Robert Collins)

    * New BzrDir class represents the .bzr control directory and manages
      formatting issues. (Robert Collins)

    * New repository.InterRepository class encapsulates Repository to 
      Repository actions and allows for clean selection of optimised code
      paths. (Robert Collins)

    * ``bzrlib.fetch.fetch`` and ``bzrlib.fetch.greedy_fetch`` are now
      deprecated, please use ``branch.fetch`` or ``repository.fetch``
      depending on your needs. (Robert Collins)

    * deprecated methods now have a ``is_deprecated`` flag on them that can
      be checked, if you need to determine whether a given callable is 
      deprecated at runtime. (Robert Collins)

    * Progress bars are now nested - see
      ``bzrlib.ui.ui_factory.nested_progress_bar``.
      (Robert Collins, Robey Pointer)

    * New API call ``get_format_description()`` for each type of format.
      (Olaf Conradi)

    * Changed ``branch.set_parent()`` to accept None to remove parent.
      (Olaf Conradi)

    * Deprecated BzrError AmbiguousBase.  (Olaf Conradi)

    * WorkingTree.branch is now a read only property.  (Robert Collins)

    * bzrlib.ui.text.TextUIFactory now accepts a ``bar_type`` parameter which
      can be None or a factory that will create a progress bar. This is
      useful for testing or for overriding the bzrlib.progress heuristic.
      (Robert Collins)

    * New API method ``get_physical_lock_status()`` to query locks present on a
      transport.  (Olaf Conradi)

    * Repository.reconcile now takes a thorough keyword parameter to allow
      requesting an indepth reconciliation, rather than just a data-loss 
      check. (Robert Collins)

    * ``bzrlib.ui.ui_factory protocol`` now supports ``get_boolean`` to prompt
      the user for yes/no style input. (Robert Collins)

  TESTING:

    * SFTP tests now shortcut the SSH negotiation, reducing test overhead
      for testing SFTP protocol support. (Robey Pointer)

    * Branch formats are now tested once per implementation (see ``bzrlib.
      tests.branch_implementations``. This is analagous to the transport
      interface tests, and has been followed up with working tree,
      repository and BzrDir tests. (Robert Collins)

    * New test base class TestCaseWithTransport provides a transport aware
      test environment, useful for testing any transport-interface using
      code. The test suite option --transport controls the transport used
      by this class (when its not being used as part of implementation
      contract testing). (Robert Collins)

    * Close logging handler on disabling the test log. This will remove the
      handler from the internal list inside python's logging module,
      preventing shutdown from closing it twice.  (Olaf Conradi)

    * Move test case for uncommit to blackbox tests.  (Olaf Conradi)

    * ``run_bzr`` and ``run_bzr_captured`` now accept a 'stdin="foo"'
      parameter which will provide String("foo") to the command as its stdin.

bzr 0.7 2006-01-09
------------------

  CHANGES:

    * .bzrignore is excluded from exports, on the grounds that it's a bzr 
      internal-use file and may not be wanted.  (Jamie Wilkinson)

    * The "bzr directories" command were removed in favor of the new
      --kind option to the "bzr inventory" command.  To list all 
      versioned directories, now use "bzr inventory --kind directory".  
      (Johan Rydberg)

    * Under Windows configuration directory is now ``%APPDATA%\bazaar\2.0``
      by default. (John Arbash Meinel)

    * The parent of Bzr configuration directory can be set by ``BZR_HOME``
      environment variable. Now the path for it is searched in ``BZR_HOME``,
      then in HOME. Under Windows the order is: ``BZR_HOME``, ``APPDATA``
      (usually points to ``C:\Documents and Settings\User Name\Application Data``),
      ``HOME``. (John Arbash Meinel)

    * Plugins with the same name in different directories in the bzr plugin
      path are no longer loaded: only the first successfully loaded one is
      used. (Robert Collins)

    * Use systems' external ssh command to open connections if possible.  
      This gives better integration with user settings such as ProxyCommand.
      (James Henstridge)

    * Permissions on files underneath .bzr/ are inherited from the .bzr 
      directory. So for a shared repository, simply doing 'chmod -R g+w .bzr/'
      will mean that future file will be created with group write permissions.

    * configure.in and config.guess are no longer in the builtin default 
      ignore list.

    * '.sw[nop]' pattern ignored, to ignore vim swap files for nameless
      files.  (John Arbash Meinel, Martin Pool)

  IMPROVEMENTS:

    * "bzr INIT dir" now initializes the specified directory, and creates 
      it if it does not exist.  (John Arbash Meinel)

    * New remerge command (Aaron Bentley)

    * Better zsh completion script.  (Steve Borho)

    * 'bzr diff' now returns 1 when there are changes in the working 
      tree. (Robert Collins)

    * 'bzr push' now exists and can push changes to a remote location. 
      This uses the transport infrastructure, and can store the remote
      location in the ~/.bazaar/branches.conf configuration file.
      (Robert Collins)

    * Test directories are only kept if the test fails and the user requests
      that they be kept.

    * Tweaks to short log printing

    * Added branch nicks, new nick command, printing them in log output. 
      (Aaron Bentley)

    * If ``$BZR_PDB`` is set, pop into the debugger when an uncaught exception 
      occurs.  (Martin Pool)

    * Accept 'bzr resolved' (an alias for 'bzr resolve'), as this is
      the same as Subversion.  (Martin Pool)

    * New ftp transport support (on ftplib), for ftp:// and aftp:// 
      URLs.  (Daniel Silverstone)

    * Commit editor temporary files now start with ``bzr_log.``, to allow 
      text editors to match the file name and set up appropriate modes or 
      settings.  (Magnus Therning)

    * Improved performance when integrating changes from a remote weave.  
      (Goffredo Baroncelli)

    * Sftp will attempt to cache the connection, so it is more likely that
      a connection will be reused, rather than requiring multiple password
      requests.

    * bzr revno now takes an optional argument indicating the branch whose
      revno should be printed.  (Michael Ellerman)

    * bzr cat defaults to printing the last version of the file.  
      (Matthieu Moy, #3632)

    * New global option 'bzr --lsprof COMMAND' runs bzr under the lsprof 
      profiler.  (Denys Duchier)

    * Faster commits by reading only the headers of affected weave files. 
      (Denys Duchier)

    * 'bzr add' now takes a --dry-run parameter which shows you what would be
      added, but doesn't actually add anything. (Michael Ellerman)

    * 'bzr add' now lists how many files were ignored per glob.  add --verbose
      lists the specific files.  (Aaron Bentley)

    * 'bzr missing' now supports displaying changes in diverged trees and can
      be limited to show what either end of the comparison is missing.
      (Aaron Bently, with a little prompting from Daniel Silverstone)

  BUG FIXES:

    * SFTP can walk up to the root path without index errors. (Robert Collins)

    * Fix bugs in running bzr with 'python -O'.  (Martin Pool)

    * Error when run with -OO

    * Fix bug in reporting http errors that don't have an http error code.
      (Martin Pool)

    * Handle more cases of pipe errors in display commands

    * Change status to 3 for all errors

    * Files that are added and unlinked before committing are completely
      ignored by diff and status

    * Stores with some compressed texts and some uncompressed texts are now
      able to be used. (John A Meinel)

    * Fix for bzr pull failing sometimes under windows

    * Fix for sftp transport under windows when using interactive auth

    * Show files which are both renamed and modified as such in 'bzr 
      status' output.  (Daniel Silverstone, #4503)

    * Make annotate cope better with revisions committed without a valid 
      email address.  (Marien Zwart)

    * Fix representation of tab characters in commit messages.
      (Harald Meland)

    * List of plugin directories in ``BZR_PLUGIN_PATH`` environment variable is
      now parsed properly under Windows. (Alexander Belchenko)

    * Show number of revisions pushed/pulled/merged. (Robey Pointer)

    * Keep a cached copy of the basis inventory to speed up operations 
      that need to refer to it.  (Johan Rydberg, Martin Pool)

    * Fix bugs in bzr status display of non-ascii characters.
      (Martin Pool)

    * Remove Makefile.in from default ignore list.
      (Tollef Fog Heen, Martin Pool, #6413)

    * Fix failure in 'bzr added'.  (Nathan McCallum, Martin Pool)

  TESTING:

    * Fix selftest asking for passwords when there are no SFTP keys.  
      (Robey Pointer, Jelmer Vernooij) 

    * Fix selftest run with 'python -O'.  (Martin Pool)

    * Fix HTTP tests under Windows. (John Arbash Meinel)

    * Make tests work even if HOME is not set (Aaron Bentley)

    * Updated ``build_tree`` to use fixed line-endings for tests which read 
      the file cotents and compare. Make some tests use this to pass under
      Windows. (John Arbash Meinel)

    * Skip stat and symlink tests under Windows. (Alexander Belchenko)

    * Delay in selftest/testhashcash is now issued under win32 and Cygwin.
      (John Arbash Meinel)

    * Use terminal width to align verbose test output.  (Martin Pool)

    * Blackbox tests are maintained within the bzrlib.tests.blackbox directory.
      If adding a new test script please add that to
      ``bzrlib.tests.blackbox.__init__``. (Robert Collins)

    * Much better error message if one of the test suites can't be 
      imported.  (Martin Pool)

    * Make check now runs the test suite twice - once with the default locale,
      and once with all locales forced to C, to expose bugs. This is not 
      trivially done within python, so for now its only triggered by running
      Make check. Integrators and packagers who wish to check for full 
      platform support should run 'make check' to test the source.
      (Robert Collins)

    * Tests can now run TestSkipped if they can't execute for any reason.
      (Martin Pool) (NB: TestSkipped should only be raised for correctable
      reasons - see the wiki spec ImprovingBzrTestSuite).

    * Test sftp with relative, absolute-in-homedir and absolute-not-in-homedir
      paths for the transport tests. Introduce blackbox remote sftp tests that
      test the same permutations. (Robert Collins, Robey Pointer)

    * Transport implementation tests are now independent of the local file
      system, which allows tests for esoteric transports, and for features
      not available in the local file system. They also repeat for variations
      on the URL scheme that can introduce issues in the transport code,
      see bzrlib.transport.TransportTestProviderAdapter() for this.
      (Robert Collins).

    * ``TestCase.build_tree`` uses the transport interface to build trees,
      pass in a transport parameter to give it an existing connection.
      (Robert Collins).

  INTERNALS:

    * WorkingTree.pull has been split across Branch and WorkingTree,
      to allow Branch only pulls. (Robert Collins)

    * ``commands.display_command`` now returns the result of the decorated 
      function. (Robert Collins)

    * LocationConfig now has a ``set_user_option(key, value)`` call to save
      a setting in its matching location section (a new one is created
      if needed). (Robert Collins)

    * Branch has two new methods, ``get_push_location`` and
      ``set_push_location`` to respectively, get and set the push location.
      (Robert Collins)

    * ``commands.register_command`` now takes an optional flag to signal that
      the registrant is planning to decorate an existing command. When 
      given multiple plugins registering a command is not an error, and
      the original command class (whether built in or a plugin based one) is
      returned to the caller. There is a new error 'MustUseDecorated' for
      signalling when a wrapping command should switch to the original
      version. (Robert Collins)

    * Some option parsing errors will raise 'BzrOptionError', allowing 
      granular detection for decorating commands. (Robert Collins).

    * ``Branch.read_working_inventory`` has moved to
      ``WorkingTree.read_working_inventory``. This necessitated changes to
      ``Branch.get_root_id``, and a move of ``Branch.set_inventory`` to
      WorkingTree as well. To make it clear that a WorkingTree cannot always
      be obtained ``Branch.working_tree()`` will raise
      ``errors.NoWorkingTree`` if one cannot be obtained. (Robert Collins)

    * All pending merges operations from Branch are now on WorkingTree.
      (Robert Collins)

    * The follow operations from Branch have moved to WorkingTree::

          add()
          commit()
          move()
          rename_one()
          unknowns()

      (Robert Collins)

    * ``bzrlib.add.smart_add_branch`` is now ``smart_add_tree``. (Robert Collins)

    * New "rio" serialization format, similar to rfc-822. (Martin Pool)

    * Rename selftests to ``bzrlib.tests.test_foo``.  (John A Meinel, Martin 
      Pool)

    * ``bzrlib.plugin.all_plugins`` has been changed from an attribute to a 
      query method. (Robert Collins)
 
    * New options to read only the table-of-contents of a weave.  
      (Denys Duchier)

    * Raise NoSuchFile when someone tries to add a non-existant file.
      (Michael Ellerman)

    * Simplify handling of DivergedBranches in ``cmd_pull()``.
      (Michael Ellerman)
   
    * Branch.controlfile* logic has moved to lockablefiles.LockableFiles, which
      is exposed as ``Branch().control_files``. Also this has been altered with the
      controlfile pre/suffix replaced by simple method names like 'get' and
      'put'. (Aaron Bentley, Robert Collins).

    * Deprecated functions and methods can now be marked as such using the 
      ``bzrlib.symbol_versioning`` module. Marked method have their docstring
      updated and will issue a DeprecationWarning using the warnings module
      when they are used. (Robert Collins)

    * ``bzrlib.osutils.safe_unicode`` now exists to provide parameter coercion
      for functions that need unicode strings. (Robert Collins)

bzr 0.6 2005-10-28
------------------

  IMPROVEMENTS:
  
    * pull now takes --verbose to show you what revisions are added or removed
      (John A Meinel)

    * merge now takes a --show-base option to include the base text in
      conflicts.
      (Aaron Bentley)

    * The config files are now read using ConfigObj, so '=' should be used as
      a separator, not ':'.
      (Aaron Bentley)

    * New 'bzr commit --strict' option refuses to commit if there are 
      any unknown files in the tree.  To commit, make sure all files are 
      either ignored, added, or deleted.  (Michael Ellerman)

    * The config directory is now ~/.bazaar, and there is a single file 
      ~/.bazaar/bazaar.conf storing email, editor and other preferences.
      (Robert Collins)

    * 'bzr add' no longer takes a --verbose option, and a --quiet option
      has been added that suppresses all output.

    * Improved zsh completion support in contrib/zsh, from Clint
      Adams.

    * Builtin 'bzr annotate' command, by Martin Pool with improvements from 
      Goffredo Baroncelli.
    
    * 'bzr check' now accepts -v for verbose reporting, and checks for
      ghosts in the branch. (Robert Collins)

    * New command 're-sign' which will regenerate the gpg signature for 
      a revision. (Robert Collins)

    * If you set ``check_signatures=require`` for a path in 
      ``~/.bazaar/branches.conf`` then bzr will invoke your
      ``gpg_signing_command`` (defaults to gpg) and record a digital signature
      of your commit. (Robert Collins)

    * New sftp transport, based on Paramiko.  (Robey Pointer)

    * 'bzr pull' now accepts '--clobber' which will discard local changes
      and make this branch identical to the source branch. (Robert Collins)

    * Just give a quieter warning if a plugin can't be loaded, and 
      put the details in .bzr.log.  (Martin Pool)

    * 'bzr branch' will now set the branch-name to the last component of the
      output directory, if one was supplied.

    * If the option ``post_commit`` is set to one (or more) python function
      names (must be in the bzrlib namespace), then they will be invoked
      after the commit has completed, with the branch and ``revision_id`` as
      parameters. (Robert Collins)

    * Merge now has a retcode of 1 when conflicts occur. (Robert Collins)

    * --merge-type weave is now supported for file contents.  Tree-shape
      changes are still three-way based.  (Martin Pool, Aaron Bentley)

    * 'bzr check' allows the first revision on revision-history to have
      parents - something that is expected for cheap checkouts, and occurs
      when conversions from baz do not have all history.  (Robert Collins).

   * 'bzr merge' can now graft unrelated trees together, if your specify
     0 as a base. (Aaron Bentley)

   * 'bzr commit branch' and 'bzr commit branch/file1 branch/file2' now work
     (Aaron Bentley)

    * Add '.sconsign*' to default ignore list.  (Alexander Belchenko)

   * 'bzr merge --reprocess' minimizes conflicts

  TESTING:

    * The 'bzr selftest --pattern' option for has been removed, now 
      test specifiers on the command line can be simple strings, or 
      regexps, or both. (Robert Collins)

    * Passing -v to selftest will now show the time each test took to 
      complete, which will aid in analysing performance regressions and
      related questions. (Robert Collins)

    * 'bzr selftest' runs all tests, even if one fails, unless '--one'
      is given. (Martin Pool)

    * There is a new method for TestCaseInTempDir, assertFileEqual, which
      will check that a given content is equal to the content of the named
      file. (Robert Collins)

    * Fix test suite's habit of leaving many temporary log files in $TMPDIR.
      (Martin Pool)

  INTERNALS:

    * New 'testament' command and concept for making gpg-signatures 
      of revisions that are not tied to a particular internal
      representation.  (Martin Pool).

    * Per-revision properties ('revprops') as key-value associated 
      strings on each revision created when the revision is committed.
      Intended mainly for the use of external tools.  (Martin Pool).

    * Config options have moved from bzrlib.osutils to bzrlib.config.
      (Robert Collins)

    * Improved command line option definitions allowing explanations
      for individual options, among other things.  Contributed by 
      Magnus Therning.

    * Config options have moved from bzrlib.osutils to bzrlib.config.
      Configuration is now done via the config.Config interface:
      Depending on whether you have a Branch, a Location or no information
      available, construct a ``*Config``, and use its ``signature_checking``,
      ``username`` and ``user_email`` methods. (Robert Collins)

    * Plugins are now loaded under bzrlib.plugins, not bzrlib.plugin, and
      they are made available for other plugins to use. You should not 
      import other plugins during the ``__init__`` of your plugin though, as 
      no ordering is guaranteed, and the plugins directory is not on the
      python path. (Robert Collins)

    * Branch.relpath has been moved to WorkingTree.relpath. WorkingTree no
      no longer takes an inventory, rather it takes an option branch
      parameter, and if None is given will open the branch at basedir 
      implicitly. (Robert Collins)

    * Cleaner exception structure and error reporting.  Suggested by 
      Scott James Remnant.  (Martin Pool)

    * Branch.remove has been moved to WorkingTree, which has also gained
      ``lock_read``, ``lock_write`` and ``unlock`` methods for convenience.
      (Robert Collins)

    * Two decorators, ``needs_read_lock`` and ``needs_write_lock`` have been
      added to the branch module. Use these to cause a function to run in a
      read or write lock respectively. (Robert Collins)

    * ``Branch.open_containing`` now returns a tuple (Branch, relative-path),
      which allows direct access to the common case of 'get me this file
      from its branch'. (Robert Collins)

    * Transports can register using ``register_lazy_transport``, and they 
      will be loaded when first used.  (Martin Pool)

    * 'pull' has been factored out of the command as ``WorkingTree.pull()``.
      A new option to WorkingTree.pull has been added, clobber, which will
      ignore diverged history and pull anyway.
      (Robert Collins)

    * config.Config has a ``get_user_option`` call that accepts an option name.
      This will be looked up in branches.conf and bazaar.conf as normal.
      It is intended that this be used by plugins to support options - 
      options of built in programs should have specific methods on the config.
      (Robert Collins)

    * ``merge.merge_inner`` now has tempdir as an optional parameter.
      (Robert Collins)

    * Tree.kind is not recorded at the top level of the hierarchy, as it was
      missing on EmptyTree, leading to a bug with merge on EmptyTrees.
      (Robert Collins)

    * ``WorkingTree.__del__`` has been removed, it was non deterministic and not 
      doing what it was intended to. See ``WorkingTree.__init__`` for a comment
      about future directions. (Robert Collins/Martin Pool)

    * bzrlib.transport.http has been modified so that only 404 urllib errors
      are returned as NoSuchFile. Other exceptions will propogate as normal.
      This allows debuging of actual errors. (Robert Collins)

    * bzrlib.transport.Transport now accepts *ONLY* url escaped relative paths
      to apis like 'put', 'get' and 'has'. This is to provide consistent
      behaviour - it operates on url's only. (Robert Collins)

    * Transports can register using ``register_lazy_transport``, and they 
      will be loaded when first used.  (Martin Pool)

    * ``merge_flex`` no longer calls ``conflict_handler.finalize()``, instead that
      is called by ``merge_inner``. This is so that the conflict count can be 
      retrieved (and potentially manipulated) before returning to the caller
      of ``merge_inner``. Likewise 'merge' now returns the conflict count to the
      caller. (Robert Collins)

    * ``revision.revision_graph`` can handle having only partial history for
      a revision - that is no revisions in the graph with no parents.
      (Robert Collins).

    * New ``builtins.branch_files`` uses the standard ``file_list`` rules to
      produce a branch and a list of paths, relative to that branch
      (Aaron Bentley)

    * New TestCase.addCleanup facility.

    * New ``bzrlib.version_info`` tuple (similar to ``sys.version_info``),
      which can be used by programs importing bzrlib.

  BUG FIXES:

    * Better handling of branches in directories with non-ascii names. 
      (Joel Rosdahl, Panagiotis Papadakos)

    * Upgrades of trees with no commits will not fail due to accessing
      [-1] in the revision-history. (Andres Salomon)


bzr 0.1.1 2005-10-12
--------------------

  BUG FIXES:

    * Fix problem in pulling over http from machines that do not 
      allow directories to be listed.

    * Avoid harmless warning about invalid hash cache after 
      upgrading branch format.

  PERFORMANCE: 
  
    * Avoid some unnecessary http operations in branch and pull.


bzr 0.1 2005-10-11
------------------

  NOTES:

    * 'bzr branch' over http initially gives a very high estimate
      of completion time but it should fall as the first few 
      revisions are pulled in.  branch is still slow on 
      high-latency connections.

  BUG FIXES:
  
    * bzr-man.py has been updated to work again. Contributed by
      Rob Weir.

    * Locking is now done with fcntl.lockf which works with NFS
      file systems. Contributed by Harald Meland.

    * When a merge encounters a file that has been deleted on
      one side and modified on the other, the old contents are
      written out to foo.BASE and foo.SIDE, where SIDE is this
      or OTHER. Contributed by Aaron Bentley.

    * Export was choosing incorrect file paths for the content of
      the tarball, this has been fixed by Aaron Bentley.

    * Commit will no longer commit without a log message, an 
      error is returned instead. Contributed by Jelmer Vernooij.

    * If you commit a specific file in a sub directory, any of its
      parent directories that are added but not listed will be 
      automatically included. Suggested by Michael Ellerman.

    * bzr commit and upgrade did not correctly record new revisions
      for files with only a change to their executable status.
      bzr will correct this when it encounters it. Fixed by
      Robert Collins

    * HTTP tests now force off the use of ``http_proxy`` for the duration.
      Contributed by Gustavo Niemeyer.

    * Fix problems in merging weave-based branches that have 
      different partial views of history.

    * Symlink support: working with symlinks when not in the root of a 
      bzr tree was broken, patch from Scott James Remnant.

  IMPROVEMENTS:

    * 'branch' now accepts a --basis parameter which will take advantage
      of local history when making a new branch. This allows faster 
      branching of remote branches. Contributed by Aaron Bentley.

    * New tree format based on weave files, called version 5.
      Existing branches can be upgraded to this format using 
      'bzr upgrade'.

    * Symlinks are now versionable. Initial patch by 
      Erik Toubro Nielsen, updated to head by Robert Collins.

    * Executable bits are tracked on files. Patch from Gustavo
      Niemeyer.

    * 'bzr status' now shows unknown files inside a selected directory.
      Patch from Heikki Paajanen.

    * Merge conflicts are recorded in .bzr. Two new commands 'conflicts'
      and 'resolve' have needed added, which list and remove those 
      merge conflicts respectively. A conflicted tree cannot be committed
      in. Contributed by Aaron Bentley.

    * 'rm' is now an alias for 'remove'.

    * Stores now split out their content in a single byte prefixed hash,
      dropping the density of files per directory by 256. Contributed by
      Gustavo Niemeyer.

    * 'bzr diff -r branch:URL' will now perform a diff between two branches.
      Contributed by Robert Collins.

    * 'bzr log' with the default formatter will show merged revisions,
      indented to the right. Initial implementation contributed by Gustavo
      Niemeyer, made incremental by Robert Collins.


  INTERNALS:

    * Test case failures have the exception printed after the log 
      for your viewing pleasure.

    * InventoryEntry is now an abstract base class, use one of the
      concrete InventoryDirectory etc classes instead.

    * Branch raises an UnsupportedFormatError when it detects a 
      bzr branch it cannot understand. This allows for precise
      handling of such circumstances.

    * Remove RevisionReference class; ``Revision.parent_ids`` is now simply a
      list of their ids and ``parent_sha1s`` is a list of their corresponding
      sha1s (for old branches only at the moment.)

    * New method-object style interface for Commit() and Fetch().

    * Renamed ``Branch.last_patch()`` to ``Branch.last_revision()``, since
      we call them revisions not patches.

    * Move ``copy_branch`` to ``bzrlib.clone.copy_branch``.  The destination
      directory is created if it doesn't exist.

    * Inventories now identify the files which were present by 
      giving the revision *of that file*.

    * Inventory and Revision XML contains a version identifier.  
      This must be consistent with the overall branch version
      but allows for more flexibility in future upgrades.

  TESTING:

    * Removed testsweet module so that tests can be run after 
      bzr installed by 'bzr selftest'.

    * 'bzr selftest' command-line arguments can now be partial ids
      of tests to run, e.g. ``bzr selftest test_weave``

      
bzr 0.0.9 2005-09-23
--------------------

  BUG FIXES:

    * Fixed "branch -r" option.

    * Fix remote access to branches containing non-compressed history.
      (Robert Collins).

    * Better reliability of http server tests.  (John Arbash-Meinel)

    * Merge graph maximum distance calculation fix.  (Aaron Bentley)
   
    * Various minor bug in windows support have been fixed, largely in the
      test suite. Contributed by Alexander Belchenko.

  IMPROVEMENTS:

    * Status now accepts a -r argument to give status between chosen
      revisions. Contributed by Heikki Paajanen.

    * Revision arguments no longer use +/-/= to control ranges, instead
      there is a 'before' namespace, which limits the successive namespace.
      For example '$ bzr log -r date:yesterday..before:date:today' will
      select everything from yesterday and before today. Contributed by
      Robey Pointer

    * There is now a bzr.bat file created by distutils when building on 
      Windows. Contributed by Alexander Belchenko.

  INTERNALS:

    * Removed uuid() as it was unused.

    * Improved 'fetch' code for pulling revisions from one branch into
      another (used by pull, merged, etc.)


bzr 0.0.8 2005-09-20
--------------------

  IMPROVEMENTS:

    * Adding a file whose parent directory is not versioned will
      implicitly add the parent, and so on up to the root. This means
      you should never need to explictly add a directory, they'll just
      get added when you add a file in the directory.  Contributed by
      Michael Ellerman.

    * Ignore ``.DS_Store`` (contains Mac metadata) by default.
      (Nir Soffer)

    * If you set ``BZR_EDITOR`` in the environment, it is checked in
      preference to EDITOR and the config file for the interactive commit
      editing program. Related to this is a bugfix where a missing program
      set in EDITOR would cause editing to fail, now the fallback program
      for the operating system is still tried.

    * Files that are not directories/symlinks/regular files will no longer
      cause bzr to fail, it will just ignore them by default. You cannot add
      them to the tree though - they are not versionable.


  INTERNALS:

    * Refactor xml packing/unpacking.

  BUG FIXES: 

    * Fixed 'bzr mv' by Ollie Rutherfurd.

    * Fixed strange error when trying to access a nonexistent http
      branch.

    * Make sure that the hashcache gets written out if it can't be
      read.


  PORTABILITY:

    * Various Windows fixes from Ollie Rutherfurd.

    * Quieten warnings about locking; patch from Matt Lavin.


bzr-0.0.7 2005-09-02
--------------------

  NEW FEATURES:

    * ``bzr shell-complete`` command contributed by Clint Adams to
      help with intelligent shell completion.

    * New expert command ``bzr find-merge-base`` for debugging merges.


  ENHANCEMENTS:

    * Much better merge support.

    * merge3 conflicts are now reported with markers like '<<<<<<<'
      (seven characters) which is the same as CVS and pleases things
      like emacs smerge.


  BUG FIXES:

    * ``bzr upgrade`` no longer fails when trying to fix trees that
      mention revisions that are not present.

    * Fixed bugs in listing plugins from ``bzr plugins``.

    * Fix case of $EDITOR containing options for the editor.

    * Fix log -r refusing to show the last revision.
      (Patch from Goffredo Baroncelli.)


  CHANGES:

    * ``bzr log --show-ids`` shows the revision ids of all parents.

    * Externally provided commands on your $BZRPATH no longer need
      to recognize --bzr-usage to work properly, and can just handle
      --help themselves.


  LIBRARY:

    * Changed trace messages to go through the standard logging
      framework, so that they can more easily be redirected by
      libraries.



bzr-0.0.6 2005-08-18
--------------------

  NEW FEATURES:

    * Python plugins, automatically loaded from the directories on
      ``BZR_PLUGIN_PATH`` or ``~/.bzr.conf/plugins`` by default.

    * New 'bzr mkdir' command.

    * Commit mesage is fetched from an editor if not given on the
      command line; patch from Torsten Marek.

    * ``bzr log -m FOO`` displays commits whose message matches regexp 
      FOO.
      
    * ``bzr add`` with no arguments adds everything under the current directory.

    * ``bzr mv`` does move or rename depending on its arguments, like
      the Unix command.

    * ``bzr missing`` command shows a summary of the differences
      between two trees.  (Merged from John Arbash-Meinel.)

    * An email address for commits to a particular tree can be
      specified by putting it into .bzr/email within a branch.  (Based
      on a patch from Heikki Paajanen.)


  ENHANCEMENTS:

    * Faster working tree operations.


  CHANGES:

    * 3rd-party modules shipped with bzr are copied within the bzrlib
      python package, so that they can be installed by the setup
      script without clashing with anything already existing on the
      system.  (Contributed by Gustavo Niemeyer.)

    * Moved plugins directory to bzrlib/, so that there's a standard
      plugin directory which is not only installed with bzr itself but
      is also available when using bzr from the development tree.
      ``BZR_PLUGIN_PATH`` and ``DEFAULT_PLUGIN_PATH`` are then added to the
      standard plugins directory.

    * When exporting to a tarball with ``bzr export --format tgz``, put 
      everything under a top directory rather than dumping it into the
      current directory.   This can be overridden with the ``--root`` 
      option.  Patch from William Dodé and John Meinel.

    * New ``bzr upgrade`` command to upgrade the format of a branch,
      replacing ``bzr check --update``.

    * Files within store directories are no longer marked readonly on
      disk.

    * Changed ``bzr log`` output to a more compact form suggested by
      John A Meinel.  Old format is available with the ``--long`` or
      ``-l`` option, patched by William Dodé.

    * By default the commit command refuses to record a revision with
      no changes unless the ``--unchanged`` option is given.

    * The ``--no-plugins``, ``--profile`` and ``--builtin`` command
      line options must come before the command name because they 
      affect what commands are available; all other options must come 
      after the command name because their interpretation depends on
      it.

    * ``branch`` and ``clone`` added as aliases for ``branch``.

    * Default log format is back to the long format; the compact one
      is available with ``--short``.
      
      
  BUG FIXES:
  
    * Fix bugs in committing only selected files or within a subdirectory.


bzr-0.0.5  2005-06-15
---------------------
  
  CHANGES:

    * ``bzr`` with no command now shows help rather than giving an
      error.  Suggested by Michael Ellerman.

    * ``bzr status`` output format changed, because svn-style output
      doesn't really match the model of bzr.  Now files are grouped by
      status and can be shown with their IDs.  ``bzr status --all``
      shows all versioned files and unknown files but not ignored files.

    * ``bzr log`` runs from most-recent to least-recent, the reverse
      of the previous order.  The previous behaviour can be obtained
      with the ``--forward`` option.
        
    * ``bzr inventory`` by default shows only filenames, and also ids
      if ``--show-ids`` is given, in which case the id is the second
      field.


  ENHANCEMENTS:

    * New 'bzr whoami --email' option shows only the email component
      of the user identification, from Jo Vermeulen.

    * New ``bzr ignore PATTERN`` command.

    * Nicer error message for broken pipe, interrupt and similar
      conditions that don't indicate an internal error.

    * Add ``.*.sw[nop] .git .*.tmp *,v`` to default ignore patterns.

    * Per-branch locks keyed on ``.bzr/branch-lock``, available in
      either read or write mode.

    * New option ``bzr log --show-ids`` shows revision and file ids.

    * New usage ``bzr log FILENAME`` shows only revisions that
      affected that file.

    * Changed format for describing changes in ``bzr log -v``.

    * New option ``bzr commit --file`` to take a message from a file,
      suggested by LarstiQ.

    * New syntax ``bzr status [FILE...]`` contributed by Bartosz
      Oler.  File may be in a branch other than the working directory.

    * ``bzr log`` and ``bzr root`` can be given an http URL instead of
      a filename.

    * Commands can now be defined by external programs or scripts
      in a directory on $BZRPATH.

    * New "stat cache" avoids reading the contents of files if they 
      haven't changed since the previous time.

    * If the Python interpreter is too old, try to find a better one
      or give an error.  Based on a patch from Fredrik Lundh.

    * New optional parameter ``bzr info [BRANCH]``.

    * New form ``bzr commit SELECTED`` to commit only selected files.

    * New form ``bzr log -r FROM:TO`` shows changes in selected
      range; contributed by John A Meinel.

    * New option ``bzr diff --diff-options 'OPTS'`` allows passing
      options through to an external GNU diff.

    * New option ``bzr add --no-recurse`` to add a directory but not
      their contents.

    * ``bzr --version`` now shows more information if bzr is being run
      from a branch.

  
  BUG FIXES:

    * Fixed diff format so that added and removed files will be
      handled properly by patch.  Fix from Lalo Martins.

    * Various fixes for files whose names contain spaces or other
      metacharacters.


  TESTING:

    * Converted black-box test suites from Bourne shell into Python;
      now run using ``./testbzr``.  Various structural improvements to
      the tests.

    * testbzr by default runs the version of bzr found in the same
      directory as the tests, or the one given as the first parameter.

    * testbzr also runs the internal tests, so the only command
      required to check is just ``./testbzr``.

    * testbzr requires python2.4, but can be used to test bzr running
      under a different version.

    * Tests added for many other changes in this release.


  INTERNAL:

    * Included ElementTree library upgraded to 1.2.6 by Fredrik Lundh.

    * Refactor command functions into Command objects based on HCT by
      Scott James Remnant.

    * Better help messages for many commands.

    * Expose ``bzrlib.open_tracefile()`` to start the tracefile; until
      this is called trace messages are just discarded.

    * New internal function ``find_touching_revisions()`` and hidden
      command touching-revisions trace the changes to a given file.

    * Simpler and faster ``compare_inventories()`` function.

    * ``bzrlib.open_tracefile()`` takes a tracefilename parameter.

    * New AtomicFile class.

    * New developer commands ``added``, ``modified``.


  PORTABILITY:

    * Cope on Windows on python2.3 by using the weaker random seed.
      2.4 is now only recommended.


bzr-0.0.4  2005-04-22
---------------------

  ENHANCEMENTS:

    * 'bzr diff' optionally takes a list of files to diff.  Still a bit
      basic.  Patch from QuantumG.

    * More default ignore patterns.

    * New 'bzr log --verbose' shows a list of files changed in the
      changeset.  Patch from Sebastian Cote.

    * Roll over ~/.bzr.log if it gets too large.

    * Command abbreviations 'ci', 'st', 'stat', '?' based on a patch
      by Jason Diamon.

    * New 'bzr help commands' based on a patch from Denys Duchier.


  CHANGES:

    * User email is determined by looking at $BZREMAIL or ~/.bzr.email
      or $EMAIL.  All are decoded by the locale preferred encoding.
      If none of these are present user@hostname is used.  The host's
      fully-qualified name is not used because that tends to fail when
      there are DNS problems.

    * New 'bzr whoami' command instead of username user-email.


  BUG FIXES: 

    * Make commit safe for hardlinked bzr trees.

    * Some Unicode/locale fixes.

    * Partial workaround for ``difflib.unified_diff`` not handling
      trailing newlines properly.


  INTERNAL:

    * Allow docstrings for help to be in PEP0257 format.  Patch from
      Matt Brubeck.

    * More tests in test.sh.

    * Write profile data to a temporary file not into working
      directory and delete it when done.

    * Smaller .bzr.log with process ids.


  PORTABILITY:

    * Fix opening of ~/.bzr.log on Windows.  Patch from Andrew
      Bennetts.

    * Some improvements in handling paths on Windows, based on a patch
      from QuantumG.


bzr-0.0.3  2005-04-06
---------------------

  ENHANCEMENTS:

    * New "directories" internal command lists versioned directories
      in the tree.

    * Can now say "bzr commit --help".

    * New "rename" command to rename one file to a different name
      and/or directory.

    * New "move" command to move one or more files into a different
      directory.

    * New "renames" command lists files renamed since base revision.

    * New cat command contributed by janmar.

  CHANGES:

    * .bzr.log is placed in $HOME (not pwd) and is always written in
      UTF-8.  (Probably not a completely good long-term solution, but
      will do for now.)

  PORTABILITY:

    * Workaround for difflib bug in Python 2.3 that causes an
      exception when comparing empty files.  Reported by Erik Toubro
      Nielsen.

  INTERNAL:

    * Refactored inventory storage to insert a root entry at the top.

  TESTING:

    * Start of shell-based black-box testing in test.sh.


bzr-0.0.2.1
-----------

  PORTABILITY:

    * Win32 fixes from Steve Brown.


bzr-0.0.2  "black cube"  2005-03-31
-----------------------------------

  ENHANCEMENTS:

    * Default ignore list extended (see bzrlib/__init__.py).

    * Patterns in .bzrignore are now added to the default ignore list,
      rather than replacing it.

    * Ignore list isn't reread for every file.

    * More help topics.

    * Reinstate the 'bzr check' command to check invariants of the
      branch.

    * New 'ignored' command lists which files are ignored and why;
      'deleted' lists files deleted in the current working tree.

    * Performance improvements.

    * New global --profile option.
    
    * Ignore patterns like './config.h' now correctly match files in
      the root directory only.


bzr-0.0.1  2005-03-26
---------------------

  ENHANCEMENTS:

    * More information from info command.

    * Can now say "bzr help COMMAND" for more detailed help.

    * Less file flushing and faster performance when writing logs and
      committing to stores.

    * More useful verbose output from some commands.

  BUG FIXES:

    * Fix inverted display of 'R' and 'M' during 'commit -v'.

  PORTABILITY:

    * Include a subset of ElementTree-1.2.20040618 to make
      installation easier.

    * Fix time.localtime call to work with Python 2.3 (the minimum
      supported).


bzr-0.0.0.69  2005-03-22
------------------------

  ENHANCEMENTS:

    * First public release.

    * Storage of local versions: init, add, remove, rm, info, log,
      diff, status, etc.

..
   vim: tw=74 ft=rst ff=unix<|MERGE_RESOLUTION|>--- conflicted
+++ resolved
@@ -24,24 +24,22 @@
 
   BUG FIXES:
 
-<<<<<<< HEAD
+    * A failure to load a plugin due to an IncompatibleAPI exception is
+      now correctly reported. (Robert Collins, #279451)
+
+    * API versioning support now has a multiple-version checking api
+      ``require_any_api``. (Robert Collins, #279447)
+
+    * ``bzr co`` uses less memory. It used to unpack the entire WT into
+      memory before writing it to disk. This was a little bit faster, but
+      consumed lots of memory. (John Arbash Meinel, #269456)
+
     * Fixes to the ``annotate`` code. The fast-path which re-used the
       stored deltas was accidentally disabled all the time, instead of
       only when a branch was stacked. Second, the code would accidentally
       re-use a delta even if it wasn't against the left-parent, this
       could only happen if ``bzr reconcile`` decided that the parent
       ordering was incorrect in the file graph.  (John Arbash Meinel)
-=======
-    * A failure to load a plugin due to an IncompatibleAPI exception is
-      now correctly reported. (Robert Collins, #279451)
-
-    * API versioning support now has a multiple-version checking api
-      ``require_any_api``. (Robert Collins, #279447)
-
-    * ``bzr co`` uses less memory. It used to unpack the entire WT into
-      memory before writing it to disk. This was a little bit faster, but
-      consumed lots of memory. (John Arbash Meinel, #269456)
->>>>>>> 7938f121
 
   DOCUMENTATION:
 
