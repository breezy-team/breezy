--------------------
Bazaar Release Notes
--------------------

.. contents::


IN DEVELOPMENT
--------------

  NOTES WHEN UPGRADING:

  CHANGES:

  FEATURES:

  IMPROVEMENTS:

  BUGFIXES:

  DOCUMENTATION:

  TESTING:

  INTERNALS:

  API BREAKS:

    * ``VersionedFile.join`` is deprecated. This method required local
      instances of both versioned file objects and was thus hostile to being
      used for streaming from a smart server. The new get_record_stream and
      insert_record_stream are meant to efficiently replace this method.
      (Robert Collins)


bzr 1.5rc1 2008-05-09
---------------------

  NOTES WHEN UPGRADING:

  CHANGES:

    * Broader support of GNU Emacs mail clients. Set
      ``mail_client=emacsclient`` in your bazaar.conf and ``send`` will pop the
      bundle in a mail buffer according to the value of ``mail-user-agent``
      variable. (Xavier Maillard)

  FEATURES:

  IMPROVEMENTS:

    * Diff now handles revision specs like "branch:" and "submit:" more
      efficiently.  (Aaron Bentley)

    * More friendly error given when attempt to start the smart server
      on an address already in use. (Andrea Corbellini, #200575)

    * Pull completes much faster when there is nothing to pull.
      (Aaron Bentley)

  BUGFIXES:

    * Authentication.conf can define sections without password.
      (Vincent Ladeuil, #199440)

    * Avoid muttering every time a child update does not cause a progress bar
      update. (John Arbash Meinel, #213771)

    * ``Branch.reconcile()`` is now implemented. This allows ``bzr reconcile``
      to fix when a Branch has a non-canonical mainline history. ``bzr check``
      also detects this condition. (John Arbash Meinel, #177855)

    * ``bzr commit`` now works with Microsoft's FTP service.
      (Andreas Deininger)

    * Catch definitions outside sections in authentication.conf.
      (Vincent Ladeuil, #217650)

    * Conversion from non-rich-root to rich-root(-pack) updates inventory
      sha1s, even when bundles are used.  (Aaron Bentley, #181391)

    * Conversion from non-rich-root to rich-root(-pack) works correctly even
      though search keys are not topologically sorted.  (Aaron Bentley)

    * Conversion from non-rich-root to rich-root(-pack) works even when a
      parent revision has a different root id.  (Aaron Bentley, #177874)

    * Disable strace testing until strace is fixed (see bug #103133) and emit a
      warning when selftest ends to remind us of leaking tests.
      (Vincent Ladeuil, #226769)

    * Fetching all revisions from a repository does not cause pack collisions.
      (Robert Collins, Aaron Bentley, #212908)

    * Fix error about "attempt to add line-delta in non-delta knit".
      (Andrew Bennetts, #217701)

    * Pushing a branch in "dirstate" format (Branch5) over bzr+ssh would break
      if the remote server was < version 1.2. This was due to a bug in the
      RemoteRepository.get_parent_map() fallback code.
      (John Arbash Meinel, #214894)

    * Remove leftover code in ``bzr_branch`` that inappropriately creates 
      a ``branch-name`` file in the branch control directory.
      (Martin Pool)

    * Set SO_REUSEADDR on server sockets of ``bzr serve`` to avoid problems
      rebinding the socket when starting the server a second time.
      (John Arbash Meinel, Martin Pool, #164288)

    * Severe performance degradation in fetching from knit repositories to
      knits and packs due to parsing the entire revisions.kndx on every graph
      walk iteration fixed by using the Repository.get_graph API.  There was
      another regression in knit => knit fetching which re-read the index for
      every revision each side had in common.
      (Robert Collins, John Arbash Meinel)

    * When logging the changes to a particular file, there was a bug if there
      were ghosts in the revision ancestry. (John Arbash Meinel, #209948)

  DOCUMENTATION:

    * Expanded the User Guide to include new chapters on popular plugins and
      integrating Bazaar into your environment. The *Best practices* chapter
      was renamed to *Miscellaneous topics* as suggested by community
      feedback as well. (Ian Clatworthy)

    * Document outlining strategies for TortoiseBzr. (Mark Hammond)

    * Improved the documentation on hooks. (Ian Clatworthy)

    * Update authentication docs regarding ssh agents.
      (Vincent Ladeuil, #183705)

  TESTING:

    * Add ``thread_name_suffix`` parameter to SmartTCPServer_for_testing, to
      make it easy to identify which test spawned a thread with an unhandled
      exception. (Andrew Bennetts)

    * New ``--debugflag``/``-E`` option to ``bzr selftest`` for setting
      options for debugging tests, these are complementary to the the -D
      options.  The ``-Dselftest_debug`` global option has been replaced by the
      ``-E=allow_debug`` option for selftest. (Andrew Bennetts)

    * Parameterised test ids are preserved correctly to aid diagnosis of test
      failures. (Robert Collins, Andrew Bennetts)

    * The test suite modules have been modified to define load_tests() instead
      of test_suite(). That speeds up selective loading (via --load-list)
      significantly and provides many examples on how to migrate (grep for
      load_tests).  (Vincent Ladeuil)

  INTERNALS:

    * ``Hooks.install_hook`` is now deprecated in favour of
      ``Hooks.install_named_hook`` which adds a required ``name`` parameter, to
      avoid having to call ``Hooks.name_hook``. (Daniel Watkins)

    * Implement xml8 serializer.  (Aaron Bentley)

    * New form ``@deprecated_method(deprecated_in(1, 5, 0))`` for making 
      deprecation wrappers.  (Martin Pool)

    * ``Repository.revision_parents`` is now deprecated in favour of 
      ``Repository.get_parent_map([revid])[revid]``. (Jelmer Vernooij)

    * The Python ``assert`` statement is no longer used in Bazaar source, and 
      a test checks this.  (Martin Pool)

  API BREAKS:

    * ``bzrlib.status.show_pending_merges`` requires the repository to be
      locked by the caller. Callers should have been doing it anyway, but it
      will now raise an exception if they do not. (John Arbash Meinel)

    * Repository.get_data_stream, Repository.get_data_stream_for_search(),
      Repository.get_deltas_for_revsions(), Repository.revision_trees(),
      Repository.item_keys_introduced_by() no longer take read locks.
      (Aaron Bentley)

<<<<<<< HEAD
    * Many methods on ``VersionedFile``, ``Repository`` and in
      ``bzrlib.revision``  deprecated before bzrlib 1.5 have been removed.
      (Robert Collins)

    * ``VersionedFile.join`` is deprecated. This method required local
      instances of both versioned file objects and was thus hostile to being
      used for streaming from a smart server. The new get_record_stream and
      insert_record_stream are meant to efficiently replace this method.
      (Robert Collins)
=======
    * ``LockableFiles.get_utf8`` is deprecated, as a start towards 
      removing LockableFiles and ``.control_files`` entirely.
      (Martin Pool)

    * Methods deprecated prior to 1.1 have been removed.
      (Martin Pool)


bzr 1.4 2008-04-28
------------------

This release of Bazaar includes handy improvements to the speed of log and
status, new options for several commands, improved documentation, and better
hooks, including initial code for server-side hooks.  A number of bugs have
been fixed, particularly in interoperability between different formats or
different releases of Bazaar over there network.  There's been substantial
internal work in both the repository and network code to enable new features
and faster performance.

  BUG FIXES:

    * Pushing a branch in "dirstate" format (Branch5) over bzr+ssh would break
      if the remote server was < version 1.2.  This was due to a bug in the
      RemoteRepository.get_parent_map() fallback code.
      (John Arbash Meinel, Andrew Bennetts, #214894)
>>>>>>> b9fd3580


bzr 1.4rc2 2008-04-21
---------------------

  BUG FIXES:

    * ``bzr log -r ..X bzr://`` was failing, because it was getting a request
      for ``revision_id=None`` which was not a string.
      (John Arbash Meinel, #211661)

    * Fixed a bug in handling ghost revisions when logging changes in a 
      particular file.  (John Arbash Meinel, #209948)

    * Fix error about "attempt to add line-delta in non-delta knit".
      (Andrew Bennetts, #205156)

    * Fixed performance degradation in fetching from knit repositories to
      knits and packs due to parsing the entire revisions.kndx on every graph
      walk iteration fixed by using the Repository.get_graph API.  There was
      another regression in knit => knit fetching which re-read the index for
      every revision each side had in common.
      (Robert Collins, John Arbash Meinel)


bzr 1.4rc1 2008-04-11
---------------------

  CHANGES:

   * bzr main script cannot be imported (Benjamin Peterson)

   * On Linux bzr additionally looks for plugins in arch-independent site
     directory. (Toshio Kuratomi)

   * The ``set_rh`` branch hook is now deprecated. Please migrate
     any plugins using this hook to use an alternative, e.g.
     ``post_change_branch_tip``. (Ian Clatworthy)

   * When a plugin cannot be loaded as the file path is not a valid
     python module name bzr will now strip a ``bzr_`` prefix from the
     front of the suggested name, as many plugins (e.g. bzr-svn)
     want to be installed without this prefix. It is a common mistake
     to have a folder named "bzr-svn" for that plugin, especially
     as this is what bzr branch lp:bzr-svn will give you. (James Westby,
     Andrew Cowie)

   * UniqueIntegerBugTracker now appends bug-ids instead of joining
     them to the base URL. Plugins that register bug trackers may
     need a trailing / added to the base URL if one is not already there.
     (James Wesby, Andrew Cowie)

  FEATURES:

    * Added start_commit hook for mutable trees. (Jelmer Vernooij, #186422)

    * ``status`` now accepts ``--no-pending`` to show the status without
      listing pending merges, which speeds up the command a lot on large
      histories.  (James Westby, #202830)

    * New ``post_change_branch_tip`` hook that is called after the
      branch tip is moved but while the branch is still write-locked.
      See the User Reference for signature details.
      (Ian Clatworthy, James Henstridge)

    * Reconfigure can convert a branch to be standalone or to use a shared
      repository.  (Aaron Bentley)

  IMPROVEMENTS:

    * The smart protocol now has support for setting branches' revision info
      directly.  This should make operations like push slightly faster, and is a
      step towards server-side hooks.  The new request method name is
      ``Branch.set_last_revision_info``.  (Andrew Bennetts)

    * ``bzr commit --fixes`` now recognises "gnome" as a tag by default.
      (James Westby, Andrew Cowie)

    * ``bzr switch`` will attempt to find branches to switch to relative to the
      current branch. E.g. ``bzr switch branchname`` will look for
      ``current_branch/../branchname``. (Robert Collins, Jelmer Vernooij,
      Wouter van Heyst)

    * Diff is now more specific about execute-bit changes it describes
      (Chad Miller)

    * Fetching data over HTTP is a bit faster when urllib is used.  This is done
      by forcing it to recv 64k at a time when reading lines in HTTP headers,
      rather than just 1 byte at a time.  (Andrew Bennetts)

    * Log --short and --line are much faster when -r is not specified.
      (Aaron Bentley)

    * Merge is faster.  We no longer check a file's existence unnecessarily
      when merging the execute bit.  (Aaron Bentley)

    * ``bzr status`` on an explicit list of files no longer shows pending
      merges, making it much faster on large trees. (John Arbash Meinel)

    * The launchpad directory service now warns the user if they have not set
      their launchpad login and are trying to resolve a URL using it, just
      in case they want to do a write operation with it.  (James Westby)

    * The smart protocol client is slightly faster, because it now only queries
      the server for the protocol version once per connection.  Also, the HTTP
      transport will now automatically probe for and use a smart server if
      one is present.  You can use the new ``nosmart+`` transport decorator
      to get the old behaviour.  (Andrew Bennetts)

    * The ``version`` command takes a ``--short`` option to print just the
      version number, for easier use in scripts.  (Martin Pool)

    * Various operations with revision specs and commands that calculate
      revnos and revision ids are faster.  (John A. Meinel, Aaron Bentley)

  BUGFIXES:

    * Add ``root_client_path`` parameter to SmartWSGIApp and
      SmartServerRequest.  This makes it possible to publish filesystem
      locations that don't exactly match URL paths. SmartServerRequest
      subclasses should use the new ``translate_client_path`` and
      ``transport_from_client_path`` methods when dealing with paths received
      from a client to take this into account.  (Andrew Bennetts, #124089)

    * ``bzr mv a b`` can be now used also to rename previously renamed
      directories, not only files. (Lukáš Lalinský, #107967)

    * ``bzr uncommit --local`` can now remove revisions from the local
      branch to be symmetric with ``bzr commit --local``.
      (John Arbash Meinel, #93412)

    * Don't ask for a password if there is no real terminal.
      (Alexander Belchenko, #69851)

    * Fix a bug causing a ValueError crash in ``parse_line_delta_iter`` when
      fetching revisions from a knit to pack repository or vice versa using
      bzr:// (including over http or ssh).
      (#208418, Andrew Bennetts, Martin Pool, Robert Collins)

    * Fixed ``_get_line`` in ``bzrlib.smart.medium``, which was buggy.  Also
      fixed ``_get_bytes`` in the same module to use the push back buffer.
      These bugs had no known impact in normal use, but were problematic for
      developers working on the code, and were likely to cause real bugs sooner
      or later.  (Andrew Bennetts)

    * Implement handling of basename parameter for DefaultMail.  (James Westby)

    * Incompatibility with Paramiko versions newer than 1.7.2 was fixed.
      (Andrew Bennetts, #213425)

    * Launchpad locations (lp: URLs) can be pulled.  (Aaron Bentley, #181945)

    * Merges that add files to deleted root directories complete.  They
      do create conflicts.  (Aaron Bentley, #210092)

    * vsftp's return ``550 RNFR command failed.`` supported.
      (Marcus Trautwig, #129786)

  DOCUMENTATION:

    * Improved documentation on send/merge relationship. (Peter Schuller)

    * Minor fixes to the User Guide. (Matthew Fuller)

    * Reduced the evangelism in the User Guide. (Ian Clatworthy)

    * Added Integrating with Bazaar document for developers (Martin Albisetti)

  API BREAKS:

    * Attempting to pull data from a ghost aware repository (e.g. knits) into a
      non-ghost aware repository such as weaves will now fail if there are
      ghosts.  (Robert Collins)

    * ``KnitVersionedFile`` no longer accepts an ``access_mode`` parameter, and
      now requires the ``index`` and ``access_method`` parameters to be
      supplied. A compatible shim has been kept in the new function
      ``knit.make_file_knit``. (Robert Collins)

    * Log formatters must now provide log_revision instead of show and
      show_merge_revno methods. The latter had been deprecated since the 0.17
      release. (James Westby)

    * ``LoopbackSFTP`` is now called ``SocketAsChannelAdapter``.
      (Andrew Bennetts)

    * ``osutils.backup_file`` is removed. (Alexander Belchenko)

    * ``Repository.get_revision_graph`` is deprecated, with no replacement
      method. The method was size(history) and not desirable. (Robert Collins)

    * ``revision.revision_graph`` is deprecated, with no replacement function.
      The function was size(history) and not desirable. (Robert Collins)

    * ``Transport.get_shared_medium`` is deprecated.  Use
      ``Transport.get_smart_medium`` instead.  (Andrew Bennetts)

    * ``VersionedFile`` factories now accept a get_scope parameter rather
      than using a call to ``transaction_finished``, allowing the removal of
      the fixed list of versioned files per repository. (Robert Collins)

    * ``VersionedFile.annotate_iter`` is deprecated. While in principle this
      allowed lower memory use, all users of annotations wanted full file 
      annotations, and there is no storage format suitable for incremental
      line-by-line annotation. (Robert Collins)

    * ``VersionedFile.clone_text`` is deprecated. This performance optimisation
      is no longer used - reading the content of a file that is undergoing a
      file level merge to identical state on two branches is rare enough, and
      not expensive enough to special case. (Robert Collins)

    * ``VersionedFile.clear_cache`` and ``enable_cache`` are deprecated.
      These methods added significant complexity to the ``VersionedFile``
      implementation, but were only used for optimising fetches from knits - 
      which can be done from outside the knit layer, or via a caching
      decorator. As knits are not the default format, the complexity is no
      longer worth paying. (Robert Collins)

    * ``VersionedFile.create_empty`` is removed. This method presupposed a
      sensible mapping to a transport for individual files, but pack backed
      versioned files have no such mapping. (Robert Collins)

    * ``VersionedFile.get_graph`` is deprecated, with no replacement method.
      The method was size(history) and not desirable. (Robert Collins)

    * ``VersionedFile.get_graph_with_ghosts`` is deprecated, with no
      replacement method.  The method was size(history) and not desirable.
      (Robert Collins)

    * ``VersionedFile.get_parents`` is deprecated, please use
      ``VersionedFile.get_parent_map``. (Robert Collins)

    * ``VersionedFile.get_sha1`` is deprecated, please use
      ``VersionedFile.get_sha1s``. (Robert Collins)

    * ``VersionedFile.has_ghost`` is now deprecated, as it is both expensive
      and unused outside of a single test. (Robert Collins)

    * ``VersionedFile.iter_parents`` is now deprecated in favour of
      ``get_parent_map`` which can be used to instantiate a Graph on a
      VersionedFile. (Robert Collins)

    * ``VersionedFileStore`` no longer uses the transaction parameter given
      to most methods; amongst other things this means that the
      get_weave_or_empty method no longer guarantees errors on a missing weave
      in a readonly transaction, and no longer caches versioned file instances
      which reduces memory pressure (but requires more careful management by
      callers to preserve performance). (Robert Collins)

  TESTING:

    * New -Dselftest_debug flag disables clearing of the debug flags during
      tests.  This is useful if you want to use e.g. -Dhpss to help debug a
      failing test.  Be aware that using this feature is likely to cause
      spurious test failures if used with the full suite. (Andrew Bennetts)

    * selftest --load-list now uses a new more agressive test loader that will
      avoid loading unneeded modules and building their tests. Plugins can use
      this new loader by defining a load_tests function instead of a test_suite
      function. (a forthcoming patch will provide many examples on how to
      implement this).
      (Vincent Ladeuil)

    * selftest --load-list now does some sanity checks regarding duplicate test
      IDs and tests present in the list but not found in the actual test suite.
      (Vincent Ladeuil)

    * Slightly more concise format for the selftest progress bar, so there's
      more space to show the test name.  (Martin Pool) ::

        [2500/10884, 1fail, 3miss in 1m29s] test_revisionnamespaces.TestRev

    * The test suite takes much less memory to run, and is a bit faster.  This
      is done by clearing most attributes of TestCases after running them, if
      they succeeded.  (Andrew Bennetts)

  INTERNALS:

    * Added ``_build_client_protocol`` to ``_SmartClient``.  (Andrew Bennetts)

    * Added basic infrastructure for automatic plugin suggestion.
      (Martin Albisetti)

    * If a ``LockableFiles`` object is not explicitly unlocked (for example
      because of a missing ``try/finally`` block, it will give a warning but
      not automatically unlock itself.  (Previously they did.)  This
      sometimes caused knock-on errors if for example the network connection
      had already failed, and should not be relied upon by code. 
      (Martin Pool, #109520)

    * ``make dist`` target to build a release tarball, and also 
      ``check-dist-tarball`` and ``dist-upload-escudero``.  (Martin Pool)

    * The ``read_response_tuple`` method of ``SmartClientRequestProtocol*``
      classes will now raise ``UnknownSmartMethod`` when appropriate, so that
      callers don't need to try distinguish unknown request errors from other
      errors.  (Andrew Bennetts)

    * ``set_make_working_trees`` is now implemented provided on all repository
      implementations (Aaron Bentley)

    * ``VersionedFile`` now has a new method ``get_parent_map`` which, like
      ``Graph.get_parent_map`` returns a dict of key:parents. (Robert Collins)


bzr 1.3.1 2008-04-09
--------------------

  No changes from 1.3.1rc1.


bzr 1.3rc1 2008-04-04
---------------------

  BUG FIXES:

    * Fix a bug causing a ValueError crash in ``parse_line_delta_iter`` when
      fetching revisions from a knit to pack repository or vice versa using
      bzr:// (including over http or ssh).  
      (#208418, Andrew Bennetts, Martin Pool, Robert Collins)


bzr 1.3 2008-03-20
------------------

Bazaar has become part of the GNU project <http://www.gnu.org>

Many operations that act on history, including ``log`` and ``annotate`` are now
substantially faster.  Several bugs have been fixed and several new options and
features have been added.

  TESTING:

    * Avoid spurious failure of ``TestVersion.test_version`` matching
      directory names.
      (#202778, Martin Pool)


bzr 1.3rc1 2008-03-16
---------------------

  NOTES WHEN UPGRADING:

    * The backup directory created by ``upgrade`` is now called
      ``backup.bzr``, not ``.bzr.backup``. (Martin Albisetti)

  CHANGES:

    * A new repository format 'development' has been added. This format will
      represent the latest 'in-progress' format that the bzr developers are
      interested in getting early-adopter testing and feedback on.
      ``doc/developers/development-repo.txt`` has detailed information.
      (Robert Collins)

    * BZR_LOG environment variable controls location of .bzr.log trace file. 
      User can suppress writing messages to .bzr.log by using '/dev/null'
      filename (on Linux) or 'NUL' (on Windows). If BZR_LOG variable 
      is not defined but BZR_HOME is defined then default location
      for .bzr.log trace file is ``$BZR_HOME/.bzr.log``.
      (Alexander Belchenko)

    * ``launchpad`` builtin plugin now shipped as separate part in standalone
      bzr.exe, installed to ``C:\Program Files\Bazaar\plugins`` directory, 
      and standalone installer allows user to skip installation of this plugin.
      (Alexander Belchenko)

    * Restore auto-detection of plink.exe on Windows. (Dmitry Vasiliev)

    * Version number is now shown as "1.2" or "1.2pr2", without zeroed or
      missing final fields.  (Martin Pool)

  FEATURES:

    * ``branch`` and ``checkout`` can hard-link working tree files, which is
      faster and saves space.  (Aaron Bentley)

    * ``bzr send`` will now also look at the ``child_submit_to`` setting in
      the submit branch to determine the email address to send to. 
      (Jelmer Vernooij)

  IMPROVEMENTS:

    * BzrBranch._lefthand_history is faster on pack repos.  (Aaron Bentley)

    * Branch6.generate_revision_history is faster.  (Aaron Bentley)

    * Directory services can now be registered, allowing special URLs to be
      dereferenced into real URLs.  This is a generalization and cleanup of
      the lp: transport lookup.  (Aaron Bentley)

    * Merge directives that are automatically attached to emails have nicer
      filenames, based on branch-nick + revno. (Aaron Bentley)

    * ``push`` has a ``--revision`` option, to specify what revision to push up
      to.  (Daniel Watkins)

    * Significantly reducing execution time and network traffic for trivial 
      case of running ``bzr missing`` command for two identical branches.
      (Alexander Belchenko)

    * Speed up operations that look at the revision graph (such as 'bzr log').
      ``KnitPackRepositor.get_revision_graph`` uses ``Graph.iter_ancestry`` to
      extract the revision history. This allows filtering ghosts while
      stepping instead of needing to peek ahead. (John Arbash Meinel)

    * The ``hooks`` command lists installed hooks, to assist in debugging.
      (Daniel Watkins)

    * Updates to how ``annotate`` work. Should see a measurable improvement in
      performance and memory consumption for file with a lot of merges.
      Also, correctly handle when a line is introduced by both parents (it
      should be attributed to the first merge which notices this, and not
      to all subsequent merges.) (John Arbash Meinel)

  BUGFIXES:

    * Autopacking no longer holds the full set of inventory lines in
      memory while copying. For large repositories, this can amount to
      hundreds of MB of ram consumption.
      (Ian Clatworthy, John Arbash Meinel)

    * Cherrypicking when using ``--format=merge3`` now explictly excludes
      BASE lines. (John Arbash Meinel, #151731)

    * Disable plink's interactive prompt for password.
      (#107593, Dmitry Vasiliev)

    * Encode command line arguments from unicode to user_encoding before
      invoking external mail client in `bzr send` command.
      (#139318, Alexander Belchenko)

    * Fixed problem connecting to ``bzr+https://`` servers.
      (#198793, John Ferlito)

    * Improved error reporting in the Launchpad plugin. (Daniel Watkins,
      #196618)

    * Include quick-start-summary.svg file to python-based installer(s)
      for Windows. (#192924, Alexander Belchenko)

    * lca merge now respects specified files. (Aaron Bentley)

    * Make version-info --custom imply --all. (#195560, James Westby)

    * ``merge --preview`` now works for merges that add or modify
      symlinks (James Henstridge)

    * Redirecting the output from ``bzr merge`` (when the remembered
      location is used) now works. (John Arbash Meinel)

    * setup.py script explicitly checks for Python version.
      (Jari Aalto, Alexander Belchenko, #200569)

    * UnknownFormatErrors no longer refer to branches regardless of kind of
      unknown format. (Daniel Watkins, #173980)

    * Upgrade bundled ConfigObj to version 4.5.2, which properly quotes #
      signs, among other small improvements. (Matt Nordhoff, #86838)

    * Use correct indices when emitting LCA conflicts.  This fixes IndexError
      errors.  (Aaron Bentley, #196780)

  DOCUMENTATION:

    * Explained how to use ``version-info --custom`` in the User Guide.
      (Neil Martinsen-Burrell)

  API BREAKS:

    * Support for loading plugins from zip files and
      ``bzrlib.plugin.load_from_zip()`` function are deprecated.
      (Alexander Belchenko)

  TESTING:

    * The branch interface tests were invalid for branches using rich-root
      repositories because the empty string is not a valid file-id.
      (Robert Collins)

  INTERNALS:

    * ``Graph.iter_ancestry`` returns the ancestry of revision ids. Similar to
      ``Repository.get_revision_graph()`` except it includes ghosts and you can
      stop part-way through. (John Arbash Meinel)

    * New module ``tools/package_mf.py`` provide custom module finder for
      python packages (improves standard python library's modulefinder.py)
      used by ``setup.py`` script while building standalone bzr.exe.
      (Alexander Belchenko)

    * New remote method ``RemoteBzrDir.find_repositoryV2`` adding support for
      detecting external lookup support on remote repositories. This method is
      now attempted first when lookup up repositories, leading to an extra 
      round trip on older bzr smart servers. (Robert Collins)
 
    * Repository formats have a new supported-feature attribute
      ``supports_external_lookups`` used to indicate repositories which support
      falling back to other repositories when they have partial data.
      (Robert Collins)

    * ``Repository.get_revision_graph_with_ghosts`` and
      ``bzrlib.revision.(common_ancestor,MultipleRevisionSources,common_graph)``
      have been deprecated.  (John Arbash Meinel)

    * ``Tree.iter_changes`` is now a public API, replacing the work-in-progress
      ``Tree._iter_changes``. The api is now considered stable and ready for
      external users.  (Aaron Bentley)

    * The bzrdir format registry now accepts an ``alias`` keyword to
      register_metadir, used to indicate that a format name is an alias for
      some other format and thus should not be reported when describing the
      format. (Robert Collins)


bzr 1.2 2008-02-15
------------------

  BUG FIXES:

    * Fix failing test in Launchpad plugin. (Martin Pool)


bzr 1.2rc1 2008-02-13
---------------------

  NOTES WHEN UPGRADING:
  
    * Fetching via the smart protocol may need to reconnect once during a fetch
      if the remote server is running Bazaar 1.1 or earlier, because the client
      attempts to use more efficient requests that confuse older servers.  You
      may be required to re-enter a password or passphrase when this happens.
      This won't happen if the server is upgraded to Bazaar 1.2.
      (Andrew Bennetts)

  CHANGES:

    * Fetching via bzr+ssh will no longer fill ghosts by default (this is
      consistent with pack-0.92 fetching over SFTP). (Robert Collins)

    * Formatting of ``bzr plugins`` output is changed to be more human-
      friendly. Full path of plugins locations will be shown only with
      ``--verbose`` command-line option. (Alexander Belchenko)

    * ``merge`` now prefers to use the submit branch, but will fall back to
      parent branch.  For many users, this has no effect.  But some users who
      pull and merge on the same branch will notice a change.  This change
      makes it easier to work on a branch on two different machines, pulling
      between the machines, while merging from the upstream.
      ``merge --remember`` can now be used to set the submit_branch.
      (Aaron Bentley)

  FEATURES:

    * ``merge --preview`` produces a diff of the changes merge would make,
      but does not actually perform the merge.  (Aaron Bentley)

    * New smart method ``Repository.get_parent_map`` for getting revision
      parent data. This returns additional parent information topologically
      adjacent to the requested data to reduce round trip latency impacts.
      (Robert Collins)

    * New smart method, ``Repository.stream_revisions_chunked``, for fetching
      revision data that streams revision data via a chunked encoding.  This
      avoids buffering large amounts of revision data on the server and on the
      client, and sends less data to the server to request the revisions.
      (Andrew Bennetts, Robert Collins, #178353)

    * The launchpad plugin now handles lp urls of the form
      ``lp://staging/``, ``lp://demo/``, ``lp://dev/`` to use the appropriate
      launchpad instance to do the resolution of the branch identities.
      This is primarily of use to Launchpad developers, but can also
      be used by other users who want to try out Launchpad as
      a branch location without messing up their public Launchpad
      account.  Branches that are pushed to the staging environment
      have an expected lifetime of one day. (Tim Penhey)

  IMPROVEMENTS:

    * Creating a new branch no longer tries to read the entire revision-history
      unnecessarily over smart server operations. (Robert Collins)

    * Fetching between different repository formats with compatible models now
      takes advantage of the smart method to stream revisions.  (Andrew Bennetts)

    * The ``--coverage`` option is now global, rather specific to ``bzr
      selftest``.  (Andrew Bennetts)

    * The ``register-branch`` command will now use the public url of the branch
      containing the current directory, if one has been set and no explicit
      branch is provided.  (Robert Collins)

    * Tweak the ``reannotate`` code path to optimize the 2-parent case.
      Speeds up ``bzr annotate`` with a pack repository by approx 3:2.
      (John Arbash Meinel)

  BUGFIXES:

    * Calculate remote path relative to the shared medium in _SmartClient.  This
      is related to the problem in bug #124089.  (Andrew Bennetts)

    * Cleanly handle connection errors in smart protocol version two, the same
      way as they are handled by version one.  (Andrew Bennetts)

    * Clearer error when ``version-info --custom`` is used without
      ``--template`` (Lukáš Lalinský)

    * Don't raise UnavailableFeature during test setup when medusa is not
      available or tearDown is never called leading to nasty side effects.
      (#137823, Vincent Ladeuil)

    * If a plugin's test suite cannot be loaded, for example because of a syntax
      error in the tests, then ``selftest`` fails, rather than just printing 
      a warning.  (Martin Pool, #189771)
      
    * List possible values for BZR_SSH environment variable in env-variables
      help topic. (Alexander Belchenko, #181842)

    * New methods ``push_log_file`` and ``pop_log_file`` to intercept messages:
      popping the log redirection now precisely restores the previous state,
      which makes it easier to use bzr log output from other programs.
      TestCaseInTempDir no longer depends on a log redirection being established
      by the test framework, which lets bzr tests cleanly run from a normal
      unittest runner.
      (#124153, #124849, Martin Pool, Jonathan Lange)

    * ``pull --quiet`` is now more quiet, in particular a message is no longer
      printed when the remembered pull location is used. (James Westby,
      #185907)

    * ``reconfigure`` can safely be interrupted while fetching.
      (Aaron Bentley, #179316)

    * ``reconfigure`` preserves tags when converting to and from lightweight
      checkouts.  (Aaron Bentley, #182040)

    * Stop polluting /tmp when running selftest.
      (Vincent Ladeuil, #123623)

    * Switch from NFKC => NFC for normalization checks. NFC allows a few
      more characters which should be considered valid.
      (John Arbash Meinel, #185458)

    * The launchpad plugin now uses the ``edge`` xmlrpc server to avoid
      interacting badly with a bug on the launchpad side. (Robert Collins)

    * Unknown hostnames when connecting to a ``bzr://`` URL no longer cause
      tracebacks.  (Andrew Bennetts, #182849)

  API BREAKS:

    * Classes implementing Merge types like Merge3Merger must now accept (and
      honour) a do_merge flag in their constructor.  (Aaron Bentley)

    * ``Repository.add_inventory`` and ``add_revision`` now require the caller
      to previously take a write lock (and start a write group.)
      (Martin Pool)

  TESTING:

    * selftest now accepts --load-list <file> to load a test id list. This
      speeds up running the test suite on a limited set of tests.
      (Vincent Ladeuil)

  INTERNALS:

    * Add a new method ``get_result`` to graph search objects. The resulting
      ``SearchResult`` can be used to recreate the search later, which will
      be useful in reducing network traffic. (Robert Collins)

    * Use convenience function to check whether two repository handles 
      are referring to the same repository in ``Repository.get_graph``. 
      (Jelmer Vernooij, #187162)

    * Fetching now passes the find_ghosts flag through to the 
      ``InterRepository.missing_revision_ids`` call consistently for all
      repository types. This will enable faster missing revision discovery with
      bzr+ssh. (Robert Collins)

    * Fix error handling in Repository.insert_data_stream. (Lukas Lalinsky)

    * ``InterRepository.missing_revision_ids`` is now deprecated in favour of
      ``InterRepository.search_missing_revision_ids`` which returns a 
      ``bzrlib.graph.SearchResult`` suitable for making requests from the smart
      server. (Robert Collins)

    * New error ``NoPublicBranch`` for commands that need a public branch to
      operate. (Robert Collins)
 
    * New method ``iter_inventories`` on Repository for access to many
      inventories. This is primarily used by the ``revision_trees`` method, as
      direct access to inventories is discouraged. (Robert Collins)
 
    * New method ``next_with_ghosts`` on the Graph breadth-first-search objects
      which will split out ghosts and present parents into two separate sets,
      useful for code which needs to be aware of ghosts (e.g. fetching data
      cares about ghosts during revision selection). (Robert Collins)

    * Record a timestamp against each mutter to the trace file, relative to the
      first import of bzrlib.  (Andrew Bennetts)

    * ``Repository.get_data_stream`` is now deprecated in favour of
      ``Repository.get_data_stream_for_search`` which allows less network
      traffic when requesting data streams over a smart server. (Robert Collins)

    * ``RemoteBzrDir._get_tree_branch`` no longer triggers ``_ensure_real``,
      removing one round trip on many network operations. (Robert Collins)

    * RemoteTransport's ``recommended_page_size`` method now returns 64k, like
      SFTPTransport and HttpTransportBase.  (Andrew Bennetts)

    * Repository has a new method ``has_revisions`` which signals the presence
      of many revisions by returning a set of the revisions listed which are
      present. This can be done by index queries without reading data for parent
      revision names etc. (Robert Collins)


bzr 1.1 2008-01-15
------------------

(no changes from 1.1rc1)

bzr 1.1rc1 2008-01-05
---------------------

  CHANGES:
   
   * Dotted revision numbers have been revised. Instead of growing longer with
     nested branches the branch number just increases. (eg instead of 1.1.1.1.1
     we now report 1.2.1.) This helps scale long lived branches which have many
     feature branches merged between them. (John Arbash Meinel)

   * The syntax ``bzr diff branch1 branch2`` is no longer supported.
     Use ``bzr diff branch1 --new branch2`` instead. This change has
     been made to remove the ambiguity where ``branch2`` is in fact a
     specific file to diff within ``branch1``.

  FEATURES:

   * New option to use custom template-based formats in  ``bzr version-info``.
     (Lukáš Lalinský)

   * diff '--using' allows an external diff tool to be used for files.
     (Aaron Bentley)

   * New "lca" merge-type for fast everyday merging that also supports
     criss-cross merges.  (Aaron Bentley)

  IMPROVEMENTS:

   * ``annotate`` now doesn't require a working tree. (Lukáš Lalinský,
     #90049)

   * ``branch`` and ``checkout`` can now use files from a working tree to
     to speed up the process.  For checkout, this requires the new
     --files-from flag.  (Aaron Bentley)

   * ``bzr diff`` now sorts files in alphabetical order.  (Aaron Bentley)

   * ``bzr diff`` now works on branches without working trees. Tree-less
     branches can also be compared to each other and to working trees using
     the new diff options ``--old`` and ``--new``. Diffing between branches,
     with or without trees, now supports specific file filtering as well.
     (Ian Clatworthy, #6700)

   * ``bzr pack`` now orders revision texts in topological order, with newest
     at the start of the file, promoting linear reads for ``bzr log`` and the
     like. This partially fixes #154129. (Robert Collins)

   * Merge directives now fetch prerequisites from the target branch if
     needed.  (Aaron Bentley)

   * pycurl now handles digest authentication.
     (Vincent Ladeuil)

   * ``reconfigure`` can now convert from repositories.  (Aaron Bentley)

   * ``-l`` is now a short form for ``--limit`` in ``log``.  (Matt Nordhoff)

   * ``merge`` now warns when merge directives cause cherrypicks.
     (Aaron Bentley)

   * ``split`` now supported, to enable splitting large trees into smaller
     pieces.  (Aaron Bentley)

  BUGFIXES:

   * Avoid AttributeError when unlocking a pack repository when an error occurs.
     (Martin Pool, #180208)

   * Better handle short reads when processing multiple range requests.
     (Vincent Ladeuil, #179368)

   * build_tree acceleration uses the correct path when a file has been moved.
     (Aaron Bentley)

   * ``commit`` now succeeds when a checkout and its master branch share a
     repository.  (Aaron Bentley, #177592)

   * Fixed error reporting of unsupported timezone format in
     ``log --timezone``. (Lukáš Lalinský, #178722)

   * Fixed Unicode encoding error in ``ignored`` when the output is
     redirected to a pipe. (Lukáš Lalinský)

   * Fix traceback when sending large response bodies over the smart protocol
     on Windows. (Andrew Bennetts, #115781)

   * Fix ``urlutils.relative_url`` for the case of two ``file:///`` URLs
     pointed to different logical drives on Windows.
     (Alexander Belchenko, #90847)

   * HTTP test servers are now compatible with the http protocol version 1.1.
     (Vincent Ladeuil, #175524)

   * _KnitParentsProvider.get_parent_map now handles requests for ghosts
     correctly, instead of erroring or attributing incorrect parents to ghosts.
     (Aaron Bentley)

   * ``merge --weave --uncommitted`` now works.  (Aaron Bentley)

   * pycurl authentication handling was broken and incomplete. Fix handling of
     user:pass embedded in the urls.
     (Vincent Ladeuil, #177643)

   * Files inside non-directories are now handled like other conflict types.
     (Aaron Bentley, #177390)

   * ``reconfigure`` is able to convert trees into lightweight checkouts.
     (Aaron Bentley)

   * Reduce lockdir timeout to 0 when running ``bzr serve``.  (Andrew Bennetts,
     #148087)

   * Test that the old ``version_info_format`` functions still work, even
     though they are deprecated. (John Arbash Meinel, ShenMaq, #177872)

   * Transform failures no longer cause ImmortalLimbo errors (Aaron Bentley,
     #137681)

   * ``uncommit`` works even when the commit messages of revisions to be
     removed use characters not supported in the terminal encoding.
     (Aaron Bentley)

   * When dumb http servers return whole files instead of the requested ranges,
     read the remaining bytes by chunks to avoid overflowing network buffers.
     (Vincent Ladeuil, #175886)

  DOCUMENTATION:

   * Minor tweaks made to the bug tracker integration documentation.
     (Ian Clatworthy)

   * Reference material has now be moved out of the User Guide and added
     to the User Reference. The User Reference has gained 4 sections as
     a result: Authenication Settings, Configuration Settings, Conflicts
     and Hooks. All help topics are now dumped into text format in the
     doc/en/user-reference directory for those who like browsing that
     information in their editor. (Ian Clatworthy)

   * *Using Bazaar with Launchpad* tutorial added. (Ian Clatworthy)

  INTERNALS:

    * find_* methods available for BzrDirs, Branches and WorkingTrees.
      (Aaron Bentley)

    * Help topics can now be loaded from files. 
      (Ian Clatworthy, Alexander Belchenko)

    * get_parent_map now always provides tuples as its output.  (Aaron Bentley)

    * Parent Providers should now implement ``get_parent_map`` returning a
      dictionary instead of ``get_parents`` returning a list.
      ``Graph.get_parents`` is now deprecated. (John Arbash Meinel,
      Robert Collins)

    * Patience Diff now supports arbitrary python objects, as long as they
      support ``hash()``. (John Arbash Meinel)

    * Reduce selftest overhead to establish test names by memoization.
      (Vincent Ladeuil)

  API BREAKS:

  TESTING:

   * Modules can now customise their tests by defining a ``load_tests``
     attribute. ``pydoc bzrlib.tests.TestUtil.TestLoader.loadTestsFromModule``
     for the documentation on this attribute. (Robert Collins)

   * New helper function ``bzrlib.tests.condition_id_re`` which helps
     filter tests based on a regular expression search on the tests id.
     (Robert Collins)
    
   * New helper function ``bzrlib.tests.condition_isinstance`` which helps
     filter tests based on class. (Robert Collins)
    
   * New helper function ``bzrlib.tests.exclude_suite_by_condition`` which
     generalises the ``exclude_suite_by_re`` function. (Robert Collins)

   * New helper function ``bzrlib.tests.filter_suite_by_condition`` which
     generalises the ``filter_suite_by_re`` function. (Robert Collins)

   * New helper method ``bzrlib.tests.exclude_tests_by_re`` which gives a new
     TestSuite that does not contain tests from the input that matched a
     regular expression. (Robert Collins)

   * New helper method ``bzrlib.tests.randomize_suite`` which returns a
     randomized copy of the input suite. (Robert Collins)

   * New helper method ``bzrlib.tests.split_suite_by_re`` which splits a test
     suite into two according to a regular expression. (Robert Collins)

   * Parametrize all http tests for the transport implementations, the http
     protocol versions (1.0 and 1.1) and the authentication schemes.
     (Vincent Ladeuil) 

   * The ``exclude_pattern`` and ``random_order`` parameters to the function
     ``bzrlib.tests.filter_suite_by_re`` have been deprecated. (Robert Collins)

   * The method ``bzrlib.tests.sort_suite_by_re`` has been deprecated. It is 
     replaced by the new helper methods added in this release. (Robert Collins)


bzr 1.0 2007-12-14
------------------

  DOCUMENTATION:

   * More improvements and fixes to the User Guide.  (Ian Clatworthy)

   * Add information on cherrypicking/rebasing to the User Guide.
     (Ian Clatworthy)

   * Improve bug tracker integration documentation. (Ian Clatworthy)

   * Minor edits to ``Bazaar in five minutes`` from David Roberts and
     to the rebasing section of the User Guide from Aaron Bentley.
     (Ian Clatworthy)


bzr 1.0rc3 2007-12-11
---------------------

  CHANGES:
   
   * If a traceback occurs, users are now asked to report the bug 
     through Launchpad (https://bugs.launchpad.net/bzr/), rather than 
     by mail to the mailing list.
     (Martin Pool)

  BUGFIXES:

   * Fix Makefile rules for doc generation. (Ian Clatworthy, #175207)

   * Give more feedback during long http downloads by making readv deliver data
     as it arrives for urllib, and issue more requests for pycurl. High latency
     networks are better handled by urllib, the pycurl implementation give more
     feedback but also incur more latency.
     (Vincent Ladeuil, #173010)

   * Implement _make_parents_provider on RemoteRepository, allowing generating
     bundles against branches on a smart server.  (Andrew Bennetts, #147836)

  DOCUMENTATION:

   * Improved user guide.  (Ian Clatworthy)

   * The single-page quick reference guide is now available as a PDF.
     (Ian Clatworthy)

  INTERNALS:

    * readv urllib http implementation is now a real iterator above the
      underlying socket and deliver data as soon as it arrives. 'get' still
      wraps its output in a StringIO.
      (Vincent Ladeuil)


bzr 1.0rc2 2007-12-07
---------------------

  IMPROVEMENTS:

   * Added a --coverage option to selftest. (Andrew Bennetts)

   * Annotate merge (merge-type=weave) now supports cherrypicking.
     (Aaron Bentley)

   * ``bzr commit`` now doesn't print the revision number twice. (Matt
     Nordhoff, #172612)

   * New configuration option ``bugtracker_<tracker_abbrevation>_url`` to
     define locations of bug trackers that are not directly supported by
     bzr or a plugin. The URL will be treated as a template and ``{id}``
     placeholders will be replaced by specific bug IDs.  (Lukáš Lalinský)

   * Support logging single merge revisions with short and line log formatters.
     (Kent Gibson)

   * User Guide enhanced with suggested readability improvements from
     Matt Revell and corrections from John Arbash Meinel. (Ian Clatworthy)

   * Quick Start Guide renamed to Quick Start Card, moved down in
     the catalog, provided in pdf and png format and updated to refer
     to ``send`` instead of ``bundle``. (Ian Clatworthy, #165080)

   * ``switch`` can now be used on heavyweight checkouts as well as
     lightweight ones. After switching a heavyweight checkout, the
     local branch is a mirror/cache of the new bound branch and
     uncommitted changes in the working tree are merged. As a safety
     check, if there are local commits in a checkout which have not
     been committed to the previously bound branch, then ``switch``
     fails unless the ``--force`` option is given. This option is
     now also required if the branch a lightweight checkout is pointing
     to has been moved. (Ian Clatworthy)

  INTERNALS:

    * New -Dhttp debug option reports http connections, requests and responses.
      (Vincent Ladeuil)

    * New -Dmerge debug option, which emits merge plans for merge-type=weave.

  BUGFIXES:

   * Better error message when running ``bzr cat`` on a non-existant branch.
     (Lukáš Lalinský, #133782)

   * Catch OSError 17 (file exists) in final phase of tree transform and show
     filename to user.
     (Alexander Belchenko, #111758)

   * Catch ShortReadvErrors while using pycurl. Also make readv more robust by
     allowing multiple GET requests to be issued if too many ranges are
     required.
     (Vincent Ladeuil, #172701)

   * Check for missing basis texts when fetching from packs to packs.
     (John Arbash Meinel, #165290)

   * Fall back to showing e-mail in ``log --short/--line`` if the 
     committer/author has only e-mail. (Lukáš Lalinský, #157026)

  API BREAKS:

   * Deprecate not passing a ``location`` argument to commit reporters'
     ``started`` methods. (Matt Nordhoff)


bzr 1.0rc1 2007-11-30
---------------------

  NOTES WHEN UPGRADING:

   * The default repository format is now ``pack-0.92``.  This 
     default is used when creating new repositories with ``init`` and 
     ``init-repo``, and when branching over bzr+ssh or bzr+hpss. 
     (See https://bugs.launchpad.net/bugs/164626)

     This format can be read and written by Bazaar 0.92 and later, and 
     data can be transferred to and from older formats.

     To upgrade, please reconcile your repository (``bzr reconcile``), and then
     upgrade (``bzr upgrade``). 
     
     ``pack-0.92`` offers substantially better scaling and performance than the
     previous knits format. Some operations are slower where the code already
     had bad scaling characteristics under knits, the pack format makes such
     operations more visible as part of being more scalable overall. We will
     correct such operations over the coming releases and encourage the filing
     of bugs on any operation which you observe to be slower in a packs
     repository. One particular case that we do not intend to fix is pulling
     data from a pack repository into a knit repository over a high latency
     link;  downgrading such data requires reinsertion of the file texts, and
     this is a classic space/time tradeoff. The current implementation is
     conservative on memory usage because we need to support converting data
     from any tree without problems.  
     (Robert Collins, Martin Pool, #164476)

  CHANGES:

   * Disable detection of plink.exe as possible ssh vendor. Plink vendor
     still available if user selects it explicitly with BZR_SSH environment
     variable. (Alexander Belchenko, workaround for bug #107593)

   * The pack format is now accessible as "pack-0.92", or "pack-0.92-subtree" 
     to enable the subtree functions (for example, for bzr-svn).  
     See http://doc.bazaar-vcs.org/latest/developer/packrepo.html
     (Martin Pool)

  FEATURES:

   * New ``authentication.conf`` file holding the password or other credentials
     for remote servers. This can be used for ssh, sftp, smtp and other 
     supported transports.
     (Vincent Ladeuil)

   * New rich-root and rich-root-pack formats, recording the same data about
     tree roots that's recorded for all other directories.
     (Aaron Bentley, #164639)

   * ``pack-0.92`` repositories can now be reconciled.
     (Robert Collins, #154173)

   * ``switch`` command added for changing the branch a lightweight checkout
     is associated with and updating the tree to reflect the latest content
     accordingly. This command was previously part of the BzrTools plug-in.
     (Ian Clatworthy, Aaron Bentley, David Allouche)

   * ``reconfigure`` command can now convert branches, trees, or checkouts to
     lightweight checkouts.  (Aaron Bentley)

  PERFORMANCE:

   * Commit updates the state of the working tree via a delta rather than
     supplying entirely new basis trees. For commit of a single specified file
     this reduces the wall clock time for commit by roughly a 30%.
     (Robert Collins, Martin Pool)

   * Commit with many automatically found deleted paths no longer performs
     linear scanning for the children of those paths during inventory
     iteration. This should fix commit performance blowing out when many such
     paths occur during commit. (Robert Collins, #156491)

   * Fetch with pack repositories will no longer read the entire history graph.
     (Robert Collins, #88319)

   * Revert takes out an appropriate lock when reverting to a basis tree, and
     does not read the basis inventory twice. (Robert Collins)

   * Diff does not require an inventory to be generated on dirstate trees.
     (Aaron Bentley, #149254)

   * New annotate merge (--merge-type=weave) implementation is fast on
     versionedfiles withough cached annotations, e.g. pack-0.92.
     (Aaron Bentley)

  IMPROVEMENTS:

   * ``bzr merge`` now warns when it encounters a criss-cross merge.
     (Aaron Bentley)

   * ``bzr send`` now doesn't require the target e-mail address to be
     specified on the command line if an interactive e-mail client is used.
     (Lukáš Lalinský)

   * ``bzr tags`` now prints the revision number for each tag, instead of
     the revision id, unless --show-ids is passed. In addition, tags can be
     sorted chronologically instead of lexicographically with --sort=time.
     (Adeodato Simó, #120231)

   * Windows standalone version of bzr is able to load system-wide plugins from
     "plugins" subdirectory in installation directory. In addition standalone
     installer write to the registry (HKLM\SOFTWARE\Bazaar) useful info 
     about paths and bzr version. (Alexander Belchenko, #129298)

  DOCUMENTATION:

  BUG FIXES:

   * A progress bar has been added for knitpack -> knitpack fetching.
     (Robert Collins, #157789, #159147)

   * Branching from a branch via smart server now preserves the repository
     format. (Andrew Bennetts,  #164626)
     
   * ``commit`` is now able to invoke an external editor in a non-ascii
     directory. (Daniel Watkins, #84043)

   * Catch connection errors for ftp.
     (Vincent Ladeuil, #164567)

   * ``check`` no longer reports spurious unreferenced text versions.
     (Robert Collins, John A Meinel, #162931, #165071)

   * Conflicts are now resolved recursively by ``revert``.
     (Aaron Bentley, #102739)

   * Detect invalid transport reuse attempts by catching invalid URLs.
     (Vincent Ladeuil, #161819)

   * Deleting a file without removing it shows a correct diff, not a traceback.
     (Aaron Bentley)

   * Do no use timeout in HttpServer anymore.
     (Vincent Ladeuil, #158972).

   * Don't catch the exceptions related to the http pipeline status before
     retrying an http request or some programming errors may be masked.
     (Vincent Ladeuil, #160012)

   * Fix ``bzr rm`` to not delete modified and ignored files.
     (Lukáš Lalinský, #172598)

   * Fix exception when revisionspec contains merge revisons but log
     formatter doesn't support merge revisions. (Kent Gibson, #148908)

   * Fix exception when ScopeReplacer is assigned to before any members have
     been retrieved.  (Aaron Bentley)

   * Fix multiple connections during checkout --lightweight.
     (Vincent Ladeuil, #159150)

   * Fix possible error in insert_data_stream when copying between 
     pack repositories over bzr+ssh or bzr+http.  
     KnitVersionedFile.get_data_stream now makes sure that requested
     compression parents are sent before any delta hunks that depend 
     on them.
     (Martin Pool, #164637)

   * Fix typo in limiting offsets coalescing for http, leading to
     whole files being downloaded instead of parts.
     (Vincent Ladeuil, #165061)

   * FTP server errors don't error in the error handling code.
     (Robert Collins, #161240)

   * Give a clearer message when a pull fails because the source needs
     to be reconciled.
     (Martin Pool, #164443)

   * It is clearer when a plugin cannot be loaded because of its name, and a
     suggestion for an acceptable name is given. (Daniel Watkins, #103023)

   * Leave port as None in transport objects if user doesn't
     specify a port in urls.
     (vincent Ladeuil, #150860)

   * Make sure Repository.fetch(self) is properly a no-op for all
     Repository implementations. (John Arbash Meinel, #158333)

   * Mark .bzr directories as "hidden" on Windows.
     (Alexander Belchenko, #71147)

   * ``merge --uncommitted`` can now operate on a single file.
     (Aaron Bentley, Lukáš Lalinský, #136890)

   * Obsolete packs are now cleaned up by pack and autopack operations.
     (Robert Collins, #153789)

   * Operations pulling data from a smart server where the underlying
     repositories are not both annotated/both unannotated will now work.
     (Robert Collins, #165304).

   * Reconcile now shows progress bars. (Robert Collins, #159351)

   * ``RemoteBranch`` was not initializing ``self._revision_id_to_revno_map``
     properly. (John Arbash Meinel, #162486)

   * Removing an already-removed file reports the file does not exist. (Daniel
     Watkins, #152811)

   * Rename on Windows is able to change filename case.
     (Alexander Belchenko, #77740)

   * Return error instead of a traceback for ``bzr log -r0``.
     (Kent Gibson, #133751)

   * Return error instead of a traceback when bzr is unable to create
     symlink on some platforms (e.g. on Windows).
     (Alexander Belchenko, workaround for #81689)

   * Revert doesn't crash when restoring a single file from a deleted
     directory. (Aaron Bentley)

   * Stderr output via logging mechanism now goes through encoded wrapper
     and no more uses utf-8, but terminal encoding instead. So all unicode
     strings now should be readable in non-utf-8 terminal.
     (Alexander Belchenko, #54173)

   * The error message when ``move --after`` should be used makes how to do so
     clearer. (Daniel Watkins, #85237)

   * Unicode-safe output from ``bzr info``. The output will be encoded
     using the terminal encoding and unrepresentable characters will be
     replaced by '?'. (Lukáš Lalinský, #151844)

   * Working trees are no longer created when pushing into a local no-trees
     repo. (Daniel Watkins, #50582)

   * Upgrade util/configobj to version 4.4.0.
     (Vincent Ladeuil, #151208).

   * Wrap medusa ftp test server as an FTPServer feature.
     (Vincent Ladeuil, #157752)

  API BREAKS:

   * ``osutils.backup_file`` is deprecated. Actually it's not used in bzrlib
     during very long time. (Alexander Belchenko)

   * The return value of
     ``VersionedFile.iter_lines_added_or_present_in_versions`` has been
     changed. Previously it was an iterator of lines, now it is an iterator of
     (line, version_id) tuples. This change has been made to aid reconcile and
     fetch operations. (Robert Collins)

   * ``bzrlib.repository.get_versioned_file_checker`` is now private.
     (Robert Collins)

   * The Repository format registry default has been removed; it was previously
     obsoleted by the bzrdir format default, which implies a default repository
     format.
     (Martin Pool)

  INTERNALS:

   * Added ``ContainerSerialiser`` and ``ContainerPushParser`` to
     ``bzrlib.pack``.  These classes provide more convenient APIs for generating
     and parsing containers from streams rather than from files.  (Andrew
     Bennetts)

   * New module ``lru_cache`` providing a cache for use by tasks that need
     semi-random access to large amounts of data. (John A Meinel)

   * InventoryEntry.diff is now deprecated.  Please use diff.DiffTree instead.

  TESTING:


bzr 0.92 2007-11-05
-------------------

  CHANGES:

  * New uninstaller on Win32.  (Alexander Belchenko)


bzr 0.92rc1 2007-10-29
----------------------

  NOTES WHEN UPGRADING:

  CHANGES:
  
   * ``bzr`` now returns exit code 4 if an internal error occurred, and 
     3 if a normal error occurred.  (Martin Pool)

   * ``pull``, ``merge`` and ``push`` will no longer silently correct some
     repository index errors that occured as a result of the Weave disk format.
     Instead the ``reconcile`` command needs to be run to correct those
     problems if they exist (and it has been able to fix most such problems
     since bzr 0.8). Some new problems have been identified during this release
     and you should run ``bzr check`` once on every repository to see if you
     need to reconcile. If you cannot ``pull`` or ``merge`` from a remote
     repository due to mismatched parent errors - a symptom of index errors -
     you should simply take a full copy of that remote repository to a clean
     directory outside any local repositories, then run reconcile on it, and
     finally pull from it locally. (And naturally email the repositories owner
     to ask them to upgrade and run reconcile).
     (Robert Collins)

  FEATURES:

   * New ``knitpack-experimental`` repository format. This is interoperable with
     the ``dirstate-tags`` format but uses a smarter storage design that greatly
     speeds up many operations, both local and remote. This new format can be
     used as an option to the ``init``, ``init-repository`` and ``upgrade``
     commands. See http://doc.bazaar-vcs.org/0.92/developers/knitpack.html
     for further details. (Robert Collins)

   * For users of bzr-svn (and those testing the prototype subtree support) that
     wish to try packs, a new ``knitpack-subtree-experimental`` format has also
     been added. This is interoperable with the ``dirstate-subtrees`` format.
     (Robert Collins)

   * New ``reconfigure`` command. (Aaron Bentley)

   * New ``revert --forget-merges`` command, which removes the record of a pending 
     merge without affecting the working tree contents.  (Martin Pool)

   * New ``bzr_remote_path`` configuration variable allows finer control of
     remote bzr locations than BZR_REMOTE_PATH environment variable.
     (Aaron Bentley)

   * New ``launchpad-login`` command to tell Bazaar your Launchpad
     user ID.  This can then be used by other functions of the
     Launchpad plugin. (James Henstridge)

  PERFORMANCE:

   * Commit in quiet mode is now slightly faster as the information to
     output is no longer calculated. (Ian Clatworthy)

   * Commit no longer checks for new text keys during insertion when the
     revision id was deterministically unique. (Robert Collins)

   * Committing a change which is not a merge and does not change the number of
     files in the tree is faster by utilising the data about whether files are
     changed to determine if the tree is unchanged rather than recalculating
     it at the end of the commit process. (Robert Collins)

   * Inventory serialisation no longer double-sha's the content.
     (Robert Collins)

   * Knit text reconstruction now avoids making copies of the lines list for
     interim texts when building a single text. The new ``apply_delta`` method
     on ``KnitContent`` aids this by allowing modification of the revision id
     such objects represent. (Robert Collins)

   * Pack indices are now partially parsed for specific key lookup using a
     bisection approach. (Robert Collins)

   * Partial commits are now approximately 40% faster by walking over the
     unselected current tree more efficiently. (Robert Collins)

   * XML inventory serialisation takes 20% less time while being stricter about
     the contents. (Robert Collins)

   * Graph ``heads()`` queries have been fixed to no longer access all history
     unnecessarily. (Robert Collins)

  IMPROVEMENTS:

   * ``bzr+https://`` smart server across https now supported. 
     (John Ferlito, Martin Pool, #128456)

   * Mutt is now a supported mail client; set ``mail_client=mutt`` in your
     bazaar.conf and ``send`` will use mutt. (Keir Mierle)

   * New option ``-c``/``--change`` for ``merge`` command for cherrypicking 
     changes from one revision. (Alexander Belchenko, #141368)

   * Show encodings, locale and list of plugins in the traceback message.
     (Martin Pool, #63894)

   * Experimental directory formats can now be marked with
     ``experimental = True`` during registration. (Ian Clatworthy)

  DOCUMENTATION:

   * New *Bazaar in Five Minutes* guide.  (Matthew Revell)

   * The hooks reference documentation is now converted to html as expected.
     (Ian Clatworthy)

  BUG FIXES:

   * Connection error reporting for the smart server has been fixed to
     display a user friendly message instead of a traceback.
     (Ian Clatworthy, #115601)

   * Make sure to use ``O_BINARY`` when opening files to check their
     sha1sum. (Alexander Belchenko, John Arbash Meinel, #153493)

   * Fix a problem with Win32 handling of the executable bit.
     (John Arbash Meinel, #149113)

   * ``bzr+ssh://`` and ``sftp://`` URLs that do not specify ports explicitly
     no longer assume that means port 22.  This allows people using OpenSSH to
     override the default port in their ``~/.ssh/config`` if they wish.  This
     fixes a bug introduced in bzr 0.91.  (Andrew Bennetts, #146715)

   * Commands reporting exceptions can now be profiled and still have their
     data correctly dumped to a file. For example, a ``bzr commit`` with
     no changes still reports the operation as pointless but doing so no
     longer throws away the profiling data if this command is run with
     ``--lsprof-file callgrind.out.ci`` say. (Ian Clatworthy)

   * Fallback to ftp when paramiko is not installed and sftp can't be used for
     ``tests/commands`` so that the test suite is still usable without
     paramiko.
     (Vincent Ladeuil, #59150)

   * Fix commit ordering in corner case. (Aaron Bentley, #94975)

   * Fix long standing bug in partial commit when there are renames 
     left in tree. (Robert Collins, #140419)

   * Fix selftest semi-random noise during http related tests.
     (Vincent Ladeuil, #140614)

   * Fix typo in ftp.py making the reconnection fail on temporary errors.
     (Vincent Ladeuil, #154259)

   * Fix failing test by comparing real paths to cover the case where the TMPDIR
     contains a symbolic link.
     (Vincent Ladeuil, #141382).

   * Fix log against smart server branches that don't support tags.
     (James Westby, #140615)

   * Fix pycurl http implementation by defining error codes from
     pycurl instead of relying on an old curl definition.
     (Vincent Ladeuil, #147530)

   * Fix 'unprintable error' message when displaying BzrCheckError and 
     some other exceptions on Python 2.5.
     (Martin Pool, #144633)

   * Fix ``Inventory.copy()`` and add test for it. (Jelmer Vernooij)

   * Handles default value for ListOption in cmd_commit.
     (Vincent Ladeuil, #140432)

   * HttpServer and FtpServer need to be closed properly or a listening socket
     will remain opened.
     (Vincent Ladeuil, #140055)

   * Monitor the .bzr directory created in the top level test
     directory to detect leaking tests.
     (Vincent Ladeuil, #147986)

   * The basename, not the full path, is now used when checking whether
     the profiling dump file begins with ``callgrind.out`` or not. This
     fixes a bug reported by Aaron Bentley on IRC. (Ian Clatworthy)

   * Trivial fix for invoking command ``reconfigure`` without arguments.
     (Rob Weir, #141629)

   * ``WorkingTree.rename_one`` will now raise an error if normalisation of the
     new path causes bzr to be unable to access the file. (Robert Collins)

   * Correctly detect a NoSuchFile when using a filezilla server. (Gary van der
     Merwe)

  API BREAKS:

   * ``bzrlib.index.GraphIndex`` now requires a size parameter to the
     constructor, for enabling bisection searches. (Robert Collins)

   * ``CommitBuilder.record_entry_contents`` now requires the root entry of a
     tree be supplied to it, previously failing to do so would trigger a
     deprecation warning. (Robert Collins)

   * ``KnitVersionedFile.add*`` will no longer cache added records even when
     enable_cache() has been called - the caching feature is now exclusively for
     reading existing data. (Robert Collins)

   * ``ReadOnlyLockError`` is deprecated; ``LockFailed`` is usually more 
     appropriate.  (Martin Pool)

   * Removed ``bzrlib.transport.TransportLogger`` - please see the new
     ``trace+`` transport instead. (Robert Collins)

   * Removed previously deprecated varargs interface to ``TestCase.run_bzr`` and
     deprecated methods ``TestCase.capture`` and ``TestCase.run_bzr_captured``.
     (Martin Pool)

   * Removed previous deprecated ``basis_knit`` parameter to the
     ``KnitVersionedFile`` constructor. (Robert Collins)

   * Special purpose method ``TestCase.run_bzr_decode`` is moved to the test_non_ascii 
     class that needs it.
     (Martin Pool)

   * The class ``bzrlib.repofmt.knitrepo.KnitRepository3`` has been folded into
     ``KnitRepository`` by parameters to the constructor. (Robert Collins)

   * The ``VersionedFile`` interface now allows content checks to be bypassed
     by supplying check_content=False.  This saves nearly 30% of the minimum
     cost to store a version of a file. (Robert Collins)

   * Tree's with bad state such as files with no length or sha will no longer
     be silently accepted by the repository XML serialiser. To serialise
     inventories without such data, pass working=True to write_inventory.
     (Robert Collins)

   * ``VersionedFile.fix_parents`` has been removed as a harmful API.
     ``VersionedFile.join`` will no longer accept different parents on either
     side of a join - it will either ignore them, or error, depending on the
     implementation. See notes when upgrading for more information.
     (Robert Collins)

  INTERNALS:

   * ``bzrlib.transport.Transport.put_file`` now returns the number of bytes
     put by the method call, to allow avoiding stat-after-write or
     housekeeping in callers. (Robert Collins)

   * ``bzrlib.xml_serializer.Serializer`` is now responsible for checking that
     mandatory attributes are present on serialisation and deserialisation.
     This fixes some holes in API usage and allows better separation between
     physical storage and object serialisation. (Robert Collins)

   * New class ``bzrlib.errors.InternalBzrError`` which is just a convenient
     shorthand for deriving from BzrError and setting internal_error = True.
     (Robert Collins)

   * New method ``bzrlib.mutabletree.update_to_one_parent_via_delta`` for
     moving the state of a parent tree to a new version via a delta rather than
     a complete replacement tree. (Robert Collins)

   * New method ``bzrlib.osutils.minimum_path_selection`` useful for removing
     duplication from user input, when a user mentions both a path and an item
     contained within that path. (Robert Collins)

   * New method ``bzrlib.repository.Repository.is_write_locked`` useful for
     determining if a repository is write locked. (Robert Collins)

   * New method on ``bzrlib.tree.Tree`` ``path_content_summary`` provides a
     tuple containing the key information about a path for commit processing
     to complete. (Robert Collins)

   * New method on xml serialisers, write_inventory_to_lines, which matches the
     API used by knits for adding content. (Robert Collins)

   * New module ``bzrlib.bisect_multi`` with generic multiple-bisection-at-once
     logic, currently only available for byte-based lookup
     (``bisect_multi_bytes``). (Robert Collins)

   * New helper ``bzrlib.tuned_gzip.bytes_to_gzip`` which takes a byte string
     and returns a gzipped version of the same. This is used to avoid a bunch
     of api friction during adding of knit hunks. (Robert Collins)

   * New parameter on ``bzrlib.transport.Transport.readv``
     ``adjust_for_latency`` which changes readv from returning strictly the
     requested data to inserted return larger ranges and in forward read order
     to reduce the effect of network latency. (Robert Collins)

   * New parameter yield_parents on ``Inventory.iter_entries_by_dir`` which
     causes the parents of a selected id to be returned recursively, so all the
     paths from the root down to each element of selected_file_ids are
     returned. (Robert Collins)

   * Knit joining has been enhanced to support plain to annotated conversion
     and annotated to plain conversion. (Ian Clatworthy)

   * The CommitBuilder method ``record_entry_contents`` now returns summary
     information about the effect of the commit on the repository. This tuple
     contains an inventory delta item if the entry changed from the basis, and a
     boolean indicating whether a new file graph node was recorded.
     (Robert Collins)

   * The python path used in the Makefile can now be overridden.
     (Andrew Bennetts, Ian Clatworthy)

  TESTING:

   * New transport implementation ``trace+`` which is useful for testing,
     logging activity taken to its _activity attribute. (Robert Collins)

   * When running bzr commands within the test suite, internal exceptions are
     not caught and reported in the usual way, but rather allowed to propagate
     up and be visible to the test suite.  A new API ``run_bzr_catch_user_errors``
     makes this behavior available to other users.
     (Martin Pool)

   * New method ``TestCase.call_catch_warnings`` for testing methods that 
     raises a Python warning.  (Martin Pool)


bzr 0.91 2007-09-26
-------------------

  BUG FIXES:

   * Print a warning instead of aborting the ``python setup.py install``
     process if building of a C extension is not possible.
     (Lukáš Lalinský, Alexander Belchenko)

   * Fix commit ordering in corner case (Aaron Bentley, #94975)

   * Fix ''bzr info bzr://host/'' and other operations on ''bzr://' URLs with
     an implicit port.  We were incorrectly raising PathNotChild due to
     inconsistent treatment of the ''_port'' attribute on the Transport object.
     (Andrew Bennetts, #133965)

   * Make RemoteRepository.sprout cope gracefully with servers that don't
     support the ``Repository.tarball`` request.
     (Andrew Bennetts)


bzr 0.91rc2 2007-09-11
----------------------

   * Replaced incorrect tarball for previous release; a debug statement was left 
     in bzrlib/remote.py.


bzr 0.91rc1 2007-09-11
----------------------

  CHANGES:

   * The default branch and repository format has changed to 
     ``dirstate-tags``, so tag commands are active by default.
     This format is compatible with Bazaar 0.15 and later.
     This incidentally fixes bug #126141.
     (Martin Pool)

   * ``--quiet`` or ``-q`` is no longer a global option. If present, it
     must now appear after the command name. Scripts doing things like
     ``bzr -q missing`` need to be rewritten as ``bzr missing -q``.
     (Ian Clatworthy)

  FEATURES:

   * New option ``--author`` in ``bzr commit`` to specify the author of the
     change, if it's different from the committer. ``bzr log`` and
     ``bzr annotate`` display the author instead of the committer.
     (Lukáš Lalinský)

   * In addition to global options and command specific options, a set of
     standard options are now supported. Standard options are legal for
     all commands. The initial set of standard options are:
     
     * ``--help`` or ``-h`` - display help message
     * ``--verbose`` or ``-v`` - display additional information
     * ``--quiet``  or ``-q`` - only output warnings and errors.

     Unlike global options, standard options can be used in aliases and
     may have command-specific help. (Ian Clatworthy)

   * Verbosity level processing has now been unified. If ``--verbose``
     or ``-v`` is specified on the command line multiple times, the
     verbosity level is made positive the first time then increased.
     If ``--quiet`` or ``-q`` is specified on the command line
     multiple times, the verbosity level is made negative the first
     time then decreased. To get the default verbosity level of zero,
     either specify none of the above , ``--no-verbose`` or ``--no-quiet``.
     Note that most commands currently ignore the magnitude of the
     verbosity level but do respect *quiet vs normal vs verbose* when
     generating output. (Ian Clatworthy)

   * ``Branch.hooks`` now supports ``pre_commit`` hook. The hook's signature
     is documented in BranchHooks constructor. (Nam T. Nguyen, #102747)

   * New ``Repository.stream_knit_data_for_revisions`` request added to the
     network protocol for greatly reduced roundtrips when retrieving a set of
     revisions. (Andrew Bennetts)

  BUG FIXES:

   * ``bzr plugins`` now lists the version number for each plugin in square
     brackets after the path. (Robert Collins, #125421)

   * Pushing, pulling and branching branches with subtree references was not
     copying the subtree weave, preventing the file graph from being accessed
     and causing errors in commits in clones. (Robert Collins)

   * Suppress warning "integer argument expected, got float" from Paramiko,
     which sometimes caused false test failures.  (Martin Pool)

   * Fix bug in bundle 4 that could cause attempts to write data to wrong
     versionedfile.  (Aaron Bentley)

   * Diffs generated using "diff -p" no longer break the patch parser.
     (Aaron Bentley)

   * get_transport treats an empty possible_transports list the same as a non-
     empty one.  (Aaron Bentley)

   * patch verification for merge directives is reactivated, and works with
     CRLF and CR files.  (Aaron Bentley)

   * Accept ..\ as a path in revision specifiers. This fixes for example
     "-r branch:..\other-branch" on Windows.  (Lukáš Lalinský) 

   * ``BZR_PLUGIN_PATH`` may now contain trailing slashes.
     (Blake Winton, #129299)

   * man page no longer lists hidden options (#131667, Aaron Bentley)

   * ``uncommit --help`` now explains the -r option adequately.  (Daniel
     Watkins, #106726)

   * Error messages are now better formatted with parameters (such as
     filenames) quoted when necessary. This avoids confusion when directory
     names ending in a '.' at the end of messages were confused with a
     full stop that may or not have been there. (Daniel Watkins, #129791)

   * Fix ``status FILE -r X..Y``. (Lukáš Lalinský)

   * If a particular command is an alias, ``help`` will show the alias
     instead of claiming there is no help for said alias. (Daniel Watkins,
     #133548)

   * TreeTransform-based operations, like pull, merge, revert, and branch,
     now roll back if they encounter an error.  (Aaron Bentley, #67699)

   * ``bzr commit`` now exits cleanly if a character unsupported by the
     current encoding is used in the commit message.  (Daniel Watkins,
     #116143)

   * bzr send uses default values for ranges when only half of an elipsis
     is specified ("-r..5" or "-r5..").  (#61685, Aaron Bentley)

   * Avoid trouble when Windows ssh calls itself 'plink' but no plink
     binary is present.  (Martin Albisetti, #107155)

   * ``bzr remove`` should remove clean subtrees.  Now it will remove (without
     needing ``--force``) subtrees that contain no files with text changes or
     modified files.  With ``--force`` it removes the subtree regardless of
     text changes or unknown files. Directories with renames in or out (but
     not changed otherwise) will now be removed without needing ``--force``.
     Unknown ignored files will be deleted without needing ``--force``.
     (Marius Kruger, #111665)

   * When two plugins conflict, the source of both the losing and now the
     winning definition is shown.  (Konstantin Mikhaylov, #5454)

   * When committing to a branch, the location being committed to is
     displayed.  (Daniel Watkins, #52479)

   * ``bzr --version`` takes care about encoding of stdout, especially
     when output is redirected. (Alexander Belchenko, #131100)

   * Prompt for an ftp password if none is provided.
     (Vincent Ladeuil, #137044)

   * Reuse bound branch associated transport to avoid multiple
     connections.
     (Vincent Ladeuil, #128076, #131396)

   * Overwrite conflicting tags by ``push`` and ``pull`` if the
     ``--overwrite`` option is specified.  (Lukáš Lalinský, #93947)

   * In checkouts, tags are copied into the master branch when created,
     changed or deleted, and are copied into the checkout when it is 
     updated.  (Martin Pool, #93856, #93860)

   * Print a warning instead of aborting the ``python setup.py install``
     process if building of a C extension is not possible.
     (Lukáš Lalinský, Alexander Belchenko)

  IMPROVEMENTS:

   * Add the option "--show-diff" to the commit command in order to display
     the diff during the commit log creation. (Goffredo Baroncelli)

   * ``pull`` and ``merge`` are much faster at installing bundle format 4.
     (Aaron Bentley)

   * ``pull -v`` no longer includes deltas, making it much faster.
     (Aaron Bentley)

   * ``send`` now sends the directive as an attachment by default.
     (Aaron Bentley, Lukáš Lalinský, Alexander Belchenko)

   * Documentation updates (Martin Albisetti)

   * Help on debug flags is now included in ``help global-options``.
     (Daniel Watkins, #124853)

   * Parameters passed on the command line are checked to ensure they are
     supported by the encoding in use. (Daniel Watkins)

   * The compression used within the bzr repository has changed from zlib
     level 9 to the zlib default level. This improves commit performance with
     only a small increase in space used (and in some cases a reduction in
     space). (Robert Collins)

   * Initial commit no longer SHAs files twice and now reuses the path
     rather than looking it up again, making it faster.
     (Ian Clatworthy)

   * New option ``-c``/``--change`` for ``diff`` and ``status`` to show
     changes in one revision.  (Lukáš Lalinský)

   * If versioned files match a given ignore pattern, a warning is now
     given. (Daniel Watkins, #48623)

   * ``bzr status`` now has -S as a short name for --short and -V as a
     short name for --versioned. These have been added to assist users
     migrating from Subversion: ``bzr status -SV`` is now like
     ``svn status -q``.  (Daniel Watkins, #115990)

   * Added C implementation of  ``PatienceSequenceMatcher``, which is about
     10x faster than the Python version. This speeds up commands that
     need file diffing, such as ``bzr commit`` or ``bzr diff``.
     (Lukáš Lalinský)

   * HACKING has been extended with a large section on core developer tasks.
     (Ian Clatworthy)

   * Add ``branches`` and ``standalone-trees`` as online help topics and
     include them as Concepts within the User Reference.
     (Paul Moore, Ian Clatworthy)

    * ``check`` can detect versionedfile parent references that are
      inconsistent with revision and inventory info, and ``reconcile`` can fix
      them.  These faulty references were generated by 0.8-era releases,
      so repositories which were manipulated by old bzrs should be
      checked, and possibly reconciled ASAP.  (Aaron Bentley, Andrew Bennetts)

  API BREAKS:

   * ``Branch.append_revision`` is removed altogether; please use 
     ``Branch.set_last_revision_info`` instead.  (Martin Pool)

   * CommitBuilder now advertises itself as requiring the root entry to be
     supplied. This only affects foreign repository implementations which reuse
     CommitBuilder directly and have changed record_entry_contents to require
     that the root not be supplied. This should be precisely zero plugins
     affected. (Robert Collins)

   * The ``add_lines`` methods on ``VersionedFile`` implementations has changed
     its return value to include the sha1 and length of the inserted text. This
     allows the avoidance of double-sha1 calculations during commit.
     (Robert Collins)

   * ``Transport.should_cache`` has been removed.  It was not called in the
     previous release.  (Martin Pool)

  TESTING:

   * Tests may now raise TestNotApplicable to indicate they shouldn't be 
     run in a particular scenario.  (Martin Pool)

   * New function multiply_tests_from_modules to give a simpler interface
     to test parameterization.  (Martin Pool, Robert Collins)

   * ``Transport.should_cache`` has been removed.  It was not called in the
     previous release.  (Martin Pool)

   * NULL_REVISION is returned to indicate the null revision, not None.
     (Aaron Bentley)

   * Use UTF-8 encoded StringIO for log tests to avoid failures on
     non-ASCII committer names.  (Lukáš Lalinský)

  INTERNALS:

   * ``bzrlib.plugin.all_plugins`` has been deprecated in favour of
     ``bzrlib.plugin.plugins()`` which returns PlugIn objects that provide
     useful functionality for determining the path of a plugin, its tests, and
     its version information. (Robert Collins)

   * Add the option user_encoding to the function 'show_diff_trees()'
     in order to move the user encoding at the UI level. (Goffredo Baroncelli)

   * Add the function make_commit_message_template_encoded() and the function
     edit_commit_message_encoded() which handle encoded strings.
     This is done in order to mix the commit messages (which is a unicode
     string), and the diff which is a raw string. (Goffredo Baroncelli)

   * CommitBuilder now defaults to using add_lines_with_ghosts, reducing
     overhead on non-weave repositories which don't require all parents to be
     present. (Robert Collins)

   * Deprecated method ``find_previous_heads`` on
     ``bzrlib.inventory.InventoryEntry``. This has been superseded by the use
     of ``parent_candidates`` and a separate heads check via the repository
     API. (Robert Collins)

   * New trace function ``mutter_callsite`` will print out a subset of the
     stack to the log, which can be useful for gathering debug details.
     (Robert Collins)

   * ``bzrlib.pack.ContainerWriter`` now tracks how many records have been
     added via a public attribute records_written. (Robert Collins)

   * New method ``bzrlib.transport.Transport.get_recommended_page_size``.
     This provides a hint to users of transports as to the reasonable
     minimum data to read. In principle this can take latency and
     bandwidth into account on a per-connection basis, but for now it
     just has hard coded values based on the url. (e.g. http:// has a large
     page size, file:// has a small one.) (Robert Collins)

   * New method on ``bzrlib.transport.Transport`` ``open_write_stream`` allows
     incremental addition of data to a file without requiring that all the
     data be buffered in memory. (Robert Collins)

   * New methods on ``bzrlib.knit.KnitVersionedFile``:
     ``get_data_stream(versions)``, ``insert_data_stream(stream)`` and
     ``get_format_signature()``.  These provide some infrastructure for
     efficiently streaming the knit data for a set of versions over the smart
     protocol.

   * Knits with no annotation cache still produce correct annotations.
     (Aaron Bentley)

   * Three new methods have been added to ``bzrlib.trace``:
     ``set_verbosity_level``, ``get_verbosity_level`` and ``is_verbose``.
     ``set_verbosity_level`` expects a numeric value: negative for quiet,
     zero for normal, positive for verbose. The size of the number can be
     used to determine just how quiet or verbose the application should be.
     The existing ``be_quiet`` and ``is_quiet`` routines have been
     integrated into this new scheme. (Ian Clatworthy)

   * Options can now be delcared with a ``custom_callback`` parameter. If
     set, this routine is called after the option is processed. This feature
     is now used by the standard options ``verbose`` and ``quiet`` so that
     setting one implicitly resets the other. (Ian Clatworthy)

   * Rather than declaring a new option from scratch in order to provide
     custom help, a centrally registered option can be decorated using the
     new ``bzrlib.Option.custom_help`` routine. In particular, this routine
     is useful when declaring better help for the ``verbose`` and ``quiet``
     standard options as the base definition of these is now more complex
     than before thanks to their use of a custom callback. (Ian Clatworthy)
      
    * Tree._iter_changes(specific_file=[]) now iterates through no files,
      instead of iterating through all files.  None is used to iterate through
      all files.  (Aaron Bentley)

    * WorkingTree.revert() now accepts None to revert all files.  The use of
      [] to revert all files is deprecated.  (Aaron Bentley)


bzr 0.90 2007-08-28
-------------------

  IMPROVEMENTS:

    * Documentation is now organized into multiple directories with a level
      added for different languages or locales. Added the Mini Tutorial
      and Quick Start Summary (en) documents from the Wiki, improving the
      content and readability of the former. Formatted NEWS as Release Notes
      complete with a Table of Conents, one heading per release. Moved the
      Developer Guide into the main document catalog and provided a link
      from the developer document catalog back to the main one.
      (Ian Clatworthy, Sabin Iacob, Alexander Belchenko)


  API CHANGES:

    * The static convenience method ``BzrDir.create_repository``
      is deprecated.  Callers should instead create a ``BzrDir`` instance
      and call ``create_repository`` on that.  (Martin Pool)


bzr 0.90rc1 2007-08-14
----------------------

  BUGFIXES:

    * ``bzr init`` should connect to the remote location one time only.  We
      have been connecting several times because we forget to pass around the
      Transport object. This modifies ``BzrDir.create_branch_convenience``,
      so that we can give it the Transport we already have.
      (John Arbash Meinel, Vincent Ladeuil, #111702)

    * Get rid of sftp connection cache (get rid of the FTP one too).
      (Vincent Ladeuil, #43731)

    * bzr branch {local|remote} remote don't try to create a working tree
      anymore.
      (Vincent Ladeuil, #112173)

    * All identified multiple connections for a single bzr command have been
      fixed. See bzrlib/tests/commands directory.
      (Vincent Ladeuil)

    * ``bzr rm`` now does not insist on ``--force`` to delete files that
      have been renamed but not otherwise modified.  (Marius Kruger,
      #111664)

    * ``bzr selftest --bench`` no longer emits deprecation warnings
      (Lukáš Lalinský)

    * ``bzr status`` now honours FILE parameters for conflict lists
      (Aaron Bentley, #127606)

    * ``bzr checkout`` now honours -r when reconstituting a working tree.
      It also honours -r 0.  (Aaron Bentley, #127708)

    * ``bzr add *`` no more fails on Windows if working tree contains
      non-ascii file names. (Kuno Meyer, #127361)

    * allow ``easy_install bzr`` runs without fatal errors. 
      (Alexander Belchenko, #125521)

    * Graph._filter_candidate_lca does not raise KeyError if a candidate
      is eliminated just before it would normally be examined.  (Aaron Bentley)

    * SMTP connection failures produce a nice message, not a traceback.
      (Aaron Bentley)

  IMPROVEMENTS:

    * Don't show "dots" progress indicators when run non-interactively, such
      as from cron.  (Martin Pool)

    * ``info`` now formats locations more nicely and lists "submit" and
      "public" branches (Aaron Bentley)

    * New ``pack`` command that will trigger database compression within
      the repository (Robert Collins)

    * Implement ``_KnitIndex._load_data`` in a pyrex extension. The pyrex
      version is approximately 2-3x faster at parsing a ``.kndx`` file.
      Which yields a measurable improvement for commands which have to
      read from the repository, such as a 1s => 0.75s improvement in
      ``bzr diff`` when there are changes to be shown.  (John Arbash Meinel)

    * Merge is now faster.  Depending on the scenario, it can be more than 2x
      faster. (Aaron Bentley)

    * Give a clearer warning, and allow ``python setup.py install`` to
      succeed even if pyrex is not available.
      (John Arbash Meinel)

    * ``DirState._read_dirblocks`` now has an optional Pyrex
      implementation. This improves the speed of any command that has to
      read the entire DirState. (``diff``, ``status``, etc, improve by
      about 10%).
      ``bisect_dirblocks`` has also been improved, which helps all
      ``_get_entry`` type calls (whenever we are searching for a
      particular entry in the in-memory DirState).
      (John Arbash Meinel)

    * ``bzr pull`` and ``bzr push`` no longer do a complete walk of the 
      branch revision history for ui display unless -v is supplied.
      (Robert Collins)

    * ``bzr log -rA..B`` output shifted to the left margin if the log only 
      contains merge revisions. (Kent Gibson) 

    * The ``plugins`` command is now public with improved help.
      (Ian Clatworthy)

    * New bundle and merge directive formats are faster to generate, and

    * Annotate merge now works when there are local changes. (Aaron Bentley)

    * Commit now only shows the progress in terms of directories instead of
      entries. (Ian Clatworthy)

    * Fix ``KnitRepository.get_revision_graph`` to not request the graph 2
      times. This makes ``get_revision_graph`` 2x faster. (John Arbash
      Meinel)

    * Fix ``VersionedFile.get_graph()`` to avoid using
      ``set.difference_update(other)``, which has bad scaling when
      ``other`` is large. This improves ``VF.get_graph([version_id])`` for
      a 12.5k graph from 2.9s down to 200ms. (John Arbash Meinel)

    * The ``--lsprof-file`` option now generates output for KCacheGrind if
      the file starts with ``callgrind.out``. This matches the default file
      filtering done by KCacheGrind's Open Dialog. (Ian Clatworthy)

    * Fix ``bzr update`` to avoid an unnecessary
      ``branch.get_master_branch`` call, which avoids 1 extra connection
      to the remote server. (Partial fix for #128076, John Arbash Meinel)

    * Log errors from the smart server in the trace file, to make debugging 
      test failures (and live failures!) easier.  (Andrew Bennetts)

    * The HTML version of the man page has been superceded by a more
      comprehensive manual called the Bazaar User Reference. This manual
      is completed generated from the online help topics. As part of this
      change, limited reStructuredText is now explicitly supported in help
      topics and command help with 'unnatural' markup being removed prior
      to display by the online help or inclusion in the man page.
      (Ian Clatworthy)

    * HTML documentation now use files extension ``*.html``
      (Alexander Belchenko)

    * The cache of ignore definitions is now cleared in WorkingTree.unlock()
      so that changes to .bzrignore aren't missed. (#129694, Daniel Watkins)

    * ``bzr selftest --strict`` fails if there are any missing features or
      expected test failures. (Daniel Watkins, #111914)

    * Link to registration survey added to README. (Ian Clatworthy)

    * Windows standalone installer show link to registration survey
      when installation finished. (Alexander Belchenko)

  LIBRARY API BREAKS:

    * Deprecated dictionary ``bzrlib.option.SHORT_OPTIONS`` removed.
      Options are now required to provide a help string and it must
      comply with the style guide by being one or more sentences with an
      initial capital and final period. (Martin Pool)

    * KnitIndex.get_parents now returns tuples. (Robert Collins)

    * Ancient unused ``Repository.text_store`` attribute has been removed.
      (Robert Collins)

    * The ``bzrlib.pack`` interface has changed to use tuples of bytestrings
      rather than just bytestrings, making it easier to represent multiple
      element names. As this interface was not used by any internal facilities
      since it was introduced in 0.18 no API compatibility is being preserved.
      The serialised form of these packs is identical with 0.18 when a single
      element tuple is in use. (Robert Collins)

  INTERNALS:

    * merge now uses ``iter_changes`` to calculate changes, which makes room for
      future performance increases.  It is also more consistent with other
      operations that perform comparisons, and reduces reliance on
      Tree.inventory.  (Aaron Bentley)

    * Refactoring of transport classes connected to a remote server.
      ConnectedTransport is a new class that serves as a basis for all
      transports needing to connect to a remote server.  transport.split_url
      have been deprecated, use the static method on the object instead. URL
      tests have been refactored too.
      (Vincent Ladeuil)

    * Better connection sharing for ConnectedTransport objects.
      transport.get_transport() now accepts a 'possible_transports' parameter.
      If a newly requested transport can share a connection with one of the
      list, it will.
      (Vincent Ladeuil)

    * Most functions now accept ``bzrlib.revision.NULL_REVISION`` to indicate
      the null revision, and consider using ``None`` for this purpose
      deprecated.  (Aaron Bentley)

    * New ``index`` module with abstract index functionality. This will be
      used during the planned changes in the repository layer. Currently the
      index layer provides a graph aware immutable index, a builder for the
      same index type to allow creating them, and finally a composer for
      such indices to allow the use of many indices in a single query. The
      index performance is not optimised, however the API is stable to allow
      development on top of the index. (Robert Collins)

    * ``bzrlib.dirstate.cmp_by_dirs`` can be used to compare two paths by
      their directory sections. This is equivalent to comparing
      ``path.split('/')``, only without having to split the paths.
      This has a Pyrex implementation available.
      (John Arbash Meinel)

    * New transport decorator 'unlistable+' which disables the list_dir
      functionality for testing.

    * Deprecated ``change_entry`` in transform.py. (Ian Clatworthy)

    * RevisionTree.get_weave is now deprecated.  Tree.plan_merge is now used
      for performing annotate-merge.  (Aaron Bentley)

    * New EmailMessage class to create email messages. (Adeodato Simó)

    * Unused functions on the private interface KnitIndex have been removed.
      (Robert Collins)

    * New ``knit.KnitGraphIndex`` which provides a ``KnitIndex`` layered on top
      of a ``index.GraphIndex``. (Robert Collins)

    * New ``knit.KnitVersionedFile.iter_parents`` method that allows querying
      the parents of many knit nodes at once, reducing round trips to the 
      underlying index. (Robert Collins)

    * Graph now has an is_ancestor method, various bits use it.
      (Aaron Bentley)

    * The ``-Dhpss`` flag now includes timing information. As well as
      logging when a new connection is opened. (John Arbash Meinel)

    * ``bzrlib.pack.ContainerWriter`` now returns an offset, length tuple to
      callers when inserting data, allowing generation of readv style access
      during pack creation, without needing a separate pass across the output
      pack to gather such details. (Robert Collins)

    * ``bzrlib.pack.make_readv_reader`` allows readv based access to pack
      files that are stored on a transport. (Robert Collins)

    * New ``Repository.has_same_location`` method that reports if two
      repository objects refer to the same repository (although with some risk
      of false negatives).  (Andrew Bennetts)

    * InterTree.compare now passes require_versioned on correctly.
      (Marius Kruger)

    * New methods on Repository - ``start_write_group``,
      ``commit_write_group``, ``abort_write_group`` and ``is_in_write_group`` -
      which provide a clean hook point for transactional Repositories - ones
      where all the data for a fetch or commit needs to be made atomically
      available in one step. This allows the write lock to remain while making
      a series of data insertions.  (e.g. data conversion). (Robert Collins)

    * In ``bzrlib.knit`` the internal interface has been altered to use
      3-tuples (index, pos, length) rather than two-tuples (pos, length) to
      describe where data in a knit is, allowing knits to be split into 
      many files. (Robert Collins)

    * ``bzrlib.knit._KnitData`` split into cache management and physical access
      with two access classes - ``_PackAccess`` and ``_KnitAccess`` defined.
      The former provides access into a .pack file, and the latter provides the
      current production repository form of .knit files. (Robert Collins)

  TESTING:

    * Remove selftest ``--clean-output``, ``--numbered-dirs`` and
      ``--keep-output`` options, which are obsolete now that tests
      are done within directories in $TMPDIR.  (Martin Pool)

    * The SSH_AUTH_SOCK environment variable is now reset to avoid 
      interaction with any running ssh agents.  (Jelmer Vernooij, #125955)

    * run_bzr_subprocess handles parameters the same way as run_bzr:
      either a string or a list of strings should be passed as the first
      parameter.  Varargs-style parameters are deprecated. (Aaron Bentley)


bzr 0.18  2007-07-17
--------------------

  BUGFIXES:

    * Fix 'bzr add' crash under Win32 (Kuno Meyer)


bzr 0.18rc1  2007-07-10
-----------------------

  BUGFIXES:

    * Do not suppress pipe errors, etc. in non-display commands
      (Alexander Belchenko, #87178)

    * Display a useful error message when the user requests to annotate
      a file that is not present in the specified revision.
      (James Westby, #122656)

    * Commands that use status flags now have a reference to 'help
      status-flags'.  (Daniel Watkins, #113436)

    * Work around python-2.4.1 inhability to correctly parse the
      authentication header.
      (Vincent Ladeuil, #121889)

    * Use exact encoding for merge directives. (Adeodato Simó, #120591)

    * Fix tempfile permissions error in smart server tar bundling under
      Windows. (Martin _, #119330)

    * Fix detection of directory entries in the inventory. (James Westby)

    * Fix handling of http code 400: Bad Request When issuing too many ranges.
      (Vincent Ladeuil, #115209)

    * Issue a CONNECT request when connecting to an https server
      via a proxy to enable SSL tunneling.
      (Vincent Ladeuil, #120678)

    * Fix ``bzr log -r`` to support selecting merge revisions, both 
      individually and as part of revision ranges.
      (Kent Gibson, #4663)
 
    * Don't leave cruft behind when failing to acquire a lockdir.
      (Martin Pool, #109169)

    * Don't use the '-f' strace option during tests.
      (Vincent Ladeuil, #102019).

    * Warn when setting ``push_location`` to a value that will be masked by
      locations.conf.  (Aaron Bentley, #122286)

    * Fix commit ordering in corner case (Aaron Bentley, #94975)

    *  Make annotate behave in a non-ASCII world (Adeodato Simó).

  IMPROVEMENTS:

    * The --lsprof-file option now dumps a text rendering of the profiling
      information if the filename ends in ".txt". It will also convert the
      profiling information to a format suitable for KCacheGrind if the
      output filename ends in ".callgrind". Fixes to the lsprofcalltree
      conversion process by Jean Paul Calderone and Itamar were also merged.
      See http://ddaa.net/blog/python/lsprof-calltree. (Ian Clatworthy)

    * ``info`` now defaults to non-verbose mode, displaying only paths and
      abbreviated format info.  ``info -v`` displays all the information
      formerly displayed by ``info``.  (Aaron Bentley, Adeodato Simó)

    * ``bzr missing`` now has better option names ``--this`` and ``--other``.
      (Elliot Murphy)

    * The internal ``weave-list`` command has become ``versionedfile-list``,
      and now lists knits as well as weaves.  (Aaron Bentley)

    * Automatic merge base selection uses a faster algorithm that chooses
      better bases in criss-cross merge situations (Aaron Bentley)

    * Progress reporting in ``commit`` has been improved. The various logical
      stages are now reported on as follows, namely:

      * Collecting changes [Entry x/y] - Stage n/m
      * Saving data locally - Stage n/m
      * Uploading data to master branch - Stage n/m
      * Updating the working tree - Stage n/m
      * Running post commit hooks - Stage n/m
      
      If there is no master branch, the 3rd stage is omitted and the total
      number of stages is adjusted accordingly.

      Each hook that is run after commit is listed with a name (as hooks
      can be slow it is useful feedback).
      (Ian Clatworthy, Robert Collins)

    * Various operations that are now faster due to avoiding unnecessary
      topological sorts. (Aaron Bentley)

    * Make merge directives robust against broken bundles. (Aaron Bentley)

    * The lsprof filename note is emitted via trace.note(), not standard
      output.  (Aaron Bentley)

    * ``bzrlib`` now exports explicit API compatibility information to assist
      library users and plugins. See the ``bzrlib.api`` module for details.
      (Robert Collins)

    * Remove unnecessary lock probes when acquiring a lockdir.
      (Martin Pool)

    * ``bzr --version`` now shows the location of the bzr log file, which
      is especially useful on Windows.  (Martin Pool)

    * -D now supports hooks to get debug tracing of hooks (though its currently
      minimal in nature). (Robert Collins)

    * Long log format reports deltas on merge revisions. 
      (John Arbash Meinel, Kent Gibson)

    * Make initial push over ftp more resilient. (John Arbash Meinel)

    * Print a summary of changes for update just like pull does.
      (Daniel Watkins, #113990)

    * Add a -Dhpss option to trace smart protocol requests and responses.
      (Andrew Bennetts)

  LIBRARY API BREAKS:

    * Testing cleanups - 
      ``bzrlib.repository.RepositoryTestProviderAdapter`` has been moved
      to ``bzrlib.tests.repository_implementations``;
      ``bzrlib.repository.InterRepositoryTestProviderAdapter`` has been moved
      to ``bzrlib.tests.interrepository_implementations``;
      ``bzrlib.transport.TransportTestProviderAdapter`` has moved to 
      ``bzrlib.tests.test_transport_implementations``.
      ``bzrlib.branch.BranchTestProviderAdapter`` has moved to
      ``bzrlib.tests.branch_implementations``.
      ``bzrlib.bzrdir.BzrDirTestProviderAdapter`` has moved to 
      ``bzrlib.tests.bzrdir_implementations``.
      ``bzrlib.versionedfile.InterVersionedFileTestProviderAdapter`` has moved
      to ``bzrlib.tests.interversionedfile_implementations``.
      ``bzrlib.store.revision.RevisionStoreTestProviderAdapter`` has moved to
      ``bzrlib.tests.revisionstore_implementations``.
      ``bzrlib.workingtree.WorkingTreeTestProviderAdapter`` has moved to
      ``bzrlib.tests.workingtree_implementations``.
      These changes are an API break in the testing infrastructure only.
      (Robert Collins)

    * Relocate TestCaseWithRepository to be more central. (Robert Collins)

    * ``bzrlib.add.smart_add_tree`` will no longer perform glob expansion on
      win32. Callers of the function should do this and use the new
      ``MutableTree.smart_add`` method instead. (Robert Collins)

    * ``bzrlib.add.glob_expand_for_win32`` is now
      ``bzrlib.win32utils.glob_expand``.  (Robert Collins)

    * ``bzrlib.add.FastPath`` is now private and moved to 
      ``bzrlib.mutabletree._FastPath``. (Robert Collins, Martin Pool)

    * ``LockDir.wait`` removed.  (Martin Pool)

    * The ``SmartServer`` hooks API has changed for the ``server_started`` and
      ``server_stopped`` hooks. The first parameter is now an iterable of
      backing URLs rather than a single URL. This is to reflect that many
      URLs may map to the external URL of the server. E.g. the server interally
      may have a chrooted URL but also the local file:// URL will be at the 
      same location. (Robert Collins)

  INTERNALS:

    * New SMTPConnection class to unify email handling.  (Adeodato Simó)

    * Fix documentation of BzrError. (Adeodato Simó)

    * Make BzrBadParameter an internal error. (Adeodato Simó)

    * Remove use of 'assert False' to raise an exception unconditionally.
      (Martin Pool)

    * Give a cleaner error when failing to decode knit index entry.
      (Martin Pool)

    * TreeConfig would mistakenly search the top level when asked for options
      from a section. It now respects the section argument and only
      searches the specified section. (James Westby)

    * Improve ``make api-docs`` output. (John Arbash Meinel)

    * Use os.lstat rather than os.stat for osutils.make_readonly and
      osutils.make_writeable. This makes the difftools plugin more
      robust when dangling symlinks are found. (Elliot Murphy)

    * New ``-Dlock`` option to log (to ~/.bzr.log) information on when 
      lockdirs are taken or released.  (Martin Pool)

    * ``bzrlib`` Hooks are now nameable using ``Hooks.name_hook``. This 
      allows a nicer UI when hooks are running as the current hook can
      be displayed. (Robert Collins)

    * ``Transport.get`` has had its interface made more clear for ease of use.
      Retrieval of a directory must now fail with either 'PathError' at open
      time, or raise 'ReadError' on a read. (Robert Collins)

    * New method ``_maybe_expand_globs`` on the ``Command`` class for 
      dealing with unexpanded glob lists - e.g. on the win32 platform. This
      was moved from ``bzrlib.add._prepare_file_list``. (Robert Collins)

    * ``bzrlib.add.smart_add`` and ``bzrlib.add.smart_add_tree`` are now
      deprecated in favour of ``MutableTree.smart_add``. (Robert Collins,
      Martin Pool)

    * New method ``external_url`` on Transport for obtaining the url to
      hand to external processes. (Robert Collins)

    * Teach windows installers to build pyrex/C extensions.
      (Alexander Belchenko)

  TESTING:

    * Removed the ``--keep-output`` option from selftest and clean up test
      directories as they're used.  This reduces the IO load from 
      running the test suite and cuts the time by about half.
      (Andrew Bennetts, Martin Pool)

    * Add scenarios as a public attribute on the TestAdapter classes to allow
      modification of the generated scenarios before adaption and easier
      testing. (Robert Collins)

    * New testing support class ``TestScenarioApplier`` which multiplies
      out a single teste by a list of supplied scenarios. (RobertCollins)

    * Setting ``repository_to_test_repository`` on a repository_implementations
      test will cause it to be called during repository creation, allowing the
      testing of repository classes which are not based around the Format
      concept. For example a repository adapter can be tested in this manner,
      by altering the repository scenarios to include a scenario that sets this
      attribute during the test parameterisation in
      ``bzrlib.tests.repository.repository_implementations``. (Robert Collins)

    * Clean up many of the APIs for blackbox testing of Bazaar.  The standard 
      interface is now self.run_bzr.  The command to run can be passed as
      either a list of parameters, a string containing the command line, or
      (deprecated) varargs parameters.  (Martin Pool)

    * The base TestCase now isolates tests from -D parameters by clearing
      ``debug.debug_flags`` and restores it afterwards. (Robert Collins)

    * Add a relpath parameter to get_transport methods in test framework to
      avoid useless cloning.
      (Vincent Ladeuil, #110448)


bzr 0.17  2007-06-18
--------------------

  BUGFIXES:

    * Fix crash of commit due to wrong lookup of filesystem encoding.
      (Colin Watson, #120647)

    * Revert logging just to stderr in commit as broke unicode filenames.
      (Aaron Bentley, Ian Clatworthy, #120930)


bzr 0.17rc1  2007-06-12
-----------------------

  NOTES WHEN UPGRADING:

    * The kind() and is_executable() APIs on the WorkingTree interface no
      longer implicitly (read) locks and unlocks the tree. This *might*
      impact some plug-ins and tools using this part of the API. If you find
      an issue that may be caused by this change, please let us know,
      particularly the plug-in/tool maintainer. If encountered, the API
      fix is to surround kind() and is_executable() calls with lock_read()
      and unlock() like so::

        work_tree.lock_read()
        try:
            kind = work_tree.kind(...)
        finally:
            work_tree.unlock()

  INTERNALS:
    * Rework of LogFormatter API to provide beginning/end of log hooks and to
      encapsulate the details of the revision to be logged in a LogRevision
      object.
      In long log formats, merge revision ids are only shown when --show-ids
      is specified, and are labelled "revision-id:", as per mainline
      revisions, instead of "merged:". (Kent Gibson)

    * New ``BranchBuilder`` API which allows the construction of particular
      histories quickly. Useful for testing and potentially other applications
      too. (Robert Collins)

  IMPROVEMENTS:
  
    * There are two new help topics, working-trees and repositories that
      attempt to explain these concepts. (James Westby, John Arbash Meinel,
      Aaron Bentley)

    * Added ``bzr log --limit`` to report a limited number of revisions.
      (Kent Gibson, #3659)

    * Revert does not try to preserve file contents that were originally
      produced by reverting to a historical revision.  (Aaron Bentley)

    * ``bzr log --short`` now includes ``[merge]`` for revisions which
      have more than one parent. This is a small improvement to help
      understanding what changes have occurred
      (John Arbash Meinel, #83887)

    * TreeTransform avoids many renames when contructing large trees,
      improving speed.  3.25x speedups have been observed for construction of
      kernel-sized-trees, and checkouts are 1.28x faster.  (Aaron Bentley)

    * Commit on large trees is now faster. In my environment, a commit of
      a small change to the Mozilla tree (55k files) has dropped from
      66 seconds to 32 seconds. For a small tree of 600 files, commit of a
      small change is 33% faster. (Ian Clatworthy)

    * New --create-prefix option to bzr init, like for push.  (Daniel Watkins,
      #56322)

  BUGFIXES:

    * ``bzr push`` should only connect to the remote location one time.
      We have been connecting 3 times because we forget to pass around
      the Transport object. This adds ``BzrDir.clone_on_transport()``, so
      that we can pass in the Transport that we already have.
      (John Arbash Meinel, #75721)

    * ``DirState.set_state_from_inventory()`` needs to properly order
      based on split paths, not just string paths.
      (John Arbash Meinel, #115947)

    * Let TestUIFactoy encode the password prompt with its own stdout.
      (Vincent Ladeuil, #110204)

    * pycurl should take use the range header that takes the range hint
      into account.
      (Vincent Ladeuil, #112719)

    * WorkingTree4.get_file_sha1 no longer raises an exception when invoked
      on a missing file.  (Aaron Bentley, #118186)

    * WorkingTree.remove works correctly with tree references, and when pwd is
      not the tree root. (Aaron Bentley)

    * Merge no longer fails when a file is renamed in one tree and deleted
      in the other. (Aaron Bentley, #110279)

    * ``revision-info`` now accepts dotted revnos, doesn't require a tree,
      and defaults to the last revision (Matthew Fuller, #90048)

    * Tests no longer fail when BZR_REMOTE_PATH is set in the environment.
      (Daniel Watkins, #111958)

    * ``bzr branch -r revid:foo`` can be used to branch any revision in
      your repository. (Previously Branch6 only supported revisions in your
      mainline). (John Arbash Meinel, #115343)

bzr 0.16  2007-05-07
--------------------
  
  BUGFIXES:

    * Handle when you have 2 directories with similar names, but one has a
      hyphen. (``'abc'`` versus ``'abc-2'``). The WT4._iter_changes
      iterator was using direct comparison and ``'abc/a'`` sorts after
      ``'abc-2'``, but ``('abc', 'a')`` sorts before ``('abc-2',)``.
      (John Arbash Meinel, #111227)

    * Handle when someone renames a file on disk without telling bzr.
      Previously we would report the first file as missing, but not show
      the new unknown file. (John Arbash Meinel, #111288)

    * Avoid error when running hooks after pulling into or pushing from
      a branch bound to a smartserver branch.  (Martin Pool, #111968)

  IMPROVEMENTS:

    * Move developer documentation to doc/developers/. This reduces clutter in
      the root of the source tree and allows HACKING to be split into multiple
      files. (Robert Collins, Alexander Belchenko)

    * Clean up the ``WorkingTree4._iter_changes()`` internal loops as well as
      ``DirState.update_entry()``. This optimizes the core logic for ``bzr
      diff`` and ``bzr status`` significantly improving the speed of
      both. (John Arbash Meinel)

bzr 0.16rc2  2007-04-30
-----------------------

  BUGFIXES:

    * Handle the case when you delete a file, and then rename another file
      on top of it. Also handle the case of ``bzr rm --keep foo``. ``bzr
      status`` should show the removed file and an unknown file in its
      place. (John Arbash Meinel, #109993)

    * Bundles properly read and write revision properties that have an
      empty value. And when the value is not ASCII.
      (John Arbash Meinel, #109613)

    * Fix the bzr commit message to be in text mode.
      (Alexander Belchenko, #110901)

    * Also handle when you rename a file and create a file where it used
      to be. (John Arbash Meinel, #110256)

    * ``WorkingTree4._iter_changes`` should not descend into unversioned
      directories. (John Arbash Meinel, #110399)

bzr 0.16rc1  2007-04-26
-----------------------

  NOTES WHEN UPGRADING:

    * ``bzr remove`` and ``bzr rm`` will now remove the working file, if
      it could be recovered again.
      This has been done for consistency with svn and the unix rm command.
      The old ``remove`` behaviour has been retained in the new option
      ``bzr remove --keep``, which will just stop versioning the file,
      but not delete it.
      ``bzr remove --force`` have been added which will always delete the
      files.
      ``bzr remove`` is also more verbose.
      (Marius Kruger, #82602)

  IMPROVEMENTS:

    * Merge directives can now be supplied as input to `merge` and `pull`,
      like bundles can.  (Aaron Bentley)

    * Sending the SIGQUIT signal to bzr, which can be done on Unix by
      pressing Control-Backslash, drops bzr into a debugger.  Type ``'c'``
      to continue.  This can be disabled by setting the environment variable
      ``BZR_SIGQUIT_PDB=0``.  (Martin Pool)

    * selftest now supports --list-only to list tests instead of running
      them. (Ian Clatworthy)

    * selftest now supports --exclude PATTERN (or -x PATTERN) to exclude
      tests with names that match that regular expression.
      (Ian Clatworthy, #102679)

    * selftest now supports --randomize SEED to run tests in a random order.
      SEED is typically the value 'now' meaning 'use the current time'.
      (Ian Clatworthy, #102686)

    * New option ``--fixes`` to commit, which stores bug fixing annotations as
      revision properties. Built-in support for Launchpad, Debian, Trac and
      Bugzilla bug trackers. (Jonathan Lange, James Henstridge, Robert Collins)

    * New API, ``bzrlib.bugtracker.tracker_registry``, for adding support for
      other bug trackers to ``fixes``. (Jonathan Lange, James Henstridge,
      Robert Collins)

    * ``selftest`` has new short options ``-f`` and ``-1``.  (Martin
      Pool)

    * ``bzrlib.tsort.MergeSorter`` optimizations. Change the inner loop
      into using local variables instead of going through ``self._var``.
      Improves the time to ``merge_sort`` a 10k revision graph by
      approximately 40% (~700->400ms).  (John Arbash Meinel)

    * ``make docs`` now creates a man page at ``man1/bzr.1`` fixing bug 107388.
      (Robert Collins)

    * ``bzr help`` now provides cross references to other help topics using
      the _see_also facility on command classes. Likewise the bzr_man
      documentation, and the bzr.1 man page also include this information.
      (Robert Collins)

    * Tags are now included in logs, that use the long log formatter. 
      (Erik Bågfors, Alexander Belchenko)

    * ``bzr help`` provides a clearer message when a help topic cannot be
      found. (Robert Collins, #107656)

    * ``bzr help`` now accepts optional prefixes for command help. The help
      for all commands can now be found at ``bzr help commands/COMMANDNAME``
      as well as ``bzr help COMMANDNAME`` (which only works for commands 
      where the name is not the same as a more general help topic). 
      (Robert Collins)

    * ``bzr help PLUGINNAME`` will now return the module docstring from the
      plugin PLUGINNAME. (Robert Collins, #50408)

    * New help topic ``urlspec`` which lists the availables transports.
      (Goffredo Baroncelli)

    * doc/server.txt updated to document the default bzr:// port
      and also update the blurb about the hpss' current status.
      (Robert Collins, #107125).

    * ``bzr serve`` now listens on interface 0.0.0.0 by default, making it
      serve out to the local LAN (and anyone in the world that can reach the
      machine running ``bzr serve``. (Robert Collins, #98918)

    * A new smart server protocol version has been added.  It prefixes requests
      and responses with an explicit version identifier so that future protocol
      revisions can be dealt with gracefully.  (Andrew Bennetts, Robert Collins)

    * The bzr protocol version 2 indicates success or failure in every response
      without depending on particular commands encoding that consistently,
      allowing future client refactorings to be much more robust about error
      handling. (Robert Collins, Martin Pool, Andrew Bennetts)

    * The smart protocol over HTTP client has been changed to always post to the
      same ``.bzr/smart`` URL under the original location when it can.  This allows
      HTTP servers to only have to pass URLs ending in .bzr/smart to the smart
      server handler, and not arbitrary ``.bzr/*/smart`` URLs.  (Andrew Bennetts)

    * digest authentication is now supported for proxies and HTTP by the urllib
      based http implementation. Tested against Apache 2.0.55 and Squid
      2.6.5. Basic and digest authentication are handled coherently for HTTP
      and proxy: if the user is provided in the url (bzr command line for HTTP,
      proxy environment variables for proxies), the password is prompted for
      (only once). If the password is provided, it is taken into account. Once
      the first authentication is successful, all further authentication
      roundtrips are avoided by preventively setting the right authentication
      header(s).
      (Vincent Ladeuil).

  INTERNALS:

    * bzrlib API compatability with 0.8 has been dropped, cleaning up some
      code paths. (Robert Collins)

    * Change the format of chroot urls so that they can be safely manipulated
      by generic url utilities without causing the resulting urls to have
      escaped the chroot. A side effect of this is that creating a chroot
      requires an explicit action using a ChrootServer.
      (Robert Collins, Andrew Bennetts)

    * Deprecate ``Branch.get_root_id()`` because branches don't have root ids,
      rather than fixing bug #96847.  (Aaron Bentley)

    * ``WorkingTree.apply_inventory_delta`` provides a better alternative to
      ``WorkingTree._write_inventory``.  (Aaron Bentley)

    * Convenience method ``TestCase.expectFailure`` ensures that known failures
      do not silently pass.  (Aaron Bentley)

    * ``Transport.local_abspath`` now raises ``NotLocalUrl`` rather than 
      ``TransportNotPossible``. (Martin Pool, Ian Clatworthy)

    * New SmartServer hooks facility. There are two initial hooks documented
      in ``bzrlib.transport.smart.SmartServerHooks``. The two initial hooks allow
      plugins to execute code upon server startup and shutdown.
      (Robert Collins).

    * SmartServer in standalone mode will now close its listening socket
      when it stops, rather than waiting for garbage collection. This primarily
      fixes test suite hangs when a test tries to connect to a shutdown server.
      It may also help improve behaviour when dealing with a server running
      on a specific port (rather than dynamically assigned ports).
      (Robert Collins)

    * Move most SmartServer code into a new package, bzrlib/smart.
      bzrlib/transport/remote.py contains just the Transport classes that used
      to be in bzrlib/transport/smart.py.  (Andrew Bennetts)

    * urllib http implementation avoid roundtrips associated with
      401 (and 407) errors once the authentication succeeds.
      (Vincent Ladeuil).

    * urlib http now supports querying the user for a proxy password if
      needed. Realm is shown in the prompt for both HTTP and proxy
      authentication when the user is required to type a password. 
      (Vincent Ladeuil).

    * Renamed SmartTransport (and subclasses like SmartTCPTransport) to
      RemoteTransport (and subclasses to RemoteTCPTransport, etc).  This is more
      consistent with its new home in ``bzrlib/transport/remote.py``, and because
      it's not really a "smart" transport, just one that does file operations
      via remote procedure calls.  (Andrew Bennetts)
 
    * The ``lock_write`` method of ``LockableFiles``, ``Repository`` and
      ``Branch`` now accept a ``token`` keyword argument, so that separate
      instances of those objects can share a lock if it has the right token.
      (Andrew Bennetts, Robert Collins)

    * New method ``get_branch_reference`` on ``BzrDir`` allows the detection of
      branch references - which the smart server component needs.

    * The Repository API ``make_working_trees`` is now permitted to return
      False when ``set_make_working_trees`` is not implemented - previously
      an unimplemented ``set_make_working_trees`` implied the result True
      from ``make_working_trees``. This has been changed to accomodate the
      smart server, where it does not make sense (at this point) to ever
      make working trees by default. (Robert Collins)

    * Command objects can now declare related help topics by having _see_also
      set to a list of related topic. (Robert Collins)

    * ``bzrlib.help`` now delegates to the Command class for Command specific
      help. (Robert Collins)

    * New class ``TransportListRegistry``, derived from the Registry class, which 
      simplifies tracking the available Transports. (Goffredo Baroncelli)

    * New function ``Branch.get_revision_id_to_revno_map`` which will
      return a dictionary mapping revision ids to dotted revnos. Since
      dotted revnos are defined in the context of the branch tip, it makes
      sense to generate them from a ``Branch`` object.
      (John Arbash Meinel)

    * Fix the 'Unprintable error' message display to use the repr of the 
      exception that prevented printing the error because the str value
      for it is often not useful in debugging (e.g. KeyError('foo') has a
      str() of 'foo' but a repr of 'KeyError('foo')' which is much more
      useful. (Robert Collins)

    * ``urlutils.normalize_url`` now unescapes unreserved characters, such as "~".
      (Andrew Bennetts)

  BUGFIXES:

    * Don't fail bundle selftest if email has 'two' embedded.  
      (Ian Clatworthy, #98510)

    * Remove ``--verbose`` from ``bzr bundle``. It didn't work anyway.
      (Robert Widhopf-Fenk, #98591)

    * Remove ``--basis`` from the checkout/branch commands - it didn't work
      properly and is no longer beneficial.
      (Robert Collins, #53675, #43486)

    * Don't produce encoding error when adding duplicate files.
      (Aaron Bentley)

    * Fix ``bzr log <file>`` so it only logs the revisions that changed
      the file, and does it faster.
      (Kent Gibson, John Arbash Meinel, #51980, #69477)
 
    * Fix ``InterDirstateTre._iter_changes`` to handle when we come across
      an empty versioned directory, which now has files in it.
      (John Arbash Meinel, #104257)

    * Teach ``common_ancestor`` to shortcut when the tip of one branch is
      inside the ancestry of the other. Saves a lot of graph processing
      (with an ancestry of 16k revisions, ``bzr merge ../already-merged``
      changes from 2m10s to 13s).  (John Arbash Meinel, #103757)

    * Fix ``show_diff_trees`` to handle the case when a file is modified,
      and the containing directory is renamed. (The file path is different
      in this versus base, but it isn't marked as a rename).
      (John Arbash Meinel, #103870)

    * FTP now works even when the FTP server does not support atomic rename.
      (Aaron Bentley, #89436)

    * Correct handling in bundles and merge directives of timezones with
      that are not an integer number of hours offset from UTC.  Always 
      represent the epoch time in UTC to avoid problems with formatting 
      earlier times on win32.  (Martin Pool, Alexander Belchenko, John
      Arbash Meinel)

    * Typo in the help for ``register-branch`` fixed. (Robert Collins, #96770)

    * "dirstate" and "dirstate-tags" formats now produce branches compatible
      with old versions of bzr. (Aaron Bentley, #107168))

    * Handle moving a directory when children have been added, removed,
      and renamed. (John Arbash Meinel, #105479)

    * Don't preventively use basic authentication for proxy before receiving a
      407 error. Otherwise people willing to use other authentication schemes
      may expose their password in the clear (or nearly). This add one
      roundtrip in case basic authentication should be used, but plug the
      security hole.
      (Vincent Ladeuil)

    * Handle http and proxy digest authentication.
      (Vincent Ladeuil, #94034).

  TESTING:

    * Added ``bzrlib.strace.strace`` which will strace a single callable and
      return a StraceResult object which contains just the syscalls involved
      in running it. (Robert Collins)

    * New test method ``reduceLockdirTimeout`` to drop the default (ui-centric)
      default time down to one suitable for tests. (Andrew Bennetts)

    * Add new ``vfs_transport_factory`` attribute on tests which provides the 
      common vfs backing for both the readonly and readwrite transports.
      This allows the RemoteObject tests to back onto local disk or memory,
      and use the existing ``transport_server`` attribute all tests know about
      to be the smart server transport. This in turn allows tests to 
      differentiate between 'transport to access the branch', and 
      'transport which is a VFS' - which matters in Remote* tests.
      (Robert Collins, Andrew Bennetts)

    * The ``make_branch_and_tree`` method for tests will now create a 
      lightweight checkout for the tree if the ``vfs_transport_factory`` is not
      a LocalURLServer. (Robert Collins, Andrew Bennetts)

    * Branch implementation tests have been audited to ensure that all urls 
      passed to Branch APIs use proper urls, except when local-disk paths
      are intended. This is so that tests correctly access the test transport
      which is often not equivalent to local disk in Remote* tests. As part
      of this many tests were adjusted to remove dependencies on local disk
      access.
      (Robert Collins, Andrew Bennetts)

    * Mark bzrlib.tests and bzrlib.tests.TestUtil as providing assertFOO helper
      functions by adding a ``__unittest`` global attribute. (Robert Collins,
      Andrew Bennetts, Martin Pool, Jonathan Lange)

    * Refactored proxy and authentication handling to simplify the
      implementation of new auth schemes for both http and proxy. 
      (Vincent Ladeuil)

bzr 0.15 2007-04-01
-------------------

  BUGFIXES:

    * Handle incompatible repositories as a user issue when fetching.
      (Aaron Bentley)

    * Don't give a recommendation to upgrade when branching or 
      checking out a branch that contains an old-format working tree.
      (Martin Pool)

bzr 0.15rc3  2007-03-26
-----------------------

  CHANGES:
 
    * A warning is now displayed when opening working trees in older 
      formats, to encourage people to upgrade to WorkingTreeFormat4.
      (Martin Pool)

  IMPROVEMENTS:

    * HTTP redirections are now taken into account when a branch (or a
      bundle) is accessed for the first time. A message is issued at each
      redirection to inform the user. In the past, http redirections were
      silently followed for each request which significantly degraded the
      performances. The http redirections are not followed anymore by
      default, instead a RedirectRequested exception is raised. For bzrlib
      users needing to follow http redirections anyway,
      ``bzrlib.transport.do_catching_redirections`` provide an easy transition
      path.  (vila)

  INTERNALS:

    * Added ``ReadLock.temporary_write_lock()`` to allow upgrading an OS read
      lock to an OS write lock. Linux can do this without unlocking, Win32
      needs to unlock in between. (John Arbash Meinel)
 
    * New parameter ``recommend_upgrade`` to ``BzrDir.open_workingtree``
      to silence (when false) warnings about opening old formats.
      (Martin Pool)

    * Fix minor performance regression with bzr-0.15 on pre-dirstate
      trees. (We were reading the working inventory too many times).
      (John Arbash Meinel)

    * Remove ``Branch.get_transaction()`` in favour of a simple cache of
      ``revision_history``.  Branch subclasses should override
      ``_gen_revision_history`` rather than ``revision_history`` to make use of
      this cache, and call ``_clear_revision_history_cache`` and
      ``_cache_revision_history`` at appropriate times. (Andrew Bennetts)

  BUGFIXES:

    * Take ``smtp_server`` from user config into account.
      (vila, #92195)

    * Restore Unicode filename handling for versioned and unversioned files.
      (John Arbash Meinel, #92608)

    * Don't fail during ``bzr commit`` if a file is marked removed, and
      the containing directory is auto-removed.  (John Arbash Meinel, #93681)

    * ``bzr status FILENAME`` failed on Windows because of an uncommon
      errno. (``ERROR_DIRECTORY == 267 != ENOTDIR``).
      (Wouter van Heyst, John Arbash Meinel, #90819)

    * ``bzr checkout source`` should create a local branch in the same
      format as source. (John Arbash Meinel, #93854)

    * ``bzr commit`` with a kind change was failing to update the
      last-changed-revision for directories.  The
      InventoryDirectory._unchanged only looked at the ``parent_id`` and name,
      ignoring the fact that the kind could have changed, too.
      (John Arbash Meinel, #90111)

    * ``bzr mv dir/subdir other`` was incorrectly updating files inside
      the directory. So that there was a chance it would break commit,
      etc. (John Arbash Meinel, #94037)
 
    * Correctly handles mutiple permanent http redirections.
      (vila, #88780)

bzr 0.15rc2  2007-03-14
-----------------------

  NOTES WHEN UPGRADING:
        
    * Release 0.15rc2 of bzr changes the ``bzr init-repo`` command to
      default to ``--trees`` instead of ``--no-trees``.
      Existing shared repositories are not affected.

  IMPROVEMENTS:

    * New ``merge-directive`` command to generate machine- and human-readable
      merge requests.  (Aaron Bentley)

    * New ``submit:`` revision specifier makes it easy to diff against the
      common ancestor with the submit location (Aaron Bentley)

    * Added support for Putty's SSH implementation. (Dmitry Vasiliev)

    * Added ``bzr status --versioned`` to report only versioned files, 
      not unknowns. (Kent Gibson)

    * Merge now autodetects the correct line-ending style for its conflict
      markers.  (Aaron Bentley)

  INTERNALS:

    * Refactored SSH vendor registration into SSHVendorManager class.
      (Dmitry Vasiliev)

  BUGFIXES:

    * New ``--numbered-dirs`` option to ``bzr selftest`` to use
      numbered dirs for TestCaseInTempDir. This is default behavior
      on Windows. Anyone can force named dirs on Windows
      with ``--no-numbered-dirs``. (Alexander Belchenko)

    * Fix ``RevisionSpec_revid`` to handle the Unicode strings passed in
      from the command line. (Marien Zwart, #90501)

    * Fix ``TreeTransform._iter_changes`` when both the source and
      destination are missing. (Aaron Bentley, #88842)

    * Fix commit of merges with symlinks in dirstate trees.
      (Marien Zwart)
    
    * Switch the ``bzr init-repo`` default from --no-trees to --trees. 
      (Wouter van Heyst, #53483)


bzr 0.15rc1  2007-03-07
-----------------------

  SURPRISES:

    * The default disk format has changed. Please run 'bzr upgrade' in your
      working trees to upgrade. This new default is compatible for network
      operations, but not for local operations. That is, if you have two
      versions of bzr installed locally, after upgrading you can only use the
      bzr 0.15 version. This new default does not enable tags or nested-trees
      as they are incompatible with bzr versions before 0.15 over the network.

    * For users of bzrlib: Two major changes have been made to the working tree
      api in bzrlib. The first is that many methods and attributes, including
      the inventory attribute, are no longer valid for use until one of
      ``lock_read``/``lock_write``/``lock_tree_write`` has been called,
      and become invalid again after unlock is called. This has been done
      to improve performance and correctness as part of the dirstate
      development.
      (Robert Collins, John A Meinel, Martin Pool, and others).

    * For users of bzrlib: The attribute 'tree.inventory' should be considered
      readonly. Previously it was possible to directly alter this attribute, or
      its contents, and have the tree notice this. This has been made
      unsupported - it may work in some tree formats, but in the newer dirstate
      format such actions will have no effect and will be ignored, or even
      cause assertions. All operations possible can still be carried out by a
      combination of the tree API, and the bzrlib.transform API. (Robert
      Collins, John A Meinel, Martin Pool, and others).

  IMPROVEMENTS:

    * Support for OS Windows 98. Also .bzr.log on any windows system
      saved in My Documents folder. (Alexander Belchenko)

    * ``bzr mv`` enhanced to support already moved files.
      In the past the mv command would have failed if the source file doesn't
      exist. In this situation ``bzr mv`` would now detect that the file has
      already moved and update the repository accordingly, if the target file
      does exist.
      A new option ``--after`` has been added so that if two files already
      exist, you could notify Bazaar that you have moved a (versioned) file
      and replaced it with another. Thus in this case ``bzr move --after``
      will only update the Bazaar identifier.
      (Steffen Eichenberg, Marius Kruger)

    * ``ls`` now works on treeless branches and remote branches.
      (Aaron Bentley)

    * ``bzr help global-options`` describes the global options.
      (Aaron Bentley)

    * ``bzr pull --overwrite`` will now correctly overwrite checkouts.
      (Robert Collins)

    * Files are now allowed to change kind (e.g. from file to symlink).
      Supported by ``commit``, ``revert`` and ``status``
      (Aaron Bentley)

    * ``inventory`` and ``unknowns`` hidden in favour of ``ls``
      (Aaron Bentley)

    * ``bzr help checkouts`` descibes what checkouts are and some possible
      uses of them. (James Westby, Aaron Bentley)

    * A new ``-d`` option to push, pull and merge overrides the default 
      directory.  (Martin Pool)

    * Branch format 6: smaller, and potentially faster than format 5.  Supports
      ``append_history_only`` mode, where the log view and revnos do not change,
      except by being added to.  Stores policy settings in
      ".bzr/branch/branch.conf".

    * ``append_only`` branches:  Format 6 branches may be configured so that log
      view and revnos are always consistent.  Either create the branch using
      "bzr init --append-revisions-only" or edit the config file as descriped
      in docs/configuration.txt.

    * rebind: Format 6 branches retain the last-used bind location, so if you
      "bzr unbind", you can "bzr bind" to bind to the previously-selected
      bind location.

    * Builtin tags support, created and deleted by the ``tag`` command and
      stored in the branch.  Tags can be accessed with the revisionspec
      ``-rtag:``, and listed with ``bzr tags``.  Tags are not versioned 
      at present. Tags require a network incompatible upgrade. To perform this
      upgrade, run ``bzr upgrade --dirstate-tags`` in your branch and
      repositories. (Martin Pool)

    * The ``bzr://`` transport now has a well-known port number, 4155,
      which it will use by default.  (Andrew Bennetts, Martin Pool)

    * Bazaar now looks for user-installed plugins before looking for site-wide
      plugins. (Jonathan Lange)

    * ``bzr resolve`` now detects and marks resolved text conflicts.
      (Aaron Bentley)

  INTERNALS:

    * Internally revision ids and file ids are now passed around as utf-8
      bytestrings, rather than treating them as Unicode strings. This has
      performance benefits for Knits, since we no longer need to decode the
      revision id for each line of content, nor for each entry in the index.
      This will also help with the future dirstate format.
      (John Arbash Meinel)

    * Reserved ids (any revision-id ending in a colon) are rejected by
      versionedfiles, repositories, branches, and working trees
      (Aaron Bentley)

    * Minor performance improvement by not creating a ProgressBar for
      every KnitIndex we create. (about 90ms for a bzr.dev tree)
      (John Arbash Meinel)

    * New easier to use Branch hooks facility. There are five initial hooks,
      all documented in bzrlib.branch.BranchHooks.__init__ - ``'set_rh'``,
      ``'post_push'``, ``'post_pull'``, ``'post_commit'``,
      ``'post_uncommit'``. These hooks fire after the matching operation
      on a branch has taken place, and were originally added for the
      branchrss plugin. (Robert Collins)

    * New method ``Branch.push()`` which should be used when pushing from a
      branch as it makes performance and policy decisions to match the UI
      level command ``push``. (Robert Collins).

    * Add a new method ``Tree.revision_tree`` which allows access to cached
      trees for arbitrary revisions. This allows the in development dirstate
      tree format to provide access to the callers to cached copies of 
      inventory data which are cheaper to access than inventories from the
      repository.
      (Robert Collins, Martin Pool)

    * New ``Branch.last_revision_info`` method, this is being done to allow
      optimization of requests for both the number of revisions and the last
      revision of a branch with smartservers and potentially future branch
      formats. (Wouter van Heyst, Robert Collins)

    * Allow ``'import bzrlib.plugins.NAME'`` to work when the plugin NAME has not
      yet been loaded by ``load_plugins()``. This allows plugins to depend on each
      other for code reuse without requiring users to perform file-renaming
      gymnastics. (Robert Collins)

    * New Repository method ``'gather_stats'`` for statistic data collection.
      This is expected to grow to cover a number of related uses mainly
      related to bzr info. (Robert Collins)

    * Log formatters are now managed with a registry.
      ``log.register_formatter`` continues to work, but callers accessing
      the FORMATTERS dictionary directly will not.

    * Allow a start message to be passed to the ``edit_commit_message``
      function.  This will be placed in the message offered to the user
      for editing above the separator. It allows a template commit message
      to be used more easily. (James Westby)

    * ``GPGStrategy.sign()`` will now raise ``BzrBadParameterUnicode`` if
      you pass a Unicode string rather than an 8-bit string. Callers need
      to be updated to encode first. (John Arbash Meinel)

    * Branch.push, pull, merge now return Result objects with information
      about what happened, rather than a scattering of various methods.  These
      are also passed to the post hooks.  (Martin Pool)

    * File formats and architecture is in place for managing a forest of trees
      in bzr, and splitting up existing trees into smaller subtrees, and
      finally joining trees to make a larger tree. This is the first iteration
      of this support, and the user-facing aspects still require substantial
      work.  If you wish to experiment with it, use ``bzr upgrade
      --dirstate-with-subtree`` in your working trees and repositories.
      You can use the hidden commands ``split`` and ``join`` and to create
      and manipulate nested trees, but please consider using the nested-trees
      branch, which contains substantial UI improvements, instead.
      http://code.aaronbentley.com/bzr/bzrrepo/nested-trees/
      (Aaron Bentley, Martin Pool, Robert Collins).

  BUGFIXES:

    * ``bzr annotate`` now uses dotted revnos from the viewpoint of the
      branch, rather than the last changed revision of the file.
      (John Arbash Meinel, #82158)

    * Lock operations no longer hang if they encounter a permission problem.
      (Aaron Bentley)

    * ``bzr push`` can resume a push that was canceled before it finished.
      Also, it can push even if the target directory exists if you supply
      the ``--use-existing-dir`` flag.
      (John Arbash Meinel, #30576, #45504)

    * Fix http proxy authentication when user and an optional
      password appears in the ``*_proxy`` vars. (Vincent Ladeuil,
      #83954).

    * ``bzr log branch/file`` works for local treeless branches
      (Aaron Bentley, #84247)

    * Fix problem with UNC paths on Windows 98. (Alexander Belchenko, #84728)

    * Searching location of CA bundle for PyCurl in env variable
      (``CURL_CA_BUNDLE``), and on win32 along the PATH.
      (Alexander Belchenko, #82086)

    * ``bzr init`` works with unicode argument LOCATION.
      (Alexander Belchenko, #85599)

    * Raise ``DependencyNotPresent`` if pycurl do not support https. 
      (Vincent Ladeuil, #85305)

    * Invalid proxy env variables should not cause a traceback.
      (Vincent Ladeuil, #87765)

    * Ignore patterns normalised to use '/' path separator.
      (Kent Gibson, #86451)

    * bzr rocks. It sure does! Fix case. (Vincent Ladeuil, #78026)

    * Fix bzrtools shelve command for removed lines beginning with "--"
      (Johan Dahlberg, #75577)

  TESTING:

    * New ``--first`` option to ``bzr selftest`` to run specified tests
      before the rest of the suite.  (Martin Pool)


bzr 0.14  2007-01-23
--------------------

  IMPROVEMENTS:

    * ``bzr help global-options`` describes the global options. (Aaron Bentley)

  BUG FIXES:
    
    * Skip documentation generation tests if the tools to do so are not
      available. Fixes running selftest for installled copies of bzr. 
      (John Arbash Meinel, #80330)

    * Fix the code that discovers whether bzr is being run from it's
      working tree to handle the case when it isn't but the directory
      it is in is below a repository. (James Westby, #77306)


bzr 0.14rc1  2007-01-16
-----------------------

  IMPROVEMENTS:

    * New connection: ``bzr+http://`` which supports tunnelling the smart
      protocol over an HTTP connection. If writing is enabled on the bzr
      server, then you can write over the http connection.
      (Andrew Bennetts, John Arbash Meinel)

    * Aliases now support quotation marks, so they can contain whitespace
      (Marius Kruger)

    * PyCurlTransport now use a single curl object. By specifying explicitly
      the 'Range' header, we avoid the need to use two different curl objects
      (and two connections to the same server). (Vincent Ladeuil)

    * ``bzr commit`` does not prompt for a message until it is very likely to
      succeed.  (Aaron Bentley)

    * ``bzr conflicts`` now takes --text to list pathnames of text conflicts
      (Aaron Bentley)

    * Fix ``iter_lines_added_or_present_in_versions`` to use a set instead
      of a list while checking if a revision id was requested. Takes 10s
      off of the ``fileids_affected_by_revision_ids`` time, which is 10s
      of the ``bzr branch`` time. Also improve ``fileids_...`` time by
      filtering lines with a regex rather than multiple ``str.find()``
      calls. (saves another 300ms) (John Arbash Meinel)

    * Policy can be set for each configuration key. This allows keys to be
      inherited properly across configuration entries. For example, this
      should enable you to do::
        
        [/home/user/project]
        push_location = sftp://host/srv/project/
        push_location:policy = appendpath

      And then a branch like ``/home/user/project/mybranch`` should get an
      automatic push location of ``sftp://host/srv/project/mybranch``.
      (James Henstridge)

    * Added ``bzr status --short`` to make status report svn style flags
      for each file.  For example::

        $ bzr status --short
        A  foo
        A  bar
        D  baz
        ?  wooley

    * 'bzr selftest --clean-output' allows easily clean temporary tests 
      directories without running tests. (Alexander Belchenko)

    * ``bzr help hidden-commands`` lists all hidden commands. (Aaron Bentley)

    * ``bzr merge`` now has an option ``--pull`` to fall back to pull if
      local is fully merged into remote. (Jan Hudec)

    * ``bzr help formats`` describes available directory formats. (Aaron Bentley)

  INTERNALS:

    * A few tweaks directly to ``fileids_affected_by_revision_ids`` to
      help speed up processing, as well allowing to extract unannotated
      lines. Between the two ``fileids_affected_by_revision_ids`` is
      improved by approx 10%. (John Arbash Meinel)

    * Change Revision serialization to only write out millisecond
      resolution. Rather than expecting floating point serialization to
      preserve more resolution than we need. (Henri Weichers, Martin Pool)

    * Test suite ends cleanly on Windows.  (Vincent Ladeuil)

    * When ``encoding_type`` attribute of class Command is equal to 'exact', 
      force sys.stdout to be a binary stream on Windows, and therefore
      keep exact line-endings (without LF -> CRLF conversion).
      (Alexander Belchenko)

    * Single-letter short options are no longer globally declared.  (Martin
      Pool)

    * Before using detected user/terminal encoding bzr should check
      that Python has corresponding codec. (Alexander Belchenko)

    * Formats for end-user selection are provided via a FormatRegistry (Aaron Bentley)

  BUG FIXES:

    * ``bzr missing --verbose`` was showing adds/removals in the wrong
      direction. (John Arbash Meinel)

    * ``bzr annotate`` now defaults to showing dotted revnos for merged
      revisions. It cuts them off at a depth of 12 characters, but you can
      supply ``--long`` to see the full number. You can also use
      ``--show-ids`` to display the original revision ids, rather than
      revision numbers and committer names. (John Arbash Meinel, #75637)

    * bzr now supports Win32 UNC path (e.g. ``\HOST\path``. 
      (Alexander Belchenko, #57869)

    * Win32-specific: output of cat, bundle and diff commands don't mangle
      line-endings (Alexander Belchenko, #55276)

    * Replace broken fnmatch based ignore pattern matching with custom pattern
      matcher.
      (Kent Gibson, Jan Hudec #57637)

    * pycurl and urllib can detect short reads at different places. Update
      the test suite to test more cases. Also detect http error code 416
      which was raised for that specific bug. Also enhance the urllib
      robustness by detecting invalid ranges (and pycurl's one by detecting
      short reads during the initial GET). (Vincent Ladeuil, #73948)

    * The urllib connection sharing interacts badly with urllib2
      proxy setting (the connections didn't go thru the proxy
      anymore). Defining a proper ProxyHandler solves the
      problem.  (Vincent Ladeuil, #74759)

    * Use urlutils to generate relative URLs, not osutils 
      (Aaron Bentley, #76229)

    * ``bzr status`` in a readonly directory should work without giving
      lots of errors. (John Arbash Meinel, #76299)

    * Mention the revisionspec topic for the revision option help.
      (Wouter van Heyst, #31663)

    * Allow plugins import from zip archives.
      (Alexander Belchenko, #68124)


bzr 0.13  2006-12-05
--------------------
    
  No changes from 0.13rc1
    
bzr 0.13rc1  2006-11-27
-----------------------

  IMPROVEMENTS:

    * New command ``bzr remove-tree`` allows the removal of the working
      tree from a branch.
      (Daniel Silverstone)

    * urllib uses shared keep-alive connections, so http 
      operations are substantially faster.
      (Vincent Ladeuil, #53654)

    * ``bzr export`` allows an optional branch parameter, to export a bzr
      tree from some other url. For example:
      ``bzr export bzr.tar.gz http://bazaar-vcs.org/bzr/bzr.dev``
      (Daniel Silverstone)

    * Added ``bzr help topics`` to the bzr help system. This gives a
      location for general information, outside of a specific command.
      This includes updates for ``bzr help revisionspec`` the first topic
      included. (Goffredo Baroncelli, John Arbash Meinel, #42714)

    * WSGI-compatible HTTP smart server.  See ``doc/http_smart_server.txt``.
      (Andrew Bennetts)

    * Knit files will now cache full texts only when the size of the
      deltas is as large as the size of the fulltext. (Or after 200
      deltas, whichever comes first). This has the most benefit on large
      files with small changes, such as the inventory for a large project.
      (eg For a project with 2500 files, and 7500 revisions, it changes
      the size of inventory.knit from 11MB to 5.4MB) (John Arbash Meinel)

  INTERNALS:

    * New -D option given before the command line turns on debugging output
      for particular areas.  -Derror shows tracebacks on all errors.
      (Martin Pool)

    * Clean up ``bzr selftest --benchmark bundle`` to correct an import,
      and remove benchmarks that take longer than 10min to run.
      (John Arbash Meinel)

    * Use ``time.time()`` instead of ``time.clock()`` to decide on
      progress throttling. Because ``time.clock()`` is actually CPU time,
      so over a high-latency connection, too many updates get throttled.
      (John Arbash Meinel)

    * ``MemoryTransport.list_dir()`` would strip the first character for
      files or directories in root directory. (John Arbash Meinel)

    * New method ``get_branch_reference`` on 'BzrDir' allows the detection of 
      branch references - which the smart server component needs.
  
    * New ``ChrootTransportDecorator``, accessible via the ``chroot+`` url
      prefix.  It disallows any access to locations above a set URL.  (Andrew
      Bennetts)

  BUG FIXES:

    * Now ``_KnitIndex`` properly decode revision ids when loading index data.
      And optimize the knit index parsing code. 
      (Dmitry Vasiliev, John Arbash Meinel)

    * ``bzrlib/bzrdir.py`` was directly referencing ``bzrlib.workingtree``,
      without importing it. This prevented ``bzr upgrade`` from working
      unless a plugin already imported ``bzrlib.workingtree``
      (John Arbash Meinel, #70716)

    * Suppress the traceback on invalid URLs (Vincent Ladeuil, #70803).

    * Give nicer error message when an http server returns a 403
      error code. (Vincent Ladeuil, #57644).

    * When a multi-range http GET request fails, try a single
      range one. If it fails too, forget about ranges. Remember that until 
      the death of the transport and propagates that to the clones.
      (Vincent Ladeuil, #62276, #62029).

    * Handles user/passwords supplied in url from command
      line (for the urllib implementation). Don't request already
      known passwords (Vincent Ladeuil, #42383, #44647, #48527)

    * ``_KnitIndex.add_versions()`` dictionary compresses revision ids as they
      are added. This fixes bug where fetching remote revisions records
      them as full references rather than integers.
      (John Arbash Meinel, #64789)

    * ``bzr ignore`` strips trailing slashes in patterns.
      Also ``bzr ignore`` rejects absolute paths. (Kent Gibson, #4559)

    * ``bzr ignore`` takes multiple arguments. (Cheuksan Edward Wang, #29488)

    * mv correctly handles paths that traverse symlinks. 
      (Aaron Bentley, #66964)

    * Give nicer looking error messages when failing to connect over ssh.
      (John Arbash Meinel, #49172)

    * Pushing to a remote branch does not currently update the remote working
      tree. After a remote push, ``bzr status`` and ``bzr diff`` on the remote
      machine now show that the working tree is out of date.
      (Cheuksan Edward Wang #48136)

    * Use patiencediff instead of difflib for determining deltas to insert
      into knits. This avoids the O(N^3) behavior of difflib. Patience
      diff should be O(N^2). (Cheuksan Edward Wang, #65714)

    * Running ``bzr log`` on nonexistent file gives an error instead of the
      entire log history. (Cheuksan Edward Wang #50793)

    * ``bzr cat`` can look up contents of removed or renamed files. If the
      pathname is ambiguous, i.e. the files in the old and new trees have
      different id's, the default is the file in the new tree. The user can
      use "--name-from-revision" to select the file in the old tree.
      (Cheuksan Edward Wang, #30190)

  TESTING:

    * TestingHTTPRequestHandler really handles the Range header
      (previously it was ignoring it and returning the whole file,).

bzr 0.12  2006-10-30
--------------------

  INTERNALS:

    * Clean up ``bzr selftest --benchmark bundle`` to correct an import,
      and remove benchmarks that take longer than 10min to run.
      (John Arbash Meinel)
  
bzr 0.12rc1  2006-10-23
-----------------------

  IMPROVEMENTS:

    * ``bzr log`` now shows dotted-decimal revision numbers for all revisions,
      rather than just showing a decimal revision number for revisions on the
      mainline. These revision numbers are not yet accepted as input into bzr
      commands such as log, diff etc. (Robert Collins)

    * revisions can now be specified using dotted-decimal revision numbers.
      For instance, ``bzr diff -r 1.2.1..1.2.3``. (Robert Collins)

    * ``bzr help commands`` output is now shorter (Aaron Bentley)

    * ``bzr`` now uses lazy importing to reduce the startup time. This has
      a moderate effect on lots of actions, especially ones that have
      little to do. For example ``bzr rocks`` time is down to 116ms from
      283ms. (John Arbash Meinel)

    * New Registry class to provide name-to-object registry-like support,
      for example for schemes where plugins can register new classes to
      do certain tasks (e.g. log formatters). Also provides lazy registration
      to allow modules to be loaded on request.
      (John Arbash Meinel, Adeodato Simó)

  API INCOMPATABILITY:
  
    * LogFormatter subclasses show now expect the 'revno' parameter to 
      show() to be a string rather than an int. (Robert Collins)

  INTERNALS:

    * ``TestCase.run_bzr``, ``run_bzr_captured``, and ``run_bzr_subprocess``
      can take a ``working_dir='foo'`` parameter, which will change directory 
      for the command. (John Arbash Meinel)

    * ``bzrlib.lazy_regex.lazy_compile`` can be used to create a proxy
      around a regex, which defers compilation until first use. 
      (John Arbash Meinel)

    * ``TestCase.run_bzr_subprocess`` defaults to supplying the
      ``--no-plugins`` parameter to ensure test reproducability, and avoid
      problems with system-wide installed plugins. (John Arbash Meinel)

    * Unique tree root ids are now supported. Newly created trees still
      use the common root id for compatibility with bzr versions before 0.12.
      (Aaron Bentley)

    * ``WorkingTree.set_root_id(None)`` is now deprecated. Please
      pass in ``inventory.ROOT_ID`` if you want the default root id value.
      (Robert Collins, John Arbash Meinel)

    * New method ``WorkingTree.flush()`` which will write the current memory
      inventory out to disk. At the same time, ``read_working_inventory`` will
      no longer trash the current tree inventory if it has been modified within
      the current lock, and the tree will now ``flush()`` automatically on
      ``unlock()``. ``WorkingTree.set_root_id()`` has been updated to take
      advantage of this functionality. (Robert Collins, John Arbash Meinel)

    * ``bzrlib.tsort.merge_sorted`` now accepts ``generate_revnos``. This
      parameter will cause it to add another column to its output, which
      contains the dotted-decimal revno for each revision, as a tuple.
      (Robert Collins)

    * ``LogFormatter.show_merge`` is deprecated in favour of
      ``LogFormatter.show_merge_revno``. (Robert Collins)

  BUG FIXES:

    * Avoid circular imports by creating a deprecated function for
      ``bzrlib.tree.RevisionTree``. Callers should have been using
      ``bzrlib.revisontree.RevisionTree`` anyway. (John Arbash Meinel,
      #63360, #66349)

    * Don't use ``socket.MSG_WAITALL`` as it doesn't exist on all
      platforms. (Martin Pool, #66356)

    * Don't require ``Content-Type`` in range responses. Assume they are a
      single range if ``Content-Type`` does not exist.
      (John Arbash Meinel, #62473)

    * bzr branch/pull no longer complain about progress bar cleanup when
      interrupted during fetch.  (Aaron Bentley, #54000)

    * ``WorkingTree.set_parent_trees()`` uses the trees to directly write
      the basis inventory, rather than going through the repository. This
      allows us to have 1 inventory read, and 2 inventory writes when
      committing a new tree. (John Arbash Meinel)

    * When reverting, files that are not locally modified that do not exist
      in the target are deleted, not just unversioned (Aaron Bentley)

    * When trying to acquire a lock, don't fail immediately. Instead, try
      a few times (up to 1 hour) before timing out. Also, report why the
      lock is unavailable (John Arbash Meinel, #43521, #49556)

    * Leave HttpTransportBase daughter classes decides how they
      implement cloning. (Vincent Ladeuil, #61606)

    * diff3 does not indicate conflicts on clean merge. (Aaron Bentley)

    * If a commit fails, the commit message is stored in a file at the root of
      the tree for later commit. (Cheuksan Edward Wang, Stefan Metzmacher,
      #32054)

  TESTING:

    * New test base class TestCaseWithMemoryTransport offers memory-only
      testing facilities: its not suitable for tests that need to mutate disk
      state, but most tests should not need that and should be converted to
      TestCaseWithMemoryTransport. (Robert Collins)

    * ``TestCase.make_branch_and_memory_tree`` now takes a format
      option to set the BzrDir, Repository and Branch formats of the
      created objects. (Robert Collins, John Arbash Meinel)

bzr 0.11  2006-10-02
--------------------

    * Smart server transport test failures on windows fixed. (Lukáš Lalinský).

bzr 0.11rc2  2006-09-27
-----------------------

  BUG FIXES:

    * Test suite hangs on windows fixed. (Andrew Bennets, Alexander Belchenko).
    
    * Commit performance regression fixed. (Aaron Bentley, Robert Collins, John
      Arbash Meinel).

bzr 0.11rc1  2006-09-25
-----------------------

  IMPROVEMENTS:

    * Knit files now wait to create their contents until the first data is
      added. The old code used to create an empty .knit and a .kndx with just
      the header. However, this caused a lot of extra round trips over sftp.
      This can change the time for ``bzr push`` to create a new remote branch
      from 160s down to 100s. This also affects ``bzr commit`` performance when
      adding new files, ``bzr commit`` on a new kernel-like tree drops from 50s
      down to 40s (John Arbash Meinel, #44692)

    * When an entire subtree has been deleted, commit will now report that
      just the top of the subtree has been deleted, rather than reporting
      all the individual items. (Robert Collins)

    * Commit performs one less XML parse. (Robert Collins)

    * ``bzr checkout`` now operates on readonly branches as well
      as readwrite branches. This fixes bug #39542. (Robert Collins)

    * ``bzr bind`` no longer synchronises history with the master branch.
      Binding should be followed by an update or push to synchronise the 
      two branches. This is closely related to the fix for bug #39542.
      (Robert Collins)

    * ``bzrlib.lazy_import.lazy_import`` function to create on-demand 
      objects.  This allows all imports to stay at the global scope, but
      modules will not actually be imported if they are not used.
      (John Arbash Meinel)

    * Support ``bzr://`` and ``bzr+ssh://`` urls to work with the new RPC-based
      transport which will be used with the upcoming high-performance smart
      server. The new command ``bzr serve`` will invoke bzr in server mode,
      which processes these requests. (Andrew Bennetts, Robert Collins, Martin
      Pool)

    * New command ``bzr version-info`` which can be used to get a summary
      of the current state of the tree. This is especially useful as part
      of a build commands. See ``doc/version_info.txt`` for more information 
      (John Arbash Meinel)

  BUG FIXES:

    * ``'bzr inventory [FILE...]'`` allows restricting the file list to a
      specific set of files. (John Arbash Meinel, #3631)

    * Don't abort when annotating empty files (John Arbash Meinel, #56814)

    * Add ``Stanza.to_unicode()`` which can be passed to another Stanza
      when nesting stanzas. Also, add ``read_stanza_unicode`` to handle when
      reading a nested Stanza. (John Arbash Meinel)

    * Transform._set_mode() needs to stat the right file. 
      (John Arbash Meinel, #56549)

    * Raise WeaveFormatError rather than StopIteration when trying to read
      an empty Weave file. (John Arbash Meinel, #46871)

    * Don't access e.code for generic URLErrors, only HTTPErrors have .code.
      (Vincent Ladeuil, #59835)

    * Handle boundary="" lines properly to allow access through a Squid proxy.
      (John Arbash Meinel, #57723)

    * revert now removes newly-added directories (Aaron Bentley, #54172)

    * ``bzr upgrade sftp://`` shouldn't fail to upgrade v6 branches if there 
      isn't a working tree. (David Allouche, #40679)

    * Give nicer error messages when a user supplies an invalid --revision
      parameter. (John Arbash Meinel, #55420)

    * Handle when LANG is not recognized by python. Emit a warning, but
      just revert to using 'ascii'. (John Arbash Meinel, #35392)

    * Don't use ``preexec_fn`` on win32, as it is not supported by subprocess.
      (John Arbash Meinel)

    * Skip specific tests when the dependencies aren't met. This includes
      some ``setup.py`` tests when ``python-dev`` is not available, and
      some tests that depend on paramiko. (John Arbash Meinel, Mattheiu Moy)

    * Fallback to Paramiko properly, if no ``ssh`` executable exists on
      the system. (Andrew Bennetts, John Arbash Meinel)

    * ``Branch.bind(other_branch)`` no longer takes a write lock on the
      other branch, and will not push or pull between the two branches.
      API users will need to perform a push or pull or update operation if they
      require branch synchronisation to take place. (Robert Collins, #47344)

    * When creating a tarball or zipfile export, export unicode names as utf-8
      paths. This may not work perfectly on all platforms, but has the best
      chance of working in the common case. (John Arbash Meinel, #56816)

    * When committing, only files that exist in working tree or basis tree
      may be specified (Aaron Bentley, #50793)

  PORTABILITY:

    * Fixes to run on Python 2.5 (Brian M. Carlson, Martin Pool, Marien Zwart)

  INTERNALS:

    * TestCaseInTempDir now creates a separate directory for HOME, rather
      than having HOME set to the same location as the working directory.
      (John Arbash Meinel)

    * ``run_bzr_subprocess()`` can take an optional ``env_changes={}`` parameter,
      which will update os.environ inside the spawned child. It also can
      take a ``universal_newlines=True``, which helps when checking the output
      of the command. (John Arbash Meinel)

    * Refactor SFTP vendors to allow easier re-use when ssh is used. 
      (Andrew Bennetts)

    * ``Transport.list_dir()`` and ``Transport.iter_files_recursive()`` should always
      return urlescaped paths. This is now tested (there were bugs in a few
      of the transports) (Andrew Bennetts, David Allouche, John Arbash Meinel)

    * New utility function ``symbol_versioning.deprecation_string``. Returns the
      formatted string for a callable, deprecation format pair. (Robert Collins)

    * New TestCase helper applyDeprecated. This allows you to call a callable
      which is deprecated without it spewing to the screen, just by supplying
      the deprecation format string issued for it. (Robert Collins)

    * Transport.append and Transport.put have been deprecated in favor of
      ``.append_bytes``, ``.append_file``, ``.put_bytes``, and
      ``.put_file``. This removes the ambiguity in what type of object the
      functions take.  ``Transport.non_atomic_put_{bytes,file}`` has also
      been added. Which works similarly to ``Transport.append()`` except for
      SFTP, it doesn't have a round trip when opening the file. Also, it
      provides functionality for creating a parent directory when trying
      to create a file, rather than raise NoSuchFile and forcing the
      caller to repeat their request.
      (John Arbash Meinel)

    * WorkingTree has a new api ``unversion`` which allow the unversioning of
      entries by their file id. (Robert Collins)

    * ``WorkingTree.pending_merges`` is deprecated.  Please use the
      ``get_parent_ids`` (introduced in 0.10) method instead. (Robert Collins)

    * WorkingTree has a new ``lock_tree_write`` method which locks the branch for
      read rather than write. This is appropriate for actions which only need
      the branch data for reference rather than mutation. A new decorator
      ``needs_tree_write_lock`` is provided in the workingtree module. Like the
      ``needs_read_lock`` and ``needs_write_lock`` decorators this allows static 
      declaration of the locking requirements of a function to ensure that
      a lock is taken out for casual scripts. (Robert Collins, #54107)

    * All WorkingTree methods which write to the tree, but not to the branch
      have been converted to use ``needs_tree_write_lock`` rather than 
      ``needs_write_lock``. Also converted is the revert, conflicts and tree
      transform modules. This provides a modest performance improvement on 
      metadir style trees, due to the reduce lock-acquisition, and a more
      significant performance improvement on lightweight checkouts from 
      remote branches, where trivial operations used to pay a significant 
      penalty. It also provides the basis for allowing readonly checkouts.
      (Robert Collins)

    * Special case importing the standard library 'copy' module. This shaves
      off 40ms of startup time, while retaining compatibility. See:
      ``bzrlib/inspect_for_copy.py`` for more details. (John Arbash Meinel)

    * WorkingTree has a new parent class MutableTree which represents the 
      specialisations of Tree which are able to be altered. (Robert Collins)

    * New methods mkdir and ``put_file_bytes_non_atomic`` on MutableTree that
      mutate the tree and its contents. (Robert Collins)

    * Transport behaviour at the root of the URL is now defined and tested.
      (Andrew Bennetts, Robert Collins)

  TESTING:

    * New test helper classs MemoryTree. This is typically accessed via
      ``self.make_branch_and_memory_tree()`` in test cases. (Robert Collins)
      
    * Add ``start_bzr_subprocess`` and ``stop_bzr_subprocess`` to allow test
      code to continue running concurrently with a subprocess of bzr.
      (Andrew Bennetts, Robert Collins)

    * Add a new method ``Transport.get_smart_client()``. This is provided to
      allow upgrades to a richer interface than the VFS one provided by
      Transport. (Andrew Bennetts, Martin Pool)

bzr 0.10  2006-08-29
--------------------
  
  IMPROVEMENTS:
    * 'merge' now takes --uncommitted, to apply uncommitted changes from a
      tree.  (Aaron Bentley)
  
    * 'bzr add --file-ids-from' can be used to specify another path to use
      for creating file ids, rather than generating all new ones. Internally,
      the 'action' passed to ``smart_add_tree()`` can return ``file_ids`` that
      will be used, rather than having bzrlib generate new ones.
      (John Arbash Meinel, #55781)

    * ``bzr selftest --benchmark`` now allows a ``--cache-dir`` parameter.
      This will cache some of the intermediate trees, and decrease the
      setup time for benchmark tests. (John Arbash Meinel)

    * Inverse forms are provided for all boolean options.  For example,
      --strict has --no-strict, --no-recurse has --recurse (Aaron Bentley)

    * Serialize out Inventories directly, rather than using ElementTree.
      Writing out a kernel sized inventory drops from 2s down to ~350ms.
      (Robert Collins, John Arbash Meinel)

  BUG FIXES:

    * Help diffutils 2.8.4 get along with binary tests (Marien Zwart: #57614)

    * Change LockDir so that if the lock directory doesn't exist when
      ``lock_write()`` is called, an attempt will be made to create it.
      (John Arbash Meinel, #56974)

    * ``bzr uncommit`` preserves pending merges. (John Arbash Meinel, #57660)

    * Active FTP transport now works as intended. (ghozzy, #56472)

    * Really fix mutter() so that it won't ever raise a UnicodeError.
      It means it is possible for ~/.bzr.log to contain non UTF-8 characters.
      But it is a debugging log, not a real user file.
      (John Arbash Meinel, #56947, #53880)

    * Change Command handle to allow Unicode command and options.
      At present we cannot register Unicode command names, so we will get
      BzrCommandError('unknown command'), or BzrCommandError('unknown option')
      But that is better than a UnicodeError + a traceback.
      (John Arbash Meinel, #57123)

    * Handle TZ=UTC properly when reading/writing revisions.
      (John Arbash Meinel, #55783, #56290)

    * Use ``GPG_TTY`` to allow gpg --cl to work with gpg-agent in a pipeline,
      (passing text to sign in on stdin). (John Arbash Meinel, #54468)

    * External diff does the right thing for binaries even in foreign 
      languages. (John Arbash Meinel, #56307)

    * Testament handles more cases when content is unicode. Specific bug was
      in handling of revision properties.
      (John Arbash Meinel, Holger Krekel, #54723)

    * The bzr selftest was failing on installed versions due to a bug in a new
      test helper. (John Arbash Meinel, Robert Collins, #58057)

  INTERNALS:

    * ``bzrlib.cache_utf8`` contains ``encode()`` and ``decode()`` functions
      which can be used to cache the conversion between utf8 and Unicode.
      Especially helpful for some of the knit annotation code, which has to
      convert revision ids to utf8 to annotate lines in storage.
      (John Arbash Meinel)

    * ``setup.py`` now searches the filesystem to find all packages which
      need to be installed. This should help make the life of packagers
      easier. (John Arbash Meinel)

bzr 0.9.0  2006-08-11
---------------------

  SURPRISES:

   * The hard-coded built-in ignore rules have been removed. There are
     now two rulesets which are enforced. A user global one in 
     ``~/.bazaar/ignore`` which will apply to every tree, and the tree
     specific one '.bzrignore'.
     ``~/.bazaar/ignore`` will be created if it does not exist, but with
     a more conservative list than the old default.
     This fixes bugs with default rules being enforced no matter what. 
     The old list of ignore rules from bzr is available by
     running 'bzr ignore --old-default-rules'.
     (Robert Collins, Martin Pool, John Arbash Meinel)

   * 'branches.conf' has been changed to 'locations.conf', since it can apply
     to more locations than just branch locations.
     (Aaron Bentley)
   
  IMPROVEMENTS:

   * The revision specifier "revno:" is extended to accept the syntax
     revno:N:branch. For example,
     revno:42:http://bazaar-vcs.org/bzr/bzr.dev/ means revision 42 in
     bzr.dev.  (Matthieu Moy)

   * Tests updates to ensure proper URL handling, UNICODE support, and
     proper printing when the user's terminal encoding cannot display 
     the path of a file that has been versioned.
     ``bzr branch`` can take a target URL rather than only a local directory.
     ``Branch.get_parent()/set_parent()`` now save a relative path if possible,
     and normalize the parent based on root, allowing access across
     different transports. (John Arbash Meinel, Wouter van Heyst, Martin Pool)
     (Malone #48906, #42699, #40675, #5281, #3980, #36363, #43689,
     #42517, #42514)

   * On Unix, detect terminal width using an ioctl not just $COLUMNS.
     Use terminal width for single-line logs from ``bzr log --line`` and
     pending-merge display.  (Robert Widhopf-Fenk, Gustavo Niemeyer)
     (Malone #3507)

   * On Windows, detect terminal width using GetConsoleScreenBufferInfo.
     (Alexander Belchenko)

   * Speedup improvement for 'date:'-revision search. (Guillaume Pinot).

   * Show the correct number of revisions pushed when pushing a new branch.
     (Robert Collins).

   * 'bzr selftest' now shows a progress bar with the number of tests, and 
     progress made. 'make check' shows tests in -v mode, to be more useful
     for the PQM status window. (Robert Collins).
     When using a progress bar, failed tests are printed out, rather than
     being overwritten by the progress bar until the suite finishes.
     (John Arbash Meinel)

   * 'bzr selftest --benchmark' will run a new benchmarking selftest.
     'bzr selftest --benchmark --lsprof-timed' will use lsprofile to generate
     profile data for the individual profiled calls, allowing for fine
     grained analysis of performance.
     (Robert Collins, Martin Pool).

   * 'bzr commit' shows a progress bar. This is useful for commits over sftp
     where commit can take an appreciable time. (Robert Collins)

   * 'bzr add' is now less verbose in telling you what ignore globs were
     matched by files being ignored. Instead it just tells you how many 
     were ignored (because you might reasonably be expecting none to be
     ignored). 'bzr add -v' is unchanged and will report every ignored
     file. (Robert Collins).

   * ftp now has a test server if medusa is installed. As part of testing,
     ftp support has been improved, including support for supplying a
     non-standard port. (John Arbash Meinel).

   * 'bzr log --line' shows the revision number, and uses only the
     first line of the log message (#5162, Alexander Belchenko;
     Matthieu Moy)

   * 'bzr status' has had the --all option removed. The 'bzr ls' command
     should be used to retrieve all versioned files. (Robert Collins)

   * 'bzr bundle OTHER/BRANCH' will create a bundle which can be sent
     over email, and applied on the other end, while maintaining ancestry.
     This bundle can be applied with either 'bzr merge' or 'bzr pull',
     the same way you would apply another branch.
     (John Arbash Meinel, Aaron Bentley)
  
   * 'bzr whoami' can now be used to set your identity from the command line,
     for a branch or globally.  (Robey Pointer)

   * 'bzr checkout' now aliased to 'bzr co', and 'bzr annotate' to 'bzr ann'.
     (Michael Ellerman)

   * 'bzr revert DIRECTORY' now reverts the contents of the directory as well.
     (Aaron Bentley)

   * 'bzr get sftp://foo' gives a better error when paramiko is not present.
     Also updates things like 'http+pycurl://' if pycurl is not present.
     (John Arbash Meinel) (Malone #47821, #52204)

   * New env variable ``BZR_PROGRESS_BAR``, sets the default progress bar type.
     Can be set to 'none' or 'dummy' to disable the progress bar, 'dots' or 
     'tty' to create the respective type. (John Arbash Meinel, #42197, #51107)

   * Improve the help text for 'bzr diff' to explain what various options do.
     (John Arbash Meinel, #6391)

   * 'bzr uncommit -r 10' now uncommits revisions 11.. rather than uncommitting
     revision 10. This makes -r10 more in line with what other commands do.
     'bzr uncommit' also now saves the pending merges of the revisions that
     were removed. So it is safe to uncommit after a merge, fix something,
     and commit again. (John Arbash Meinel, #32526, #31426)

   * 'bzr init' now also works on remote locations.
     (Wouter van Heyst, #48904)

   * HTTP support has been updated. When using pycurl we now support 
     connection keep-alive, which reduces dns requests and round trips.
     And for both urllib and pycurl we support multi-range requests, 
     which decreases the number of round-trips. Performance results for
     ``bzr branch http://bazaar-vcs.org/bzr/bzr.dev/`` indicate
     http branching is now 2-3x faster, and ``bzr pull`` in an existing 
     branch is as much as 4x faster.
     (Michael Ellerman, Johan Rydberg, John Arbash Meinel, #46768)

   * Performance improvements for sftp. Branching and pulling are now up to
     2x faster. Utilize paramiko.readv() support for async requests if it
     is available (paramiko > 1.6) (John Arbash Meinel)

  BUG FIXES:

    * Fix shadowed definition of TestLocationConfig that caused some 
      tests not to run.
      (Erik Bågfors, Michael Ellerman, Martin Pool, #32587)

    * Fix unnecessary requirement of sign-my-commits that it be run from
      a working directory.  (Martin Pool, Robert Collins)

    * 'bzr push location' will only remember the push location if it succeeds
      in connecting to the remote location. (John Arbash Meinel, #49742)

    * 'bzr revert' no longer toggles the executable bit on win32
      (John Arbash Meinel, #45010)

    * Handle broken pipe under win32 correctly. (John Arbash Meinel)
    
    * sftp tests now work correctly on win32 if you have a newer paramiko
      (John Arbash Meinel)

    * Cleanup win32 test suite, and general cleanup of places where
      file handles were being held open. (John Arbash Meinel)

    * When specifying filenames for 'diff -r x..y', the name of the file in the
      working directory can be used, even if its name is different in both x
      and y.

    * File-ids containing single- or double-quotes are handled correctly by
      push. (Aaron Bentley, #52227)

    * Normalize unicode filenames to ensure cross-platform consistency.
      (John Arbash Meinel, #43689)

    * The argument parser can now handle '-' as an argument. Currently
      no code interprets it specially (it is mostly handled as a file named 
      '-'). But plugins, and future operations can use it.
      (John Arbash meinel, #50984)

    * Bundles can properly read binary files with a plain '\r' in them.
      (John Arbash Meinel, #51927)

    * Tuning ``iter_entries()`` to be more efficient (John Arbash Meinel, #5444)

    * Lots of win32 fixes (the test suite passes again).
      (John Arbash Meinel, #50155)

    * Handle openbsd returning None for sys.getfilesystemencoding() (#41183) 

    * Support ftp APPE (append) to allow Knits to be used over ftp (#42592)

    * Removals are only committed if they match the filespec (or if there is
      no filespec).  (#46635, Aaron Bentley)

    * smart-add recurses through all supplied directories 
      (John Arbash Meinel, #52578)

    * Make the bundle reader extra lines before and after the bundle text.
      This allows you to parse an email with the bundle inline.
      (John Arbash Meinel, #49182)

    * Change the file id generator to squash a little bit more. Helps when
      working with long filenames on windows. (Also helps for unicode filenames
      not generating hidden files). (John Arbash Meinel, #43801)

    * Restore terminal mode on C-c while reading sftp password.  (#48923, 
      Nicholas Allen, Martin Pool)

    * Timestamps are rounded to 1ms, and revision entries can be recreated
      exactly. (John Arbash Meinel, Jamie Wilkinson, #40693)

    * Branch.base has changed to a URL, but ~/.bazaar/locations.conf should
      use local paths, since it is user visible (John Arbash Meinel, #53653)

    * ``bzr status foo`` when foo was unversioned used to cause a full delta
      to be generated (John Arbash Meinel, #53638)

    * When reading revision properties, an empty value should be considered
      the empty string, not None (John Arbash Meinel, #47782)

    * ``bzr diff --diff-options`` can now handle binary files being changed.
      Also, the output is consistent when --diff-options is not supplied.
      (John Arbash Meinel, #54651, #52930)

    * Use the right suffixes for loading plugins (John Arbash Meinel, #51810)

    * Fix ``Branch.get_parent()`` to handle the case when the parent is not 
      accessible (John Arbash Meinel, #52976)

  INTERNALS:

    * Combine the ignore rules into a single regex rather than looping over
      them to reduce the threshold where  N^2 behaviour occurs in operations
      like status. (Jan Hudec, Robert Collins).

    * Appending to ``bzrlib.DEFAULT_IGNORE`` is now deprecated. Instead, use
      one of the add functions in bzrlib.ignores. (John Arbash Meinel)

    * 'bzr push' should only push the ancestry of the current revision, not
      all of the history in the repository. This is especially important for
      shared repositories. (John Arbash Meinel)

    * ``bzrlib.delta.compare_trees`` now iterates in alphabetically sorted order,
      rather than randomly walking the inventories. (John Arbash Meinel)

    * Doctests are now run in temporary directories which are cleaned up when
      they finish, rather than using special ScratchDir/ScratchBranch objects.
      (Martin Pool)

    * Split ``check`` into separate methods on the branch and on the repository,
      so that it can be specialized in ways that are useful or efficient for
      different formats.  (Martin Pool, Robert Collins)

    * Deprecate ``Repository.all_revision_ids``; most methods don't really need
      the global revision graph but only that part leading up to a particular
      revision.  (Martin Pool, Robert Collins)

    * Add a BzrDirFormat ``control_formats`` list which allows for control formats
      that do not use '.bzr' to store their data - i.e. '.svn', '.hg' etc.
      (Robert Collins, Jelmer Vernooij).

    * ``bzrlib.diff.external_diff`` can be redirected to any file-like object.
      Uses subprocess instead of spawnvp.
      (James Henstridge, John Arbash Meinel, #4047, #48914)

    * New command line option '--profile-imports', which will install a custom
      importer to log time to import modules and regex compilation time to 
      sys.stderr (John Arbash Meinel)

    * 'EmptyTree' is now deprecated, please use ``repository.revision_tree(None)``
      instead. (Robert Collins)

    * "RevisionTree" is now in bzrlib/revisiontree.py. (Robert Collins)

bzr 0.8.2  2006-05-17
---------------------
  
  BUG FIXES:
   
    * setup.py failed to install launchpad plugin.  (Martin Pool)

bzr 0.8.1  2006-05-16
---------------------

  BUG FIXES:

    * Fix failure to commit a merge in a checkout.  (Martin Pool, 
      Robert Collins, Erik Bågfors, #43959)

    * Nicer messages from 'commit' in the case of renames, and correct
      messages when a merge has occured. (Robert Collins, Martin Pool)

    * Separate functionality from assert statements as they are skipped in
      optimized mode of python. Add the same check to pending merges.
      (Olaf Conradi, #44443)

  CHANGES:

    * Do not show the None revision in output of bzr ancestry. (Olaf Conradi)

    * Add info on standalone branches without a working tree.
      (Olaf Conradi, #44155)

    * Fix bug in knits when raising InvalidRevisionId. (Olaf Conradi, #44284)

  CHANGES:

    * Make editor invocation comply with Debian Policy. First check
      environment variables VISUAL and EDITOR, then try editor from
      alternatives system. If that all fails, fall back to the pre-defined
      list of editors. (Olaf Conradi, #42904)

  NEW FEATURES:

    * New 'register-branch' command registers a public branch into 
      Launchpad.net, where it can be associated with bugs, etc.
      (Martin Pool, Bjorn Tillenius, Robert Collins)

  INTERNALS:

    * New public api in InventoryEntry - ``describe_change(old, new)`` which
      provides a human description of the changes between two old and
      new. (Robert Collins, Martin Pool)

  TESTING:

    * Fix test case for bzr info in upgrading a standalone branch to metadir,
      uses bzrlib api now. (Olaf Conradi)

bzr 0.8  2006-05-08
-------------------

  NOTES WHEN UPGRADING:

    Release 0.8 of bzr introduces a new format for history storage, called
    'knit', as an evolution of to the 'weave' format used in 0.7.  Local 
    and remote operations are faster using knits than weaves.  Several
    operations including 'init', 'init-repo', and 'upgrade' take a 
    --format option that controls this.  Branching from an existing branch
    will keep the same format.

    It is possible to merge, pull and push between branches of different
    formats but this is slower than moving data between homogenous
    branches.  It is therefore recommended (but not required) that you
    upgrade all branches for a project at the same time.  Information on
    formats is shown by 'bzr info'.

    bzr 0.8 now allows creation of 'repositories', which hold the history 
    of files and revisions for several branches.  Previously bzr kept all
    the history for a branch within the .bzr directory at the root of the
    branch, and this is still the default.  To create a repository, use
    the new 'bzr init-repo' command.  Branches exist as directories under
    the repository and contain just a small amount of information
    indicating the current revision of the branch.

    bzr 0.8 also supports 'checkouts', which are similar to in cvs and
    subversion.  Checkouts are associated with a branch (optionally in a
    repository), which contains all the historical information.  The
    result is that a checkout can be deleted without losing any
    already-committed revisions.  A new 'update' command is also available. 

    Repositories and checkouts are not supported with the 0.7 storage
    format.  To use them you must upgrad to either knits, or to the
    'metaweave' format, which uses weaves but changes the .bzr directory
    arrangement.
    

  IMPROVEMENTS:

    * Sftp paths can now be relative, or local, according to the lftp
      convention. Paths now take the form::

          sftp://user:pass@host:port/~/relative/path
          or
          sftp://user:pass@host:port/absolute/path

    * The FTP transport now tries to reconnect after a temporary
      failure. ftp put is made atomic. (Matthieu Moy)

    * The FTP transport now maintains a pool of connections, and
      reuses them to avoid multiple connections to the same host (like
      sftp did). (Daniel Silverstone)

    * The ``bzr_man.py`` file has been removed. To create the man page now,
      use ``./generate_docs.py man``. The new program can also create other files.
      Run ``python generate_docs.py --help`` for usage information.
      (Hans Ulrich Niedermann & James Blackwell).

    * Man Page now gives full help (James Blackwell).
      Help also updated to reflect user config now being stored in .bazaar
      (Hans Ulrich Niedermann)

    * It's now possible to set aliases in bazaar.conf (Erik Bågfors)

    * Pull now accepts a --revision argument (Erik Bågfors)

    * ``bzr re-sign`` now allows multiple revisions to be supplied on the command
      line. You can now use the following command to sign all of your old
      commits::

        find .bzr/revision-store// -name my@email-* \
          | sed 's/.*\/\/..\///' \
          | xargs bzr re-sign

    * Upgrade can now upgrade over the network. (Robert Collins)

    * Two new commands 'bzr checkout' and 'bzr update' allow for CVS/SVN-alike
      behaviour.  By default they will cache history in the checkout, but
      with --lightweight almost all data is kept in the master branch.
      (Robert Collins)

    * 'revert' unversions newly-versioned files, instead of deleting them.

    * 'merge' is more robust.  Conflict messages have changed.

    * 'merge' and 'revert' no longer clobber existing files that end in '~' or
      '.moved'.

    * Default log format can be set in configuration and plugins can register
      their own formatters. (Erik Bågfors)

    * New 'reconcile' command will check branch consistency and repair indexes
      that can become out of sync in pre 0.8 formats. (Robert Collins,
      Daniel Silverstone)

    * New 'bzr init --format' and 'bzr upgrade --format' option to control 
      what storage format is created or produced.  (Robert Collins, 
      Martin Pool)

    * Add parent location to 'bzr info', if there is one.  (Olaf Conradi)

    * New developer commands 'weave-list' and 'weave-join'.  (Martin Pool)

    * New 'init-repository' command, plus support for repositories in 'init'
      and 'branch' (Aaron Bentley, Erik Bågfors, Robert Collins)

    * Improve output of 'info' command. Show all relevant locations related to
      working tree, branch and repository. Use kibibytes for binary quantities.
      Fix off-by-one error in missing revisions of working tree.  Make 'info'
      work on branches, repositories and remote locations.  Show locations
      relative to the shared repository, if applicable.  Show locking status
      of locations.  (Olaf Conradi)

    * Diff and merge now safely handle binary files. (Aaron Bentley)

    * 'pull' and 'push' now normalise the revision history, so that any two
      branches with the same tip revision will have the same output from 'log'.
      (Robert Collins)

    * 'merge' accepts --remember option to store parent location, like 'push'
      and 'pull'. (Olaf Conradi)

    * bzr status and diff when files given as arguments do not exist
      in the relevant trees.  (Martin Pool, #3619)

    * Add '.hg' to the default ignore list.  (Martin Pool)

    * 'knit' is now the default disk format. This improves disk performance and
      utilization, increases incremental pull performance, robustness with SFTP
      and allows checkouts over SFTP to perform acceptably. 
      The initial Knit code was contributed by Johan Rydberg based on a
      specification by Martin Pool.
      (Robert Collins, Aaron Bentley, Johan Rydberg, Martin Pool).

    * New tool to generate all-in-one html version of the manual.  (Alexander
      Belchenko)

    * Hitting CTRL-C while doing an SFTP push will no longer cause stale locks
      to be left in the SFTP repository. (Robert Collins, Martin Pool).

    * New option 'diff --prefix' to control how files are named in diff
      output, with shortcuts '-p0' and '-p1' corresponding to the options for 
      GNU patch.  (Alexander Belchenko, Goffredo Baroncelli, Martin Pool)

    * Add --revision option to 'annotate' command.  (Olaf Conradi)

    * If bzr shows an unexpected revision-history after pulling (perhaps due
      to a reweave) it can now be corrected by 'bzr reconcile'.
      (Robert Collins)

  CHANGES:

    * Commit is now verbose by default, and shows changed filenames and the 
      new revision number.  (Robert Collins, Martin Pool)

    * Unify 'mv', 'move', 'rename'.  (Matthew Fuller, #5379)

    * 'bzr -h' shows help.  (Martin Pool, Ian Bicking, #35940)

    * Make 'pull' and 'push' remember location on failure using --remember.
      (Olaf Conradi)

    * For compatibility, make old format for using weaves inside metadir
      available as 'metaweave' format.  Rename format 'metadir' to 'default'.
      Clean up help for option --format in commands 'init', 'init-repo' and
      'upgrade'.  (Olaf Conradi)

  INTERNALS:
  
    * The internal storage of history, and logical branch identity have now
      been split into Branch, and Repository. The common locking and file 
      management routines are now in bzrlib.lockablefiles. 
      (Aaron Bentley, Robert Collins, Martin Pool)

    * Transports can now raise DependencyNotPresent if they need a library
      which is not installed, and then another implementation will be 
      tried.  (Martin Pool)

    * Remove obsolete (and no-op) `decode` parameter to `Transport.get`.  
      (Martin Pool)

    * Using Tree Transform for merge, revert, tree-building

    * WorkingTree.create, Branch.create, ``WorkingTree.create_standalone``,
      Branch.initialize are now deprecated. Please see ``BzrDir.create_*`` for
      replacement API's. (Robert Collins)

    * New BzrDir class represents the .bzr control directory and manages
      formatting issues. (Robert Collins)

    * New repository.InterRepository class encapsulates Repository to 
      Repository actions and allows for clean selection of optimised code
      paths. (Robert Collins)

    * ``bzrlib.fetch.fetch`` and ``bzrlib.fetch.greedy_fetch`` are now
      deprecated, please use ``branch.fetch`` or ``repository.fetch``
      depending on your needs. (Robert Collins)

    * deprecated methods now have a ``is_deprecated`` flag on them that can
      be checked, if you need to determine whether a given callable is 
      deprecated at runtime. (Robert Collins)

    * Progress bars are now nested - see
      ``bzrlib.ui.ui_factory.nested_progress_bar``.
      (Robert Collins, Robey Pointer)

    * New API call ``get_format_description()`` for each type of format.
      (Olaf Conradi)

    * Changed ``branch.set_parent()`` to accept None to remove parent.
      (Olaf Conradi)

    * Deprecated BzrError AmbiguousBase.  (Olaf Conradi)

    * WorkingTree.branch is now a read only property.  (Robert Collins)

    * bzrlib.ui.text.TextUIFactory now accepts a ``bar_type`` parameter which
      can be None or a factory that will create a progress bar. This is
      useful for testing or for overriding the bzrlib.progress heuristic.
      (Robert Collins)

    * New API method ``get_physical_lock_status()`` to query locks present on a
      transport.  (Olaf Conradi)

    * Repository.reconcile now takes a thorough keyword parameter to allow
      requesting an indepth reconciliation, rather than just a data-loss 
      check. (Robert Collins)

    * ``bzrlib.ui.ui_factory protocol`` now supports ``get_boolean`` to prompt
      the user for yes/no style input. (Robert Collins)

  TESTING:

    * SFTP tests now shortcut the SSH negotiation, reducing test overhead
      for testing SFTP protocol support. (Robey Pointer)

    * Branch formats are now tested once per implementation (see ``bzrlib.
      tests.branch_implementations``. This is analagous to the transport
      interface tests, and has been followed up with working tree,
      repository and BzrDir tests. (Robert Collins)

    * New test base class TestCaseWithTransport provides a transport aware
      test environment, useful for testing any transport-interface using
      code. The test suite option --transport controls the transport used
      by this class (when its not being used as part of implementation
      contract testing). (Robert Collins)

    * Close logging handler on disabling the test log. This will remove the
      handler from the internal list inside python's logging module,
      preventing shutdown from closing it twice.  (Olaf Conradi)

    * Move test case for uncommit to blackbox tests.  (Olaf Conradi)

    * ``run_bzr`` and ``run_bzr_captured`` now accept a 'stdin="foo"'
      parameter which will provide String("foo") to the command as its stdin.

bzr 0.7 2006-01-09
------------------

  CHANGES:

    * .bzrignore is excluded from exports, on the grounds that it's a bzr 
      internal-use file and may not be wanted.  (Jamie Wilkinson)

    * The "bzr directories" command were removed in favor of the new
      --kind option to the "bzr inventory" command.  To list all 
      versioned directories, now use "bzr inventory --kind directory".  
      (Johan Rydberg)

    * Under Windows configuration directory is now ``%APPDATA%\bazaar\2.0``
      by default. (John Arbash Meinel)

    * The parent of Bzr configuration directory can be set by ``BZR_HOME``
      environment variable. Now the path for it is searched in ``BZR_HOME``,
      then in HOME. Under Windows the order is: ``BZR_HOME``, ``APPDATA``
      (usually points to ``C:\Documents and Settings\User Name\Application Data``),
      ``HOME``. (John Arbash Meinel)

    * Plugins with the same name in different directories in the bzr plugin
      path are no longer loaded: only the first successfully loaded one is
      used. (Robert Collins)

    * Use systems' external ssh command to open connections if possible.  
      This gives better integration with user settings such as ProxyCommand.
      (James Henstridge)

    * Permissions on files underneath .bzr/ are inherited from the .bzr 
      directory. So for a shared repository, simply doing 'chmod -R g+w .bzr/'
      will mean that future file will be created with group write permissions.

    * configure.in and config.guess are no longer in the builtin default 
      ignore list.

    * '.sw[nop]' pattern ignored, to ignore vim swap files for nameless
      files.  (John Arbash Meinel, Martin Pool)

  IMPROVEMENTS:

    * "bzr INIT dir" now initializes the specified directory, and creates 
      it if it does not exist.  (John Arbash Meinel)

    * New remerge command (Aaron Bentley)

    * Better zsh completion script.  (Steve Borho)

    * 'bzr diff' now returns 1 when there are changes in the working 
      tree. (Robert Collins)

    * 'bzr push' now exists and can push changes to a remote location. 
      This uses the transport infrastructure, and can store the remote
      location in the ~/.bazaar/branches.conf configuration file.
      (Robert Collins)

    * Test directories are only kept if the test fails and the user requests
      that they be kept.

    * Tweaks to short log printing

    * Added branch nicks, new nick command, printing them in log output. 
      (Aaron Bentley)

    * If ``$BZR_PDB`` is set, pop into the debugger when an uncaught exception 
      occurs.  (Martin Pool)

    * Accept 'bzr resolved' (an alias for 'bzr resolve'), as this is
      the same as Subversion.  (Martin Pool)

    * New ftp transport support (on ftplib), for ftp:// and aftp:// 
      URLs.  (Daniel Silverstone)

    * Commit editor temporary files now start with ``bzr_log.``, to allow 
      text editors to match the file name and set up appropriate modes or 
      settings.  (Magnus Therning)

    * Improved performance when integrating changes from a remote weave.  
      (Goffredo Baroncelli)

    * Sftp will attempt to cache the connection, so it is more likely that
      a connection will be reused, rather than requiring multiple password
      requests.

    * bzr revno now takes an optional argument indicating the branch whose
      revno should be printed.  (Michael Ellerman)

    * bzr cat defaults to printing the last version of the file.  
      (Matthieu Moy, #3632)

    * New global option 'bzr --lsprof COMMAND' runs bzr under the lsprof 
      profiler.  (Denys Duchier)

    * Faster commits by reading only the headers of affected weave files. 
      (Denys Duchier)

    * 'bzr add' now takes a --dry-run parameter which shows you what would be
      added, but doesn't actually add anything. (Michael Ellerman)

    * 'bzr add' now lists how many files were ignored per glob.  add --verbose
      lists the specific files.  (Aaron Bentley)

    * 'bzr missing' now supports displaying changes in diverged trees and can
      be limited to show what either end of the comparison is missing.
      (Aaron Bently, with a little prompting from Daniel Silverstone)

  BUG FIXES:

    * SFTP can walk up to the root path without index errors. (Robert Collins)

    * Fix bugs in running bzr with 'python -O'.  (Martin Pool)

    * Error when run with -OO

    * Fix bug in reporting http errors that don't have an http error code.
      (Martin Pool)

    * Handle more cases of pipe errors in display commands

    * Change status to 3 for all errors

    * Files that are added and unlinked before committing are completely
      ignored by diff and status

    * Stores with some compressed texts and some uncompressed texts are now
      able to be used. (John A Meinel)

    * Fix for bzr pull failing sometimes under windows

    * Fix for sftp transport under windows when using interactive auth

    * Show files which are both renamed and modified as such in 'bzr 
      status' output.  (Daniel Silverstone, #4503)

    * Make annotate cope better with revisions committed without a valid 
      email address.  (Marien Zwart)

    * Fix representation of tab characters in commit messages.
      (Harald Meland)

    * List of plugin directories in ``BZR_PLUGIN_PATH`` environment variable is
      now parsed properly under Windows. (Alexander Belchenko)

    * Show number of revisions pushed/pulled/merged. (Robey Pointer)

    * Keep a cached copy of the basis inventory to speed up operations 
      that need to refer to it.  (Johan Rydberg, Martin Pool)

    * Fix bugs in bzr status display of non-ascii characters.
      (Martin Pool)

    * Remove Makefile.in from default ignore list.
      (Tollef Fog Heen, Martin Pool, #6413)

    * Fix failure in 'bzr added'.  (Nathan McCallum, Martin Pool)

  TESTING:

    * Fix selftest asking for passwords when there are no SFTP keys.  
      (Robey Pointer, Jelmer Vernooij) 

    * Fix selftest run with 'python -O'.  (Martin Pool)

    * Fix HTTP tests under Windows. (John Arbash Meinel)

    * Make tests work even if HOME is not set (Aaron Bentley)

    * Updated ``build_tree`` to use fixed line-endings for tests which read 
      the file cotents and compare. Make some tests use this to pass under
      Windows. (John Arbash Meinel)

    * Skip stat and symlink tests under Windows. (Alexander Belchenko)

    * Delay in selftest/testhashcash is now issued under win32 and Cygwin.
      (John Arbash Meinel)

    * Use terminal width to align verbose test output.  (Martin Pool)

    * Blackbox tests are maintained within the bzrlib.tests.blackbox directory.
      If adding a new test script please add that to
      ``bzrlib.tests.blackbox.__init__``. (Robert Collins)

    * Much better error message if one of the test suites can't be 
      imported.  (Martin Pool)

    * Make check now runs the test suite twice - once with the default locale,
      and once with all locales forced to C, to expose bugs. This is not 
      trivially done within python, so for now its only triggered by running
      Make check. Integrators and packagers who wish to check for full 
      platform support should run 'make check' to test the source.
      (Robert Collins)

    * Tests can now run TestSkipped if they can't execute for any reason.
      (Martin Pool) (NB: TestSkipped should only be raised for correctable
      reasons - see the wiki spec ImprovingBzrTestSuite).

    * Test sftp with relative, absolute-in-homedir and absolute-not-in-homedir
      paths for the transport tests. Introduce blackbox remote sftp tests that
      test the same permutations. (Robert Collins, Robey Pointer)

    * Transport implementation tests are now independent of the local file
      system, which allows tests for esoteric transports, and for features
      not available in the local file system. They also repeat for variations
      on the URL scheme that can introduce issues in the transport code,
      see bzrlib.transport.TransportTestProviderAdapter() for this.
      (Robert Collins).

    * ``TestCase.build_tree`` uses the transport interface to build trees,
      pass in a transport parameter to give it an existing connection.
      (Robert Collins).

  INTERNALS:

    * WorkingTree.pull has been split across Branch and WorkingTree,
      to allow Branch only pulls. (Robert Collins)

    * ``commands.display_command`` now returns the result of the decorated 
      function. (Robert Collins)

    * LocationConfig now has a ``set_user_option(key, value)`` call to save
      a setting in its matching location section (a new one is created
      if needed). (Robert Collins)

    * Branch has two new methods, ``get_push_location`` and
      ``set_push_location`` to respectively, get and set the push location.
      (Robert Collins)

    * ``commands.register_command`` now takes an optional flag to signal that
      the registrant is planning to decorate an existing command. When 
      given multiple plugins registering a command is not an error, and
      the original command class (whether built in or a plugin based one) is
      returned to the caller. There is a new error 'MustUseDecorated' for
      signalling when a wrapping command should switch to the original
      version. (Robert Collins)

    * Some option parsing errors will raise 'BzrOptionError', allowing 
      granular detection for decorating commands. (Robert Collins).

    * ``Branch.read_working_inventory`` has moved to
      ``WorkingTree.read_working_inventory``. This necessitated changes to
      ``Branch.get_root_id``, and a move of ``Branch.set_inventory`` to
      WorkingTree as well. To make it clear that a WorkingTree cannot always
      be obtained ``Branch.working_tree()`` will raise
      ``errors.NoWorkingTree`` if one cannot be obtained. (Robert Collins)

    * All pending merges operations from Branch are now on WorkingTree.
      (Robert Collins)

    * The follow operations from Branch have moved to WorkingTree::

          add()
          commit()
          move()
          rename_one()
          unknowns()

      (Robert Collins)

    * ``bzrlib.add.smart_add_branch`` is now ``smart_add_tree``. (Robert Collins)

    * New "rio" serialization format, similar to rfc-822. (Martin Pool)

    * Rename selftests to ``bzrlib.tests.test_foo``.  (John A Meinel, Martin 
      Pool)

    * ``bzrlib.plugin.all_plugins`` has been changed from an attribute to a 
      query method. (Robert Collins)
 
    * New options to read only the table-of-contents of a weave.  
      (Denys Duchier)

    * Raise NoSuchFile when someone tries to add a non-existant file.
      (Michael Ellerman)

    * Simplify handling of DivergedBranches in ``cmd_pull()``.
      (Michael Ellerman)
   
    * Branch.controlfile* logic has moved to lockablefiles.LockableFiles, which
      is exposed as ``Branch().control_files``. Also this has been altered with the
      controlfile pre/suffix replaced by simple method names like 'get' and
      'put'. (Aaron Bentley, Robert Collins).

    * Deprecated functions and methods can now be marked as such using the 
      ``bzrlib.symbol_versioning`` module. Marked method have their docstring
      updated and will issue a DeprecationWarning using the warnings module
      when they are used. (Robert Collins)

    * ``bzrlib.osutils.safe_unicode`` now exists to provide parameter coercion
      for functions that need unicode strings. (Robert Collins)

bzr 0.6 2005-10-28
------------------

  IMPROVEMENTS:
  
    * pull now takes --verbose to show you what revisions are added or removed
      (John A Meinel)

    * merge now takes a --show-base option to include the base text in
      conflicts.
      (Aaron Bentley)

    * The config files are now read using ConfigObj, so '=' should be used as
      a separator, not ':'.
      (Aaron Bentley)

    * New 'bzr commit --strict' option refuses to commit if there are 
      any unknown files in the tree.  To commit, make sure all files are 
      either ignored, added, or deleted.  (Michael Ellerman)

    * The config directory is now ~/.bazaar, and there is a single file 
      ~/.bazaar/bazaar.conf storing email, editor and other preferences.
      (Robert Collins)

    * 'bzr add' no longer takes a --verbose option, and a --quiet option
      has been added that suppresses all output.

    * Improved zsh completion support in contrib/zsh, from Clint
      Adams.

    * Builtin 'bzr annotate' command, by Martin Pool with improvements from 
      Goffredo Baroncelli.
    
    * 'bzr check' now accepts -v for verbose reporting, and checks for
      ghosts in the branch. (Robert Collins)

    * New command 're-sign' which will regenerate the gpg signature for 
      a revision. (Robert Collins)

    * If you set ``check_signatures=require`` for a path in 
      ``~/.bazaar/branches.conf`` then bzr will invoke your
      ``gpg_signing_command`` (defaults to gpg) and record a digital signature
      of your commit. (Robert Collins)

    * New sftp transport, based on Paramiko.  (Robey Pointer)

    * 'bzr pull' now accepts '--clobber' which will discard local changes
      and make this branch identical to the source branch. (Robert Collins)

    * Just give a quieter warning if a plugin can't be loaded, and 
      put the details in .bzr.log.  (Martin Pool)

    * 'bzr branch' will now set the branch-name to the last component of the
      output directory, if one was supplied.

    * If the option ``post_commit`` is set to one (or more) python function
      names (must be in the bzrlib namespace), then they will be invoked
      after the commit has completed, with the branch and ``revision_id`` as
      parameters. (Robert Collins)

    * Merge now has a retcode of 1 when conflicts occur. (Robert Collins)

    * --merge-type weave is now supported for file contents.  Tree-shape
      changes are still three-way based.  (Martin Pool, Aaron Bentley)

    * 'bzr check' allows the first revision on revision-history to have
      parents - something that is expected for cheap checkouts, and occurs
      when conversions from baz do not have all history.  (Robert Collins).

   * 'bzr merge' can now graft unrelated trees together, if your specify
     0 as a base. (Aaron Bentley)

   * 'bzr commit branch' and 'bzr commit branch/file1 branch/file2' now work
     (Aaron Bentley)

    * Add '.sconsign*' to default ignore list.  (Alexander Belchenko)

   * 'bzr merge --reprocess' minimizes conflicts

  TESTING:

    * The 'bzr selftest --pattern' option for has been removed, now 
      test specifiers on the command line can be simple strings, or 
      regexps, or both. (Robert Collins)

    * Passing -v to selftest will now show the time each test took to 
      complete, which will aid in analysing performance regressions and
      related questions. (Robert Collins)

    * 'bzr selftest' runs all tests, even if one fails, unless '--one'
      is given. (Martin Pool)

    * There is a new method for TestCaseInTempDir, assertFileEqual, which
      will check that a given content is equal to the content of the named
      file. (Robert Collins)

    * Fix test suite's habit of leaving many temporary log files in $TMPDIR.
      (Martin Pool)

  INTERNALS:

    * New 'testament' command and concept for making gpg-signatures 
      of revisions that are not tied to a particular internal
      representation.  (Martin Pool).

    * Per-revision properties ('revprops') as key-value associated 
      strings on each revision created when the revision is committed.
      Intended mainly for the use of external tools.  (Martin Pool).

    * Config options have moved from bzrlib.osutils to bzrlib.config.
      (Robert Collins)

    * Improved command line option definitions allowing explanations
      for individual options, among other things.  Contributed by 
      Magnus Therning.

    * Config options have moved from bzrlib.osutils to bzrlib.config.
      Configuration is now done via the config.Config interface:
      Depending on whether you have a Branch, a Location or no information
      available, construct a ``*Config``, and use its ``signature_checking``,
      ``username`` and ``user_email`` methods. (Robert Collins)

    * Plugins are now loaded under bzrlib.plugins, not bzrlib.plugin, and
      they are made available for other plugins to use. You should not 
      import other plugins during the ``__init__`` of your plugin though, as 
      no ordering is guaranteed, and the plugins directory is not on the
      python path. (Robert Collins)

    * Branch.relpath has been moved to WorkingTree.relpath. WorkingTree no
      no longer takes an inventory, rather it takes an option branch
      parameter, and if None is given will open the branch at basedir 
      implicitly. (Robert Collins)

    * Cleaner exception structure and error reporting.  Suggested by 
      Scott James Remnant.  (Martin Pool)

    * Branch.remove has been moved to WorkingTree, which has also gained
      ``lock_read``, ``lock_write`` and ``unlock`` methods for convenience.
      (Robert Collins)

    * Two decorators, ``needs_read_lock`` and ``needs_write_lock`` have been
      added to the branch module. Use these to cause a function to run in a
      read or write lock respectively. (Robert Collins)

    * ``Branch.open_containing`` now returns a tuple (Branch, relative-path),
      which allows direct access to the common case of 'get me this file
      from its branch'. (Robert Collins)

    * Transports can register using ``register_lazy_transport``, and they 
      will be loaded when first used.  (Martin Pool)

    * 'pull' has been factored out of the command as ``WorkingTree.pull()``.
      A new option to WorkingTree.pull has been added, clobber, which will
      ignore diverged history and pull anyway.
      (Robert Collins)

    * config.Config has a ``get_user_option`` call that accepts an option name.
      This will be looked up in branches.conf and bazaar.conf as normal.
      It is intended that this be used by plugins to support options - 
      options of built in programs should have specific methods on the config.
      (Robert Collins)

    * ``merge.merge_inner`` now has tempdir as an optional parameter.
      (Robert Collins)

    * Tree.kind is not recorded at the top level of the hierarchy, as it was
      missing on EmptyTree, leading to a bug with merge on EmptyTrees.
      (Robert Collins)

    * ``WorkingTree.__del__`` has been removed, it was non deterministic and not 
      doing what it was intended to. See ``WorkingTree.__init__`` for a comment
      about future directions. (Robert Collins/Martin Pool)

    * bzrlib.transport.http has been modified so that only 404 urllib errors
      are returned as NoSuchFile. Other exceptions will propogate as normal.
      This allows debuging of actual errors. (Robert Collins)

    * bzrlib.transport.Transport now accepts *ONLY* url escaped relative paths
      to apis like 'put', 'get' and 'has'. This is to provide consistent
      behaviour - it operates on url's only. (Robert Collins)

    * Transports can register using ``register_lazy_transport``, and they 
      will be loaded when first used.  (Martin Pool)

    * ``merge_flex`` no longer calls ``conflict_handler.finalize()``, instead that
      is called by ``merge_inner``. This is so that the conflict count can be 
      retrieved (and potentially manipulated) before returning to the caller
      of ``merge_inner``. Likewise 'merge' now returns the conflict count to the
      caller. (Robert Collins)

    * ``revision.revision_graph`` can handle having only partial history for
      a revision - that is no revisions in the graph with no parents.
      (Robert Collins).

    * New ``builtins.branch_files`` uses the standard ``file_list`` rules to
      produce a branch and a list of paths, relative to that branch
      (Aaron Bentley)

    * New TestCase.addCleanup facility.

    * New ``bzrlib.version_info`` tuple (similar to ``sys.version_info``),
      which can be used by programs importing bzrlib.

  BUG FIXES:

    * Better handling of branches in directories with non-ascii names. 
      (Joel Rosdahl, Panagiotis Papadakos)

    * Upgrades of trees with no commits will not fail due to accessing
      [-1] in the revision-history. (Andres Salomon)


bzr 0.1.1 2005-10-12
--------------------

  BUG FIXES:

    * Fix problem in pulling over http from machines that do not 
      allow directories to be listed.

    * Avoid harmless warning about invalid hash cache after 
      upgrading branch format.

  PERFORMANCE: 
  
    * Avoid some unnecessary http operations in branch and pull.


bzr 0.1 2005-10-11
------------------

  NOTES:

    * 'bzr branch' over http initially gives a very high estimate
      of completion time but it should fall as the first few 
      revisions are pulled in.  branch is still slow on 
      high-latency connections.

  BUG FIXES:
  
    * bzr-man.py has been updated to work again. Contributed by
      Rob Weir.

    * Locking is now done with fcntl.lockf which works with NFS
      file systems. Contributed by Harald Meland.

    * When a merge encounters a file that has been deleted on
      one side and modified on the other, the old contents are
      written out to foo.BASE and foo.SIDE, where SIDE is this
      or OTHER. Contributed by Aaron Bentley.

    * Export was choosing incorrect file paths for the content of
      the tarball, this has been fixed by Aaron Bentley.

    * Commit will no longer commit without a log message, an 
      error is returned instead. Contributed by Jelmer Vernooij.

    * If you commit a specific file in a sub directory, any of its
      parent directories that are added but not listed will be 
      automatically included. Suggested by Michael Ellerman.

    * bzr commit and upgrade did not correctly record new revisions
      for files with only a change to their executable status.
      bzr will correct this when it encounters it. Fixed by
      Robert Collins

    * HTTP tests now force off the use of ``http_proxy`` for the duration.
      Contributed by Gustavo Niemeyer.

    * Fix problems in merging weave-based branches that have 
      different partial views of history.

    * Symlink support: working with symlinks when not in the root of a 
      bzr tree was broken, patch from Scott James Remnant.

  IMPROVEMENTS:

    * 'branch' now accepts a --basis parameter which will take advantage
      of local history when making a new branch. This allows faster 
      branching of remote branches. Contributed by Aaron Bentley.

    * New tree format based on weave files, called version 5.
      Existing branches can be upgraded to this format using 
      'bzr upgrade'.

    * Symlinks are now versionable. Initial patch by 
      Erik Toubro Nielsen, updated to head by Robert Collins.

    * Executable bits are tracked on files. Patch from Gustavo
      Niemeyer.

    * 'bzr status' now shows unknown files inside a selected directory.
      Patch from Heikki Paajanen.

    * Merge conflicts are recorded in .bzr. Two new commands 'conflicts'
      and 'resolve' have needed added, which list and remove those 
      merge conflicts respectively. A conflicted tree cannot be committed
      in. Contributed by Aaron Bentley.

    * 'rm' is now an alias for 'remove'.

    * Stores now split out their content in a single byte prefixed hash,
      dropping the density of files per directory by 256. Contributed by
      Gustavo Niemeyer.

    * 'bzr diff -r branch:URL' will now perform a diff between two branches.
      Contributed by Robert Collins.

    * 'bzr log' with the default formatter will show merged revisions,
      indented to the right. Initial implementation contributed by Gustavo
      Niemeyer, made incremental by Robert Collins.


  INTERNALS:

    * Test case failures have the exception printed after the log 
      for your viewing pleasure.

    * InventoryEntry is now an abstract base class, use one of the
      concrete InventoryDirectory etc classes instead.

    * Branch raises an UnsupportedFormatError when it detects a 
      bzr branch it cannot understand. This allows for precise
      handling of such circumstances.

    * Remove RevisionReference class; ``Revision.parent_ids`` is now simply a
      list of their ids and ``parent_sha1s`` is a list of their corresponding
      sha1s (for old branches only at the moment.)

    * New method-object style interface for Commit() and Fetch().

    * Renamed ``Branch.last_patch()`` to ``Branch.last_revision()``, since
      we call them revisions not patches.

    * Move ``copy_branch`` to ``bzrlib.clone.copy_branch``.  The destination
      directory is created if it doesn't exist.

    * Inventories now identify the files which were present by 
      giving the revision *of that file*.

    * Inventory and Revision XML contains a version identifier.  
      This must be consistent with the overall branch version
      but allows for more flexibility in future upgrades.

  TESTING:

    * Removed testsweet module so that tests can be run after 
      bzr installed by 'bzr selftest'.

    * 'bzr selftest' command-line arguments can now be partial ids
      of tests to run, e.g. ``bzr selftest test_weave``

      
bzr 0.0.9 2005-09-23
--------------------

  BUG FIXES:

    * Fixed "branch -r" option.

    * Fix remote access to branches containing non-compressed history.
      (Robert Collins).

    * Better reliability of http server tests.  (John Arbash-Meinel)

    * Merge graph maximum distance calculation fix.  (Aaron Bentley)
   
    * Various minor bug in windows support have been fixed, largely in the
      test suite. Contributed by Alexander Belchenko.

  IMPROVEMENTS:

    * Status now accepts a -r argument to give status between chosen
      revisions. Contributed by Heikki Paajanen.

    * Revision arguments no longer use +/-/= to control ranges, instead
      there is a 'before' namespace, which limits the successive namespace.
      For example '$ bzr log -r date:yesterday..before:date:today' will
      select everything from yesterday and before today. Contributed by
      Robey Pointer

    * There is now a bzr.bat file created by distutils when building on 
      Windows. Contributed by Alexander Belchenko.

  INTERNALS:

    * Removed uuid() as it was unused.

    * Improved 'fetch' code for pulling revisions from one branch into
      another (used by pull, merged, etc.)


bzr 0.0.8 2005-09-20
--------------------

  IMPROVEMENTS:

    * Adding a file whose parent directory is not versioned will
      implicitly add the parent, and so on up to the root. This means
      you should never need to explictly add a directory, they'll just
      get added when you add a file in the directory.  Contributed by
      Michael Ellerman.

    * Ignore ``.DS_Store`` (contains Mac metadata) by default.
      (Nir Soffer)

    * If you set ``BZR_EDITOR`` in the environment, it is checked in
      preference to EDITOR and the config file for the interactive commit
      editing program. Related to this is a bugfix where a missing program
      set in EDITOR would cause editing to fail, now the fallback program
      for the operating system is still tried.

    * Files that are not directories/symlinks/regular files will no longer
      cause bzr to fail, it will just ignore them by default. You cannot add
      them to the tree though - they are not versionable.


  INTERNALS:

    * Refactor xml packing/unpacking.

  BUG FIXES: 

    * Fixed 'bzr mv' by Ollie Rutherfurd.

    * Fixed strange error when trying to access a nonexistent http
      branch.

    * Make sure that the hashcache gets written out if it can't be
      read.


  PORTABILITY:

    * Various Windows fixes from Ollie Rutherfurd.

    * Quieten warnings about locking; patch from Matt Lavin.


bzr-0.0.7 2005-09-02
--------------------

  NEW FEATURES:

    * ``bzr shell-complete`` command contributed by Clint Adams to
      help with intelligent shell completion.

    * New expert command ``bzr find-merge-base`` for debugging merges.


  ENHANCEMENTS:

    * Much better merge support.

    * merge3 conflicts are now reported with markers like '<<<<<<<'
      (seven characters) which is the same as CVS and pleases things
      like emacs smerge.


  BUG FIXES:

    * ``bzr upgrade`` no longer fails when trying to fix trees that
      mention revisions that are not present.

    * Fixed bugs in listing plugins from ``bzr plugins``.

    * Fix case of $EDITOR containing options for the editor.

    * Fix log -r refusing to show the last revision.
      (Patch from Goffredo Baroncelli.)


  CHANGES:

    * ``bzr log --show-ids`` shows the revision ids of all parents.

    * Externally provided commands on your $BZRPATH no longer need
      to recognize --bzr-usage to work properly, and can just handle
      --help themselves.


  LIBRARY:

    * Changed trace messages to go through the standard logging
      framework, so that they can more easily be redirected by
      libraries.



bzr-0.0.6 2005-08-18
--------------------

  NEW FEATURES:

    * Python plugins, automatically loaded from the directories on
      ``BZR_PLUGIN_PATH`` or ``~/.bzr.conf/plugins`` by default.

    * New 'bzr mkdir' command.

    * Commit mesage is fetched from an editor if not given on the
      command line; patch from Torsten Marek.

    * ``bzr log -m FOO`` displays commits whose message matches regexp 
      FOO.
      
    * ``bzr add`` with no arguments adds everything under the current directory.

    * ``bzr mv`` does move or rename depending on its arguments, like
      the Unix command.

    * ``bzr missing`` command shows a summary of the differences
      between two trees.  (Merged from John Arbash-Meinel.)

    * An email address for commits to a particular tree can be
      specified by putting it into .bzr/email within a branch.  (Based
      on a patch from Heikki Paajanen.)


  ENHANCEMENTS:

    * Faster working tree operations.


  CHANGES:

    * 3rd-party modules shipped with bzr are copied within the bzrlib
      python package, so that they can be installed by the setup
      script without clashing with anything already existing on the
      system.  (Contributed by Gustavo Niemeyer.)

    * Moved plugins directory to bzrlib/, so that there's a standard
      plugin directory which is not only installed with bzr itself but
      is also available when using bzr from the development tree.
      ``BZR_PLUGIN_PATH`` and ``DEFAULT_PLUGIN_PATH`` are then added to the
      standard plugins directory.

    * When exporting to a tarball with ``bzr export --format tgz``, put 
      everything under a top directory rather than dumping it into the
      current directory.   This can be overridden with the ``--root`` 
      option.  Patch from William Dodé and John Meinel.

    * New ``bzr upgrade`` command to upgrade the format of a branch,
      replacing ``bzr check --update``.

    * Files within store directories are no longer marked readonly on
      disk.

    * Changed ``bzr log`` output to a more compact form suggested by
      John A Meinel.  Old format is available with the ``--long`` or
      ``-l`` option, patched by William Dodé.

    * By default the commit command refuses to record a revision with
      no changes unless the ``--unchanged`` option is given.

    * The ``--no-plugins``, ``--profile`` and ``--builtin`` command
      line options must come before the command name because they 
      affect what commands are available; all other options must come 
      after the command name because their interpretation depends on
      it.

    * ``branch`` and ``clone`` added as aliases for ``branch``.

    * Default log format is back to the long format; the compact one
      is available with ``--short``.
      
      
  BUG FIXES:
  
    * Fix bugs in committing only selected files or within a subdirectory.


bzr-0.0.5  2005-06-15
---------------------
  
  CHANGES:

    * ``bzr`` with no command now shows help rather than giving an
      error.  Suggested by Michael Ellerman.

    * ``bzr status`` output format changed, because svn-style output
      doesn't really match the model of bzr.  Now files are grouped by
      status and can be shown with their IDs.  ``bzr status --all``
      shows all versioned files and unknown files but not ignored files.

    * ``bzr log`` runs from most-recent to least-recent, the reverse
      of the previous order.  The previous behaviour can be obtained
      with the ``--forward`` option.
        
    * ``bzr inventory`` by default shows only filenames, and also ids
      if ``--show-ids`` is given, in which case the id is the second
      field.


  ENHANCEMENTS:

    * New 'bzr whoami --email' option shows only the email component
      of the user identification, from Jo Vermeulen.

    * New ``bzr ignore PATTERN`` command.

    * Nicer error message for broken pipe, interrupt and similar
      conditions that don't indicate an internal error.

    * Add ``.*.sw[nop] .git .*.tmp *,v`` to default ignore patterns.

    * Per-branch locks keyed on ``.bzr/branch-lock``, available in
      either read or write mode.

    * New option ``bzr log --show-ids`` shows revision and file ids.

    * New usage ``bzr log FILENAME`` shows only revisions that
      affected that file.

    * Changed format for describing changes in ``bzr log -v``.

    * New option ``bzr commit --file`` to take a message from a file,
      suggested by LarstiQ.

    * New syntax ``bzr status [FILE...]`` contributed by Bartosz
      Oler.  File may be in a branch other than the working directory.

    * ``bzr log`` and ``bzr root`` can be given an http URL instead of
      a filename.

    * Commands can now be defined by external programs or scripts
      in a directory on $BZRPATH.

    * New "stat cache" avoids reading the contents of files if they 
      haven't changed since the previous time.

    * If the Python interpreter is too old, try to find a better one
      or give an error.  Based on a patch from Fredrik Lundh.

    * New optional parameter ``bzr info [BRANCH]``.

    * New form ``bzr commit SELECTED`` to commit only selected files.

    * New form ``bzr log -r FROM:TO`` shows changes in selected
      range; contributed by John A Meinel.

    * New option ``bzr diff --diff-options 'OPTS'`` allows passing
      options through to an external GNU diff.

    * New option ``bzr add --no-recurse`` to add a directory but not
      their contents.

    * ``bzr --version`` now shows more information if bzr is being run
      from a branch.

  
  BUG FIXES:

    * Fixed diff format so that added and removed files will be
      handled properly by patch.  Fix from Lalo Martins.

    * Various fixes for files whose names contain spaces or other
      metacharacters.


  TESTING:

    * Converted black-box test suites from Bourne shell into Python;
      now run using ``./testbzr``.  Various structural improvements to
      the tests.

    * testbzr by default runs the version of bzr found in the same
      directory as the tests, or the one given as the first parameter.

    * testbzr also runs the internal tests, so the only command
      required to check is just ``./testbzr``.

    * testbzr requires python2.4, but can be used to test bzr running
      under a different version.

    * Tests added for many other changes in this release.


  INTERNAL:

    * Included ElementTree library upgraded to 1.2.6 by Fredrik Lundh.

    * Refactor command functions into Command objects based on HCT by
      Scott James Remnant.

    * Better help messages for many commands.

    * Expose ``bzrlib.open_tracefile()`` to start the tracefile; until
      this is called trace messages are just discarded.

    * New internal function ``find_touching_revisions()`` and hidden
      command touching-revisions trace the changes to a given file.

    * Simpler and faster ``compare_inventories()`` function.

    * ``bzrlib.open_tracefile()`` takes a tracefilename parameter.

    * New AtomicFile class.

    * New developer commands ``added``, ``modified``.


  PORTABILITY:

    * Cope on Windows on python2.3 by using the weaker random seed.
      2.4 is now only recommended.


bzr-0.0.4  2005-04-22
---------------------

  ENHANCEMENTS:

    * 'bzr diff' optionally takes a list of files to diff.  Still a bit
      basic.  Patch from QuantumG.

    * More default ignore patterns.

    * New 'bzr log --verbose' shows a list of files changed in the
      changeset.  Patch from Sebastian Cote.

    * Roll over ~/.bzr.log if it gets too large.

    * Command abbreviations 'ci', 'st', 'stat', '?' based on a patch
      by Jason Diamon.

    * New 'bzr help commands' based on a patch from Denys Duchier.


  CHANGES:

    * User email is determined by looking at $BZREMAIL or ~/.bzr.email
      or $EMAIL.  All are decoded by the locale preferred encoding.
      If none of these are present user@hostname is used.  The host's
      fully-qualified name is not used because that tends to fail when
      there are DNS problems.

    * New 'bzr whoami' command instead of username user-email.


  BUG FIXES: 

    * Make commit safe for hardlinked bzr trees.

    * Some Unicode/locale fixes.

    * Partial workaround for ``difflib.unified_diff`` not handling
      trailing newlines properly.


  INTERNAL:

    * Allow docstrings for help to be in PEP0257 format.  Patch from
      Matt Brubeck.

    * More tests in test.sh.

    * Write profile data to a temporary file not into working
      directory and delete it when done.

    * Smaller .bzr.log with process ids.


  PORTABILITY:

    * Fix opening of ~/.bzr.log on Windows.  Patch from Andrew
      Bennetts.

    * Some improvements in handling paths on Windows, based on a patch
      from QuantumG.


bzr-0.0.3  2005-04-06
---------------------

  ENHANCEMENTS:

    * New "directories" internal command lists versioned directories
      in the tree.

    * Can now say "bzr commit --help".

    * New "rename" command to rename one file to a different name
      and/or directory.

    * New "move" command to move one or more files into a different
      directory.

    * New "renames" command lists files renamed since base revision.

    * New cat command contributed by janmar.

  CHANGES:

    * .bzr.log is placed in $HOME (not pwd) and is always written in
      UTF-8.  (Probably not a completely good long-term solution, but
      will do for now.)

  PORTABILITY:

    * Workaround for difflib bug in Python 2.3 that causes an
      exception when comparing empty files.  Reported by Erik Toubro
      Nielsen.

  INTERNAL:

    * Refactored inventory storage to insert a root entry at the top.

  TESTING:

    * Start of shell-based black-box testing in test.sh.


bzr-0.0.2.1
-----------

  PORTABILITY:

    * Win32 fixes from Steve Brown.


bzr-0.0.2  "black cube"  2005-03-31
-----------------------------------

  ENHANCEMENTS:

    * Default ignore list extended (see bzrlib/__init__.py).

    * Patterns in .bzrignore are now added to the default ignore list,
      rather than replacing it.

    * Ignore list isn't reread for every file.

    * More help topics.

    * Reinstate the 'bzr check' command to check invariants of the
      branch.

    * New 'ignored' command lists which files are ignored and why;
      'deleted' lists files deleted in the current working tree.

    * Performance improvements.

    * New global --profile option.
    
    * Ignore patterns like './config.h' now correctly match files in
      the root directory only.


bzr-0.0.1  2005-03-26
---------------------

  ENHANCEMENTS:

    * More information from info command.

    * Can now say "bzr help COMMAND" for more detailed help.

    * Less file flushing and faster performance when writing logs and
      committing to stores.

    * More useful verbose output from some commands.

  BUG FIXES:

    * Fix inverted display of 'R' and 'M' during 'commit -v'.

  PORTABILITY:

    * Include a subset of ElementTree-1.2.20040618 to make
      installation easier.

    * Fix time.localtime call to work with Python 2.3 (the minimum
      supported).


bzr-0.0.0.69  2005-03-22
------------------------

  ENHANCEMENTS:

    * First public release.

    * Storage of local versions: init, add, remove, rm, info, log,
      diff, status, etc.<|MERGE_RESOLUTION|>--- conflicted
+++ resolved
@@ -25,6 +25,10 @@
   INTERNALS:
 
   API BREAKS:
+
+    * Many methods on ``VersionedFile``, ``Repository`` and in
+      ``bzrlib.revision``  deprecated before bzrlib 1.5 have been removed.
+      (Robert Collins)
 
     * ``VersionedFile.join`` is deprecated. This method required local
       instances of both versioned file objects and was thus hostile to being
@@ -179,17 +183,6 @@
       Repository.item_keys_introduced_by() no longer take read locks.
       (Aaron Bentley)
 
-<<<<<<< HEAD
-    * Many methods on ``VersionedFile``, ``Repository`` and in
-      ``bzrlib.revision``  deprecated before bzrlib 1.5 have been removed.
-      (Robert Collins)
-
-    * ``VersionedFile.join`` is deprecated. This method required local
-      instances of both versioned file objects and was thus hostile to being
-      used for streaming from a smart server. The new get_record_stream and
-      insert_record_stream are meant to efficiently replace this method.
-      (Robert Collins)
-=======
     * ``LockableFiles.get_utf8`` is deprecated, as a start towards 
       removing LockableFiles and ``.control_files`` entirely.
       (Martin Pool)
@@ -215,7 +208,6 @@
       if the remote server was < version 1.2.  This was due to a bug in the
       RemoteRepository.get_parent_map() fallback code.
       (John Arbash Meinel, Andrew Bennetts, #214894)
->>>>>>> b9fd3580
 
 
 bzr 1.4rc2 2008-04-21
