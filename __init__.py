#    __init__.py -- The plugin for bzr
#    Copyright (C) 2005 Jamie Wilkinson <jaq@debian.org> 
#                  2006, 2007 James Westby <jw+debian@jameswestby.net>
#    
#    This file is part of bzr-builddeb.
#
#    bzr-builddeb is free software; you can redistribute it and/or modify
#    it under the terms of the GNU General Public License as published by
#    the Free Software Foundation; either version 2 of the License, or
#    (at your option) any later version.
#
#    bzr-builddeb is distributed in the hope that it will be useful,
#    but WITHOUT ANY WARRANTY; without even the implied warranty of
#    MERCHANTABILITY or FITNESS FOR A PARTICULAR PURPOSE.  See the
#    GNU General Public License for more details.
#
#    You should have received a copy of the GNU General Public License
#    along with bzr-builddeb; if not, write to the Free Software
#    Foundation, Inc., 51 Franklin St, Fifth Floor, Boston, MA  02110-1301  USA
#

"""bzr-builddeb - manage packages in a Bazaar branch."""

import os

from bzrlib.commands import Command, register_command
from bzrlib.trace import info, warning
from bzrlib.option import Option
from bzrlib.workingtree import WorkingTree
from bzrlib.bzrdir import BzrDir
from bzrlib.errors import NoSuchFile, BzrCommandError, NotBranchError
from bzrlib.trace import info, mutter
import bzrlib.transport

from builder import (DebBuild,
                     DebMergeBuild,
                     DebNativeBuild,
                     DebSplitBuild,
                     DebMergeExportUpstreamBuild,
                     )
from config import DebBuildConfig
from errors import (ChangedError,
                    StopBuild,
                    )
from properties import BuildProperties
from util import goto_branch, find_changelog, is_clean

dont_purge_opt = Option('dont-purge',
    help="Don't purge the build directory after building")
result_opt = Option('result',
    help="Directory in which to place the resulting package files", type=str)
builder_opt = Option('builder',
    help="Command to build the package", type=str)
merge_opt = Option('merge',
    help='Merge the debian part of the source in to the upstream tarball')
build_dir_opt = Option('build-dir',
    help="The dir to use for building", type=str)
orig_dir_opt = Option('orig-dir',
    help="Directory containing the .orig.tar.gz files. For use when only"
       +"debian/ is versioned", type=str)
native_opt = Option('native',
    help="Build a native package")
split_opt = Option('split',
    help="Automatically create an .orig.tar.gz from a full source branch")
export_upstream_opt = Option('export-upstream',
    help="Create the .orig.tar.gz from a bzr branch before building",
    type=unicode)
export_upstream_revision_opt = Option('export-upstream-revision',
    help="Select the upstream revision that will be exported",
    type=str)

builddeb_dir = '.bzr-builddeb'
default_conf = os.path.join(builddeb_dir, 'default.conf')
global_conf = os.path.expanduser('~/.bazaar/builddeb.conf')
local_conf = os.path.join(builddeb_dir, 'local.conf')

class cmd_builddeb(Command):
  """Builds a Debian package from a branch.

  If BRANCH is specified it is assumed that the branch you wish to build is
  located there. If it is not specified then the current directory is used.

  By default the commited modifications of the branch are used to build
  the package. If you wish to use the woking tree to build the package use
  --working-tree.

  If you only wish to export the package, and not build it (especially useful
  for merge mode), use --export-only.

  To leave the build directory when the build is completed use --dont-purge.

  Specify the command to use when building using the --builder option,

  You can also specify directories to use for different things. --build-dir
  is the directory to build the packages beneath, defaults to ../build-area.
  --orig-dir specifies the directory that contains the .orig.tar.gz files 
  for use in merge mode, defaults to ../tarballs. --result-dir specifies where
  the resulting package files should be placed, defaults to whatever is 
  used for the build directory. --result-dir will have problems if you use a
  build command that places the results in a different directory.

  When not using --working-tree and there uncommited changes or unknown files 
  in the working tree the build will not proceed. Use --ignore-changes to 
  override this and build ignoring all changes in the working tree.
  
  The --reuse option will be useful if you are in merge mode, and the upstream
  tarball is very large. It attempts to reuse a build directory from an earlier
  build. It will fail if one doesn't exist, but you can create one by using 
  --export-only. 

  --quick allows you to define a quick-builder in your configuration files, 
  which will be used when this option is passed. It defaults to 'fakeroot 
  debian/rules binary'. It is overriden if --builder is passed. Using this
  and --reuse allows for fast rebuilds. If --working-tree is used as well 
  then changes do not need to be commited. 

  --source allows you to build a source package without having to
  specify a builder to do so with --builder. It uses the source-builder
  option from your configuration files, and defaults to 'dpkg-buildpackage 
  -rfakeroot -uc -us -S'. It is overriden if either --builder or --quick are
  used.

  """
  working_tree_opt = Option('working-tree', help="Use the working tree",
                            short_name='w')
  export_only_opt = Option('export-only', help="Export only, don't build",
                           short_name='e')
  use_existing_opt = Option('use-existing',
                            help="Use an existing build directory")
  ignore_changes_opt = Option('ignore-changes',
      help="Ignore any changes that are in the working tree when building the"
         +" branch. You may also want --working to use these uncommited "
         + "changes")
  ignore_unknowns_opt = Option('ignore-unknowns',
      help="Ignore any unknown files, but still fail if there are any changes"
         +", the default is to fail if there are unknowns as well.")
  quick_opt = Option('quick', help="Quickly build the package, uses "
                     +"quick-builder, which defaults to \"fakeroot "
                     +"debian/rules binary\"")
  reuse_opt = Option('reuse', help="Try to avoid expoting too much on each "
                     +"build. Only works in merge mode; it saves unpacking "
                     +"the upstream tarball each time. Implies --dont-purge "
                     +"and --use-existing")
  source_opt = Option('source', help="Build a source package, uses "
                      +"source-builder, which defaults to \"dpkg-buildpackage "
                      +"-rfakeroot -uc -us -S\"", short_name='S')
  takes_args = ['branch?']
  aliases = ['bd']
  takes_options = [working_tree_opt, export_only_opt,
      dont_purge_opt, use_existing_opt, result_opt, builder_opt, merge_opt,
      build_dir_opt, orig_dir_opt, ignore_changes_opt, ignore_unknowns_opt,
      quick_opt, reuse_opt, native_opt, split_opt, export_upstream_opt,
      export_upstream_revision_opt, source_opt]

  def run(self, branch=None, verbose=False, working_tree=False,
          export_only=False, dont_purge=False, use_existing=False,
          result=None, builder=None, merge=False, build_dir=None,
          orig_dir=None, ignore_changes=False, ignore_unknowns=False,
          quick=False, reuse=False, native=False, split=False,
          export_upstream=None, export_upstream_revision=None,
          source=False):

    goto_branch(branch)

    tree, relpath = WorkingTree.open_containing('.')
<<<<<<< HEAD

    config = DebBuildConfig()
=======
    
    config = DebBuildConfig([(local_conf, True), (global_conf, True),
                             (default_conf, False)], branch=tree.branch)

    tree.lock_read()
    try:
      if os.path.exists(local_conf):
        warning('Please move the contents of %s ' % local_conf +
                'to .bzr/branch/branch.conf, as the former is now deprecated')
    finally:
      tree.unlock()
>>>>>>> 402f9b95

    if reuse:
      info("Reusing existing build dir")
      dont_purge = True
      use_existing = True

    if not merge:
      merge = config.merge

    if merge:
      info("Running in merge mode")
      if export_upstream is None:
        export_upstream = config.export_upstream
    else:
      if not native:
        native = config.native

      if native:
        info("Running in native mode")
      else:
        if not split:
          split = config.split

        if split:
          info("Running in split mode")

    if not ignore_unknowns:
      ignore_unknowns = config.ignore_unknowns

    if ignore_unknowns:
      info("Not stopping the build if there are any unknown files. If you "
          +"have just created a file, make sure you have added it.")

    if result is None:
      result = config.result_dir
    if result is not None:
      result = os.path.realpath(result)

    if builder is None:
      if quick:
        builder = config.quick_builder
        if builder is None:
          builder = "fakeroot debian/rules binary"
      else:
        if source:
          builder = config.source_builder
          if builder is None:
            builder = "dpkg-buildpackage -rfakeroot -uc -us -S"
        else:
          builder = config.builder
          if builder is None:
            builder = "dpkg-buildpackage -uc -us -rfakeroot"

    if not working_tree:
      b = tree.branch
      rev_id = b.last_revision()
      info("Building branch from revision %s", rev_id)
      t = b.repository.revision_tree(rev_id)
      if not ignore_changes and not is_clean(t, tree, ignore_unknowns):
        raise ChangedError
    else:
      info("Building using working tree")
      t = tree

    (changelog, larstiq) = find_changelog(t, merge)

    if build_dir is None:
      build_dir = config.build_dir
      if build_dir is None:
        build_dir = '../build-area'

    if orig_dir is None:
      orig_dir = config.orig_dir
      if orig_dir is None:
        orig_dir = '../tarballs'
    
    properties = BuildProperties(changelog,build_dir,orig_dir,larstiq)

    if merge:
      if export_upstream is None:
        build = DebMergeBuild(properties, t)
      else:
        prepull_upstream = config.prepull_upstream
        stop_on_no_change = config.prepull_upstream_stop
        build = DebMergeExportUpstreamBuild(properties, t, export_upstream,
                                            export_upstream_revision,
                                            prepull_upstream,
                                            stop_on_no_change)
    elif native:
      build = DebNativeBuild(properties, t)
    elif split:
      build = DebSplitBuild(properties, t)
    else:
      build = DebBuild(properties, t)

    build.prepare(use_existing)

    try:
      build.export(use_existing)
    except StopBuild, e:
      warning('Stopping the build: %s.', e.reason)
      return

    if not export_only:
      build.build(builder)
      if not dont_purge:
        build.clean()
      if result is not None:
        build.move_result(result)


register_command(cmd_builddeb)

class cmd_merge_upstream(Command):
  """ merges a new upstream version into the current branch

  you need to specify the revision of the last upstream import at the
  moment

  """
  takes_args = ['filename']
  takes_options = ['revision']
  aliases = ['mu']

  def run(self, filename=None, revision=None):

    from merge_upstream import merge_upstream

    if not revision:
      raise BzrCommandError("Must specify a revision")

    tree, relpath = WorkingTree.open_containing('.')
    if tree.changes_from(tree.basis_tree()).has_changed():
      raise BzrCommandError("Working tree has uncommitted changes.")

    merge_upstream(tree, filename, revision)


register_command(cmd_merge_upstream)

def test_suite():
    from unittest import TestSuite
    import tests
    result = TestSuite()
    result.addTest(tests.test_suite())
    return result

if __name__ == '__main__':
  print ("This is a Bazaar plugin. Copy this directory to ~/.bazaar/plugins "
          "to use it.\n")
  import unittest
  runner = unittest.TextTestRunner()
  runner.run(test_suite())
else:
  import sys
  sys.path.append(os.path.dirname(os.path.abspath(__file__)))
<|MERGE_RESOLUTION|>--- conflicted
+++ resolved
@@ -163,10 +163,6 @@
     goto_branch(branch)
 
     tree, relpath = WorkingTree.open_containing('.')
-<<<<<<< HEAD
-
-    config = DebBuildConfig()
-=======
     
     config = DebBuildConfig([(local_conf, True), (global_conf, True),
                              (default_conf, False)], branch=tree.branch)
@@ -178,7 +174,6 @@
                 'to .bzr/branch/branch.conf, as the former is now deprecated')
     finally:
       tree.unlock()
->>>>>>> 402f9b95
 
     if reuse:
       info("Reusing existing build dir")
