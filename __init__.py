--- conflicted
+++ resolved
@@ -22,19 +22,14 @@
 import unittest
 import bzrlib
 
-<<<<<<< HEAD
 try:
     from bzrlib.trace import warning
 except ImportError:
     # get the message out any way we can
     from warnings import warn as warning
 
-__version__ = '0.3.0'
+__version__ = '0.3.1'
 required_bzr_version = (0,15)
-=======
-__version__ = '0.3.1'
-required_bzr_version = (0,14)
->>>>>>> f66b413d
 
 def check_bzrlib_version(desired):
     """Check that bzrlib is compatible.
@@ -74,10 +69,6 @@
     """Check that sqlite library is compatible.
 
     """
-<<<<<<< HEAD
-=======
-    from bzrlib.trace import warning
->>>>>>> f66b413d
     try:
         try:
             import sqlite3
@@ -119,10 +110,7 @@
 subr_version = svn.core.svn_subr_version()
 
 if subr_version.major == 1 and subr_version.minor < 4:
-<<<<<<< HEAD
-=======
     from bzrlib.trace import warning
->>>>>>> f66b413d
     warning('Subversion version too old for working tree support.')
 else:
     BzrDirFormat.register_control_format(checkout.SvnWorkingTreeDirFormat)
