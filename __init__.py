--- conflicted
+++ resolved
@@ -419,18 +419,7 @@
             no_user_config=None):
         from bzrlib.plugins.builddeb.errors import MissingChangelogError
         from bzrlib.plugins.builddeb.repack_tarball import repack_tarball
-<<<<<<< HEAD
-        if version is None:
-            raise BzrCommandError("You must specify the version number using "
-                    "--version.")
-        else:
-            version = Version(version)
-        if distribution is None:
-            raise BzrCommandError("You must specify the target distribution "
-                    "using --distribution.")
-=======
         from bzrlib.plugins.builddeb.merge_upstream import merge_upstream_branch
->>>>>>> 3e2677b7
         tree, _ = WorkingTree.open_containing('.')
         tree.lock_write()
         try:
@@ -467,13 +456,6 @@
                         "package name, which is needed to know the name to "
                         "give the .orig.tar.gz. Please specify --package.")
 
-<<<<<<< HEAD
-            orig_dir = config.orig_dir or default_orig_dir
-            orig_dir = os.path.join(tree.basedir, orig_dir)
-            version_str = version.upstream_version
-            dest_name = tarball_name(package, version_str)
-=======
->>>>>>> 3e2677b7
             try:
                 upstream_branch = Branch.open(location)
             except NotBranchError:
