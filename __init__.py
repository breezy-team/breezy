# Copyright (C) 2005-2007 Jelmer Vernooij <jelmer@samba.org>

# This program is free software; you can redistribute it and/or modify
# it under the terms of the GNU General Public License as published by
# the Free Software Foundation; either version 3 of the License, or
# (at your option) any later version.

# This program is distributed in the hope that it will be useful,
# but WITHOUT ANY WARRANTY; without even the implied warranty of
# MERCHANTABILITY or FITNESS FOR A PARTICULAR PURPOSE.  See the
# GNU General Public License for more details.

# You should have received a copy of the GNU General Public License
# along with this program; if not, write to the Free Software
# Foundation, Inc., 59 Temple Place, Suite 330, Boston, MA  02111-1307  USA

"""Support for Subversion branches

Bazaar can be used with Subversion branches through the bzr-svn plugin.

Most Bazaar commands should work fine with Subversion branches. To 
create new branches in Subversion using push, it is currently necessary
to use the svn-push command rather than the standard push command.

bzr-svn also adds two new commands to Bazaar:

 - bzr svn-import
 - bzr dpush

For more information about bzr-svn, see the bzr-svn FAQ.

"""
import bzrlib
from bzrlib import log
import bzrlib.api, bzrlib.repository
from bzrlib.bzrdir import BzrDirFormat, format_registry
from bzrlib.errors import BzrError
from bzrlib.commands import Command, register_command, display_command, Option
from bzrlib.help_topics import topic_registry
from bzrlib.revisionspec import SPEC_TYPES
from bzrlib.trace import warning, mutter
from bzrlib.transport import register_lazy_transport, register_transport_proto

import os

# versions ending in 'exp' mean experimental mappings
# versions ending in 'dev' mean development version
# versions ending in 'final' mean release (well tested, etc)
<<<<<<< HEAD
version_info = (0, 4, 14, 'dev', 0)
=======
version_info = (0, 4, 14, 'final', 0)
>>>>>>> ca852f37

if version_info[3] == 'final':
    version_string = '%d.%d.%d' % version_info[:3]
else:
    version_string = '%d.%d.%d%s%d' % version_info
__version__ = version_string

COMPATIBLE_BZR_VERSIONS = [(1, 9, 0)]


def check_subversion_version():
    """Check that Subversion is compatible.

    """
    def check_mtime(m):
        """Check whether a C extension is out of date."""
        (base, _) = os.path.splitext(m.__file__)
        c_file = "%s.c" % base
        if not os.path.exists(c_file):
            return True
        if os.path.getmtime(m.__file__) < os.path.getmtime(c_file):
            return False
        return True
    try:
        from bzrlib.plugins.svn import client, ra, repos, wc
        for x in client, ra, repos, wc:
            if not check_mtime(x):
                warning("bzr-svn extensions are outdated and need to be rebuilt")
                break
    except ImportError:
        warning("Unable to load bzr-svn extensions - did you build it?")
        raise
    ra_version = ra.version()
    if (ra_version[0] >= 5 and getattr(ra, 'SVN_REVISION', None) and 
        27729 <= ra.SVN_REVISION < 31470):
        warning('Installed Subversion has buggy svn.ra.get_log() '
                'implementation, please install newer.')

    mutter("bzr-svn: using Subversion %d.%d.%d (%s)" % ra_version)


def check_rebase_version(min_version):
    """Check what version of bzr-rebase is installed.

    Raises an exception when the version installed is older than 
    min_version.

    :raises RebaseNotPresent: Raised if bzr-rebase is not installed or too old.
    """
    from bzrlib.plugins.svn.errors import RebaseNotPresent
    try:
        from bzrlib.plugins.rebase import version_info as rebase_version_info
        if rebase_version_info[:2] < min_version:
            raise RebaseNotPresent("Version %r present, at least %r required" 
                                   % (rebase_version_info, min_version))
    except ImportError, e:
        raise RebaseNotPresent(e)


check_subversion_version()

from bzrlib.plugins.svn import format, revspec

register_transport_proto('svn+ssh://', 
    help="Access using the Subversion smart server tunneled over SSH.")
register_transport_proto('svn+file://', 
    help="Access of local Subversion repositories.")
register_transport_proto('svn+http://',
    help="Access of Subversion smart servers over HTTP.")
register_transport_proto('svn+https://',
    help="Access of Subversion smart servers over secure HTTP.")
register_transport_proto('svn://', 
    help="Access using the Subversion smart server.")
register_lazy_transport('svn://', 'bzrlib.plugins.svn.transport', 
                        'SvnRaTransport')
register_lazy_transport('svn+', 'bzrlib.plugins.svn.transport', 
                        'SvnRaTransport')
topic_registry.register_lazy('svn-branching-schemes', 
                             'bzrlib.plugins.svn.mapping3.scheme',
                             'help_schemes', 'Subversion branching schemes')

BzrDirFormat.register_control_format(format.SvnRemoteFormat)
BzrDirFormat.register_control_format(format.SvnWorkingTreeDirFormat)
format_registry.register("subversion", format.SvnRemoteFormat, 
                         "Subversion repository. ", 
                         native=False)
format_registry.register("subversion-wc", format.SvnWorkingTreeDirFormat, 
                         "Subversion working copy. ", 
                         native=False, hidden=True)
SPEC_TYPES.append(revspec.RevisionSpec_svn)

log.properties_handler_registry.register_lazy("subversion",
                                              "bzrlib.plugins.svn.log",
                                              "show_subversion_properties")

_versions_checked = False
def lazy_check_versions():
    """Check whether all dependencies have the right versions.
    
    :note: Only checks once, caches the result."""
    global _versions_checked
    if _versions_checked:
        return
    _versions_checked = True
    bzrlib.api.require_any_api(bzrlib, COMPATIBLE_BZR_VERSIONS)


_optimizers_registered = False
def lazy_register_optimizers():
    """Register optimizers for fetching between Subversion and Bazaar 
    repositories.
    
    :note: Only registers on the first call."""
    global _optimizers_registered
    if _optimizers_registered:
        return
    from bzrlib.repository import InterRepository
    from bzrlib.plugins.svn import commit, fetch
    _optimizers_registered = True
    InterRepository.register_optimiser(fetch.InterFromSvnRepository)
    InterRepository.register_optimiser(commit.InterToSvnRepository)


def get_scheme(schemename):
    """Parse scheme identifier and return a branching scheme.
    
    :param schemename: Name of the scheme to retrieve.
    """
    if isinstance(schemename, unicode):
        schemename = schemename.encode("ascii")
    from bzrlib.plugins.svn.mapping3.scheme import BranchingScheme
    from bzrlib.errors import BzrCommandError
    
    ret = BranchingScheme.find_scheme(schemename)
    if ret is None:
        raise BzrCommandError('No such branching scheme %r' % schemename)
    return ret


class cmd_svn_import(Command):
    """Convert a Subversion repository to a Bazaar repository.
    
    To save disk space, only branches will be created by default 
    (no working trees). To create a tree for a branch, run "bzr co" in 
    it.
    """
    takes_args = ['from_location', 'to_location?']
    takes_options = [Option('trees', help='Create working trees.'),
                     Option('standalone', help='Create standalone branches.'),
                     Option('all', 
                         help='Convert all revisions, even those not in '
                              'current branch history (forbids --standalone).'),
                     Option('scheme', type=get_scheme,
                         help='Branching scheme (none, trunk, etc). '
                              'Default: auto.'),
                     Option('keep', 
                         help="Don't delete branches removed in Subversion."),
                     Option('incremental',
                         help="Import revisions incrementally."),
                     Option('prefix', type=str, 
                         help='Only consider branches of which path starts '
                              'with prefix.')
                    ]

    @display_command
    def run(self, from_location, to_location=None, trees=False, 
            standalone=False, scheme=None, all=False, prefix=None, keep=False,
            incremental=False):
        from bzrlib.bzrdir import BzrDir
        from bzrlib.errors import BzrCommandError, NoRepositoryPresent
        from bzrlib import urlutils
        from bzrlib.plugins.svn.convert import convert_repository
        from bzrlib.plugins.svn.mapping3 import repository_guess_scheme
        from bzrlib.plugins.svn.repository import SvnRepository

        if to_location is None:
            to_location = os.path.basename(from_location.rstrip("/\\"))

        if all:
            # All implies shared repository 
            # (otherwise there is no repository to store revisions in)
            standalone = False

        if os.path.isfile(from_location):
            from bzrlib.plugins.svn.convert import load_dumpfile
            import tempfile
            tmp_repos = tempfile.mkdtemp(prefix='bzr-svn-dump-')
            load_dumpfile(from_location, tmp_repos)
            from_location = tmp_repos
        else:
            tmp_repos = None

        from_dir = BzrDir.open(from_location)
        try:
            from_repos = from_dir.open_repository()
        except NoRepositoryPresent, e:
            if prefix is not None:
                raise BzrCommandError("Path inside repository specified "
                                      "and --prefix specified")
            from_repos = from_dir.find_repository()
            prefix = urlutils.relative_url(from_repos.base, from_location)
            prefix = prefix.encode("utf-8")

        from_repos.lock_read()
        try:
            (guessed_scheme, scheme) = repository_guess_scheme(from_repos, 
                from_repos.get_latest_revnum())

            if prefix is not None:
                prefix = prefix.strip("/") + "/"
                if guessed_scheme.is_branch(prefix):
                    raise BzrCommandError("%s appears to contain a branch. " 
                            "For individual branches, use 'bzr branch'." % 
                            from_location)

                self.outf.write("Importing branches with prefix /%s\n" % 
                    urlutils.unescape_for_display(prefix, self.outf.encoding))

            if not isinstance(from_repos, SvnRepository):
                raise BzrCommandError(
                        "Not a Subversion repository: %s" % from_location)

            def filter_branch(branch):
                if (prefix is not None and 
                    not branch.get_branch_path().startswith(prefix)):
                    return False
                return True

            convert_repository(from_repos, to_location, scheme, None, 
                               not standalone, trees, all, 
                               filter_branch=filter_branch,
                               keep=keep, incremental=incremental)

            if tmp_repos is not None:
                from bzrlib import osutils
                osutils.rmtree(tmp_repos)
        finally:
            from_repos.unlock()


register_command(cmd_svn_import)

class cmd_svn_upgrade(Command):
    """Upgrade revisions mapped from Subversion in a Bazaar branch.
    
    This will change the revision ids of revisions whose parents 
    were mapped from svn revisions.
    """
    takes_args = ['from_repository?']
    takes_options = ['verbose']

    @display_command
    def run(self, from_repository=None, verbose=False):
        from bzrlib.plugins.svn.upgrade import (upgrade_branch, 
                                                upgrade_workingtree)
        from bzrlib.branch import Branch
        from bzrlib.errors import NoWorkingTree, BzrCommandError
        from bzrlib.repository import Repository
        from bzrlib.trace import info
        from bzrlib.workingtree import WorkingTree
        try:
            wt_to = WorkingTree.open(".")
            branch_to = wt_to.branch
        except NoWorkingTree:
            wt_to = None
            branch_to = Branch.open(".")

        stored_loc = branch_to.get_parent()
        if from_repository is None:
            if stored_loc is None:
                raise BzrCommandError("No pull location known or"
                                             " specified.")
            else:
                import bzrlib.urlutils as urlutils
                display_url = urlutils.unescape_for_display(stored_loc,
                        self.outf.encoding)
                self.outf.write("Using saved location: %s\n" % display_url)
                from_repository = Branch.open(stored_loc).repository
        else:
            from_repository = Repository.open(from_repository)

        if wt_to is not None:
            renames = upgrade_workingtree(wt_to, from_repository, 
                                          allow_changes=True, verbose=verbose)
        else:
            renames = upgrade_branch(branch_to, from_repository, 
                                     allow_changes=True, verbose=verbose)

        if renames == {}:
            info("Nothing to do.")

        if wt_to is not None:
            wt_to.set_last_revision(branch_to.last_revision())

register_command(cmd_svn_upgrade)

class cmd_svn_push(Command):
    """Push revisions to Subversion, creating a new branch if necessary.

    The behaviour of this command is the same as that of "bzr push", except 
    that it also creates new branches.
    
    This command is experimental and will be removed in the future when all 
    functionality is included in "bzr push".
    """
    takes_args = ['location?']
    takes_options = ['revision', 'remember', Option('directory',
            help='Branch to push from, '
                 'rather than the one containing the working directory.',
            short_name='d',
            type=unicode,
            ),
            Option("merged", help="Push merged (right hand side) revisions.")]

    def run(self, location=None, revision=None, remember=False, 
            directory=None, merged=None):
        from bzrlib.bzrdir import BzrDir
        from bzrlib.branch import Branch
        from bzrlib.errors import NotBranchError, BzrCommandError
        from bzrlib import urlutils

        if directory is None:
            directory = "."
        source_branch = Branch.open_containing(directory)[0]
        stored_loc = source_branch.get_push_location()
        if location is None:
            if stored_loc is None:
                raise BzrCommandError("No push location known or specified.")
            else:
                display_url = urlutils.unescape_for_display(stored_loc,
                        self.outf.encoding)
                self.outf.write("Using saved location: %s\n" % display_url)
                location = stored_loc

        source_branch.lock_read()
        try:
            bzrdir = BzrDir.open(location)
            if revision is not None:
                if len(revision) > 1:
                    raise BzrCommandError(
                        'bzr svn-push --revision takes exactly one revision' 
                        ' identifier')
                revision_id = revision[0].as_revision_id(source_branch)
            else:
                revision_id = None
            try:
                target_branch = bzrdir.open_branch()
                target_branch.lock_write()
                try:
                    target_branch.pull(source_branch, stop_revision=revision_id, _push_merged=merged)
                finally:
                    target_branch.unlock()
            except NotBranchError:
                target_branch = bzrdir.import_branch(source_branch, revision_id, _push_merged=merged)
        finally:
            source_branch.unlock()
        # We successfully created the target, remember it
        if source_branch.get_push_location() is None or remember:
            source_branch.set_push_location(target_branch.base)

register_command(cmd_svn_push)

class cmd_dpush(Command):
    """Push diffs into Subversion without any Bazaar-specific properties set.

    This will afterwards rebase the local Bazaar branch on the Subversion 
    branch unless the --no-rebase option is used, in which case 
    the two branches will be out of sync. 
    """
    takes_args = ['location?']
    takes_options = ['remember', Option('directory',
            help='Branch to push from, '
                 'rather than the one containing the working directory.',
            short_name='d',
            type=unicode,
            ),
            Option('no-rebase', help="Don't rebase after push")]

    def run(self, location=None, remember=False, directory=None, 
            no_rebase=False):
        from bzrlib import urlutils
        from bzrlib.bzrdir import BzrDir
        from bzrlib.branch import Branch
        from bzrlib.errors import BzrCommandError, NoWorkingTree
        from bzrlib.workingtree import WorkingTree

        from bzrlib.plugins.svn.commit import dpush

        if directory is None:
            directory = "."
        try:
            source_wt = WorkingTree.open_containing(directory)[0]
            source_branch = source_wt.branch
        except NoWorkingTree:
            source_branch = Branch.open_containing(directory)[0]
            source_wt = None
        stored_loc = source_branch.get_push_location()
        if location is None:
            if stored_loc is None:
                raise BzrCommandError("No push location known or specified.")
            else:
                display_url = urlutils.unescape_for_display(stored_loc,
                        self.outf.encoding)
                self.outf.write("Using saved location: %s\n" % display_url)
                location = stored_loc

        bzrdir = BzrDir.open(location)
        target_branch = bzrdir.open_branch()
        target_branch.lock_write()
        revid_map = dpush(target_branch, source_branch)
        # We successfully created the target, remember it
        if source_branch.get_push_location() is None or remember:
            source_branch.set_push_location(target_branch.base)
        if not no_rebase:
            _, old_last_revid = source_branch.last_revision_info()
            new_last_revid = revid_map[old_last_revid]
            if source_wt is not None:
                source_wt.pull(target_branch, overwrite=True, 
                               stop_revision=new_last_revid)
            else:
                source_branch.pull(target_branch, overwrite=True, 
                                   stop_revision=new_last_revid)


register_command(cmd_dpush)


class cmd_svn_branching_scheme(Command):
    """Show or change the branching scheme for a Subversion repository.

    See 'bzr help svn-branching-schemes' for details.
    """
    takes_args = ['location?']
    takes_options = [
        Option('set', help="Change the branching scheme. "),
        Option('repository-wide', 
            help="Act on repository-wide setting rather than local.")
        ]

    def run(self, location=".", set=False, repository_wide=False):
        from bzrlib.bzrdir import BzrDir
        from bzrlib.errors import BzrCommandError
        from bzrlib.msgeditor import edit_commit_message
        from bzrlib.trace import info
        from bzrlib.plugins.svn.repository import SvnRepository
        from bzrlib.plugins.svn.mapping3.scheme import scheme_from_branch_list
        from bzrlib.plugins.svn.mapping3 import (config_set_scheme, 
            get_property_scheme, set_property_scheme)
        def scheme_str(scheme):
            if scheme is None:
                return ""
            return "".join(map(lambda x: x+"\n", scheme.to_lines()))
        dir = BzrDir.open_containing(location)[0]
        repos = dir.find_repository()
        if not isinstance(repos, SvnRepository):
            raise BzrCommandError("Not a Subversion repository: %s" % location)
        if repository_wide:
            scheme = get_property_scheme(repos)
        else:
            scheme = repos.get_mapping().scheme
        if set:
            schemestr = edit_commit_message("", 
                                            start_message=scheme_str(scheme))
            scheme = scheme_from_branch_list(
                map(lambda x:x.strip("\n"), schemestr.splitlines()))
            if repository_wide:
                set_property_scheme(repos, scheme)
            else:
                config_set_scheme(repos, scheme, None, mandatory=True)
        elif scheme is not None:
            info(scheme_str(scheme))


register_command(cmd_svn_branching_scheme)


class cmd_svn_set_revprops(Command):
    """Migrate Bazaar metadata to Subversion revision properties.

    This requires that you have permission to change the 
    revision properties on the repository.

    To change these permissions, edit the hooks/pre-revprop-change 
    file in the Subversion repository.
    """
    takes_args = ['location']

    def run(self, location="."):
        raise NotImplementedError(self.run)


register_command(cmd_svn_set_revprops)


def test_suite():
    """Returns the testsuite for bzr-svn."""
    from unittest import TestSuite
    from bzrlib.plugins.svn import tests
    suite = TestSuite()
    suite.addTest(tests.test_suite())
    return suite


if __name__ == '__main__':
    print ("This is a Bazaar plugin. Copy this directory to ~/.bazaar/plugins "
          "to use it.\n")
elif __name__ != 'bzrlib.plugins.svn':
    raise ImportError('The Subversion plugin must be installed as'
                      ' bzrlib.plugins.svn not %s' % __name__)<|MERGE_RESOLUTION|>--- conflicted
+++ resolved
@@ -46,11 +46,7 @@
 # versions ending in 'exp' mean experimental mappings
 # versions ending in 'dev' mean development version
 # versions ending in 'final' mean release (well tested, etc)
-<<<<<<< HEAD
-version_info = (0, 4, 14, 'dev', 0)
-=======
 version_info = (0, 4, 14, 'final', 0)
->>>>>>> ca852f37
 
 if version_info[3] == 'final':
     version_string = '%d.%d.%d' % version_info[:3]
