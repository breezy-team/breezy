--- conflicted
+++ resolved
@@ -59,13 +59,8 @@
     needs: define-matrix
     strategy:
       matrix:
-<<<<<<< HEAD
-        os: [ubuntu-latest]
-      fail-fast: true
-=======
         include: ${{ fromJSON(needs.define-matrix.outputs.matrix ) }}
       fail-fast: ${{ !startsWith(github.ref, 'refs/tags/') }}
->>>>>>> 3fe393b4
 
     steps:
       - uses: actions/checkout@v4
