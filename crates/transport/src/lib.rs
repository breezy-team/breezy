<<<<<<< HEAD
use crate::lock::Lock;
use std::collections::HashMap;
use std::fs::{Metadata, Permissions};
use std::io::{Read, Seek};
use std::os::unix::fs::PermissionsExt;
use std::time::UNIX_EPOCH;
use url::Url;

pub enum Error {
    InProcessTransport,

    NoSmartMedium,

    NotLocalUrl(String),

    NoSuchFile(Option<String>),

    FileExists(Option<String>),

    TransportNotPossible,

    UrlError(url::ParseError),

    UrlutilsError(breezy_urlutils::Error),

    PermissionDenied(Option<String>),

    Io(std::io::Error),

    PathNotChild,

    UnexpectedEof,

    ShortReadvError(String, u64, u64, u64),

    LockContention(std::path::PathBuf),

    LockFailed(std::path::PathBuf, String),

    IsADirectoryError(Option<String>),

    NotADirectoryError(Option<String>),

    DirectoryNotEmptyError(Option<String>),
}

pub type Result<T> = std::result::Result<T, Error>;

pub type UrlFragment = str;

pub fn map_io_err_to_transport_err(err: std::io::Error, path: Option<&str>) -> Error {
    match err.kind() {
        std::io::ErrorKind::NotFound => Error::NoSuchFile(path.map(|p| p.to_string())),
        std::io::ErrorKind::AlreadyExists => Error::FileExists(path.map(|p| p.to_string())),
        std::io::ErrorKind::PermissionDenied => {
            Error::PermissionDenied(path.map(|p| p.to_string()))
        }
        // use of unstable library feature 'io_error_more'
        // https://github.com/rust-lang/rust/issues/86442
        //
        // std::io::ErrorKind::NotADirectoryError => Error::NotADirectoryError(None),
        // std::io::ErrorKind::IsADirectoryError => Error::IsADirectoryError(None),
        _ => match err.raw_os_error() {
            Some(libc::ENOTDIR) => Error::NotADirectoryError(path.map(|p| p.to_string())),
            Some(libc::EISDIR) => Error::IsADirectoryError(path.map(|p| p.to_string())),
            Some(libc::ENOTEMPTY) => Error::DirectoryNotEmptyError(path.map(|p| p.to_string())),
            _ => Error::Io(err),
        },
    }
}

fn map_atomic_err_to_transport_err(
    err: atomicwrites::Error<std::io::Error>,
    path: Option<&str>,
) -> Error {
    match err {
        atomicwrites::Error::Internal(err) => map_io_err_to_transport_err(err, path),
        atomicwrites::Error::User(err) => map_io_err_to_transport_err(err, path),
    }
}

impl From<url::ParseError> for Error {
    fn from(err: url::ParseError) -> Self {
        Error::UrlError(err)
    }
}

impl From<breezy_urlutils::Error> for Error {
    fn from(err: breezy_urlutils::Error) -> Self {
        Error::UrlutilsError(err)
    }
}

impl From<atomicwrites::Error<std::io::Error>> for Error {
    fn from(err: atomicwrites::Error<std::io::Error>) -> Self {
        map_atomic_err_to_transport_err(err, None)
    }
}

pub struct Stat {
    pub size: usize,
    pub mode: u32,
    pub mtime: Option<f64>,
}

impl From<Metadata> for Stat {
    fn from(metadata: Metadata) -> Self {
        Stat {
            size: metadata.len() as usize,
            mode: metadata.permissions().mode(),
            mtime: metadata.modified().map_or(None, |t| {
                Some(t.duration_since(UNIX_EPOCH).unwrap().as_secs_f64())
            }),
        }
    }
}

impl Stat {
    pub fn is_dir(&self) -> bool {
        self.mode & libc::S_IFMT == libc::S_IFDIR
    }

    pub fn is_file(&self) -> bool {
        self.mode & libc::S_IFMT == libc::S_IFREG
    }
}

pub trait WriteStream: std::io::Write {
    fn sync_all(&self) -> std::io::Result<()>;
}

pub trait ReadStream: Read + Seek {}

pub trait Transport: std::fmt::Debug + 'static + Send + Sync {
    /// Return a URL for self that can be given to an external process.
    ///
    /// There is no guarantee that the URL can be accessed from a different
    /// machine - e.g. file:/// urls are only usable on the local machine,
    /// sftp:/// urls when the server is only bound to localhost are only
    /// usable from localhost etc.
    ///
    /// NOTE: This method may remove security wrappers (e.g. on chroot
    /// transports) and thus should *only* be used when the result will not
    /// be used to obtain a new transport within breezy. Ideally chroot
    /// transports would know enough to cause the external url to be the exact
    /// one used that caused the chrooting in the first place, but that is not
    /// currently the case.
    ///
    /// Returns: A URL that can be given to another process.
    /// Raises:InProcessTransport: If the transport is one that cannot be
    ///     accessed out of the current process (e.g. a MemoryTransport)
    ///     then InProcessTransport is raised.
    fn external_url(&self) -> Result<Url>;

    fn can_roundtrip_unix_modebits(&self) -> bool;

    fn get_bytes(&self, relpath: &UrlFragment) -> Result<Vec<u8>> {
        let mut file = self.get(relpath)?;
        let mut result = Vec::new();
        file.read_to_end(&mut result)
            .map_err(|err| map_io_err_to_transport_err(err, Some(relpath)))?;
        Ok(result)
    }

    fn get(&self, relpath: &UrlFragment) -> Result<Box<dyn ReadStream + Send + Sync>>;

    fn base(&self) -> Url;

    /// Ensure that the directory this transport references exists.
    ///
    /// This will create a directory if it doesn't exist.
    /// Returns: True if the directory was created, False otherwise.
    fn ensure_base(&self, permissions: Option<Permissions>) -> Result<bool> {
        if let Err(err) = self.mkdir(".", permissions) {
            match err {
                Error::FileExists(_) => Ok(false),
                Error::PermissionDenied(_) => Ok(false),
                Error::TransportNotPossible => {
                    if self.has(".")? {
                        Ok(false)
                    } else {
                        Err(err)
                    }
                }
                _ => Err(err),
            }
        } else {
            Ok(true)
        }
    }

    fn create_prefix(&self, permissions: Option<Permissions>) -> Result<()> {
        let mut cur_transport = self.clone(None)?;
        let mut needed = vec![];
        loop {
            match cur_transport.mkdir(".", permissions.clone()) {
                Err(Error::NoSuchFile(_)) => {
                    let new_transport = Transport::clone(cur_transport.as_ref(), Some(".."))?;
                    assert_ne!(
                        new_transport.base(),
                        cur_transport.base(),
                        "Failed to create path prefix for {}",
                        cur_transport.base()
                    );
                    needed.push(cur_transport);
                    cur_transport = new_transport;
                }
                Err(Error::FileExists(_)) | Ok(()) => {
                    break;
                }
                Err(err) => {
                    return Err(err);
                }
            }
        }

        while let Some(transport) = needed.pop() {
            transport.ensure_base(permissions.clone())?;
        }

        Ok(())
    }

    fn has(&self, relpath: &UrlFragment) -> Result<bool>;

    fn has_any(&self, relpaths: &[&UrlFragment]) -> Result<bool> {
        for relpath in relpaths {
            if self.has(relpath)? {
                return Ok(true);
            }
        }
        Ok(false)
    }

    fn mkdir(&self, relpath: &UrlFragment, permissions: Option<Permissions>) -> Result<()>;

    fn stat(&self, relpath: &UrlFragment) -> Result<Stat>;

    fn clone(&self, offset: Option<&UrlFragment>) -> Result<Box<dyn Transport>>;

    fn abspath(&self, relpath: &UrlFragment) -> Result<Url>;

    fn relpath(&self, abspath: &Url) -> Result<String>;

    fn put_file(
        &self,
        relpath: &UrlFragment,
        f: &mut dyn Read,
        permissions: Option<Permissions>,
    ) -> Result<u64>;

    fn put_bytes(
        &self,
        relpath: &UrlFragment,
        data: &[u8],
        permissions: Option<Permissions>,
    ) -> Result<()> {
        let mut f = std::io::Cursor::new(data);
        self.put_file(relpath, &mut f, permissions)?;
        Ok(())
    }

    fn put_file_non_atomic(
        &self,
        relpath: &UrlFragment,
        f: &mut dyn Read,
        permissions: Option<Permissions>,
        create_parent_dir: Option<bool>,
        dir_permissions: Option<Permissions>,
    ) -> Result<()> {
        match self.put_file(relpath, f, permissions.clone()) {
            Ok(_) => Ok(()),
            Err(Error::NoSuchFile(filename)) => {
                if create_parent_dir.unwrap_or(false) {
                    if let Some(parent) = relpath.rsplitn(2, '/').nth(1) {
                        self.mkdir(parent, dir_permissions)?;
                        self.put_file(relpath, f, permissions.clone())?;
                        Ok(())
                    } else {
                        Err(Error::NoSuchFile(filename))
                    }
                } else {
                    Err(Error::NoSuchFile(filename))
                }
            }
            Err(err) => Err(err),
        }
    }

    fn put_bytes_non_atomic(
        &self,
        relpath: &UrlFragment,
        data: &[u8],
        permissions: Option<Permissions>,
        create_parent_dir: Option<bool>,
        dir_permissions: Option<Permissions>,
    ) -> Result<()> {
        let mut f = std::io::Cursor::new(data);
        self.put_file_non_atomic(
            relpath,
            &mut f,
            permissions,
            create_parent_dir,
            dir_permissions,
        )
    }

    fn delete(&self, relpath: &UrlFragment) -> Result<()>;

    fn rmdir(&self, relpath: &UrlFragment) -> Result<()>;

    fn rename(&self, rel_from: &UrlFragment, rel_to: &UrlFragment) -> Result<()>;

    fn set_segment_parameter(&mut self, key: &str, value: Option<&str>) -> Result<()>;

    fn get_segment_parameters(&self) -> Result<HashMap<String, String>>;

    /// Return the recommended page size for this transport.
    ///
    /// This is potentially different for every path in a given namespace.
    /// For example, local transports might use an operating system call to
    /// get the block size for a given path, which can vary due to mount
    /// points.
    ///
    /// Returns: The page size in bytes.
    fn recommended_page_size(&self) -> usize {
        4 * 1024
    }

    fn is_readonly(&self) -> bool {
        false
    }

    fn readv<'a>(
        &self,
        relpath: &'a UrlFragment,
        offsets: Vec<(u64, usize)>,
        adjust_for_latency: bool,
        upper_limit: Option<u64>,
    ) -> Box<dyn Iterator<Item = Result<(u64, Vec<u8>)>> + Send + 'a> {
        let offsets = if adjust_for_latency {
            crate::readv::sort_expand_and_combine(
                offsets,
                upper_limit,
                self.recommended_page_size(),
            )
        } else {
            offsets
        };
        let buf = match self.get_bytes(relpath) {
            Err(err) => return Box::new(std::iter::once(Err(err))),
            Ok(file) => file,
        };
        let mut file = std::io::Cursor::new(buf);
        Box::new(
            offsets
                .into_iter()
                .map(move |(offset, length)| -> Result<(u64, Vec<u8>)> {
                    let mut buf = vec![0; length];
                    match file.seek(std::io::SeekFrom::Start(offset)) {
                        Ok(_) => {}
                        Err(err) => match err.kind() {
                            std::io::ErrorKind::UnexpectedEof => {
                                return Err(Error::ShortReadvError(
                                    relpath.to_owned(),
                                    offset,
                                    length as u64,
                                    file.position() - offset,
                                ))
                            }
                            _ => return Err(map_io_err_to_transport_err(err, Some(relpath))),
                        },
                    }
                    match file.read_exact(&mut buf) {
                        Ok(_) => Ok((offset, buf)),
                        Err(err) => match err.kind() {
                            std::io::ErrorKind::UnexpectedEof => Err(Error::ShortReadvError(
                                relpath.to_owned(),
                                offset,
                                length as u64,
                                file.position() - offset,
                            )),
                            _ => Err(map_io_err_to_transport_err(err, Some(relpath))),
                        },
                    }
                }),
        )
    }

    fn append_bytes(
        &self,
        relpath: &UrlFragment,
        data: &[u8],
        permissions: Option<Permissions>,
    ) -> Result<u64> {
        let mut f = std::io::Cursor::new(data);
        self.append_file(relpath, &mut f, permissions)
    }

    fn append_file(
        &self,
        relpath: &UrlFragment,
        f: &mut dyn std::io::Read,
        permissions: Option<Permissions>,
    ) -> Result<u64>;

    fn readlink(&self, relpath: &UrlFragment) -> Result<String>;

    fn hardlink(&self, rel_from: &UrlFragment, rel_to: &UrlFragment) -> Result<()>;

    fn symlink(&self, rel_from: &UrlFragment, rel_to: &UrlFragment) -> Result<()>;

    fn iter_files_recursive(&self) -> Box<dyn Iterator<Item = Result<String>>>;

    fn open_write_stream(
        &self,
        relpath: &UrlFragment,
        permissions: Option<Permissions>,
    ) -> Result<Box<dyn WriteStream + Send + Sync>>;

    fn delete_tree(&self, relpath: &UrlFragment) -> Result<()>;

    fn r#move(&self, rel_from: &UrlFragment, rel_to: &UrlFragment) -> Result<()>;

    fn copy_tree(&self, from_relpath: &UrlFragment, to_relpath: &UrlFragment) -> Result<()> {
        let source = self.clone(Some(from_relpath))?;
        let target = self.clone(Some(to_relpath))?;

        // create target directory with the same rwx bits as source
        // use umask to ensure bits other than rwx are ignored
        let stat = self.stat(from_relpath)?;
        target.mkdir(".", Some(Permissions::from_mode(stat.mode)))?;
        source.copy_tree_to_transport(target.as_ref())?;
        Ok(())
    }

    fn copy_tree_to_transport(&self, to_transport: &dyn Transport) -> Result<()> {
        let mut files = Vec::new();
        let mut directories = vec![".".to_string()];
        while let Some(dir) = directories.pop() {
            if dir != "." {
                to_transport.mkdir(dir.as_str(), None)?;
            }
            for entry in self.list_dir(dir.as_str()) {
                let entry = entry?;
                let full_path = format!("{}/{}", dir, entry);
                let stat = self.stat(&full_path)?;
                if stat.is_dir() {
                    directories.push(full_path);
                } else {
                    files.push(full_path);
                }
            }
        }
        self.copy_to(
            files
                .iter()
                .map(|x| x.as_str())
                .collect::<Vec<_>>()
                .as_slice(),
            to_transport,
            None,
        )?;
        Ok(())
    }

    fn copy_to(
        &self,
        relpaths: &[&UrlFragment],
        to_transport: &dyn Transport,
        permissions: Option<Permissions>,
    ) -> Result<usize> {
        copy_to(self, to_transport, relpaths, permissions)
    }

    fn list_dir(&self, relpath: &UrlFragment) -> Box<dyn Iterator<Item = Result<String>>>;

    fn listable(&self) -> bool {
        true
    }

    fn lock_read(&self, relpath: &UrlFragment) -> Result<Box<dyn Lock + Send + Sync>>;

    fn lock_write(&self, relpath: &UrlFragment) -> Result<Box<dyn Lock + Send + Sync>>;

    fn local_abspath(&self, relpath: &UrlFragment) -> Result<std::path::PathBuf>;

    fn get_smart_medium(&self) -> Result<Box<dyn SmartMedium>>;

    fn copy(&self, rel_from: &UrlFragment, rel_to: &UrlFragment) -> Result<()>;
}

pub fn copy_to<T: Transport + ?Sized>(
    from_transport: &T,
    to_transport: &dyn Transport,
    relpaths: &[&UrlFragment],
    permissions: Option<Permissions>,
) -> Result<usize> {
    let mut count = 0;
    relpaths.iter().try_for_each(|relpath| -> Result<()> {
        let mut src = from_transport.get(relpath)?;
        let mut target = to_transport.open_write_stream(relpath, permissions.clone())?;
        std::io::copy(&mut src, &mut target)
            .map_err(|e| map_io_err_to_transport_err(e, Some(relpath)))?;
        count += 1;
        Ok(())
    })?;
    Ok(count)
}

pub trait SmartMedium {}

pub mod local;

#[cfg(feature = "pyo3")]
pub mod pyo3;

#[cfg(unix)]
#[path = "fcntl-locks.rs"]
pub mod filelock;

#[cfg(win32)]
#[path = "win32-locks.rs"]
pub mod filelock;

pub mod lock;

pub mod readv;
=======
pub mod readv;
pub mod sftp;
>>>>>>> a3892111
<|MERGE_RESOLUTION|>--- conflicted
+++ resolved
@@ -1,4 +1,3 @@
-<<<<<<< HEAD
 use crate::lock::Lock;
 use std::collections::HashMap;
 use std::fs::{Metadata, Permissions};
@@ -527,7 +526,5 @@
 pub mod lock;
 
 pub mod readv;
-=======
-pub mod readv;
-pub mod sftp;
->>>>>>> a3892111
+
+pub mod sftp;