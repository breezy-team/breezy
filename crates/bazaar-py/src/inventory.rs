use bazaar::inventory::{describe_change, detect_changes, Entry};
use bazaar::inventory_delta::{
    InventoryDeltaEntry, InventoryDeltaInconsistency, InventoryDeltaParseError,
    InventoryDeltaSerializeError,
};
use bazaar::{FileId, RevisionId};
use breezy_osutils::Kind;
use pyo3::class::basic::CompareOp;
use pyo3::exceptions::{PyIndexError, PyKeyError, PyNotImplementedError};
use pyo3::prelude::*;
use pyo3::pyclass_init::PyClassInitializer;
use pyo3::types::{PyBytes, PyDict, PyString};
use pyo3::wrap_pyfunction;
use pyo3::{create_exception, import_exception};
use std::collections::HashMap;

import_exception!(breezy.bzr.inventory, InvalidEntryName);
import_exception!(breezy.errors, NoSuchId);
import_exception!(breezy.errors, BzrCheckError);
import_exception!(breezy.errors, InvalidNormalization);
import_exception!(breezy.errors, InconsistentDelta);
import_exception!(breezy.errors, BzrError);
create_exception!(breezy.inventory_delta, IncompatibleInventoryDelta, BzrError);
create_exception!(breezy.inventory_delta, InventoryDeltaError, BzrError);

fn kind_from_str(kind: &str) -> Option<Kind> {
    match kind {
        "file" => Some(Kind::File),
        "directory" => Some(Kind::Directory),
        "tree-reference" => Some(Kind::TreeReference),
        "symlink" => Some(Kind::Symlink),
        _ => None,
    }
}

fn check_name(name: &str) -> PyResult<()> {
    if !is_valid_name(name) {
        Err(InvalidEntryName::new_err((name.to_string(),)))
    } else {
        Ok(())
    }
}

fn common_ie_check(
    slf: PyObject,
    ie: &Entry,
    py: Python,
    checker: &PyObject,
    rev_id: &RevisionId,
    inv: PyObject,
) -> PyResult<()> {
    if let Some(parent_id) = ie.parent_id() {
        let present = inv
            .call_method1(py, "has_id", (parent_id.to_object(py),))?
            .extract::<bool>(py)?;
        if !present {
            return Err(BzrCheckError::new_err(format!(
                "missing parent {{{}}} in inventory for revision {{{}}}",
                parent_id, rev_id
            )));
        }
    }

    checker.call_method1(py, "_add_entry_to_text_key_references", (inv, slf))?;

    Ok(())
}

#[pyclass(subclass)]
pub struct InventoryEntry(pub Entry);

#[pymethods]
impl InventoryEntry {
    fn has_text(&self) -> bool {
        matches!(&self.0, Entry::File { .. })
    }

    fn kind_character(&self) -> &'static str {
        self.0.kind().marker()
    }

    #[getter]
    fn kind(&self) -> &'static str {
        self.0.kind().to_string()
    }

    #[getter]
    fn get_name(&self) -> &str {
        match &self.0 {
            Entry::File { name, .. } => name,
            Entry::Directory { name, .. } => name,
            Entry::TreeReference { name, .. } => name,
            Entry::Link { name, .. } => name,
            Entry::Root { .. } => "",
        }
    }

    #[setter]
    fn set_name(&mut self, name: String) {
        match &mut self.0 {
            Entry::File { name: n, .. } => *n = name,
            Entry::Directory { name: n, .. } => *n = name,
            Entry::TreeReference { name: n, .. } => *n = name,
            Entry::Link { name: n, .. } => *n = name,
            Entry::Root { .. } => {
                if !name.is_empty() {
                    panic!("Root entry name must be empty");
                }
            }
        }
    }

    #[getter]
    fn get_file_id(&self, py: Python) -> PyObject {
        let file_id = &self.0.file_id();

        file_id.to_object(py)
    }

    #[setter]
    fn set__file_id(&mut self, _py: Python, file_id: FileId) {
        match &mut self.0 {
            Entry::File { file_id: f, .. } => *f = file_id,
            Entry::Directory { file_id: f, .. } => *f = file_id,
            Entry::TreeReference { file_id: f, .. } => *f = file_id,
            Entry::Link { file_id: f, .. } => *f = file_id,
            Entry::Root { file_id: f, .. } => *f = file_id,
        }
    }

    #[getter]
    fn get_parent_id(&self, py: Python) -> Option<PyObject> {
        let parent_id = &self.0.parent_id();

        parent_id.map(|parent_id| parent_id.to_object(py))
    }

    #[setter]
    fn set_parent_id(&mut self, parent_id: Option<FileId>) {
        match &mut self.0 {
            Entry::File { parent_id: p, .. } => *p = parent_id.unwrap(),
            Entry::Directory { parent_id: p, .. } => *p = parent_id.unwrap(),
            Entry::TreeReference { parent_id: p, .. } => *p = parent_id.unwrap(),
            Entry::Link { parent_id: p, .. } => *p = parent_id.unwrap(),
            Entry::Root { .. } => {
                if parent_id.is_some() {
                    panic!("Root entry cannot have a parent")
                }
            }
        }
    }

    #[getter]
    fn get_revision(&self, py: Python) -> Option<PyObject> {
        let revision = &self.0.revision();

        revision.as_ref().map(|revision| revision.to_object(py))
    }

    #[setter]
    fn set_revision(&mut self, revision: Option<RevisionId>) {
        match &mut self.0 {
            Entry::File { revision: r, .. } => *r = revision,
            Entry::Directory { revision: r, .. } => *r = revision,
            Entry::TreeReference { revision: r, .. } => *r = revision,
            Entry::Link { revision: r, .. } => *r = revision,
            Entry::Root { revision: r, .. } => *r = revision,
        }
    }

    #[staticmethod]
    fn versionable_kind(kind: &str) -> bool {
        if let Some(kind) = kind_from_str(kind) {
            bazaar::inventory::versionable_kind(kind)
        } else {
            false
        }
    }

    #[getter]
    fn get_executable(&self) -> bool {
        match &self.0 {
            Entry::File { executable, .. } => *executable,
            _ => false,
        }
    }

    fn is_unmodified(&self, other: &InventoryEntry) -> bool {
        self.0.is_unmodified(&other.0)
    }

    fn detect_changes(&self, other: &InventoryEntry) -> (bool, bool) {
        detect_changes(&self.0, &other.0)
    }

    #[staticmethod]
    fn describe_change(slf: Option<&InventoryEntry>, other: Option<&InventoryEntry>) -> String {
        describe_change(slf.map(|s| &s.0), other.map(|o| &o.0)).to_string()
    }

    fn __richcmp__(&self, other: &InventoryEntry, op: CompareOp) -> PyResult<bool> {
        match op {
            CompareOp::Eq => Ok(self.0 == other.0),
            CompareOp::Ne => Ok(self.0 != other.0),
            _ => Err(PyNotImplementedError::new_err("")),
        }
    }

    fn _unchanged(&self, other: &InventoryEntry) -> bool {
        self.0.unchanged(&other.0)
    }

    /// Find possible per-file graph parents.
    ///
    /// This is currently defined by:
    /// Select the last changed revision in the parent inventory.
    /// Do deal with a short lived bug in bzr 0.8's development two entries
    /// that have the same last changed but different 'x' bit settings are
    /// changed in-place.
    fn parent_candidates(
        &self,
        py: Python,
        previous_inventories: Vec<PyObject>,
    ) -> PyResult<PyObject> {
        // revision:ie mapping for each ie found in previous_inventories
        let mut candidates: HashMap<&RevisionId, PyObject> = HashMap::new();
        // identify candidate head revision ids
        for inv in previous_inventories {
            match inv.call_method1(py, "get_entry", (self.get_file_id(py),)) {
                Ok(py_entry) => {
                    if let Ok(mut entry) = py_entry.extract::<PyRefMut<InventoryEntry>>(py) {
                        if let Some(revision) = entry.0.revision() {
                            if let Some(candidate) = candidates.get_mut(revision) {
                                // same revision value in two different inventories:
                                // correct possible inconsistencies:
                                //  * there was a bug in revision updates with executable bit support
                                let mut candidate =
                                    candidate.extract::<PyRefMut<InventoryEntry>>(py)?;
                                match (&mut candidate.0, &mut entry.0) {
                                    (
                                        Entry::File {
                                            executable: candidate_executable,
                                            ..
                                        },
                                        Entry::File {
                                            executable: entry_executable,
                                            ..
                                        },
                                    ) => {
                                        if candidate_executable != entry_executable {
                                            *entry_executable = false;
                                            *candidate_executable = false;
                                        }
                                    }
                                    _ => {}
                                }
                            } else {
                                // add this revision as a candidate.
                                //candidates.insert(revision, py_entry);
                            }
                        }
                    }
                }
                Err(e) if e.is_instance_of::<NoSuchId>(py) => {}
                Err(e) => {
                    return Err(e);
                }
            }
        }
        let ret = PyDict::new(py);
        for (revision, entry) in candidates.iter() {
            ret.set_item(revision.to_object(py), entry)?;
        }
        Ok(ret.into_py(py))
    }
}

#[pyclass(subclass,extends=InventoryEntry)]
struct InventoryFile();

#[pymethods]
impl InventoryFile {
    #[new]
    fn new(
        file_id: FileId,
        name: String,
        parent_id: FileId,
        revision: Option<RevisionId>,
        text_sha1: Option<Vec<u8>>,
        text_size: Option<u64>,
        executable: Option<bool>,
        text_id: Option<Vec<u8>>,
    ) -> PyResult<(Self, InventoryEntry)> {
        let executable = executable.unwrap_or(false);
        check_name(name.as_str())?;
        let entry = Entry::File {
            file_id,
            name,
<<<<<<< HEAD
            parent_id,
            revision: None,
            text_sha1: None,
            text_size: None,
            text_id: None,
            executable: false,
=======
            parent_id: parent_id.into(),
            revision: revision.map(RevisionId::from),
            text_sha1,
            text_size,
            text_id,
            executable,
>>>>>>> a15c9bd1
        };
        Ok((Self(), InventoryEntry(entry)))
    }

    #[setter]
    fn set_executable(slf: PyRefMut<Self>, executable: bool) {
        let mut s = slf.into_super();
        match &mut s.0 {
            Entry::File { executable: e, .. } => *e = executable,
            _ => panic!("Not a file"),
        }
    }

    #[getter]
    fn get_executable(slf: PyRef<Self>) -> bool {
        match slf.into_super().0 {
            Entry::File { executable, .. } => executable,
            _ => false,
        }
    }

    #[getter]
    fn get_text_sha1(slf: PyRef<Self>, py: Python) -> Option<PyObject> {
        let s = slf.into_super();
        match &s.0 {
            Entry::File { text_sha1, .. } => text_sha1
                .as_ref()
                .map(|text_sha1| PyBytes::new(py, text_sha1.as_ref()).into()),
            _ => panic!("Not a file"),
        }
    }

    #[setter]
    fn set_text_sha1(slf: PyRefMut<Self>, text_sha1: Option<Vec<u8>>) {
        let mut s = slf.into_super();
        match &mut s.0 {
            Entry::File { text_sha1: t, .. } => *t = text_sha1,
            _ => panic!("Not a file"),
        }
    }

    #[getter]
    fn get_text_size(slf: PyRef<Self>) -> Option<u64> {
        let s = slf.into_super();
        match &s.0 {
            Entry::File { text_size, .. } => *text_size,
            _ => panic!("Not a file"),
        }
    }

    #[setter]
    fn set_text_size(slf: PyRefMut<Self>, text_size: Option<u64>) {
        let mut s = slf.into_super();
        match &mut s.0 {
            Entry::File { text_size: t, .. } => *t = text_size,
            _ => panic!("Not a file"),
        }
    }

    #[getter]
    fn get_text_id(slf: PyRef<Self>, py: Python) -> Option<PyObject> {
        let s = slf.into_super();
        match &s.0 {
            Entry::File { text_id, .. } => text_id
                .as_ref()
                .map(|text_id| PyBytes::new(py, text_id).into()),
            _ => panic!("Not a file"),
        }
    }

    #[setter]
    fn set_text_id(slf: PyRefMut<Self>, text_id: Option<Vec<u8>>) {
        let mut s = slf.into_super();
        match &mut s.0 {
            Entry::File { text_id: t, .. } => *t = text_id,
            _ => panic!("Not a file"),
        }
    }

    fn copy(slf: PyRef<Self>, py: Python) -> PyResult<PyObject> {
        let s = slf.into_super();
        let init = PyClassInitializer::from(InventoryEntry(s.0.clone()));
        let init = init.add_subclass(Self());
        Ok(PyCell::new(py, init)?.to_object(py))
    }

    fn __repr__(slf: PyRef<Self>, py: Python) -> PyResult<String> {
        let s = slf.into_super();
        Ok(match &s.0 {
            Entry::File {
                name,
                file_id,
                parent_id,
                text_sha1,
                text_size,
                revision,
                ..
            } => format!(
                "InventoryFile({}, {}, parent_id={}, sha1={}, len={}, revision={})",
                file_id.to_object(py).as_ref(py).repr()?,
                name.to_object(py).as_ref(py).repr()?,
                parent_id.to_object(py).as_ref(py).repr()?,
                text_sha1
                    .as_ref()
                    .map(|s| PyBytes::new(py, s.as_slice()).repr())
                    .unwrap_or_else(|| Ok(PyString::new(py, "None")))?,
                text_size.to_object(py).as_ref(py).repr()?,
                revision
                    .as_ref()
                    .map(|r| r.to_object(py))
                    .to_object(py)
                    .as_ref(py)
                    .repr()?,
            ),
            _ => panic!("Not a file"),
        })
    }

    fn check(
        slf: &PyCell<Self>,
        py: Python,
        checker: PyObject,
        rev_id: RevisionId,
        inv: PyObject,
    ) -> PyResult<()> {
        let spr = slf.borrow().into_super();
        common_ie_check(slf.to_object(py), &spr.0, py, &checker, &rev_id, inv)?;

        let (file_id, revision, text_sha1, text_size) = match spr.0 {
            Entry::File {
                ref text_sha1,
                ref file_id,
                ref revision,
                text_size,
                ..
            } => (file_id, revision, text_sha1, text_size),
            _ => panic!("Not a file"),
        };

        checker.call_method1(
            py,
            "add_pending_item",
            (
                rev_id.to_object(py),
                (
                    "texts",
                    file_id.to_object(py),
                    revision.as_ref().map(|p| p.to_object(py)),
                ),
                PyBytes::new(py, b"text").to_object(py),
                PyBytes::new(py, text_sha1.as_ref().unwrap()).to_object(py),
            ),
        )?;

        if text_size.is_none() {
            checker.getattr(py, "_report_items")?.call_method1(
                py,
                "append",
                (format!(
                    "fileid {{{}}} in {{{}}} has None for text_size",
                    file_id, rev_id
                ),),
            )?;
        }

        Ok(())
    }
}

#[pyclass(subclass,extends=InventoryEntry)]
struct InventoryDirectory();

#[pymethods]
impl InventoryDirectory {
    #[new]
    fn new(
        file_id: FileId,
        name: String,
        parent_id: Option<FileId>,
        revision: Option<RevisionId>,
    ) -> PyResult<(Self, InventoryEntry)> {
        check_name(name.as_str())?;
        let entry = if let Some(parent_id) = parent_id {
            Entry::Directory {
                file_id,
                name,
                parent_id,
                revision,
            }
        } else {
            Entry::Root { file_id, revision }
        };
        Ok((Self(), InventoryEntry(entry)))
    }

    fn copy(slf: PyRef<Self>, py: Python) -> PyResult<PyObject> {
        let s = slf.into_super();
        let init = PyClassInitializer::from(InventoryEntry(s.0.clone()));
        let init = init.add_subclass(Self());
        Ok(PyCell::new(py, init)?.to_object(py))
    }

    #[getter]
    fn get_text_size(&self, py: Python) -> PyObject {
        py.None()
    }

    #[getter]
    fn get_text_sha1(&self, py: Python) -> PyObject {
        py.None()
    }

    fn __repr__(slf: PyRef<Self>, py: Python) -> PyResult<String> {
        let s = slf.into_super();
        Ok(match &s.0 {
            Entry::Directory {
                name,
                file_id,
                parent_id,
                revision,
                ..
            } => format!(
                "InventoryDirectory({}, {}, parent_id={}, revision={})",
                file_id.to_object(py).as_ref(py).repr()?,
                name.to_object(py).as_ref(py).repr()?,
                parent_id.to_object(py).as_ref(py).repr()?,
                revision.to_object(py).as_ref(py).repr()?,
            ),
            Entry::Root {
                file_id, revision, ..
            } => format!(
                "InventoryDirectory({}, \"\", parent_id=None, revision={})",
                file_id.to_object(py).as_ref(py).repr()?,
                revision.to_object(py).as_ref(py).repr()?,
            ),
            _ => panic!("Not a directory"),
        })
    }

    fn check(
        slf: &PyCell<Self>,
        py: Python,
        checker: PyObject,
        rev_id: RevisionId,
        inv: PyObject,
    ) -> PyResult<()> {
        let spr = slf.borrow().into_super();
        common_ie_check(slf.to_object(py), &spr.0, py, &checker, &rev_id, inv)?;

        // In non rich root repositories we do not expect a file graph for the
        // root.
        if spr.0.name().is_empty() && !checker.getattr(py, "rich_roots")?.extract::<bool>(py)? {
            return Ok(());
        }
        // Directories are stored as an empty file, but the file should exist
        // to provide a per-fileid log. The hash of every directory content is
        // "da..." below (the sha1sum of '').
        checker.call_method1(
            py,
            "add_pending_item",
            (
                rev_id.to_object(py),
                (
                    "texts",
                    spr.0.file_id().to_object(py),
                    spr.0.revision().to_object(py),
                ),
                PyBytes::new(py, b"text").to_object(py),
                PyBytes::new(py, b"da39a3ee5e6b4b0d3255bfef95601890afd80709").to_object(py),
            ),
        )?;

        Ok(())
    }
}

#[pyclass(subclass,extends=InventoryEntry)]
struct TreeReference();

#[pymethods]
impl TreeReference {
    #[new]
    fn new(
        file_id: FileId,
        name: String,
        parent_id: FileId,
        revision: Option<RevisionId>,
        reference_revision: Option<RevisionId>,
    ) -> PyResult<(Self, InventoryEntry)> {
        check_name(name.as_str())?;
        let entry = Entry::TreeReference {
            file_id,
            name,
            parent_id,
            revision,
            reference_revision,
        };
        Ok((Self(), InventoryEntry(entry)))
    }

    #[getter]
    fn get_reference_revision(slf: PyRef<Self>, py: Python) -> Option<PyObject> {
        let s = slf.into_super();
        match &s.0 {
            Entry::TreeReference {
                reference_revision, ..
            } => reference_revision
                .as_ref()
                .map(|reference_revision| reference_revision.to_object(py)),
            _ => panic!("Not a tree reference"),
        }
    }

    #[setter]
    fn set_reference_revision(slf: PyRefMut<Self>, reference_revision: Option<RevisionId>) {
        let mut s = slf.into_super();
        match &mut s.0 {
            Entry::TreeReference {
                reference_revision: r,
                ..
            } => *r = reference_revision,
            _ => panic!("Not a tree reference"),
        }
    }

    fn copy(slf: PyRef<Self>, py: Python) -> PyResult<PyObject> {
        let s = slf.into_super();
        let init = PyClassInitializer::from(InventoryEntry(s.0.clone()));
        let init = init.add_subclass(Self());
        Ok(PyCell::new(py, init)?.to_object(py))
    }
}

#[pyclass(subclass,extends=InventoryEntry)]
struct InventoryLink();

#[pymethods]
impl InventoryLink {
    #[new]
    fn new(
        file_id: FileId,
        name: String,
        parent_id: FileId,
        revision: Option<RevisionId>,
        symlink_target: Option<String>,
    ) -> PyResult<(Self, InventoryEntry)> {
        check_name(name.as_str())?;
        let entry = Entry::Link {
            file_id,
            name,
            parent_id,
            symlink_target,
            revision,
        };
        Ok((Self(), InventoryEntry(entry)))
    }

    #[getter]
    fn get_symlink_target(slf: PyRef<Self>) -> Option<String> {
        let s = slf.into_super();
        match s.0 {
            Entry::Link {
                ref symlink_target, ..
            } => symlink_target.clone(),
            _ => panic!("Not a link"),
        }
    }

    #[setter]
    fn set_symlink_target(slf: PyRefMut<Self>, target: Option<String>) {
        match slf.into_super().0 {
            Entry::Link {
                ref mut symlink_target,
                ..
            } => *symlink_target = target,
            _ => panic!("Not a link"),
        }
    }

    fn copy(slf: PyRef<Self>, py: Python) -> PyResult<PyObject> {
        let s = slf.into_super();
        let init = PyClassInitializer::from(InventoryEntry(s.0.clone()));
        let init = init.add_subclass(Self());
        Ok(PyCell::new(py, init)?.to_object(py))
    }

    #[getter]
    fn get_text_size(&self, py: Python) -> PyObject {
        py.None()
    }

    #[getter]
    fn get_text_sha1(&self, py: Python) -> PyObject {
        py.None()
    }

    fn check(
        slf: &PyCell<Self>,
        py: Python,
        checker: PyObject,
        rev_id: RevisionId,
        inv: PyObject,
    ) -> PyResult<()> {
        let spr = slf.borrow().into_super();
        common_ie_check(slf.to_object(py), &spr.0, py, &checker, &rev_id, inv)?;

        if spr.0.symlink_target().is_none() {
            let report_items = checker.getattr(py, "_report_items")?;
            report_items.call_method1(
                py,
                "append",
                (format!(
                    "symlink {} has no target in revision {}",
                    spr.0.file_id(),
                    spr.0
                        .revision()
                        .map(|p| p.to_string())
                        .unwrap_or_else(|| String::from("None"))
                ),),
            )?;
        }

        // Symlinks are stored as ''
        checker.call_method1(
            py,
            "add_pending_item",
            (
                rev_id.to_object(py),
                (
                    "texts",
                    spr.0.file_id().to_object(py),
                    spr.0.revision().to_object(py),
                ),
                PyBytes::new(py, b"text").to_object(py),
                PyBytes::new(py, b"da39a3ee5e6b4b0d3255bfef95601890afd80709").to_object(py),
            ),
        )?;
        Ok(())
    }
}

fn entry_to_py(py: Python, e: Entry) -> PyResult<PyObject> {
    let kind = e.kind();
    let init = PyClassInitializer::from(InventoryEntry(e));
    match kind {
        Kind::File => {
            let init = init.add_subclass(InventoryFile());
            Ok(PyCell::new(py, init)?.to_object(py))
        }
        Kind::Directory => {
            let init = init.add_subclass(InventoryDirectory());
            Ok(PyCell::new(py, init)?.to_object(py))
        }
        Kind::TreeReference => {
            let init = init.add_subclass(TreeReference());
            Ok(PyCell::new(py, init)?.to_object(py))
        }
        Kind::Symlink => {
            let init = init.add_subclass(InventoryLink());
            Ok(PyCell::new(py, init)?.to_object(py))
        }
    }
}

#[pyfunction]
fn make_entry(
    py: Python,
    kind: &str,
    name: &str,
    parent_id: Option<FileId>,
    revision: Option<RevisionId>,
    file_id: Option<FileId>,
    text_sha1: Option<Vec<u8>>,
    text_size: Option<u64>,
    executable: Option<bool>,
    text_id: Option<Vec<u8>>,
    symlink_target: Option<String>,
    reference_revision: Option<RevisionId>,
) -> PyResult<PyObject> {
    let kind = match kind {
        "file" => Kind::File,
        "directory" => Kind::Directory,
        "tree-reference" => Kind::TreeReference,
        "symlink" => Kind::Symlink,
        _ => panic!("Unknown kind"),
    };
    let parent_id = parent_id.map(FileId::from);
    let file_id = file_id.map_or_else(|| FileId::generate(name), FileId::from);
    entry_to_py(
        py,
        Entry::new(
            kind,
            name.to_string(),
            file_id,
            parent_id,
            revision,
            text_sha1,
            text_size,
            executable,
            text_id,
            symlink_target,
            reference_revision,
        ),
    )
}

#[pyfunction]
fn is_valid_name(name: &str) -> bool {
    bazaar::inventory::is_valid_name(name)
}

#[pyfunction]
fn ensure_normalized_name(name: std::path::PathBuf) -> PyResult<std::path::PathBuf> {
    bazaar::inventory::ensure_normalized_name(name.as_path())
        .map_err(|_e| InvalidNormalization::new_err(name))
}

#[pyclass]
struct InventoryDelta(bazaar::inventory_delta::InventoryDelta);

#[pymethods]
impl InventoryDelta {
    #[new]
    fn new(
        _py: Python,
        delta: Option<
            Vec<(
                Option<String>,
                Option<String>,
                FileId,
                Option<PyRef<InventoryEntry>>,
            )>,
        >,
    ) -> PyResult<Self> {
        let delta = delta.unwrap_or_default();
        let delta = delta
            .into_iter()
            .map(|(old_name, new_name, file_id, entry)| {
                let old_name = old_name.as_deref();
                let new_name = new_name.as_deref();
                let entry = entry.as_ref().map(|e| e.0.clone());
                InventoryDeltaEntry {
                    old_path: old_name.map(|s| s.to_string()),
                    new_path: new_name.map(|s| s.to_string()),
                    file_id,
                    new_entry: entry,
                }
            })
            .collect::<Vec<_>>();
        Ok(Self(bazaar::inventory_delta::InventoryDelta::from(delta)))
    }

    fn __nonzero__(slf: PyRef<Self>) -> bool {
        !slf.0.is_empty()
    }

    fn sort(&mut self) {
        self.0.sort();
    }

    fn __len__(&self) -> usize {
        self.0.len()
    }

    fn __richcmp__(&self, other: PyRef<InventoryDelta>, op: CompareOp) -> PyResult<Option<bool>> {
        match op {
            CompareOp::Eq => Ok(Some(self.0 == other.0)),
            CompareOp::Ne => Ok(Some(self.0 != other.0)),
            _ => Err(PyNotImplementedError::new_err(
                "Only == and != are supported",
            )),
        }
    }

    fn __getitem__(
        &self,
        py: Python,
        index: isize,
    ) -> PyResult<(Option<String>, Option<String>, PyObject, PyObject)> {
        let index: usize = if index < 0 {
            (self.0.len() as isize + index) as usize
        } else {
            index as usize
        };
        let entry = self
            .0
            .get(index)
            .ok_or(PyIndexError::new_err("Index out of bounds"))?;
        Ok((
            entry.old_path.clone(),
            entry.new_path.clone(),
            entry.file_id.to_object(py),
            entry
                .new_entry
                .as_ref()
                .map_or_else(|| Ok(py.None()), |e| entry_to_py(py, e.clone()))?,
        ))
    }

    fn check(&self, py: Python) -> PyResult<()> {
        self.0.check().map_err(|e| match e {
            InventoryDeltaInconsistency::NoPath => {
                InconsistentDelta::new_err(("", "", "No path in entry"))
            }
            InventoryDeltaInconsistency::DuplicateFileId(ref path, ref fid) => {
                InconsistentDelta::new_err((path.clone(), fid.to_object(py), "repeated file_id"))
            }
            InventoryDeltaInconsistency::DuplicateOldPath(path, fid) => {
                InconsistentDelta::new_err((path, fid.to_object(py), "repeated path"))
            }
            InventoryDeltaInconsistency::DuplicateNewPath(path, fid) => {
                InconsistentDelta::new_err((path, fid.to_object(py), "repeated path"))
            }
            InventoryDeltaInconsistency::MismatchedId(path, fid1, fid2) => {
                InconsistentDelta::new_err((
                    path,
                    fid1.to_object(py),
                    format!("mismatched id with entry {}", fid2),
                ))
            }
            InventoryDeltaInconsistency::EntryWithoutPath(path, fid) => {
                InconsistentDelta::new_err((path, fid.to_object(py), "Entry with no new_path"))
            }
            InventoryDeltaInconsistency::PathWithoutEntry(path, fid) => {
                InconsistentDelta::new_err((path, fid.to_object(py), "new_path with no entry"))
            }
        })
    }

    fn __repr__(&self) -> String {
        format!("{:?}", self.0)
    }
}

#[pyfunction]
fn parse_inventory_delta(
    py: Python,
    lines: Vec<Vec<u8>>,
    allow_versioned_root: Option<bool>,
    allow_tree_references: Option<bool>,
) -> PyResult<(PyObject, PyObject, bool, bool, PyObject)> {
    let (parent, version, versioned_root, tree_references, result) =
        bazaar::inventory_delta::parse_inventory_delta(
            lines
                .iter()
                .map(|x| x.as_slice())
                .collect::<Vec<_>>()
                .as_slice(),
            allow_versioned_root,
            allow_tree_references,
        )
        .map_err(|e| match e {
            InventoryDeltaParseError::Invalid(m) => InventoryDeltaError::new_err((m,)),
            InventoryDeltaParseError::Incompatible(m) => IncompatibleInventoryDelta::new_err((m,)),
        })?;

    let parent = parent.to_object(py);
    let version = version.to_object(py);

    let result = PyCell::new(py, InventoryDelta(result))?.to_object(py);

    Ok((parent, version, versioned_root, tree_references, result))
}

#[pyfunction]
fn parse_inventory_entry(
    file_id: FileId,
    name: String,
    parent_id: Option<FileId>,
    revision: Option<RevisionId>,
    lines: &[u8],
) -> InventoryEntry {
    InventoryEntry(bazaar::inventory_delta::parse_inventory_entry(
        file_id, name, parent_id, revision, lines,
    ))
}

#[pyfunction]
fn serialize_inventory_entry(py: Python, entry: &InventoryEntry) -> PyResult<PyObject> {
    Ok(PyBytes::new(
        py,
        bazaar::inventory_delta::serialize_inventory_entry(&entry.0)
            .map_err(|e| match e {
                InventoryDeltaSerializeError::Invalid(m) => InventoryDeltaError::new_err((m,)),
                InventoryDeltaSerializeError::UnsupportedKind(k) => PyKeyError::new_err((k,)),
            })?
            .as_slice(),
    )
    .to_object(py))
}

#[pyfunction]
fn serialize_inventory_delta(
    py: Python,
    old_name: RevisionId,
    new_name: RevisionId,
    delta_to_new: &InventoryDelta,
    versioned_root: bool,
    tree_references: bool,
) -> PyResult<Vec<PyObject>> {
    Ok(bazaar::inventory_delta::serialize_inventory_delta(
        &old_name,
        &new_name,
        &delta_to_new.0,
        versioned_root,
        tree_references,
    )
    .map_err(|e| match e {
        InventoryDeltaSerializeError::Invalid(m) => InventoryDeltaError::new_err((m,)),
        InventoryDeltaSerializeError::UnsupportedKind(m) => PyKeyError::new_err((m,)),
    })?
    .into_iter()
    .map(|x| PyBytes::new(py, x.as_slice()).to_object(py))
    .collect())
}

#[pyfunction]
fn chk_inventory_entry_to_bytes(py: Python, entry: &InventoryEntry) -> PyResult<PyObject> {
    Ok(PyBytes::new(
        py,
        bazaar::chk_inventory::chk_inventory_entry_to_bytes(&entry.0).as_slice(),
    )
    .to_object(py))
}

#[pyfunction]
pub fn chk_inventory_bytes_to_entry(py: Python, data: &[u8]) -> PyResult<PyObject> {
    entry_to_py(
        py,
        bazaar::chk_inventory::chk_inventory_bytes_to_entry(data),
    )
}

#[pyfunction]
fn chk_inventory_bytes_to_utf8name_key(
    py: Python,
    data: &[u8],
) -> PyResult<(PyObject, PyObject, PyObject)> {
    let (name, file_id, revision_id) =
        bazaar::chk_inventory::chk_inventory_bytes_to_utf8_name_key(data);

    Ok((
        PyBytes::new(py, name).to_object(py),
        file_id.to_object(py),
        revision_id.to_object(py),
    ))
}

pub fn _inventory_rs(py: Python) -> PyResult<&PyModule> {
    let m = PyModule::new(py, "inventory")?;

    m.add_class::<InventoryEntry>()?;
    m.add_class::<InventoryFile>()?;
    m.add_class::<InventoryLink>()?;
    m.add_class::<InventoryDirectory>()?;
    m.add_class::<TreeReference>()?;
    m.add_wrapped(wrap_pyfunction!(make_entry))?;
    m.add_wrapped(wrap_pyfunction!(is_valid_name))?;
    m.add_wrapped(wrap_pyfunction!(ensure_normalized_name))?;
    m.add_class::<InventoryDelta>()?;
    m.add_wrapped(wrap_pyfunction!(parse_inventory_delta))?;
    m.add_wrapped(wrap_pyfunction!(parse_inventory_entry))?;
    m.add_wrapped(wrap_pyfunction!(serialize_inventory_delta))?;
    m.add_wrapped(wrap_pyfunction!(serialize_inventory_entry))?;
    m.add("InventoryDeltaError", py.get_type::<InventoryDeltaError>())?;
    m.add(
        "IncompatibleInventoryDelta",
        py.get_type::<IncompatibleInventoryDelta>(),
    )?;
    m.add_wrapped(wrap_pyfunction!(chk_inventory_entry_to_bytes))?;
    m.add_wrapped(wrap_pyfunction!(chk_inventory_bytes_to_entry))?;
    m.add_wrapped(wrap_pyfunction!(chk_inventory_bytes_to_utf8name_key))?;

    Ok(m)
}<|MERGE_RESOLUTION|>--- conflicted
+++ resolved
@@ -296,21 +296,12 @@
         let entry = Entry::File {
             file_id,
             name,
-<<<<<<< HEAD
             parent_id,
-            revision: None,
-            text_sha1: None,
-            text_size: None,
-            text_id: None,
-            executable: false,
-=======
-            parent_id: parent_id.into(),
-            revision: revision.map(RevisionId::from),
+            revision,
             text_sha1,
             text_size,
             text_id,
             executable,
->>>>>>> a15c9bd1
         };
         Ok((Self(), InventoryEntry(entry)))
     }
