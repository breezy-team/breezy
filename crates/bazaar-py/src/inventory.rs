use bazaar::inventory::{describe_change, detect_changes, Entry, Error};
use bazaar::inventory_delta::{
    InventoryDeltaEntry, InventoryDeltaInconsistency, InventoryDeltaParseError,
    InventoryDeltaSerializeError,
};
use bazaar::{FileId, RevisionId};
use breezy_osutils::Kind;
use pyo3::class::basic::CompareOp;
use pyo3::exceptions::{
    PyIndexError, PyKeyError, PyNotImplementedError, PyTypeError, PyValueError,
};
use pyo3::prelude::*;
use pyo3::pyclass_init::PyClassInitializer;
use pyo3::types::{PyBytes, PyDict, PyString};
use pyo3::wrap_pyfunction;
use pyo3::{create_exception, import_exception};
use std::collections::HashMap;
use std::collections::HashSet;
use std::collections::VecDeque;
use std::fmt::Display;
use std::iter::FromIterator;

import_exception!(breezy.bzr.inventory, InvalidEntryName);
import_exception!(breezy.bzr.inventory, DuplicateFileId);
import_exception!(breezy.errors, NoSuchId);
import_exception!(breezy.errors, BzrCheckError);
import_exception!(breezy.errors, InvalidNormalization);
import_exception!(breezy.errors, InconsistentDelta);
import_exception!(breezy.errors, PathAlreadyVersioned);
import_exception!(breezy.errors, BzrError);
import_exception!(breezy.errors, NotADirectory);
create_exception!(breezy.inventory_delta, IncompatibleInventoryDelta, BzrError);
create_exception!(breezy.inventory_delta, InventoryDeltaError, BzrError);

fn kind_from_str(kind: &str) -> Option<Kind> {
    match kind {
        "file" => Some(Kind::File),
        "directory" => Some(Kind::Directory),
        "tree-reference" => Some(Kind::TreeReference),
        "symlink" => Some(Kind::Symlink),
        _ => None,
    }
}

fn check_name(name: &str) -> PyResult<()> {
    if !is_valid_name(name) {
        Err(InvalidEntryName::new_err((name.to_string(),)))
    } else {
        Ok(())
    }
}

fn common_ie_check(
    slf: PyObject,
    ie: &Entry,
    py: Python,
    checker: &PyObject,
    rev_id: &RevisionId,
    inv: PyObject,
) -> PyResult<()> {
    if let Some(parent_id) = ie.parent_id() {
        let present = inv
            .call_method1(py, "has_id", (parent_id.to_object(py),))?
            .extract::<bool>(py)?;
        if !present {
            return Err(BzrCheckError::new_err(format!(
                "missing parent {{{}}} in inventory for revision {{{}}}",
<<<<<<< HEAD
                parent_id,
                RevisionId::from(rev_id)
=======
                parent_id, rev_id
>>>>>>> 8136a921
            )));
        }
    }

    checker.call_method1(py, "_add_entry_to_text_key_references", (inv, slf))?;

    Ok(())
}

#[pyclass(subclass)]
pub struct InventoryEntry(pub Entry);

#[pymethods]
impl InventoryEntry {
    fn has_text(&self) -> bool {
        matches!(&self.0, Entry::File { .. })
    }

    fn kind_character(&self) -> &'static str {
        self.0.kind().marker()
    }

    #[getter]
    fn kind(&self) -> &'static str {
        self.0.kind().to_string()
    }

    #[getter]
    fn get_name(&self) -> &str {
        match &self.0 {
            Entry::File { name, .. } => name,
            Entry::Directory { name, .. } => name,
            Entry::TreeReference { name, .. } => name,
            Entry::Link { name, .. } => name,
            Entry::Root { .. } => "",
        }
    }

    #[getter]
    fn get_file_id(&self, py: Python) -> PyObject {
        let file_id = &self.0.file_id();

        file_id.to_object(py)
    }

    #[setter]
    fn set__file_id(&mut self, _py: Python, file_id: FileId) {
        match &mut self.0 {
            Entry::File { file_id: f, .. } => *f = file_id,
            Entry::Directory { file_id: f, .. } => *f = file_id,
            Entry::TreeReference { file_id: f, .. } => *f = file_id,
            Entry::Link { file_id: f, .. } => *f = file_id,
            Entry::Root { file_id: f, .. } => *f = file_id,
        }
    }

    #[getter]
    fn get_parent_id(&self, py: Python) -> Option<PyObject> {
        let parent_id = &self.0.parent_id();

        parent_id.map(|parent_id| parent_id.to_object(py))
    }

    #[setter]
    fn set__parent_id(&mut self, parent_id: Option<FileId>) {
        match &mut self.0 {
            Entry::File { parent_id: p, .. } => *p = parent_id.unwrap(),
            Entry::Directory { parent_id: p, .. } => *p = parent_id.unwrap(),
            Entry::TreeReference { parent_id: p, .. } => *p = parent_id.unwrap(),
            Entry::Link { parent_id: p, .. } => *p = parent_id.unwrap(),
            Entry::Root { .. } => {
                if parent_id.is_some() {
                    panic!("Root entry cannot have a parent")
                }
            }
        }
    }

    #[getter]
    fn get_revision(&self, py: Python) -> Option<PyObject> {
        let revision = &self.0.revision();

        revision.as_ref().map(|revision| revision.to_object(py))
    }

    #[setter]
    fn set__revision(&mut self, revision: Option<RevisionId>) {
        match &mut self.0 {
            Entry::File { revision: r, .. } => *r = revision,
            Entry::Directory { revision: r, .. } => *r = revision,
            Entry::TreeReference { revision: r, .. } => *r = revision,
            Entry::Link { revision: r, .. } => *r = revision,
            Entry::Root { revision: r, .. } => *r = revision,
        }
    }

    #[staticmethod]
    fn versionable_kind(kind: &str) -> bool {
        if let Some(kind) = kind_from_str(kind) {
            bazaar::inventory::versionable_kind(kind)
        } else {
            false
        }
    }

    #[getter]
    fn get_executable(&self) -> bool {
        match &self.0 {
            Entry::File { executable, .. } => *executable,
            _ => false,
        }
    }

    fn is_unmodified(&self, other: &InventoryEntry) -> bool {
        self.0.is_unmodified(&other.0)
    }

    fn detect_changes(&self, other: &InventoryEntry) -> (bool, bool) {
        detect_changes(&self.0, &other.0)
    }

    #[staticmethod]
    fn describe_change(slf: Option<&InventoryEntry>, other: Option<&InventoryEntry>) -> String {
        describe_change(slf.map(|s| &s.0), other.map(|o| &o.0)).to_string()
    }

    fn __richcmp__(&self, other: &InventoryEntry, op: CompareOp) -> PyResult<bool> {
        match op {
            CompareOp::Eq => Ok(self.0 == other.0),
            CompareOp::Ne => Ok(self.0 != other.0),
            _ => Err(PyNotImplementedError::new_err("")),
        }
    }

    fn _unchanged(&self, other: &InventoryEntry) -> bool {
        self.0.unchanged(&other.0)
    }

    fn derive(
        &self,
        revision: Option<RevisionId>,
        name: Option<String>,
        parent_id: Option<FileId>,
    ) -> InventoryEntry {
        let mut entry = self.0.clone();
        let revision = revision.or_else(|| entry.revision().cloned());
        let name = name.unwrap_or_else(|| entry.name().to_string());
        let parent_id = parent_id.or_else(|| entry.parent_id().cloned());
        match &mut entry {
            Entry::File {
                revision: r,
                name: n,
                parent_id: p,
                ..
            } => {
                *r = revision;
                *n = name;
                *p = parent_id.unwrap();
            }
            Entry::Directory {
                revision: r,
                name: n,
                parent_id: p,
                ..
            } => {
                *r = revision;
                *n = name;
                *p = parent_id.unwrap();
            }
            Entry::TreeReference {
                revision: r,
                name: n,
                parent_id: p,
                ..
            } => {
                *r = revision;
                *n = name;
                *p = parent_id.unwrap();
            }
            Entry::Link {
                revision: r,
                name: n,
                parent_id: p,
                ..
            } => {
                *r = revision;
                *n = name;
                *p = parent_id.unwrap();
            }
            Entry::Root { revision: r, .. } => {
                *r = revision;
            }
        }
        InventoryEntry(entry)
    }

    /// Find possible per-file graph parents.
    ///
    /// This is currently defined by:
    /// Select the last changed revision in the parent inventory.
    /// Do deal with a short lived bug in bzr 0.8's development two entries
    /// that have the same last changed but different 'x' bit settings are
    /// changed in-place.
    fn parent_candidates(
        &self,
        py: Python,
        previous_inventories: Vec<PyObject>,
    ) -> PyResult<PyObject> {
        // revision:ie mapping for each ie found in previous_inventories
        let mut candidates: HashMap<&RevisionId, PyObject> = HashMap::new();
        // identify candidate head revision ids
        for inv in previous_inventories {
            match inv.call_method1(py, "get_entry", (self.get_file_id(py),)) {
                Ok(py_entry) => {
                    if let Ok(mut entry) = py_entry.extract::<PyRefMut<InventoryEntry>>(py) {
                        if let Some(revision) = entry.0.revision() {
                            if let Some(candidate) = candidates.get_mut(revision) {
                                // same revision value in two different inventories:
                                // correct possible inconsistencies:
                                //  * there was a bug in revision updates with executable bit support
                                let mut candidate =
                                    candidate.extract::<PyRefMut<InventoryEntry>>(py)?;
                                match (&mut candidate.0, &mut entry.0) {
                                    (
                                        Entry::File {
                                            executable: candidate_executable,
                                            ..
                                        },
                                        Entry::File {
                                            executable: entry_executable,
                                            ..
                                        },
                                    ) => {
                                        if candidate_executable != entry_executable {
                                            *entry_executable = false;
                                            *candidate_executable = false;
                                        }
                                    }
                                    _ => {}
                                }
                            } else {
                                // add this revision as a candidate.
                                //candidates.insert(revision, py_entry);
                            }
                        }
                    }
                }
                Err(e) if e.is_instance_of::<NoSuchId>(py) => {}
                Err(e) => {
                    return Err(e);
                }
            }
        }
        let ret = PyDict::new(py);
        for (revision, entry) in candidates.iter() {
            ret.set_item(revision.to_object(py), entry)?;
        }
        Ok(ret.into_py(py))
    }
}

#[pyclass(subclass,extends=InventoryEntry)]
struct InventoryFile();

#[pymethods]
impl InventoryFile {
    #[new]
    fn new(
        file_id: FileId,
        name: String,
        parent_id: FileId,
        revision: Option<RevisionId>,
        text_sha1: Option<Vec<u8>>,
        text_size: Option<u64>,
        executable: Option<bool>,
        text_id: Option<Vec<u8>>,
    ) -> PyResult<(Self, InventoryEntry)> {
        let executable = executable.unwrap_or(false);
        check_name(name.as_str())?;
        let entry = Entry::File {
            file_id,
            name,
            parent_id,
            revision,
            text_sha1,
            text_size,
            text_id,
            executable,
        };
        Ok((Self(), InventoryEntry(entry)))
    }

    #[getter]
    fn get_executable(slf: PyRef<Self>) -> bool {
        match slf.into_super().0 {
            Entry::File { executable, .. } => executable,
            _ => false,
        }
    }

    #[getter]
    fn get_text_sha1(slf: PyRef<Self>, py: Python) -> Option<PyObject> {
        let s = slf.into_super();
        match &s.0 {
            Entry::File { text_sha1, .. } => text_sha1
                .as_ref()
                .map(|text_sha1| PyBytes::new(py, text_sha1.as_ref()).into()),
            _ => panic!("Not a file"),
        }
    }

    #[getter]
    fn get_text_size(slf: PyRef<Self>) -> Option<u64> {
        let s = slf.into_super();
        match &s.0 {
            Entry::File { text_size, .. } => *text_size,
            _ => panic!("Not a file"),
        }
    }

    #[getter]
    fn get_text_id(slf: PyRef<Self>, py: Python) -> Option<PyObject> {
        let s = slf.into_super();
        match &s.0 {
            Entry::File { text_id, .. } => text_id
                .as_ref()
                .map(|text_id| PyBytes::new(py, text_id).into()),
            _ => panic!("Not a file"),
        }
    }

<<<<<<< HEAD
    #[setter]
    fn set_text_id(slf: PyRefMut<Self>, text_id: Option<Vec<u8>>) {
        let mut s = slf.into_super();
        match &mut s.0 {
            Entry::File { text_id: t, .. } => *t = text_id,
            _ => panic!("Not a file"),
        }
    }

    #[getter]
    fn get_reference_revision(&self, py: Python) -> PyObject {
        py.None()
    }

=======
>>>>>>> 8136a921
    fn copy(slf: PyRef<Self>, py: Python) -> PyResult<PyObject> {
        let s = slf.into_super();
        let init = PyClassInitializer::from(InventoryEntry(s.0.clone()));
        let init = init.add_subclass(Self());
        Ok(PyCell::new(py, init)?.to_object(py))
    }

    fn __repr__(slf: PyRef<Self>, py: Python) -> PyResult<String> {
        let s = slf.into_super();
        Ok(match &s.0 {
            Entry::File {
                name,
                file_id,
                parent_id,
                text_sha1,
                text_size,
                revision,
                ..
            } => format!(
                "InventoryFile({}, {}, parent_id={}, sha1={}, len={}, revision={})",
                file_id.to_object(py).as_ref(py).repr()?,
                name.to_object(py).as_ref(py).repr()?,
                parent_id.to_object(py).as_ref(py).repr()?,
                text_sha1
                    .as_ref()
                    .map(|s| PyBytes::new(py, s.as_slice()).repr())
                    .unwrap_or_else(|| Ok(PyString::new(py, "None")))?,
                text_size.to_object(py).as_ref(py).repr()?,
                revision
                    .as_ref()
                    .map(|r| r.to_object(py))
                    .to_object(py)
                    .as_ref(py)
                    .repr()?,
            ),
            _ => panic!("Not a file"),
        })
    }

    fn check(
        slf: &PyCell<Self>,
        py: Python,
        checker: PyObject,
        rev_id: RevisionId,
        inv: PyObject,
    ) -> PyResult<()> {
        let spr = slf.borrow().into_super();
        common_ie_check(slf.to_object(py), &spr.0, py, &checker, &rev_id, inv)?;

        let (file_id, revision, text_sha1, text_size) = match spr.0 {
            Entry::File {
                ref text_sha1,
                ref file_id,
                ref revision,
                text_size,
                ..
            } => (file_id, revision, text_sha1, text_size),
            _ => panic!("Not a file"),
        };

        checker.call_method1(
            py,
            "add_pending_item",
            (
                rev_id.to_object(py),
                (
                    "texts",
                    file_id.to_object(py),
                    revision.as_ref().map(|p| p.to_object(py)),
                ),
                PyBytes::new(py, b"text").to_object(py),
                PyBytes::new(py, text_sha1.as_ref().unwrap()).to_object(py),
            ),
        )?;

        if text_size.is_none() {
            checker.getattr(py, "_report_items")?.call_method1(
                py,
                "append",
                (format!(
                    "fileid {{{}}} in {{{}}} has None for text_size",
                    file_id, rev_id
                ),),
            )?;
        }

        Ok(())
    }
}

#[pyclass(subclass,extends=InventoryEntry)]
struct InventoryDirectory();

#[pymethods]
impl InventoryDirectory {
    #[new]
    fn new(
        file_id: FileId,
        name: String,
        parent_id: Option<FileId>,
        revision: Option<RevisionId>,
    ) -> PyResult<(Self, InventoryEntry)> {
        check_name(name.as_str())?;
        let entry = if let Some(parent_id) = parent_id {
            Entry::Directory {
                file_id,
                name,
                parent_id,
                revision,
            }
        } else {
            Entry::Root { file_id, revision }
        };
        Ok((Self(), InventoryEntry(entry)))
    }

    fn copy(slf: PyRef<Self>, py: Python) -> PyResult<PyObject> {
        let s = slf.into_super();
        let init = PyClassInitializer::from(InventoryEntry(s.0.clone()));
        let init = init.add_subclass(Self());
        Ok(PyCell::new(py, init)?.to_object(py))
    }

    #[getter]
    fn get_text_size(&self, py: Python) -> PyObject {
        py.None()
    }

    #[getter]
    fn get_text_sha1(&self, py: Python) -> PyObject {
        py.None()
    }

    fn __repr__(slf: PyRef<Self>, py: Python) -> PyResult<String> {
        let s = slf.into_super();
        Ok(match &s.0 {
            Entry::Directory {
                name,
                file_id,
                parent_id,
                revision,
                ..
            } => format!(
                "InventoryDirectory({}, {}, parent_id={}, revision={})",
                file_id.to_object(py).as_ref(py).repr()?,
                name.to_object(py).as_ref(py).repr()?,
                parent_id.to_object(py).as_ref(py).repr()?,
                revision.to_object(py).as_ref(py).repr()?,
            ),
            Entry::Root {
                file_id, revision, ..
            } => format!(
                "InventoryDirectory({}, \"\", parent_id=None, revision={})",
                file_id.to_object(py).as_ref(py).repr()?,
                revision.to_object(py).as_ref(py).repr()?,
            ),
            _ => panic!("Not a directory"),
        })
    }

    fn check(
        slf: &PyCell<Self>,
        py: Python,
        checker: PyObject,
        rev_id: RevisionId,
        inv: PyObject,
    ) -> PyResult<()> {
        let spr = slf.borrow().into_super();
        common_ie_check(slf.to_object(py), &spr.0, py, &checker, &rev_id, inv)?;

        // In non rich root repositories we do not expect a file graph for the
        // root.
        if spr.0.name().is_empty() && !checker.getattr(py, "rich_roots")?.extract::<bool>(py)? {
            return Ok(());
        }
        // Directories are stored as an empty file, but the file should exist
        // to provide a per-fileid log. The hash of every directory content is
        // "da..." below (the sha1sum of '').
        checker.call_method1(
            py,
            "add_pending_item",
            (
                rev_id.to_object(py),
                (
                    "texts",
                    spr.0.file_id().to_object(py),
                    spr.0.revision().to_object(py),
                ),
                PyBytes::new(py, b"text").to_object(py),
                PyBytes::new(py, b"da39a3ee5e6b4b0d3255bfef95601890afd80709").to_object(py),
            ),
        )?;

        Ok(())
    }
}

#[pyclass(subclass,extends=InventoryEntry)]
struct TreeReference();

#[pymethods]
impl TreeReference {
    #[new]
    fn new(
        file_id: FileId,
        name: String,
        parent_id: FileId,
        revision: Option<RevisionId>,
        reference_revision: Option<RevisionId>,
    ) -> PyResult<(Self, InventoryEntry)> {
        check_name(name.as_str())?;
        let entry = Entry::TreeReference {
            file_id,
            name,
            parent_id,
            revision,
            reference_revision,
        };
        Ok((Self(), InventoryEntry(entry)))
    }

    #[getter]
    fn get_reference_revision(slf: PyRef<Self>, py: Python) -> Option<PyObject> {
        let s = slf.into_super();
        match &s.0 {
            Entry::TreeReference {
                reference_revision, ..
            } => reference_revision
                .as_ref()
                .map(|reference_revision| reference_revision.to_object(py)),
            _ => panic!("Not a tree reference"),
        }
    }

    fn copy(slf: PyRef<Self>, py: Python) -> PyResult<PyObject> {
        let s = slf.into_super();
        let init = PyClassInitializer::from(InventoryEntry(s.0.clone()));
        let init = init.add_subclass(Self());
        Ok(PyCell::new(py, init)?.to_object(py))
    }
}

#[pyclass(subclass,extends=InventoryEntry)]
struct InventoryLink();

#[pymethods]
impl InventoryLink {
    #[new]
    fn new(
        file_id: FileId,
        name: String,
        parent_id: FileId,
        revision: Option<RevisionId>,
        symlink_target: Option<String>,
    ) -> PyResult<(Self, InventoryEntry)> {
        check_name(name.as_str())?;
        let entry = Entry::Link {
            file_id,
            name,
            parent_id,
            symlink_target,
            revision,
        };
        Ok((Self(), InventoryEntry(entry)))
    }

    #[getter]
    fn get_symlink_target(slf: PyRef<Self>) -> Option<String> {
        let s = slf.into_super();
        match s.0 {
            Entry::Link {
                ref symlink_target, ..
            } => symlink_target.clone(),
            _ => panic!("Not a link"),
        }
    }

    fn copy(slf: PyRef<Self>, py: Python) -> PyResult<PyObject> {
        let s = slf.into_super();
        let init = PyClassInitializer::from(InventoryEntry(s.0.clone()));
        let init = init.add_subclass(Self());
        Ok(PyCell::new(py, init)?.to_object(py))
    }

    #[getter]
    fn get_text_size(&self, py: Python) -> PyObject {
        py.None()
    }

    #[getter]
    fn get_text_sha1(&self, py: Python) -> PyObject {
        py.None()
    }

    fn check(
        slf: &PyCell<Self>,
        py: Python,
        checker: PyObject,
        rev_id: RevisionId,
        inv: PyObject,
    ) -> PyResult<()> {
        let spr = slf.borrow().into_super();
        common_ie_check(slf.to_object(py), &spr.0, py, &checker, &rev_id, inv)?;

        if spr.0.symlink_target().is_none() {
            let report_items = checker.getattr(py, "_report_items")?;
            report_items.call_method1(
                py,
                "append",
                (format!(
                    "symlink {} has no target in revision {}",
                    spr.0.file_id(),
                    spr.0
                        .revision()
                        .map(|p| p.to_string())
                        .unwrap_or_else(|| String::from("None"))
                ),),
            )?;
        }

        // Symlinks are stored as ''
        checker.call_method1(
            py,
            "add_pending_item",
            (
                rev_id.to_object(py),
                (
                    "texts",
                    spr.0.file_id().to_object(py),
                    spr.0.revision().to_object(py),
                ),
                PyBytes::new(py, b"text").to_object(py),
                PyBytes::new(py, b"da39a3ee5e6b4b0d3255bfef95601890afd80709").to_object(py),
            ),
        )?;
        Ok(())
    }
}

fn entry_to_py(py: Python, e: Entry) -> PyResult<PyObject> {
    let kind = e.kind();
    let init = PyClassInitializer::from(InventoryEntry(e));
    match kind {
        Kind::File => {
            let init = init.add_subclass(InventoryFile());
            Ok(PyCell::new(py, init)?.to_object(py))
        }
        Kind::Directory => {
            let init = init.add_subclass(InventoryDirectory());
            Ok(PyCell::new(py, init)?.to_object(py))
        }
        Kind::TreeReference => {
            let init = init.add_subclass(TreeReference());
            Ok(PyCell::new(py, init)?.to_object(py))
        }
        Kind::Symlink => {
            let init = init.add_subclass(InventoryLink());
            Ok(PyCell::new(py, init)?.to_object(py))
        }
    }
}

#[pyfunction]
fn make_entry(
    py: Python,
    kind: &str,
    name: &str,
    parent_id: Option<FileId>,
    revision: Option<RevisionId>,
    file_id: Option<FileId>,
    text_sha1: Option<Vec<u8>>,
    text_size: Option<u64>,
    executable: Option<bool>,
    text_id: Option<Vec<u8>>,
    symlink_target: Option<String>,
    reference_revision: Option<RevisionId>,
) -> PyResult<PyObject> {
    let kind = match kind {
        "file" => Kind::File,
        "directory" => Kind::Directory,
        "tree-reference" => Kind::TreeReference,
        "symlink" => Kind::Symlink,
        _ => panic!("Unknown kind"),
    };
    let parent_id = parent_id.map(FileId::from);
    let file_id = file_id.map_or_else(|| FileId::generate(name), FileId::from);
    entry_to_py(
        py,
        Entry::new(
            kind,
            name.to_string(),
            file_id,
            parent_id,
            revision,
            text_sha1,
            text_size,
            executable,
            text_id,
            symlink_target,
            reference_revision,
        ),
    )
}

#[pyfunction]
fn is_valid_name(name: &str) -> bool {
    bazaar::inventory::is_valid_name(name)
}

#[pyfunction]
fn ensure_normalized_name(name: std::path::PathBuf) -> PyResult<std::path::PathBuf> {
    bazaar::inventory::ensure_normalized_name(name.as_path())
        .map_err(|_e| InvalidNormalization::new_err(name))
}

fn file_id_python(py: Python, file_id: &FileId) -> PyObject {
    PyBytes::new(py, file_id.bytes()).to_object(py)
}

fn delta_err_to_py_err(py: Python, e: InventoryDeltaInconsistency) -> PyErr {
    match e {
        InventoryDeltaInconsistency::NoPath => {
            InconsistentDelta::new_err(("", "", "No path in entry"))
        }
        InventoryDeltaInconsistency::DuplicateFileId(ref path, ref fid) => {
            InconsistentDelta::new_err((path.clone(), file_id_python(py, &fid), "repeated file_id"))
        }
        InventoryDeltaInconsistency::DuplicateOldPath(path, fid) => {
            InconsistentDelta::new_err((path, file_id_python(py, &fid), "repeated path"))
        }
        InventoryDeltaInconsistency::DuplicateNewPath(path, fid) => {
            InconsistentDelta::new_err((path, file_id_python(py, &fid), "repeated path"))
        }
        InventoryDeltaInconsistency::MismatchedId(path, fid1, fid2) => {
            InconsistentDelta::new_err((
                path,
                file_id_python(py, &fid1),
                format!("mismatched id with entry {}", fid2),
            ))
        }
        InventoryDeltaInconsistency::EntryWithoutPath(path, fid) => {
            InconsistentDelta::new_err((path, file_id_python(py, &fid), "Entry with no new_path"))
        }
        InventoryDeltaInconsistency::PathWithoutEntry(path, fid) => {
            InconsistentDelta::new_err((path, file_id_python(py, &fid), "new_path with no entry"))
        }
        InventoryDeltaInconsistency::OrphanedChild(fid) => {
            InconsistentDelta::new_err(("<deleted>", file_id_python(py, &fid), "orphaned child"))
        }
        InventoryDeltaInconsistency::NoSuchId(fid) => {
            NoSuchId::new_err((py.None(), file_id_python(py, &fid)))
        }
        InventoryDeltaInconsistency::PathMismatch(fid, path1, path2) => {
            InconsistentDelta::new_err((
                path1,
                file_id_python(py, &fid),
                format!("path mismatch != {}", path2),
            ))
        }
        InventoryDeltaInconsistency::ParentMissing(fid) => {
            InconsistentDelta::new_err(("", file_id_python(py, &fid), "parent missing"))
        }
        InventoryDeltaInconsistency::InvalidEntryName(name) => InvalidEntryName::new_err((name,)),
        InventoryDeltaInconsistency::FileIdCycle(fid, path, parent_path) => {
            InconsistentDelta::new_err((
                path,
                file_id_python(py, &fid),
                format!("file_id cycle with {}", parent_path),
            ))
        }
        InventoryDeltaInconsistency::ParentNotDirectory(path, fid) => InconsistentDelta::new_err((
            path,
            file_id_python(py, &fid),
            "parent is not a directory",
        )),
        InventoryDeltaInconsistency::PathAlreadyVersioned(name, parent_path) => {
            PathAlreadyVersioned::new_err((name, parent_path))
        }
    }
}

#[pyclass]
struct InventoryDelta(bazaar::inventory_delta::InventoryDelta);

#[pymethods]
impl InventoryDelta {
    #[new]
    fn new(
        _py: Python,
        delta: Option<
            Vec<(
                Option<String>,
                Option<String>,
                FileId,
                Option<PyRef<InventoryEntry>>,
            )>,
        >,
    ) -> PyResult<Self> {
        let delta = delta.unwrap_or_default();
        let delta = delta
            .into_iter()
            .map(|(old_name, new_name, file_id, entry)| {
                let old_name = old_name.as_deref();
                let new_name = new_name.as_deref();
                let entry = entry.as_ref().map(|e| e.0.clone());
                InventoryDeltaEntry {
                    old_path: old_name.map(|s| s.to_string()),
                    new_path: new_name.map(|s| s.to_string()),
                    file_id,
                    new_entry: entry,
                }
            })
            .collect::<Vec<_>>();
        Ok(Self(bazaar::inventory_delta::InventoryDelta::from(delta)))
    }

    fn __nonzero__(slf: PyRef<Self>) -> bool {
        !slf.0.is_empty()
    }

    fn sort(&mut self) {
        self.0.sort();
    }

    fn __len__(&self) -> usize {
        self.0.len()
    }

    fn __richcmp__(&self, other: PyRef<InventoryDelta>, op: CompareOp) -> PyResult<Option<bool>> {
        match op {
            CompareOp::Eq => Ok(Some(self.0 == other.0)),
            CompareOp::Ne => Ok(Some(self.0 != other.0)),
            _ => Err(PyNotImplementedError::new_err(
                "Only == and != are supported",
            )),
        }
    }

    fn __getitem__(
        &self,
        py: Python,
        index: isize,
    ) -> PyResult<(Option<String>, Option<String>, PyObject, PyObject)> {
        let index: usize = if index < 0 {
            (self.0.len() as isize + index) as usize
        } else {
            index as usize
        };
        let entry = self
            .0
            .get(index)
            .ok_or(PyIndexError::new_err("Index out of bounds"))?;
        Ok((
            entry.old_path.clone(),
            entry.new_path.clone(),
            entry.file_id.to_object(py),
            entry
                .new_entry
                .as_ref()
                .map_or_else(|| Ok(py.None()), |e| entry_to_py(py, e.clone()))?,
        ))
    }

<<<<<<< HEAD
    fn check(slf: PyRef<Self>, py: Python) -> PyResult<()> {
        slf.0.check().map_err(|e| match e {
=======
    fn check(&self, py: Python) -> PyResult<()> {
        self.0.check().map_err(|e| match e {
>>>>>>> 8136a921
            InventoryDeltaInconsistency::NoPath => {
                InconsistentDelta::new_err(("", "", "No path in entry"))
            }
            InventoryDeltaInconsistency::DuplicateFileId(ref path, ref fid) => {
<<<<<<< HEAD
                InconsistentDelta::new_err((
                    path.clone(),
                    file_id_python(py, &fid),
                    "repeated file_id",
                ))
            }
            InventoryDeltaInconsistency::DuplicateOldPath(path, fid) => {
                InconsistentDelta::new_err((path, file_id_python(py, &fid), "repeated path"))
            }
            InventoryDeltaInconsistency::DuplicateNewPath(path, fid) => {
                InconsistentDelta::new_err((path, file_id_python(py, &fid), "repeated path"))
=======
                InconsistentDelta::new_err((path.clone(), fid.to_object(py), "repeated file_id"))
            }
            InventoryDeltaInconsistency::DuplicateOldPath(path, fid) => {
                InconsistentDelta::new_err((path, fid.to_object(py), "repeated path"))
            }
            InventoryDeltaInconsistency::DuplicateNewPath(path, fid) => {
                InconsistentDelta::new_err((path, fid.to_object(py), "repeated path"))
>>>>>>> 8136a921
            }
            InventoryDeltaInconsistency::MismatchedId(path, fid1, fid2) => {
                InconsistentDelta::new_err((
                    path,
                    fid1.to_object(py),
                    format!("mismatched id with entry {}", fid2),
                ))
            }
<<<<<<< HEAD
            InventoryDeltaInconsistency::EntryWithoutPath(path, fid) => InconsistentDelta::new_err(
                (path, file_id_python(py, &fid), "Entry with no new_path"),
            ),
            InventoryDeltaInconsistency::PathWithoutEntry(path, fid) => InconsistentDelta::new_err(
                (path, file_id_python(py, &fid), "new_path with no entry"),
            ),
            InventoryDeltaInconsistency::PathMismatch(fid, path1, path2) => {
                InconsistentDelta::new_err((
                    path1,
                    file_id_python(py, &fid),
                    format!("mismatched path with entry {}", path2),
                ))
            }
            InventoryDeltaInconsistency::OrphanedChild(fid) => {
                InconsistentDelta::new_err(("", file_id_python(py, &fid), "orphaned child"))
            }
            InventoryDeltaInconsistency::ParentNotDirectory(path, fid) => {
                InconsistentDelta::new_err((path, file_id_python(py, &fid), "parent not directory"))
            }
            InventoryDeltaInconsistency::ParentMissing(fid) => {
                InconsistentDelta::new_err(("", file_id_python(py, &fid), "parent missing"))
            }
            InventoryDeltaInconsistency::NoSuchId(fid) => {
                NoSuchId::new_err((py.None(), file_id_python(py, &fid)))
            }
            InventoryDeltaInconsistency::InvalidEntryName(n) => InvalidEntryName::new_err((n,)),
            InventoryDeltaInconsistency::FileIdCycle(fid, path, parent_path) => {
                InconsistentDelta::new_err((
                    path,
                    file_id_python(py, &fid),
                    format!("file_id cycle with {}", parent_path),
                ))
            }
            InventoryDeltaInconsistency::PathAlreadyVersioned(path, fid) => {
                InconsistentDelta::new_err((path, fid, "path already versioned"))
=======
            InventoryDeltaInconsistency::EntryWithoutPath(path, fid) => {
                InconsistentDelta::new_err((path, fid.to_object(py), "Entry with no new_path"))
            }
            InventoryDeltaInconsistency::PathWithoutEntry(path, fid) => {
                InconsistentDelta::new_err((path, fid.to_object(py), "new_path with no entry"))
>>>>>>> 8136a921
            }
        })
    }

    fn __repr__(&self) -> String {
        format!("{:?}", self.0)
    }
}

fn inventory_err_to_py_err(e: Error, py: Python) -> PyErr {
    match e {
        Error::InvalidEntryName(name) => InvalidEntryName::new_err((name,)),
        Error::DuplicateFileId(fid, path) => {
            DuplicateFileId::new_err((file_id_python(py, &fid), path))
        }
        Error::NoSuchId(fid) => NoSuchId::new_err((py.None(), file_id_python(py, &fid))),
        Error::ParentNotDirectory(path, fid) => {
            InconsistentDelta::new_err((path, file_id_python(py, &fid), "parent not directory"))
        }
        Error::FileIdCycle(fid, path, parent_path) => InconsistentDelta::new_err((
            path,
            file_id_python(py, &fid),
            format!("file_id cycle with {}", parent_path),
        )),
        Error::ParentMissing(fid) => {
            InconsistentDelta::new_err(("", file_id_python(py, &fid), "parent missing"))
        }
        Error::PathAlreadyVersioned(name, parent_path) => {
            PathAlreadyVersioned::new_err((name, parent_path))
        }
        Error::ParentNotVersioned(path) => {
            InconsistentDelta::new_err((path, py.None(), "parent not versioned"))
        }
    }
}

#[pyclass]
struct Inventory(bazaar::inventory::MutableInventory);

#[pymethods]
impl Inventory {
    #[new]
    #[pyo3(signature = (root_id=b"TREE_ROOT".to_vec(), revision_id=None))]
    fn new(root_id: Option<Vec<u8>>, revision_id: Option<Vec<u8>>) -> PyResult<Self> {
        let mut inv = Inventory(bazaar::inventory::MutableInventory::new());

        let root_id = root_id.map(FileId::from);

        if let Some(root_id) = root_id {
            let root = bazaar::inventory::Entry::directory(root_id, None, None, "".to_string());
            inv.0.add(root).unwrap();
        }
        inv.0.revision_id = revision_id.map(RevisionId::from);
        Ok(inv)
    }

    #[getter]
    fn root(&self, py: Python) -> PyResult<PyObject> {
        if let Some(root) = self.0.root() {
            entry_to_py(py, root.clone())
        } else {
            Ok(py.None())
        }
    }

    fn add(&mut self, py: Python, entry: &InventoryEntry) -> PyResult<()> {
        self.0
            .add(entry.0.clone())
            .map_err(|e| inventory_err_to_py_err(e, py))?;
        Ok(())
    }

    fn add_path(
        &mut self,
        py: Python,
        relpath: &str,
        kind: &str,
        file_id: Option<Vec<u8>>,
    ) -> PyResult<PyObject> {
        let kind = match kind {
            "file" => breezy_osutils::Kind::File,
            "directory" => breezy_osutils::Kind::Directory,
            "link" => breezy_osutils::Kind::Symlink,
            "tree-reference" => breezy_osutils::Kind::TreeReference,
            _ => return Err(PyValueError::new_err("invalid kind")),
        };
        let file_id = self
            .0
            .add_path(relpath, kind, file_id.map(FileId::from))
            .map_err(|e| inventory_err_to_py_err(e, py))?;
        Ok(self.get_entry(py, file_id.bytes().to_vec()).unwrap())
    }

    #[getter]
    fn get_revision_id(&self, py: Python) -> PyResult<PyObject> {
        if let Some(revision_id) = self.0.revision_id.as_ref() {
            Ok(PyBytes::new(py, revision_id.bytes()).to_object(py))
        } else {
            Ok(py.None())
        }
    }

    #[setter]
    fn set_revision_id(&mut self, revision_id: Option<Vec<u8>>) {
        self.0.revision_id = revision_id.map(RevisionId::from);
    }

    fn id2path(&self, py: Python, file_id: Vec<u8>) -> PyResult<String> {
        let file_id = FileId::from(file_id);
        Ok(self.0.id2path(&file_id))
    }

    fn path2id(&self, py: Python, path: &str) -> Option<PyObject> {
        self.0
            .path2id(path)
            .map(|fid| PyBytes::new(py, fid.bytes()).to_object(py))
    }

    fn is_root(&self, py: Python, file_id: Vec<u8>) -> PyResult<bool> {
        let file_id = FileId::from(file_id);
        Ok(self.0.is_root(file_id))
    }

    fn has_filename(&self, py: Python, name: &str) -> PyResult<bool> {
        Ok(self.0.has_filename(name))
    }

    fn get_children(&self, py: Python, file_id: Vec<u8>) -> PyResult<HashMap<String, PyObject>> {
        let file_id = FileId::from(file_id);
        let children = self.0.get_children(&file_id);
        if children.is_none() {
            return Err(NoSuchId::new_err((py.None(), file_id_python(py, &file_id))));
        }
        let children = children.unwrap();
        let mut result = HashMap::with_capacity(children.len());
        for (name, child) in children {
            result.insert(name.to_string(), entry_to_py(py, child.clone())?);
        }
        Ok(result)
    }

    fn entries(&self, py: Python) -> PyResult<Vec<(String, PyObject)>> {
        let entries = self.0.entries();
        let mut result = Vec::with_capacity(entries.len());
        for (name, entry) in entries {
            result.push((name, entry_to_py(py, entry.clone())?));
        }
        Ok(result)
    }

    fn rename_id(
        &mut self,
        py: Python,
        old_file_id: Vec<u8>,
        new_file_id: Vec<u8>,
    ) -> PyResult<()> {
        let old_file_id = FileId::from(old_file_id);
        let new_file_id = FileId::from(new_file_id);
        self.0.rename_id(&old_file_id, &new_file_id);
        Ok(())
    }

    fn path2id_segments(&self, py: Python, names: Vec<&str>) -> Option<PyObject> {
        self.0
            .path2id_segments(names.as_slice())
            .map(|fid| PyBytes::new(py, fid.bytes()).to_object(py))
    }

    fn filter(&self, py: Python, specific_fileids: HashSet<Vec<u8>>) -> PyResult<Self> {
        let specific_fileids = specific_fileids
            .into_iter()
            .map(FileId::from)
            .collect::<HashSet<_>>();
        let result = self.0.filter(&specific_fileids.iter().collect());
        Ok(Self(result))
    }

    fn get_entry_by_path_partial(
        &self,
        py: Python,
        relpath: PyObject,
    ) -> PyResult<Option<(PyObject, Vec<String>, Vec<String>)>> {
        if let Ok(relpath) = relpath.extract::<&str>(py) {
            Ok(self
                .0
                .get_entry_by_path_partial(relpath)
                .map(|(entry, segments, missing)| {
                    (
                        entry_to_py(Python::acquire_gil().python(), entry.clone()).unwrap(),
                        segments,
                        missing,
                    )
                }))
        } else if let Ok(segments) = relpath.extract::<Vec<&str>>(py) {
            Ok(self
                .0
                .get_entry_by_path_segments_partial(segments.as_slice())
                .map(|(entry, segments, missing)| {
                    (
                        entry_to_py(Python::acquire_gil().python(), entry.clone()).unwrap(),
                        segments,
                        missing,
                    )
                }))
        } else {
            Err(PyTypeError::new_err("expected str or list of str"))
        }
    }

    fn get_entry_by_path(&self, py: Python, relpath: PyObject) -> PyResult<Option<PyObject>> {
        if let Ok(relpath) = relpath.extract::<&str>(py) {
            Ok(self
                .0
                .get_entry_by_path(relpath)
                .map(|entry| entry_to_py(Python::acquire_gil().python(), entry.clone()).unwrap()))
        } else if let Ok(segments) = relpath.extract::<Vec<&str>>(py) {
            Ok(self
                .0
                .get_entry_by_path_segments(segments.as_slice())
                .map(|entry| entry_to_py(Python::acquire_gil().python(), entry.clone()).unwrap()))
        } else {
            Err(PyTypeError::new_err("expected str or list of str"))
        }
    }

    fn apply_delta(
        &mut self,
        py: Python,
        delta: Vec<(
            Option<String>,
            Option<String>,
            Vec<u8>,
            Option<PyRef<InventoryEntry>>,
        )>,
    ) -> PyResult<()> {
        let delta = bazaar::inventory_delta::InventoryDelta::from_iter(delta.into_iter().map(
            |(old_name, new_name, file_id, entry)| InventoryDeltaEntry {
                old_path: old_name,
                new_path: new_name,
                file_id: FileId::from(file_id),
                new_entry: entry.map(|entry| entry.0.clone()),
            },
        ));
        self.0
            .apply_delta(&delta)
            .map_err(|e| delta_err_to_py_err(py, e))
    }

    fn create_by_apply_delta(
        &self,
        py: Python,
        delta: Vec<(
            Option<String>,
            Option<String>,
            Vec<u8>,
            Option<PyRef<InventoryEntry>>,
        )>,
        new_revision_id: Vec<u8>,
    ) -> PyResult<Self> {
        let delta = bazaar::inventory_delta::InventoryDelta::from_iter(delta.into_iter().map(
            |(old_name, new_name, file_id, entry)| InventoryDeltaEntry {
                old_path: old_name,
                new_path: new_name,
                file_id: FileId::from(file_id),
                new_entry: entry.map(|entry| entry.0.clone()),
            },
        ));
        let new_revision_id = RevisionId::from(new_revision_id);
        let result = self
            .0
            .create_by_apply_delta(&delta, new_revision_id)
            .map_err(|e| delta_err_to_py_err(py, e))?;
        Ok(Self(result))
    }

    fn __len__(&self) -> usize {
        self.0.len()
    }

    fn get_entry(&self, py: Python, file_id: Vec<u8>) -> PyResult<PyObject> {
        let file_id = FileId::from(file_id);
        self.0
            .get_entry(&file_id)
            .map(|entry| entry_to_py(py, entry.clone()).unwrap())
            .ok_or_else(|| NoSuchId::new_err((py.None(), file_id_python(py, &file_id))))
    }

    fn get_file_kind(&self, file_id: Vec<u8>) -> Option<&str> {
        let file_id = FileId::from(file_id);
        self.0.get_file_kind(&file_id).map(|kind| kind.to_string())
    }

    fn has_id(&self, file_id: Vec<u8>) -> bool {
        let file_id = FileId::from(file_id);
        self.0.has_id(&file_id)
    }

    fn get_child(&self, py: Python, file_id: Vec<u8>, name: &str) -> Option<PyObject> {
        let file_id = FileId::from(file_id);
        self.0
            .get_child(&file_id, name)
            .map(|entry| entry_to_py(py, entry.clone()).unwrap())
    }

    fn delete(&mut self, py: Python, file_id: Vec<u8>) -> PyResult<()> {
        let file_id = FileId::from(file_id);
        self.0
            .delete(&file_id)
            .map_err(|e| inventory_err_to_py_err(e, py))
    }

    fn _make_delta(&self, py: Python, old: &Inventory) -> PyResult<PyObject> {
        let inventory_delta = self.0.make_delta(&old.0);
        Ok(PyCell::new(py, InventoryDelta(inventory_delta))?.to_object(py))
    }

    fn remove_recursive_id(&mut self, file_id: Vec<u8>) -> PyResult<Vec<PyObject>> {
        let file_id = FileId::from(file_id);
        self.0
            .remove_recursive_id(&file_id)
            .into_iter()
            .map(|entry| entry_to_py(Python::acquire_gil().python(), entry))
            .collect::<PyResult<Vec<_>>>()
    }

    fn rename(
        &mut self,
        py: Python,
        file_id: Vec<u8>,
        new_parent_id: Vec<u8>,
        new_name: &str,
    ) -> PyResult<()> {
        let file_id = FileId::from(file_id);
        let new_parent_id = FileId::from(new_parent_id);
        self.0
            .rename(&file_id, &new_parent_id, new_name)
            .map_err(|e| inventory_err_to_py_err(e, py))
    }

    fn iter_sorted_children(&self, py: Python, file_id: Vec<u8>) -> PyResult<PyObject> {
        let file_id = FileId::from(file_id);
        let children = self.0.iter_sorted_children(&file_id);
        if children.is_none() {
            return Err(NoSuchId::new_err((py.None(), file_id_python(py, &file_id))));
        }
        Ok(children
            .unwrap()
            .into_iter()
            .map(|(_n, e)| entry_to_py(py, e.clone()))
            .collect::<PyResult<Vec<_>>>()?
            .to_object(py))
    }

    fn iter_all_ids(&self, py: Python) -> PyResult<PyObject> {
        let ids = self.0.iter_all_ids();
        ids.into_iter()
            .map(|id| PyBytes::new(py, id.bytes()).to_object(py))
            .collect::<Vec<_>>()
            .to_object(py)
            .call_method0(py, "__iter__")
    }

    fn iter_entries(
        slf: Py<Inventory>,
        py: Python,
        from_dir: Option<&[u8]>,
        recursive: Option<bool>,
    ) -> PyResult<PyObject> {
        let from_dir = from_dir.map(FileId::from);
        let recursive = recursive.unwrap_or(true);

        Ok(PyCell::new(py, IterEntriesIterator::new(py, slf, from_dir, recursive)?)?.to_object(py))
    }

    fn iter_entries_by_dir(
        slf: Py<Inventory>,
        py: Python,
        from_dir: Option<Vec<u8>>,
        specific_file_ids: Option<HashSet<Vec<u8>>>,
    ) -> PyResult<PyObject> {
        let from_dir = from_dir.map(FileId::from);
        let specific_file_ids =
            specific_file_ids.map(|fids| fids.iter().map(FileId::from).collect());

        Ok(PyCell::new(
            py,
            IterEntriesByDirIterator::new(py, slf, from_dir, specific_file_ids)?,
        )?
        .to_object(py))
    }

    fn change_root_id(&mut self, new_root_id: Vec<u8>) -> PyResult<()> {
        let new_root_id = FileId::from(new_root_id);
        self.0.change_root_id(new_root_id);
        Ok(())
    }

    fn copy(&self) -> Self {
        Self(self.0.clone())
    }

    fn make_entry(
        &self,
        kind: &str,
        name: &str,
        parent_id: Option<&[u8]>,
        file_id: Option<&[u8]>,
    ) -> PyResult<PyObject> {
        let parent_id = parent_id.map(FileId::from);
        let file_id = file_id.map(FileId::from);
        let kind = match kind {
            "directory" => Kind::Directory,
            "file" => Kind::File,
            "symlink" => Kind::Symlink,
            "tree-reference" => Kind::TreeReference,
            _ => return Err(PyValueError::new_err(format!("Unknown kind: {}", kind))),
        };
        let entry = bazaar::inventory::make_entry(kind, name.to_string(), parent_id, file_id);
        entry_to_py(Python::acquire_gil().python(), entry)
    }
}

#[pyclass]
struct IterEntriesByDirIterator {
    inv: Py<Inventory>,
    parents: Option<HashSet<FileId>>,
    stack: Vec<(String, FileId)>,
    children: VecDeque<(String, Entry)>,
    specific_file_ids: Option<HashSet<FileId>>,
}

impl IterEntriesByDirIterator {
    fn new(
        py: Python,
        inv: Py<Inventory>,
        from_dir: Option<FileId>,
        specific_file_ids: Option<HashSet<FileId>>,
    ) -> PyResult<Self> {
        let parents = specific_file_ids.as_ref().map(|specific_file_ids| {
            bazaar::inventory::find_interesting_parents(
                &inv.borrow(py).0,
                &specific_file_ids.iter().collect(),
            )
            .into_iter()
            .cloned()
            .collect()
        });

        let mut stack: Vec<(String, FileId)> = vec![];
        let from_dir = if from_dir.is_none() {
            inv.borrow(py).0.root().map(|e| e.file_id().clone())
        } else {
            let inv = &inv.borrow(py).0;
            let e = inv.get_entry(from_dir.as_ref().unwrap());

            if e.is_none() {
                return Err(NoSuchId::new_err((
                    py.None(),
                    file_id_python(py, from_dir.as_ref().unwrap()),
                )));
            }

            let e = e.unwrap();

            if e.kind() != Kind::Directory {
                return Err(NotADirectory::new_err((file_id_python(
                    py,
                    from_dir.as_ref().unwrap(),
                ),)));
            }
            from_dir
        };

        let mut children = VecDeque::new();

        if let Some(from_dir) = from_dir.as_ref() {
            assert!(
                inv.borrow(py).0.get_children(from_dir).is_some(),
                "from_dir {:?} must be a directory",
                from_dir
            );
            stack.push(("".to_string(), from_dir.clone()));
            if specific_file_ids.is_none() || specific_file_ids.as_ref().unwrap().contains(from_dir)
            {
                children.push_front((
                    "".to_string(),
                    inv.borrow(py).0.get_entry(from_dir).unwrap().clone(),
                ));
            }
        }

        Ok(Self {
            inv,
            parents,
            children,
            stack,
            specific_file_ids,
        })
    }
}

#[pymethods]
impl IterEntriesByDirIterator {
    fn __iter__(slf: PyRef<Self>) -> PyResult<Py<IterEntriesByDirIterator>> {
        Ok(slf.into())
    }

    fn __next__(&mut self, py: Python) -> PyResult<Option<(String, PyObject)>> {
        loop {
            if let Some((relpath, ie)) = self.children.pop_front() {
                return Ok(Some((relpath, entry_to_py(py, ie)?)));
            }
            if let Some((cur_relpath, cur_dir)) = self.stack.pop() {
                for (child_name, child_ie) in self
                    .inv
                    .borrow(py)
                    .0
                    .iter_sorted_children(&cur_dir)
                    .expect("should be known directory")
                {
                    let child_relpath = cur_relpath.to_string() + child_name;
                    let mut child_dirs = Vec::new();

                    if self.specific_file_ids.is_none()
                        || self
                            .specific_file_ids
                            .as_ref()
                            .unwrap()
                            .contains(child_ie.file_id())
                    {
                        self.children
                            .push_back((child_relpath.clone(), child_ie.clone()));
                    }

                    if child_ie.kind() == Kind::Directory
                        && (self.parents.is_none()
                            || self.parents.as_ref().unwrap().contains(child_ie.file_id()))
                    {
                        assert!(self
                            .inv
                            .borrow(py)
                            .0
                            .get_children(child_ie.file_id())
                            .is_some());
                        child_dirs.push((child_relpath + "/", child_ie.file_id()))
                    }

                    child_dirs.reverse();
                    self.stack
                        .extend(child_dirs.into_iter().map(|(n, f)| (n, f.clone())));
                }
            } else {
                return Ok(None);
            }
        }
    }
}

#[pyclass]
struct IterEntriesIterator {
    inv: Py<Inventory>,
    stack: VecDeque<(String, VecDeque<(String, Entry)>)>,
    recursive: bool,
    first_entry: Option<Entry>,
}

impl IterEntriesIterator {
    fn new(
        py: Python,
        inv: Py<Inventory>,
        mut from_dir: Option<FileId>,
        recursive: bool,
    ) -> PyResult<Self> {
        let mut stack = VecDeque::new();

        let first_entry = if from_dir.is_none() {
            from_dir = inv.borrow(py).0.root().map(|e| e.file_id().clone());
            inv.borrow(py).0.root().cloned()
        } else {
            None
        };

        if let Some(from_dir) = from_dir.as_ref() {
            let inv = &inv.borrow(py).0;
            let children = inv.iter_sorted_children(from_dir);
            if children.is_none() {
                return Err(NoSuchId::new_err((py.None(), file_id_python(py, from_dir))));
            }
            stack.push_back((
                String::new(),
                children
                    .unwrap()
                    .map(|(p, ie)| (p.to_string(), ie.clone()))
                    .collect::<VecDeque<_>>(),
            ));
        }

        Ok(Self {
            inv,
            stack,
            recursive,
            first_entry,
        })
    }
}

#[pymethods]
impl IterEntriesIterator {
    fn __iter__(slf: PyRef<Self>) -> PyResult<Py<IterEntriesIterator>> {
        Ok(slf.into())
    }

    fn __next__(&mut self, py: Python) -> PyResult<Option<(String, PyObject)>> {
        if let Some(first_entry) = self.first_entry.take() {
            return Ok(Some((String::new(), entry_to_py(py, first_entry)?)));
        }
        loop {
            if let Some((base, children)) = self.stack.back_mut() {
                if let Some((name, ie)) = children.pop_front() {
                    let path = if base.is_empty() {
                        name
                    } else {
                        format!("{}/{}", base, name)
                    };
                    if ie.kind() == Kind::Directory && self.recursive {
                        let children = self
                            .inv
                            .borrow(py)
                            .0
                            .iter_sorted_children(ie.file_id())
                            .unwrap()
                            .map(|(p, ie)| (p.to_string(), ie.clone()))
                            .collect::<VecDeque<_>>();
                        self.stack.push_back((path.clone(), children));
                    }
                    return Ok(Some((path, entry_to_py(py, ie)?)));
                } else {
                    self.stack.pop_back();
                }
            } else {
                return Ok(None);
            }
        }
    }
}

#[pyfunction]
fn parse_inventory_delta(
    py: Python,
    lines: Vec<Vec<u8>>,
    allow_versioned_root: Option<bool>,
    allow_tree_references: Option<bool>,
) -> PyResult<(PyObject, PyObject, bool, bool, PyObject)> {
    let (parent, version, versioned_root, tree_references, result) =
        bazaar::inventory_delta::parse_inventory_delta(
            lines
                .iter()
                .map(|x| x.as_slice())
                .collect::<Vec<_>>()
                .as_slice(),
            allow_versioned_root,
            allow_tree_references,
        )
        .map_err(|e| match e {
            InventoryDeltaParseError::Invalid(m) => InventoryDeltaError::new_err((m,)),
            InventoryDeltaParseError::Incompatible(m) => IncompatibleInventoryDelta::new_err((m,)),
        })?;

    let parent = parent.to_object(py);
    let version = version.to_object(py);

    let result = PyCell::new(py, InventoryDelta(result))?.to_object(py);

    Ok((parent, version, versioned_root, tree_references, result))
}

#[pyfunction]
fn parse_inventory_entry(
    file_id: FileId,
    name: String,
    parent_id: Option<FileId>,
    revision: Option<RevisionId>,
    lines: &[u8],
) -> InventoryEntry {
    InventoryEntry(bazaar::inventory_delta::parse_inventory_entry(
        file_id, name, parent_id, revision, lines,
    ))
}

#[pyfunction]
fn serialize_inventory_entry(py: Python, entry: &InventoryEntry) -> PyResult<PyObject> {
    Ok(PyBytes::new(
        py,
        bazaar::inventory_delta::serialize_inventory_entry(&entry.0)
            .map_err(|e| match e {
                InventoryDeltaSerializeError::Invalid(m) => InventoryDeltaError::new_err((m,)),
                InventoryDeltaSerializeError::UnsupportedKind(k) => PyKeyError::new_err((k,)),
            })?
            .as_slice(),
    )
    .to_object(py))
}

#[pyfunction]
fn serialize_inventory_delta(
    py: Python,
    old_name: RevisionId,
    new_name: RevisionId,
    delta_to_new: &InventoryDelta,
    versioned_root: bool,
    tree_references: bool,
) -> PyResult<Vec<PyObject>> {
    Ok(bazaar::inventory_delta::serialize_inventory_delta(
        &old_name,
        &new_name,
        &delta_to_new.0,
        versioned_root,
        tree_references,
    )
    .map_err(|e| match e {
        InventoryDeltaSerializeError::Invalid(m) => InventoryDeltaError::new_err((m,)),
        InventoryDeltaSerializeError::UnsupportedKind(m) => PyKeyError::new_err((m,)),
    })?
    .into_iter()
    .map(|x| PyBytes::new(py, x.as_slice()).to_object(py))
    .collect())
}

#[pyfunction]
fn chk_inventory_entry_to_bytes(py: Python, entry: &InventoryEntry) -> PyResult<PyObject> {
    Ok(PyBytes::new(
        py,
        bazaar::chk_inventory::chk_inventory_entry_to_bytes(&entry.0).as_slice(),
    )
    .to_object(py))
}

#[pyfunction]
pub fn chk_inventory_bytes_to_entry(py: Python, data: &[u8]) -> PyResult<PyObject> {
    entry_to_py(
        py,
        bazaar::chk_inventory::chk_inventory_bytes_to_entry(data),
    )
}

#[pyfunction]
fn chk_inventory_bytes_to_utf8name_key(
    py: Python,
    data: &[u8],
) -> PyResult<(PyObject, PyObject, PyObject)> {
    let (name, file_id, revision_id) =
        bazaar::chk_inventory::chk_inventory_bytes_to_utf8_name_key(data);

    Ok((
        PyBytes::new(py, name).to_object(py),
        file_id.to_object(py),
        revision_id.to_object(py),
    ))
}

pub fn _inventory_rs(py: Python) -> PyResult<&PyModule> {
    let m = PyModule::new(py, "inventory")?;

    m.add_class::<InventoryEntry>()?;
    m.add_class::<InventoryFile>()?;
    m.add_class::<InventoryLink>()?;
    m.add_class::<InventoryDirectory>()?;
    m.add_class::<TreeReference>()?;
    m.add_wrapped(wrap_pyfunction!(make_entry))?;
    m.add_wrapped(wrap_pyfunction!(is_valid_name))?;
    m.add_wrapped(wrap_pyfunction!(ensure_normalized_name))?;
    m.add_class::<Inventory>()?;

    m.add_class::<InventoryDelta>()?;
    m.add_wrapped(wrap_pyfunction!(parse_inventory_delta))?;
    m.add_wrapped(wrap_pyfunction!(parse_inventory_entry))?;
    m.add_wrapped(wrap_pyfunction!(serialize_inventory_delta))?;
    m.add_wrapped(wrap_pyfunction!(serialize_inventory_entry))?;
    m.add("InventoryDeltaError", py.get_type::<InventoryDeltaError>())?;
    m.add(
        "IncompatibleInventoryDelta",
        py.get_type::<IncompatibleInventoryDelta>(),
    )?;
    m.add_wrapped(wrap_pyfunction!(chk_inventory_entry_to_bytes))?;
    m.add_wrapped(wrap_pyfunction!(chk_inventory_bytes_to_entry))?;
    m.add_wrapped(wrap_pyfunction!(chk_inventory_bytes_to_utf8name_key))?;

    Ok(m)
}<|MERGE_RESOLUTION|>--- conflicted
+++ resolved
@@ -65,12 +65,7 @@
         if !present {
             return Err(BzrCheckError::new_err(format!(
                 "missing parent {{{}}} in inventory for revision {{{}}}",
-<<<<<<< HEAD
-                parent_id,
-                RevisionId::from(rev_id)
-=======
                 parent_id, rev_id
->>>>>>> 8136a921
             )));
         }
     }
@@ -402,23 +397,11 @@
         }
     }
 
-<<<<<<< HEAD
-    #[setter]
-    fn set_text_id(slf: PyRefMut<Self>, text_id: Option<Vec<u8>>) {
-        let mut s = slf.into_super();
-        match &mut s.0 {
-            Entry::File { text_id: t, .. } => *t = text_id,
-            _ => panic!("Not a file"),
-        }
-    }
-
     #[getter]
-    fn get_reference_revision(&self, py: Python) -> PyObject {
+    fn get_reference_revision(slf: PyRef<Self>, py: Python) -> PyObject {
         py.None()
     }
 
-=======
->>>>>>> 8136a921
     fn copy(slf: PyRef<Self>, py: Python) -> PyResult<PyObject> {
         let s = slf.into_super();
         let init = PyClassInitializer::from(InventoryEntry(s.0.clone()));
@@ -804,10 +787,9 @@
         _ => panic!("Unknown kind"),
     };
     let parent_id = parent_id.map(FileId::from);
-    let file_id = file_id.map_or_else(|| FileId::generate(name), FileId::from);
     entry_to_py(
         py,
-        Entry::new(
+        bazaar::inventory::make_entry(
             kind,
             name.to_string(),
             file_id,
@@ -835,7 +817,7 @@
 }
 
 fn file_id_python(py: Python, file_id: &FileId) -> PyObject {
-    PyBytes::new(py, file_id.bytes()).to_object(py)
+    PyBytes::new(py, file_id.as_bytes()).to_object(py)
 }
 
 fn delta_err_to_py_err(py: Python, e: InventoryDeltaInconsistency) -> PyErr {
@@ -982,30 +964,12 @@
         ))
     }
 
-<<<<<<< HEAD
-    fn check(slf: PyRef<Self>, py: Python) -> PyResult<()> {
-        slf.0.check().map_err(|e| match e {
-=======
     fn check(&self, py: Python) -> PyResult<()> {
         self.0.check().map_err(|e| match e {
->>>>>>> 8136a921
             InventoryDeltaInconsistency::NoPath => {
                 InconsistentDelta::new_err(("", "", "No path in entry"))
             }
             InventoryDeltaInconsistency::DuplicateFileId(ref path, ref fid) => {
-<<<<<<< HEAD
-                InconsistentDelta::new_err((
-                    path.clone(),
-                    file_id_python(py, &fid),
-                    "repeated file_id",
-                ))
-            }
-            InventoryDeltaInconsistency::DuplicateOldPath(path, fid) => {
-                InconsistentDelta::new_err((path, file_id_python(py, &fid), "repeated path"))
-            }
-            InventoryDeltaInconsistency::DuplicateNewPath(path, fid) => {
-                InconsistentDelta::new_err((path, file_id_python(py, &fid), "repeated path"))
-=======
                 InconsistentDelta::new_err((path.clone(), fid.to_object(py), "repeated file_id"))
             }
             InventoryDeltaInconsistency::DuplicateOldPath(path, fid) => {
@@ -1013,7 +977,6 @@
             }
             InventoryDeltaInconsistency::DuplicateNewPath(path, fid) => {
                 InconsistentDelta::new_err((path, fid.to_object(py), "repeated path"))
->>>>>>> 8136a921
             }
             InventoryDeltaInconsistency::MismatchedId(path, fid1, fid2) => {
                 InconsistentDelta::new_err((
@@ -1022,49 +985,41 @@
                     format!("mismatched id with entry {}", fid2),
                 ))
             }
-<<<<<<< HEAD
-            InventoryDeltaInconsistency::EntryWithoutPath(path, fid) => InconsistentDelta::new_err(
-                (path, file_id_python(py, &fid), "Entry with no new_path"),
-            ),
-            InventoryDeltaInconsistency::PathWithoutEntry(path, fid) => InconsistentDelta::new_err(
-                (path, file_id_python(py, &fid), "new_path with no entry"),
-            ),
             InventoryDeltaInconsistency::PathMismatch(fid, path1, path2) => {
                 InconsistentDelta::new_err((
                     path1,
-                    file_id_python(py, &fid),
+                    fid.to_object(py),
                     format!("mismatched path with entry {}", path2),
                 ))
             }
             InventoryDeltaInconsistency::OrphanedChild(fid) => {
-                InconsistentDelta::new_err(("", file_id_python(py, &fid), "orphaned child"))
+                InconsistentDelta::new_err(("", fid.to_object(py), "orphaned child"))
             }
             InventoryDeltaInconsistency::ParentNotDirectory(path, fid) => {
-                InconsistentDelta::new_err((path, file_id_python(py, &fid), "parent not directory"))
+                InconsistentDelta::new_err((path, fid.to_object(py), "parent not directory"))
             }
             InventoryDeltaInconsistency::ParentMissing(fid) => {
-                InconsistentDelta::new_err(("", file_id_python(py, &fid), "parent missing"))
+                InconsistentDelta::new_err(("", fid.to_object(py), "parent missing"))
             }
             InventoryDeltaInconsistency::NoSuchId(fid) => {
-                NoSuchId::new_err((py.None(), file_id_python(py, &fid)))
+                NoSuchId::new_err((py.None(), fid.to_object(py)))
             }
             InventoryDeltaInconsistency::InvalidEntryName(n) => InvalidEntryName::new_err((n,)),
             InventoryDeltaInconsistency::FileIdCycle(fid, path, parent_path) => {
                 InconsistentDelta::new_err((
                     path,
-                    file_id_python(py, &fid),
+                    fid.to_object(py),
                     format!("file_id cycle with {}", parent_path),
                 ))
             }
             InventoryDeltaInconsistency::PathAlreadyVersioned(path, fid) => {
-                InconsistentDelta::new_err((path, fid, "path already versioned"))
-=======
+                InconsistentDelta::new_err((path, fid.to_object(py), "path already versioned"))
+            }
             InventoryDeltaInconsistency::EntryWithoutPath(path, fid) => {
                 InconsistentDelta::new_err((path, fid.to_object(py), "Entry with no new_path"))
             }
             InventoryDeltaInconsistency::PathWithoutEntry(path, fid) => {
                 InconsistentDelta::new_err((path, fid.to_object(py), "new_path with no entry"))
->>>>>>> 8136a921
             }
         })
     }
@@ -1114,7 +1069,8 @@
         let root_id = root_id.map(FileId::from);
 
         if let Some(root_id) = root_id {
-            let root = bazaar::inventory::Entry::directory(root_id, None, None, "".to_string());
+            let root =
+                bazaar::inventory::Entry::root(root_id, revision_id.clone().map(RevisionId::from));
             inv.0.add(root).unwrap();
         }
         inv.0.revision_id = revision_id.map(RevisionId::from);
@@ -1142,7 +1098,14 @@
         py: Python,
         relpath: &str,
         kind: &str,
-        file_id: Option<Vec<u8>>,
+        file_id: Option<FileId>,
+        revision: Option<RevisionId>,
+        text_sha1: Option<Vec<u8>>,
+        text_size: Option<u64>,
+        executable: Option<bool>,
+        text_id: Option<Vec<u8>>,
+        symlink_target: Option<String>,
+        reference_revision: Option<RevisionId>,
     ) -> PyResult<PyObject> {
         let kind = match kind {
             "file" => breezy_osutils::Kind::File,
@@ -1153,15 +1116,26 @@
         };
         let file_id = self
             .0
-            .add_path(relpath, kind, file_id.map(FileId::from))
+            .add_path(
+                relpath,
+                kind,
+                file_id,
+                revision,
+                text_sha1,
+                text_size,
+                executable,
+                text_id,
+                symlink_target,
+                reference_revision,
+            )
             .map_err(|e| inventory_err_to_py_err(e, py))?;
-        Ok(self.get_entry(py, file_id.bytes().to_vec()).unwrap())
+        Ok(self.get_entry(py, file_id.as_bytes().to_vec()).unwrap())
     }
 
     #[getter]
     fn get_revision_id(&self, py: Python) -> PyResult<PyObject> {
         if let Some(revision_id) = self.0.revision_id.as_ref() {
-            Ok(PyBytes::new(py, revision_id.bytes()).to_object(py))
+            Ok(PyBytes::new(py, revision_id.as_bytes()).to_object(py))
         } else {
             Ok(py.None())
         }
@@ -1180,7 +1154,7 @@
     fn path2id(&self, py: Python, path: &str) -> Option<PyObject> {
         self.0
             .path2id(path)
-            .map(|fid| PyBytes::new(py, fid.bytes()).to_object(py))
+            .map(|fid| PyBytes::new(py, fid.as_bytes()).to_object(py))
     }
 
     fn is_root(&self, py: Python, file_id: Vec<u8>) -> PyResult<bool> {
@@ -1230,7 +1204,7 @@
     fn path2id_segments(&self, py: Python, names: Vec<&str>) -> Option<PyObject> {
         self.0
             .path2id_segments(names.as_slice())
-            .map(|fid| PyBytes::new(py, fid.bytes()).to_object(py))
+            .map(|fid| PyBytes::new(py, fid.as_bytes()).to_object(py))
     }
 
     fn filter(&self, py: Python, specific_fileids: HashSet<Vec<u8>>) -> PyResult<Self> {
@@ -1252,22 +1226,14 @@
                 .0
                 .get_entry_by_path_partial(relpath)
                 .map(|(entry, segments, missing)| {
-                    (
-                        entry_to_py(Python::acquire_gil().python(), entry.clone()).unwrap(),
-                        segments,
-                        missing,
-                    )
+                    (entry_to_py(py, entry.clone()).unwrap(), segments, missing)
                 }))
         } else if let Ok(segments) = relpath.extract::<Vec<&str>>(py) {
             Ok(self
                 .0
                 .get_entry_by_path_segments_partial(segments.as_slice())
                 .map(|(entry, segments, missing)| {
-                    (
-                        entry_to_py(Python::acquire_gil().python(), entry.clone()).unwrap(),
-                        segments,
-                        missing,
-                    )
+                    (entry_to_py(py, entry.clone()).unwrap(), segments, missing)
                 }))
         } else {
             Err(PyTypeError::new_err("expected str or list of str"))
@@ -1279,12 +1245,12 @@
             Ok(self
                 .0
                 .get_entry_by_path(relpath)
-                .map(|entry| entry_to_py(Python::acquire_gil().python(), entry.clone()).unwrap()))
+                .map(|entry| entry_to_py(py, entry.clone()).unwrap()))
         } else if let Ok(segments) = relpath.extract::<Vec<&str>>(py) {
             Ok(self
                 .0
                 .get_entry_by_path_segments(segments.as_slice())
-                .map(|entry| entry_to_py(Python::acquire_gil().python(), entry.clone()).unwrap()))
+                .map(|entry| entry_to_py(py, entry.clone()).unwrap()))
         } else {
             Err(PyTypeError::new_err("expected str or list of str"))
         }
@@ -1358,8 +1324,7 @@
     }
 
     fn has_id(&self, file_id: Vec<u8>) -> bool {
-        let file_id = FileId::from(file_id);
-        self.0.has_id(&file_id)
+        self.0.has_id(&file_id.into())
     }
 
     fn get_child(&self, py: Python, file_id: Vec<u8>, name: &str) -> Option<PyObject> {
@@ -1381,12 +1346,12 @@
         Ok(PyCell::new(py, InventoryDelta(inventory_delta))?.to_object(py))
     }
 
-    fn remove_recursive_id(&mut self, file_id: Vec<u8>) -> PyResult<Vec<PyObject>> {
+    fn remove_recursive_id(&mut self, py: Python, file_id: Vec<u8>) -> PyResult<Vec<PyObject>> {
         let file_id = FileId::from(file_id);
         self.0
             .remove_recursive_id(&file_id)
             .into_iter()
-            .map(|entry| entry_to_py(Python::acquire_gil().python(), entry))
+            .map(|entry| entry_to_py(py, entry))
             .collect::<PyResult<Vec<_>>>()
     }
 
@@ -1421,7 +1386,7 @@
     fn iter_all_ids(&self, py: Python) -> PyResult<PyObject> {
         let ids = self.0.iter_all_ids();
         ids.into_iter()
-            .map(|id| PyBytes::new(py, id.bytes()).to_object(py))
+            .map(|id| PyBytes::new(py, id.as_bytes()).to_object(py))
             .collect::<Vec<_>>()
             .to_object(py)
             .call_method0(py, "__iter__")
@@ -1468,13 +1433,19 @@
 
     fn make_entry(
         &self,
+        py: Python,
         kind: &str,
         name: &str,
-        parent_id: Option<&[u8]>,
-        file_id: Option<&[u8]>,
+        parent_id: Option<FileId>,
+        file_id: Option<FileId>,
+        revision: Option<RevisionId>,
+        text_sha1: Option<Vec<u8>>,
+        text_size: Option<u64>,
+        text_id: Option<Vec<u8>>,
+        executable: Option<bool>,
+        symlink_target: Option<String>,
+        reference_revision: Option<RevisionId>,
     ) -> PyResult<PyObject> {
-        let parent_id = parent_id.map(FileId::from);
-        let file_id = file_id.map(FileId::from);
         let kind = match kind {
             "directory" => Kind::Directory,
             "file" => Kind::File,
@@ -1482,8 +1453,20 @@
             "tree-reference" => Kind::TreeReference,
             _ => return Err(PyValueError::new_err(format!("Unknown kind: {}", kind))),
         };
-        let entry = bazaar::inventory::make_entry(kind, name.to_string(), parent_id, file_id);
-        entry_to_py(Python::acquire_gil().python(), entry)
+        let entry = bazaar::inventory::make_entry(
+            kind,
+            name.to_string(),
+            parent_id,
+            file_id,
+            revision,
+            text_sha1,
+            text_size,
+            executable,
+            text_id,
+            symlink_target,
+            reference_revision,
+        );
+        entry_to_py(py, entry)
     }
 }
 
