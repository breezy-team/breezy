use bazaar::RevisionId;
use chrono::NaiveDateTime;
use pyo3::class::basic::CompareOp;
use pyo3::exceptions::{PyNotImplementedError, PyRuntimeError, PyTypeError, PyValueError};
use pyo3::import_exception;
use pyo3::prelude::*;
use pyo3::types::{PyBytes, PyString};
use pyo3_file::PyFileLikeObject;
use std::collections::HashMap;

mod chk_map;
mod dirstate;
mod groupcompress;
mod inventory;
<<<<<<< HEAD
mod smart;
=======
mod versionedfile;
>>>>>>> bb00be2a

import_exception!(breezy.errors, ReservedId);

/// Create a new file id suffix that is reasonably unique.
///
/// On the first call we combine the current time with 64 bits of randomness to
/// give a highly probably globally unique number. Then each call in the same
/// process adds 1 to a serial number we append to that unique value.
#[pyfunction]
fn _next_id_suffix(py: Python, suffix: Option<&str>) -> PyObject {
    PyBytes::new(py, bazaar::gen_ids::next_id_suffix(suffix).as_slice()).into_py(py)
}

/// Return new file id for the basename 'name'.
///
/// The uniqueness is supplied from _next_id_suffix.
#[pyfunction]
fn gen_file_id(py: Python, name: &str) -> PyObject {
    bazaar::FileId::generate(name).to_object(py)
}

/// Return a new tree-root file id.
#[pyfunction]
fn gen_root_id(py: Python) -> PyObject {
    bazaar::FileId::generate_root_id().to_object(py)
}

/// Return new revision-id.
///
/// Args:
///   username: The username of the committer, in the format returned by
///      config.username().  This is typically a real name, followed by an
///      email address. If found, we will use just the email address portion.
///      Otherwise we flatten the real name, and use that.
/// Returns: A new revision id.
#[pyfunction]
fn gen_revision_id(py: Python, username: &str, timestamp: Option<PyObject>) -> PyResult<PyObject> {
    let timestamp = match timestamp {
        Some(timestamp) => {
            if let Ok(timestamp) = timestamp.extract::<f64>(py) {
                Some(timestamp as u64)
            } else if let Ok(timestamp) = timestamp.extract::<u64>(py) {
                Some(timestamp)
            } else {
                return Err(PyTypeError::new_err(
                    "timestamp must be a float or an int".to_string(),
                ));
            }
        }
        None => None,
    };
    Ok(bazaar::RevisionId::generate(username, timestamp).to_object(py))
}

#[pyfunction]
fn normalize_pattern(pattern: &str) -> String {
    bazaar::globbing::normalize_pattern(pattern)
}

#[pyclass]
struct Replacer {
    replacer: bazaar::globbing::Replacer,
}

#[pymethods]
impl Replacer {
    #[new]
    fn new(source: Option<&Self>) -> Self {
        Self {
            replacer: bazaar::globbing::Replacer::new(source.map(|p| &p.replacer)),
        }
    }

    /// Add a pattern and replacement.
    ///
    /// The pattern must not contain capturing groups.
    /// The replacement might be either a string template in which \& will be
    /// replaced with the match, or a function that will get the matching text
    /// as argument. It does not get match object, because capturing is
    /// forbidden anyway.
    fn add(&mut self, py: Python, pattern: &str, func: PyObject) -> PyResult<()> {
        if let Ok(func) = func.extract::<String>(py) {
            self.replacer
                .add(pattern, bazaar::globbing::Replacement::String(func));
            Ok(())
        } else {
            let callable = Box::new(move |t: String| -> String {
                Python::with_gil(|py| match func.call1(py, (t,)) {
                    Ok(result) => result.extract::<String>(py).unwrap(),
                    Err(e) => {
                        e.restore(py);
                        String::new()
                    }
                })
            });
            self.replacer
                .add(pattern, bazaar::globbing::Replacement::Closure(callable));
            Ok(())
        }
    }

    /// Add all patterns from another replacer.
    ///
    /// All patterns and replacements from replacer are appended to the ones
    /// already defined.
    fn add_replacer(&mut self, replacer: &Self) {
        self.replacer.add_replacer(&replacer.replacer)
    }

    fn __call__(&mut self, py: Python, text: &str) -> PyResult<String> {
        let ret = self
            .replacer
            .replace(text)
            .map_err(|e| PyValueError::new_err(e.to_string()))?;
        if PyErr::occurred(py) {
            Err(PyErr::fetch(py))
        } else {
            Ok(ret)
        }
    }
}

#[pyclass(subclass)]
struct Revision(bazaar::revision::Revision);

/// Single revision on a branch.
///
/// Revisions may know their revision_hash, but only once they've been
/// written out.  This is not stored because you cannot write the hash
/// into the file it describes.
///
/// Attributes:
///   parent_ids: List of parent revision_ids
///
///   properties:
///     Dictionary of revision properties.  These are attached to the
///     revision as extra metadata.  The name must be a single
///     word; the value can be an arbitrary string.
#[pymethods]
impl Revision {
    #[new]
    fn new(
        py: Python,
        revision_id: RevisionId,
        parent_ids: Vec<RevisionId>,
        committer: Option<String>,
        message: String,
        properties: Option<HashMap<String, PyObject>>,
        inventory_sha1: Option<Vec<u8>>,
        timestamp: f64,
        timezone: Option<i32>,
    ) -> PyResult<Self> {
        let mut cproperties: HashMap<String, Vec<u8>> = HashMap::new();
        for (k, v) in properties.unwrap_or(HashMap::new()) {
            if let Ok(s) = v.extract::<&PyBytes>(py) {
                cproperties.insert(k, s.as_bytes().to_vec());
            } else if let Ok(s) = v.extract::<&PyString>(py) {
                let s = s
                    .call_method1("encode", ("utf-8", "surrogateescape"))?
                    .extract::<&PyBytes>()?;
                cproperties.insert(k, s.as_bytes().to_vec());
            } else {
                return Err(PyTypeError::new_err(
                    "properties must be a dictionary of strings",
                ));
            }
        }

        if !bazaar::revision::validate_properties(&cproperties) {
            return Err(PyValueError::new_err(
                "properties must be a dictionary of strings",
            ));
        }
        Ok(Self(bazaar::revision::Revision {
            revision_id,
            parent_ids,
            committer,
            message,
            properties: cproperties,
            inventory_sha1,
            timestamp,
            timezone,
        }))
    }

    fn __richcmp__(&self, other: &Self, op: CompareOp) -> PyResult<bool> {
        match op {
            CompareOp::Eq => Ok(self.0 == other.0),
            CompareOp::Ne => Ok(self.0 != other.0),
            _ => Err(PyNotImplementedError::new_err(
                "only == and != are supported",
            )),
        }
    }

    fn __repr__(self_: PyRef<Self>) -> String {
        format!("<Revision id {:?}>", self_.0.revision_id)
    }

    #[getter]
    fn revision_id(&self, py: Python) -> PyObject {
        self.0.revision_id.to_object(py)
    }

    #[getter]
    fn parent_ids(&self, py: Python) -> PyObject {
        self.0.parent_ids.to_object(py)
    }

    #[getter]
    fn committer(&self) -> Option<String> {
        self.0.committer.clone()
    }

    #[getter]
    fn message(&self) -> String {
        self.0.message.clone()
    }

    #[getter]
    fn properties(&self) -> HashMap<String, String> {
        self.0
            .properties
            .iter()
            .map(|(k, v)| (k.clone(), String::from_utf8_lossy(v).into()))
            .collect()
    }

    #[getter]
    fn get_inventory_sha1(&self, py: Python) -> PyObject {
        if let Some(sha1) = &self.0.inventory_sha1 {
            PyBytes::new(py, sha1).into_py(py)
        } else {
            py.None()
        }
    }

    #[setter]
    fn set_inventory_sha1(&mut self, py: Python, value: PyObject) -> PyResult<()> {
        if let Ok(value) = value.extract::<&PyBytes>(py) {
            self.0.inventory_sha1 = Some(value.as_bytes().to_vec());
            Ok(())
        } else if value.is_none(py) {
            self.0.inventory_sha1 = None;
            Ok(())
        } else {
            Err(PyTypeError::new_err("expected bytes or None"))
        }
    }

    #[getter]
    fn timestamp(&self) -> f64 {
        self.0.timestamp
    }

    #[getter]
    fn timezone(&self) -> Option<i32> {
        self.0.timezone
    }

    fn datetime(&self) -> PyResult<NaiveDateTime> {
        Ok(self.0.datetime())
    }

    fn check_properties(&self) -> PyResult<()> {
        if self.0.check_properties() {
            Ok(())
        } else {
            Err(PyValueError::new_err("invalid properties"))
        }
    }

    fn get_summary(&self) -> String {
        self.0.get_summary()
    }

    fn get_apparent_authors(&self) -> Vec<String> {
        self.0.get_apparent_authors()
    }

    fn bug_urls(&self) -> Vec<String> {
        self.0.bug_urls()
    }
}

fn serializer_err_to_py_err(e: bazaar::serializer::Error) -> PyErr {
    PyRuntimeError::new_err(format!("serializer error: {:?}", e))
}

#[pyclass(subclass)]
struct RevisionSerializer(Box<dyn bazaar::serializer::RevisionSerializer>);

#[pyclass(subclass,extends=RevisionSerializer)]
struct BEncodeRevisionSerializerv1;

#[pymethods]
impl BEncodeRevisionSerializerv1 {
    #[new]
    fn new() -> (Self, RevisionSerializer) {
        (
            Self {},
            RevisionSerializer(Box::new(
                bazaar::bencode_serializer::BEncodeRevisionSerializer1,
            )),
        )
    }
}

#[pyclass(subclass,extends=RevisionSerializer)]
struct XMLRevisionSerializer8;

#[pymethods]
impl XMLRevisionSerializer8 {
    #[new]
    fn new() -> (Self, RevisionSerializer) {
        (
            Self {},
            RevisionSerializer(Box::new(bazaar::xml_serializer::XMLRevisionSerializer8)),
        )
    }
}

#[pyclass(subclass,extends=RevisionSerializer)]
struct XMLRevisionSerializer5;

#[pymethods]
impl XMLRevisionSerializer5 {
    #[new]
    fn new() -> (Self, RevisionSerializer) {
        (
            Self {},
            RevisionSerializer(Box::new(bazaar::xml_serializer::XMLRevisionSerializer5)),
        )
    }
}

#[pymethods]
impl RevisionSerializer {
    #[getter]
    fn format_name(&self) -> String {
        self.0.format_name().to_string()
    }

    #[getter]
    fn squashes_xml_invalid_characters(&self) -> bool {
        self.0.squashes_xml_invalid_characters()
    }

    fn read_revision(&self, py: Python, file: PyObject) -> PyResult<Revision> {
        py.allow_threads(|| {
            let mut file = PyFileLikeObject::with_requirements(file, true, false, false)?;
            Ok(Revision(
                self.0
                    .read_revision(&mut file)
                    .map_err(serializer_err_to_py_err)?,
            ))
        })
    }

    fn write_revision_to_string(&self, py: Python, revision: &Revision) -> PyResult<PyObject> {
        Ok(PyBytes::new(
            py,
            py.allow_threads(|| self.0.write_revision_to_string(&revision.0))
                .map_err(serializer_err_to_py_err)?
                .as_slice(),
        )
        .into_py(py))
    }

    fn write_revision_to_lines(&self, py: Python, revision: &Revision) -> PyResult<Vec<PyObject>> {
        self.0
            .write_revision_to_lines(&revision.0)
            .map(|s| -> PyResult<PyObject> {
                Ok(PyBytes::new(py, s.map_err(serializer_err_to_py_err)?.as_slice()).into_py(py))
            })
            .collect::<PyResult<Vec<PyObject>>>()
    }

    fn read_revision_from_string(&self, py: Python, string: &[u8]) -> PyResult<Revision> {
        Ok(Revision(
            py.allow_threads(|| self.0.read_revision_from_string(string))
                .map_err(serializer_err_to_py_err)?,
        ))
    }
}

#[pyfunction(name = "is_null")]
fn is_null_revision(revision_id: RevisionId) -> bool {
    revision_id.is_null()
}

#[pyfunction(name = "is_reserved_id")]
fn is_reserved_revision_id(revision_id: RevisionId) -> bool {
    revision_id.is_reserved()
}

#[pyfunction(name = "check_not_reserved_id")]
fn check_not_reserved_id(py: Python, revision_id: PyObject) -> PyResult<()> {
    if revision_id.is_none(py) {
        return Ok(());
    }
    if let Ok(revision_id) = revision_id.extract::<RevisionId>(py) {
        if revision_id.is_reserved() {
            Err(ReservedId::new_err((revision_id.as_bytes().into_py(py),)))
        } else {
            Ok(())
        }
    } else {
        // For now, just ignore other types..
        Ok(())
    }
}

#[pyfunction]
fn escape_invalid_chars(message: Option<&str>) -> (Option<String>, usize) {
    if let Some(message) = message {
        (
            Some(bazaar::xml_serializer::escape_invalid_chars(message)),
            message.len(),
        )
    } else {
        (None, 0)
    }
}

#[pyfunction]
fn encode_and_escape(py: Python, unicode_or_utf8_str: PyObject) -> PyResult<&PyBytes> {
    let ret = if let Ok(text) = unicode_or_utf8_str.extract::<&str>(py) {
        bazaar::xml_serializer::encode_and_escape_string(text)
    } else if let Ok(bytes) = unicode_or_utf8_str.extract::<&[u8]>(py) {
        bazaar::xml_serializer::encode_and_escape_bytes(bytes)
    } else {
        return Err(PyTypeError::new_err("expected str or bytes"));
    };

    Ok(PyBytes::new(py, ret.as_bytes()))
}

mod hashcache;
mod rio;

#[pymodule]
fn _bzr_rs(py: Python, m: &PyModule) -> PyResult<()> {
    m.add_wrapped(wrap_pyfunction!(_next_id_suffix))?;
    m.add_wrapped(wrap_pyfunction!(gen_file_id))?;
    m.add_wrapped(wrap_pyfunction!(gen_root_id))?;
    m.add_wrapped(wrap_pyfunction!(gen_revision_id))?;
    let m_globbing = PyModule::new(py, "globbing")?;
    m_globbing.add_wrapped(wrap_pyfunction!(normalize_pattern))?;
    m_globbing.add_class::<Replacer>()?;
    m.add_submodule(m_globbing)?;
    m.add_class::<Revision>()?;
    let inventorym = inventory::_inventory_rs(py)?;
    m.add_submodule(inventorym)?;
    m.add_class::<RevisionSerializer>()?;
    m.add_class::<BEncodeRevisionSerializerv1>()?;
    m.add_class::<XMLRevisionSerializer5>()?;
    m.add_class::<XMLRevisionSerializer8>()?;
    m.add(
        "revision_bencode_serializer",
        m.getattr("BEncodeRevisionSerializerv1")?.call0()?,
    )?;
    m.add(
        "revision_serializer_v8",
        m.getattr("XMLRevisionSerializer8")?.call0()?,
    )?;
    m.add(
        "revision_serializer_v5",
        m.getattr("XMLRevisionSerializer5")?.call0()?,
    )?;
    m.add("CURRENT_REVISION", bazaar::CURRENT_REVISION)?;
    m.add("NULL_REVISION", bazaar::NULL_REVISION)?;
    m.add("ROOT_ID", bazaar::inventory::ROOT_ID)?;
    m.add_wrapped(wrap_pyfunction!(is_null_revision))?;
    m.add_wrapped(wrap_pyfunction!(is_reserved_revision_id))?;
    m.add_wrapped(wrap_pyfunction!(check_not_reserved_id))?;
    m.add_wrapped(wrap_pyfunction!(escape_invalid_chars))?;
    m.add_wrapped(wrap_pyfunction!(encode_and_escape))?;

    let riom = PyModule::new(py, "rio")?;
    rio::rio(riom)?;
    m.add_submodule(riom)?;

    let hashcachem = PyModule::new(py, "hashcache")?;
    hashcache::hashcache(hashcachem)?;
    m.add_submodule(hashcachem)?;

    let dirstatem = dirstate::_dirstate_rs(py)?;
    m.add_submodule(dirstatem)?;

    let groupcompressm = groupcompress::_groupcompress_rs(py)?;
    m.add_submodule(groupcompressm)?;

    let chk_mapm = chk_map::_chk_map_rs(py)?;
    m.add_submodule(chk_mapm)?;

<<<<<<< HEAD
    let smartm = smart::_smart_rs(py)?;
    m.add_submodule(smartm)?;

=======
    let versionedfilem = versionedfile::_versionedfile_rs(py)?;
    m.add_submodule(versionedfilem)?;
>>>>>>> bb00be2a
    Ok(())
}<|MERGE_RESOLUTION|>--- conflicted
+++ resolved
@@ -12,11 +12,8 @@
 mod dirstate;
 mod groupcompress;
 mod inventory;
-<<<<<<< HEAD
 mod smart;
-=======
 mod versionedfile;
->>>>>>> bb00be2a
 
 import_exception!(breezy.errors, ReservedId);
 
@@ -513,13 +510,10 @@
     let chk_mapm = chk_map::_chk_map_rs(py)?;
     m.add_submodule(chk_mapm)?;
 
-<<<<<<< HEAD
     let smartm = smart::_smart_rs(py)?;
     m.add_submodule(smartm)?;
 
-=======
     let versionedfilem = versionedfile::_versionedfile_rs(py)?;
     m.add_submodule(versionedfilem)?;
->>>>>>> bb00be2a
     Ok(())
 }