--- conflicted
+++ resolved
@@ -1,20 +1,15 @@
 [package]
 name = "transport-py"
 version = "3.3.3"
-edition = "2021"
+edition = "2018"
 
 [lib]
 crate-type = ["cdylib"]
 
 [dependencies]
 pyo3 = { version = ">=0.17, <0.19", features = ["extension-module"]}
-<<<<<<< HEAD
-breezy-transport = { path = "../transport", features = ["pyo3"] }
-url = "2.2"
-pyo3-file = { git = "https://github.com/omerbenamram/pyo3-file" }
-log = "0.4"
-=======
 breezy-transport = { path = "../transport" }
 pyo3-file = { git = "https://github.com/omerbenamram/pyo3-file" }
 sftp = "0.2.0"
->>>>>>> e68ed9fa
+url = "2.2"
+log = "0.4"