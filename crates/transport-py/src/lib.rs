<<<<<<< HEAD
use breezy_transport::lock::FileLock;
use breezy_transport::lock::Lock as LockTrait;
use breezy_transport::{
    Error, ReadStream, Result, Stat, Transport as TransportTrait, UrlFragment, WriteStream,
};
use log::debug;
use pyo3::create_exception;
use pyo3::exceptions::{PyException, PyRuntimeError, PyValueError};
use pyo3::import_exception;
use pyo3::prelude::*;
use pyo3::types::{PyBytes, PyIterator, PyList, PyType};
use pyo3_file::PyFileLikeObject;
use std::collections::HashMap;
use std::fs::{Metadata, Permissions};
use std::io::{BufRead, BufReader, BufWriter, Read, Seek, Write};
use std::os::unix::fs::PermissionsExt;
use std::path::{Path, PathBuf};
use url::Url;
=======
use breezy_transport::lock::Lock as LockTrait;
use breezy_transport::lock::{FileLock, LockError};
use log::debug;
use pyo3::exceptions::{PyRuntimeError, PyValueError};
use pyo3::import_exception;
use pyo3::prelude::*;
use pyo3::types::{PyBytes, PyList, PyType};
use pyo3_file::PyFileLikeObject;
use std::io::{BufRead, BufReader, Read, Seek, SeekFrom, Write};
use std::path::{Path, PathBuf};
>>>>>>> 2d38b304

import_exception!(breezy.errors, TransportError);
import_exception!(breezy.errors, NoSmartMedium);
import_exception!(breezy.errors, NotLocalUrl);
import_exception!(breezy.errors, InProcessTransport);
import_exception!(breezy.transport, NoSuchFile);
import_exception!(breezy.transport, FileExists);
import_exception!(breezy.errors, PathNotChild);
import_exception!(breezy.errors, PermissionDenied);
import_exception!(breezy.errors, TransportNotPossible);
import_exception!(breezy.errors, ShortReadvError);
import_exception!(breezy.errors, LockContention);
import_exception!(breezy.errors, LockFailed);
<<<<<<< HEAD
import_exception!(breezy.errors, ReadError);
import_exception!(breezy.errors, PathError);
import_exception!(breezy.errors, DirectoryNotEmpty);
import_exception!(breezy.errors, NotADirectory);
import_exception!(breezy.urlutils, InvalidURL);

#[pyclass(subclass)]
struct Transport(Box<dyn breezy_transport::Transport>);

fn map_transport_err_to_py_err(e: Error, t: Option<PyObject>, p: Option<&UrlFragment>) -> PyErr {
    let pick_path = |n: Option<String>| {
        if n.is_none() {
            n
        } else {
            p.map(|p| p.to_string())
        }
    };
    match e {
        Error::InProcessTransport => InProcessTransport::new_err(()),
        Error::NotLocalUrl(url) => NotLocalUrl::new_err((url,)),
        Error::NoSmartMedium => NoSmartMedium::new_err((t.unwrap(),)),
        Error::NoSuchFile(name) => NoSuchFile::new_err((pick_path(name),)),
        Error::FileExists(name) => FileExists::new_err((pick_path(name),)),
        Error::TransportNotPossible => TransportNotPossible::new_err(()),
        Error::UrlError(e) => InvalidURL::new_err((p.map(|p| p.to_string()),)),
        Error::PermissionDenied(name) => PermissionDenied::new_err((pick_path(name),)),
        Error::PathNotChild => PathNotChild::new_err(()),
        Error::UrlutilsError(e) => InvalidURL::new_err((p.map(|p| p.to_string()),)),
        Error::Io(e) => e.into(),
        Error::UnexpectedEof => PyValueError::new_err("Unexpected EOF"),
        Error::LockContention(name) => LockContention::new_err((name,)),
        Error::LockFailed(name, error) => LockFailed::new_err((name, error)),
        Error::NotADirectoryError(name) => NoSuchFile::new_err((pick_path(name),)),
        Error::IsADirectoryError(name) => ReadError::new_err((pick_path(name), "is a directory")),
        Error::DirectoryNotEmptyError(name) => DirectoryNotEmpty::new_err((pick_path(name),)),
        Error::ShortReadvError(path, offset, expected, got) => {
            ShortReadvError::new_err((path, offset, expected, got))
        }
    }
}

#[cfg(unix)]
fn perms_from_py_object(obj: PyObject) -> Permissions {
    Python::with_gil(|py| {
        let mode = obj.extract::<u32>(py).unwrap();
        Permissions::from_mode(mode)
    })
}

#[pyclass]
struct PyStat {
    #[pyo3(get)]
    st_mode: u32,

    #[pyo3(get)]
    st_size: usize,

    #[pyo3(get)]
    st_mtime: Option<f64>,
}

trait BufReadStream: BufRead + Seek {}

impl BufReadStream for BufReader<Box<dyn ReadStream + Sync + Send>> {}

#[pyclass]
struct PyBufReadStream {
    f: Box<dyn BufReadStream + Sync + Send>,
    path: PathBuf,
}

#[pyclass]
struct PyWriteStream(Box<dyn WriteStream + Sync + Send>);

#[pymethods]
impl PyWriteStream {
    fn write(&mut self, py: Python, data: &[u8]) -> PyResult<usize> {
        py.allow_threads(|| self.0.write(data))
            .map_err(|e| e.into())
    }

    fn close(&mut self, py: Python, want_fdatasync: Option<bool>) -> PyResult<()> {
        if want_fdatasync.unwrap_or(false) {
            self.fdatasync(py)?;
        }
        Ok(())
    }

    fn fdatasync(&mut self, py: Python) -> PyResult<()> {
        py.allow_threads(|| self.0.sync_all()).map_err(|e| e.into())
    }

    fn __enter__(slf: PyRef<Self>) -> Py<Self> {
        slf.into()
    }

    fn __exit__(
        &self,
        _exc_type: Option<&PyType>,
        _exc_val: Option<&PyAny>,
        _exc_tb: Option<&PyAny>,
    ) -> PyResult<bool> {
        Ok(false)
    }

    fn flush(&mut self, py: Python) -> PyResult<()> {
        py.allow_threads(|| self.0.flush()).map_err(|e| e.into())
    }

    fn writelines(&mut self, py: Python, lines: &PyList) -> PyResult<()> {
        for line in lines.iter() {
            self.write(py, line.extract::<&[u8]>().unwrap())?;
        }
        Ok(())
    }
}

#[pyclass]
struct PyFile(BufReader<Box<std::fs::File>>, PathBuf);

impl PyFile {
    fn new(f: Box<std::fs::File>, path: &Path) -> Self {
        Self(BufReader::new(f), path.to_path_buf())
    }
}

#[pymethods]
impl PyFile {
    fn seekable(&self) -> bool {
        true
    }

    fn read(&mut self, py: Python, size: Option<usize>) -> PyResult<PyObject> {
        if let Some(size) = size {
            let mut buf = vec![0; size];
            let ret = py
                .allow_threads(|| self.0.read(&mut buf))
                .map_err(|e| -> PyErr { e.into() })?;
            Ok(PyBytes::new(py, &buf[..ret]).to_object(py))
        } else {
            let mut buf = Vec::new();
            py.allow_threads(|| self.0.read_to_end(&mut buf))
                .map_err(|e| -> PyErr { e.into() })?;
            Ok(PyBytes::new(py, &buf).to_object(py))
        }
    }

    fn write(&mut self, py: Python, data: &[u8]) -> PyResult<usize> {
        py.allow_threads(|| self.0.get_mut().write(data))
            .map_err(|e| e.into())
    }

    fn readline(&mut self, py: Python) -> PyResult<PyObject> {
        let mut buf = vec![];
        let ret = py.allow_threads(|| self.0.read_until(b'\n', &mut buf))?;
        buf.truncate(ret);
        Ok(PyBytes::new(py, &buf).to_object(py).to_object(py))
    }

    fn __iter__(slf: PyRef<Self>) -> Py<Self> {
        slf.into()
    }

    fn __next__(&mut self, py: Python) -> PyResult<Option<PyObject>> {
        let mut buf = vec![];
        let ret = py
            .allow_threads(|| self.0.read_until(b'\n', &mut buf))
            .map_err(|e| -> PyErr { e.into() })?;
        if ret == 0 {
            return Ok(None);
        }
        buf.truncate(ret);
        Ok(Some(PyBytes::new(py, &buf).to_object(py).to_object(py)))
    }

    fn readlines(&mut self, py: Python) -> PyResult<PyObject> {
        let ret = PyList::empty(py);
        while let Some(line) = self.__next__(py)? {
            ret.append(line)?;
        }
        Ok(ret.to_object(py))
    }

    fn seek(&mut self, offset: i64, whence: Option<i8>) -> PyResult<u64> {
        let seekfrom = match whence.unwrap_or(0) {
            0 => std::io::SeekFrom::Start(offset as u64),
            1 => std::io::SeekFrom::Current(offset),
            2 => std::io::SeekFrom::End(offset),
            _ => return Err(PyValueError::new_err("Invalid whence")),
        };

        self.0.seek(seekfrom).map_err(|e| e.into())
    }

    fn tell(&mut self) -> PyResult<u64> {
        self.0.stream_position().map_err(|e| e.into())
    }

    fn __enter__(slf: PyRef<Self>) -> Py<Self> {
        slf.into()
    }

    fn __exit__(
        &self,
        _exc_type: Option<&PyType>,
        _exc_val: Option<&PyAny>,
        _exc_tb: Option<&PyAny>,
    ) -> PyResult<bool> {
        Ok(false)
    }

    fn flush(&mut self) -> PyResult<()> {
        self.0.get_mut().flush().map_err(|e| e.into())
    }

    fn writelines(&mut self, py: Python, lines: &PyList) -> PyResult<()> {
        for line in lines.iter() {
            self.write(py, line.extract::<&[u8]>().unwrap())?;
        }
        Ok(())
    }

    fn truncate(&mut self, py: Python, size: Option<u64>) -> PyResult<()> {
        let size = size.map_or_else(|| py.allow_threads(|| self.tell()), Ok)?;
        py.allow_threads(|| self.0.get_mut().set_len(size))
            .map_err(|e| e.into())
    }

    #[cfg(unix)]
    fn fileno(&self, py: Python) -> PyResult<i32> {
        use std::os::unix::io::AsRawFd;
        Ok(py.allow_threads(|| self.0.get_ref().as_raw_fd()))
    }
}

impl PyBufReadStream {
    fn new(read: Box<dyn ReadStream + Sync + Send>, path: &Path) -> Self {
        Self {
            f: Box::new(BufReader::new(read)),
            path: path.to_path_buf(),
        }
    }

    fn map_io_err_to_py_err(&self, e: std::io::Error) -> PyErr {
        let transport_err = breezy_transport::map_io_err_to_transport_err(
            e,
            Some(&self.path.as_path().to_string_lossy()),
        );
        map_transport_err_to_py_err(
            transport_err,
            None,
            Some(self.path.as_path().to_string_lossy().as_ref()),
        )
    }
}

#[pymethods]
impl PyBufReadStream {
    fn read(&mut self, py: Python, size: Option<usize>) -> PyResult<PyObject> {
        if let Some(size) = size {
            let mut buf = vec![0; size];
            let ret = py
                .allow_threads(|| self.f.read(&mut buf))
                .map_err(|e| self.map_io_err_to_py_err(e))?;
            Ok(PyBytes::new(py, &buf[..ret]).to_object(py))
        } else {
            let mut buf = Vec::new();
            py.allow_threads(|| self.f.read_to_end(&mut buf))
                .map_err(|e| self.map_io_err_to_py_err(e))?;
            Ok(PyBytes::new(py, &buf).to_object(py))
        }
    }

    fn seekable(&self) -> bool {
        true
    }

    fn seek(&mut self, py: Python, offset: i64, whence: Option<i8>) -> PyResult<u64> {
        let seekfrom = match whence.unwrap_or(0) {
            0 => std::io::SeekFrom::Start(offset as u64),
            1 => std::io::SeekFrom::Current(offset),
            2 => std::io::SeekFrom::End(offset),
            _ => return Err(PyValueError::new_err("Invalid whence")),
        };

        py.allow_threads(|| self.f.seek(seekfrom))
            .map_err(|e| self.map_io_err_to_py_err(e))
    }

    fn tell(&mut self, py: Python) -> PyResult<u64> {
        py.allow_threads(|| self.f.stream_position())
            .map_err(|e| self.map_io_err_to_py_err(e))
    }

    fn readline(&mut self, py: Python) -> PyResult<PyObject> {
        let mut buf = vec![];
        let ret = py
            .allow_threads(|| self.f.read_until(b'\n', &mut buf))
            .map_err(|e| self.map_io_err_to_py_err(e))?;
        buf.truncate(ret);
        Ok(PyBytes::new(py, &buf).to_object(py).to_object(py))
    }

    fn __iter__(slf: PyRef<Self>) -> Py<Self> {
        slf.into()
    }

    fn __next__(&mut self, py: Python) -> PyResult<Option<PyObject>> {
        let mut buf = vec![];
        let ret = py
            .allow_threads(|| self.f.read_until(b'\n', &mut buf))
            .map_err(|e| self.map_io_err_to_py_err(e))?;
        if ret == 0 {
            return Ok(None);
        }
        buf.truncate(ret);
        Ok(Some(PyBytes::new(py, &buf).to_object(py).to_object(py)))
    }

    fn close(&mut self) -> PyResult<()> {
        Ok(())
    }

    fn __enter__(slf: PyRef<Self>) -> Py<Self> {
        slf.into()
    }

    fn __exit__(
        &self,
        _exc_type: Option<&PyType>,
        _exc_val: Option<&PyAny>,
        _exc_tb: Option<&PyAny>,
    ) -> PyResult<bool> {
        Ok(false)
    }

    fn readlines(&mut self, py: Python) -> PyResult<PyObject> {
        let ret = PyList::empty(py);
        while let Some(line) = self.__next__(py)? {
            ret.append(line)?;
        }
        Ok(ret.to_object(py))
    }
}

impl Transport {
    fn map_to_py_err(slf: PyRef<Self>, py: Python, e: Error, p: Option<&str>) -> PyErr {
        let obj = slf.into_py(py);
        map_transport_err_to_py_err(e, Some(obj), p)
    }
}

#[pymethods]
impl Transport {
    fn external_url(&self) -> PyResult<String> {
        Ok(self
            .0
            .external_url()
            .map_err(|e| map_transport_err_to_py_err(e, None, None))?
            .to_string())
    }

    fn __repr__(&self) -> PyResult<String> {
        Ok(format!("{:?}", self.0))
    }

    fn get_bytes(slf: &PyCell<Self>, py: Python, path: &str) -> PyResult<PyObject> {
        let t = &slf.borrow().0;
        let ret = py
            .allow_threads(|| t.get_bytes(path))
            .map_err(|e| match e {
                Error::IsADirectoryError(_) => {
                    ReadError::new_err((path.to_string(), "Is a directory".to_string()))
                }
                Error::NotADirectoryError(_) => {
                    NoSuchFile::new_err((path.to_string(), "Not a directory".to_string()))
                }
                e => map_transport_err_to_py_err(e, Some(slf.into_py(py)), Some(path)),
            })?;

        Ok(PyBytes::new(py, &ret).to_object(py).to_object(py))
    }

    #[getter]
    fn base(&self) -> PyResult<String> {
        Ok(self.0.base().to_string())
    }

    fn has(&self, py: Python, path: &str) -> PyResult<bool> {
        py.allow_threads(|| self.0.has(path))
            .map_err(|e| map_transport_err_to_py_err(e, None, Some(path)))
    }

    fn has_any(&self, py: Python, paths: Vec<&str>) -> PyResult<bool> {
        py.allow_threads(|| self.0.has_any(paths.as_slice()))
            .map_err(|e| map_transport_err_to_py_err(e, None, None))
    }

    fn mkdir(slf: &PyCell<Self>, py: Python, path: &str, mode: Option<PyObject>) -> PyResult<()> {
        let mode = mode.map(perms_from_py_object);
        let t = &slf.borrow().0;
        py.allow_threads(|| t.mkdir(path, mode))
            .map_err(|e| map_transport_err_to_py_err(e, Some(slf.into_py(py)), Some(path)))?;
        Ok(())
    }

    fn ensure_base(&self, py: Python, mode: Option<PyObject>) -> PyResult<bool> {
        let mode = mode.map(perms_from_py_object);
        py.allow_threads(|| self.0.ensure_base(mode))
            .map_err(|e| map_transport_err_to_py_err(e, None, None))
    }

    fn local_abspath(&self, py: Python, path: &str) -> PyResult<PathBuf> {
        py.allow_threads(|| self.0.local_abspath(path))
            .map_err(|e| map_transport_err_to_py_err(e, None, Some(path)))
    }

    fn get(slf: PyRef<Self>, py: Python, path: &str) -> PyResult<PyObject> {
        let t = &slf.0;
        let ret = py.allow_threads(|| t.get(path)).map_err(|e| match e {
            Error::IsADirectoryError(_) => {
                ReadError::new_err((path.to_string(), "Is a directory".to_string()))
            }
            Error::NotADirectoryError(_) => {
                NoSuchFile::new_err((path.to_string(), "Not a directory".to_string()))
            }
            e => map_transport_err_to_py_err(e, Some(slf.into_py(py)), Some(path)),
        })?;
        Ok(PyBufReadStream::new(ret, Path::new(path)).into_py(py))
    }

    fn get_smart_medium(slf: &PyCell<Self>, py: Python) -> PyResult<PyObject> {
        slf.borrow()
            .0
            .get_smart_medium()
            .map_err(|e| Transport::map_to_py_err(slf.borrow(), py, e, None))?;
        // TODO(jelmer)
        Ok(py.None())
    }

    fn stat(&self, py: Python, path: &str) -> PyResult<PyObject> {
        let t = &self.0;
        let stat = py
            .allow_threads(|| t.stat(path))
            .map_err(|e| map_transport_err_to_py_err(e, None, Some(path)))?;
        Ok(PyStat {
            st_size: stat.size,
            st_mode: stat.mode,
            st_mtime: stat.mtime,
        }
        .into_py(py))
    }

    fn relpath(&self, path: Option<&str>) -> PyResult<String> {
        let path = path.unwrap_or(".");
        let url = Url::parse(path).map_err(|_| PyValueError::new_err((path.to_string(),)))?;
        self.0
            .relpath(&url)
            .map_err(|e| map_transport_err_to_py_err(e, None, Some(path)))
    }

    fn abspath(&self, path: &str) -> PyResult<String> {
        Ok(self
            .0
            .abspath(path)
            .map_err(|e| map_transport_err_to_py_err(e, None, Some(path)))?
            .to_string())
    }

    fn put_bytes(
        slf: &PyCell<Self>,
        py: Python,
        path: &str,
        data: &[u8],
        mode: Option<PyObject>,
    ) -> PyResult<()> {
        let mode = mode.map(perms_from_py_object);
        let t = &slf.borrow().0;
        py.allow_threads(|| t.put_bytes(path, data, mode))
            .map_err(|e| map_transport_err_to_py_err(e, Some(slf.into_py(py)), Some(path)))?;
        Ok(())
    }

    fn put_bytes_non_atomic(
        slf: &PyCell<Self>,
        py: Python,
        path: &str,
        data: &[u8],
        mode: Option<PyObject>,
        create_parent_dir: Option<bool>,
        dir_mode: Option<PyObject>,
    ) -> PyResult<()> {
        let t = &slf.borrow().0;

        py.allow_threads(|| {
            t.put_bytes_non_atomic(
                path,
                data,
                mode.map(perms_from_py_object),
                create_parent_dir,
                dir_mode.map(perms_from_py_object),
            )
        })
        .map_err(|e| map_transport_err_to_py_err(e, Some(slf.into_py(py)), Some(path)))?;
        Ok(())
    }

    fn put_file(
        slf: &PyCell<Self>,
        py: Python,
        path: &str,
        file: PyObject,
        mode: Option<PyObject>,
    ) -> PyResult<u64> {
        let t = &slf.borrow().0;
        let mut file = PyFileLikeObject::with_requirements(file, true, false, false)?;
        let ret = py
            .allow_threads(|| t.put_file(path, &mut file, mode.map(perms_from_py_object)))
            .map_err(|e| map_transport_err_to_py_err(e, Some(slf.into_py(py)), Some(path)))?;
        Ok(ret)
    }

    fn put_file_non_atomic(
        slf: &PyCell<Self>,
        py: Python,
        path: &str,
        file: PyObject,
        mode: Option<PyObject>,
        create_parent_dir: Option<bool>,
        dir_mode: Option<PyObject>,
    ) -> PyResult<()> {
        let t = &slf.borrow().0;
        let mut file = PyFileLikeObject::with_requirements(file, true, false, false)?;
        py.allow_threads(|| {
            t.put_file_non_atomic(
                path,
                &mut file,
                mode.map(perms_from_py_object),
                create_parent_dir,
                dir_mode.map(perms_from_py_object),
            )
        })
        .map_err(|e| map_transport_err_to_py_err(e, Some(slf.into_py(py)), Some(path)))?;
        Ok(())
    }

    fn delete(&self, py: Python, path: &str) -> PyResult<()> {
        let t = &self.0;
        py.allow_threads(|| t.delete(path))
            .map_err(|e| map_transport_err_to_py_err(e, None, Some(path)))?;
        Ok(())
    }

    fn rmdir(&self, py: Python, path: &str) -> PyResult<()> {
        let t = &self.0;

        py.allow_threads(|| t.rmdir(path))
            .map_err(|e| map_transport_err_to_py_err(e, None, Some(path)))?;
        Ok(())
    }

    fn rename(&self, py: Python, from: &str, to: &str) -> PyResult<()> {
        let t = &self.0;

        py.allow_threads(|| t.rename(from, to))
            .map_err(|e| map_transport_err_to_py_err(e, None, Some(from)))?;
        Ok(())
    }

    fn set_segment_parameter(
        &mut self,
        py: Python,
        name: &str,
        value: Option<&str>,
    ) -> PyResult<()> {
        py.allow_threads(|| self.0.set_segment_parameter(name, value))
            .map_err(|e| map_transport_err_to_py_err(e, None, None))?;
        Ok(())
    }

    fn get_segment_parameters(&self, py: Python) -> PyResult<HashMap<String, String>> {
        let t = &self.0;

        py.allow_threads(|| t.get_segment_parameters())
            .map_err(|e| map_transport_err_to_py_err(e, None, None))
    }

    fn create_prefix(&self, py: Python, mode: Option<PyObject>) -> PyResult<()> {
        let t = &self.0;

        py.allow_threads(|| t.create_prefix(mode.map(perms_from_py_object)))
            .map_err(|e| map_transport_err_to_py_err(e, None, None))
    }

    fn lock_write(&self, py: Python, path: &str) -> PyResult<Lock> {
        let t = &self.0;

        py.allow_threads(|| t.lock_write(path))
            .map_err(|e| map_transport_err_to_py_err(e, None, Some(path)))
            .map(Lock::from)
    }

    fn lock_read(&self, py: Python, path: &str) -> PyResult<Lock> {
        let t = &self.0;

        py.allow_threads(|| t.lock_read(path))
            .map_err(|e| map_transport_err_to_py_err(e, None, Some(path)))
            .map(Lock::from)
    }

    fn recommended_page_size(&self, py: Python) -> usize {
        py.allow_threads(|| self.0.recommended_page_size())
    }

    fn is_readonly(&self, py: Python) -> bool {
        py.allow_threads(|| self.0.is_readonly())
    }

    fn _readv(
        slf: &PyCell<Self>,
        py: Python,
        path: &str,
        offsets: Vec<(usize, usize)>,
        max_readv_combine: Option<usize>,
        bytes_to_read_before_seek: Option<usize>,
    ) -> PyResult<PyObject> {
        if offsets.is_empty() {
            return Ok(PyList::empty(py).into_py(py));
        }
        let t = &slf.borrow().0;
        let ret = py.allow_threads(|| t.get(path)).map_err(|e| match e {
            Error::IsADirectoryError(_) => {
                ReadError::new_err((path.to_string(), "Is a directory".to_string()))
            }
            Error::NotADirectoryError(_) => {
                ReadError::new_err((path.to_string(), "Not a directory".to_string()))
            }
            e => map_transport_err_to_py_err(e, Some(slf.into_py(py)), Some(path)),
        })?;
        let f = PyBufReadStream::new(ret, Path::new(path)).into_py(py);
        let buffered = seek_and_read(
            py,
            f,
            offsets,
            max_readv_combine,
            bytes_to_read_before_seek,
            Some(path),
        )?;
        let list = PyList::new(py, &buffered);
        Ok(PyIterator::from_object(py, list)?.into_py(py))
    }

    fn readv(
        &self,
        py: Python,
        path: &str,
        offsets: Vec<(u64, usize)>,
        adjust_for_latency: Option<bool>,
        upper_limit: Option<u64>,
    ) -> PyResult<PyObject> {
        let t = &self.0;
        let buffered = py
            .allow_threads(|| {
                t.readv(
                    path,
                    offsets,
                    adjust_for_latency.unwrap_or(false),
                    upper_limit,
                )
            })
            .map(|r| {
                r.map_err(|e| map_transport_err_to_py_err(e, None, Some(path)))
                    .map(|(o, r)| (o, PyBytes::new(py, &r).into_py(py)))
            })
            .collect::<PyResult<Vec<(u64, PyObject)>>>()?;
        let list = PyList::new(py, &buffered);
        Ok(PyIterator::from_object(py, list)?.to_object(py))
    }

    fn listable(&self, py: Python) -> bool {
        py.allow_threads(|| self.0.listable())
    }

    fn list_dir(&self, py: Python, path: &str) -> PyResult<Vec<String>> {
        py.allow_threads(|| {
            self.0
                .list_dir(path)
                .map(|r| r.map_err(|e| map_transport_err_to_py_err(e, None, Some(path))))
                .collect::<PyResult<Vec<_>>>()
        })
    }

    fn append_bytes(
        &self,
        py: Python,
        path: &str,
        bytes: &[u8],
        mode: Option<PyObject>,
    ) -> PyResult<u64> {
        let mode = mode.map(perms_from_py_object);
        py.allow_threads(|| self.0.append_bytes(path, bytes, mode))
            .map_err(|e| map_transport_err_to_py_err(e, None, Some(path)))
    }

    fn append_file(
        &self,
        py: Python,
        path: &str,
        file: PyObject,
        mode: Option<PyObject>,
    ) -> PyResult<u64> {
        let mut file = PyFileLikeObject::with_requirements(file, true, false, false)?;
        let mode = mode.map(perms_from_py_object);
        py.allow_threads(|| self.0.append_file(path, &mut file, mode))
            .map_err(|e| map_transport_err_to_py_err(e, None, Some(path)))
    }

    fn iter_files_recursive(&self, py: Python) -> PyResult<PyObject> {
        self.0
            .iter_files_recursive()
            .map(|r| {
                r.map_err(|e| map_transport_err_to_py_err(e, None, Some(".")))
                    .map(|o| o.to_object(py))
            })
            .collect::<PyResult<Vec<_>>>()
            .map(|v| v.to_object(py))
    }

    fn open_write_stream(
        slf: &PyCell<Self>,
        py: Python,
        path: &str,
        mode: Option<PyObject>,
    ) -> PyResult<PyWriteStream> {
        let t = &slf.borrow().0;
        py.allow_threads(|| t.open_write_stream(path, mode.map(perms_from_py_object)))
            .map_err(|e| Transport::map_to_py_err(slf.borrow(), py, e, Some(path)))
            .map(|w| PyWriteStream(w))
    }

    fn delete_tree(&self, py: Python, path: &str) -> PyResult<()> {
        py.allow_threads(|| self.0.delete_tree(path))
            .map_err(|e| map_transport_err_to_py_err(e, None, Some(path)))
    }

    fn r#move(&self, py: Python, from: &str, to: &str) -> PyResult<()> {
        py.allow_threads(|| self.0.r#move(from, to))
            .map_err(|e| map_transport_err_to_py_err(e, None, Some(from)))
    }

    fn copy_tree(&self, py: Python, from: &str, to: &str) -> PyResult<()> {
        py.allow_threads(|| self.0.copy_tree(from, to))
            .map_err(|e| map_transport_err_to_py_err(e, None, Some(from)))
    }

    fn copy_tree_to_transport(&self, py: Python, to_transport: PyObject) -> PyResult<()> {
        if let Ok(t) = to_transport.clone_ref(py).extract::<PyRef<Transport>>(py) {
            let t = t.0.as_ref();
            py.allow_threads(|| self.0.copy_tree_to_transport(t))
                .map_err(|e| map_transport_err_to_py_err(e, None, Some(".")))
        } else {
            let t = Box::new(breezy_transport::pyo3::PyTransport::from(to_transport));
            py.allow_threads(|| self.0.copy_tree_to_transport(t.as_ref()))
                .map_err(|e| map_transport_err_to_py_err(e, None, Some(".")))
        }
    }

    fn hardlink(&self, py: Python, from: &str, to: &str) -> PyResult<()> {
        py.allow_threads(|| self.0.hardlink(from, to))
            .map_err(|e| map_transport_err_to_py_err(e, None, Some(from)))
    }

    fn symlink(&self, py: Python, from: &str, to: &str) -> PyResult<()> {
        py.allow_threads(|| self.0.symlink(from, to))
            .map_err(|e| map_transport_err_to_py_err(e, None, Some(from)))
    }

    fn readlink(&self, py: Python, path: &str) -> PyResult<String> {
        py.allow_threads(|| self.0.readlink(path))
            .map_err(|e| map_transport_err_to_py_err(e, None, Some(path)))
    }

    fn copy_to(
        &self,
        py: Python,
        relpaths: PyObject,
        to_transport: PyObject,
        mode: Option<PyObject>,
    ) -> PyResult<usize> {
        let relpaths = relpaths
            .as_ref(py)
            .iter()?
            .map(|o| o?.extract())
            .collect::<PyResult<Vec<_>>>()?;

        if let Ok(t) = to_transport.clone_ref(py).downcast::<PyCell<Transport>>(py) {
            let t = &t.borrow().0;
            py.allow_threads(|| {
                self.0.copy_to(
                    relpaths.as_slice(),
                    t.as_ref(),
                    mode.map(perms_from_py_object),
                )
            })
            .map_err(|e| map_transport_err_to_py_err(e, None, None))
        } else {
            let t = Box::new(breezy_transport::pyo3::PyTransport::from(to_transport));
            py.allow_threads(|| {
                self.0
                    .copy_to(
                        relpaths.as_slice(),
                        t.as_ref(),
                        mode.map(perms_from_py_object),
                    )
                    .map_err(|e| map_transport_err_to_py_err(e, None, None))
            })
        }
    }

    fn _can_roundtrip_unix_modebits(&self) -> bool {
        self.0.can_roundtrip_unix_modebits()
    }

    fn copy(&self, py: Python, from: &str, to: &str) -> PyResult<()> {
        py.allow_threads(|| self.0.copy(from, to))
            .map_err(|e| map_transport_err_to_py_err(e, None, Some(from)))
    }
}

#[pyclass]
struct Lock(Box<dyn breezy_transport::lock::Lock + Send + Sync>);

impl From<Box<dyn breezy_transport::lock::Lock + Send + Sync>> for Lock {
    fn from(lock: Box<dyn breezy_transport::lock::Lock + Send + Sync>) -> Self {
        Lock(lock)
    }
}

#[pymethods]
impl Lock {
    fn unlock(&mut self) -> PyResult<()> {
        self.0
            .unlock()
            .map_err(|e| map_transport_err_to_py_err(e, None, None))
    }
}

#[pyclass(extends=Transport,subclass)]
struct LocalTransport {}

#[pymethods]
impl LocalTransport {
    #[new]
    fn new(url: &str) -> PyResult<(Self, Transport)> {
        Ok((
            LocalTransport {},
            Transport(Box::new(
                breezy_transport::local::LocalTransport::new(url)
                    .map_err(|e| map_transport_err_to_py_err(e, None, None))?,
            )),
        ))
    }

    fn clone(slf: PyRef<Self>, py: Python, offset: Option<PyObject>) -> PyResult<PyObject> {
        let super_ = slf.as_ref();
        let inner = if let Some(offset) = offset {
            let offset = offset.extract::<&str>(py)?;
            super_.0.clone(Some(offset))
        } else {
            super_.0.clone(None)
        }
        .map_err(|e| map_transport_err_to_py_err(e, None, None))?;

        let init = PyClassInitializer::from(Transport(inner));
        let init = init.add_subclass(Self {});
        Ok(PyCell::new(py, init)?.to_object(py))
    }
}

#[pyfunction]
fn get_test_permutations(py: Python) -> PyResult<PyObject> {
    let test_server_module = py.import("breezy.tests.test_server")?.to_object(py);
    let local_url_server = test_server_module.getattr(py, "LocalURLServer")?;
    let local_transport = py
        .import("breezy.transport.local")?
        .getattr("LocalTransport")?;
    let ret = PyList::empty(py);
    ret.append((local_transport, local_url_server))?;
    Ok(ret.to_object(py))
}
=======
>>>>>>> 2d38b304

#[pyfunction]
fn coalesce_offsets(
    offsets: Vec<(usize, usize)>,
    mut limit: Option<usize>,
    mut fudge_factor: Option<usize>,
    mut max_size: Option<usize>,
) -> PyResult<Vec<(usize, usize, Vec<(usize, usize)>)>> {
    if limit == Some(0) {
        limit = None;
    }
    if fudge_factor == Some(0) {
        fudge_factor = None;
    }
    if max_size == Some(0) {
        max_size = None;
    }
    breezy_transport::readv::coalesce_offsets(offsets.as_slice(), limit, fudge_factor, max_size)
        .map_err(|e| PyValueError::new_err(format!("{}", e)))
}

const DEFAULT_MAX_READV_COMBINE: usize = 50;
const DEFAULT_BYTES_TO_READ_BEFORE_SEEK: usize = 0;

#[pyfunction]
fn seek_and_read(
    py: Python,
    file: PyObject,
    offsets: Vec<(usize, usize)>,
    max_readv_combine: Option<usize>,
    bytes_to_read_before_seek: Option<usize>,
    path: Option<&str>,
) -> PyResult<Vec<(usize, PyObject)>> {
    let f = PyFileLikeObject::with_requirements(file, true, false, true)?;
    let mut data = py
        .allow_threads(|| {
            breezy_transport::readv::seek_and_read(
                f,
                offsets,
                max_readv_combine.unwrap_or(DEFAULT_MAX_READV_COMBINE),
                bytes_to_read_before_seek.unwrap_or(DEFAULT_BYTES_TO_READ_BEFORE_SEEK),
            )
        })
        .map_err(|e| -> PyErr { e.into() })?;

    std::iter::from_fn(move || py.allow_threads(|| data.next()))
        .map(|e| {
            e.map(|(offset, data)| (offset, PyBytes::new(py, data.as_slice()).into()))
                .map_err(|(e, offset, length, actual)| match e.kind() {
                    std::io::ErrorKind::UnexpectedEof => ShortReadvError::new_err((
                        path.map(|p| p.to_string()),
                        offset,
                        length,
                        actual,
                    )),
                    _ => e.into(),
                })
        })
        .collect::<PyResult<Vec<_>>>()
}

#[pyfunction]
fn sort_expand_and_combine(
    offsets: Vec<(u64, usize)>,
    upper_limit: Option<u64>,
    recommended_page_size: Option<usize>,
) -> Vec<(u64, usize)> {
    breezy_transport::readv::sort_expand_and_combine(
        offsets,
        upper_limit,
        recommended_page_size.unwrap_or(4 * 1024),
    )
}

#[pyclass]
<<<<<<< HEAD
=======
struct PyFile(BufReader<Box<std::fs::File>>, PathBuf);

impl PyFile {
    fn new(f: Box<std::fs::File>, path: &Path) -> Self {
        Self(BufReader::new(f), path.to_path_buf())
    }
}

#[pymethods]
impl PyFile {
    fn seekable(&self) -> bool {
        true
    }

    fn read(&mut self, py: Python, size: Option<usize>) -> PyResult<PyObject> {
        if let Some(size) = size {
            let mut buf = vec![0; size];
            let ret = py
                .allow_threads(|| self.0.read(&mut buf))
                .map_err(|e| -> PyErr { e.into() })?;
            Ok(PyBytes::new(py, &buf[..ret]).to_object(py))
        } else {
            let mut buf = Vec::new();
            py.allow_threads(|| self.0.read_to_end(&mut buf))
                .map_err(|e| -> PyErr { e.into() })?;
            Ok(PyBytes::new(py, &buf).to_object(py))
        }
    }

    fn write(&mut self, py: Python, data: &[u8]) -> PyResult<usize> {
        py.allow_threads(|| self.0.get_mut().write(data))
            .map_err(|e| e.into())
    }

    fn readline(&mut self, py: Python) -> PyResult<PyObject> {
        let mut buf = vec![];
        let ret = py.allow_threads(|| self.0.read_until(b'\n', &mut buf))?;
        buf.truncate(ret);
        Ok(PyBytes::new(py, &buf).to_object(py).to_object(py))
    }

    fn __iter__(slf: PyRef<Self>) -> Py<Self> {
        slf.into()
    }

    fn __next__(&mut self, py: Python) -> PyResult<Option<PyObject>> {
        let mut buf = vec![];
        let ret = py
            .allow_threads(|| self.0.read_until(b'\n', &mut buf))
            .map_err(|e| -> PyErr { e.into() })?;
        if ret == 0 {
            return Ok(None);
        }
        buf.truncate(ret);
        Ok(Some(PyBytes::new(py, &buf).to_object(py).to_object(py)))
    }

    fn readlines(&mut self, py: Python) -> PyResult<PyObject> {
        let ret = PyList::empty(py);
        while let Some(line) = self.__next__(py)? {
            ret.append(line)?;
        }
        Ok(ret.to_object(py))
    }

    fn seek(&mut self, offset: i64, whence: Option<i8>) -> PyResult<u64> {
        let seekfrom = match whence.unwrap_or(0) {
            0 => std::io::SeekFrom::Start(offset as u64),
            1 => std::io::SeekFrom::Current(offset),
            2 => std::io::SeekFrom::End(offset),
            _ => return Err(PyValueError::new_err("Invalid whence")),
        };

        self.0.seek(seekfrom).map_err(|e| e.into())
    }

    fn tell(&mut self) -> PyResult<u64> {
        self.0.stream_position().map_err(|e| e.into())
    }

    fn __enter__(slf: PyRef<Self>) -> Py<Self> {
        slf.into()
    }

    fn __exit__(
        &self,
        _exc_type: Option<&PyType>,
        _exc_val: Option<&PyAny>,
        _exc_tb: Option<&PyAny>,
    ) -> PyResult<bool> {
        Ok(false)
    }

    fn flush(&mut self) -> PyResult<()> {
        self.0.get_mut().flush().map_err(|e| e.into())
    }

    fn writelines(&mut self, py: Python, lines: &PyList) -> PyResult<()> {
        for line in lines.iter() {
            self.write(py, line.extract::<&[u8]>().unwrap())?;
        }
        Ok(())
    }

    fn truncate(&mut self, py: Python, size: Option<u64>) -> PyResult<()> {
        let size = size.map_or_else(|| py.allow_threads(|| self.tell()), Ok)?;
        py.allow_threads(|| self.0.get_mut().set_len(size))
            .map_err(|e| e.into())
    }

    #[cfg(unix)]
    fn fileno(&self, py: Python) -> PyResult<i32> {
        use std::os::unix::io::AsRawFd;
        Ok(py.allow_threads(|| self.0.get_ref().as_raw_fd()))
    }
}

fn map_lock_err_to_py_err(err: LockError) -> PyErr {
    match err {
        LockError::Contention(p) => LockContention::new_err((p,)),
        LockError::Failed(p, w) => LockFailed::new_err((p, w)),
        LockError::IoError(e) => e.into(),
    }
}

#[pyclass]
>>>>>>> 2d38b304
struct ReadLock(Option<breezy_transport::filelock::ReadLock>);

#[pyclass]
struct WriteLock(breezy_transport::filelock::WriteLock);

#[pymethods]
impl ReadLock {
    fn unlock(&mut self) -> PyResult<()> {
        if let Some(mut read_lock) = self.0.take() {
<<<<<<< HEAD
            read_lock
                .unlock()
                .map_err(|e| map_transport_err_to_py_err(e, None, None))
=======
            read_lock.unlock().map_err(map_lock_err_to_py_err)
>>>>>>> 2d38b304
        } else {
            debug!("ReadLock already unlocked");
            Ok(())
        }
    }

    #[new]
    fn new(filename: PathBuf, strict_locks: Option<bool>) -> PyResult<Self> {
        Ok(Self(Some(
            breezy_transport::filelock::ReadLock::new(&filename, strict_locks.unwrap_or(false))
<<<<<<< HEAD
                .map_err(|e| map_transport_err_to_py_err(e, None, None))?,
=======
                .map_err(map_lock_err_to_py_err)?,
>>>>>>> 2d38b304
        )))
    }

    fn temporary_write_lock(slf: &PyCell<Self>, py: Python) -> PyResult<(bool, PyObject)> {
        let mut m = slf.borrow_mut();
        if let Some(read_lock) = m.0.take() {
            match read_lock.temporary_write_lock() {
                Ok(twl) => Ok((true, TemporaryWriteLock(Some(twl)).into_py(py))),
<<<<<<< HEAD
                Err((rl, Error::LockFailed(_, _))) | Err((rl, Error::LockContention(_))) => {
                    m.0 = Some(rl);
                    Ok((false, slf.to_object(slf.py())))
                }
                Err((rl, e)) => Err(map_transport_err_to_py_err(e, None, None)),
=======
                Err((rl, LockError::Contention(_))) => {
                    m.0 = Some(rl);
                    Ok((false, slf.to_object(slf.py())))
                }
                Err((_rl, LockError::Failed(p, w))) => Err(LockFailed::new_err((p, w))),
                Err((_rl, LockError::IoError(e))) => Err(e.into()),
>>>>>>> 2d38b304
            }
        } else {
            Err(PyRuntimeError::new_err("ReadLock already unlocked"))
        }
    }

    #[getter]
    fn f(&self) -> PyResult<PyFile> {
        if let Some(read_lock) = &self.0 {
            Ok(PyFile::new(read_lock.file()?, read_lock.path()))
        } else {
            Err(PyRuntimeError::new_err("ReadLock already unlocked"))
        }
    }
}

#[pyclass]
struct TemporaryWriteLock(Option<breezy_transport::filelock::TemporaryWriteLock>);

#[pymethods]
impl TemporaryWriteLock {
    fn restore_read_lock(&mut self) -> PyResult<ReadLock> {
        if let Some(lock) = self.0.take() {
            let rl = lock.restore_read_lock();
            Ok(ReadLock(Some(rl)))
        } else {
            Err(PyRuntimeError::new_err(
                "TemporaryWriteLock already unlocked",
            ))
        }
    }

    #[getter]
    fn f(&self) -> PyResult<PyFile> {
        if let Some(lock) = &self.0 {
            Ok(PyFile::new(lock.file()?, lock.path()))
        } else {
            Err(PyRuntimeError::new_err(
                "TemporaryWriteLock already unlocked",
            ))
        }
    }
}

#[pymethods]
impl WriteLock {
    fn unlock(&mut self) -> PyResult<()> {
<<<<<<< HEAD
        self.0
            .unlock()
            .map_err(|e| map_transport_err_to_py_err(e, None, None))
=======
        self.0.unlock().map_err(map_lock_err_to_py_err)
>>>>>>> 2d38b304
    }

    #[new]
    fn new(filename: PathBuf, strict_locks: Option<bool>) -> PyResult<Self> {
        Ok(Self(
            breezy_transport::filelock::WriteLock::new(&filename, strict_locks.unwrap_or(false))
<<<<<<< HEAD
                .map_err(|e| map_transport_err_to_py_err(e, None, None))?,
=======
                .map_err(map_lock_err_to_py_err)?,
>>>>>>> 2d38b304
        ))
    }

    #[getter]
    fn f(&self) -> PyResult<PyFile> {
        Ok(PyFile::new(self.0.file()?, self.0.path()))
    }
}

mod sftp;

#[pymodule]
fn _transport_rs(py: Python, m: &PyModule) -> PyResult<()> {
    m.add_class::<Transport>()?;
    let localm = PyModule::new(py, "local")?;
    localm.add_class::<LocalTransport>()?;
    m.add_submodule(localm)?;
    m.add_class::<ReadLock>()?;
    m.add_class::<WriteLock>()?;
    m.add_class::<TemporaryWriteLock>()?;
    m.add_function(wrap_pyfunction!(get_test_permutations, m)?)?;
    m.add_wrapped(wrap_pyfunction!(seek_and_read))?;
    m.add_wrapped(wrap_pyfunction!(coalesce_offsets))?;
    m.add_wrapped(wrap_pyfunction!(sort_expand_and_combine))?;

    let sftpm = PyModule::new(py, "sftp")?;
    sftp::_sftp_rs(py, sftpm)?;
    m.add_submodule(sftpm)?;
    m.add_class::<ReadLock>()?;
    m.add_class::<WriteLock>()?;
    m.add_class::<TemporaryWriteLock>()?;

    Ok(())
}<|MERGE_RESOLUTION|>--- conflicted
+++ resolved
@@ -1,34 +1,17 @@
-<<<<<<< HEAD
-use breezy_transport::lock::FileLock;
-use breezy_transport::lock::Lock as LockTrait;
-use breezy_transport::{
-    Error, ReadStream, Result, Stat, Transport as TransportTrait, UrlFragment, WriteStream,
-};
+use breezy_transport::lock::{FileLock, Lock as LockTrait, LockError};
+use breezy_transport::{Error, ReadStream, Transport as TransportTrait, UrlFragment, WriteStream};
 use log::debug;
-use pyo3::create_exception;
-use pyo3::exceptions::{PyException, PyRuntimeError, PyValueError};
+use pyo3::exceptions::{PyRuntimeError, PyValueError};
 use pyo3::import_exception;
 use pyo3::prelude::*;
 use pyo3::types::{PyBytes, PyIterator, PyList, PyType};
 use pyo3_file::PyFileLikeObject;
 use std::collections::HashMap;
-use std::fs::{Metadata, Permissions};
-use std::io::{BufRead, BufReader, BufWriter, Read, Seek, Write};
+use std::fs::Permissions;
+use std::io::{BufRead, BufReader, Read, Seek, Write};
 use std::os::unix::fs::PermissionsExt;
 use std::path::{Path, PathBuf};
 use url::Url;
-=======
-use breezy_transport::lock::Lock as LockTrait;
-use breezy_transport::lock::{FileLock, LockError};
-use log::debug;
-use pyo3::exceptions::{PyRuntimeError, PyValueError};
-use pyo3::import_exception;
-use pyo3::prelude::*;
-use pyo3::types::{PyBytes, PyList, PyType};
-use pyo3_file::PyFileLikeObject;
-use std::io::{BufRead, BufReader, Read, Seek, SeekFrom, Write};
-use std::path::{Path, PathBuf};
->>>>>>> 2d38b304
 
 import_exception!(breezy.errors, TransportError);
 import_exception!(breezy.errors, NoSmartMedium);
@@ -42,7 +25,6 @@
 import_exception!(breezy.errors, ShortReadvError);
 import_exception!(breezy.errors, LockContention);
 import_exception!(breezy.errors, LockFailed);
-<<<<<<< HEAD
 import_exception!(breezy.errors, ReadError);
 import_exception!(breezy.errors, PathError);
 import_exception!(breezy.errors, DirectoryNotEmpty);
@@ -884,9 +866,7 @@
 #[pymethods]
 impl Lock {
     fn unlock(&mut self) -> PyResult<()> {
-        self.0
-            .unlock()
-            .map_err(|e| map_transport_err_to_py_err(e, None, None))
+        self.0.unlock().map_err(|e| map_lock_err_to_py_err(e))
     }
 }
 
@@ -933,8 +913,6 @@
     ret.append((local_transport, local_url_server))?;
     Ok(ret.to_object(py))
 }
-=======
->>>>>>> 2d38b304
 
 #[pyfunction]
 fn coalesce_offsets(
@@ -1009,126 +987,6 @@
     )
 }
 
-#[pyclass]
-<<<<<<< HEAD
-=======
-struct PyFile(BufReader<Box<std::fs::File>>, PathBuf);
-
-impl PyFile {
-    fn new(f: Box<std::fs::File>, path: &Path) -> Self {
-        Self(BufReader::new(f), path.to_path_buf())
-    }
-}
-
-#[pymethods]
-impl PyFile {
-    fn seekable(&self) -> bool {
-        true
-    }
-
-    fn read(&mut self, py: Python, size: Option<usize>) -> PyResult<PyObject> {
-        if let Some(size) = size {
-            let mut buf = vec![0; size];
-            let ret = py
-                .allow_threads(|| self.0.read(&mut buf))
-                .map_err(|e| -> PyErr { e.into() })?;
-            Ok(PyBytes::new(py, &buf[..ret]).to_object(py))
-        } else {
-            let mut buf = Vec::new();
-            py.allow_threads(|| self.0.read_to_end(&mut buf))
-                .map_err(|e| -> PyErr { e.into() })?;
-            Ok(PyBytes::new(py, &buf).to_object(py))
-        }
-    }
-
-    fn write(&mut self, py: Python, data: &[u8]) -> PyResult<usize> {
-        py.allow_threads(|| self.0.get_mut().write(data))
-            .map_err(|e| e.into())
-    }
-
-    fn readline(&mut self, py: Python) -> PyResult<PyObject> {
-        let mut buf = vec![];
-        let ret = py.allow_threads(|| self.0.read_until(b'\n', &mut buf))?;
-        buf.truncate(ret);
-        Ok(PyBytes::new(py, &buf).to_object(py).to_object(py))
-    }
-
-    fn __iter__(slf: PyRef<Self>) -> Py<Self> {
-        slf.into()
-    }
-
-    fn __next__(&mut self, py: Python) -> PyResult<Option<PyObject>> {
-        let mut buf = vec![];
-        let ret = py
-            .allow_threads(|| self.0.read_until(b'\n', &mut buf))
-            .map_err(|e| -> PyErr { e.into() })?;
-        if ret == 0 {
-            return Ok(None);
-        }
-        buf.truncate(ret);
-        Ok(Some(PyBytes::new(py, &buf).to_object(py).to_object(py)))
-    }
-
-    fn readlines(&mut self, py: Python) -> PyResult<PyObject> {
-        let ret = PyList::empty(py);
-        while let Some(line) = self.__next__(py)? {
-            ret.append(line)?;
-        }
-        Ok(ret.to_object(py))
-    }
-
-    fn seek(&mut self, offset: i64, whence: Option<i8>) -> PyResult<u64> {
-        let seekfrom = match whence.unwrap_or(0) {
-            0 => std::io::SeekFrom::Start(offset as u64),
-            1 => std::io::SeekFrom::Current(offset),
-            2 => std::io::SeekFrom::End(offset),
-            _ => return Err(PyValueError::new_err("Invalid whence")),
-        };
-
-        self.0.seek(seekfrom).map_err(|e| e.into())
-    }
-
-    fn tell(&mut self) -> PyResult<u64> {
-        self.0.stream_position().map_err(|e| e.into())
-    }
-
-    fn __enter__(slf: PyRef<Self>) -> Py<Self> {
-        slf.into()
-    }
-
-    fn __exit__(
-        &self,
-        _exc_type: Option<&PyType>,
-        _exc_val: Option<&PyAny>,
-        _exc_tb: Option<&PyAny>,
-    ) -> PyResult<bool> {
-        Ok(false)
-    }
-
-    fn flush(&mut self) -> PyResult<()> {
-        self.0.get_mut().flush().map_err(|e| e.into())
-    }
-
-    fn writelines(&mut self, py: Python, lines: &PyList) -> PyResult<()> {
-        for line in lines.iter() {
-            self.write(py, line.extract::<&[u8]>().unwrap())?;
-        }
-        Ok(())
-    }
-
-    fn truncate(&mut self, py: Python, size: Option<u64>) -> PyResult<()> {
-        let size = size.map_or_else(|| py.allow_threads(|| self.tell()), Ok)?;
-        py.allow_threads(|| self.0.get_mut().set_len(size))
-            .map_err(|e| e.into())
-    }
-
-    #[cfg(unix)]
-    fn fileno(&self, py: Python) -> PyResult<i32> {
-        use std::os::unix::io::AsRawFd;
-        Ok(py.allow_threads(|| self.0.get_ref().as_raw_fd()))
-    }
-}
-
 fn map_lock_err_to_py_err(err: LockError) -> PyErr {
     match err {
         LockError::Contention(p) => LockContention::new_err((p,)),
@@ -1138,7 +996,6 @@
 }
 
 #[pyclass]
->>>>>>> 2d38b304
 struct ReadLock(Option<breezy_transport::filelock::ReadLock>);
 
 #[pyclass]
@@ -1148,13 +1005,7 @@
 impl ReadLock {
     fn unlock(&mut self) -> PyResult<()> {
         if let Some(mut read_lock) = self.0.take() {
-<<<<<<< HEAD
-            read_lock
-                .unlock()
-                .map_err(|e| map_transport_err_to_py_err(e, None, None))
-=======
             read_lock.unlock().map_err(map_lock_err_to_py_err)
->>>>>>> 2d38b304
         } else {
             debug!("ReadLock already unlocked");
             Ok(())
@@ -1165,11 +1016,7 @@
     fn new(filename: PathBuf, strict_locks: Option<bool>) -> PyResult<Self> {
         Ok(Self(Some(
             breezy_transport::filelock::ReadLock::new(&filename, strict_locks.unwrap_or(false))
-<<<<<<< HEAD
-                .map_err(|e| map_transport_err_to_py_err(e, None, None))?,
-=======
                 .map_err(map_lock_err_to_py_err)?,
->>>>>>> 2d38b304
         )))
     }
 
@@ -1178,20 +1025,12 @@
         if let Some(read_lock) = m.0.take() {
             match read_lock.temporary_write_lock() {
                 Ok(twl) => Ok((true, TemporaryWriteLock(Some(twl)).into_py(py))),
-<<<<<<< HEAD
-                Err((rl, Error::LockFailed(_, _))) | Err((rl, Error::LockContention(_))) => {
-                    m.0 = Some(rl);
-                    Ok((false, slf.to_object(slf.py())))
-                }
-                Err((rl, e)) => Err(map_transport_err_to_py_err(e, None, None)),
-=======
                 Err((rl, LockError::Contention(_))) => {
                     m.0 = Some(rl);
                     Ok((false, slf.to_object(slf.py())))
                 }
                 Err((_rl, LockError::Failed(p, w))) => Err(LockFailed::new_err((p, w))),
                 Err((_rl, LockError::IoError(e))) => Err(e.into()),
->>>>>>> 2d38b304
             }
         } else {
             Err(PyRuntimeError::new_err("ReadLock already unlocked"))
@@ -1239,24 +1078,14 @@
 #[pymethods]
 impl WriteLock {
     fn unlock(&mut self) -> PyResult<()> {
-<<<<<<< HEAD
-        self.0
-            .unlock()
-            .map_err(|e| map_transport_err_to_py_err(e, None, None))
-=======
         self.0.unlock().map_err(map_lock_err_to_py_err)
->>>>>>> 2d38b304
     }
 
     #[new]
     fn new(filename: PathBuf, strict_locks: Option<bool>) -> PyResult<Self> {
         Ok(Self(
             breezy_transport::filelock::WriteLock::new(&filename, strict_locks.unwrap_or(false))
-<<<<<<< HEAD
-                .map_err(|e| map_transport_err_to_py_err(e, None, None))?,
-=======
                 .map_err(map_lock_err_to_py_err)?,
->>>>>>> 2d38b304
         ))
     }
 
