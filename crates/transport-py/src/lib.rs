--- conflicted
+++ resolved
@@ -10,15 +10,12 @@
 use pyo3::prelude::*;
 use pyo3::types::{PyBytes, PyIterator, PyList, PyType};
 use pyo3_file::PyFileLikeObject;
-<<<<<<< HEAD
 use std::collections::HashMap;
 use std::fs::{Metadata, Permissions};
 use std::io::{BufRead, BufReader, BufWriter, Read, Seek, Write};
 use std::os::unix::fs::PermissionsExt;
 use std::path::{Path, PathBuf};
 use url::Url;
-=======
->>>>>>> a3892111
 
 import_exception!(breezy.errors, TransportError);
 import_exception!(breezy.errors, NoSmartMedium);
@@ -996,7 +993,6 @@
     )
 }
 
-<<<<<<< HEAD
 #[pyclass]
 struct ReadLock(Option<breezy_transport::filelock::ReadLock>);
 
@@ -1100,32 +1096,25 @@
     }
 }
 
+mod sftp;
+
 #[pymodule]
-fn _transport_rs(_py: Python, m: &PyModule) -> PyResult<()> {
+fn _transport_rs(py: Python, m: &PyModule) -> PyResult<()> {
     m.add_class::<Transport>()?;
-    let localm = PyModule::new(_py, "local")?;
+    let localm = PyModule::new(py, "local")?;
     localm.add_class::<LocalTransport>()?;
     m.add_submodule(localm)?;
     m.add_class::<ReadLock>()?;
     m.add_class::<WriteLock>()?;
     m.add_class::<TemporaryWriteLock>()?;
     m.add_function(wrap_pyfunction!(get_test_permutations, m)?)?;
-=======
-mod sftp;
-
-#[pymodule]
-fn _transport_rs(py: Python, m: &PyModule) -> PyResult<()> {
->>>>>>> a3892111
     m.add_wrapped(wrap_pyfunction!(seek_and_read))?;
     m.add_wrapped(wrap_pyfunction!(coalesce_offsets))?;
     m.add_wrapped(wrap_pyfunction!(sort_expand_and_combine))?;
 
-<<<<<<< HEAD
-=======
     let sftpm = PyModule::new(py, "sftp")?;
     sftp::_sftp_rs(py, sftpm)?;
     m.add_submodule(sftpm)?;
 
->>>>>>> a3892111
     Ok(())
 }