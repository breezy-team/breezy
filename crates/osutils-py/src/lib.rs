--- conflicted
+++ resolved
@@ -819,7 +819,6 @@
 }
 
 #[pyfunction]
-<<<<<<< HEAD
 fn contains_whitespace(py: Python, text: PyObject) -> PyResult<bool> {
     if let Ok(s) = text.extract::<&str>(py) {
         return Ok(breezy_osutils::contains_whitespace(s));
@@ -831,9 +830,6 @@
 }
 
 #[pyfunction]
-fn contains_linebreaks(text: &str) -> bool {
-    breezy_osutils::contains_linebreaks(text)
-=======
 fn relpath(path: PathBuf, start: PathBuf) -> PyResult<PathBuf> {
     match breezy_osutils::path::relpath(path.as_path(), start.as_path()) {
         None => Err(PathNotChild::new_err((start, path))),
@@ -852,9 +848,13 @@
 }
 
 #[pyfunction]
+fn contains_linebreaks(text: &str) -> bool {
+    breezy_osutils::contains_linebreaks(text)
+}
+
+#[pyfunction]
 fn normpath(path: PathBuf) -> PyResult<PathBuf> {
     Ok(breezy_osutils::path::normpath(path.as_path()).into())
->>>>>>> f4fccca2
 }
 
 #[pymodule]
@@ -924,17 +924,14 @@
     m.add_wrapped(wrap_pyfunction!(delete_any))?;
     m.add_wrapped(wrap_pyfunction!(get_host_name))?;
     m.add_wrapped(wrap_pyfunction!(local_concurrency))?;
-<<<<<<< HEAD
     m.add_wrapped(wrap_pyfunction!(contains_whitespace))?;
     m.add_wrapped(wrap_pyfunction!(contains_linebreaks))?;
-=======
     m.add_wrapped(wrap_pyfunction!(relpath))?;
     m.add_wrapped(wrap_pyfunction!(normpath))?;
     m.add(
         "MIN_ABS_PATHLENGTH",
         breezy_osutils::path::MIN_ABS_PATHLENGTH,
     )?;
->>>>>>> f4fccca2
     m.add(
         "UnsupportedTimezoneFormat",
         py.get_type::<UnsupportedTimezoneFormat>(),
