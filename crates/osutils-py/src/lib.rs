--- conflicted
+++ resolved
@@ -819,7 +819,6 @@
 }
 
 #[pyfunction]
-<<<<<<< HEAD
 fn pumpfile(from_file: PyObject, to_file: PyObject, read_size: Option<u64>) -> PyResult<u64> {
     let mut from_file = PyFileLikeObject::with_requirements(from_file, true, false, false)?;
     let mut to_file = PyFileLikeObject::with_requirements(to_file, false, true, false)?;
@@ -829,7 +828,9 @@
         &mut to_file,
         read_size,
     )?)
-=======
+}
+
+#[pyfunction]
 fn contains_whitespace(py: Python, text: PyObject) -> PyResult<bool> {
     if let Ok(s) = text.extract::<&str>(py) {
         return Ok(breezy_osutils::contains_whitespace(s));
@@ -866,7 +867,6 @@
 #[pyfunction]
 fn normpath(path: PathBuf) -> PyResult<PathBuf> {
     Ok(breezy_osutils::path::normpath(path.as_path()).into())
->>>>>>> 1ed36e2a
 }
 
 #[pymodule]
@@ -936,9 +936,7 @@
     m.add_wrapped(wrap_pyfunction!(delete_any))?;
     m.add_wrapped(wrap_pyfunction!(get_host_name))?;
     m.add_wrapped(wrap_pyfunction!(local_concurrency))?;
-<<<<<<< HEAD
     m.add_wrapped(wrap_pyfunction!(pumpfile))?;
-=======
     m.add_wrapped(wrap_pyfunction!(contains_whitespace))?;
     m.add_wrapped(wrap_pyfunction!(contains_linebreaks))?;
     m.add_wrapped(wrap_pyfunction!(relpath))?;
@@ -947,7 +945,6 @@
         "MIN_ABS_PATHLENGTH",
         breezy_osutils::path::MIN_ABS_PATHLENGTH,
     )?;
->>>>>>> 1ed36e2a
     m.add(
         "UnsupportedTimezoneFormat",
         py.get_type::<UnsupportedTimezoneFormat>(),
