--- conflicted
+++ resolved
@@ -767,7 +767,6 @@
 }
 
 #[pyfunction]
-<<<<<<< HEAD
 fn abspath(path: PathBuf) -> PyResult<PathBuf> {
     breezy_osutils::path::abspath(path.as_path())
         .map_err(|e| e.into())
@@ -786,10 +785,11 @@
     breezy_osutils::path::win32::abspath(path.as_path())
         .map_err(|e| e.into())
         .map(|p| p.into())
-=======
+}
+
+#[pyfunction]
 fn kind_from_mode(mode: u32) -> &'static str {
     breezy_osutils::file::kind_from_mode(mode)
->>>>>>> c19c2bc4
 }
 
 #[pymodule]
