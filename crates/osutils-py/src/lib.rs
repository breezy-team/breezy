#![allow(non_snake_case)]
use pyo3::create_exception;
use pyo3::exceptions::{PyIOError, PyTypeError, PyValueError};
use pyo3::import_exception;
use pyo3::prelude::*;
use pyo3::types::{PyBytes, PyIterator, PyList, PyTuple};
use pyo3::wrap_pyfunction;
use pyo3::PyErr;
use pyo3_file::PyFileLikeObject;
use std::collections::HashSet;
use std::ffi::OsString;
use std::fs::Permissions;
use std::io::{BufRead, Read, Write};
use std::iter::Iterator;
use std::os::unix::ffi::OsStringExt;
use std::path::{Path, PathBuf};

create_exception!(
    breezy_osutils,
    UnsupportedTimezoneFormat,
    pyo3::exceptions::PyException
);

import_exception!(breezy.errors, IllegalPath);
import_exception!(breezy.errors, PathNotChild);

#[pyclass]
struct PyChunksToLinesIterator {
    chunk_iter: PyObject,
    tail: Option<Vec<u8>>,
}

#[pymethods]
impl PyChunksToLinesIterator {
    #[new]
    fn new(chunk_iter: PyObject) -> PyResult<Self> {
        Ok(PyChunksToLinesIterator {
            chunk_iter,
            tail: None,
        })
    }

    fn __iter__(slf: PyRef<Self>) -> Py<Self> {
        slf.into()
    }

    fn __next__(&mut self) -> PyResult<Option<Py<PyAny>>> {
        Python::with_gil(move |py| loop {
            if let Some(mut chunk) = self.tail.take() {
                if let Some(newline) = memchr::memchr(b'\n', &chunk) {
                    if newline == chunk.len() - 1 {
                        assert!(!chunk.is_empty());
                        return Ok(Some(PyBytes::new(py, chunk.as_slice()).to_object(py)));
                    } else {
                        assert!(!chunk.is_empty());
                        self.tail = Some(chunk[newline + 1..].to_vec());
                        let bytes = PyBytes::new(py, &chunk[..=newline]);
                        return Ok(Some(bytes.to_object(py)));
                    }
                } else {
                    if let Some(next_chunk) = self.chunk_iter.cast_as::<PyIterator>(py)?.next() {
                        if let Err(e) = next_chunk {
                            return Err(e);
                        }
                        let next_chunk = next_chunk.unwrap();
                        let next_chunk = next_chunk.extract::<&[u8]>()?;
                        chunk.extend_from_slice(next_chunk);
                    } else {
                        assert!(!chunk.is_empty());
                        return Ok(Some(PyBytes::new(py, &chunk).to_object(py)));
                    }
                    if !chunk.is_empty() {
                        self.tail = Some(chunk);
                    }
                }
            } else {
                if let Some(next_chunk) = self.chunk_iter.cast_as::<PyIterator>(py)?.next() {
                    if let Err(e) = next_chunk {
                        return Err(e);
                    }
                    let next_chunk_py = next_chunk.unwrap();
                    let next_chunk = next_chunk_py.extract::<&[u8]>()?;
                    if let Some(newline) = memchr::memchr(b'\n', &next_chunk) {
                        if newline == next_chunk.len() - 1 {
                            let line = next_chunk_py.cast_as::<PyBytes>()?;
                            return Ok(Some(line.to_object(py)));
                        }
                    }

                    if !next_chunk.is_empty() {
                        self.tail = Some(next_chunk.to_vec());
                    }
                } else {
                    return Ok(None);
                }
            }
        })
    }
}

fn extract_path(object: &PyAny) -> PyResult<PathBuf> {
    if let Ok(path) = object.extract::<Vec<u8>>() {
        Ok(PathBuf::from(OsString::from_vec(path)))
    } else if let Ok(path) = object.extract::<PathBuf>() {
        Ok(path)
    } else {
        Err(PyTypeError::new_err("path must be a string or bytes"))
    }
}

#[pyfunction]
fn chunks_to_lines(py: Python, chunks: PyObject) -> PyResult<PyObject> {
    let ret = PyList::empty(py);
    let chunk_iter = chunks.call_method0(py, "__iter__");
    if chunk_iter.is_err() {
        return Err(PyTypeError::new_err("chunks must be iterable"));
    }
    let iter = PyChunksToLinesIterator::new(chunk_iter?)?;
    let iter = iter.into_py(py);
    ret.call_method1("extend", (iter,))?;
    Ok(ret.into_py(py))
}

#[pyfunction]
fn split_lines(py: Python, mut chunks: PyObject) -> PyResult<PyObject> {
    let ret = PyList::empty(py);
    if let Ok(chunk) = chunks.extract::<&PyBytes>(py) {
        chunks = PyList::new(py, &[chunk]).into_py(py);
    }

    let chunk_iter = chunks.call_method0(py, "__iter__");
    if chunk_iter.is_err() {
        return Err(PyTypeError::new_err("chunks must be iterable"));
    }
    let iter = PyChunksToLinesIterator::new(chunk_iter?)?;
    let iter = iter.into_py(py);
    ret.call_method1("extend", (iter,))?;
    Ok(ret.into_py(py))
}

#[pyfunction]
fn chunks_to_lines_iter(py: Python, chunk_iter: PyObject) -> PyResult<PyObject> {
    let iter = PyChunksToLinesIterator::new(chunk_iter)?;
    Ok(iter.into_py(py))
}

/// Calculate the SHA1 of a file by reading the full text
#[pyfunction]
fn sha_file_by_name(py: Python, object: &PyAny) -> PyResult<PyObject> {
    let pathbuf = extract_path(object)?;
    let digest = breezy_osutils::sha::sha_file_by_name(pathbuf.as_path()).map_err(PyErr::from)?;
    Ok(PyBytes::new(py, digest.as_bytes()).into_py(py))
}

#[pyfunction]
fn sha_string(py: Python, string: &[u8]) -> PyResult<PyObject> {
    let digest = breezy_osutils::sha::sha_string(string);
    Ok(PyBytes::new(py, digest.as_bytes()).into_py(py))
}

/// Return the sha-1 of concatenation of strings
#[pyfunction]
fn sha_strings(py: Python, strings: &PyAny) -> PyResult<PyObject> {
    let iter = strings.iter()?;
    let digest =
        breezy_osutils::sha::sha_chunks(iter.map(|x| x.unwrap().extract::<&[u8]>().unwrap()));
    Ok(PyBytes::new(py, digest.as_bytes()).into_py(py))
}

/// Calculate the hexdigest of an open file.
///
/// The file cursor should be already at the start.
#[pyfunction]
fn sha_file(py: Python, file: PyObject) -> PyResult<PyObject> {
    let mut file = PyFileLikeObject::with_requirements(file, true, false, false)?;
    let digest = breezy_osutils::sha::sha_file(&mut file).map_err(PyErr::from)?;
    Ok(PyBytes::new(py, digest.as_bytes()).into_py(py))
}

/// Calculate the size and hexdigest of an open file.
///
/// The file cursor should be already at the start and
/// the caller is responsible for closing the file afterwards.
#[pyfunction]
fn size_sha_file(py: Python, file: PyObject) -> PyResult<(usize, PyObject)> {
    let mut file = PyFileLikeObject::with_requirements(file, true, false, false)?;
    let (size, digest) = breezy_osutils::sha::size_sha_file(&mut file).map_err(PyErr::from)?;
    Ok((size, PyBytes::new(py, digest.as_bytes()).into_py(py)))
}

#[pyfunction]
fn normalized_filename(filename: &PyAny) -> PyResult<(PathBuf, bool)> {
    if breezy_osutils::path::normalizes_filenames() {
        _accessible_normalized_filename(filename)
    } else {
        _inaccessible_normalized_filename(filename)
    }
}

#[pyfunction]
fn _inaccessible_normalized_filename(filename: &PyAny) -> PyResult<(PathBuf, bool)> {
    let filename = extract_path(filename)?;
    if let Some(filename) =
        breezy_osutils::path::inaccessible_normalized_filename(filename.as_path())
    {
        Ok(filename)
    } else {
        Ok((filename, true))
    }
}

#[pyfunction]
fn _accessible_normalized_filename(filename: &PyAny) -> PyResult<(PathBuf, bool)> {
    let filename = extract_path(filename)?;
    if let Some(filename) = breezy_osutils::path::accessible_normalized_filename(filename.as_path())
    {
        Ok(filename)
    } else {
        Ok((filename, false))
    }
}

#[pyfunction]
fn normalizes_filenames() -> bool {
    breezy_osutils::path::normalizes_filenames()
}

#[pyfunction]
fn is_inside(path: &PyAny, parent: &PyAny) -> PyResult<bool> {
    let path = extract_path(path)?;
    let parent = extract_path(parent)?;
    Ok(breezy_osutils::path::is_inside(
        path.as_path(),
        parent.as_path(),
    ))
}

#[pyfunction]
fn is_inside_any(dir_list: &PyAny, path: &PyAny) -> PyResult<bool> {
    let path = extract_path(path)?;
    let mut c_dir_list: Vec<PathBuf> = Vec::new();
    for dir in dir_list.iter()? {
        c_dir_list.push(extract_path(dir?)?);
    }
    Ok(breezy_osutils::path::is_inside_any(
        &c_dir_list
            .iter()
            .map(|p| p.as_path())
            .collect::<Vec<&Path>>(),
        path.as_path(),
    ))
}

#[pyfunction]
fn is_inside_or_parent_of_any(dir_list: &PyAny, path: &PyAny) -> PyResult<bool> {
    let path = extract_path(path)?;
    let mut c_dir_list: Vec<PathBuf> = Vec::new();
    for dir in dir_list.iter()? {
        c_dir_list.push(extract_path(dir?)?);
    }
    Ok(breezy_osutils::path::is_inside_or_parent_of_any(
        &c_dir_list
            .iter()
            .map(|p| p.as_path())
            .collect::<Vec<&Path>>(),
        path.as_path(),
    ))
}

#[pyfunction]
pub fn minimum_path_selection(paths: &PyAny) -> PyResult<HashSet<String>> {
    let mut path_set: HashSet<PathBuf> = HashSet::new();
    for path in paths.iter()? {
        path_set.insert(extract_path(path?)?);
    }
    let paths = breezy_osutils::path::minimum_path_selection(
        path_set
            .iter()
            .map(|p| p.as_path())
            .collect::<HashSet<&Path>>(),
    );
    Ok(paths
        .iter()
        .map(|x| x.to_string_lossy().to_string())
        .collect())
}

#[pyfunction]
fn set_or_unset_env(key: &str, value: Option<&str>) -> PyResult<Py<PyAny>> {
    // Note that we're not calling out to breey_osutils::set_or_unset_env here, because it doesn't
    // change the environment in Python.
    Python::with_gil(|py| {
        let os = py.import("os")?;
        let environ = os.getattr("environ")?;
        let old = environ.call_method1("get", (key, py.None()))?;
        if let Some(value) = value {
            environ.set_item(key, value)?;
        } else {
            if old.is_none() {
                return Ok(py.None());
            }
            environ.del_item(key)?;
        }
        Ok(old.into_py(py))
    })
}

#[pyfunction]
fn parent_directories(py: Python, path: &PyAny) -> PyResult<PyObject> {
    let path = extract_path(path)?;
    let parents: Vec<&Path> = breezy_osutils::path::parent_directories(&path).collect();
    Ok(parents.into_py(py))
}

#[pyfunction]
fn available_backup_name(py: Python, path: &PyAny, exists: PyObject) -> PyResult<PathBuf> {
    let path = extract_path(path)?;
    let exists = |p: &Path| -> PyResult<bool> {
        let ret = exists.call1(py, (p,))?;
        ret.extract::<bool>(py)
    };

    breezy_osutils::path::available_backup_name(path.as_path(), &exists)
}

#[pyfunction]
fn find_executable_on_path(executable: &str) -> PyResult<Option<String>> {
    Ok(breezy_osutils::path::find_executable_on_path(executable))
}

#[pyfunction]
fn legal_path(path: &PyAny) -> PyResult<bool> {
    let path = extract_path(path)?;
    Ok(breezy_osutils::path::legal_path(path.as_path()))
}

#[pyfunction]
fn check_legal_path(path: &PyAny) -> PyResult<()> {
    let path = extract_path(path)?;
    if !breezy_osutils::path::legal_path(path.as_path()) {
        Err(IllegalPath::new_err((path,)))
    } else {
        Ok(())
    }
}

#[pyfunction]
fn local_time_offset(t: Option<&PyAny>) -> PyResult<i64> {
    if let Some(t) = t {
        let t = t.extract::<f64>()?;
        Ok(breezy_osutils::time::local_time_offset(Some(t as i64)))
    } else {
        Ok(breezy_osutils::time::local_time_offset(None))
    }
}

#[pyfunction]
fn format_local_date(
    py: Python,
    t: PyObject,
    offset: Option<i32>,
    timezone: Option<&str>,
    date_format: Option<&str>,
    show_offset: Option<bool>,
) -> PyResult<String> {
    let t = if let Ok(t) = t.extract::<f64>(py) {
        t as i64
    } else if let Ok(t) = t.extract::<i64>(py) {
        t
    } else {
        return Err(PyValueError::new_err("t must be a float"));
    };
    let timezone = breezy_osutils::time::Timezone::from(timezone.unwrap_or("original"));
    if timezone.is_none() {
        return Err(UnsupportedTimezoneFormat::new_err("Unsupported timezone"));
    }
    let timezone = timezone.unwrap();
    Ok(breezy_osutils::time::format_local_date(
        t,
        offset,
        timezone,
        date_format,
        show_offset.unwrap_or(true),
    ))
}

#[pyfunction]
fn rand_chars(len: usize) -> PyResult<String> {
    Ok(breezy_osutils::rand_chars(len))
}

#[pyclass]
struct PyIterableFile {
    inner: breezy_osutils::iterablefile::IterableFile<
        Box<dyn Iterator<Item = std::io::Result<Vec<u8>>> + Send>,
    >,
    closed: bool,
}

#[pymethods]
impl PyIterableFile {
    fn __enter__(slf: PyRef<Self>) -> Py<Self> {
        slf.into()
    }

    fn __exit__(
        &mut self,
        _py: Python,
        _exc_type: &PyAny,
        _exc_value: &PyAny,
        _traceback: &PyAny,
    ) -> PyResult<bool> {
        self.check_closed(_py)?;
        Ok(false)
    }

    fn check_closed(&self, _py: Python) -> PyResult<()> {
        if self.closed {
            Err(PyIOError::new_err("I/O operation on closed file"))
        } else {
            Ok(())
        }
    }

    fn read(&mut self, py: Python, size: Option<usize>) -> PyResult<PyObject> {
        self.check_closed(py)?;
        let mut buf = Vec::new();
        let read = if let Some(size) = size {
            let inner = &mut self.inner;
            let mut handle = inner.take(size as u64);
            handle.read_to_end(&mut buf)
        } else {
            self.inner.read_to_end(&mut buf)
        };
        if PyErr::occurred(py) {
            return Err(PyErr::fetch(py));
        }
        buf.truncate(read?);
        Ok(PyBytes::new(py, &buf).to_object(py))
    }

    fn close(&mut self, _py: Python) -> PyResult<()> {
        self.closed = true;
        Ok(())
    }

    fn readlines(&mut self, py: Python) -> PyResult<PyObject> {
        self.check_closed(py)?;
        let lines = PyList::empty(py);
        while let Some(line) = self.readline(py, None)? {
            lines.append(line)?;
        }
        Ok(lines.to_object(py))
    }

    fn __iter__(slf: PyRef<Self>) -> PyRef<Self> {
        slf
    }

    fn __next__(&mut self, py: Python) -> PyResult<Option<PyObject>> {
        self.readline(py, None)
    }

    fn readline(&mut self, py: Python, _size_hint: Option<usize>) -> PyResult<Option<PyObject>> {
        self.check_closed(py)?;
        let mut buf = Vec::new();
        let read = self.inner.read_until(b'\n', &mut buf);
        if PyErr::occurred(py) {
            return Err(PyErr::fetch(py));
        }
        let read = read?;
        if read == 0 {
            return Ok(None);
        }
        buf.truncate(read);
        Ok(Some(PyBytes::new(py, &buf).to_object(py)))
    }
}

#[pyfunction]
fn IterableFile(py_iterable: PyObject) -> PyResult<PyObject> {
    Python::with_gil(|py| {
        let py_iter = py_iterable.call_method0(py, "__iter__")?;
        let line_iter: Box<dyn Iterator<Item = std::io::Result<Vec<u8>>> + Send> = Box::new(
            std::iter::from_fn(move || -> Option<std::io::Result<Vec<u8>>> {
                Python::with_gil(
                    |py| match py_iter.cast_as::<PyIterator>(py).unwrap().next() {
                        None => None,
                        Some(Err(err)) => {
                            PyErr::restore(err.clone_ref(py), py);
                            Some(Err(std::io::Error::new(
                                std::io::ErrorKind::Other,
                                err.to_string(),
                            )))
                        }
                        Some(Ok(obj)) => match obj.cast_as::<PyBytes>() {
                            Err(err) => {
                                PyErr::restore(
                                    PyTypeError::new_err("unable to convert to bytes"),
                                    py,
                                );
                                Some(Err(std::io::Error::new(
                                    std::io::ErrorKind::Other,
                                    err.to_string(),
                                )))
                            }
                            Ok(bytes) => Some(Ok(bytes.as_bytes().to_vec())),
                        },
                    },
                )
            }),
        );

        let f = breezy_osutils::iterablefile::IterableFile::new(line_iter);

        Ok(PyIterableFile {
            inner: f,
            closed: false,
        }
        .into_py(py))
    })
}

#[pyfunction]
fn check_text_path(path: &PyAny) -> PyResult<bool> {
    let path = extract_path(path)?;
    Ok(breezy_osutils::textfile::check_text_path(path.as_path())?)
}

#[pyfunction]
fn check_text_lines(py: Python, lines: &PyAny) -> PyResult<bool> {
    let mut py_iter = lines.iter()?;
    let line_iter = std::iter::from_fn(|| {
        let line = py_iter.next();
        match line {
            Some(Ok(line)) => Some(line.extract::<Vec<u8>>().unwrap()),
            Some(Err(err)) => {
                PyErr::restore(err, py);
                None
            }
            None => None,
        }
    });

    let result = breezy_osutils::textfile::check_text_lines(line_iter);
    if PyErr::occurred(py) {
        return Err(PyErr::fetch(py));
    }
    Ok(result)
}

#[pyfunction]
fn format_delta(py: Python, delta: PyObject) -> PyResult<String> {
    let delta = if let Ok(delta) = delta.extract::<f64>(py) {
        delta as i64
    } else if let Ok(delta) = delta.extract::<i64>(py) {
        delta
    } else {
        return Err(PyValueError::new_err("delta must be a float or int"));
    };
    Ok(breezy_osutils::time::format_delta(delta))
}

#[pyfunction]
fn format_date_with_offset_in_original_timezone(
    py: Python,
    date: PyObject,
    offset: Option<PyObject>,
) -> PyResult<String> {
    let date = if let Ok(date) = date.extract::<f64>(py) {
        date as i64
    } else if let Ok(date) = date.extract::<i64>(py) {
        date
    } else {
        return Err(PyValueError::new_err("date must be a float or int"));
    };
    let offset = if let Some(offset) = offset {
        if let Ok(offset) = offset.extract::<f64>(py) {
            offset as i64
        } else if let Ok(offset) = offset.extract::<i64>(py) {
            offset
        } else {
            return Err(PyValueError::new_err("offset must be a float or int"));
        }
    } else {
        0
    };
    Ok(breezy_osutils::time::format_date_with_offset_in_original_timezone(date, offset))
}

#[pyfunction]
fn format_date(
    py: Python,
    t: PyObject,
    offset: Option<PyObject>,
    timezone: Option<&str>,
    date_fmt: Option<&str>,
    show_offset: Option<bool>,
) -> PyResult<String> {
    let t = if let Ok(t) = t.extract::<f64>(py) {
        t as i64
    } else if let Ok(t) = t.extract::<i64>(py) {
        t
    } else {
        return Err(PyValueError::new_err("t must be a float or int"));
    };
    let timezone = breezy_osutils::time::Timezone::from(timezone.unwrap_or("original"));
    if timezone.is_none() {
        return Err(UnsupportedTimezoneFormat::new_err("unsupported timezone"));
    }
    let offset = if let Some(offset) = offset {
        if let Ok(offset) = offset.extract::<f64>(py) {
            Some(offset as i64)
        } else if let Ok(offset) = offset.extract::<i64>(py) {
            Some(offset)
        } else {
            return Err(PyValueError::new_err("offset must be a float or int"));
        }
    } else {
        None
    };
    let timezone = timezone.unwrap();
    Ok(breezy_osutils::time::format_date(
        t,
        offset,
        timezone,
        date_fmt,
        show_offset.unwrap_or(true),
    ))
}

#[pyfunction]
fn format_highres_date(py: Python, t: PyObject, offset: Option<PyObject>) -> PyResult<String> {
    let t = if let Ok(t) = t.extract::<f64>(py) {
        t
    } else if let Ok(t) = t.extract::<i64>(py) {
        t as f64
    } else {
        return Err(PyValueError::new_err("t must be a float or int"));
    };
    let offset = if let Some(offset) = offset {
        if let Ok(offset) = offset.extract::<f64>(py) {
            Some(offset as i32)
        } else if let Ok(offset) = offset.extract::<i64>(py) {
            Some(offset as i32)
        } else {
            return Err(PyValueError::new_err("offset must be a float or int"));
        }
    } else {
        None
    };
    Ok(breezy_osutils::time::format_highres_date(t, offset))
}

#[pyfunction]
fn unpack_highres_date(date: &str) -> PyResult<(f64, i32)> {
    breezy_osutils::time::unpack_highres_date(date).map_err(PyValueError::new_err)
}

#[pyfunction]
#[cfg(unix)]
fn get_umask() -> PyResult<u32> {
    Ok(breezy_osutils::get_umask().bits())
}

#[pyfunction]
fn kind_marker(kind: &str) -> &str {
    breezy_osutils::kind_marker(kind)
}

#[pyfunction]
fn make_writable(path: PathBuf) -> PyResult<()> {
    Ok(breezy_osutils::file::make_writable(path)?)
}

#[pyfunction]
fn make_readonly(path: PathBuf) -> PyResult<()> {
    Ok(breezy_osutils::file::make_readonly(path)?)
}

#[pyfunction]
fn compact_date(py: Python, when: PyObject) -> PyResult<String> {
    let when = if let Ok(when) = when.extract::<f64>(py) {
        when as u64
    } else if let Ok(when) = when.extract::<i64>(py) {
        when as u64
    } else {
        return Err(PyValueError::new_err("when must be a float or int"));
    };
    Ok(breezy_osutils::time::compact_date(when))
}

#[pyfunction]
fn chmod_if_possible(path: PathBuf, mode: u32) -> PyResult<()> {
    use std::os::unix::fs::PermissionsExt;
    Ok(breezy_osutils::file::chmod_if_possible(
        path,
        Permissions::from_mode(mode),
    )?)
}

#[pyfunction]
fn quotefn(filename: &str) -> String {
    breezy_osutils::path::quotefn(filename)
}

/// Copy usr/grp ownership from src file/dir to dst file/dir.
///
/// If src is None, the containing directory is used as source. If chown
/// fails, the error is ignored and a warning is printed.
#[pyfunction]
fn copy_ownership_from_path(dst: PathBuf, src: Option<PathBuf>) -> PyResult<()> {
    Ok(breezy_osutils::file::copy_ownership_from_path(
        dst,
        src.as_deref(),
    )?)
}

#[pyfunction]
fn link_or_copy(src: PathBuf, dst: PathBuf) -> PyResult<()> {
    Ok(breezy_osutils::file::link_or_copy(src, dst)?)
}

/// Return if the filesystem at path supports the creation of hardlinks.
#[pyfunction]
fn supports_hardlinks(path: PathBuf) -> Option<bool> {
    breezy_osutils::mounts::supports_hardlinks(path)
}

/// Return if the filesystem at path supports the creation of symbolic links.
#[pyfunction]
fn supports_symlinks(path: PathBuf) -> Option<bool> {
    breezy_osutils::mounts::supports_symlinks(path)
}

#[pyfunction]
fn supports_posix_readonly() -> bool {
    breezy_osutils::mounts::supports_posix_readonly()
}

/// Return if filesystem at path supports executable bit.
///
/// Args:
///   path: Path for which to check the file system
/// Returns: boolean indicating whether executable bit can be stored/relied upon
#[pyfunction]
fn supports_executable(path: PathBuf) -> Option<bool> {
    breezy_osutils::mounts::supports_executable(path)
}

/// Read an fstab-style file and extract mountpoint+filesystem information.
///
/// Args:
///   path: Path to read from
/// Returns:
///   Tuples with mountpoints (as bytestrings) and filesystem names
#[pyfunction]
fn read_mtab(py: Python, path: PathBuf) -> PyResult<PyObject> {
    let it: Vec<(PathBuf, String)> = breezy_osutils::mounts::read_mtab(path).collect();
    let list = PyList::empty(py);
    for (path, fs_type) in it {
        let tuple = PyTuple::new(py, &[path.into_py(py), fs_type.into_py(py)]);
        list.append(tuple)?;
    }
    Ok(list.as_ref().iter()?.to_object(py))
}

#[pyfunction]
fn get_fs_type(path: PathBuf) -> PyResult<Option<String>> {
    Ok(breezy_osutils::mounts::get_fs_type(path))
}

#[pyfunction]
fn copy_tree(from_path: PathBuf, to_path: PathBuf) -> PyResult<()> {
    Ok(breezy_osutils::file::copy_tree(from_path, to_path)?)
}

#[pyfunction]
fn abspath(path: PathBuf) -> PyResult<PathBuf> {
    breezy_osutils::path::abspath(path.as_path()).map_err(|e| e.into())
}

#[pyfunction(name = "abspath")]
fn posix_abspath(path: PathBuf) -> PyResult<PathBuf> {
    breezy_osutils::path::posix::abspath(path.as_path()).map_err(|e| e.into())
}

#[pyfunction(name = "abspath")]
fn win32_abspath(path: PathBuf) -> PyResult<PathBuf> {
    breezy_osutils::path::win32::abspath(path.as_path()).map_err(|e| e.into())
}

#[cfg(unix)]
#[pyfunction]
fn kind_from_mode(mode: u32) -> &'static str {
    use nix::sys::stat::SFlag;
    breezy_osutils::file::kind_from_mode(SFlag::from_bits_truncate(mode))
}

#[pyfunction]
fn delete_any(path: PathBuf) -> PyResult<()> {
    Ok(breezy_osutils::file::delete_any(path)?)
}

#[pyfunction]
fn get_host_name() -> PyResult<String> {
    Ok(breezy_osutils::get_host_name()?)
}

#[pyfunction]
fn local_concurrency(use_cache: Option<bool>) -> usize {
    breezy_osutils::local_concurrency(use_cache.unwrap_or(true))
}

#[pyfunction]
fn pumpfile(from_file: PyObject, to_file: PyObject, read_size: Option<u64>) -> PyResult<u64> {
    let mut from_file = PyFileLikeObject::with_requirements(from_file, true, false, false)?;
    let mut to_file = PyFileLikeObject::with_requirements(to_file, false, true, false)?;

    Ok(breezy_osutils::pumpfile(
        &mut from_file,
        &mut to_file,
        read_size,
    )?)
}

#[pyfunction]
fn contains_whitespace(py: Python, text: PyObject) -> PyResult<bool> {
    if let Ok(s) = text.extract::<&str>(py) {
        Ok(breezy_osutils::contains_whitespace(s))
    } else if let Ok(s) = text.extract::<&[u8]>(py) {
        Ok(breezy_osutils::contains_whitespace_bytes(s))
    } else {
        Err(PyTypeError::new_err("text must be str or bytes"))
    }
}

#[pyfunction]
fn relpath(path: PathBuf, start: PathBuf) -> PyResult<PathBuf> {
    match breezy_osutils::path::relpath(path.as_path(), start.as_path()) {
        None => Err(PathNotChild::new_err((start, path))),
        Some(p) => Ok(p),
    }
}

#[pyfunction(name = "normpath")]
fn posix_normpath(path: PathBuf) -> PyResult<PathBuf> {
    Ok(breezy_osutils::path::posix::normpath(path.as_path()))
}

#[pyfunction(name = "normpath")]
fn win32_normpath(path: PathBuf) -> PyResult<PathBuf> {
    Ok(breezy_osutils::path::win32::normpath(path.as_path()))
}

#[pyfunction]
fn contains_linebreaks(text: &str) -> bool {
    breezy_osutils::contains_linebreaks(text)
}

#[pyfunction]
fn normpath(path: PathBuf) -> PyResult<PathBuf> {
    Ok(breezy_osutils::path::normpath(path.as_path()))
}

#[pyfunction]
fn realpath(path: PathBuf) -> PyResult<PathBuf> {
    Ok(breezy_osutils::path::realpath(path.as_path())?)
}

#[pyfunction]
fn normalizepath(path: PathBuf) -> PyResult<PathBuf> {
    Ok(breezy_osutils::path::normalizepath(path.as_path())?)
}

#[pyfunction]
fn pump_string_file(data: &[u8], file: PyObject, segment_size: Option<usize>) -> PyResult<()> {
    let mut file = PyFileLikeObject::with_requirements(file, false, true, false)?;
    Ok(breezy_osutils::pump_string_file(
        data,
        &mut file,
        segment_size,
    )?)
}

#[pymodule]
fn _osutils_rs(py: Python, m: &PyModule) -> PyResult<()> {
    m.add_wrapped(wrap_pyfunction!(chunks_to_lines))?;
    m.add_wrapped(wrap_pyfunction!(chunks_to_lines_iter))?;
    m.add_wrapped(wrap_pyfunction!(sha_file_by_name))?;
    m.add_wrapped(wrap_pyfunction!(sha_string))?;
    m.add_wrapped(wrap_pyfunction!(sha_strings))?;
    m.add_wrapped(wrap_pyfunction!(sha_file))?;
    m.add_wrapped(wrap_pyfunction!(size_sha_file))?;
    m.add_wrapped(wrap_pyfunction!(normalized_filename))?;
    m.add_wrapped(wrap_pyfunction!(_inaccessible_normalized_filename))?;
    m.add_wrapped(wrap_pyfunction!(_accessible_normalized_filename))?;
    m.add_wrapped(wrap_pyfunction!(normalizes_filenames))?;
    m.add_wrapped(wrap_pyfunction!(is_inside))?;
    m.add_wrapped(wrap_pyfunction!(is_inside_any))?;
    m.add_wrapped(wrap_pyfunction!(is_inside_or_parent_of_any))?;
    m.add_wrapped(wrap_pyfunction!(minimum_path_selection))?;
    m.add_wrapped(wrap_pyfunction!(set_or_unset_env))?;
    m.add_wrapped(wrap_pyfunction!(parent_directories))?;
    m.add_wrapped(wrap_pyfunction!(available_backup_name))?;
    m.add_wrapped(wrap_pyfunction!(find_executable_on_path))?;
    m.add_wrapped(wrap_pyfunction!(legal_path))?;
    m.add_wrapped(wrap_pyfunction!(check_legal_path))?;
    m.add_wrapped(wrap_pyfunction!(local_time_offset))?;
    m.add_wrapped(wrap_pyfunction!(format_local_date))?;
    m.add_wrapped(wrap_pyfunction!(rand_chars))?;
    m.add_wrapped(wrap_pyfunction!(IterableFile))?;
    m.add_wrapped(wrap_pyfunction!(check_text_path))?;
    m.add_wrapped(wrap_pyfunction!(check_text_lines))?;
    m.add_wrapped(wrap_pyfunction!(format_delta))?;
    m.add_wrapped(wrap_pyfunction!(
        format_date_with_offset_in_original_timezone
    ))?;
    m.add_wrapped(wrap_pyfunction!(format_date))?;
    m.add_wrapped(wrap_pyfunction!(format_highres_date))?;
    m.add_wrapped(wrap_pyfunction!(unpack_highres_date))?;
    m.add_wrapped(wrap_pyfunction!(kind_marker))?;
    m.add_wrapped(wrap_pyfunction!(split_lines))?;
    m.add_wrapped(wrap_pyfunction!(make_writable))?;
    m.add_wrapped(wrap_pyfunction!(make_readonly))?;
    m.add_wrapped(wrap_pyfunction!(compact_date))?;
    m.add_wrapped(wrap_pyfunction!(chmod_if_possible))?;
    m.add_wrapped(wrap_pyfunction!(quotefn))?;
    m.add_wrapped(wrap_pyfunction!(copy_ownership_from_path))?;
    m.add_wrapped(wrap_pyfunction!(link_or_copy))?;
    m.add_wrapped(wrap_pyfunction!(supports_hardlinks))?;
    m.add_wrapped(wrap_pyfunction!(supports_symlinks))?;
    m.add_wrapped(wrap_pyfunction!(supports_executable))?;
    m.add_wrapped(wrap_pyfunction!(supports_posix_readonly))?;
    m.add_wrapped(wrap_pyfunction!(read_mtab))?;
    m.add_wrapped(wrap_pyfunction!(get_fs_type))?;
    m.add_wrapped(wrap_pyfunction!(copy_tree))?;
    m.add_wrapped(wrap_pyfunction!(abspath))?;
    let win32m = PyModule::new(py, "win32")?;
    win32m.add_wrapped(wrap_pyfunction!(win32_abspath))?;
    win32m.add_wrapped(wrap_pyfunction!(win32_normpath))?;
    m.add_submodule(win32m)?;
    let posixm = PyModule::new(py, "posix")?;
    posixm.add_wrapped(wrap_pyfunction!(posix_abspath))?;
    posixm.add_wrapped(wrap_pyfunction!(posix_normpath))?;
    m.add_submodule(posixm)?;
    #[cfg(unix)]
    m.add_wrapped(wrap_pyfunction!(get_umask))?;
    #[cfg(unix)]
    m.add_wrapped(wrap_pyfunction!(kind_from_mode))?;
    m.add_wrapped(wrap_pyfunction!(delete_any))?;
    m.add_wrapped(wrap_pyfunction!(get_host_name))?;
    m.add_wrapped(wrap_pyfunction!(local_concurrency))?;
    m.add_wrapped(wrap_pyfunction!(pumpfile))?;
    m.add_wrapped(wrap_pyfunction!(contains_whitespace))?;
    m.add_wrapped(wrap_pyfunction!(contains_linebreaks))?;
    m.add_wrapped(wrap_pyfunction!(relpath))?;
    m.add_wrapped(wrap_pyfunction!(normpath))?;
<<<<<<< HEAD
    m.add_wrapped(wrap_pyfunction!(pump_string_file))?;
=======
    m.add_wrapped(wrap_pyfunction!(realpath))?;
    m.add_wrapped(wrap_pyfunction!(normalizepath))?;
>>>>>>> c87997c3
    m.add(
        "MIN_ABS_PATHLENGTH",
        breezy_osutils::path::MIN_ABS_PATHLENGTH,
    )?;
    m.add(
        "UnsupportedTimezoneFormat",
        py.get_type::<UnsupportedTimezoneFormat>(),
    )?;
    Ok(())
}<|MERGE_RESOLUTION|>--- conflicted
+++ resolved
@@ -956,12 +956,9 @@
     m.add_wrapped(wrap_pyfunction!(contains_linebreaks))?;
     m.add_wrapped(wrap_pyfunction!(relpath))?;
     m.add_wrapped(wrap_pyfunction!(normpath))?;
-<<<<<<< HEAD
     m.add_wrapped(wrap_pyfunction!(pump_string_file))?;
-=======
     m.add_wrapped(wrap_pyfunction!(realpath))?;
     m.add_wrapped(wrap_pyfunction!(normalizepath))?;
->>>>>>> c87997c3
     m.add(
         "MIN_ABS_PATHLENGTH",
         breezy_osutils::path::MIN_ABS_PATHLENGTH,
