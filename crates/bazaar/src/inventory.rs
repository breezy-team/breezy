--- conflicted
+++ resolved
@@ -2,6 +2,9 @@
 use breezy_osutils::Kind;
 use std::collections::HashMap;
 use std::collections::HashSet;
+use std::collections::VecDeque;
+use std::fmt::Write;
+use std::hash::Hash;
 
 // This should really be an id randomly assigned when the tree is
 // created, but it's not for now.
@@ -15,11 +18,7 @@
     )
 }
 
-<<<<<<< HEAD
-#[derive(Debug, Clone, PartialEq, Eq, Hash)]
-=======
-#[derive(Debug, Clone, PartialEq, Eq, PartialOrd, Ord)]
->>>>>>> a0fdf1ee
+#[derive(Debug, Clone, PartialEq, Eq, PartialOrd, Ord, Hash)]
 pub enum Entry {
     Directory {
         file_id: FileId,
@@ -53,6 +52,18 @@
     },
 }
 
+#[derive(Debug)]
+pub enum Error {
+    InvalidEntryName(String),
+    DuplicateFileId(FileId),
+    ParentNotDirectory(String, FileId),
+    FileIdCycle(FileId, String, String),
+    NoSuchId(FileId),
+    ParentMissing(FileId),
+    PathAlreadyVersioned(String, String),
+    ParentNotVersioned(String),
+}
+
 /// Description of a versioned file.
 ///
 /// An InventoryEntry has the following fields, which are also
@@ -176,6 +187,23 @@
         }
     }
 
+    pub fn set_file_id(&mut self, new_file_id: FileId) {
+        match self {
+            Entry::Directory { file_id, .. } => {
+                *file_id = new_file_id;
+            }
+            Entry::File { file_id, .. } => {
+                *file_id = new_file_id;
+            }
+            Entry::Link { file_id, .. } => {
+                *file_id = new_file_id;
+            }
+            Entry::TreeReference { file_id, .. } => {
+                *file_id = new_file_id;
+            }
+        }
+    }
+
     pub fn parent_id(&self) -> Option<&FileId> {
         match self {
             Entry::Directory { parent_id, .. } => parent_id.as_ref(),
@@ -185,12 +213,46 @@
         }
     }
 
+    pub fn set_parent_id(&mut self, new_parent_id: Option<FileId>) {
+        match self {
+            Entry::Directory { parent_id, .. } => {
+                *parent_id = new_parent_id;
+            }
+            Entry::File { parent_id, .. } => {
+                *parent_id = new_parent_id;
+            }
+            Entry::Link { parent_id, .. } => {
+                *parent_id = new_parent_id;
+            }
+            Entry::TreeReference { parent_id, .. } => {
+                *parent_id = new_parent_id;
+            }
+        }
+    }
+
     pub fn name(&self) -> &str {
         match self {
             Entry::Directory { name, .. } => name,
             Entry::File { name, .. } => name,
             Entry::Link { name, .. } => name,
             Entry::TreeReference { name, .. } => name,
+        }
+    }
+
+    pub fn set_name(&mut self, new_name: String) {
+        match self {
+            Entry::Directory { name, .. } => {
+                *name = new_name;
+            }
+            Entry::File { name, .. } => {
+                *name = new_name;
+            }
+            Entry::Link { name, .. } => {
+                *name = new_name;
+            }
+            Entry::TreeReference { name, .. } => {
+                *name = new_name;
+            }
         }
     }
 
@@ -390,15 +452,539 @@
     !(name.contains('/') || name == "." || name == "..")
 }
 
-<<<<<<< HEAD
-#[derive(Debug, Clone)]
+#[derive(Clone)]
 pub struct MutableInventory {
     by_id: HashMap<FileId, Entry>,
-    root: Option<FileId>,
-    revision_id: Option<RevisionId>,
+    root_id: Option<FileId>,
+    pub revision_id: Option<RevisionId>,
+    children: HashMap<FileId, HashMap<String, FileId>>,
 }
 
 impl MutableInventory {
+    pub fn new() -> MutableInventory {
+        Self {
+            by_id: HashMap::new(),
+            root_id: None,
+            revision_id: None,
+            children: HashMap::new(),
+        }
+    }
+
+    pub fn has_filename(&self, filename: &str) -> bool {
+        self.path2id(filename).is_some()
+    }
+
+    pub fn id2path(&self, file_id: &FileId) -> String {
+        let mut segments = self
+            .iter_file_id_parents(file_id)
+            .map(|p| p.name())
+            .collect::<Vec<_>>();
+        segments.pop();
+        segments.reverse();
+        segments.join("/")
+    }
+
+    pub fn get_children(&self, file_id: &FileId) -> HashMap<&str, &Entry> {
+        self.children
+            .get(file_id)
+            .unwrap()
+            .iter()
+            .map(|(k, v)| (k.as_str(), self.get_entry(v).unwrap()))
+            .collect()
+    }
+
+    pub fn iter_sorted_children(&self, file_id: &FileId) -> impl Iterator<Item = (&str, &Entry)> {
+        let children = self.get_children(file_id);
+        let mut names = children.keys().cloned().collect::<Vec<_>>();
+        names.sort();
+        let mut it = names.into_iter();
+        std::iter::from_fn(move || -> Option<(&str, &Entry)> {
+            it.next().map(|name| (name, *children.get(name).unwrap()))
+        })
+    }
+
+    pub fn entries(&self) -> Vec<(String, &Entry)> {
+        let mut accum = Vec::new();
+
+        let mut todo = Vec::new();
+        if let Some(ref root_id) = self.root_id {
+            todo.push((root_id, "".to_string()));
+        }
+
+        while !todo.is_empty() {
+            if let Some((dir_id, dir_path)) = todo.pop() {
+                for (name, ie) in self.iter_sorted_children(dir_id) {
+                    let child_path = if dir_path.is_empty() {
+                        name.to_string()
+                    } else {
+                        format!("{}/{}", dir_path, name)
+                    };
+                    accum.push((child_path.clone(), ie));
+                    if ie.kind() == Kind::Directory {
+                        todo.push((&ie.file_id(), child_path));
+                    }
+                }
+            }
+        }
+
+        accum
+    }
+
+    pub fn rename_id(&mut self, old_file_id: &FileId, new_file_id: &FileId) {
+        let mut ie = self.by_id.remove(old_file_id).unwrap();
+        match ie {
+            Entry::Directory { .. } => {
+                let children = self.children.remove(old_file_id).unwrap();
+                for child_id in children.values() {
+                    let mut child = self.by_id.get_mut(child_id).unwrap();
+                    assert_eq!(child.parent_id(), Some(old_file_id));
+                    child.set_parent_id(Some(new_file_id.clone()));
+                }
+                self.children.insert(new_file_id.clone(), children);
+            }
+            _ => {}
+        }
+        ie.set_file_id(new_file_id.clone());
+        self.by_id.insert(new_file_id.clone(), ie);
+    }
+
+    pub fn path2id(&self, relpath: &str) -> Option<&FileId> {
+        if let Some(ie) = self.get_entry_by_path(relpath) {
+            Some(ie.file_id())
+        } else {
+            None
+        }
+    }
+
+    pub fn path2id_segments(&self, names: &[&str]) -> Option<&FileId> {
+        if let Some(ie) = self.get_entry_by_path_segments(names) {
+            Some(ie.file_id())
+        } else {
+            None
+        }
+    }
+
+    /// Get an inventory view filtered against a set of file-ids.
+    ///
+    /// Children of directories and parents are included.
+    ///
+    /// The result may or may not reference the underlying inventory
+    /// so it should be treated as immutable.
+    pub fn filter(&self, specific_fileids: &HashSet<&FileId>) -> Self {
+        let mut interesting_parents = HashSet::new();
+        for file_id in specific_fileids {
+            interesting_parents.extend(self.get_idpath(file_id));
+        }
+
+        let mut entries = self.iter_entries(None);
+        let root = entries.next();
+        let mut other = Self::new();
+        if root.is_none() {
+            return other;
+        }
+
+        other.set_root(root.unwrap().1.clone());
+        let mut directories_to_expand = HashSet::new();
+        for (_path, entry) in entries {
+            let file_id = entry.file_id();
+            if specific_fileids.contains(file_id)
+                || (entry.parent_id().is_some()
+                    && directories_to_expand.contains(entry.parent_id().unwrap()))
+            {
+                if entry.kind() == Kind::Directory {
+                    directories_to_expand.insert(file_id);
+                }
+            } else if !interesting_parents.contains(file_id) {
+                continue;
+            }
+            other.add(entry.clone());
+        }
+        return other;
+    }
+
+    /// Return a list of file_ids for the path to an entry.
+    ///
+    /// The list contains one element for each directory followed by
+    /// the id of the file itself.  So the length of the returned list
+    /// is equal to the depth of the file in the tree, counting the
+    /// root directory as depth 1.
+    pub fn get_idpath<'a>(&'a self, file_id: &'a FileId) -> Vec<&'a FileId> {
+        self.iter_file_id_parents(file_id)
+            .map(|e| e.file_id())
+            .collect()
+    }
+
+    pub fn get_entry_by_path_partial(
+        &self,
+        relpath: &str,
+    ) -> Option<(&Entry, Vec<String>, Vec<String>)> {
+        let names = breezy_osutils::path::splitpath(relpath).unwrap();
+        self.get_entry_by_path_segments_partial(&names)
+    }
+
+    pub fn get_entry_by_path_segments_partial<'a>(
+        &'a self,
+        names: &[&str],
+    ) -> Option<(&Entry, Vec<String>, Vec<String>)> {
+        if self.root_id.is_none() {
+            return None;
+        }
+
+        let mut parent = self.by_id.get(&self.root_id.as_ref().unwrap()).unwrap();
+
+        for (i, f) in names.iter().enumerate() {
+            if let Some(cie) = self.get_child(&parent.file_id(), f) {
+                parent = cie;
+                if cie.kind() == Kind::TreeReference {
+                    let (before, after) = names.split_at(i + 1);
+                    return Some((
+                        cie,
+                        before.iter().map(|s| s.to_string()).collect(),
+                        after.iter().map(|s| s.to_string()).collect(),
+                    ));
+                }
+            } else {
+                return None;
+            }
+        }
+
+        Some((
+            parent,
+            names.iter().map(|s| s.to_string()).collect(),
+            Vec::new(),
+        ))
+    }
+
+    pub fn get_entry_by_path(&self, relpath: &str) -> Option<&Entry> {
+        self.get_entry_by_path_segments(
+            breezy_osutils::path::splitpath(relpath).unwrap().as_slice(),
+        )
+    }
+
+    pub fn get_entry_by_path_segments(&self, names: &[&str]) -> Option<&Entry> {
+        if self.root_id.is_none() {
+            return None;
+        }
+
+        let mut parent = self.by_id.get(&self.root_id.as_ref().unwrap()).unwrap();
+
+        for (i, f) in names.iter().enumerate() {
+            if let Some(cie) = self.get_child(&parent.file_id(), f) {
+                parent = cie;
+            } else {
+                return None;
+            }
+        }
+
+        Some(parent)
+    }
+
+    /// Return (path, entry) pairs, in order by name.
+    ///
+    /// Args:
+    ///   from_dir: if None, start from the root,
+    ///     otherwise start from this directory (either file-id or entry)
+    pub fn iter_entries<'a>(
+        &'a self,
+        from_dir: Option<&FileId>,
+    ) -> impl Iterator<Item = (String, &'a Entry)> {
+        let mut stack = VecDeque::new();
+        let from_dir = if from_dir.is_none() {
+            self.root_id.as_ref()
+        } else {
+            from_dir
+        };
+        if let Some(from_dir) = from_dir {
+            let children = self.iter_sorted_children(from_dir).collect::<VecDeque<_>>();
+            stack.push_back((String::new(), children));
+        }
+
+        std::iter::from_fn(move || -> Option<(String, &Entry)> {
+            loop {
+                if let Some((base, children)) = stack.back_mut() {
+                    if let Some((name, ie)) = children.pop_front() {
+                        let path = if base.is_empty() {
+                            name.to_string()
+                        } else {
+                            format!("{}/{}", base, name)
+                        };
+                        if ie.kind() == Kind::Directory {
+                            let children = self
+                                .iter_sorted_children(ie.file_id())
+                                .collect::<VecDeque<_>>();
+                            stack.push_back((path.clone(), children));
+                        }
+                        return Some((path, ie));
+                    } else {
+                        stack.pop_back();
+                    }
+                } else {
+                    return None;
+                }
+            }
+        })
+    }
+
+    /// Iterate over the entries in a directory first order.
+    ///
+    /// This returns all entries for a directory before returning
+    /// the entries for children of a directory. This is not
+    /// lexicographically sorted order, and is a hybrid between
+    /// depth-first and breadth-first.
+    ///
+    /// This yields (path, entry) pairs
+    pub fn iter_entries_by_dir<'a>(
+        &'a self,
+        from_dir: Option<&'a FileId>,
+        specific_file_ids: Option<&'a HashSet<&FileId>>,
+    ) -> impl Iterator<Item = (String, &'a Entry)> + '_ {
+        let parents = if let Some(ref specific_file_ids) = specific_file_ids {
+            let mut parents = HashSet::new();
+            let mut todo = specific_file_ids.iter().cloned().collect::<Vec<_>>();
+            while let Some(file_id) = todo.pop() {
+                let ie = self.get_entry(file_id).unwrap();
+                if let Some(parent_id) = ie.parent_id() {
+                    if !parents.contains(parent_id) {
+                        todo.push(parent_id);
+                        parents.insert(parent_id);
+                    }
+                }
+            }
+            Some(parents)
+        } else {
+            None
+        };
+
+        let mut stack: Vec<(String, &FileId)> = vec![];
+
+        let from_dir = if from_dir.is_none() {
+            self.root_id.as_ref()
+        } else {
+            from_dir
+        };
+        let mut children = VecDeque::new();
+        if let Some(from_dir) = from_dir {
+            stack.push(("".to_string(), from_dir));
+            children.extend(
+                self.iter_sorted_children(from_dir)
+                    .map(|(p, ie)| (p.to_string(), ie)),
+            );
+        }
+
+        std::iter::from_fn(move || -> Option<(String, &'a Entry)> {
+            if let Some((relpath, ie)) = children.pop_front() {
+                return Some((relpath, ie));
+            }
+
+            loop {
+                if let Some((cur_relpath, cur_dir)) = stack.pop() {
+                    for (child_name, child_ie) in self.iter_sorted_children(cur_dir) {
+                        let child_relpath = cur_relpath.to_string() + child_name;
+                        let mut child_dirs = Vec::new();
+
+                        if specific_file_ids.is_none()
+                            || specific_file_ids.unwrap().contains(child_ie.file_id())
+                        {
+                            children.push_back((child_relpath.clone(), child_ie));
+                        }
+
+                        if child_ie.kind() == Kind::Directory {
+                            if parents.is_none()
+                                || parents.as_ref().unwrap().contains(child_ie.file_id())
+                            {
+                                child_dirs.push((child_relpath + "/", child_ie.file_id()))
+                            }
+                        }
+
+                        child_dirs.reverse();
+                        stack.extend(child_dirs.into_iter());
+                    }
+                } else {
+                    return None;
+                }
+            }
+        })
+    }
+
+    /// Apply a delta to this inventory.
+    ///
+    /// See the inventory developers documentation for the theory behind
+    /// inventory deltas.
+    ///
+    /// If delta application fails the inventory is left in an indeterminate
+    /// state and must not be used.
+    ///
+    /// Args:
+    ///   delta: A list of changes to apply. After all the changes are
+    ///      applied the final inventory must be internally consistent, but it
+    ///      is ok to supply changes which, if only half-applied would have an
+    ///      invalid result - such as supplying two changes which rename two
+    ///      files, 'A' and 'B' with each other : [('A', 'B', b'A-id', a_entry),
+    ///      ('B', 'A', b'B-id', b_entry)].
+    ///
+    ///      Each change is a tuple, of the form (old_path, new_path, file_id,
+    ///      new_entry).
+    ///
+    ///      When new_path is None, the change indicates the removal of an entry
+    ///      from the inventory and new_entry will be ignored (using None is
+    ///      appropriate). If new_path is not None, then new_entry must be an
+    ///      InventoryEntry instance, which will be incorporated into the
+    ///      inventory (and replace any existing entry with the same file id).
+    ///
+    ///      When old_path is None, the change indicates the addition of
+    ///      a new entry to the inventory.
+    ///
+    ///      When neither new_path nor old_path are None, the change is a
+    ///      modification to an entry, such as a rename, reparent, kind change
+    ///      etc.
+    ///
+    ///      The children attribute of new_entry is ignored. This is because
+    ///      this method preserves children automatically across alterations to
+    ///      the parent of the children, and cases where the parent id of a
+    ///      child is changing require the child to be passed in as a separate
+    ///      change regardless. E.g. in the recursive deletion of a directory -
+    ///      the directory's children must be included in the delta, or the
+    ///      final inventory will be invalid.
+    ///
+    ///      Note that a file_id must only appear once within a given delta.
+    ///      An AssertionError is raised otherwise.
+    pub fn apply_delta(
+        &mut self,
+        delta: &InventoryDelta,
+    ) -> std::result::Result<(), InventoryDeltaInconsistency> {
+        // Check that the delta is legal. It would be nice if this could be
+        // done within the loops below but it's safer to validate the delta
+        // before starting to mutate the inventory, as there isn't a rollback
+        // facility.
+        check_delta_consistency(delta)?;
+
+        let mut children = HashMap::new();
+        // Remove all affected items which were in the original inventory,
+        // starting with the longest paths, thus ensuring parents are examined
+        // after their children, which means that everything we examine has no
+        // modified children remaining by the time we examine it.
+        let mut old = delta
+            .iter()
+            .filter_map(|d| {
+                if let Some(ref old_path) = d.old_path {
+                    Some((old_path, d.file_id.clone()))
+                } else {
+                    None
+                }
+            })
+            .collect::<Vec<_>>();
+        old.sort();
+        old.reverse();
+        for (old_path, file_id) in old {
+            if &self.id2path(&file_id) != old_path {
+                return Err(InventoryDeltaInconsistency::PathMismatch(
+                    file_id.clone(),
+                    old_path.clone(),
+                    self.id2path(&file_id),
+                ));
+            }
+            // Remove file_id and the unaltered children. If file_id is not being deleted it will
+            // be reinserted later.
+            let ie = self.by_id.remove(&file_id).unwrap();
+            if let Some(parent_id) = ie.parent_id() {
+                self.children.get_mut(parent_id).unwrap().remove(ie.name());
+            }
+            // Preserve unaltered children of file_id for later reinsertion.
+            if let Some(file_id_children) = self.children.remove(&file_id) {
+                if file_id_children.len() > 0 {
+                    children.insert(file_id, file_id_children);
+                }
+            }
+        }
+
+        // Insert all affected which should be in the new inventory, reattaching
+        // their children if they had any. This is done from shortest path to
+        // longest, ensuring that items which were modified and whose parents in
+        // the resulting inventory were also modified, are inserted after their
+        // parents.
+        let mut new = delta
+            .iter()
+            .filter_map(|de| {
+                if let Some(ref new_path) = de.new_path {
+                    Some((new_path, &de.file_id, &de.new_entry))
+                } else {
+                    None
+                }
+            })
+            .collect::<Vec<_>>();
+        new.sort();
+        for (new_path, fid, new_entry) in new {
+            let new_entry = new_entry.as_ref().unwrap();
+            self.add(new_entry.clone()).map_err(|e| match e {
+                Error::DuplicateFileId(fid) => {
+                    InventoryDeltaInconsistency::DuplicateFileId(new_path.clone(), fid)
+                }
+                Error::ParentNotDirectory(path, fid) => {
+                    InventoryDeltaInconsistency::ParentNotDirectory(new_path.clone(), fid)
+                }
+                Error::NoSuchId(fid) => InventoryDeltaInconsistency::NoSuchId(fid),
+                Error::InvalidEntryName(name) => {
+                    InventoryDeltaInconsistency::InvalidEntryName(name)
+                }
+                Error::FileIdCycle(fid, path, parent) => {
+                    InventoryDeltaInconsistency::FileIdCycle(fid, path, parent)
+                }
+                Error::ParentMissing(fid) => InventoryDeltaInconsistency::ParentMissing(fid),
+                Error::PathAlreadyVersioned(new_name, parent_path) => {
+                    InventoryDeltaInconsistency::PathAlreadyVersioned(new_name, parent_path)
+                }
+                Error::ParentNotVersioned(parent_path) => {
+                    unreachable!();
+                }
+            })?;
+            if &self.id2path(new_entry.file_id()) != new_path {
+                return Err(InventoryDeltaInconsistency::PathMismatch(
+                    new_entry.file_id().clone(),
+                    new_path.clone(),
+                    self.id2path(new_entry.file_id()),
+                ));
+            }
+            match new_entry {
+                Entry::Directory { .. } => {
+                    if let Some(children) = children.remove(new_entry.file_id()) {
+                        self.children.insert(new_entry.file_id().clone(), children);
+                    }
+                }
+                _ => {}
+            }
+            if !children.is_empty() {
+                // Get the parent id that was deleted
+                let (parent_id, children) = children.drain().next().unwrap();
+                return Err(InventoryDeltaInconsistency::OrphanedChild(parent_id));
+            }
+        }
+        Ok(())
+    }
+
+    pub fn create_by_apply_delta(
+        &self,
+        inventory_delta: &InventoryDelta,
+        new_revision_id: RevisionId,
+    ) -> Result<Self, InventoryDeltaInconsistency> {
+        let mut new_inv = self.clone();
+        new_inv.apply_delta(inventory_delta)?;
+        new_inv.revision_id = Some(new_revision_id);
+        Ok(new_inv)
+    }
+
+    fn set_root(&mut self, ie: Entry) {
+        assert!(ie.parent_id().is_none());
+        self.root_id = Some(ie.file_id().clone());
+        self.by_id = HashMap::new();
+        self.by_id.insert(ie.file_id().clone(), ie.clone());
+        if self.children.contains_key(ie.file_id()) {
+            panic!("Root id already in children");
+        }
+        self.children = HashMap::new();
+        self.children
+            .insert(self.root_id.clone().unwrap(), HashMap::new());
+    }
+
     pub fn iter_all_ids(&self) -> impl Iterator<Item = FileId> + '_ {
         self.by_id.keys().cloned()
     }
@@ -411,33 +997,305 @@
         self.by_id.is_empty()
     }
 
-    pub fn get_entry(&self, id: FileId) -> Option<&Entry> {
-        self.by_id.get(&id)
-    }
-
-    pub fn get_file_kind(&self, id: FileId) -> Option<Kind> {
-        self.by_id.get(&id).map(|e| e.kind())
+    pub fn get_entry(&self, id: &FileId) -> Option<&Entry> {
+        self.by_id.get(id)
+    }
+
+    pub fn get_file_kind(&self, id: &FileId) -> Option<Kind> {
+        self.by_id.get(id).map(|e| e.kind())
     }
 
     pub fn has_id(&self, id: FileId) -> bool {
         self.by_id.contains_key(&id)
     }
 
-    fn iter_file_id_parents(&self, id: FileId) -> impl Iterator<Item = FileId> + '_ {
-        let mut id = id;
+    fn iter_file_id_parents<'a>(&'a self, id: &'a FileId) -> impl Iterator<Item = &'a Entry> + 'a {
+        let mut id: &'a FileId = id;
         std::iter::from_fn(move || {
-            let entry = self.by_id.get(&id)?;
+            let entry = self.by_id.get(id)?;
             if let Some(parent_id) = entry.parent_id() {
-                id = parent_id.clone();
-                Some(id.clone())
+                id = parent_id;
+            }
+            Some(entry)
+        })
+    }
+
+    pub fn is_root(&self, id: FileId) -> bool {
+        self.root_id == Some(id)
+    }
+
+    /// Iterate over all entries.
+    ///
+    /// Unlike iter_entries(), just the entries are returned (not (path, ie))
+    /// and the order of entries is undefined.
+    pub fn iter_just_entries(&self) -> impl Iterator<Item = &Entry> + '_ {
+        return self.by_id.values();
+    }
+
+    pub fn get_child(&self, parent_id: &FileId, filename: &str) -> Option<&Entry> {
+        if let Some(siblings) = self.children.get(parent_id) {
+            if let Some(child_id) = siblings.get(filename) {
+                self.by_id.get(child_id)
             } else {
                 None
             }
-        })
-    }
-
-    pub fn is_root(&self, id: FileId) -> bool {
-        self.root == Some(id)
+        } else {
+            None
+        }
+    }
+
+    pub fn add(&mut self, ie: Entry) -> Result<(), Error> {
+        if self.by_id.contains_key(ie.file_id()) {
+            return Err(Error::DuplicateFileId(ie.file_id().clone()));
+        }
+        if let Some(parent_id) = ie.parent_id() {
+            let parent = self
+                .by_id
+                .get(parent_id)
+                .ok_or_else(|| Error::ParentMissing(parent_id.clone()))?;
+            match parent {
+                Entry::Directory { .. } => {}
+                _ => {
+                    return Err(Error::ParentNotDirectory(
+                        self.id2path(&parent_id),
+                        ie.file_id().clone(),
+                    ));
+                }
+            }
+            let siblings = self.children.get_mut(parent.file_id()).unwrap();
+            match siblings.entry(ie.name().to_string()) {
+                std::collections::hash_map::Entry::Vacant(entry) => {
+                    entry.insert(ie.file_id().clone());
+                }
+                std::collections::hash_map::Entry::Occupied(entry) => {
+                    let fid = entry.get().clone();
+                    return Err(Error::PathAlreadyVersioned(
+                        self.id2path(&fid),
+                        self.id2path(parent.file_id()),
+                    ));
+                }
+            }
+        } else {
+            self.root_id = Some(ie.file_id().clone());
+        }
+
+        self.by_id.insert(ie.file_id().clone(), ie.clone());
+        match ie {
+            Entry::Directory { .. } => {
+                self.children.insert(ie.file_id().clone(), HashMap::new());
+            }
+            _ => {}
+        }
+        Ok(())
+    }
+
+    pub fn add_path(
+        &mut self,
+        relpath: &str,
+        kind: Kind,
+        file_id: Option<FileId>,
+        parent_id: Option<FileId>,
+    ) -> Result<(), Error> {
+        let parts = breezy_osutils::path::splitpath(relpath).unwrap();
+
+        if parts.is_empty() {
+            self.root_id = Some(file_id.unwrap_or_else(FileId::generate_root_id));
+            let root = Entry::directory(
+                self.root_id.as_ref().unwrap().clone(),
+                None,
+                None,
+                "".to_string(),
+            );
+            self.by_id = HashMap::new();
+            self.by_id.insert(root.file_id().clone(), root);
+            if self.children.contains_key(&self.root_id.as_ref().unwrap()) {
+                panic!("Root id already in children");
+            }
+            self.children = HashMap::new();
+            self.children
+                .insert(self.root_id.as_ref().unwrap().clone(), HashMap::new());
+            Ok(())
+        } else {
+            let (basename, parent_path) = parts.split_last().unwrap();
+            let parent_id = self.path2id_segments(parent_path);
+            if parent_id.is_none() {
+                return Err(Error::ParentNotVersioned(parent_path.join("/")));
+            }
+            let ie = make_entry(kind, basename.to_string(), parent_id.cloned(), file_id);
+            self.add(ie)
+        }
+    }
+
+    pub fn delete(&mut self, file_id: &FileId) -> Result<(), Error> {
+        let ie = self
+            .by_id
+            .remove(file_id)
+            .ok_or_else(|| Error::NoSuchId(file_id.clone()))?;
+        if let Some(parent_id) = ie.parent_id() {
+            let siblings = self.children.get_mut(&parent_id).unwrap();
+            siblings.remove(ie.name());
+        } else {
+            self.root_id = None;
+        }
+        Ok(())
+    }
+
+    fn make_delta(&self, old: &MutableInventory) -> InventoryDelta {
+        let old_ids = old.iter_all_ids().collect::<HashSet<_>>();
+        let new_ids = self.iter_all_ids().collect::<HashSet<_>>();
+        let adds = new_ids.difference(&old_ids).collect::<HashSet<_>>();
+        let deletes = old_ids.difference(&new_ids).collect::<HashSet<_>>();
+        let common = if adds.is_empty() && deletes.is_empty() {
+            new_ids.clone()
+        } else {
+            old_ids
+                .intersection(&new_ids)
+                .cloned()
+                .collect::<HashSet<_>>()
+        };
+        let mut delta = Vec::new();
+        for file_id in deletes {
+            delta.push(InventoryDeltaEntry {
+                old_path: Some(old.id2path(file_id)),
+                new_path: None,
+                file_id: file_id.clone(),
+                new_entry: None,
+            });
+        }
+        for file_id in adds {
+            delta.push(InventoryDeltaEntry {
+                old_path: None,
+                new_path: Some(self.id2path(file_id)),
+                file_id: file_id.clone(),
+                new_entry: self.get_entry(file_id).cloned(),
+            });
+        }
+        for file_id in common {
+            let new_ie = self.get_entry(&file_id);
+            let old_ie = old.get_entry(&file_id);
+
+            // If xml_serializer returns the cached InventoryEntries (rather
+            // than always doing .copy()), inlining the 'is' check saves 2.7M
+            // calls to __eq__.  Under lsprof this saves 20s => 6s.
+            // It is a minor improvement without lsprof.
+            if old_ie == new_ie {
+                continue;
+            }
+            delta.push(InventoryDeltaEntry {
+                old_path: Some(old.id2path(&file_id)),
+                new_path: Some(self.id2path(&file_id)),
+                file_id: file_id.clone(),
+                new_entry: new_ie.cloned(),
+            });
+        }
+
+        delta
+    }
+
+    pub fn remove_recursive_id(&mut self, file_id: &FileId) -> Vec<Entry> {
+        let start_ie = self.by_id.get(file_id).unwrap().clone();
+        let mut to_find_delete = vec![start_ie];
+        let mut to_delete = Vec::new();
+
+        while let Some(ie) = to_find_delete.pop() {
+            if ie.kind() == Kind::Directory {
+                to_find_delete.extend(self.get_children(ie.file_id()).values().cloned().cloned());
+            }
+            to_delete.push(ie);
+        }
+        let mut deleted = Vec::new();
+        to_delete.reverse();
+        for ie in to_delete {
+            deleted.push(self.by_id.remove(ie.file_id()).unwrap());
+            if ie.kind() == Kind::Directory {
+                let children = self.children.remove(ie.file_id()).unwrap();
+                assert!(children.is_empty());
+            } else {
+                assert!(!self.children.contains_key(ie.file_id()));
+            }
+            if let Some(parent_id) = ie.parent_id() {
+                let siblings = self.children.get_mut(&parent_id).unwrap();
+                siblings.remove(ie.name());
+            } else {
+                self.root_id = None;
+            }
+        }
+
+        deleted
+    }
+
+    pub fn rename(
+        &mut self,
+        file_id: &FileId,
+        new_parent_id: &FileId,
+        new_name: &str,
+    ) -> Result<(), Error> {
+        let new_name = std::path::PathBuf::from(new_name);
+        let new_name = ensure_normalized_name(new_name.as_path()).unwrap();
+        let new_name = new_name.to_str().unwrap();
+        if !is_valid_name(new_name) {
+            return Err(Error::InvalidEntryName(new_name.to_string()));
+        }
+
+        let new_siblings = self.children.get_mut(new_parent_id).unwrap();
+        if new_siblings.contains_key(new_name) {
+            return Err(Error::PathAlreadyVersioned(
+                new_name.to_string(),
+                self.id2path(new_parent_id),
+            ));
+        }
+
+        let new_parent_idpath = self.get_idpath(new_parent_id);
+        if new_parent_idpath.contains(&file_id) {
+            return Err(Error::FileIdCycle(
+                file_id.clone(),
+                self.id2path(file_id),
+                self.id2path(new_parent_id),
+            ));
+        }
+
+        let file_ie = self.by_id.get(file_id).unwrap();
+        let old_parent = self.by_id.get(file_ie.parent_id().unwrap()).unwrap();
+        let new_parent = self.by_id.get(new_parent_id).unwrap();
+
+        // TODO: Don't leave things messed up if this fails
+        self.children
+            .get_mut(old_parent.file_id())
+            .unwrap()
+            .remove(file_ie.name());
+        self.children
+            .get_mut(new_parent.file_id())
+            .unwrap()
+            .insert(new_name.to_string(), file_id.clone());
+
+        let file_ie = self.by_id.get_mut(file_id).unwrap();
+        file_ie.set_name(new_name.to_string());
+        file_ie.set_parent_id(Some(new_parent_id.clone()));
+        Ok(())
+    }
+}
+
+impl Default for MutableInventory {
+    fn default() -> Self {
+        Self::new()
+    }
+}
+
+impl std::fmt::Debug for MutableInventory {
+    fn fmt(&self, f: &mut std::fmt::Formatter<'_>) -> std::fmt::Result {
+        const max_len: usize = 2048;
+        const closing: &str = "...}";
+        let mut contents = format!("{:?}", self.by_id);
+        if contents.len() > max_len {
+            contents = contents[0..max_len - closing.len()].to_string() + closing;
+        }
+        write!(
+            f,
+            "<Inventory object at {:p} with {} entries: {}>",
+            self,
+            self.by_id.len(),
+            contents,
+        )
     }
 }
 
@@ -448,7 +1306,7 @@
 }
 
 impl Eq for MutableInventory {}
-=======
+
 // Normalize name
 pub fn ensure_normalized_name(name: &std::path::Path) -> Result<std::path::PathBuf, String> {
     let (norm_name, can_access) = breezy_osutils::path::normalized_filename(name)
@@ -485,6 +1343,14 @@
     MismatchedId(String, FileId, FileId),
     EntryWithoutPath(String, FileId),
     PathWithoutEntry(String, FileId),
+    PathMismatch(FileId, String, String),
+    OrphanedChild(FileId),
+    ParentNotDirectory(String, FileId),
+    ParentMissing(FileId),
+    NoSuchId(FileId),
+    InvalidEntryName(String),
+    FileIdCycle(FileId, String, String),
+    PathAlreadyVersioned(String, String),
 }
 
 pub fn check_delta_consistency(delta: &InventoryDelta) -> Result<(), InventoryDeltaInconsistency> {
@@ -568,4 +1434,18 @@
     }
     delta.sort_by(|x, y| key(x).cmp(&key(y)));
 }
->>>>>>> a0fdf1ee
+
+pub fn make_entry(
+    kind: Kind,
+    name: String,
+    parent_id: Option<FileId>,
+    file_id: Option<FileId>,
+) -> Entry {
+    let file_id = file_id.unwrap_or_else(|| FileId::generate(name.as_str()));
+    match kind {
+        Kind::Directory => Entry::directory(file_id, None, parent_id, name),
+        Kind::File => Entry::file(file_id, name, parent_id),
+        Kind::Symlink => Entry::link(file_id, name, parent_id),
+        Kind::TreeReference => Entry::tree_reference(file_id, name, parent_id),
+    }
+}