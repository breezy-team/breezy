use crate::{FileId, RevisionId};
use breezy_osutils::Kind;
<<<<<<< HEAD
=======
use std::collections::HashMap;
use std::collections::HashSet;
>>>>>>> dd4584ce

// This should really be an id randomly assigned when the tree is
// created, but it's not for now.
pub const ROOT_ID: &[u8] = b"TREE_ROOT";

pub fn versionable_kind(kind: Kind) -> bool {
    // Check if a kind is versionable
    matches!(
        kind,
        Kind::File | Kind::Directory | Kind::Symlink | Kind::TreeReference
    )
}

#[derive(Debug, Clone, PartialEq, Eq, PartialOrd, Ord)]
pub enum Entry {
    Directory {
        file_id: FileId,
        revision: Option<RevisionId>,
        parent_id: Option<FileId>,
        name: String,
    },
    File {
        file_id: FileId,
        revision: Option<RevisionId>,
        parent_id: Option<FileId>,
        name: String,
        text_sha1: Option<Vec<u8>>,
        text_size: Option<u64>,
        text_id: Option<Vec<u8>>,
        executable: bool,
    },
    Link {
        file_id: FileId,
        name: String,
        parent_id: Option<FileId>,
        symlink_target: Option<String>,
        revision: Option<RevisionId>,
    },
    TreeReference {
        file_id: FileId,
        revision: Option<RevisionId>,
        reference_revision: Option<RevisionId>,
        name: String,
        parent_id: Option<FileId>,
    },
}

/// Description of a versioned file.
///
/// An InventoryEntry has the following fields, which are also
/// present in the XML inventory-entry element:
///
/// file_id
///
/// name
///     (within the parent directory)
///
/// parent_id
///     file_id of the parent directory, or ROOT_ID
///
/// revision
///     the revision_id in which this variation of this file was
///     introduced.
///
/// executable
///     Indicates that this file should be executable on systems
///     that support it.
///
/// text_sha1
///     sha-1 of the text of the file
///
/// text_size
///     size in bytes of the text of the file
///
/// (reading a version 4 tree created a text_id field.)

impl Entry {
    pub fn new(kind: Kind, name: String, file_id: FileId, parent_id: Option<FileId>) -> Self {
        if !is_valid_name(&name) {
            panic!("Invalid name: {}", name);
        }
        match kind {
            Kind::File => Entry::file(file_id, name, parent_id),
            Kind::Directory => Entry::directory(file_id, None, parent_id, name),
            Kind::Symlink => Entry::link(file_id, name, parent_id),
            Kind::TreeReference => Entry::tree_reference(file_id, name, parent_id),
        }
    }

    /// Return true if the object this entry represents has textual data.
    ///
    /// Note that textual data includes binary content.
    ///
    /// Also note that all entries get weave files created for them.
    /// This attribute is primarily used when upgrading from old trees that
    /// did not have the weave index for all inventory entries.
    pub fn has_text(&self) -> bool {
        match self {
            Entry::Directory { .. } => false,
            Entry::File { .. } => true,
            Entry::Link { .. } => false,
            Entry::TreeReference { .. } => false,
        }
    }

    pub fn kind(&self) -> Kind {
        match self {
            Entry::Directory { .. } => Kind::Directory,
            Entry::File { .. } => Kind::File,
            Entry::Link { .. } => Kind::Symlink,
            Entry::TreeReference { .. } => Kind::TreeReference,
        }
    }

    pub fn directory(
        file_id: FileId,
        revision: Option<RevisionId>,
        parent_id: Option<FileId>,
        name: String,
    ) -> Self {
        Self::Directory {
            file_id,
            revision,
            parent_id,
            name,
        }
    }

    pub fn file(file_id: FileId, name: String, parent_id: Option<FileId>) -> Self {
        Entry::File {
            file_id,
            name,
            parent_id,
            revision: None,
            text_sha1: None,
            text_size: None,
            text_id: None,
            executable: false,
        }
    }

    pub fn tree_reference(file_id: FileId, name: String, parent_id: Option<FileId>) -> Self {
        Entry::TreeReference {
            file_id,
            revision: None,
            reference_revision: None,
            name,
            parent_id,
        }
    }

    pub fn link(file_id: FileId, name: String, parent_id: Option<FileId>) -> Self {
        Entry::Link {
            file_id,
            name,
            parent_id,
            symlink_target: None,
            revision: None,
        }
    }

    pub fn file_id(&self) -> &FileId {
        match self {
            Entry::Directory { file_id, .. } => file_id,
            Entry::File { file_id, .. } => file_id,
            Entry::Link { file_id, .. } => file_id,
            Entry::TreeReference { file_id, .. } => file_id,
        }
    }

    pub fn parent_id(&self) -> Option<&FileId> {
        match self {
            Entry::Directory { parent_id, .. } => parent_id.as_ref(),
            Entry::File { parent_id, .. } => parent_id.as_ref(),
            Entry::Link { parent_id, .. } => parent_id.as_ref(),
            Entry::TreeReference { parent_id, .. } => parent_id.as_ref(),
        }
    }

    pub fn name(&self) -> &str {
        match self {
            Entry::Directory { name, .. } => name,
            Entry::File { name, .. } => name,
            Entry::Link { name, .. } => name,
            Entry::TreeReference { name, .. } => name,
        }
    }

    pub fn revision(&self) -> Option<&RevisionId> {
        match self {
            Entry::Directory { revision, .. } => revision.as_ref(),
            Entry::File { revision, .. } => revision.as_ref(),
            Entry::Link { revision, .. } => revision.as_ref(),
            Entry::TreeReference { revision, .. } => revision.as_ref(),
        }
    }

    pub fn symlink_target(&self) -> Option<&str> {
        match self {
            Entry::Directory { .. } => None,
            Entry::File { .. } => None,
            Entry::Link { symlink_target, .. } => symlink_target.as_ref().map(|s| s.as_str()),
            Entry::TreeReference { .. } => None,
        }
    }

    pub fn is_unmodified(&self, other: &Entry) -> bool {
        let other_revision = other.revision();

        if other_revision.is_none() {
            return false;
        }

        self.revision() == other_revision
    }

    pub fn unchanged(&self, other: &Entry) -> bool {
        let mut compatible = true;
        // different inv parent
        if self.parent_id() != other.parent_id()
            || self.name() != other.name()
            || self.kind() != other.kind()
        {
            compatible = false;
        }
        match (self, other) {
            (
                Entry::File {
                    text_sha1: this_text_sha1,
                    text_size: this_text_size,
                    executable: this_executable,
                    ..
                },
                Entry::File {
                    text_sha1: other_text_sha1,
                    text_size: other_text_size,
                    executable: other_executable,
                    ..
                },
            ) => {
                if this_text_sha1 != other_text_sha1 {
                    compatible = false;
                }
                if this_text_size != other_text_size {
                    compatible = false;
                }
                if this_executable != other_executable {
                    compatible = false;
                }
            }
            (
                Entry::Link {
                    symlink_target: this_symlink_target,
                    ..
                },
                Entry::Link {
                    symlink_target: other_symlink_target,
                    ..
                },
            ) => {
                if this_symlink_target != other_symlink_target {
                    compatible = false;
                }
            }
            (
                Entry::TreeReference {
                    reference_revision: this_reference_revision,
                    ..
                },
                Entry::TreeReference {
                    reference_revision: other_reference_revision,
                    ..
                },
            ) => {
                if this_reference_revision != other_reference_revision {
                    compatible = false;
                }
            }
            _ => {}
        }
        compatible
    }
}

pub enum EntryChange {
    Unchanged,
    Added,
    Removed,
    Renamed,
    Modified,
    ModifiedAndRenamed,
}

impl ToString for EntryChange {
    fn to_string(&self) -> String {
        match self {
            EntryChange::Unchanged => "unchanged".to_string(),
            EntryChange::Added => "added".to_string(),
            EntryChange::Removed => "removed".to_string(),
            EntryChange::Renamed => "renamed".to_string(),
            EntryChange::Modified => "modified".to_string(),
            EntryChange::ModifiedAndRenamed => "modified and renamed".to_string(),
        }
    }
}

/// Describe the change between old_entry and this.
///
/// This smells of being an InterInventoryEntry situation, but as its
/// the first one, we're making it a static method for now.
///
/// An entry with a different parent, or different name is considered
/// to be renamed. Reparenting is an internal detail.
/// Note that renaming the parent does not trigger a rename for the
/// child entry itself.
pub fn describe_change(old_entry: Option<&Entry>, new_entry: Option<&Entry>) -> EntryChange {
    if old_entry == new_entry {
        return EntryChange::Unchanged;
    } else if old_entry.is_none() {
        return EntryChange::Added;
    } else if new_entry.is_none() {
        return EntryChange::Removed;
    }
    let old_entry = old_entry.unwrap();
    let new_entry = new_entry.unwrap();
    if old_entry.kind() != new_entry.kind() {
        return EntryChange::Modified;
    }
    let (text_modified, meta_modified) = detect_changes(old_entry, new_entry);
    let modified = text_modified || meta_modified;
    // TODO 20060511 (mbp, rbc) factor out 'detect_rename' here.
    let renamed = if old_entry.parent_id() != new_entry.parent_id() {
        true
    } else {
        old_entry.name() != new_entry.name()
    };
    if renamed && !modified {
        return EntryChange::Renamed;
    }
    if modified && !renamed {
        return EntryChange::Modified;
    }
    if modified && renamed {
        return EntryChange::ModifiedAndRenamed;
    }
    EntryChange::Unchanged
}

pub fn detect_changes(old_entry: &Entry, new_entry: &Entry) -> (bool, bool) {
    match new_entry {
        Entry::Link {
            symlink_target: new_symlink_target,
            ..
        } => match old_entry {
            Entry::Link {
                symlink_target: old_symlink_target,
                ..
            } => (old_symlink_target != new_symlink_target, false),
            _ => panic!("old_entry is not a link"),
        },
        Entry::File {
            text_sha1: new_text_sha1,
            executable: new_executable,
            ..
        } => match old_entry {
            Entry::File {
                text_sha1: old_text_sha1,
                executable: old_executable,
                ..
            } => {
                let text_modified = old_text_sha1 != new_text_sha1;
                let meta_modified = old_executable != new_executable;
                (text_modified, meta_modified)
            }
            _ => panic!("old_entry is not a file"),
        },
        Entry::Directory { .. } | Entry::TreeReference { .. } => (false, false),
    }
}

pub fn is_valid_name(name: &str) -> bool {
    !(name.contains('/') || name == "." || name == "..")
}

pub struct InventoryDeltaEntry {
    pub old_path: Option<String>,
    pub new_path: Option<String>,
    pub file_id: FileId,
    pub new_entry: Option<Entry>,
}

pub type InventoryDelta = Vec<InventoryDeltaEntry>;

pub enum InventoryDeltaInconsistency {
    DuplicateFileId(String, FileId),
    DuplicateOldPath(String, FileId),
    DuplicateNewPath(String, FileId),
    NoPath,
    MismatchedId(String, FileId, FileId),
    EntryWithoutPath(String, FileId),
    PathWithoutEntry(String, FileId),
}

pub fn check_delta_consistency(delta: &InventoryDelta) -> Result<(), InventoryDeltaInconsistency> {
    let mut ids = HashSet::new();
    let mut old_paths = HashSet::new();
    let mut new_paths = HashSet::new();
    for entry in delta {
        let path = if let Some(old_path) = &entry.old_path {
            old_path
        } else if let Some(new_path) = &entry.new_path {
            new_path
        } else {
            return Err(InventoryDeltaInconsistency::NoPath);
        };

        if ids.contains(&entry.file_id) {
            return Err(InventoryDeltaInconsistency::DuplicateFileId(
                path.clone(),
                entry.file_id.clone(),
            ));
        }
        ids.insert(&entry.file_id);

        if entry.old_path.is_some() {
            let old_path = entry.old_path.as_ref().unwrap();
            if old_paths.contains(old_path) {
                return Err(InventoryDeltaInconsistency::DuplicateOldPath(
                    old_path.clone(),
                    entry.file_id.clone(),
                ));
            }
            old_paths.insert(old_path);
        }

        if entry.new_path.is_some() {
            let new_path = entry.new_path.as_ref().unwrap();
            if new_paths.contains(new_path) {
                return Err(InventoryDeltaInconsistency::DuplicateNewPath(
                    new_path.clone(),
                    entry.file_id.clone(),
                ));
            }
            new_paths.insert(new_path);
        }

        if let Some(ref new_entry) = entry.new_entry {
            if &entry.file_id != new_entry.file_id() {
                return Err(InventoryDeltaInconsistency::MismatchedId(
                    path.clone(),
                    entry.file_id.clone(),
                    new_entry.file_id().clone(),
                ));
            }
        }

        if entry.new_entry.is_some() && entry.new_path.is_none() {
            return Err(InventoryDeltaInconsistency::EntryWithoutPath(
                path.clone(),
                entry.file_id.clone(),
            ));
        }

        if entry.new_entry.is_none() && entry.new_path.is_some() {
            return Err(InventoryDeltaInconsistency::PathWithoutEntry(
                path.clone(),
                entry.file_id.clone(),
            ));
        }
    }
    Ok(())
}

pub fn sort_inventory_delta(delta: &mut InventoryDelta) {
    fn key(entry: &InventoryDeltaEntry) -> (&str, &str, &FileId, Option<&Entry>) {
        (
            entry.old_path.as_deref().unwrap_or(""),
            entry.new_path.as_deref().unwrap_or(""),
            &entry.file_id,
            entry.new_entry.as_ref(),
        )
    }
    delta.sort_by(|x, y| key(x).cmp(&key(y)));
}<|MERGE_RESOLUTION|>--- conflicted
+++ resolved
@@ -1,10 +1,7 @@
 use crate::{FileId, RevisionId};
 use breezy_osutils::Kind;
-<<<<<<< HEAD
-=======
 use std::collections::HashMap;
 use std::collections::HashSet;
->>>>>>> dd4584ce
 
 // This should really be an id randomly assigned when the tree is
 // created, but it's not for now.
