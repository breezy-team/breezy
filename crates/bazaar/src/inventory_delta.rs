//! Inventory delta serialisation.
//!
//! See doc/developers/inventory.txt for the description of the format.
//!
//! In this module the interesting classes are:
//!  - InventoryDeltaSerializer - object to read/write inventory deltas.

use crate::inventory::Entry;
use crate::{FileId, RevisionId, NULL_REVISION};
use std::collections::HashSet;

#[derive(Debug, PartialEq, Eq, Clone)]
pub struct InventoryDeltaEntry {
    pub old_path: Option<String>,
    pub new_path: Option<String>,
    pub file_id: FileId,
    pub new_entry: Option<Entry>,
}

#[derive(Debug, PartialEq, Eq, Clone)]
pub struct InventoryDelta(Vec<InventoryDeltaEntry>);

impl From<Vec<InventoryDeltaEntry>> for InventoryDelta {
    fn from(v: Vec<InventoryDeltaEntry>) -> Self {
        InventoryDelta(v)
    }
}

impl std::ops::Deref for InventoryDelta {
    type Target = Vec<InventoryDeltaEntry>;

    fn deref(&self) -> &Self::Target {
        &self.0
    }
}

impl std::ops::DerefMut for InventoryDelta {
    fn deref_mut(&mut self) -> &mut Self::Target {
        &mut self.0
    }
}

pub enum InventoryDeltaInconsistency {
    DuplicateFileId(String, FileId),
    DuplicateOldPath(String, FileId),
    DuplicateNewPath(String, FileId),
    NoPath,
    MismatchedId(String, FileId, FileId),
    EntryWithoutPath(String, FileId),
    PathWithoutEntry(String, FileId),
}

impl InventoryDelta {
    pub fn check(&self) -> Result<(), InventoryDeltaInconsistency> {
        let mut ids = HashSet::new();
        let mut old_paths = HashSet::new();
        let mut new_paths = HashSet::new();
        for entry in self.iter() {
            let path = if let Some(old_path) = &entry.old_path {
                old_path
            } else if let Some(new_path) = &entry.new_path {
                new_path
            } else {
                return Err(InventoryDeltaInconsistency::NoPath);
            };

            if !ids.insert(&entry.file_id) {
                return Err(InventoryDeltaInconsistency::DuplicateFileId(
                    path.clone(),
                    entry.file_id.clone(),
                ));
            }

            if entry.old_path.is_some() {
                let old_path = entry.old_path.as_ref().unwrap();
                if !old_paths.insert(old_path) {
                    return Err(InventoryDeltaInconsistency::DuplicateOldPath(
                        old_path.clone(),
                        entry.file_id.clone(),
                    ));
                }
            }

            if entry.new_path.is_some() {
                let new_path = entry.new_path.as_ref().unwrap();
                if !new_paths.insert(new_path) {
                    return Err(InventoryDeltaInconsistency::DuplicateNewPath(
                        new_path.clone(),
                        entry.file_id.clone(),
                    ));
                }
            }

            if let Some(ref new_entry) = entry.new_entry {
                if &entry.file_id != new_entry.file_id() {
                    return Err(InventoryDeltaInconsistency::MismatchedId(
                        path.clone(),
                        entry.file_id.clone(),
                        new_entry.file_id().clone(),
                    ));
                }
            }

            if entry.new_entry.is_some() && entry.new_path.is_none() {
                return Err(InventoryDeltaInconsistency::EntryWithoutPath(
                    path.clone(),
                    entry.file_id.clone(),
                ));
            }

            if entry.new_entry.is_none() && entry.new_path.is_some() {
                return Err(InventoryDeltaInconsistency::PathWithoutEntry(
                    path.clone(),
                    entry.file_id.clone(),
                ));
            }
        }
        Ok(())
    }

    pub fn sort(&mut self) {
        fn key(entry: &InventoryDeltaEntry) -> (&str, &str, &FileId, Option<&Entry>) {
            (
                entry.old_path.as_deref().unwrap_or(""),
                entry.new_path.as_deref().unwrap_or(""),
                &entry.file_id,
                entry.new_entry.as_ref(),
            )
        }
        self.sort_by(|x, y| key(y).cmp(&key(x)));
    }
}

#[derive(Debug)]
pub enum InventoryDeltaSerializeError {
    Invalid(String),
    UnsupportedKind(String),
}

const FORMAT_1: &str = "bzr inventory delta v1 (bzr 1.14)";

pub fn serialize_inventory_entry(e: &Entry) -> Result<Vec<u8>, InventoryDeltaSerializeError> {
    Ok(match e {
        Entry::Directory { .. } => b"dir".to_vec(),
        Entry::File {
            executable,
            text_size,
            ref text_sha1,
            ..
        } => {
            let mut v = b"file".to_vec();
            v.push(b'\x00');
            if text_size.is_none() {
                return Err(InventoryDeltaSerializeError::Invalid(
                    "text_size is None".to_string(),
                ));
            }
            v.extend_from_slice(text_size.unwrap().to_string().as_bytes());
            v.push(b'\x00');
            if *executable {
                v.push(b'Y');
            }
            v.push(b'\x00');
            let text_sha1 = text_sha1.as_ref();
            if text_sha1.is_none() {
                return Err(InventoryDeltaSerializeError::Invalid(
                    "text_sha1 is None".to_string(),
                ));
            }
            v.extend_from_slice(text_sha1.unwrap().as_slice());
            v
        }
        Entry::Link { symlink_target, .. } => {
            let mut v = b"link".to_vec();
            v.push(b'\x00');
            if symlink_target.is_none() {
                return Err(InventoryDeltaSerializeError::Invalid(
                    "symlink_target is None".to_string(),
                ));
            }
            v.extend_from_slice(symlink_target.as_ref().unwrap().as_bytes());
            v
        }
        Entry::TreeReference {
            reference_revision, ..
        } => {
            let mut v = b"tree".to_vec();
            v.push(b'\x00');
            if reference_revision.is_none() {
                return Err(InventoryDeltaSerializeError::Invalid(
                    "reference_revision is None".to_string(),
                ));
            }
            v.extend_from_slice(reference_revision.as_ref().unwrap().bytes());
            v
        }
    })
}

pub fn serialize_inventory_delta(
    old_name: &RevisionId,
    new_name: &RevisionId,
    delta_to_new: &InventoryDelta,
    versioned_root: bool,
    tree_references: bool,
) -> Result<Vec<Vec<u8>>, InventoryDeltaSerializeError> {
    let mut lines = vec![
        format!("format: {}\n", FORMAT_1).into_bytes(),
        vec![b"parent: ", old_name.bytes(), b"\n"].concat(),
        vec![b"version: ", new_name.bytes(), b"\n"].concat(),
        format!("versioned_root: {}\n", serialize_bool(versioned_root)).into_bytes(),
        format!("tree_references: {}\n", serialize_bool(tree_references)).into_bytes(),
    ];

    let mut extra_lines = delta_to_new
        .iter()
        .map(|entry| {
            if let Some(entry) = entry.new_entry.as_ref() {
                if !tree_references && entry.kind() == breezy_osutils::Kind::TreeReference {
                    return Err(InventoryDeltaSerializeError::UnsupportedKind(
                        "tree-reference".to_string(),
                    ));
                }
            }

            delta_entry_to_line(entry, new_name, Some(versioned_root))
        })
        .collect::<Result<Vec<_>, _>>()?;
    extra_lines.sort();
    lines.extend(extra_lines);
    Ok(lines)
}

/// Return a line sequence for delta_to_new.
///
/// :param old_name: A UTF8 revision id for the old inventory.  May be
///    NULL_REVISION if there is no older inventory and delta_to_new
///    includes the entire inventory contents.
/// :param new_name: The version name of the inventory we create with this
///     delta.
/// :param delta_to_new: An inventory delta such as Inventory.apply_delta
///    takes.
/// :return: The serialized delta as lines.
fn delta_entry_to_line(
    delta_item: &InventoryDeltaEntry,
    new_version: &RevisionId,
    versioned_root: Option<bool>,
) -> Result<Vec<u8>, InventoryDeltaSerializeError> {
    let versioned_root = versioned_root.unwrap_or(true);
    let last_modified;
    let parent_id;
    let oldpath_utf8;
    let newpath_utf8;
    let content;
    if delta_item.new_path.is_none() {
        // delete
        if delta_item.old_path.is_none() {
            return Err(InventoryDeltaSerializeError::Invalid(format!(
                "Bad inventory delta: old_path is None in delta item {:?}",
                delta_item
            )));
        }
        oldpath_utf8 = format!("/{}", delta_item.old_path.as_ref().unwrap());
        newpath_utf8 = "None".to_string();
        parent_id = &b""[..];
        last_modified = RevisionId::from(NULL_REVISION);
        content = b"deleted\x00\x00".to_vec();
    } else {
        oldpath_utf8 = if let Some(ref old_path) = delta_item.old_path {
            format!("/{}", old_path)
        } else {
            "None".to_string()
        };
        if delta_item.new_entry.is_none() {
            return Err(InventoryDeltaSerializeError::Invalid(format!(
                "Bad inventory delta: new_entry is None in delta item {:?}",
                delta_item
            )));
        }
        let new_entry = delta_item.new_entry.as_ref().unwrap();
        if delta_item.new_path == Some("/".to_string()) {
            return Err(InventoryDeltaSerializeError::Invalid(format!(
                "Bad inventory delta: '/' is not a valid newpath (should be '') in delta item {:?}",
                delta_item
            )));
        }
        newpath_utf8 = format!(
            "/{}",
            delta_item.new_path.as_ref().unwrap_or(&"".to_string())
        );
        // Serialize None as ''
        parent_id = new_entry
            .parent_id()
            .as_ref()
            .map_or(&b""[..], |x| x.bytes());
        // Serialize unknown revisions as NULL_REVISION
        if new_entry.revision().is_none() {
            return Err(InventoryDeltaSerializeError::Invalid(format!(
                "no version for fileid {:?}",
                delta_item.file_id
            )));
        }
        last_modified = new_entry.revision().unwrap().clone();

        // special cases for /
        if newpath_utf8 == "/" && !versioned_root {
            // This is an entry for the root, this inventory does not
            // support versioned roots.  So this must be an unversioned
            // root, i.e. last_modified == new revision.  Otherwise, this
            // delta is invalid.
            // Note: the non-rich-root repositories *can* have roots with
            // file-ids other than TREE_ROOT, e.g. repo formats that use the
            // xml5 serializer.
            if &last_modified != new_version {
                return Err(InventoryDeltaSerializeError::Invalid(format!(
                    "Version present for / in {:?} ({:?} != {:?})",
                    new_entry.file_id(),
                    last_modified,
                    new_version
                )));
            }
        }
        content = serialize_inventory_entry(new_entry)?;
    }
    let entries = vec![
        oldpath_utf8.as_bytes(),
        newpath_utf8.as_bytes(),
        delta_item.file_id.bytes(),
        parent_id,
        last_modified.bytes(),
        content.as_slice(),
    ];
    let mut line = entries.join(&b"\x00"[..]);
    line.push(b'\n');
    Ok(line)
}

pub fn parse_inventory_entry(
    file_id: FileId,
    name: String,
    parent_id: Option<FileId>,
    revision: Option<RevisionId>,
    data: &[u8],
) -> Entry {
    let mut parts = data.split(|&c| c == b'\x00');
    let entry_type = parts.next().unwrap();
    match entry_type {
        b"dir" => Entry::Directory {
            file_id,
            name,
            parent_id,
            revision,
        },
        b"file" => {
            let text_size = parts.next().unwrap();
            let executable = parts.next().unwrap();
            let text_sha1 = parts.next().unwrap();
            Entry::File {
                file_id,
                name,
                parent_id,
                executable: executable == b"Y",
                text_id: None,
                text_size: Some(
                    String::from_utf8(text_size.to_vec())
                        .unwrap()
                        .parse()
                        .unwrap(),
                ),
                text_sha1: Some(text_sha1.to_vec()),
                revision,
            }
        }
        b"link" => {
            let symlink_target = parts.next().unwrap();
            Entry::Link {
                file_id,
                name,
                parent_id,
                symlink_target: Some(String::from_utf8(symlink_target.to_vec()).unwrap()),
                revision,
            }
        }
        b"tree" => {
            let reference_revision = parts.next().unwrap();
            Entry::TreeReference {
                file_id,
                name,
                parent_id,
                reference_revision: Some(RevisionId::from(reference_revision)),
                revision,
            }
        }
        _ => panic!("Invalid entry type: {:?}", entry_type),
    }
}

fn serialize_bool(value: bool) -> &'static str {
    if value {
        "true"
    } else {
        "false"
    }
}

fn parse_bool(value: &[u8]) -> Result<bool, String> {
    match value {
        b"true" => Ok(true),
        b"false" => Ok(false),
        _ => Err(format!("Invalid boolean value: {:?}", value)),
    }
}

pub fn parse_inventory_delta_item(
    line: &[u8],
    versioned_root: bool,
    tree_references: bool,
    delta_version_id: &RevisionId,
) -> Result<InventoryDeltaEntry, InventoryDeltaParseError> {
    let parts = line.splitn(6, |&c| c == b'\x00').collect::<Vec<_>>();

    let oldpath_utf8 = parts[0];
    let newpath_utf8 = parts[1];
    let file_id = FileId::from(parts[2]);
    let parent_id = if parts[3].is_empty() {
        None
    } else {
        Some(FileId::from(parts[3]))
    };
    let last_modified = RevisionId::from(parts[4]);
    let content = parts[5];

    if newpath_utf8 == b"/" && !versioned_root && &last_modified != delta_version_id {
        return Err(InventoryDeltaParseError::Invalid(
            "Versioned root found".to_string(),
        ));
    } else if newpath_utf8 != b"None" && last_modified.is_reserved() {
        return Err(InventoryDeltaParseError::Invalid(format!(
            "special revisionid found: {:?}",
            last_modified
        )));
    }

    if content.starts_with(b"tree\x00") && !tree_references {
        return Err(InventoryDeltaParseError::Invalid(
            "Tree reference found (but header said tree_references: false)".to_string(),
        ));
    }

    fn parse_path(kind: &str, path: &[u8]) -> Result<Option<String>, InventoryDeltaParseError> {
        if path == b"None" {
            Ok(None)
        } else if !path.starts_with(b"/") {
            Err(InventoryDeltaParseError::Invalid(format!(
                "{} invalid: {} (does not start with /)",
                kind,
                String::from_utf8_lossy(path)
            )))
        } else {
            Ok(Some(String::from_utf8(path[1..].to_vec()).map_err(
                |x| {
                    InventoryDeltaParseError::Invalid(format!(
                        "{} invalid: {} (invalid utf8: {})",
                        kind,
                        String::from_utf8_lossy(path),
                        x
                    ))
                },
            )?))
        }
    }

    let old_path = parse_path("oldpath", oldpath_utf8)?;
    let new_path = parse_path("newpath", newpath_utf8)?;

    let new_entry = if content.starts_with(b"deleted\x00") {
        None
    } else {
        let name = new_path.as_ref().unwrap().rsplit_once('/').map_or_else(
            || new_path.as_ref().unwrap().clone(),
            |(_, name)| name.to_string(),
        );
        Some(parse_inventory_entry(
            file_id.clone(),
            name,
            parent_id,
            Some(last_modified),
            content,
        ))
    };
    Ok(InventoryDeltaEntry {
        old_path,
        new_path,
        file_id,
        new_entry,
    })
}

#[derive(Debug)]
pub enum InventoryDeltaParseError {
    Incompatible(String),
    Invalid(String),
}

pub fn parse_inventory_delta(
    lines: &[&[u8]],
    allow_versioned_root: Option<bool>,
    allow_tree_references: Option<bool>,
) -> Result<(RevisionId, RevisionId, bool, bool, InventoryDelta), InventoryDeltaParseError> {
    let allow_versioned_root = allow_versioned_root.unwrap_or(true);
    let allow_tree_references = allow_tree_references.unwrap_or(true);

    if lines.is_empty() {
        return Err(InventoryDeltaParseError::Invalid(
            "Invalid inventory delta is empty".to_string(),
        ));
    }

    if !lines[lines.len() - 1].ends_with(b"\n") {
        return Err(InventoryDeltaParseError::Invalid(
            "last line not empty".to_string(),
        ));
    }

    let lines = lines
        .iter()
        .map(|x| x.strip_suffix(b"\n").unwrap())
        .collect::<Vec<_>>();

<<<<<<< HEAD
    if lines.is_empty() || lines[0] != vec![b"format: ", FORMAT_1.as_bytes()].concat() {
=======
    if lines.is_empty() || lines[0] != vec![&b"format: "[..], FORMAT_1.as_bytes()].concat() {
>>>>>>> 24b181f1
        return Err(InventoryDeltaParseError::Invalid(format!(
            "unknown format: {}",
            String::from_utf8_lossy(&lines[0][8..])
        )));
    }

    if lines.len() < 2 || !lines[1].starts_with(b"parent: ") {
        return Err(InventoryDeltaParseError::Invalid(
            "missing parent: marker".to_string(),
        ));
    }

    let delta_parent_id = RevisionId::from(lines[1][8..].to_vec());

    if lines.len() < 3 || !lines[2].starts_with(b"version: ") {
        return Err(InventoryDeltaParseError::Invalid(
            "missing version: marker".to_string(),
        ));
    }

    let delta_version = RevisionId::from(lines[2][9..].to_vec());

    if lines.len() < 4 || !lines[3].starts_with(b"versioned_root: ") {
        return Err(InventoryDeltaParseError::Invalid(
            "missing versioned_root: marker".to_string(),
        ));
    }

    let delta_versioned_root = parse_bool(&lines[3][16..]).unwrap();

    if !allow_versioned_root && delta_versioned_root {
        return Err(InventoryDeltaParseError::Incompatible(
            "versioned_root not allowed".to_string(),
        ));
    }

    if lines.len() < 5 || !lines[4].starts_with(b"tree_references: ") {
        return Err(InventoryDeltaParseError::Invalid(
            "missing tree_references: marker".to_string(),
        ));
    }

    let delta_tree_references = parse_bool(&lines[4][17..]).unwrap();

    let mut result = Vec::new();

    let mut ids = HashSet::new();

    for line in lines.iter().skip(5) {
        let item = parse_inventory_delta_item(
            line,
            delta_versioned_root,
            delta_tree_references,
            &delta_version,
        )?;
        if !allow_tree_references
            && item.new_entry.is_some()
            && item.new_entry.as_ref().unwrap().kind() == breezy_osutils::Kind::TreeReference
        {
            return Err(InventoryDeltaParseError::Incompatible(
                "Tree reference not allowed".to_string(),
            ));
        }
        if !ids.insert(item.file_id.clone()) {
            return Err(InventoryDeltaParseError::Invalid(format!(
                "duplicate file id: {:?}",
                item.file_id
            )));
        }
        result.push(item);
    }

    Ok((
        delta_parent_id,
        delta_version,
        delta_versioned_root,
        delta_tree_references,
        InventoryDelta(result),
    ))
}<|MERGE_RESOLUTION|>--- conflicted
+++ resolved
@@ -527,11 +527,7 @@
         .map(|x| x.strip_suffix(b"\n").unwrap())
         .collect::<Vec<_>>();
 
-<<<<<<< HEAD
-    if lines.is_empty() || lines[0] != vec![b"format: ", FORMAT_1.as_bytes()].concat() {
-=======
     if lines.is_empty() || lines[0] != vec![&b"format: "[..], FORMAT_1.as_bytes()].concat() {
->>>>>>> 24b181f1
         return Err(InventoryDeltaParseError::Invalid(format!(
             "unknown format: {}",
             String::from_utf8_lossy(&lines[0][8..])
