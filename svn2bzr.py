--- conflicted
+++ resolved
@@ -970,13 +970,9 @@
 
 
 def main():
-<<<<<<< HEAD
+
     bzrlib.user_encoding = 'utf8'
-=======
-
-    bzrlib.user_encoding = 'utf8'
-
->>>>>>> ea66a562
+
     opts = parse_options()
 
     if opts.scheme == "trunk":
