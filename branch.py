# Copyright (C) 2007,2012 Canonical Ltd
# Copyright (C) 2009-2012 Jelmer Vernooij <jelmer@samba.org>
#
# This program is free software; you can redistribute it and/or modify
# it under the terms of the GNU General Public License as published by
# the Free Software Foundation; either version 2 of the License, or
# (at your option) any later version.
#
# This program is distributed in the hope that it will be useful,
# but WITHOUT ANY WARRANTY; without even the implied warranty of
# MERCHANTABILITY or FITNESS FOR A PARTICULAR PURPOSE.  See the
# GNU General Public License for more details.
#
# You should have received a copy of the GNU General Public License
# along with this program; if not, write to the Free Software
# Foundation, Inc., 59 Temple Place, Suite 330, Boston, MA  02111-1307  USA

"""An adapter between a Git Branch and a Bazaar Branch"""

from __future__ import absolute_import

from cStringIO import StringIO
from collections import defaultdict

from dulwich.objects import (
    NotCommitError,
    ZERO_SHA,
    )
from dulwich.repo import check_ref_format

from ... import (
    branch,
    config,
    controldir,
    errors,
    lock,
    repository as _mod_repository,
    revision,
    tag,
    transport,
    urlutils,
    )
from ...revision import (
    NULL_REVISION,
    )
from ...trace import (
    is_quiet,
    mutter,
    warning,
    )

from .config import (
    GitBranchConfig,
    GitBranchStack,
    )
from .errors import (
    NoPushSupport,
    NoSuchRef,
    )
from .refs import (
    is_tag,
    ref_to_branch_name,
    ref_to_tag_name,
    tag_name_to_ref,
    )
from .unpeel_map import (
    UnpeelMap,
    )

from ...foreign import ForeignBranch


class GitPullResult(branch.PullResult):
    """Result of a pull from a Git branch."""

    def _lookup_revno(self, revid):
        assert isinstance(revid, str), "was %r" % revid
        # Try in source branch first, it'll be faster
        with self.target_branch.lock_read():
            return self.target_branch.revision_id_to_revno(revid)

    @property
    def old_revno(self):
        return self._lookup_revno(self.old_revid)

    @property
    def new_revno(self):
        return self._lookup_revno(self.new_revid)


class GitTags(tag.BasicTags):
    """Ref-based tag dictionary."""

    def __init__(self, branch):
        self.branch = branch
        self.repository = branch.repository

    def get_refs_container(self):
        raise NotImplementedError(self.get_refs_container)

    def _iter_tag_refs(self, refs):
        """Iterate over the tag refs.

        :param refs: Refs dictionary (name -> git sha1)
        :return: iterator over (name, peeled_sha1, unpeeled_sha1, bzr_revid)
        """
        for k, unpeeled in refs.as_dict().iteritems():
            try:
                tag_name = ref_to_tag_name(k)
            except (ValueError, UnicodeDecodeError):
                continue
            peeled = refs.get_peeled(k)
            if peeled is None:
                try:
                    peeled = self.repository.controldir._git.object_store.peel_sha(unpeeled).id
                except KeyError:
                    # Let's just hope it's a commit
                    peeled = unpeeled
            assert type(tag_name) is unicode
            try:
                foreign_peeled = self.branch.lookup_foreign_revision_id(peeled)
            except NotCommitError:
                continue
            yield (tag_name, peeled, unpeeled, foreign_peeled)

    def _merge_to_remote_git(self, target_repo, new_refs, overwrite=False):
        updates = {}
        conflicts = []
        def get_changed_refs(old_refs):
            ret = dict(old_refs)
            for k, v in new_refs.iteritems():
                if not is_tag(k):
                    continue
                name = ref_to_tag_name(k)
                if old_refs.get(k) == v:
                    pass
                elif overwrite or not k in old_refs:
                    ret[k] = v
                    updates[name] = target_repo.lookup_foreign_revision_id(v)
                else:
                    conflicts.append((name, v, old_refs[k]))
            return ret
        target_repo.controldir.send_pack(get_changed_refs, lambda have, want: [])
        return updates, conflicts

    def _merge_to_local_git(self, target_repo, refs, overwrite=False):
        conflicts = []
        updates = {}
        for k, unpeeled in refs.as_dict().iteritems():
            if not is_tag(k):
                continue
            name = ref_to_tag_name(k)
            peeled = self.repository.controldir.get_peeled(k)
            if target_repo._git.refs.get(k) == unpeeled:
                pass
            elif overwrite or not k in target_repo._git.refs:
                target_repo._git.refs[k] = unpeeled or peeled
                updates[name] = self.repository.lookup_foreign_revision_id(peeled)
            else:
                conflicts.append((name, self.repository.lookup_foreign_revision_id(peeled), target_repo.lookup_foreign_revision_id(target_repo._git.refs[k])))
        return updates, conflicts

    def _merge_to_git(self, to_tags, refs, overwrite=False):
        target_repo = to_tags.repository
        if self.repository.has_same_location(target_repo):
            return {}, []
        if getattr(target_repo, "_git", None):
            return self._merge_to_local_git(target_repo, refs, overwrite)
        else:
            return self._merge_to_remote_git(target_repo, refs, overwrite)

    def _merge_to_non_git(self, to_tags, refs, overwrite=False):
        unpeeled_map = defaultdict(set)
        conflicts = []
        updates = {}
        result = dict(to_tags.get_tag_dict())
        for n, peeled, unpeeled, bzr_revid in self._iter_tag_refs(refs):
            if unpeeled is not None:
                unpeeled_map[peeled].add(unpeeled)
            if result.get(n) == bzr_revid:
                pass
            elif n not in result or overwrite:
                result[n] = bzr_revid
                updates[n] = bzr_revid
            else:
                conflicts.append((n, bzr_revid, result[n]))
        to_tags._set_tag_dict(result)
        if len(unpeeled_map) > 0:
            map_file = UnpeelMap.from_repository(to_tags.branch.repository)
            map_file.update(unpeeled_map)
            map_file.save_in_repository(to_tags.branch.repository)
        return updates, conflicts

    def merge_to(self, to_tags, overwrite=False, ignore_master=False,
                 source_refs=None):
        """See Tags.merge_to."""
        if source_refs is None:
            source_refs = self.get_refs_container()
        if self == to_tags:
            return {}, []
        if isinstance(to_tags, GitTags):
            return self._merge_to_git(to_tags, source_refs,
                                      overwrite=overwrite)
        else:
            if ignore_master:
                master = None
            else:
                master = to_tags.branch.get_master_branch()
            updates, conflicts = self._merge_to_non_git(to_tags, source_refs,
                                              overwrite=overwrite)
            if master is not None:
                extra_updates, extra_conflicts = self.merge_to(
                    master.tags, overwrite=overwrite,
                                           source_refs=source_refs,
                                           ignore_master=ignore_master)
                updates.update(extra_updates)
                conflicts += extra_conflicts
            return updates, conflicts

    def get_tag_dict(self):
        ret = {}
        refs = self.get_refs_container()
        for (name, peeled, unpeeled, bzr_revid) in self._iter_tag_refs(refs):
            ret[name] = bzr_revid
        return ret


class LocalGitTagDict(GitTags):
    """Dictionary with tags in a local repository."""

    def __init__(self, branch):
        super(LocalGitTagDict, self).__init__(branch)
        self.refs = self.repository.controldir._git.refs

    def get_refs_container(self):
        return self.refs

    def _set_tag_dict(self, to_dict):
        extra = set(self.refs.allkeys())
        for k, revid in to_dict.iteritems():
            name = tag_name_to_ref(k)
            if name in extra:
                extra.remove(name)
            self.set_tag(k, revid)
        for name in extra:
            if is_tag(name):
                del self.repository._git[name]

    def set_tag(self, name, revid):
        try:
            git_sha, mapping = self.branch.lookup_bzr_revision_id(revid)
        except errors.NoSuchRevision:
            raise errors.GhostTagsNotSupported(self)
        self.refs[tag_name_to_ref(name)] = git_sha


class DictTagDict(tag.BasicTags):

    def __init__(self, branch, tags):
        super(DictTagDict, self).__init__(branch)
        self._tags = tags

    def get_tag_dict(self):
        return self._tags


class GitBranchFormat(branch.BranchFormat):

    def network_name(self):
        return "git"

    def supports_tags(self):
        return True

    def supports_leaving_lock(self):
        return False

    def supports_tags_referencing_ghosts(self):
        return False

    def tags_are_versioned(self):
        return False

    def get_foreign_tests_branch_factory(self):
        from .tests.test_branch import ForeignTestsBranchFactory
        return ForeignTestsBranchFactory()

    def make_tags(self, branch):
        try:
            return branch.tags
        except AttributeError:
            pass
        if getattr(branch.repository, "_git", None) is None:
            from .remote import RemoteGitTagDict
            return RemoteGitTagDict(branch)
        else:
            return LocalGitTagDict(branch)

    def initialize(self, a_controldir, name=None, repository=None,
                   append_revisions_only=None):
        raise NotImplementedError(self.initialize)

    def get_reference(self, controldir, name=None):
        return controldir.get_branch_reference(name)

    def set_reference(self, controldir, name, target):
        return controldir.set_branch_reference(target, name)


class LocalGitBranchFormat(GitBranchFormat):

    def get_format_description(self):
        return 'Local Git Branch'

    @property
    def _matchingcontroldir(self):
        from .dir import LocalGitControlDirFormat
        return LocalGitControlDirFormat()

    def initialize(self, a_controldir, name=None, repository=None,
                   append_revisions_only=None):
        from .dir import LocalGitDir
        if not isinstance(a_controldir, LocalGitDir):
            raise errors.IncompatibleFormat(self, a_controldir._format)
        return a_controldir.create_branch(repository=repository, name=name,
            append_revisions_only=append_revisions_only)


class GitBranch(ForeignBranch):
    """An adapter to git repositories for bzr Branch objects."""

    @property
    def control_transport(self):
        return self._control_transport

    @property
    def user_transport(self):
        return self._user_transport

    def __init__(self, controldir, repository, ref, format):
        self.repository = repository
        self._format = format
        self.controldir = controldir
        self._lock_mode = None
        self._lock_count = 0
        super(GitBranch, self).__init__(repository.get_mapping())
        self.ref = ref
        self._head = None
        self._user_transport = controldir.user_transport.clone('.')
        self._control_transport = controldir.control_transport.clone('.')
<<<<<<< HEAD
        params = {}
=======
>>>>>>> f16e028a
        try:
            self.name = ref_to_branch_name(ref)
        except ValueError:
            self.name = None
            if self.ref is not None:
                params = {"ref": urlutils.escape(self.ref)}
        else:
            if self.name != "":
                params = {"branch": urlutils.escape(self.name)}
        for k, v in params.items():
            self._user_transport.set_segment_parameter(k, v)
            self._control_transport.set_segment_parameter(k, v)
        self.base = controldir.user_transport.base

    def _get_checkout_format(self, lightweight=False):
        """Return the most suitable metadir for a checkout of this branch.
        Weaves are used if this branch's repository uses weaves.
        """
        if lightweight:
            return controldir.format_registry.make_controldir("git")
        else:
            return controldir.format_registry.make_controldir("default")

    def get_child_submit_format(self):
        """Return the preferred format of submissions to this branch."""
        ret = self.get_config_stack().get("child_submit_format")
        if ret is not None:
            return ret
        return "git"

    def get_config(self):
        return GitBranchConfig(self)

    def get_config_stack(self):
        return GitBranchStack(self)

    def _get_nick(self, local=False, possible_master_transports=None):
        """Find the nick name for this branch.

        :return: Branch nick
        """
        cs = self.repository._git.get_config_stack()
        try:
            return cs.get((b"branch", self.name.encode('utf-8')), b"nick").decode("utf-8")
        except KeyError:
            pass
        return self.name or u"HEAD"

    def _set_nick(self, nick):
        cf = self.repository._git.get_config()
        cf.set((b"branch", self.name.encode('utf-8')), b"nick", nick.encode("utf-8"))
        f = StringIO()
        cf.write_to_file(f)
        self.repository._git._put_named_file('config', f.getvalue())

    nick = property(_get_nick, _set_nick)

    def __repr__(self):
        return "<%s(%r, %r)>" % (self.__class__.__name__, self.repository.base,
            self.name)

    def generate_revision_history(self, revid, last_rev=None, other_branch=None):
        if last_rev is not None:
            graph = self.repository.get_graph()
            if not graph.is_ancestor(last_rev, revid):
                # our previous tip is not merged into stop_revision
                raise errors.DivergedBranches(self, other_branch)

        self.set_last_revision(revid)

    def lock_write(self, token=None):
        if token is not None:
            raise errors.TokenLockingNotSupported(self)
        if self._lock_mode:
            if self._lock_mode == 'r':
                raise errors.ReadOnlyError(self)
            self._lock_count += 1
        else:
            self._lock_mode = 'w'
            self._lock_count = 1
        self.repository.lock_write()
        return lock.LogicalLockResult(self.unlock)

    def leave_lock_in_place(self):
        raise NotImplementedError(self.leave_lock_in_place)

    def dont_leave_lock_in_place(self):
        raise NotImplementedError(self.dont_leave_lock_in_place)

    def get_stacked_on_url(self):
        # Git doesn't do stacking (yet...)
        raise branch.UnstackableBranchFormat(self._format, self.base)

    def _get_parent_location(self):
        """See Branch.get_parent()."""
        # FIXME: Set "origin" url from .git/config ?
        cs = self.repository._git.get_config_stack()
        try:
            return cs.get((b"remote", b'origin'), b"url").decode("utf-8")
        except KeyError:
            return None

    def set_parent(self, location):
        # FIXME: Set "origin" url in .git/config ?
        cs = self.repository._git.get_config()
        location = urlutils.relative_url(self.base, location)
        cs.set((b"remote", b"origin"), b"url", location)
        f = StringIO()
        cs.write_to_file(f)
        self.repository._git._put_named_file('config', f.getvalue())

    def break_lock(self):
        raise NotImplementedError(self.break_lock)

    def lock_read(self):
        if self._lock_mode:
            assert self._lock_mode in ('r', 'w')
            self._lock_count += 1
        else:
            self._lock_mode = 'r'
            self._lock_count = 1
        self.repository.lock_read()
        return lock.LogicalLockResult(self.unlock)

    def peek_lock_mode(self):
        return self._lock_mode

    def is_locked(self):
        return (self._lock_mode is not None)

    def unlock(self):
        """See Branch.unlock()."""
        self._lock_count -= 1
        if self._lock_count == 0:
            self._lock_mode = None
            self._clear_cached_state()
        self.repository.unlock()

    def get_physical_lock_status(self):
        return False

    def last_revision(self):
        with self.lock_read():
            # perhaps should escape this ?
            if self.head is None:
                return revision.NULL_REVISION
            return self.lookup_foreign_revision_id(self.head)

    def _basic_push(self, target, overwrite=False, stop_revision=None):
        return branch.InterBranch.get(self, target)._basic_push(
            overwrite, stop_revision)

    def lookup_foreign_revision_id(self, foreign_revid):
        try:
            return self.repository.lookup_foreign_revision_id(foreign_revid,
                self.mapping)
        except KeyError:
            # Let's try..
            return self.mapping.revision_id_foreign_to_bzr(foreign_revid)

    def lookup_bzr_revision_id(self, revid):
        return self.repository.lookup_bzr_revision_id(
            revid, mapping=self.mapping)

    def get_unshelver(self, tree):
        raise errors.StoringUncommittedNotSupported(self)


class LocalGitBranch(GitBranch):
    """A local Git branch."""

    def __init__(self, controldir, repository, ref):
        super(LocalGitBranch, self).__init__(controldir, repository, ref,
                LocalGitBranchFormat())

    def create_checkout(self, to_location, revision_id=None, lightweight=False,
        accelerator_tree=None, hardlink=False):
        t = transport.get_transport(to_location)
        t.ensure_base()
        format = self._get_checkout_format(lightweight=lightweight)
        checkout = format.initialize_on_transport(t)
        if lightweight:
            from_branch = checkout.set_branch_reference(target_branch=self)
        else:
            policy = checkout.determine_repository_policy()
            repo = policy.acquire_repository()[0]

            checkout_branch = checkout.create_branch()
            checkout_branch.bind(self)
            checkout_branch.pull(self, stop_revision=revision_id)
            from_branch = None
        return checkout.create_workingtree(revision_id,
                from_branch=from_branch, hardlink=hardlink)

    def fetch(self, from_branch, last_revision=None, limit=None):
        return branch.InterBranch.get(from_branch, self).fetch(
            stop_revision=last_revision, limit=limit)

    def _gen_revision_history(self):
        if self.head is None:
            return []
        graph = self.repository.get_graph()
        ret = list(graph.iter_lefthand_ancestry(self.last_revision(),
            (revision.NULL_REVISION, )))
        ret.reverse()
        return ret

    def _get_head(self):
        try:
            return self.repository._git.refs[self.ref or "HEAD"]
        except KeyError:
            return None

    def _read_last_revision_info(self):
        last_revid = self.last_revision()
        graph = self.repository.get_graph()
        revno = graph.find_distance_to_null(last_revid,
            [(revision.NULL_REVISION, 0)])
        return revno, last_revid

    def set_last_revision_info(self, revno, revision_id):
        self.set_last_revision(revision_id)
        self._last_revision_info_cache = revno, revision_id

    def set_last_revision(self, revid):
        if not revid or not isinstance(revid, basestring):
            raise errors.InvalidRevisionId(revision_id=revid, branch=self)
        if revid == NULL_REVISION:
            newhead = ZERO_SHA
        else:
            (newhead, self.mapping) = self.repository.lookup_bzr_revision_id(revid)
            if self.mapping is None:
                raise AssertionError
        self._set_head(newhead)

    def _set_head(self, value):
        self._head = value
        self.repository._git.refs[self.ref or "HEAD"] = self._head
        self._clear_cached_state()

    head = property(_get_head, _set_head)

    def get_push_location(self):
        """See Branch.get_push_location."""
        push_loc = self.get_config_stack().get('push_location')
        return push_loc

    def set_push_location(self, location):
        """See Branch.set_push_location."""
        self.get_config().set_user_option('push_location', location,
                                          store=config.STORE_LOCATION)

    def supports_tags(self):
        return True

    def store_uncommitted(self, creator):
        raise errors.StoringUncommittedNotSupported(self)


def _quick_lookup_revno(local_branch, remote_branch, revid):
    assert isinstance(revid, str), "was %r" % revid
    # Try in source branch first, it'll be faster
    with local_branch.lock_read():
        try:
            return local_branch.revision_id_to_revno(revid)
        except errors.NoSuchRevision:
            graph = local_branch.repository.get_graph()
            try:
                return graph.find_distance_to_null(revid,
                    [(revision.NULL_REVISION, 0)])
            except errors.GhostRevisionsHaveNoRevno:
                # FIXME: Check using graph.find_distance_to_null() ?
                with remote_branch.lock_read():
                    return remote_branch.revision_id_to_revno(revid)


class GitBranchPullResult(branch.PullResult):

    def __init__(self):
        super(GitBranchPullResult, self).__init__()
        self.new_git_head = None
        self._old_revno = None
        self._new_revno = None

    def report(self, to_file):
        if not is_quiet():
            if self.old_revid == self.new_revid:
                to_file.write('No revisions to pull.\n')
            elif self.new_git_head is not None:
                to_file.write('Now on revision %d (git sha: %s).\n' %
                        (self.new_revno, self.new_git_head))
            else:
                to_file.write('Now on revision %d.\n' % (self.new_revno,))
        self._show_tag_conficts(to_file)

    def _lookup_revno(self, revid):
        return _quick_lookup_revno(self.target_branch, self.source_branch,
            revid)

    def _get_old_revno(self):
        if self._old_revno is not None:
            return self._old_revno
        return self._lookup_revno(self.old_revid)

    def _set_old_revno(self, revno):
        self._old_revno = revno

    old_revno = property(_get_old_revno, _set_old_revno)

    def _get_new_revno(self):
        if self._new_revno is not None:
            return self._new_revno
        return self._lookup_revno(self.new_revid)

    def _set_new_revno(self, revno):
        self._new_revno = revno

    new_revno = property(_get_new_revno, _set_new_revno)


class GitBranchPushResult(branch.BranchPushResult):

    def _lookup_revno(self, revid):
        return _quick_lookup_revno(self.source_branch, self.target_branch,
            revid)

    @property
    def old_revno(self):
        return self._lookup_revno(self.old_revid)

    @property
    def new_revno(self):
        new_original_revno = getattr(self, "new_original_revno", None)
        if new_original_revno:
            return new_original_revno
        if getattr(self, "new_original_revid", None) is not None:
            return self._lookup_revno(self.new_original_revid)
        return self._lookup_revno(self.new_revid)


class InterFromGitBranch(branch.GenericInterBranch):
    """InterBranch implementation that pulls from Git into bzr."""

    @staticmethod
    def _get_branch_formats_to_test():
        try:
            default_format = branch.format_registry.get_default()
        except AttributeError:
            default_format = branch.BranchFormat._default_format
        from .remote import RemoteGitBranchFormat
        return [
            (RemoteGitBranchFormat(), default_format),
            (LocalGitBranchFormat(), default_format)]

    @classmethod
    def _get_interrepo(self, source, target):
        return _mod_repository.InterRepository.get(source.repository, target.repository)

    @classmethod
    def is_compatible(cls, source, target):
        if not isinstance(source, GitBranch):
            return False
        if isinstance(target, GitBranch):
            # InterLocalGitRemoteGitBranch or InterToGitBranch should be used
            return False
        if getattr(cls._get_interrepo(source, target), "fetch_objects", None) is None:
            # fetch_objects is necessary for this to work
            return False
        return True

    def fetch(self, stop_revision=None, fetch_tags=None, limit=None):
        self.fetch_objects(stop_revision, fetch_tags=fetch_tags, limit=limit)

    def fetch_objects(self, stop_revision, fetch_tags, limit=None):
        interrepo = self._get_interrepo(self.source, self.target)
        if fetch_tags is None:
            c = self.source.get_config_stack()
            fetch_tags = c.get('branch.fetch_tags')
        def determine_wants(heads):
            if self.source.ref is not None and not self.source.ref in heads:
                raise NoSuchRef(self.source.ref, self.source.user_url, heads.keys())

            if stop_revision is None:
                if self.source.ref is not None:
                    head = heads[self.source.ref]
                else:
                    head = heads["HEAD"]
                self._last_revid = self.source.lookup_foreign_revision_id(head)
            else:
                self._last_revid = stop_revision
            real = interrepo.get_determine_wants_revids(
                [self._last_revid], include_tags=fetch_tags)
            return real(heads)
        pack_hint, head, refs = interrepo.fetch_objects(
            determine_wants, self.source.mapping, limit=limit)
        if (pack_hint is not None and
            self.target.repository._format.pack_compresses):
            self.target.repository.pack(hint=pack_hint)
        return head, refs

    def _update_revisions(self, stop_revision=None, overwrite=False):
        head, refs = self.fetch_objects(stop_revision, fetch_tags=None)
        if overwrite:
            prev_last_revid = None
        else:
            prev_last_revid = self.target.last_revision()
        self.target.generate_revision_history(self._last_revid,
            last_rev=prev_last_revid, other_branch=self.source)
        return head, refs

    def _basic_pull(self, stop_revision, overwrite, run_hooks,
              _override_hook_target, _hook_master):
        result = GitBranchPullResult()
        result.source_branch = self.source
        if _override_hook_target is None:
            result.target_branch = self.target
        else:
            result.target_branch = _override_hook_target
        with self.target.lock_write(), self.source.lock_read():
            # We assume that during 'pull' the target repository is closer than
            # the source one.
            (result.old_revno, result.old_revid) = \
                self.target.last_revision_info()
            result.new_git_head, remote_refs = self._update_revisions(
                stop_revision, overwrite=overwrite)
            tags_ret  = self.source.tags.merge_to(
                    self.target.tags, overwrite, ignore_master=True)
            if isinstance(tags_ret, tuple):
                result.tag_updates, result.tag_conflicts = tags_ret
            else:
                result.tag_conflicts = tags_ret
            (result.new_revno, result.new_revid) = \
                self.target.last_revision_info()
            if _hook_master:
                result.master_branch = _hook_master
                result.local_branch = result.target_branch
            else:
                result.master_branch = result.target_branch
                result.local_branch = None
            if run_hooks:
                for hook in branch.Branch.hooks['post_pull']:
                    hook(result)
            return result

    def pull(self, overwrite=False, stop_revision=None,
             possible_transports=None, _hook_master=None, run_hooks=True,
             _override_hook_target=None, local=False):
        """See Branch.pull.

        :param _hook_master: Private parameter - set the branch to
            be supplied as the master to pull hooks.
        :param run_hooks: Private parameter - if false, this branch
            is being called because it's the master of the primary branch,
            so it should not run its hooks.
        :param _override_hook_target: Private parameter - set the branch to be
            supplied as the target_branch to pull hooks.
        """
        # This type of branch can't be bound.
        bound_location = self.target.get_bound_location()
        if local and not bound_location:
            raise errors.LocalRequiresBoundBranch()
        master_branch = None
        source_is_master = False
        self.source.lock_read()
        if bound_location:
            # bound_location comes from a config file, some care has to be
            # taken to relate it to source.user_url
            normalized = urlutils.normalize_url(bound_location)
            try:
                relpath = self.source.user_transport.relpath(normalized)
                source_is_master = (relpath == '')
            except (errors.PathNotChild, urlutils.InvalidURL):
                source_is_master = False
        if not local and bound_location and not source_is_master:
            # not pulling from master, so we need to update master.
            master_branch = self.target.get_master_branch(possible_transports)
            master_branch.lock_write()
        try:
            try:
                if master_branch:
                    # pull from source into master.
                    master_branch.pull(self.source, overwrite, stop_revision,
                        run_hooks=False)
                result = self._basic_pull(stop_revision, overwrite, run_hooks,
                    _override_hook_target, _hook_master=master_branch)
            finally:
                self.source.unlock()
        finally:
            if master_branch:
                master_branch.unlock()
        return result

    def _basic_push(self, overwrite=False, stop_revision=None):
        result = branch.BranchPushResult()
        result.source_branch = self.source
        result.target_branch = self.target
        result.old_revno, result.old_revid = self.target.last_revision_info()
        result.new_git_head, remote_refs = self._update_revisions(
            stop_revision, overwrite=overwrite)
        tags_ret = self.source.tags.merge_to(self.target.tags,
            overwrite)
        if isinstance(tags_ret, tuple):
            (result.tag_updates, result.tag_conflicts) = tags_ret
        else:
            result.tag_conflicts = tags_ret
        result.new_revno, result.new_revid = self.target.last_revision_info()
        return result


class InterGitBranch(branch.GenericInterBranch):
    """InterBranch implementation that pulls between Git branches."""

    def fetch(self, stop_revision=None, fetch_tags=None, limit=None):
        raise NotImplementedError(self.fetch)


class InterLocalGitRemoteGitBranch(InterGitBranch):
    """InterBranch that copies from a local to a remote git branch."""

    @staticmethod
    def _get_branch_formats_to_test():
        from .remote import RemoteGitBranchFormat
        return [
            (LocalGitBranchFormat(), RemoteGitBranchFormat())]

    @classmethod
    def is_compatible(self, source, target):
        from .remote import RemoteGitBranch
        return (isinstance(source, LocalGitBranch) and
                isinstance(target, RemoteGitBranch))

    def _basic_push(self, overwrite=False, stop_revision=None):
        result = GitBranchPushResult()
        result.source_branch = self.source
        result.target_branch = self.target
        if stop_revision is None:
            stop_revision = self.source.last_revision()
        # FIXME: Check for diverged branches
        def get_changed_refs(old_refs):
            old_ref = old_refs.get(self.target.ref, ZERO_SHA)
            result.old_revid = self.target.lookup_foreign_revision_id(old_ref)
            refs = { self.target.ref: self.source.repository.lookup_bzr_revision_id(stop_revision)[0] }
            result.new_revid = stop_revision
            for name, sha in self.source.repository._git.refs.as_dict("refs/tags").iteritems():
                refs[tag_name_to_ref(name)] = sha
            return refs
        self.target.repository.send_pack(get_changed_refs,
            self.source.repository._git.object_store.generate_pack_contents)
        return result


class InterGitLocalGitBranch(InterGitBranch):
    """InterBranch that copies from a remote to a local git branch."""

    @staticmethod
    def _get_branch_formats_to_test():
        from .remote import RemoteGitBranchFormat
        return [
            (RemoteGitBranchFormat(), LocalGitBranchFormat()),
            (LocalGitBranchFormat(), LocalGitBranchFormat())]

    @classmethod
    def is_compatible(self, source, target):
        return (isinstance(source, GitBranch) and
                isinstance(target, LocalGitBranch))

    def fetch(self, stop_revision=None, fetch_tags=None, limit=None):
        interrepo = _mod_repository.InterRepository.get(self.source.repository,
            self.target.repository)
        if stop_revision is None:
            stop_revision = self.source.last_revision()
        determine_wants = interrepo.get_determine_wants_revids(
            [stop_revision], include_tags=fetch_tags)
        interrepo.fetch_objects(determine_wants, limit=limit)

    def _basic_push(self, overwrite=False, stop_revision=None):
        result = GitBranchPushResult()
        result.source_branch = self.source
        result.target_branch = self.target
        result.old_revid = self.target.last_revision()
        refs, stop_revision = self.update_refs(stop_revision)
        self.target.generate_revision_history(stop_revision,
                (result.old_revid if not overwrite else None),
                other_branch=self.source)
        tags_ret = self.source.tags.merge_to(self.target.tags,
            source_refs=refs, overwrite=overwrite)
        if isinstance(tags_ret, tuple):
            (result.tag_updates, result.tag_conflicts) = tags_ret
        else:
            result.tag_conflicts = tags_ret
        result.new_revid = self.target.last_revision()
        return result

    def update_refs(self, stop_revision=None):
        interrepo = _mod_repository.InterRepository.get(
                self.source.repository, self.target.repository)
        c = self.source.get_config_stack()
        fetch_tags = c.get('branch.fetch_tags')

        if stop_revision is None:
            refs = interrepo.fetch(branches=["HEAD"], include_tags=fetch_tags)
            stop_revision = self.target.lookup_foreign_revision_id(refs["HEAD"])
        else:
            refs = interrepo.fetch(revision_id=stop_revision, include_tags=fetch_tags)
        return refs, stop_revision

    def pull(self, stop_revision=None, overwrite=False,
             possible_transports=None, run_hooks=True, local=False):
        # This type of branch can't be bound.
        if local:
            raise errors.LocalRequiresBoundBranch()
        result = GitPullResult()
        result.source_branch = self.source
        result.target_branch = self.target
        with self.target.lock_write(), self.source.lock_read():
            result.old_revid = self.target.last_revision()
            refs, stop_revision = self.update_refs(stop_revision)
            self.target.generate_revision_history(stop_revision,
                    (result.old_revid if not overwrite else None),
                    other_branch=self.source)
            tags_ret = self.source.tags.merge_to(self.target.tags,
                overwrite=overwrite, source_refs=refs)
            if isinstance(tags_ret, tuple):
                (result.tag_updates, result.tag_conflicts) = tags_ret
            else:
                result.tag_conflicts = tags_ret
            result.new_revid = self.target.last_revision()
            result.local_branch = None
            result.master_branch = result.target_branch
            if run_hooks:
                for hook in branch.Branch.hooks['post_pull']:
                    hook(result)
        return result


class InterToGitBranch(branch.GenericInterBranch):
    """InterBranch implementation that pulls from a non-bzr into a Git branch."""

    def __init__(self, source, target):
        super(InterToGitBranch, self).__init__(source, target)
        self.interrepo = _mod_repository.InterRepository.get(source.repository,
                                           target.repository)

    @staticmethod
    def _get_branch_formats_to_test():
        try:
            default_format = branch.format_registry.get_default()
        except AttributeError:
            default_format = branch.BranchFormat._default_format
        from .remote import RemoteGitBranchFormat
        return [
            (default_format, LocalGitBranchFormat()),
            (default_format, RemoteGitBranchFormat())]

    @classmethod
    def is_compatible(self, source, target):
        return (not isinstance(source, GitBranch) and
                isinstance(target, GitBranch))

    def _get_new_refs(self, stop_revision=None, fetch_tags=None):
        assert self.source.is_locked()
        if stop_revision is None:
            (stop_revno, stop_revision) = self.source.last_revision_info()
        else:
            stop_revno = self.source.revision_id_to_revno(stop_revision)
        assert type(stop_revision) is str
        main_ref = self.target.ref or "refs/heads/master"
        refs = { main_ref: (None, stop_revision) }
        if fetch_tags is None:
            c = self.source.get_config_stack()
            fetch_tags = c.get('branch.fetch_tags')
        for name, revid in self.source.tags.get_tag_dict().iteritems():
            if self.source.repository.has_revision(revid):
                ref = tag_name_to_ref(name)
                if not check_ref_format(ref):
                    warning("skipping tag with invalid characters %s (%s)",
                        name, ref)
                    continue
                if fetch_tags:
                    # FIXME: Skip tags that are not in the ancestry
                    refs[ref] = (None, revid)
        return refs, main_ref, (stop_revno, stop_revision)

    def _update_refs(self, result, old_refs, new_refs, overwrite):
        mutter("updating refs. old refs: %r, new refs: %r",
               old_refs, new_refs)
        result.tag_updates = {}
        result.tag_conflicts = []
        ret = dict(old_refs)
        def ref_equals(refs, ref, git_sha, revid):
            try:
                value = refs[ref]
            except KeyError:
                return False
            if (value[0] is not None and
                git_sha is not None and
                value[0] == git_sha):
                return True
            if (value[1] is not None and
                revid is not None and
                value[1] == revid):
                return True
            # FIXME: If one side only has the git sha available and the other only
            # has the bzr revid, then this will cause us to show a tag as updated
            # that hasn't actually been updated.
            return False
        # FIXME: Check for diverged branches
        for ref, (git_sha, revid) in new_refs.iteritems():
            if ref_equals(ret, ref, git_sha, revid):
                # Already up to date
                if git_sha is None:
                    git_sha = old_refs[ref][0]
                if revid is None:
                    revid = old_refs[ref][1]
                ret[ref] = new_refs[ref] = (git_sha, revid)
            elif ref not in ret or overwrite:
                try:
                    tag_name = ref_to_tag_name(ref)
                except ValueError:
                    pass
                else:
                    result.tag_updates[tag_name] = revid
                ret[ref] = (git_sha, revid)
            else:
                # FIXME: Check diverged
                diverged = False
                if diverged:
                    try:
                        name = ref_to_tag_name(ref)
                    except ValueError:
                        pass
                    else:
                        result.tag_conflicts.append((name, revid, ret[name][1]))
                else:
                    ret[ref] = (git_sha, revid)
        return ret

    def fetch(self, stop_revision=None, fetch_tags=None, lossy=False, limit=None):
        if stop_revision is None:
            stop_revision = self.source.last_revision()
        ret = []
        if fetch_tags:
            for k, v in self.source.tags.get_tag_dict().iteritems():
                ret.append((None, v))
        ret.append((None, stop_revision))
        self.interrepo.fetch_objects(ret, lossy=lossy, limit=limit)

    def pull(self, overwrite=False, stop_revision=None, local=False,
             possible_transports=None, run_hooks=True):
        result = GitBranchPullResult()
        result.source_branch = self.source
        result.target_branch = self.target
        with self.source.lock_read(), self.target.lock_write():
            new_refs, main_ref, stop_revinfo = self._get_new_refs(
                stop_revision)
            def update_refs(old_refs):
                return self._update_refs(result, old_refs, new_refs, overwrite)
            try:
                result.revidmap, old_refs, new_refs = self.interrepo.fetch_refs(
                    update_refs, lossy=False)
            except NoPushSupport:
                raise errors.NoRoundtrippingSupport(self.source, self.target)
            (old_sha1, result.old_revid) = old_refs.get(main_ref, (ZERO_SHA, NULL_REVISION))
            if result.old_revid is None:
                result.old_revid = self.target.lookup_foreign_revision_id(old_sha1)
            result.new_revid = new_refs[main_ref][1]
            result.local_branch = None
            result.master_branch = self.target
            if run_hooks:
                for hook in branch.Branch.hooks['post_pull']:
                    hook(result)
        return result

    def push(self, overwrite=False, stop_revision=None, lossy=False,
             _override_hook_source_branch=None):
        result = GitBranchPushResult()
        result.source_branch = self.source
        result.target_branch = self.target
        result.local_branch = None
        result.master_branch = result.target_branch
        with self.source.lock_read():
            new_refs, main_ref, stop_revinfo = self._get_new_refs(stop_revision)
            def update_refs(old_refs):
                return self._update_refs(result, old_refs, new_refs, overwrite)
            try:
                result.revidmap, old_refs, new_refs = self.interrepo.fetch_refs(
                    update_refs, lossy=lossy)
            except NoPushSupport:
                raise errors.NoRoundtrippingSupport(self.source, self.target)
            (old_sha1, result.old_revid) = old_refs.get(main_ref, (ZERO_SHA, NULL_REVISION))
            if result.old_revid is None:
                result.old_revid = self.target.lookup_foreign_revision_id(old_sha1)
            result.new_revid = new_refs[main_ref][1]
            (result.new_original_revno, result.new_original_revid) = stop_revinfo
            for hook in branch.Branch.hooks['post_push']:
                hook(result)
        return result


branch.InterBranch.register_optimiser(InterGitLocalGitBranch)
branch.InterBranch.register_optimiser(InterFromGitBranch)
branch.InterBranch.register_optimiser(InterToGitBranch)
branch.InterBranch.register_optimiser(InterLocalGitRemoteGitBranch)<|MERGE_RESOLUTION|>--- conflicted
+++ resolved
@@ -348,10 +348,7 @@
         self._head = None
         self._user_transport = controldir.user_transport.clone('.')
         self._control_transport = controldir.control_transport.clone('.')
-<<<<<<< HEAD
         params = {}
-=======
->>>>>>> f16e028a
         try:
             self.name = ref_to_branch_name(ref)
         except ValueError:
