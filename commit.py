--- conflicted
+++ resolved
@@ -231,13 +231,9 @@
         c.commit_timezone = self._timezone
         c.author_timezone = self._timezone
         c.message = message.encode(c.encoding)
-<<<<<<< HEAD
         if self._config_stack.get('create_signatures') == _mod_config.SIGN_ALWAYS:
             strategy = gpg.GPGStrategy(self._config_stack)
             c.gpgsig = strategy.sign(c.as_raw_string(), gpg.MODE_DETACH)
-        assert len(c.id) == 40
-=======
->>>>>>> 6fad9440
         self.store.add_object(c)
         self.repository.commit_write_group()
         self._new_revision_id = self._mapping.revision_id_foreign_to_bzr(c.id)
