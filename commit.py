# Copyright (C) 2006-2007 Jelmer Vernooij <jelmer@samba.org>

# This program is free software; you can redistribute it and/or modify
# it under the terms of the GNU General Public License as published by
# the Free Software Foundation; either version 2 of the License, or
# (at your option) any later version.

# This program is distributed in the hope that it will be useful,
# but WITHOUT ANY WARRANTY; without even the implied warranty of
# MERCHANTABILITY or FITNESS FOR A PARTICULAR PURPOSE.  See the
# GNU General Public License for more details.

# You should have received a copy of the GNU General Public License
# along with this program; if not, write to the Free Software
# Foundation, Inc., 59 Temple Place, Suite 330, Boston, MA  02111-1307  USA
"""Committing and pushing to Subversion repositories."""

import svn.delta
from svn.core import Pool, SubversionException

from bzrlib import osutils, urlutils
from bzrlib.branch import Branch
from bzrlib.errors import InvalidRevisionId, DivergedBranches
from bzrlib.inventory import Inventory
from bzrlib.repository import RootCommitBuilder, InterRepository
from bzrlib.revision import NULL_REVISION
from bzrlib.trace import mutter

from repository import (SVN_PROP_BZR_MERGE, SVN_PROP_BZR_FILEIDS,
                        SVN_PROP_SVK_MERGE, SVN_PROP_BZR_REVISION_INFO, 
                        SVN_PROP_BZR_REVISION_ID, revision_id_to_svk_feature,
                        generate_revision_metadata, SvnRepositoryFormat, 
                        SvnRepository)
from revids import escape_svn_path

from copy import copy
import os

class SvnCommitBuilder(RootCommitBuilder):
    """Commit Builder implementation wrapped around svn_delta_editor. """

    def __init__(self, repository, branch, parents, config, timestamp, 
                 timezone, committer, revprops, revision_id, old_inv=None):
        """Instantiate a new SvnCommitBuilder.

        :param repository: SvnRepository to commit to.
        :param branch: SvnBranch to commit to.
        :param parents: List of parent revision ids.
        :param config: Branch configuration to use.
        :param timestamp: Optional timestamp recorded for commit.
        :param timezone: Optional timezone for timestamp.
        :param committer: Optional committer to set for commit.
        :param revprops: Revision properties to set.
        :param revision_id: Revision id for the new revision.
        """
        super(SvnCommitBuilder, self).__init__(repository, parents, 
            config, timestamp, timezone, committer, revprops, revision_id)
        self.branch = branch
        self.pool = Pool()

        self._svnprops = {}
        self._svnprops[SVN_PROP_BZR_REVISION_INFO] = generate_revision_metadata(timestamp, timezone, committer, revprops)

        self.merges = filter(lambda x: x != self.branch.last_revision(),
                             parents)

        if len(self.merges) > 0:
            # Bazaar Parents
            if branch.last_revision():
                (bp, revnum, scheme) = repository.lookup_revision_id(branch.last_revision())
                old = repository.branchprop_list.get_property(bp, revnum, SVN_PROP_BZR_MERGE, "")
            else:
                old = ""
            self._svnprops[SVN_PROP_BZR_MERGE] = old + "\t".join(self.merges) + "\n"

            if branch.last_revision() is not None:
                old = repository.branchprop_list.get_property(bp, revnum, SVN_PROP_SVK_MERGE)
            else:
                old = ""

            new = ""
            # SVK compatibility
            for p in self.merges:
                try:
                    new += "%s\n" % revision_id_to_svk_feature(p)
                except InvalidRevisionId:
                    pass

            if new != "":
                self._svnprops[SVN_PROP_SVK_MERGE] = old + new

        if revision_id is not None:
            (previous_revno, previous_revid) = branch.last_revision_info()
            if previous_revid is not None:
                (bp, revnum, scheme) = repository.lookup_revision_id(branch.last_revision())
                old = repository.branchprop_list.get_property(bp, revnum, 
                            SVN_PROP_BZR_REVISION_ID+str(scheme), "")
            else:
                old = ""

            self._svnprops[SVN_PROP_BZR_REVISION_ID+str(scheme)] = old + \
                    "%d %s\n" % (previous_revno+1, revision_id)

        # At least one of the parents has to be the last revision on the 
        # mainline in # Subversion.
        assert (self.branch.last_revision() is None or 
                self.branch.last_revision() in parents)

        if old_inv is None:
            if self.branch.last_revision() is None:
                self.old_inv = Inventory(root_id=None)
            else:
                self.old_inv = self.repository.get_inventory(
                                   self.branch.last_revision())
        else:
            self.old_inv = old_inv
            assert self.old_inv.revision_id == self.branch.last_revision()

        self.modified_files = {}
        self.modified_dirs = []
        
    def _generate_revision_if_needed(self):
        pass

    def finish_inventory(self):
        pass

    def modified_file_text(self, file_id, file_parents,
                           get_content_byte_lines, text_sha1=None,
                           text_size=None):
        mutter('modifying file %s' % file_id)
        new_lines = get_content_byte_lines()
        self.modified_files[file_id] = "".join(new_lines)
        return osutils.sha_strings(new_lines), sum(map(len, new_lines))

    def modified_link(self, file_id, file_parents, link_target):
        mutter('modifying link %s' % file_id)
        self.modified_files[file_id] = "link %s" % link_target

    def modified_directory(self, file_id, file_parents):
        mutter('modifying directory %s' % file_id)
        self.modified_dirs.append(file_id)

    def _file_process(self, file_id, contents, baton):
        (txdelta, txbaton) = self.editor.apply_textdelta(baton, None, self.pool)
        svn.delta.svn_txdelta_send_string(contents, txdelta, txbaton, self.pool)

    def _dir_process(self, path, file_id, baton):
        mutter('processing %r' % path)
        if path == "":
            # Set all the revprops
            for prop, value in self._svnprops.items():
                mutter('setting %r: %r on branch' % (prop, value))
                if value is not None:
                    value = value.encode('utf-8')
                self.editor.change_dir_prop(baton, prop, value, self.pool)

        # Loop over entries of file_id in self.old_inv
        # remove if they no longer exist with the same name
        # or parents
        if file_id in self.old_inv:
            for child_name in self.old_inv[file_id].children:
                child_ie = self.old_inv.get_child(file_id, child_name)
                # remove if...
                #  ... path no longer exists
                if (not child_ie.file_id in self.new_inventory or 
                    # ... parent changed
                    child_ie.parent_id != self.new_inventory[child_ie.file_id].parent_id or
                    # ... name changed
                    self.new_inventory[child_ie.file_id].name != child_name):
                    mutter('removing %r' % child_ie.file_id)
                    self.editor.delete_entry(
                            os.path.join(self.branch.branch_path, self.old_inv.id2path(child_ie.file_id)), 
                            self.base_revnum, baton, self.pool)

        # Loop over file members of file_id in self.new_inventory
        for child_name in self.new_inventory[file_id].children:
            child_ie = self.new_inventory.get_child(file_id, child_name)
            assert child_ie is not None

            if not (child_ie.kind in ('file', 'symlink')):
                continue

            # add them if they didn't exist in old_inv 
            if not child_ie.file_id in self.old_inv:
                mutter('adding %s %r' % (child_ie.kind, self.new_inventory.id2path(child_ie.file_id)))

                child_baton = self.editor.add_file(
                           os.path.join(self.branch.branch_path, self.new_inventory.id2path(child_ie.file_id)),
                           baton, None, -1, self.pool)


            # copy if they existed at different location
            elif self.old_inv.id2path(child_ie.file_id) != self.new_inventory.id2path(child_ie.file_id):
                mutter('copy %s %r -> %r' % (child_ie.kind, 
                                  self.old_inv.id2path(child_ie.file_id), 
                                  self.new_inventory.id2path(child_ie.file_id)))

                child_baton = self.editor.add_file(
                           os.path.join(self.branch.branch_path, self.new_inventory.id2path(child_ie.file_id)), baton, 
                           urlutils.join(self.repository.transport.svn_url, self.base_path, self.old_inv.id2path(child_ie.file_id)),
                           self.base_revnum, self.pool)

            # open if they existed at the same location
            elif child_ie.revision is None:
                mutter('open %s %r' % (child_ie.kind, 
                                 self.new_inventory.id2path(child_ie.file_id)))

                child_baton = self.editor.open_file(
                        os.path.join(self.branch.branch_path, self.new_inventory.id2path(child_ie.file_id)), 
                        baton, self.base_revnum, self.pool)

            else:
                child_baton = None

            if child_ie.file_id in self.old_inv:
                old_executable = self.old_inv[child_ie.file_id].executable
                old_special = (self.old_inv[child_ie.file_id].kind == 'symlink')
            else:
                old_special = False
                old_executable = False

            if child_baton is not None:
                if old_executable != child_ie.executable:
                    if child_ie.executable:
                        value = svn.core.SVN_PROP_EXECUTABLE_VALUE
                    else:
                        value = None
                    self.editor.change_file_prop(child_baton, 
                            svn.core.SVN_PROP_EXECUTABLE, value, self.pool)

                if old_special != (child_ie.kind == 'symlink'):
                    if child_ie.kind == 'symlink':
                        value = svn.core.SVN_PROP_SPECIAL_VALUE
                    else:
                        value = None

                    self.editor.change_file_prop(child_baton, 
                            svn.core.SVN_PROP_SPECIAL, value, self.pool)

            # handle the file
            if child_ie.file_id in self.modified_files:
                self._file_process(child_ie.file_id, self.modified_files[child_ie.file_id], 
                                   child_baton)

            if child_baton is not None:
                self.editor.close_file(child_baton, None, self.pool)

        # Loop over subdirectories of file_id in self.new_inventory
        for child_name in self.new_inventory[file_id].children:
            child_ie = self.new_inventory.get_child(file_id, child_name)
            if child_ie.kind != 'directory':
                continue

            # add them if they didn't exist in old_inv 
            if not child_ie.file_id in self.old_inv:
                mutter('adding dir %r' % child_ie.name)
                child_baton = self.editor.add_directory(
                           os.path.join(self.branch.branch_path, self.new_inventory.id2path(child_ie.file_id)),
                           baton, None, -1, self.pool)

            # copy if they existed at different location
            elif self.old_inv.id2path(child_ie.file_id) != self.new_inventory.id2path(child_ie.file_id):
                mutter('copy dir %r -> %r' % (self.old_inv.id2path(child_ie.file_id), 
                                         self.new_inventory.id2path(child_ie.file_id)))
                child_baton = self.editor.add_directory(
                           os.path.join(self.branch.branch_path, self.new_inventory.id2path(child_ie.file_id)),
                           baton, 
                           urlutils.join(self.repository.transport.svn_url, self.base_path, self.old_inv.id2path(child_ie.file_id)),
                           self.base_revnum, self.pool)

            # open if they existed at the same location and 
            # the directory was touched
            elif self.new_inventory[child_ie.file_id].revision is None:
                mutter('open dir %r' % self.new_inventory.id2path(child_ie.file_id))

                child_baton = self.editor.open_directory(
                        os.path.join(self.branch.branch_path, self.new_inventory.id2path(child_ie.file_id)), 
                        baton, self.base_revnum, self.pool)
            else:
                continue

            # Handle this directory
            if child_ie.file_id in self.modified_dirs:
                self._dir_process(self.new_inventory.id2path(child_ie.file_id), 
                        child_ie.file_id, child_baton)

            self.editor.close_directory(child_baton, self.pool)

    def open_branch_batons(self, root, elements):
        """Open a specified directory given a baton for the repository root.

        :param root: Baton for the repository root
        :param elements: List of directory names to open
        """
        ret = [root]

        mutter('opening branch %r' % elements)

        for i in range(1, len(elements)):
            if i == len(elements):
                revnum = self.base_revnum
            else:
                revnum = -1
            ret.append(self.editor.open_directory(
                "/".join(elements[0:i+1]), ret[-1], revnum, self.pool))

        return ret

    def commit(self, message):
        def done(revision, date, author):
            assert revision > 0
            self.revnum = revision
            self.date = date
            self.author = author
        
<<<<<<< HEAD
        # TODO: Locking
        mutter('obtaining commit editor')
        self.revnum = None
        # TODO: Figure out which elements of branch_path exist yet
        self.editor = self.repository.transport.get_commit_editor(
            message.encode("utf-8"), done, None, False)

        if self.branch.last_revision() is None:
            self.base_revnum = 0
            self.base_path = self.branch.branch_path
        else:
            (self.base_path, 
                self.base_revnum, _) = self.repository.lookup_revision_id(
                    self.branch.last_revision())

        root = self.editor.open_root(self.base_revnum)
        
        # TODO: Accept overwrite argument
        # TODO: Accept create_prefix argument
        # TODO: Delete existing directory if it exists
        branch_batons = self.open_branch_batons(root,
                                self.branch.branch_path.split("/"))

        self._dir_process("", self.new_inventory.root.file_id, 
                          branch_batons[-1])
=======
        lock = self.repository.transport.lock_write(".")
        try:
            mutter('obtaining commit editor')
            self.revnum = None
            self.editor = self.repository.transport.get_commit_editor(
                message.encode("utf-8"), done, None, False)

            if self.branch.last_revision() is None:
                self.base_revnum = 0
            else:
                self.base_revnum = self.branch.lookup_revision_id(
                              self.branch.last_revision())

            root = self.editor.open_root(self.base_revnum)
            
            branch_batons = self.open_branch_batons(root,
                                    self.branch.branch_path.split("/"))

            self._dir_process("", self.new_inventory.root.file_id, 
                branch_batons[-1])
>>>>>>> 4c1549ca

            branch_batons.reverse()
            for baton in branch_batons:
                self.editor.close_directory(baton, self.pool)

            self.editor.close()
        finally:
            lock.unlock()

        assert self.revnum is not None
        revid = self.branch.generate_revision_id(self.revnum)

        self.repository._latest_revnum = self.revnum

        #FIXME: Use public API:
        if self.branch._revision_history is not None:
            self.branch._revision_history.append(revid)

        mutter('commit %d finished. author: %r, date: %r' % 
               (self.revnum, self.author, self.date))

        # Make sure the logwalker doesn't try to use ra 
        # during checkouts...
        self.repository._log.fetch_revisions(self.revnum)

        return revid

    def record_entry_contents(self, ie, parent_invs, path, tree):
        """Record the content of ie from tree into the commit if needed.

        Side effect: sets ie.revision when unchanged

        :param ie: An inventory entry present in the commit.
        :param parent_invs: The inventories of the parent revisions of the
            commit.
        :param path: The path the entry is at in the tree.
        :param tree: The tree which contains this entry and should be used to 
        obtain content.
        """
        assert self.new_inventory.root is not None or ie.parent_id is None
        self.new_inventory.add(ie)

        # ie.revision is always None if the InventoryEntry is considered
        # for committing. ie.snapshot will record the correct revision 
        # which may be the sole parent if it is untouched.
        mutter('recording %s' % ie.file_id)
        if ie.revision is not None:
            return

        # Make sure that ie.file_id exists in the map
        if not ie.file_id in self.old_inv:
            if not self._svnprops.has_key(SVN_PROP_BZR_FILEIDS):
                self._svnprops[SVN_PROP_BZR_FILEIDS] = ""
            mutter('adding fileid mapping %s -> %s' % (path, ie.file_id))
            self._svnprops[SVN_PROP_BZR_FILEIDS] += "%s\t%s\n" % (escape_svn_path(path), ie.file_id)

        previous_entries = ie.find_previous_heads(parent_invs, 
            self.repository.weave_store, self.repository.get_transaction())

        # we are creating a new revision for ie in the history store
        # and inventory.
        ie.snapshot(self._new_revision_id, path, previous_entries, tree, self)


def replay_delta(builder, delta, old_tree):
    """Replays a delta to a commit builder.

    :param builder: The commit builder.
    :param delta: Treedelta to apply
    :param old_tree: Original tree on top of which the delta should be applied
    """
    for (_, ie) in builder.new_inventory.entries():
        if not delta.touches_file_id(ie.file_id):
            continue

        id = ie.file_id
        while builder.new_inventory[id].parent_id is not None:
            if builder.new_inventory[id].revision is None:
                break
            builder.new_inventory[id].revision = None
            if builder.new_inventory[id].kind == 'directory':
                builder.modified_directory(id, [])
            id = builder.new_inventory[id].parent_id

        if ie.kind == 'link':
            builder.modified_link(ie.file_id, [], ie.symlink_target)
        elif ie.kind == 'file':
            def get_text():
                return old_tree.get_file_text(ie.file_id)
            builder.modified_file_text(ie.file_id, [], get_text)


def push_as_merged(target, source, revision_id):
    """Push a revision as merged revision.

    This will create a new revision in the target repository that 
    merges the specified revision but does not contain any other differences. 
    This is done so that the revision that is being pushed does not need 
    to completely match the target revision and so it can not have the 
    same revision id.

    :param target: Repository to push to
    :param source: Repository to pull the revision from
    :param revision_id: Revision id of the revision to push
    :return: The revision id of the created revision
    """
    assert isinstance(source, Branch)
    rev = source.repository.get_revision(revision_id)
    inv = source.repository.get_inventory(revision_id)

    # revision on top of which to commit
    prev_revid = target.last_revision()

    mutter('committing %r on top of %r' % (revision_id, prev_revid))

    old_tree = source.repository.revision_tree(revision_id)
    if source.repository.has_revision(prev_revid):
        new_tree = source.repository.revision_tree(prev_revid)
    else:
        new_tree = target.repository.revision_tree(prev_revid)

    builder = SvnCommitBuilder(target.repository, target, 
                               [revision_id, prev_revid],
                               target.get_config(),
                               None,
                               None,
                               None,
                               rev.properties, 
                               None,
                               new_tree.inventory)
                         
    delta = new_tree.changes_from(old_tree)
    builder.new_inventory = inv
    replay_delta(builder, delta, old_tree)

    try:
        return builder.commit(rev.message)
    except SubversionException, (_, num):
        if num == svn.core.SVN_ERR_FS_TXN_OUT_OF_DATE:
            raise DivergedBranches(source, target)
        raise


def push_new(target_repository, target_branch_path, source, stop_revision=None):
    """Push a revision into Subversion, creating a new branch.

    This will do a new commit in the target branch.

    :param target: Branch to push to
    :param source: Branch to pull the revision from
    :param revision_id: Revision id of the revision to push
    """
    if stop_revision is None:
        stop_revision = source.last_revision()
    history = source.revision_history()
    revhistory = copy(history)
    revhistory.reverse()
    start_revid = None
    for revid in revhistory:
        if target_repository.has_revision(revid):
            start_revid = revid
            break

    if start_revid is not None:
        (copy_path, copy_revnum, 
            scheme) = target_repository.lookup_revision_id(start_revid)
    else:
        # None of the revisions are already present in the repository
        copy_path = None
        copy_revnum = None
    
    # TODO: Get commit builder but specify that target_branch_path should
    # be created and copied from (copy_path, copy_revnum)

    branch = self.open_branch()
    branch.pull(source)
    return branch


def push(target, source, revision_id):
    """Push a revision into Subversion.

    This will do a new commit in the target branch.

    :param target: Branch to push to
    :param source: Branch to pull the revision from
    :param revision_id: Revision id of the revision to push
    """
    assert isinstance(source, Branch)
    rev = source.repository.get_revision(revision_id)
    inv = source.repository.get_inventory(revision_id)

    # revision on top of which to commit
    assert target.last_revision() in rev.parent_ids

    mutter('pushing %r' % (revision_id))

    old_tree = source.repository.revision_tree(revision_id)
    new_tree = source.repository.revision_tree(target.last_revision())

    builder = SvnCommitBuilder(target.repository, target, 
                               rev.parent_ids,
                               target.get_config(),
                               rev.timestamp,
                               rev.timezone,
                               rev.committer,
                               rev.properties, 
                               revision_id,
                               new_tree.inventory)
                         
    delta = new_tree.changes_from(old_tree)
    builder.new_inventory = inv
    replay_delta(builder, delta, old_tree)
    try:
        return builder.commit(rev.message)
    except SubversionException, (_, num):
        if num == svn.core.SVN_ERR_FS_TXN_OUT_OF_DATE:
            raise DivergedBranches(source, target)
        raise

class InterToSvnRepository(InterRepository):
    """Any to Subversion repository actions."""

    _matching_repo_format = SvnRepositoryFormat()

    @staticmethod
    def _get_repo_format_to_test():
        return None

    def copy_content(self, revision_id=None, basis=None, pb=None):
        """See InterRepository.copy_content."""
        assert revision_id is not None, "fetching all revisions not supported"
        # Go back over the LHS parent until we reach a revid we know
        todo = []
        while not self.target.has_revision(revision_id):
            todo.append(revision_id)
            revision_id = self.source.revision_parents(revision_id)[0]
            if revision_id == NULL_REVISION:
                raise "Unrelated repositories."
        todo.reverse()
        mutter("pushing %r into svn" % todo)
        while len(todo) > 0:
            revision_id = todo.pop()

            rev = self.source.get_revision(revision_id)
            inv = self.source.get_inventory(revision_id)

            mutter('pushing %r' % (revision_id))

            old_tree = self.source.revision_tree(revision_id)
            parent_revid = self.source.revision_parents(revision_id)[0]
            new_tree = self.source.revision_tree(parent_revid)

            (bp, _, scheme) = self.target.lookup_revision_id(parent_revid)
            target_branch = Branch.open("%s/%s" % (self.target.base, bp))

            builder = SvnCommitBuilder(self.target, target_branch, 
                               rev.parent_ids,
                               target_branch.get_config(),
                               rev.timestamp,
                               rev.timezone,
                               rev.committer,
                               rev.properties, 
                               revision_id,
                               new_tree.inventory)
                         
            delta = new_tree.changes_from(old_tree)
            builder.new_inventory = inv
            replay_delta(builder, delta, old_tree)
            builder.commit(rev.message)
 

    def fetch(self, revision_id=None, pb=None):
        """Fetch revisions. """
        self.copy_content(revision_id=revision_id, pb=pb)

    @staticmethod
    def is_compatible(source, target):
        """Be compatible with SvnRepository."""
        return isinstance(target, SvnRepository)<|MERGE_RESOLUTION|>--- conflicted
+++ resolved
@@ -314,34 +314,8 @@
             self.date = date
             self.author = author
         
-<<<<<<< HEAD
-        # TODO: Locking
-        mutter('obtaining commit editor')
-        self.revnum = None
+        lock = self.repository.transport.lock_write(".")
         # TODO: Figure out which elements of branch_path exist yet
-        self.editor = self.repository.transport.get_commit_editor(
-            message.encode("utf-8"), done, None, False)
-
-        if self.branch.last_revision() is None:
-            self.base_revnum = 0
-            self.base_path = self.branch.branch_path
-        else:
-            (self.base_path, 
-                self.base_revnum, _) = self.repository.lookup_revision_id(
-                    self.branch.last_revision())
-
-        root = self.editor.open_root(self.base_revnum)
-        
-        # TODO: Accept overwrite argument
-        # TODO: Accept create_prefix argument
-        # TODO: Delete existing directory if it exists
-        branch_batons = self.open_branch_batons(root,
-                                self.branch.branch_path.split("/"))
-
-        self._dir_process("", self.new_inventory.root.file_id, 
-                          branch_batons[-1])
-=======
-        lock = self.repository.transport.lock_write(".")
         try:
             mutter('obtaining commit editor')
             self.revnum = None
@@ -350,18 +324,22 @@
 
             if self.branch.last_revision() is None:
                 self.base_revnum = 0
-            else:
-                self.base_revnum = self.branch.lookup_revision_id(
-                              self.branch.last_revision())
+                self.base_path = self.branch.branch_path
+            else:
+                (self.base_path, 
+                    self.base_revnum, _) = self.repository.lookup_revision_id(
+                        self.branch.last_revision())
 
             root = self.editor.open_root(self.base_revnum)
             
+            # TODO: Accept overwrite argument
+            # TODO: Accept create_prefix argument
+            # TODO: Delete existing directory if it exists
             branch_batons = self.open_branch_batons(root,
                                     self.branch.branch_path.split("/"))
 
             self._dir_process("", self.new_inventory.root.file_id, 
                 branch_batons[-1])
->>>>>>> 4c1549ca
 
             branch_batons.reverse()
             for baton in branch_batons:
