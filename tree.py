# Copyright (C) 2005-2006 Jelmer Vernooij <jelmer@samba.org>

# This program is free software; you can redistribute it and/or modify
# it under the terms of the GNU General Public License as published by
# the Free Software Foundation; either version 2 of the License, or
# (at your option) any later version.

# This program is distributed in the hope that it will be useful,
# but WITHOUT ANY WARRANTY; without even the implied warranty of
# MERCHANTABILITY or FITNESS FOR A PARTICULAR PURPOSE.  See the
# GNU General Public License for more details.

# You should have received a copy of the GNU General Public License
# along with this program; if not, write to the Free Software
# Foundation, Inc., 59 Temple Place, Suite 330, Boston, MA  02111-1307  USA

from binascii import hexlify
from bzrlib.bzrdir import BzrDirFormat
from bzrlib.errors import NotBranchError, NoSuchFile
from bzrlib.inventory import (Inventory, InventoryDirectory, InventoryFile)
from bzrlib.lockable_files import TransportLock, LockableFiles
from bzrlib.lockdir import LockDir
import bzrlib.osutils as osutils
from bzrlib.progress import DummyProgress
from bzrlib.revision import NULL_REVISION
from bzrlib.trace import mutter
from bzrlib.revisiontree import RevisionTree

import os
import md5
from cStringIO import StringIO

import svn.core, svn.wc, svn.delta, svn.ra
from svn.core import SubversionException, Pool

def apply_txdelta_handler(src_stream, target_stream, pool):
    assert hasattr(src_stream, 'read')
    assert hasattr(target_stream, 'write')
    ret = svn.delta.svn_txdelta_apply(
            src_stream, 
            target_stream,
            None,
            pool)

    def wrapper(window):
        svn.delta.invoke_txdelta_window_handler(
            ret[1], window, ret[2])

    return wrapper

class SvnRevisionTree(RevisionTree):
     def __init__(self, repository, revision_id, inventory=None):
        self._repository = repository
        self._revision_id = revision_id
        (self.branch_path, self.revnum) = repository.parse_revision_id(revision_id)
        self.id_map = repository.get_fileid_map(self.revnum, self.branch_path)
        self._inventory = Inventory(root_id=self.id_map[""][0])
        self._inventory.revision_id = revision_id
        pool = Pool()
<<<<<<< HEAD
        self.editor = TreeBuildEditor(self, pool)
        self.file_data = {}

        editor, baton = svn.delta.make_editor(self.editor, pool)

        root_repos = repository.transport.get_repos_root()
        mutter('svn checkout -r %r %r' % (self.revnum, self.branch_path))
        reporter, reporter_baton = repository.transport.do_switch(
                self.revnum, "", True, 
                os.path.join(root_repos, self.branch_path), editor, baton, pool)

        svn.ra.reporter2_invoke_set_path(reporter, reporter_baton, "", 0, True, None, pool)

        svn.ra.reporter2_invoke_finish_report(reporter, reporter_baton, pool)
=======
        (self.branch_path, self.revnum) = repository.parse_revision_id(revision_id)
        self._inventory = Inventory()
        self.id_map = repository.get_fileid_map(self.revnum, self.branch_path)
        self.editor = TreeBuildEditor(self, pool)
        self.file_data = {}
        editor, baton = svn.delta.make_editor(self.editor, pool)
        root_repos = repository.transport.get_repos_root()
        reporter, reporter_baton = repository.transport.do_switch(
                self.revnum, "", True, 
                os.path.join(root_repos, self.branch_path), editor, baton, pool)
        svn.ra.reporter2_invoke_set_path(reporter, reporter_baton, "", 0, 
                True, None, pool)
        svn.ra.reporter2_invoke_finish_report(reporter, reporter_baton, pool)
        pool.destroy()
>>>>>>> 398e4c67

     def get_file_lines(self, file_id):
        return osutils.split_lines(self.file_data[file_id])


class TreeBuildEditor(svn.delta.Editor):
    def __init__(self, tree, pool):
        self.tree = tree
        self.repository = tree._repository
        self.last_revnum = {}
        self.dir_revnum = {}
        self.dir_ignores = {}
        self.pool = pool

    def set_target_revision(self, revnum):
        self.revnum = revnum

    def open_root(self, revnum, baton):
        return self.tree.id_map[""][0]

    def add_directory(self, path, parent_baton, copyfrom_path, copyfrom_revnum, pool):
        file_id, revision_id = self.tree.id_map[path]
        ie = self.tree._inventory.add_path(path, 'directory', file_id)
        ie.revision = revision_id
        return file_id

    def change_dir_prop(self, id, name, value, pool):
        from repository import (SVN_PROP_BZR_MERGE, SVN_PROP_SVK_MERGE, 
                        SVN_PROP_BZR_REVPROP_PREFIX, SVN_PROP_BZR_FILEIDS)

        if name == svn.core.SVN_PROP_ENTRY_COMMITTED_REV:
            self.dir_revnum[id] = int(value)
        elif name == svn.core.SVN_PROP_IGNORE:
            self.dir_ignores[id] = value
        elif name == SVN_PROP_BZR_MERGE or name == SVN_PROP_SVK_MERGE:
            if id != self.tree.id_map[""][0]:
                mutter('%r set on non-root dir!' % SVN_PROP_BZR_MERGE)
                return
        elif name == SVN_PROP_BZR_FILEIDS:
            if id != self.tree.id_map[""][0]:
                mutter('%r set on non-root dir!' % SVN_PROP_BZR_FILEIDS)
                return
        elif name in (svn.core.SVN_PROP_ENTRY_COMMITTED_DATE,
                      svn.core.SVN_PROP_ENTRY_LAST_AUTHOR,
                      svn.core.SVN_PROP_ENTRY_LOCK_TOKEN,
                      svn.core.SVN_PROP_ENTRY_UUID,
                      svn.core.SVN_PROP_EXECUTABLE):
            pass
        elif name.startswith(svn.core.SVN_PROP_WC_PREFIX):
            pass
        elif name.startswith(SVN_PROP_BZR_REVPROP_PREFIX):
            pass
        else:
            mutter('unsupported dir property %r' % name)

    def change_file_prop(self, id, name, value, pool):
        if name == svn.core.SVN_PROP_EXECUTABLE:
            self.is_executable = (value != None)
        elif name == svn.core.SVN_PROP_SPECIAL:
            self.is_symlink = (value != None)
        elif name == svn.core.SVN_PROP_ENTRY_COMMITTED_REV:
            self.last_file_rev = int(value)
        elif name in (svn.core.SVN_PROP_ENTRY_COMMITTED_DATE,
                      svn.core.SVN_PROP_ENTRY_LAST_AUTHOR,
                      svn.core.SVN_PROP_ENTRY_LOCK_TOKEN,
                      svn.core.SVN_PROP_ENTRY_UUID,
                      svn.core.SVN_PROP_MIME_TYPE):
            pass
        elif name.startswith(svn.core.SVN_PROP_WC_PREFIX):
            pass
        else:
            mutter('unsupported file property %r' % name)

    def add_file(self, path, parent_id, copyfrom_path, copyfrom_revnum, baton):
        self.is_symlink = False
        self.is_executable = False
        return path

    def close_dir(self, id):
        if id in self.tree._inventory and self.dir_ignores.has_key(id):
            self.tree._inventory[id].ignores = self.dir_ignores[id]

    def close_file(self, path, checksum):
        file_id, revision_id = self.tree.id_map[path]
        if self.is_symlink:
            ie = self.tree._inventory.add_path(path, 'symlink', file_id)
        else:
            ie = self.tree._inventory.add_path(path, 'file', file_id)
        ie.revision = revision_id

        if self.file_stream:
            self.file_stream.seek(0)
            file_data = self.file_stream.read()
        else:
            file_data = ""

        actual_checksum = md5.new(file_data).hexdigest()
        assert(checksum is None or checksum == actual_checksum,
                "checksum mismatch: %r != %r" % (checksum, actual_checksum))

        if self.is_symlink:
            ie.symlink_target = file_data[len("link "):]
            ie.text_sha1 = None
            ie.text_size = None
            ie.text_id = None
        else:
            ie.text_sha1 = osutils.sha_string(file_data)
            ie.text_size = len(file_data)
            self.tree.file_data[file_id] = file_data
            ie.executable = self.is_executable

        self.file_stream = None

    def close_edit(self):
        pass

    def abort_edit(self):
        pass

    def apply_textdelta(self, file_id, base_checksum):
        self.file_stream = StringIO()
        return apply_txdelta_handler(StringIO(""), self.file_stream, self.pool)


class SvnBasisTree(RevisionTree):
    """Optimized version of SvnRevisionTree."""
    def __init__(self, workingtree):
        self.workingtree = workingtree
        self._revision_id = workingtree.branch.repository.generate_revision_id(
                workingtree.base_revnum, workingtree.branch.branch_path)
        self.id_map = workingtree.branch.repository.get_fileid_map(
                workingtree.base_revnum, workingtree.branch.branch_path)
        self._inventory = Inventory()
        self._repository = workingtree.branch.repository

        def _get_props(relpath):
            path = self.workingtree.abspath(relpath)
            wc = workingtree._get_wc()
            try:
                return svn.wc.get_prop_diffs(path, wc)
            finally:
                svn.wc.adm_close(wc)

        def add_file_to_inv(relpath, id, revid):
            props = _get_props(relpath)
            if props.has_key(svn.core.SVN_PROP_SPECIAL):
                ie = self._inventory.add_path(relpath, 'symlink', id)
                ie.symlink_target = open(self._abspath(relpath)).read()[len("link "):]
                ie.text_sha1 = None
                ie.text_size = None
                ie.text_id = None
            else:
                ie = self._inventory.add_path(relpath, 'file', id)
                data = osutils.fingerprint_file(open(self._abspath(relpath)))
                ie.text_sha1 = data['sha1']
                ie.text_size = data['size']
            ie.executable = props.has_key(svn.core.SVN_PROP_EXECUTABLE)
            ie.revision = revid
            return ie

        def find_ids(entry):
            relpath = entry.url[len(entry.repos):].strip("/")
            if entry.schedule in (svn.wc.schedule_normal, 
                                  svn.wc.schedule_delete, 
                                  svn.wc.schedule_replace):
                return self.id_map[workingtree.branch.repository.scheme.unprefix(relpath)[1]]

        def add_dir_to_inv(relpath, wc, parent_id):
            entries = svn.wc.entries_read(wc, False)
            entry = entries[""]
            (id, revid) = find_ids(entry)

            # First handle directory itself
            ie = self._inventory.add_path(relpath, 'directory', id)
            ie.revision = revid

            for name in entries:
                if name == "":
                    continue

                subrelpath = os.path.join(relpath, name)

                entry = entries[name]
                assert entry
                
                if entry.kind == svn.core.svn_node_dir:
                    subwc = svn.wc.adm_open3(wc, 
                            self.workingtree.abspath(subrelpath), 
                                             False, 0, None)
                    try:
                        add_dir_to_inv(subrelpath, subwc, id)
                    finally:
                        svn.wc.adm_close(subwc)
                else:
                    (subid, subrevid) = find_ids(entry)
                    add_file_to_inv(subrelpath, subid, subrevid)

        wc = workingtree._get_wc() 
        try:
            add_dir_to_inv("", wc, None)
        finally:
            svn.wc.adm_close(wc)

    def _abspath(self, relpath):
        return svn.wc.get_pristine_copy_path(self.workingtree.abspath(relpath))

    def get_file_lines(self, file_id):
        base_copy = self._abspath(self.id2path(file_id))
        return osutils.split_lines(open(base_copy).read())
<|MERGE_RESOLUTION|>--- conflicted
+++ resolved
@@ -57,22 +57,6 @@
         self._inventory = Inventory(root_id=self.id_map[""][0])
         self._inventory.revision_id = revision_id
         pool = Pool()
-<<<<<<< HEAD
-        self.editor = TreeBuildEditor(self, pool)
-        self.file_data = {}
-
-        editor, baton = svn.delta.make_editor(self.editor, pool)
-
-        root_repos = repository.transport.get_repos_root()
-        mutter('svn checkout -r %r %r' % (self.revnum, self.branch_path))
-        reporter, reporter_baton = repository.transport.do_switch(
-                self.revnum, "", True, 
-                os.path.join(root_repos, self.branch_path), editor, baton, pool)
-
-        svn.ra.reporter2_invoke_set_path(reporter, reporter_baton, "", 0, True, None, pool)
-
-        svn.ra.reporter2_invoke_finish_report(reporter, reporter_baton, pool)
-=======
         (self.branch_path, self.revnum) = repository.parse_revision_id(revision_id)
         self._inventory = Inventory()
         self.id_map = repository.get_fileid_map(self.revnum, self.branch_path)
@@ -87,7 +71,6 @@
                 True, None, pool)
         svn.ra.reporter2_invoke_finish_report(reporter, reporter_baton, pool)
         pool.destroy()
->>>>>>> 398e4c67
 
      def get_file_lines(self, file_id):
         return osutils.split_lines(self.file_data[file_id])
