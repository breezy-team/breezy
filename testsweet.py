--- conflicted
+++ resolved
@@ -55,239 +55,6 @@
     """Indicates that a test was intentionally skipped, rather than failing."""
     # XXX: Not used yet
 
-
-<<<<<<< HEAD
-class TestCase(unittest.TestCase):
-    """Base class for bzr unit tests.
-    
-    Tests that need access to disk resources should subclass 
-    FunctionalTestCase not TestCase.
-    """
-    
-    # TODO: Special methods to invoke bzr, so that we can run it
-    # through a specified Python intepreter
-
-    OVERRIDE_PYTHON = None # to run with alternative python 'python'
-    BZRPATH = 'bzr'
-
-    def apply_redirected(self, stdin=None, stdout=None, stderr=None,
-                         a_callable=None, *args, **kwargs):
-        """Call callable with redirected std io pipes.
-
-        Returns the return code."""
-        from StringIO import StringIO
-        if not callable(a_callable):
-            raise ValueError("a_callable must be callable.")
-        if stdin is None:
-            stdin = StringIO("")
-        if stdout is None:
-            stdout = self.TEST_LOG
-        if stderr is None:
-            stderr = self.TEST_LOG
-        real_stdin = sys.stdin
-        real_stdout = sys.stdout
-        real_stderr = sys.stderr
-        result = None
-        try:
-            sys.stdout = stdout
-            sys.stderr = stderr
-            sys.stdin = stdin
-            result = a_callable(*args, **kwargs)
-        finally:
-            sys.stdout = real_stdout
-            sys.stderr = real_stderr
-            sys.stdin = real_stdin
-        return result
-
-    def setUp(self):
-        super(TestCase, self).setUp()
-        # setup a temporary log for the test 
-        import tempfile
-        self.TEST_LOG = tempfile.NamedTemporaryFile(mode='wt', bufsize=0)
-        self.log("%s setup" % self.id())
-
-    def tearDown(self):
-        self.log("%s teardown" % self.id())
-        self.log('')
-        super(TestCase, self).tearDown()
-
-    def log(self, msg):
-        """Log a message to a progress file"""
-        print >>self.TEST_LOG, msg
-
-    def check_inventory_shape(self, inv, shape):
-        """
-        Compare an inventory to a list of expected names.
-
-        Fail if they are not precisely equal.
-        """
-        extras = []
-        shape = list(shape)             # copy
-        for path, ie in inv.entries():
-            name = path.replace('\\', '/')
-            if ie.kind == 'dir':
-                name = name + '/'
-            if name in shape:
-                shape.remove(name)
-            else:
-                extras.append(name)
-        if shape:
-            self.fail("expected paths not found in inventory: %r" % shape)
-        if extras:
-            self.fail("unexpected paths found in inventory: %r" % extras)
-     
-    def _get_log(self):
-        """Get the log the test case used. This can only be called once,
-        after which an exception will be raised.
-        """
-        self.TEST_LOG.flush()
-        log = open(self.TEST_LOG.name, 'rt').read()
-        self.TEST_LOG.close()
-        return log
-
-
-class FunctionalTestCase(TestCase):
-    """Base class for tests that perform function testing - running bzr,
-    using files on disk, and similar activities.
-
-    InTempDir is an old alias for FunctionalTestCase.
-    """
-
-    TEST_ROOT = None
-    _TEST_NAME = 'test'
-
-    def check_file_contents(self, filename, expect):
-        self.log("check contents of file %s" % filename)
-        contents = file(filename, 'r').read()
-        if contents != expect:
-            self.log("expected: %r" % expect)
-            self.log("actually: %r" % contents)
-            self.fail("contents of %s not as expected")
-
-    def _make_test_root(self):
-        import os
-        import shutil
-        import tempfile
-        
-        if FunctionalTestCase.TEST_ROOT is not None:
-            return
-        FunctionalTestCase.TEST_ROOT = os.path.abspath(
-                                 tempfile.mkdtemp(suffix='.tmp',
-                                                  prefix=self._TEST_NAME + '-',
-                                                  dir=os.curdir))
-    
-        # make a fake bzr directory there to prevent any tests propagating
-        # up onto the source directory's real branch
-        os.mkdir(os.path.join(FunctionalTestCase.TEST_ROOT, '.bzr'))
-
-    def setUp(self):
-        super(FunctionalTestCase, self).setUp()
-        import os
-        self._make_test_root()
-        self._currentdir = os.getcwdu()
-        self.test_dir = os.path.join(self.TEST_ROOT, self.id())
-        os.mkdir(self.test_dir)
-        os.chdir(self.test_dir)
-        
-    def tearDown(self):
-        import os
-        os.chdir(self._currentdir)
-        super(FunctionalTestCase, self).tearDown()
-
-    def formcmd(self, cmd):
-        if isinstance(cmd, basestring):
-            cmd = cmd.split()
-        if cmd[0] == 'bzr':
-            cmd[0] = self.BZRPATH
-            if self.OVERRIDE_PYTHON:
-                cmd.insert(0, self.OVERRIDE_PYTHON)
-        self.log('$ %r' % cmd)
-        return cmd
-
-    def runcmd(self, cmd, retcode=0):
-        """Run one command and check the return code.
-
-        Returns a tuple of (stdout,stderr) strings.
-
-        If a single string is based, it is split into words.
-        For commands that are not simple space-separated words, please
-        pass a list instead."""
-        try:
-            import shutil
-            from subprocess import call
-        except ImportError, e:
-            _need_subprocess()
-            raise
-        cmd = self.formcmd(cmd)
-        self.log('$ ' + ' '.join(cmd))
-        actual_retcode = call(cmd, stdout=self.TEST_LOG, stderr=self.TEST_LOG)
-        if retcode != actual_retcode:
-            raise CommandFailed("test failed: %r returned %d, expected %d"
-                                % (cmd, actual_retcode, retcode))
-
-    def backtick(self, cmd, retcode=0):
-        """Run a command and return its output"""
-        try:
-            import shutil
-            from subprocess import Popen, PIPE
-        except ImportError, e:
-            _need_subprocess()
-            raise
-        cmd = self.formcmd(cmd)
-        child = Popen(cmd, stdout=PIPE, stderr=self.TEST_LOG)
-        outd, errd = child.communicate()
-        self.log(outd)
-        actual_retcode = child.wait()
-        outd = outd.replace('\r', '')
-        if retcode != actual_retcode:
-            raise CommandFailed("test failed: %r returned %d, expected %d"
-                                % (cmd, actual_retcode, retcode))
-        return outd
-
-    def build_tree(self, shape):
-        """Build a test tree according to a pattern.
-
-        shape is a sequence of file specifications.  If the final
-        character is '/', a directory is created.
-
-        This doesn't add anything to a branch.
-        """
-        # XXX: It's OK to just create them using forward slashes on windows?
-        import os
-        for name in shape:
-            assert isinstance(name, basestring)
-            if name[-1] == '/':
-                os.mkdir(name[:-1])
-            else:
-                f = file(name, 'wt')
-                print >>f, "contents of", name
-                f.close()
-                
-InTempDir = FunctionalTestCase
-=======
-
-class EarlyStoppingTestResultAdapter(object):
-    """An adapter for TestResult to stop at the first first failure or error"""
-
-    def __init__(self, result):
-        self._result = result
-
-    def addError(self, test, err):
-        self._result.addError(test, err)
-        self._result.stop()
-
-    def addFailure(self, test, err):
-        self._result.addFailure(test, err)
-        self._result.stop()
-
-    def __getattr__(self, name):
-        return getattr(self._result, name)
-
-    def __setattr__(self, name, value):
-        if name == '_result':
-            object.__setattr__(self, name, value)
-        return setattr(self._result, name, value)
->>>>>>> 29018c72
 
 
 class EarlyStoppingTestResultAdapter(object):
@@ -365,8 +132,6 @@
         result = _MyResult(self.stream, self.descriptions, self.verbosity)
         return EarlyStoppingTestResultAdapter(result)
 
-<<<<<<< HEAD
-=======
 
 class filteringVisitor(TestUtil.TestVisitor):
     """I accruse all the testCases I visit that pass a regexp filter on id
@@ -388,33 +153,8 @@
     def visitCase(self, aCase):
         if self.filter.match(aCase.id()):
             self.suite().addTest(aCase)
->>>>>>> 29018c72
-
-class filteringVisitor(TestUtil.TestVisitor):
-    """I accruse all the testCases I visit that pass a regexp filter on id
-    into my suite
-    """
-
-    def __init__(self, filter):
-        import re
-        TestUtil.TestVisitor.__init__(self)
-        self._suite=None
-        self.filter=re.compile(filter)
-
-    def suite(self):
-        """answer the suite we are building"""
-        if self._suite is None:
-            self._suite=TestUtil.TestSuite()
-        return self._suite
-
-<<<<<<< HEAD
-    def visitCase(self, aCase):
-        if self.filter.match(aCase.id()):
-            self.suite().addTest(aCase)
 
 
-=======
->>>>>>> 29018c72
 def run_suite(suite, name='test', verbose=False, pattern=".*"):
     import shutil
     from bzrlib.selftest import TestCaseInTempDir
@@ -433,13 +173,8 @@
     # but only a little. Folk not using our testrunner will
     # have to delete their temp directories themselves.
     if result.wasSuccessful():
-<<<<<<< HEAD
-        if FunctionalTestCase.TEST_ROOT is not None:
-            shutil.rmtree(FunctionalTestCase.TEST_ROOT) 
-=======
         if TestCaseInTempDir.TEST_ROOT:
             shutil.rmtree(TestCaseInTempDir.TEST_ROOT) 
->>>>>>> 29018c72
     else:
         print "Failed tests working directories are in '%s'\n" % TestCaseInTempDir.TEST_ROOT
     return result.wasSuccessful()