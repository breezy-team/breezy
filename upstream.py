--- conflicted
+++ resolved
@@ -44,87 +44,14 @@
     def get_latest_version(self, package, target_dir):
         """Fetch the source tarball for the latest available version.
 
-<<<<<<< HEAD
-def call_apt_for_source(package, version_str, target_dir):
-    command = get_apt_command_for_source(package, version_str)
-    proc = subprocess.Popen(command, shell=True, cwd=target_dir)
-    proc.wait()
-    if proc.returncode != 0:
-        return False
-    return True
-
-
-def provide_with_apt(package, upstream_version, target_dir, _apt_pkg=None,
-        _apt_caller=None):
-    if _apt_pkg is None:
-        import apt_pkg
-    else:
-        apt_pkg = _apt_pkg
-    if _apt_caller is None:
-        _apt_caller = call_apt_for_source
-    apt_pkg.init()
-    sources = apt_pkg.GetPkgSrcRecords()
-    sources.Restart()
-    info("Using apt to look for the upstream tarball.")
-    while sources.Lookup(package):
-        if upstream_version \
-            == Version(sources.Version).upstream_version:
-            if _apt_caller(package, sources.Version, target_dir):
-                return True
-            break
-    info("apt could not find the needed tarball.")
-    return False
-
-
-def provide_with_uscan(package, upstream_version, watch_file, target_dir):
-    info("Using uscan to look for the upstream tarball.")
-    r = os.system("uscan --upstream-version %s --force-download --rename "
-                  "--package %s --watchfile %s --check-dirname-level 0 " 
-                  "--download --repack --destdir %s --download-version %s" %
-                  (upstream_version, package, watch_file, target_dir,
-                   upstream_version))
-    if r != 0:
-        info("uscan could not find the needed tarball.")
-        return False
-    return True
-=======
         :param package: Name of the package
         :param target_dir: Directory in which to store the tarball
         """
         raise NotImplemented(self.get_latest_version)
->>>>>>> 61a8cccf
 
     def get_specific_version(self, package, version, target_dir):
         """Fetch the source tarball for a particular version.
 
-<<<<<<< HEAD
-def provide_with_pristine_tar(tree, branch, package, version,
-        target_filename):
-    db = DistributionBranch(branch, None, tree=tree)
-    if not db.has_upstream_version_in_packaging_branch(version):
-        return False
-    revid = db._revid_of_upstream_version_from_branch(version)
-    if not db.has_pristine_tar_delta(revid):
-        return False
-    info("Using pristine-tar to reconstruct the needed tarball.")
-    db.reconstruct_pristine_tar(revid, package, version, target_filename)
-    return True
-
-
-def provide_with_get_orig_source(source_dir, desired_tarball_name,
-        target_dir):
-    info("Trying to use get-orig-source to retrieve needed tarball.")
-    command = ["/usr/bin/make", "-f", "debian/rules", "get-orig-source"]
-    proc = subprocess.Popen(command, cwd=source_dir)
-    ret = proc.wait()
-    if ret != 0:
-        info("Trying to run get-orig-source rule failed")
-        return False
-    fetched_tarball = os.path.join(source_dir, desired_tarball_name)
-    if not os.path.exists(fetched_tarball):
-        info("get-orig-source did not create %s"
-                % desired_tarball_name)
-=======
         :param package: Name of the package
         :param version: Version string of the version to fetch
         :param target_dir: Directory in which to store the tarball
@@ -144,19 +71,17 @@
         self.tree = tree
 
     def get_specific_version(self, package, upstream_version, target_dir):
-        # FIXME: Make provide_with_pristine_tar take a upstream 
-        # version string; it doesn't need the debian-specific data
-        version = Version("%s-1" % upstream_version)
         target_filename = self._tarball_path(package, upstream_version, 
                                              target_dir)
         db = DistributionBranch(self.branch, None, tree=self.tree)
-        if not db.has_upstream_version_in_packaging_branch(version):
-            return False
-        revid = db._revid_of_upstream_version_from_branch(version)
+        if not db.has_upstream_version_in_packaging_branch(upstream_version):
+            return False
+        revid = db._revid_of_upstream_version_from_branch(upstream_version)
         if not db.has_pristine_tar_delta(revid):
             return False
         info("Using pristine-tar to reconstruct the needed tarball.")
-        db.reconstruct_pristine_tar(revid, package, version, target_filename)
+        db.reconstruct_pristine_tar(revid, package, upstream_version,
+                target_filename)
         return True
 
 
@@ -182,7 +107,6 @@
                     return True
                 break
         info("apt could not find the needed tarball.")
->>>>>>> 61a8cccf
         return False
 
     def _get_command(self, package, version_str):
@@ -241,7 +165,7 @@
         self.tree = tree
         self.larstiq = larstiq
 
-    def _get_orig_source(self, source_dir, fetch_dir, desired_tarball_name, 
+    def _get_orig_source(self, source_dir, desired_tarball_name,
                         target_dir):
         info("Trying to use get-orig-source to retrieve needed tarball.")
         command = ["/usr/bin/make", "-f", "debian/rules", "get-orig-source"]
@@ -250,7 +174,7 @@
         if ret != 0:
             info("Trying to run get-orig-source rule failed")
             return False
-        fetched_tarball = os.path.join(fetch_dir, desired_tarball_name)
+        fetched_tarball = os.path.join(source_dir, desired_tarball_name)
         if not os.path.exists(fetched_tarball):
             info("get-orig-source did not create %s", desired_tarball_name)
             return False
@@ -274,7 +198,7 @@
                     os.mkdir(export_dir)
                     export_dir = os.path.join(export_dir, "debian")
                 export(self.tree, export_dir, format="dir")
-                return self._get_orig_source(base_export_dir, tmpdir,
+                return self._get_orig_source(base_export_dir,
                         desired_tarball_name, target_dir)
             finally:
                 shutil.rmtree(tmpdir)
@@ -294,8 +218,9 @@
         info("Using uscan to look for the upstream tarball.")
         r = os.system("uscan --upstream-version %s --force-download --rename "
                       "--package %s --watchfile %s --check-dirname-level 0 " 
-                      "--download --repack --destdir %s" %
-                      (upstream_version, package, watch_file, target_dir))
+                      "--download --repack --destdir %s --download-version %s" %
+                      (upstream_version, package, watch_file, target_dir,
+                       upstream_version))
         if r != 0:
             info("uscan could not find the needed tarball.")
             return False
@@ -466,64 +391,6 @@
             return True
         return False
 
-<<<<<<< HEAD
-    def provide_with_apt(self, target_dir):
-        return self._apt_provider(self.package, self.version.upstream_version,
-                target_dir)
-
-    def provide_with_uscan(self, target_dir):
-        if self.larstiq:
-            watchfile = 'watch'
-        else:
-            watchfile = 'debian/watch'
-        watch_id = self.tree.path2id(watchfile)
-        if watch_id is None:
-            info("No watch file to use to retrieve upstream tarball.")
-            return False
-        (tmp, tempfilename) = tempfile.mkstemp()
-        try:
-            tmp = os.fdopen(tmp, 'wb')
-            watch = self.tree.get_file_text(watch_id)
-            tmp.write(watch)
-        finally:
-            tmp.close()
-        try:
-            return self._uscan_provider(self.package,
-                    self.version.upstream_version, tempfilename, target_dir)
-        finally:
-          os.unlink(tempfilename)
-
-    def provide_with_pristine_tar(self, target_dir):
-        target_filename = os.path.join(target_dir, self._tarball_name())
-        return self._pristine_provider(self.tree, self.branch, self.package,
-                self.version.upstream_version, target_filename)
-
-    def provide_with_get_orig_source(self, target_dir):
-        if self.larstiq:
-            rules_name = 'rules'
-        else:
-            rules_name = 'debian/rules'
-        rules_id = self.tree.path2id(rules_name)
-        if rules_id is not None:
-            desired_tarball_name = self._tarball_name()
-            tmpdir = tempfile.mkdtemp(prefix="builddeb-get-orig-source-")
-            try:
-                base_export_dir = os.path.join(tmpdir, "export")
-                export_dir = base_export_dir
-                if self.larstiq:
-                    os.mkdir(export_dir)
-                    export_dir = os.path.join(export_dir, "debian")
-                export(self.tree, export_dir, format="dir")
-                return self._orig_source_provider(base_export_dir,
-                        desired_tarball_name, target_dir)
-            finally:
-                shutil.rmtree(tmpdir)
-        info("No debian/rules file to try and use for a get-orig-source "
-             "rule")
-        return False
-
-=======
->>>>>>> 61a8cccf
     def _tarball_name(self):
         return tarball_name(self.package, self.version.upstream_version)
 
