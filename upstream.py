--- conflicted
+++ resolved
@@ -85,14 +85,10 @@
         revid = db.revid_of_upstream_version_from_branch(version)
         if not db.has_pristine_tar_delta(revid):
             raise PackageVersionNotPresent(package, version, self)
-<<<<<<< HEAD
-        info("Using pristine-tar to reconstruct the needed tarball.")
+        note("Using pristine-tar to reconstruct the needed tarball.")
         format = db.pristine_tar_format(revid)
         target_filename = self._tarball_path(package, version,
                                              target_dir, format=format)
-=======
-        note("Using pristine-tar to reconstruct the needed tarball.")
->>>>>>> bba13f52
         try:
             db.reconstruct_pristine_tar(revid, package, version, target_filename)
         except PristineTarError:
@@ -192,24 +188,14 @@
         if ret != 0:
             note("Trying to run get-orig-source rule failed")
             return False
-<<<<<<< HEAD
         for desired_tarball_name in desired_tarball_names:
             fetched_tarball = os.path.join(source_dir, desired_tarball_name)
             if os.path.exists(fetched_tarball):
                 repack_tarball(fetched_tarball, desired_tarball_name,
                                target_dir=target_dir, force_gz=False)
                 return True
-        info("get-orig-source did not create %s", desired_tarball_name)
+        note("get-orig-source did not create %s", desired_tarball_name)
         return False
-=======
-        fetched_tarball = os.path.join(source_dir, desired_tarball_name)
-        if not os.path.exists(fetched_tarball):
-            note("get-orig-source did not create %s", desired_tarball_name)
-            return False
-        repack_tarball(fetched_tarball, desired_tarball_name, 
-                       target_dir=target_dir)
-        return True
->>>>>>> bba13f52
 
     def get_specific_version(self, package, version, target_dir):
         if self.larstiq:
@@ -422,16 +408,10 @@
         :param target_dir: The directory to place the tarball in.
         :return: The path to the tarball.
         """
-<<<<<<< HEAD
-        info("Looking for a way to retrieve the upstream tarball")
+        note("Looking for a way to retrieve the upstream tarball")
         in_target = self.already_exists_in_target(target_dir)
         if in_target is not None:
-            info("Upstream tarball already exists in build directory, "
-=======
-        note("Looking for a way to retrieve the upstream tarball")
-        if self.already_exists_in_target(target_dir):
             note("Upstream tarball already exists in build directory, "
->>>>>>> bba13f52
                     "using that")
             return in_target
         if self.already_exists_in_store() is None:
