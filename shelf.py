# Copyright (C) 2008 Aaron Bentley <aaron@aaronbentley.com>
#
#    This program is free software; you can redistribute it and/or modify
#    it under the terms of the GNU General Public License as published by
#    the Free Software Foundation; either version 2 of the License, or
#    (at your option) any later version.
#
#    This program is distributed in the hope that it will be useful,
#    but WITHOUT ANY WARRANTY; without even the implied warranty of
#    MERCHANTABILITY or FITNESS FOR A PARTICULAR PURPOSE.  See the
#    GNU General Public License for more details.
#
#    You should have received a copy of the GNU General Public License
#    along with this program; if not, write to the Free Software
#    Foundation, Inc., 59 Temple Place, Suite 330, Boston, MA  02111-1307  USA


import errno

from bzrlib import (
    errors,
    merge,
    merge3,
    osutils,
    pack,
    transform,
    ui,
    workingtree
)
from bzrlib.util import bencode

from bzrlib.plugins.shelf2 import serialize_transform


class ShelfCreator(object):

    def __init__(self, work_tree, target_tree, file_list=None):
        self.work_tree = work_tree
        self.work_transform = transform.TreeTransform(work_tree)
        self.target_tree = target_tree
        self.shelf_transform = transform.TransformPreview(self.target_tree)
        self.renames = {}
        self.creation = {}
        self.deletion = {}
        self.iter_changes = work_tree.iter_changes(self.target_tree,
                                                   specific_files=file_list)

    def __iter__(self):
        for (file_id, paths, changed, versioned, parents, names, kind,
             executable) in self.iter_changes:
            if kind[0] is None or versioned[0] == False:
                self.creation[file_id] = (kind[1], names[1], parents[1],
                                          versioned)
                yield ('add file', file_id, kind[1], paths[1])
            elif kind[1] is None or versioned[0] == False:
                self.deletion[file_id] = (kind[0], names[0], parents[0],
                                          versioned)
                yield ('delete file', file_id, kind[0], paths[0])
            else:
                if names[0] != names[1] or parents[0] != parents[1]:
                    self.renames[file_id] = (names, parents)
                    yield ('rename', file_id) + paths
                if changed:
                    yield ('modify text', file_id)

    def shelve_rename(self, file_id):
        names, parents = self.renames[file_id]
        w_trans_id = self.work_transform.trans_id_file_id(file_id)
        work_parent = self.work_transform.trans_id_file_id(parents[0])
        self.work_transform.adjust_path(names[0], work_parent, w_trans_id)

        s_trans_id = self.shelf_transform.trans_id_file_id(file_id)
        shelf_parent = self.shelf_transform.trans_id_file_id(parents[1])
        self.shelf_transform.adjust_path(names[1], shelf_parent, s_trans_id)

    def shelve_lines(self, file_id, new_lines):
        w_trans_id = self.work_transform.trans_id_file_id(file_id)
        self.work_transform.delete_contents(w_trans_id)
        self.work_transform.create_file(new_lines, w_trans_id)

        s_trans_id = self.shelf_transform.trans_id_file_id(file_id)
        self.shelf_transform.delete_contents(s_trans_id)
        inverse_lines = self._inverse_lines(new_lines, file_id)
        self.shelf_transform.create_file(inverse_lines, s_trans_id)

    def shelve_creation(self, file_id):
        kind, name, parent, versioned = self.creation[file_id]
        version = not versioned[0]
        self._shelve_creation(self.work_tree, file_id, self.work_transform,
                              self.shelf_transform, kind, name, parent,
                              version)

    def shelve_deletion(self, file_id):
        kind, name, parent, versioned = self.deletion[file_id]
        existing_path = self.target_tree.id2path(file_id)
        if not self.work_tree.has_filename(existing_path):
            existing_path = None
        version = not versioned[1]
        self._shelve_creation(self.target_tree, file_id, self.shelf_transform,
                              self.work_transform, kind, name, parent,
                              version, existing_path=existing_path)

    def _shelve_creation(self, tree, file_id, from_transform, to_transform,
                         kind, name, parent, version, existing_path=None):
        w_trans_id = from_transform.trans_id_file_id(file_id)
        if parent is not None and kind is not None:
            from_transform.delete_contents(w_trans_id)
        from_transform.unversion_file(w_trans_id)

        if existing_path is not None:
            s_trans_id = to_transform.trans_id_tree_path(existing_path)
        else:
            s_trans_id = to_transform.trans_id_file_id(file_id)
        if parent is not None:
            s_parent_id = to_transform.trans_id_file_id(parent)
            to_transform.adjust_path(name, s_parent_id, s_trans_id)
            if existing_path is None:
                if kind is None:
                    to_transform.create_file('', s_trans_id)
                else:
                    transform.create_from_tree(to_transform, s_trans_id,
                                               tree, file_id)
        if version:
            to_transform.version_file(file_id, s_trans_id)

    def read_tree_lines(self, tree, file_id):
        return osutils.split_lines(tree.get_file_text(file_id))

    def _inverse_lines(self, new_lines, file_id):
        """Produce a version with only those changes removed from new_lines."""
        target_lines = self.target_tree.get_file_lines(file_id)
        work_lines = self.read_tree_lines(self.work_tree, file_id)
        return merge3.Merge3(new_lines, target_lines, work_lines).merge_lines()

    def finalize(self):
        self.work_transform.finalize()
        self.shelf_transform.finalize()

    def transform(self):
        self.work_transform.apply()

    def make_shelf_filename(self):
        transport = self.work_tree.bzrdir.root_transport.clone('.shelf2')
        transport.ensure_base()
        return transport.local_abspath('01')

    def write_shelf(self, shelf_file, message=None):
        transform.resolve_conflicts(self.shelf_transform)
        serializer = pack.ContainerSerialiser()
        shelf_file.write(serializer.begin())
        metadata = {
            'revision_id': self.target_tree.get_revision_id(),
        }
        if message is not None:
            metadata['message'] = message.encode('utf-8')
        shelf_file.write(serializer.bytes_record(
            bencode.bencode(metadata), (('metadata',),)))
        for bytes in serialize_transform.serialize(
            self.shelf_transform, serializer):
            shelf_file.write(bytes)
        shelf_file.write(serializer.end())


class Unshelver(object):

    def __init__(self, tree, base_tree, transform, message):
        self.tree = tree
        self.base_tree = base_tree
        self.transform = transform
        self.message = message

    @classmethod
    def from_tree_and_shelf(klass, tree, shelf_file):
        parser = pack.ContainerPushParser()
<<<<<<< HEAD
        parser.accept_bytes(shelf_file.read())
        tt = transform.TransformPreview(tree)
=======
        shelf_file = open(shelf_filename, 'rb')
        try:
            parser.accept_bytes(shelf_file.read())
        finally:
            shelf_file.close()
>>>>>>> b686485a
        records = iter(parser.read_pending_records())
        names, metadata_bytes = records.next()
        assert names[0] == ('metadata',)
        metadata = bencode.bdecode(metadata_bytes)
        base_revision_id = metadata['revision_id']
        message = metadata.get('message')
        if message is not None:
            message = message.decode('utf-8')
        try:
            base_tree = tree.revision_tree(base_revision_id)
        except errors.NoSuchRevisionInTree:
            base_tree = tree.branch.repository.revision_tree(base_revision_id)
        tt = transform.TransformPreview(base_tree)
        serialize_transform.deserialize(tt, records)
        return klass(tree, base_tree, tt, message)

    def unshelve(self, change_reporter=None):
        pb = ui.ui_factory.nested_progress_bar()
        try:
            merger = self.get_merger()
            merger.change_reporter = change_reporter
            merger.do_merge()
        finally:
            pb.finished()

    def get_merger(self):
        pb = ui.ui_factory.nested_progress_bar()
        try:
            target_tree = self.transform.get_preview_tree()
            merger = merge.Merger.from_uncommitted(self.tree, target_tree, pb,
                                                   self.base_tree)
            merger.merge_type = merge.Merge3Merger
            return merger
        finally:
            pb.finished()

    def finalize(self):
        self.transform.finalize()


class NoSuchShelfId(errors.BzrError):

    _fmt = 'No changes are shelved with id "%(shelf_id)d".'

    def __init__(self, shelf_id):
        errors.BzrError.__init__(self, shelf_id=shelf_id)

class ShelfManager(object):

    def __init__(self, tree, transport):
        self.tree = tree
        self.transport = transport.clone('shelf')
        self.transport.ensure_base()

    def new_shelf(self):
        last_shelf = self.last_shelf()
        if last_shelf is None:
            next_shelf = 1
        else:
            next_shelf = last_shelf + 1
        shelf_file = open(self.transport.local_abspath(str(next_shelf)), 'wb')
        return next_shelf, shelf_file

    def shelve_changes(self, creator, message=None):
        next_shelf, shelf_file = self.new_shelf()
        try:
            creator.write_shelf(shelf_file, message)
        finally:
            shelf_file.close()
        creator.transform()
        return next_shelf

    def read_shelf(self, shelf_id):
        try:
            return open(self.transport.local_abspath(str(shelf_id)), 'rb')
        except IOError, e:
            if e.errno != errno.ENOENT:
                raise
            raise NoSuchShelfId(shelf_id)

    def get_unshelver(self, shelf_id):
        shelf_file = self.read_shelf(shelf_id)
        try:
            return Unshelver.from_tree_and_shelf(self.tree, shelf_file)
        finally:
            shelf_file.close()

    def delete_shelf(self, shelf_id):
        self.transport.delete(str(shelf_id))

    def active_shelves(self):
        return [int(f) for f in self.transport.list_dir('.')]

    def last_shelf(self):
        active = self.active_shelves()
        if len(active) > 0:
            return max(active)
        else:
            return None


def get_shelf_manager(self):
    return ShelfManager(self, self._transport)


workingtree.WorkingTree.get_shelf_manager = get_shelf_manager<|MERGE_RESOLUTION|>--- conflicted
+++ resolved
@@ -172,16 +172,7 @@
     @classmethod
     def from_tree_and_shelf(klass, tree, shelf_file):
         parser = pack.ContainerPushParser()
-<<<<<<< HEAD
         parser.accept_bytes(shelf_file.read())
-        tt = transform.TransformPreview(tree)
-=======
-        shelf_file = open(shelf_filename, 'rb')
-        try:
-            parser.accept_bytes(shelf_file.read())
-        finally:
-            shelf_file.close()
->>>>>>> b686485a
         records = iter(parser.read_pending_records())
         names, metadata_bytes = records.next()
         assert names[0] == ('metadata',)
