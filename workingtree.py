# Copyright (C) 2008-2011 Jelmer Vernooij <jelmer@samba.org>
#
# This program is free software; you can redistribute it and/or modify
# it under the terms of the GNU General Public License as published by
# the Free Software Foundation; either version 2 of the License, or
# (at your option) any later version.
#
# This program is distributed in the hope that it will be useful,
# but WITHOUT ANY WARRANTY; without even the implied warranty of
# MERCHANTABILITY or FITNESS FOR A PARTICULAR PURPOSE.  See the
# GNU General Public License for more details.
#
# You should have received a copy of the GNU General Public License
# along with this program; if not, write to the Free Software
# Foundation, Inc., 59 Temple Place, Suite 330, Boston, MA  02111-1307  USA


"""An adapter between a Git index and a Bazaar Working Tree"""

from __future__ import absolute_import

import itertools
from cStringIO import (
    StringIO,
    )
from collections import defaultdict
import errno
from dulwich.errors import NotGitRepository
from dulwich.ignore import (
    IgnoreFilterManager,
    )
from dulwich.index import (
    Index,
    changes_from_tree,
    cleanup_mode,
    commit_tree,
    index_entry_from_stat,
    iter_fresh_blobs,
    )
from dulwich.object_store import (
    tree_lookup_path,
    )
from dulwich.objects import (
    Blob,
    S_IFGITLINK,
    ZERO_SHA,
    )
from dulwich.repo import Repo
import os
import posixpath
import re
import stat
import sys

from ... import (
    errors,
    conflicts as _mod_conflicts,
    controldir as _mod_controldir,
    globbing,
    ignores,
    lock,
    osutils,
    revision as _mod_revision,
    trace,
    transport as _mod_transport,
    tree,
    workingtree,
    )
from ...bzr import (
    inventory,
    )
from ...mutabletree import (
    MutableTree,
    )


from .dir import (
    LocalGitDir,
    )
from .tree import (
    changes_from_git_changes,
    tree_delta_from_git_changes,
    InterGitTrees,
    )
from .mapping import (
    GitFileIdMap,
    mode_kind,
    )

IGNORE_FILENAME = ".gitignore"


def ensure_normalized_path(path):
    """Check whether path is normalized.

    :raises InvalidNormalization: When path is not normalized, and cannot be
        accessed on this platform by the normalized path.
    :return: The NFC normalised version of path.
    """
    norm_path, can_access = osutils.normalized_filename(path)
    if norm_path != path:
        if can_access:
            return norm_path
        else:
            raise errors.InvalidNormalization(path)
    return path


class GitWorkingTree(workingtree.WorkingTree):
    """A Git working tree."""

    def __init__(self, controldir, repo, branch, index):
        basedir = controldir.root_transport.local_abspath('.')
        self.basedir = osutils.realpath(basedir)
        self.controldir = controldir
        self.repository = repo
        self.store = self.repository._git.object_store
        self.mapping = self.repository.get_mapping()
        self._branch = branch
        self._transport = controldir.transport
        self._format = GitWorkingTreeFormat()
        self.index = index
        self._versioned_dirs = None
        self.views = self._make_views()
        self._rules_searcher = None
        self._detect_case_handling()
        self._reset_data()
        self._fileid_map = self._basis_fileid_map.copy()
        self._lock_mode = None
        self._lock_count = 0

    def supports_tree_reference(self):
        return False

    def lock_read(self):
        """Lock the repository for read operations.

        :return: A breezy.lock.LogicalLockResult.
        """
        if not self._lock_mode:
            self._lock_mode = 'r'
            self._lock_count = 1
            self.index.read()
        else:
            self._lock_count += 1
        self.branch.lock_read()
        return lock.LogicalLockResult(self.unlock)

    def lock_tree_write(self):
        if not self._lock_mode:
            self._lock_mode = 'w'
            self._lock_count = 1
            self.index.read()
        elif self._lock_mode == 'r':
            raise errors.ReadOnlyError(self)
        else:
            self._lock_count +=1
        self.branch.lock_read()
        return lock.LogicalLockResult(self.unlock)

    def lock_write(self, token=None):
        if not self._lock_mode:
            self._lock_mode = 'w'
            self._lock_count = 1
            self.index.read()
        elif self._lock_mode == 'r':
            raise errors.ReadOnlyError(self)
        else:
            self._lock_count +=1
        self.branch.lock_write()
        return lock.LogicalLockResult(self.unlock)

    def is_locked(self):
        return self._lock_count >= 1

    def get_physical_lock_status(self):
        return False

    def unlock(self):
        if not self._lock_count:
            return lock.cant_unlock_not_held(self)
        self.branch.unlock()
        self._cleanup()
        self._lock_count -= 1
        if self._lock_count > 0:
            return
        self._lock_mode = None

    def _cleanup(self):
        pass

    def _detect_case_handling(self):
        try:
            self._transport.stat(".git/cOnFiG")
        except errors.NoSuchFile:
            self.case_sensitive = True
        else:
            self.case_sensitive = False

    def merge_modified(self):
        return {}

    def set_merge_modified(self, modified_hashes):
        raise errors.UnsupportedOperation(self.set_merge_modified, self)

    def set_parent_trees(self, parents_list, allow_leftmost_as_ghost=False):
        self.set_parent_ids([p for p, t in parents_list])

    def _set_merges_from_parent_ids(self, rhs_parent_ids):
        try:
            merges = [self.branch.lookup_bzr_revision_id(revid)[0] for revid in rhs_parent_ids]
        except errors.NoSuchRevision as e:
            raise errors.GhostRevisionUnusableHere(e.revision)
        if merges:
            self.control_transport.put_bytes('MERGE_HEAD', '\n'.join(merges),
                mode=self.controldir._get_file_mode())
        else:
            try:
                self.control_transport.delete('MERGE_HEAD')
            except errors.NoSuchFile:
                pass

    def set_parent_ids(self, revision_ids, allow_leftmost_as_ghost=False):
        """Set the parent ids to revision_ids.

        See also set_parent_trees. This api will try to retrieve the tree data
        for each element of revision_ids from the trees repository. If you have
        tree data already available, it is more efficient to use
        set_parent_trees rather than set_parent_ids. set_parent_ids is however
        an easier API to use.

        :param revision_ids: The revision_ids to set as the parent ids of this
            working tree. Any of these may be ghosts.
        """
        with self.lock_tree_write():
            self._check_parents_for_ghosts(revision_ids,
                allow_leftmost_as_ghost=allow_leftmost_as_ghost)
            for revision_id in revision_ids:
                _mod_revision.check_not_reserved_id(revision_id)

            revision_ids = self._filter_parent_ids_by_ancestry(revision_ids)

            if len(revision_ids) > 0:
                self.set_last_revision(revision_ids[0])
            else:
                self.set_last_revision(_mod_revision.NULL_REVISION)

            self._set_merges_from_parent_ids(revision_ids[1:])

    def get_parent_ids(self):
        """See Tree.get_parent_ids.

        This implementation reads the pending merges list and last_revision
        value and uses that to decide what the parents list should be.
        """
        last_rev = _mod_revision.ensure_null(self._last_revision())
        if _mod_revision.NULL_REVISION == last_rev:
            parents = []
        else:
            parents = [last_rev]
        try:
            merges_bytes = self.control_transport.get_bytes('MERGE_HEAD')
        except errors.NoSuchFile:
            pass
        else:
            for l in osutils.split_lines(merges_bytes):
                revision_id = l.rstrip('\n')
                parents.append(self.branch.lookup_foreign_revision_id(revision_id))
        return parents

    def iter_children(self, file_id):
        dpath = self.id2path(file_id) + "/"
        if dpath in self.index:
            return
        for path in self.index:
            if not path.startswith(dpath):
                continue
            if "/" in path[len(dpath):]:
                # Not a direct child but something further down
                continue
            yield self.path2id(path)

    def _index_add_entry(self, path, kind, flags=0):
        assert self._lock_mode is not None
        assert isinstance(path, basestring)
        if kind == "directory":
            # Git indexes don't contain directories
            return
        if kind == "file":
            blob = Blob()
            try:
                file, stat_val = self.get_file_with_stat(path)
            except (errors.NoSuchFile, IOError):
                # TODO: Rather than come up with something here, use the old index
                file = StringIO()
                stat_val = os.stat_result(
                    (stat.S_IFREG | 0644, 0, 0, 0, 0, 0, 0, 0, 0, 0))
            blob.set_raw_string(file.read())
        elif kind == "symlink":
            blob = Blob()
            try:
                stat_val = os.lstat(self.abspath(path))
            except (errors.NoSuchFile, OSError):
                # TODO: Rather than come up with something here, use the
                # old index
                stat_val = os.stat_result(
                    (stat.S_IFLNK, 0, 0, 0, 0, 0, 0, 0, 0, 0))
            blob.set_raw_string(
                self.get_symlink_target(path).encode("utf-8"))
        else:
            raise AssertionError("unknown kind '%s'" % kind)
        # Add object to the repository if it didn't exist yet
        if not blob.id in self.store:
            self.store.add_object(blob)
        # Add an entry to the index or update the existing entry
        ensure_normalized_path(path)
        encoded_path = path.encode("utf-8")
        if b'\r' in encoded_path or b'\n' in encoded_path:
            # TODO(jelmer): Why do we need to do this?
            trace.mutter('ignoring path with invalid newline in it: %r', path)
            return
        self.index[encoded_path] = index_entry_from_stat(
            stat_val, blob.id, flags)
        if self._versioned_dirs is not None:
            self._ensure_versioned_dir(encoded_path)

    def _ensure_versioned_dir(self, dirname):
        if dirname in self._versioned_dirs:
            return
        if dirname != "":
            self._ensure_versioned_dir(posixpath.dirname(dirname))
        self._versioned_dirs.add(dirname)

    def _load_dirs(self):
        assert self._lock_mode is not None
        self._versioned_dirs = set()
        for p in self.index:
            self._ensure_versioned_dir(posixpath.dirname(p))

    def _unversion_path(self, path):
        assert self._lock_mode is not None
        encoded_path = path.encode("utf-8")
        count = 0
        try:
            del self.index[encoded_path]
        except KeyError:
            # A directory, perhaps?
            for p in list(self.index):
                if p.startswith(encoded_path+b"/"):
                    count += 1
                    del self.index[p]
        else:
            count = 1
        self._versioned_dirs = None
        return count

    def unversion(self, paths, file_ids=None):
        with self.lock_tree_write():
            for path in paths:
                encoded_path = path.encode("utf-8")
                try:
                    del self.index[encoded_path]
                except KeyError:
                    if not self._has_dir(path):
                        raise errors.NoSuchFile(path)
            self._versioned_dirs = None
            self.flush()

    def update_basis_by_delta(self, revid, delta):
        # TODO(jelmer): This shouldn't be called, it's inventory specific.
        for (old_path, new_path, file_id, ie) in delta:
            if old_path is not None and old_path.encode('utf-8') in self.index:
                del self.index[old_path.encode('utf-8')]
                self._versioned_dirs = None
            if new_path is not None and ie.kind != 'directory':
                self._index_add_entry(new_path, ie.kind)
        self.flush()
        self._set_merges_from_parent_ids([])

    def check_state(self):
        """Check that the working state is/isn't valid."""
        pass

    def remove(self, files, verbose=False, to_file=None, keep_files=True,
        force=False):
        """Remove nominated files from the working tree metadata.

        :param files: File paths relative to the basedir.
        :param keep_files: If true, the files will also be kept.
        :param force: Delete files and directories, even if they are changed
            and even if the directories are not empty.
        """
        if isinstance(files, basestring):
            files = [files]

        if to_file is None:
            to_file = sys.stdout

        files = list(files)

        if len(files) == 0:
            return # nothing to do

        # Sort needed to first handle directory content before the directory
        files.sort(reverse=True)

        def backup(file_to_backup):
            abs_path = self.abspath(file_to_backup)
            backup_name = self.controldir._available_backup_name(file_to_backup)
            osutils.rename(abs_path, self.abspath(backup_name))
            return "removed %s (but kept a copy: %s)" % (
                file_to_backup, backup_name)

        with self.lock_tree_write():
            for f in files:
                if f == '':
                    continue
                else:
                    abs_path = self.abspath(f)
                    if verbose:
                        # having removed it, it must be either ignored or unknown
                        if self.is_ignored(f):
                            new_status = 'I'
                        else:
                            new_status = '?'
                        # XXX: Really should be a more abstract reporter interface
                        kind_ch = osutils.kind_marker(self.kind(f))
                        to_file.write(new_status + '       ' + f + kind_ch + '\n')
                    # Unversion file
                    # TODO(jelmer): _unversion_path() is O(size-of-index) for directories
                    if self._unversion_path(f) == 0:
                        if (osutils.isdir(abs_path) and
                            len(os.listdir(abs_path)) == 0):
                            if not keep_files:
                                osutils.delete_any(abs_path)
                            message = "removed %s" % (f,)
                        else:
                            message = "%s is not versioned." % (f,)
                    else:
                        message = "removed %s" % (f,)
                        if osutils.lexists(abs_path):
                            if (osutils.isdir(abs_path) and
                                len(os.listdir(abs_path)) > 0):
                                if force:
                                    osutils.rmtree(abs_path)
                                    message = "deleted %s" % (f,)
                                else:
                                    message = backup(f)
                            else:
                                if not keep_files:
                                    osutils.delete_any(abs_path)
                                    message = "deleted %s" % (f,)

                # print only one message (if any) per file.
                if message is not None:
                    trace.note(message)
            self.flush()

    def _add(self, files, ids, kinds):
        for (path, file_id, kind) in zip(files, ids, kinds):
            if file_id is not None:
                raise workingtree.SettingFileIdUnsupported()
            self._index_add_entry(path, kind)

    def smart_add(self, file_list, recurse=True, action=None, save=True):
        if not file_list:
            file_list = [u'.']

        # expand any symlinks in the directory part, while leaving the
        # filename alone
        # only expanding if symlinks are supported avoids windows path bugs
        if osutils.has_symlinks():
            file_list = list(map(osutils.normalizepath, file_list))

        added = []
        ignored = {}
        user_dirs = []
        def call_action(filepath, kind):
            if action is not None:
                parent_path = posixpath.dirname(filepath)
                parent_id = self.path2id(parent_path)
                parent_ie = self._get_dir_ie(parent_path, parent_id)
                file_id = action(self, parent_ie, filepath, kind)
                if file_id is not None:
                    raise workingtree.SettingFileIdUnsupported()

        with self.lock_tree_write():
            for filepath in osutils.canonical_relpaths(self.basedir, file_list):
                filepath = osutils.normalized_filename(filepath)[0]
                abspath = self.abspath(filepath)
                kind = osutils.file_kind(abspath)
                if kind in ("file", "symlink"):
                    call_action(filepath, kind)
                    if save:
                        self._index_add_entry(filepath, kind)
                    added.append(filepath)
                elif kind == "directory":
                    call_action(filepath, kind)
                    if recurse:
                        user_dirs.append(filepath)
                else:
                    raise errors.BadFileKindError(filename=abspath, kind=kind)
            for user_dir in user_dirs:
                abs_user_dir = self.abspath(user_dir)
                if user_dir != '':
                    try:
                        transport = _mod_transport.get_transport_from_path(abs_user_dir)
                        _mod_controldir.ControlDirFormat.find_format(transport)
                        subtree = True
                    except errors.NotBranchError:
                        subtree = False
                    except errors.UnsupportedFormatError:
                        subtree = False
                else:
                    subtree = False
                if subtree:
                    trace.warning('skipping nested tree %r', abs_user_dir)
                    continue

                for name in os.listdir(abs_user_dir):
                    subp = os.path.join(user_dir, name)
                    if self.is_control_filename(subp) or self.mapping.is_special_file(subp):
                        continue
                    ignore_glob = self.is_ignored(subp)
                    if ignore_glob is not None:
                        ignored.setdefault(ignore_glob, []).append(subp)
                        continue
                    abspath = self.abspath(subp)
                    kind = osutils.file_kind(abspath)
                    if kind == "directory":
                        user_dirs.append(subp)
                    else:
                        call_action(filepath, kind)
                        if save:
                            self._index_add_entry(subp, kind)
                        added.append(subp)
            if added and save:
                self.flush()
            return added, ignored

    def _set_root_id(self, file_id):
        self._fileid_map.set_file_id("", file_id)

    def move(self, from_paths, to_dir=None, after=False):
        rename_tuples = []
        with self.lock_tree_write():
            to_abs = self.abspath(to_dir)
            if not os.path.isdir(to_abs):
                raise errors.BzrMoveFailedError('', to_dir,
                    errors.NotADirectory(to_abs))

            for from_rel in from_paths:
                from_tail = os.path.split(from_rel)[-1]
                to_rel = os.path.join(to_dir, from_tail)
                self.rename_one(from_rel, to_rel, after=after)
                rename_tuples.append((from_rel, to_rel))
            self.flush()
            return rename_tuples

    def rename_one(self, from_rel, to_rel, after=False):
        from_path = from_rel.encode("utf-8")
        ensure_normalized_path(to_rel)
        to_path = to_rel.encode("utf-8")
        with self.lock_tree_write():
            if not after:
                if not self.has_filename(from_rel):
                    raise errors.BzrMoveFailedError(from_rel, to_rel,
                        errors.NoSuchFile(from_rel))
            else:
                if not self.has_filename(to_rel):
                    raise errors.BzrMoveFailedError(from_rel, to_rel,
                        errors.NoSuchFile(to_rel))

            kind = self.kind(from_rel)
            if not from_path in self.index and kind != 'directory':
                # It's not a file
                raise errors.BzrMoveFailedError(from_rel, to_rel,
                    errors.NotVersionedError(path=from_rel))

            if not after:
                try:
                    os.rename(self.abspath(from_rel), self.abspath(to_rel))
                except OSError as e:
                    if e.errno == errno.ENOENT:
                        raise errors.BzrMoveFailedError(from_rel, to_rel,
                            errors.NoSuchFile(to_rel))
                    raise
            if kind != 'directory':
                self.index[to_path] = self.index[from_path]
                del self.index[from_path]
            self._versioned_dirs = None
            self.flush()

    def get_root_id(self):
        return self.path2id("")

    def has_filename(self, filename):
        return osutils.lexists(self.abspath(filename))

    def _has_dir(self, path):
        if path == "":
            return True
        if self._versioned_dirs is None:
            self._load_dirs()
        return path in self._versioned_dirs

    def path2id(self, path):
        with self.lock_read():
            path = path.rstrip('/')
            if self.is_versioned(path.rstrip('/')):
                return self._fileid_map.lookup_file_id(path.encode("utf-8"))
            return None

    def _iter_files_recursive(self, from_dir=None, include_dirs=False):
        if from_dir is None:
            from_dir = ""
        for (dirpath, dirnames, filenames) in os.walk(self.abspath(from_dir)):
            dir_relpath = dirpath[len(self.basedir):].strip("/")
            if self.controldir.is_control_filename(dir_relpath):
                continue
            for name in list(dirnames):
                if self.controldir.is_control_filename(name):
                    dirnames.remove(name)
                    continue
                relpath = os.path.join(dir_relpath, name)
                if include_dirs:
                    yield relpath
                if not self._has_dir(relpath):
                    dirnames.remove(name)
            for name in filenames:
                if not self.mapping.is_special_file(name):
                    yield os.path.join(dir_relpath, name)

    def extras(self):
        """Yield all unversioned files in this WorkingTree.
        """
        with self.lock_read():
            return set(self._iter_files_recursive()) - set(self.index)

    def flush(self):
        # TODO: Maybe this should only write on dirty ?
        if self._lock_mode != 'w':
            raise errors.NotWriteLocked(self)
        self.index.write()

    def __iter__(self):
        with self.lock_read():
            for path in self.index:
                yield self.path2id(path)
            self._load_dirs()
            for path in self._versioned_dirs:
                yield self.path2id(path)

    def has_or_had_id(self, file_id):
        if self.has_id(file_id):
            return True
        if self.had_id(file_id):
            return True
        return False

    def had_id(self, file_id):
        path = self._basis_fileid_map.lookup_file_id(file_id)
        try:
            head = self.repository._git.head()
        except KeyError:
            # Assume no if basis is not accessible
            return False
        if head == ZERO_SHA:
            return False
        root_tree = self.store[head].tree
        try:
            tree_lookup_path(self.store.__getitem__, root_tree, path)
        except KeyError:
            return False
        else:
            return True

    def has_id(self, file_id):
        try:
            self.id2path(file_id)
        except errors.NoSuchId:
            return False
        else:
            return True

    def id2path(self, file_id):
        assert type(file_id) is str, "file id not a string: %r" % file_id
        file_id = osutils.safe_utf8(file_id)
        with self.lock_read():
            try:
                path = self._fileid_map.lookup_path(file_id)
            except ValueError:
                raise errors.NoSuchId(self, file_id)
            path = path.decode('utf-8')
            if self.is_versioned(path):
                return path
            raise errors.NoSuchId(self, file_id)

    def get_file_mtime(self, path, file_id=None):
        """See Tree.get_file_mtime."""
        try:
            return os.lstat(self.abspath(path)).st_mtime
        except OSError, (num, msg):
            if num == errno.ENOENT:
                raise errors.NoSuchFile(path)
            raise

    def is_ignored(self, filename):
        r"""Check whether the filename matches an ignore pattern.

        If the file is ignored, returns the pattern which caused it to
        be ignored, otherwise None.  So this can simply be used as a
        boolean if desired."""
        if getattr(self, '_global_ignoreglobster', None) is None:
            ignore_globs = set()
            ignore_globs.update(ignores.get_runtime_ignores())
            ignore_globs.update(ignores.get_user_ignores())
            self._global_ignoreglobster = globbing.ExceptionGlobster(ignore_globs)
        match = self._global_ignoreglobster.match(filename)
        if match is not None:
            return match
        try:
            if self.kind(filename) == 'directory':
                filename += b'/'
        except errors.NoSuchFile:
            pass
        filename = filename.lstrip(b'/')
        ignore_manager = self._get_ignore_manager()
        ps = list(ignore_manager.find_matching(filename))
        if not ps:
            return None
        if not ps[-1].is_exclude:
            return None
        return bytes(ps[-1])

    def _get_ignore_manager(self):
        ignoremanager = getattr(self, '_ignoremanager', None)
        if ignoremanager is not None:
            return ignoremanager

        ignore_manager = IgnoreFilterManager.from_repo(self.repository._git)
        self._ignoremanager = ignore_manager
        return ignore_manager

    def _flush_ignore_list_cache(self):
        self._ignoremanager = None

    def set_last_revision(self, revid):
        if _mod_revision.is_null(revid):
            self.branch.set_last_revision_info(0, revid)
            return False
        _mod_revision.check_not_reserved_id(revid)
        try:
            self.branch.generate_revision_history(revid)
        except errors.NoSuchRevision:
            raise errors.GhostRevisionUnusableHere(revid)

    def _reset_data(self):
        try:
            head = self.repository._git.head()
        except KeyError, name:
            self._basis_fileid_map = GitFileIdMap({}, self.mapping)
        else:
            if head == ZERO_SHA:
                self._basis_fileid_map = GitFileIdMap({}, self.mapping)
            else:
                self._basis_fileid_map = self.mapping.get_fileid_map(
                    self.store.__getitem__, self.store[head].tree)

    def get_file_verifier(self, path, file_id=None, stat_value=None):
        with self.lock_read():
            try:
                return ("GIT", self.index[path][-2])
            except KeyError:
                if self._has_dir(path):
                    return ("GIT", None)
                raise errors.NoSuchFile(path)

    def get_file_sha1(self, path, file_id=None, stat_value=None):
        with self.lock_read():
            if not self.is_versioned(path):
                raise errors.NoSuchFile(path)
            abspath = self.abspath(path)
            try:
                return osutils.sha_file_by_name(abspath)
            except OSError, (num, msg):
                if num in (errno.EISDIR, errno.ENOENT):
                    return None
                raise

    def revision_tree(self, revid):
        return self.repository.revision_tree(revid)

    def is_versioned(self, path):
        with self.lock_read():
            path = path.rstrip('/').encode('utf-8')
            return (path in self.index or self._has_dir(path))

    def filter_unversioned_files(self, files):
        return set([p for p in files if not self.is_versioned(p)])

    def _get_dir_ie(self, path, parent_id):
        file_id = self.path2id(path)
        return inventory.InventoryDirectory(file_id,
            posixpath.basename(path).strip("/"), parent_id)

    def _add_missing_parent_ids(self, path, dir_ids):
        if path in dir_ids:
            return []
        parent = posixpath.dirname(path).strip("/")
        ret = self._add_missing_parent_ids(parent, dir_ids)
        parent_id = dir_ids[parent]
        ie = self._get_dir_ie(path, parent_id)
        dir_ids[path] = ie.file_id
        ret.append((path, ie))
        return ret

    def _get_file_ie(self, name, path, value, parent_id):
        assert isinstance(name, unicode)
        assert isinstance(path, unicode)
        assert isinstance(value, tuple) and len(value) == 10
        (ctime, mtime, dev, ino, mode, uid, gid, size, sha, flags) = value
        file_id = self.path2id(path)
        if type(file_id) != str:
            raise AssertionError
        kind = mode_kind(mode)
        ie = inventory.entry_factory[kind](file_id, name, parent_id)
        if kind == 'symlink':
            ie.symlink_target = self.get_symlink_target(path, file_id)
        else:
            data = self.get_file_text(path, file_id)
            ie.text_sha1 = osutils.sha_string(data)
            ie.text_size = len(data)
            ie.executable = self.is_executable(path, file_id)
        ie.revision = None
        return ie

    def _is_executable_from_path_and_stat_from_stat(self, path, stat_result):
        mode = stat_result.st_mode
        return bool(stat.S_ISREG(mode) and stat.S_IEXEC & mode)

    def _is_executable_from_path_and_stat_from_basis(self, path, stat_result):
        return self.basis_tree().is_executable(path)

    def stored_kind(self, path, file_id=None):
        with self.lock_read():
            try:
                return mode_kind(self.index[path.encode("utf-8")][4])
            except KeyError:
                # Maybe it's a directory?
                if self._has_dir(path):
                    return "directory"
                raise errors.NoSuchFile(path)

    def is_executable(self, path, file_id=None):
        if getattr(self, "_supports_executable", osutils.supports_executable)():
            mode = os.lstat(self.abspath(path)).st_mode
        else:
<<<<<<< HEAD
            try:
                mode = self.index[path.encode('utf-8')].mode
            except KeyError:
                mode = 0
        return bool(stat.S_ISREG(mode) and stat.S_IEXEC & mode)
=======
            basis_tree = self.basis_tree()
            if basis_tree.has_filename(path):
                return basis_tree.is_executable(path, file_id)
            # Default to not executable
            return False
>>>>>>> 6880dd3a

    def _is_executable_from_path_and_stat(self, path, stat_result):
        if getattr(self, "_supports_executable", osutils.supports_executable)():
            return self._is_executable_from_path_and_stat_from_stat(path, stat_result)
        else:
            return self._is_executable_from_path_and_stat_from_basis(path, stat_result)

    def list_files(self, include_root=False, from_dir=None, recursive=True):
        if from_dir is None:
            from_dir = ""
        dir_ids = {}
        fk_entries = {'directory': tree.TreeDirectory,
                      'file': tree.TreeFile,
                      'symlink': tree.TreeLink}
        with self.lock_read():
            root_ie = self._get_dir_ie(u"", None)
            if include_root and not from_dir:
                yield "", "V", root_ie.kind, root_ie.file_id, root_ie
            dir_ids[u""] = root_ie.file_id
            if recursive:
                path_iterator = sorted(self._iter_files_recursive(from_dir, include_dirs=True))
            else:
                if from_dir is None:
                    start = self.basedir
                else:
                    start = os.path.join(self.basedir, from_dir)
                path_iterator = sorted([os.path.join(from_dir, name) for name in
                    os.listdir(start) if not self.controldir.is_control_filename(name)
                    and not self.mapping.is_special_file(name)])
            for path in path_iterator:
                try:
                    value = self.index[path]
                except KeyError:
                    value = None
                path = path.decode("utf-8")
                kind = osutils.file_kind(self.abspath(path))
                parent, name = posixpath.split(path)
                for dir_path, dir_ie in self._add_missing_parent_ids(parent, dir_ids):
                    pass
                if kind == 'directory':
                    if path != from_dir:
                        if self._has_dir(path):
                            ie = self._get_dir_ie(path, self.path2id(path))
                            status = "V"
                            file_id = ie.file_id
                        elif self.is_ignored(path):
                            status = "I"
                            ie = fk_entries[kind]()
                            file_id = None
                        else:
                            status = "?"
                            ie = fk_entries[kind]()
                            file_id = None
                        yield posixpath.relpath(path, from_dir), status, kind, file_id, ie
                    continue
                if value is not None:
                    ie = self._get_file_ie(name, path, value, dir_ids[parent])
                    yield posixpath.relpath(path, from_dir), "V", ie.kind, ie.file_id, ie
                else:
                    ie = fk_entries[kind]()
                    yield posixpath.relpath(path, from_dir), ("I" if self.is_ignored(path) else "?"), kind, None, ie

    def all_file_ids(self):
        with self.lock_read():
            ids = {u"": self.path2id("")}
            for path in self.index:
                if self.mapping.is_special_file(path):
                    continue
                path = path.decode("utf-8")
                parent = posixpath.dirname(path).strip("/")
                for e in self._add_missing_parent_ids(parent, ids):
                    pass
                ids[path] = self.path2id(path)
            return set(ids.values())

    def all_versioned_paths(self):
        with self.lock_read():
            paths = {u""}
            for path in self.index:
                if self.mapping.is_special_file(path):
                    continue
                path = path.decode("utf-8")
                paths.add(path)
                while path != "":
                    path = posixpath.dirname(path).strip("/")
                    if path in paths:
                        break
                    paths.add(path)
            return paths

    def _directory_is_tree_reference(self, path):
        # FIXME: Check .gitsubmodules for path
        return False

    def iter_child_entries(self, path, file_id=None):
        encoded_path = path.encode('utf-8')
        parent_id = self.path2id(path)
        found_any = False
        seen_children = set()
        for item_path, value in self.index.iteritems():
            if self.mapping.is_special_file(item_path):
                continue
            if not osutils.is_inside(encoded_path, item_path):
                continue
            found_any = True
            subpath = posixpath.relpath(item_path, encoded_path)
            if b'/' in subpath:
                dirname = subpath.split(b'/', 1)[0]
                file_ie = self._get_dir_ie(posixpath.join(path, dirname), parent_id)
            else:
                (parent, name) = posixpath.split(item_path)
                try:
                    file_ie = self._get_file_ie(name, item_path, value, parent_id)
                except IOError:
                    continue
            yield file_ie
        if not found_any:
            raise errors.NoSuchFile(path)

    def iter_entries_by_dir(self, specific_file_ids=None, yield_parents=False):
        if yield_parents:
            raise NotImplementedError(self.iter_entries_by_dir)
        with self.lock_read():
            if specific_file_ids is not None:
                specific_paths = []
                for file_id in specific_file_ids:
                    if file_id is None:
                        continue
                    try:
                        specific_paths.append(self.id2path(file_id))
                    except errors.NoSuchId:
                        pass
                if specific_paths in ([u""], []):
                    specific_paths = None
                else:
                    specific_paths = set(specific_paths)
            else:
                specific_paths = None
            root_ie = self._get_dir_ie(u"", None)
            ret = {}
            if specific_paths is None:
                ret[(None, u"")] = root_ie
            dir_ids = {u"": root_ie.file_id}
            for path, value in self.index.iteritems():
                if self.mapping.is_special_file(path):
                    continue
                path = path.decode("utf-8")
                if specific_paths is not None and not path in specific_paths:
                    continue
                (parent, name) = posixpath.split(path)
                try:
                    file_ie = self._get_file_ie(name, path, value, None)
                except errors.NoSuchFile:
                    continue
                if yield_parents or specific_file_ids is None:
                    for (dir_path, dir_ie) in self._add_missing_parent_ids(parent,
                            dir_ids):
                        ret[(posixpath.dirname(dir_path), dir_path)] = dir_ie
                file_ie.parent_id = self.path2id(parent)
                ret[(posixpath.dirname(path), path)] = file_ie
            return ((path, ie) for ((_, path), ie) in sorted(ret.items()))

    def conflicts(self):
        with self.lock_read():
            # FIXME:
            return _mod_conflicts.ConflictList()

    def walkdirs(self, prefix=""):
        if prefix != "":
            prefix += "/"
        per_dir = defaultdict(list)
        for path, value in self.index.iteritems():
            if self.mapping.is_special_file(path):
                continue
            if not path.startswith(prefix):
                continue
            (dirname, child_name) = posixpath.split(path)
            dirname = dirname.decode("utf-8")
            dir_file_id = self.path2id(dirname)
            assert isinstance(value, tuple) and len(value) == 10
            try:
                actual_stat = os.lstat(self.abspath(path.decode('utf-8')))
            except OSError as e:
                if e.errno == errno.ENOENT:
                    mode = None
                    curkind = 'unknown'
                    actual_stat = None
                else:
                    raise
            else:
                mode = actual_stat.st_mode
                curkind = mode_kind(actual_stat.st_mode)
            per_dir[(dirname, dir_file_id)].append(
                (path.decode("utf-8"), child_name.decode("utf-8"),
                curkind, actual_stat,
                self.path2id(path.decode("utf-8")),
                mode_kind(value.mode)))
        return per_dir.iteritems()

    def _lookup_entry(self, path, update_index=False):
        assert type(path) == str
        entry = self.index[path]
        index_mode = entry[-6]
        index_sha = entry[-2]
        disk_path = self.abspath(path.decode('utf-8')).encode(
            osutils._fs_enc)
        try:
            disk_stat = os.lstat(disk_path)
        except OSError, (num, msg):
            if num in (errno.EISDIR, errno.ENOENT):
                raise KeyError(path)
            raise
        disk_mtime = disk_stat.st_mtime
        if isinstance(entry[1], tuple):
            index_mtime = entry[1][0]
        else:
            index_mtime = int(entry[1])
        mtime_delta = (disk_mtime - index_mtime)
        disk_mode = cleanup_mode(disk_stat.st_mode)
        if mtime_delta > 0 or disk_mode != index_mode:
            if stat.S_ISDIR(disk_mode):
                try:
                    subrepo = Repo(disk_path)
                except NotGitRepository:
                    return (None, None)
                else:
                    disk_mode = S_IFGITLINK
                    git_id = subrepo.head()
            elif stat.S_ISLNK(disk_mode):
                blob = Blob.from_string(os.readlink(disk_path))
                git_id = blob.id
            elif stat.S_ISREG(disk_mode):
                with open(disk_path, 'r') as f:
                    blob = Blob.from_string(f.read())
                git_id = blob.id
            else:
                raise AssertionError
            if update_index:
                flags = 0 # FIXME
                self.index[path] = index_entry_from_stat(disk_stat, git_id, flags, disk_mode)
            return (git_id, disk_mode)
        return (index_sha, index_mode)

    def get_shelf_manager(self):
        raise workingtree.ShelvingUnsupported()

    def store_uncommitted(self):
        raise errors.StoringUncommittedNotSupported(self)

    def apply_inventory_delta(self, changes):
        for (old_path, new_path, file_id, ie) in changes:
            if old_path is not None:
                del self.index[old_path.encode('utf-8')]
                self._versioned_dirs = None
            if new_path is not None and ie.kind != 'directory':
                self._index_add_entry(new_path, ie.kind)
        self.flush()

    def annotate_iter(self, path, file_id=None,
                      default_revision=_mod_revision.CURRENT_REVISION):
        """See Tree.annotate_iter

        This implementation will use the basis tree implementation if possible.
        Lines not in the basis are attributed to CURRENT_REVISION

        If there are pending merges, lines added by those merges will be
        incorrectly attributed to CURRENT_REVISION (but after committing, the
        attribution will be correct).
        """
        with self.lock_read():
            maybe_file_parent_keys = []
            for parent_id in self.get_parent_ids():
                try:
                    parent_tree = self.revision_tree(parent_id)
                except errors.NoSuchRevisionInTree:
                    parent_tree = self.branch.repository.revision_tree(
                            parent_id)
                with parent_tree.lock_read():
                    # TODO(jelmer): Use rename/copy tracker to find path name in parent
                    parent_path = path
                    try:
                        kind = parent_tree.kind(parent_path)
                    except errors.NoSuchFile:
                        continue
                    if kind != 'file':
                        # Note: this is slightly unnecessary, because symlinks and
                        # directories have a "text" which is the empty text, and we
                        # know that won't mess up annotations. But it seems cleaner
                        continue
                    parent_text_key = (
                        parent_path,
                        parent_tree.get_file_revision(parent_path))
                    if parent_text_key not in maybe_file_parent_keys:
                        maybe_file_parent_keys.append(parent_text_key)
            graph = self.branch.repository.get_file_graph()
            heads = graph.heads(maybe_file_parent_keys)
            file_parent_keys = []
            for key in maybe_file_parent_keys:
                if key in heads:
                    file_parent_keys.append(key)

            # Now we have the parents of this content
            from breezy.annotate import Annotator
            from .annotate import AnnotateProvider
            annotator = Annotator(AnnotateProvider(
                self.branch.repository._file_change_scanner))
            text = self.get_file_text(path)
            this_key = (path, default_revision)
            annotator.add_special_text(this_key, file_parent_keys, text)
            annotations = [(key[-1], line)
                           for key, line in annotator.annotate_flat(this_key)]
            return annotations


class GitWorkingTreeFormat(workingtree.WorkingTreeFormat):

    _tree_class = GitWorkingTree

    supports_versioned_directories = False

    supports_setting_file_ids = False

    supports_store_uncommitted = False

    supports_leftmost_parent_id_as_ghost = False

    supports_righthand_parent_id_as_ghost = False

    requires_normalized_unicode_filenames = True

    @property
    def _matchingcontroldir(self):
        from .dir import LocalGitControlDirFormat
        return LocalGitControlDirFormat()

    def get_format_description(self):
        return "Git Working Tree"

    def initialize(self, a_controldir, revision_id=None, from_branch=None,
                   accelerator_tree=None, hardlink=False):
        """See WorkingTreeFormat.initialize()."""
        if not isinstance(a_controldir, LocalGitDir):
            raise errors.IncompatibleFormat(self, a_controldir)
        index = Index(a_controldir.root_transport.local_abspath(".git/index"))
        index.write()
        branch = a_controldir.open_branch()
        if revision_id is not None:
            branch.set_last_revision(revision_id)
        wt = GitWorkingTree(
                a_controldir, a_controldir.open_repository(), branch, index)
        for hook in MutableTree.hooks['post_build_tree']:
            hook(wt)
        return wt


class InterIndexGitTree(InterGitTrees):
    """InterTree that works between a Git revision tree and an index."""

    def __init__(self, source, target):
        super(InterIndexGitTree, self).__init__(source, target)
        self._index = target.index

    @classmethod
    def is_compatible(cls, source, target):
        from .repository import GitRevisionTree
        return (isinstance(source, GitRevisionTree) and
                isinstance(target, GitWorkingTree))

    def _iter_git_changes(self, want_unchanged=False, specific_files=None,
            require_versioned=False, include_root=False):
        # TODO(jelmer): Handle include_root
        # TODO(jelmer): Handle require_versioned
        # TODO(jelmer): Restrict to specific_files, for performance reasons.
        with self.lock_read():
            return changes_between_git_tree_and_working_copy(
                self.source.store, self.source.tree,
                self.target, want_unchanged=want_unchanged)

    def compare(self, want_unchanged=False, specific_files=None,
                extra_trees=None, require_versioned=False, include_root=False,
                want_unversioned=False):
        with self.lock_read():
            changes = self._iter_git_changes(
                    want_unchanged=want_unchanged,
                    specific_files=specific_files,
                    require_versioned=require_versioned,
                    include_root=include_root)
            source_fileid_map = self.source._fileid_map
            target_fileid_map = self.target._fileid_map
            ret = tree_delta_from_git_changes(changes, self.target.mapping,
                (source_fileid_map, target_fileid_map),
                specific_files=specific_files, require_versioned=require_versioned,
                include_root=include_root)
            if want_unversioned:
                for e in self.target.extras():
                    ret.unversioned.append(
                        (osutils.normalized_filename(e)[0], None,
                        osutils.file_kind(self.target.abspath(e))))
            return ret

    def iter_changes(self, include_unchanged=False, specific_files=None,
                     pb=None, extra_trees=[], require_versioned=True,
                     want_unversioned=False):
        with self.lock_read():
            changes = self._iter_git_changes(
                    want_unchanged=include_unchanged,
                    specific_files=specific_files,
                    require_versioned=require_versioned)
            if want_unversioned:
                changes = itertools.chain(
                        changes,
                        untracked_changes(self.target))
            return changes_from_git_changes(
                    changes, self.target.mapping,
                    specific_files=specific_files)


tree.InterTree.register_optimiser(InterIndexGitTree)


def untracked_changes(tree):
    for e in tree.extras():
        ap = tree.abspath(e)
        st = os.stat(ap)
        try:
            np, accessible  = osutils.normalized_filename(e)
        except UnicodeDecodeError:
            raise errors.BadFilenameEncoding(
                e, osutils._fs_enc)
        yield (np, st.st_mode,
               blob_from_path_and_stat(ap, st).id)


def changes_between_git_tree_and_index(store, from_tree_sha, target,
        want_unchanged=False, update_index=False):
    """Determine the changes between a git tree and a working tree with index.

    """
    to_tree_sha = target.index.commit(store)
    return store.tree_changes(from_tree_sha, to_tree_sha, include_trees=True,
            want_unchanged=want_unchanged)


def changes_between_git_tree_and_working_copy(store, from_tree_sha, target,
        want_unchanged=False, update_index=False):
    """Determine the changes between a git tree and a working tree with index.

    """
    blobs = iter_fresh_blobs(target.index, target.abspath('.').encode(sys.getfilesystemencoding()))
    to_tree_sha = commit_tree(store, blobs)
    return store.tree_changes(from_tree_sha, to_tree_sha, include_trees=True,
            want_unchanged=want_unchanged)<|MERGE_RESOLUTION|>--- conflicted
+++ resolved
@@ -856,19 +856,11 @@
         if getattr(self, "_supports_executable", osutils.supports_executable)():
             mode = os.lstat(self.abspath(path)).st_mode
         else:
-<<<<<<< HEAD
             try:
                 mode = self.index[path.encode('utf-8')].mode
             except KeyError:
                 mode = 0
         return bool(stat.S_ISREG(mode) and stat.S_IEXEC & mode)
-=======
-            basis_tree = self.basis_tree()
-            if basis_tree.has_filename(path):
-                return basis_tree.is_executable(path, file_id)
-            # Default to not executable
-            return False
->>>>>>> 6880dd3a
 
     def _is_executable_from_path_and_stat(self, path, stat_result):
         if getattr(self, "_supports_executable", osutils.supports_executable)():
