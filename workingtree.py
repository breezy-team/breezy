# Copyright (C) 2008-2018 Jelmer Vernooij <jelmer@jelmer.uk>
#
# This program is free software; you can redistribute it and/or modify
# it under the terms of the GNU General Public License as published by
# the Free Software Foundation; either version 2 of the License, or
# (at your option) any later version.
#
# This program is distributed in the hope that it will be useful,
# but WITHOUT ANY WARRANTY; without even the implied warranty of
# MERCHANTABILITY or FITNESS FOR A PARTICULAR PURPOSE.  See the
# GNU General Public License for more details.
#
# You should have received a copy of the GNU General Public License
# along with this program; if not, write to the Free Software
# Foundation, Inc., 51 Franklin Street, Fifth Floor, Boston, MA 02110-1301 USA


"""An adapter between a Git index and a Bazaar Working Tree"""

from __future__ import absolute_import

import itertools
from cStringIO import (
    StringIO,
    )
from collections import defaultdict
import errno
from dulwich.errors import NotGitRepository
from dulwich.ignore import (
    IgnoreFilterManager,
    )
from dulwich.index import (
    Index,
    changes_from_tree,
    cleanup_mode,
    commit_tree,
    index_entry_from_stat,
    iter_fresh_blobs,
    blob_from_path_and_stat,
    )
from dulwich.object_store import (
    tree_lookup_path,
    )
from dulwich.objects import (
    Blob,
    Tree,
    S_IFGITLINK,
    )
from dulwich.repo import Repo
import os
import posixpath
import re
import stat
import sys

from ... import (
    errors,
    conflicts as _mod_conflicts,
    controldir as _mod_controldir,
    globbing,
    ignores,
    lock,
    osutils,
    revision as _mod_revision,
    trace,
    transport as _mod_transport,
    tree,
    workingtree,
    )
from ...bzr import (
    inventory,
    )
from ...mutabletree import (
    MutableTree,
    )


from .dir import (
    LocalGitDir,
    )
from .tree import (
    changes_from_git_changes,
    tree_delta_from_git_changes,
    InterGitTrees,
    MutableGitIndexTree,
    )
from .mapping import (
    GitFileIdMap,
    mode_kind,
    )

IGNORE_FILENAME = ".gitignore"


class GitWorkingTree(MutableGitIndexTree,workingtree.WorkingTree):
    """A Git working tree."""

    def __init__(self, controldir, repo, branch, index):
        MutableGitIndexTree.__init__(self)
        basedir = controldir.root_transport.local_abspath('.')
        self.basedir = osutils.realpath(basedir)
        self.controldir = controldir
        self.repository = repo
        self.store = self.repository._git.object_store
        self.mapping = self.repository.get_mapping()
        self._branch = branch
        self._transport = controldir.transport
        self._format = GitWorkingTreeFormat()
        self.index = index
        self.views = self._make_views()
        self._rules_searcher = None
        self._detect_case_handling()
        self._reset_data()
        self._fileid_map = self._basis_fileid_map.copy()

    def supports_tree_reference(self):
        return False

    def supports_rename_tracking(self):
        return False

    def lock_read(self):
        """Lock the repository for read operations.

        :return: A breezy.lock.LogicalLockResult.
        """
        if not self._lock_mode:
            self._lock_mode = 'r'
            self._lock_count = 1
            self.index.read()
        else:
            self._lock_count += 1
        self.branch.lock_read()
        return lock.LogicalLockResult(self.unlock)

    def lock_tree_write(self):
        if not self._lock_mode:
            self._lock_mode = 'w'
            self._lock_count = 1
            self.index.read()
        elif self._lock_mode == 'r':
            raise errors.ReadOnlyError(self)
        else:
            self._lock_count +=1
        self.branch.lock_read()
        return lock.LogicalLockResult(self.unlock)

    def lock_write(self, token=None):
        if not self._lock_mode:
            self._lock_mode = 'w'
            self._lock_count = 1
            self.index.read()
        elif self._lock_mode == 'r':
            raise errors.ReadOnlyError(self)
        else:
            self._lock_count +=1
        self.branch.lock_write()
        return lock.LogicalLockResult(self.unlock)

    def is_locked(self):
        return self._lock_count >= 1

    def get_physical_lock_status(self):
        return False

    def unlock(self):
        if not self._lock_count:
            return lock.cant_unlock_not_held(self)
        self.branch.unlock()
        self._cleanup()
        self._lock_count -= 1
        if self._lock_count > 0:
            return
        self._lock_mode = None

    def _cleanup(self):
        pass

    def _cleanup(self):
        pass

    def _detect_case_handling(self):
        try:
            self._transport.stat(".git/cOnFiG")
        except errors.NoSuchFile:
            self.case_sensitive = True
        else:
            self.case_sensitive = False

    def merge_modified(self):
        return {}

    def set_merge_modified(self, modified_hashes):
        raise errors.UnsupportedOperation(self.set_merge_modified, self)

    def set_parent_trees(self, parents_list, allow_leftmost_as_ghost=False):
        self.set_parent_ids([p for p, t in parents_list])

    def _set_merges_from_parent_ids(self, rhs_parent_ids):
        try:
            merges = [self.branch.lookup_bzr_revision_id(revid)[0] for revid in rhs_parent_ids]
        except errors.NoSuchRevision as e:
            raise errors.GhostRevisionUnusableHere(e.revision)
        if merges:
            self.control_transport.put_bytes('MERGE_HEAD', '\n'.join(merges),
                mode=self.controldir._get_file_mode())
        else:
            try:
                self.control_transport.delete('MERGE_HEAD')
            except errors.NoSuchFile:
                pass

    def set_parent_ids(self, revision_ids, allow_leftmost_as_ghost=False):
        """Set the parent ids to revision_ids.

        See also set_parent_trees. This api will try to retrieve the tree data
        for each element of revision_ids from the trees repository. If you have
        tree data already available, it is more efficient to use
        set_parent_trees rather than set_parent_ids. set_parent_ids is however
        an easier API to use.

        :param revision_ids: The revision_ids to set as the parent ids of this
            working tree. Any of these may be ghosts.
        """
        with self.lock_tree_write():
            self._check_parents_for_ghosts(revision_ids,
                allow_leftmost_as_ghost=allow_leftmost_as_ghost)
            for revision_id in revision_ids:
                _mod_revision.check_not_reserved_id(revision_id)

            revision_ids = self._filter_parent_ids_by_ancestry(revision_ids)

            if len(revision_ids) > 0:
                self.set_last_revision(revision_ids[0])
            else:
                self.set_last_revision(_mod_revision.NULL_REVISION)

            self._set_merges_from_parent_ids(revision_ids[1:])

    def get_parent_ids(self):
        """See Tree.get_parent_ids.

        This implementation reads the pending merges list and last_revision
        value and uses that to decide what the parents list should be.
        """
        last_rev = _mod_revision.ensure_null(self._last_revision())
        if _mod_revision.NULL_REVISION == last_rev:
            parents = []
        else:
            parents = [last_rev]
        try:
            merges_bytes = self.control_transport.get_bytes('MERGE_HEAD')
        except errors.NoSuchFile:
            pass
        else:
            for l in osutils.split_lines(merges_bytes):
                revision_id = l.rstrip('\n')
                parents.append(self.branch.lookup_foreign_revision_id(revision_id))
        return parents

    def iter_children(self, file_id):
        dpath = self.id2path(file_id) + "/"
        if dpath in self.index:
            return
        for path in self.index:
            if not path.startswith(dpath):
                continue
            if "/" in path[len(dpath):]:
                # Not a direct child but something further down
                continue
            yield self.path2id(path)

<<<<<<< HEAD
    def _index_add_entry(self, path, kind, flags=0):
        if self._lock_mode is None:
            raise errors.ObjectNotLocked(self)
        if not isinstance(path, basestring):
            raise TypeError(path)
        if kind == "directory":
            # Git indexes don't contain directories
            return
        if kind == "file":
            blob = Blob()
            try:
                file, stat_val = self.get_file_with_stat(path)
            except (errors.NoSuchFile, IOError):
                # TODO: Rather than come up with something here, use the old index
                file = StringIO()
                stat_val = os.stat_result(
                    (stat.S_IFREG | 0644, 0, 0, 0, 0, 0, 0, 0, 0, 0))
            blob.set_raw_string(file.read())
        elif kind == "symlink":
            blob = Blob()
            try:
                stat_val = os.lstat(self.abspath(path))
            except (errors.NoSuchFile, OSError):
                # TODO: Rather than come up with something here, use the
                # old index
                stat_val = os.stat_result(
                    (stat.S_IFLNK, 0, 0, 0, 0, 0, 0, 0, 0, 0))
            blob.set_raw_string(
                self.get_symlink_target(path).encode("utf-8"))
        else:
            raise AssertionError("unknown kind '%s'" % kind)
        # Add object to the repository if it didn't exist yet
        if not blob.id in self.store:
            self.store.add_object(blob)
        # Add an entry to the index or update the existing entry
        ensure_normalized_path(path)
        encoded_path = path.encode("utf-8")
        if b'\r' in encoded_path or b'\n' in encoded_path:
            # TODO(jelmer): Why do we need to do this?
            trace.mutter('ignoring path with invalid newline in it: %r', path)
            return
        self.index[encoded_path] = index_entry_from_stat(
            stat_val, blob.id, flags)
        if self._versioned_dirs is not None:
            self._ensure_versioned_dir(encoded_path)

    def _ensure_versioned_dir(self, dirname):
        if dirname in self._versioned_dirs:
            return
        if dirname != "":
            self._ensure_versioned_dir(posixpath.dirname(dirname))
        self._versioned_dirs.add(dirname)

    def _load_dirs(self):
        if self._lock_mode is None:
            raise errors.ObjectNotLocked(self)
        self._versioned_dirs = set()
        for p in self.index:
            self._ensure_versioned_dir(posixpath.dirname(p))

    def _unversion_path(self, path):
        if self._lock_mode is None:
            raise errors.ObjectNotLocked(self)
        encoded_path = path.encode("utf-8")
        count = 0
        try:
            del self.index[encoded_path]
        except KeyError:
            # A directory, perhaps?
            for p in list(self.index):
                if p.startswith(encoded_path+b"/"):
                    count += 1
                    del self.index[p]
        else:
            count = 1
        self._versioned_dirs = None
        return count

    def unversion(self, paths, file_ids=None):
        with self.lock_tree_write():
            for path in paths:
                if self._unversion_path(path) == 0:
                    raise errors.NoSuchFile(path)
            self._versioned_dirs = None
            self.flush()

    def update_basis_by_delta(self, revid, delta):
        # TODO(jelmer): This shouldn't be called, it's inventory specific.
        for (old_path, new_path, file_id, ie) in delta:
            if old_path is not None and old_path.encode('utf-8') in self.index:
                del self.index[old_path.encode('utf-8')]
                self._versioned_dirs = None
            if new_path is not None and ie.kind != 'directory':
                self._index_add_entry(new_path, ie.kind)
        self.flush()
        self._set_merges_from_parent_ids([])

=======
>>>>>>> 04f50e1a
    def check_state(self):
        """Check that the working state is/isn't valid."""
        pass

    def remove(self, files, verbose=False, to_file=None, keep_files=True,
        force=False):
        """Remove nominated files from the working tree metadata.

        :param files: File paths relative to the basedir.
        :param keep_files: If true, the files will also be kept.
        :param force: Delete files and directories, even if they are changed
            and even if the directories are not empty.
        """
        if isinstance(files, basestring):
            files = [files]

        if to_file is None:
            to_file = sys.stdout

        def backup(file_to_backup):
            abs_path = self.abspath(file_to_backup)
            backup_name = self.controldir._available_backup_name(file_to_backup)
            osutils.rename(abs_path, self.abspath(backup_name))
            return "removed %s (but kept a copy: %s)" % (
                file_to_backup, backup_name)

        # Sort needed to first handle directory content before the directory
        files_to_backup = []

        all_files = set()

        def recurse_directory_to_add_files(directory):
            # Recurse directory and add all files
            # so we can check if they have changed.
            for parent_info, file_infos in self.walkdirs(directory):
                for relpath, basename, kind, lstat, fileid, kind in file_infos:
                    # Is it versioned or ignored?
                    if self.is_versioned(relpath):
                        # Add nested content for deletion.
                        all_files.add(relpath)
                    else:
                        # Files which are not versioned
                        # should be treated as unknown.
                        files_to_backup.append(relpath)

        with self.lock_tree_write():
            for filepath in files:
                # Get file name into canonical form.
                abspath = self.abspath(filepath)
                filepath = self.relpath(abspath)

                if filepath:
                    all_files.add(filepath)
                    recurse_directory_to_add_files(filepath)

            files = list(all_files)

            if len(files) == 0:
                return # nothing to do

            # Sort needed to first handle directory content before the directory
            files.sort(reverse=True)

            # Bail out if we are going to delete files we shouldn't
            if not keep_files and not force:
                for (file_id, path, content_change, versioned, parent_id, name,
                     kind, executable) in self.iter_changes(self.basis_tree(),
                         include_unchanged=True, require_versioned=False,
                         want_unversioned=True, specific_files=files):
                    if versioned[0] == False:
                        # The record is unknown or newly added
                        files_to_backup.append(path[1])
                        files_to_backup.extend(osutils.parent_directories(path[1]))
                    elif (content_change and (kind[1] is not None) and
                            osutils.is_inside_any(files, path[1])):
                        # Versioned and changed, but not deleted, and still
                        # in one of the dirs to be deleted.
                        files_to_backup.append(path[1])
                        files_to_backup.extend(osutils.parent_directories(path[1]))

            for f in files:
                if f == '':
                    continue

                try:
                    kind = self.kind(f)
                except errors.NoSuchFile:
                    kind = None

                abs_path = self.abspath(f)
                if verbose:
                    # having removed it, it must be either ignored or unknown
                    if self.is_ignored(f):
                        new_status = 'I'
                    else:
                        new_status = '?'
                    kind_ch = osutils.kind_marker(kind)
                    to_file.write(new_status + '       ' + f + kind_ch + '\n')
                if kind is None:
                    message = "%s does not exist" % (f, )
                else:
                    if not keep_files:
                        if f in files_to_backup and not force:
                            message = backup(f)
                        else:
                            if kind == 'directory':
                                osutils.rmtree(abs_path)
                            else:
                                osutils.delete_any(abs_path)
                            message = "deleted %s" % (f,)
                    else:
                        message = "removed %s" % (f,)
                self._unversion_path(f)

                # print only one message (if any) per file.
                if message is not None:
                    trace.note(message)
            self._versioned_dirs = None
            self.flush()

    def smart_add(self, file_list, recurse=True, action=None, save=True):
        if not file_list:
            file_list = [u'.']

        # expand any symlinks in the directory part, while leaving the
        # filename alone
        # only expanding if symlinks are supported avoids windows path bugs
        if osutils.has_symlinks():
            file_list = list(map(osutils.normalizepath, file_list))

        added = []
        ignored = {}
        user_dirs = []
        def call_action(filepath, kind):
            if action is not None:
                parent_path = posixpath.dirname(filepath)
                parent_id = self.path2id(parent_path)
                parent_ie = self._get_dir_ie(parent_path, parent_id)
                file_id = action(self, parent_ie, filepath, kind)
                if file_id is not None:
                    raise workingtree.SettingFileIdUnsupported()

        with self.lock_tree_write():
            for filepath in osutils.canonical_relpaths(self.basedir, file_list):
                filepath, can_access = osutils.normalized_filename(filepath)
                if not can_access:
                    raise errors.InvalidNormalization(filepath)

                abspath = self.abspath(filepath)
                kind = osutils.file_kind(abspath)
                if kind in ("file", "symlink"):
                    call_action(filepath, kind)
                    if save:
                        self._index_add_entry(filepath, kind)
                    added.append(filepath)
                elif kind == "directory":
                    call_action(filepath, kind)
                    if recurse:
                        user_dirs.append(filepath)
                else:
                    raise errors.BadFileKindError(filename=abspath, kind=kind)
            for user_dir in user_dirs:
                abs_user_dir = self.abspath(user_dir)
                if user_dir != '':
                    try:
                        transport = _mod_transport.get_transport_from_path(abs_user_dir)
                        _mod_controldir.ControlDirFormat.find_format(transport)
                        subtree = True
                    except errors.NotBranchError:
                        subtree = False
                    except errors.UnsupportedFormatError:
                        subtree = False
                else:
                    subtree = False
                if subtree:
                    trace.warning('skipping nested tree %r', abs_user_dir)
                    continue

                for name in os.listdir(abs_user_dir):
                    subp = os.path.join(user_dir, name)
                    if self.is_control_filename(subp) or self.mapping.is_special_file(subp):
                        continue
                    ignore_glob = self.is_ignored(subp)
                    if ignore_glob is not None:
                        ignored.setdefault(ignore_glob, []).append(subp)
                        continue
                    abspath = self.abspath(subp)
                    kind = osutils.file_kind(abspath)
                    if kind == "directory":
                        user_dirs.append(subp)
                    else:
                        call_action(filepath, kind)
                        if save:
                            self._index_add_entry(subp, kind)
                        added.append(subp)
            if added and save:
                self.flush()
            return added, ignored

    def has_filename(self, filename):
        return osutils.lexists(self.abspath(filename))

    def _iter_files_recursive(self, from_dir=None, include_dirs=False):
        if from_dir is None:
            from_dir = ""
        for (dirpath, dirnames, filenames) in os.walk(self.abspath(from_dir).encode(osutils._fs_enc)):
            dir_relpath = dirpath[len(self.basedir):].strip("/")
            if self.controldir.is_control_filename(dir_relpath):
                continue
            for name in list(dirnames):
                if self.controldir.is_control_filename(name):
                    dirnames.remove(name)
                    continue
                relpath = os.path.join(dir_relpath, name)
                if include_dirs:
                    try:
                        yield relpath.decode(osutils._fs_enc)
                    except UnicodeDecodeError as e:
                        raise errors.BadFilenameEncoding(
                            relpath, osutils._fs_enc)
                if not self._has_dir(relpath):
                    dirnames.remove(name)
            for name in filenames:
                if not self.mapping.is_special_file(name):
                    yp = os.path.join(dir_relpath, name)
                    try:
                        yield yp.decode(osutils._fs_enc)
                    except UnicodeDecodeError:
                        raise errors.BadFilenameEncoding(
                            yp, osutils._fs_enc)

    def extras(self):
        """Yield all unversioned files in this WorkingTree.
        """
        with self.lock_read():
            for p in (set(self._iter_files_recursive(include_dirs=True)) - set(self.index)):
                try:
                    up = p.decode(osutils._fs_enc)
                except UnicodeDecodeError:
                    raise errors.BadFilenameEncoding(
                        p, osutils._fs_enc)
                if not self._has_dir(up):
                    yield up

    def flush(self):
        # TODO: Maybe this should only write on dirty ?
        if self._lock_mode != 'w':
            raise errors.NotWriteLocked(self)
        self.index.write()

    def __iter__(self):
        with self.lock_read():
            for path in self.index:
                yield self.path2id(path)
            self._load_dirs()
            for path in self._versioned_dirs:
                yield self.path2id(path)

    def has_or_had_id(self, file_id):
        if self.has_id(file_id):
            return True
        if self.had_id(file_id):
            return True
        return False

    def had_id(self, file_id):
        path = self._basis_fileid_map.lookup_file_id(file_id)
        try:
            head = self.repository._git.head()
        except KeyError:
            # Assume no if basis is not accessible
            return False
        try:
            root_tree = self.store[head].tree
        except KeyError:
            return False
        try:
            tree_lookup_path(self.store.__getitem__, root_tree, path)
        except KeyError:
            return False
        else:
            return True

<<<<<<< HEAD
    def has_id(self, file_id):
        try:
            self.id2path(file_id)
        except errors.NoSuchId:
            return False
        else:
            return True

    def id2path(self, file_id):
        if type(file_id) is not str:
            raise TypeError(file_id)
        file_id = osutils.safe_utf8(file_id)
        with self.lock_read():
            try:
                path = self._fileid_map.lookup_path(file_id)
            except ValueError:
                raise errors.NoSuchId(self, file_id)
            path = path.decode('utf-8')
            if self.is_versioned(path):
                return path
            raise errors.NoSuchId(self, file_id)

=======
>>>>>>> 04f50e1a
    def get_file_mtime(self, path, file_id=None):
        """See Tree.get_file_mtime."""
        try:
            return self._lstat(path).st_mtime
        except OSError, (num, msg):
            if num == errno.ENOENT:
                raise errors.NoSuchFile(path)
            raise

    def is_ignored(self, filename):
        r"""Check whether the filename matches an ignore pattern.

        If the file is ignored, returns the pattern which caused it to
        be ignored, otherwise None.  So this can simply be used as a
        boolean if desired."""
        if getattr(self, '_global_ignoreglobster', None) is None:
            ignore_globs = set()
            ignore_globs.update(ignores.get_runtime_ignores())
            ignore_globs.update(ignores.get_user_ignores())
            self._global_ignoreglobster = globbing.ExceptionGlobster(ignore_globs)
        match = self._global_ignoreglobster.match(filename)
        if match is not None:
            return match
        try:
            if self.kind(filename) == 'directory':
                filename += b'/'
        except errors.NoSuchFile:
            pass
        filename = filename.lstrip(b'/')
        ignore_manager = self._get_ignore_manager()
        ps = list(ignore_manager.find_matching(filename))
        if not ps:
            return None
        if not ps[-1].is_exclude:
            return None
        return bytes(ps[-1])

    def _get_ignore_manager(self):
        ignoremanager = getattr(self, '_ignoremanager', None)
        if ignoremanager is not None:
            return ignoremanager

        ignore_manager = IgnoreFilterManager.from_repo(self.repository._git)
        self._ignoremanager = ignore_manager
        return ignore_manager

    def _flush_ignore_list_cache(self):
        self._ignoremanager = None

    def set_last_revision(self, revid):
        if _mod_revision.is_null(revid):
            self.branch.set_last_revision_info(0, revid)
            return False
        _mod_revision.check_not_reserved_id(revid)
        try:
            self.branch.generate_revision_history(revid)
        except errors.NoSuchRevision:
            raise errors.GhostRevisionUnusableHere(revid)

    def _reset_data(self):
        try:
            head = self.repository._git.head()
        except KeyError:
            self._basis_fileid_map = GitFileIdMap({}, self.mapping)
        else:
            self._basis_fileid_map = self.mapping.get_fileid_map(
                self.store.__getitem__, self.store[head].tree)

    def get_file_verifier(self, path, file_id=None, stat_value=None):
        with self.lock_read():
            try:
                return ("GIT", self.index[path][-2])
            except KeyError:
                if self._has_dir(path):
                    return ("GIT", None)
                raise errors.NoSuchFile(path)

    def get_file_sha1(self, path, file_id=None, stat_value=None):
        with self.lock_read():
            if not self.is_versioned(path):
                raise errors.NoSuchFile(path)
            abspath = self.abspath(path)
            try:
                return osutils.sha_file_by_name(abspath)
            except OSError, (num, msg):
                if num in (errno.EISDIR, errno.ENOENT):
                    return None
                raise

    def revision_tree(self, revid):
        return self.repository.revision_tree(revid)

    def filter_unversioned_files(self, files):
        return set([p for p in files if not self.is_versioned(p)])

<<<<<<< HEAD
    def _get_dir_ie(self, path, parent_id):
        file_id = self.path2id(path)
        return inventory.InventoryDirectory(file_id,
            posixpath.basename(path).strip("/"), parent_id)

    def _add_missing_parent_ids(self, path, dir_ids):
        if path in dir_ids:
            return []
        parent = posixpath.dirname(path).strip("/")
        ret = self._add_missing_parent_ids(parent, dir_ids)
        parent_id = dir_ids[parent]
        ie = self._get_dir_ie(path, parent_id)
        dir_ids[path] = ie.file_id
        ret.append((path, ie))
        return ret

    def _get_file_ie(self, name, path, value, parent_id):
        if type(name) is not unicode:
            raise TypeError(name)
        if type(path) is not unicode:
            raise TypeError(path)
        if not isinstance(value, tuple) or len(value) != 10:
            raise ValueError(value)
        (ctime, mtime, dev, ino, mode, uid, gid, size, sha, flags) = value
        file_id = self.path2id(path)
        if type(file_id) != str:
            raise AssertionError
        kind = mode_kind(mode)
        ie = inventory.entry_factory[kind](file_id, name, parent_id)
        if kind == 'symlink':
            ie.symlink_target = self.get_symlink_target(path, file_id)
        else:
            try:
                data = self.get_file_text(path, file_id)
            except errors.NoSuchFile:
                data = None
            except IOError as e:
                if e.errno != errno.ENOENT:
                    raise
                data = None
            if data is None:
                data = self.repository._git.object_store[sha].data
            ie.text_sha1 = osutils.sha_string(data)
            ie.text_size = len(data)
            ie.executable = bool(stat.S_ISREG(mode) and stat.S_IEXEC & mode)
        ie.revision = None
        return ie

=======
>>>>>>> 04f50e1a
    def _is_executable_from_path_and_stat_from_stat(self, path, stat_result):
        mode = stat_result.st_mode
        return bool(stat.S_ISREG(mode) and stat.S_IEXEC & mode)

    def _is_executable_from_path_and_stat_from_basis(self, path, stat_result):
        return self.basis_tree().is_executable(path)

    def stored_kind(self, path, file_id=None):
        with self.lock_read():
            try:
                return mode_kind(self.index[path.encode("utf-8")][4])
            except KeyError:
                # Maybe it's a directory?
                if self._has_dir(path):
                    return "directory"
                raise errors.NoSuchFile(path)

    def _lstat(self, path):
        return os.lstat(self.abspath(path))

    def is_executable(self, path, file_id=None):
        if getattr(self, "_supports_executable", osutils.supports_executable)():
            mode = self._lstat(path).st_mode
        else:
            try:
                mode = self.index[path.encode('utf-8')].mode
            except KeyError:
                mode = 0
        return bool(stat.S_ISREG(mode) and stat.S_IEXEC & mode)

    def _is_executable_from_path_and_stat(self, path, stat_result):
        if getattr(self, "_supports_executable", osutils.supports_executable)():
            return self._is_executable_from_path_and_stat_from_stat(path, stat_result)
        else:
            return self._is_executable_from_path_and_stat_from_basis(path, stat_result)

    def list_files(self, include_root=False, from_dir=None, recursive=True):
        if from_dir is None:
            from_dir = ""
        dir_ids = {}
        fk_entries = {'directory': tree.TreeDirectory,
                      'file': tree.TreeFile,
                      'symlink': tree.TreeLink}
        with self.lock_read():
            root_ie = self._get_dir_ie(u"", None)
            if include_root and not from_dir:
                yield "", "V", root_ie.kind, root_ie.file_id, root_ie
            dir_ids[u""] = root_ie.file_id
            if recursive:
                path_iterator = sorted(self._iter_files_recursive(from_dir, include_dirs=True))
            else:
                if from_dir is None:
                    start = self.basedir
                else:
                    start = os.path.join(self.basedir, from_dir)
                path_iterator = sorted([os.path.join(from_dir, name) for name in
                    os.listdir(start) if not self.controldir.is_control_filename(name)
                    and not self.mapping.is_special_file(name)])
            for path in path_iterator:
                try:
                    value = self.index[path]
                except KeyError:
                    value = None
                try:
                    path = path.decode("utf-8")
                except UnicodeDecodeError:
                    raise errors.BadFilenameEncoding(
                        path, osutils._fs_enc)
                kind = osutils.file_kind(self.abspath(path))
                parent, name = posixpath.split(path)
                for dir_path, dir_ie in self._add_missing_parent_ids(parent, dir_ids):
                    pass
                if kind == 'directory':
                    if path != from_dir:
                        if self._has_dir(path):
                            ie = self._get_dir_ie(path, self.path2id(path))
                            status = "V"
                            file_id = ie.file_id
                        elif self.is_ignored(path):
                            status = "I"
                            ie = fk_entries[kind]()
                            file_id = None
                        else:
                            status = "?"
                            ie = fk_entries[kind]()
                            file_id = None
                        yield posixpath.relpath(path, from_dir), status, kind, file_id, ie
                    continue
                if value is not None:
                    ie = self._get_file_ie(name, path, value, dir_ids[parent])
                    yield posixpath.relpath(path, from_dir), "V", ie.kind, ie.file_id, ie
                else:
                    ie = fk_entries[kind]()
                    yield posixpath.relpath(path, from_dir), ("I" if self.is_ignored(path) else "?"), kind, None, ie

    def all_file_ids(self):
        with self.lock_read():
            ids = {u"": self.path2id("")}
            for path in self.index:
                if self.mapping.is_special_file(path):
                    continue
                path = path.decode("utf-8")
                parent = posixpath.dirname(path).strip("/")
                for e in self._add_missing_parent_ids(parent, ids):
                    pass
                ids[path] = self.path2id(path)
            return set(ids.values())

    def all_versioned_paths(self):
        with self.lock_read():
            paths = {u""}
            for path in self.index:
                if self.mapping.is_special_file(path):
                    continue
                path = path.decode("utf-8")
                paths.add(path)
                while path != "":
                    path = posixpath.dirname(path).strip("/")
                    if path in paths:
                        break
                    paths.add(path)
            return paths

    def _directory_is_tree_reference(self, path):
        # FIXME: Check .gitsubmodules for path
        return False

    def iter_child_entries(self, path, file_id=None):
        encoded_path = path.encode('utf-8')
        parent_id = self.path2id(path)
        found_any = False
        seen_children = set()
        for item_path, value in self.index.iteritems():
            if self.mapping.is_special_file(item_path):
                continue
            if not osutils.is_inside(encoded_path, item_path):
                continue
            found_any = True
            subpath = posixpath.relpath(item_path, encoded_path)
            if b'/' in subpath:
                dirname = subpath.split(b'/', 1)[0]
                file_ie = self._get_dir_ie(posixpath.join(path, dirname), parent_id)
            else:
                (parent, name) = posixpath.split(item_path)
                try:
                    file_ie = self._get_file_ie(name, item_path, value, parent_id)
                except IOError:
                    continue
            yield file_ie
        if not found_any:
            raise errors.NoSuchFile(path)

    def conflicts(self):
        with self.lock_read():
            # FIXME:
            return _mod_conflicts.ConflictList()

    def walkdirs(self, prefix=""):
        """Walk the directories of this tree.

        returns a generator which yields items in the form:
                ((curren_directory_path, fileid),
                 [(file1_path, file1_name, file1_kind, (lstat), file1_id,
                   file1_kind), ... ])

        This API returns a generator, which is only valid during the current
        tree transaction - within a single lock_read or lock_write duration.

        If the tree is not locked, it may cause an error to be raised,
        depending on the tree implementation.
        """
        from bisect import bisect_left
        import operator
        disk_top = self.abspath(prefix)
        if disk_top.endswith('/'):
            disk_top = disk_top[:-1]
        top_strip_len = len(disk_top) + 1
        inventory_iterator = self._walkdirs(prefix)
        disk_iterator = osutils.walkdirs(disk_top, prefix)
        try:
            current_disk = next(disk_iterator)
            disk_finished = False
        except OSError as e:
            if not (e.errno == errno.ENOENT or
                (sys.platform == 'win32' and e.errno == ERROR_PATH_NOT_FOUND)):
                raise
            current_disk = None
            disk_finished = True
        try:
            current_inv = next(inventory_iterator)
            inv_finished = False
        except StopIteration:
            current_inv = None
            inv_finished = True
        while not inv_finished or not disk_finished:
            if current_disk:
                ((cur_disk_dir_relpath, cur_disk_dir_path_from_top),
                    cur_disk_dir_content) = current_disk
            else:
                ((cur_disk_dir_relpath, cur_disk_dir_path_from_top),
                    cur_disk_dir_content) = ((None, None), None)
            if not disk_finished:
                # strip out .bzr dirs
                if (cur_disk_dir_path_from_top[top_strip_len:] == '' and
                    len(cur_disk_dir_content) > 0):
                    # osutils.walkdirs can be made nicer -
                    # yield the path-from-prefix rather than the pathjoined
                    # value.
                    bzrdir_loc = bisect_left(cur_disk_dir_content,
                        ('.git', '.git'))
                    if (bzrdir_loc < len(cur_disk_dir_content)
                        and self.controldir.is_control_filename(
                            cur_disk_dir_content[bzrdir_loc][0])):
                        # we dont yield the contents of, or, .bzr itself.
                        del cur_disk_dir_content[bzrdir_loc]
            if inv_finished:
                # everything is unknown
                direction = 1
            elif disk_finished:
                # everything is missing
                direction = -1
            else:
                direction = cmp(current_inv[0][0], cur_disk_dir_relpath)
            if direction > 0:
                # disk is before inventory - unknown
                dirblock = [(relpath, basename, kind, stat, None, None) for
                    relpath, basename, kind, stat, top_path in
                    cur_disk_dir_content]
                yield (cur_disk_dir_relpath, None), dirblock
                try:
                    current_disk = next(disk_iterator)
                except StopIteration:
                    disk_finished = True
            elif direction < 0:
                # inventory is before disk - missing.
                dirblock = [(relpath, basename, 'unknown', None, fileid, kind)
                    for relpath, basename, dkind, stat, fileid, kind in
                    current_inv[1]]
                yield (current_inv[0][0], current_inv[0][1]), dirblock
                try:
                    current_inv = next(inventory_iterator)
                except StopIteration:
                    inv_finished = True
            else:
                # versioned present directory
                # merge the inventory and disk data together
                dirblock = []
                for relpath, subiterator in itertools.groupby(sorted(
                    current_inv[1] + cur_disk_dir_content,
                    key=operator.itemgetter(0)), operator.itemgetter(1)):
                    path_elements = list(subiterator)
                    if len(path_elements) == 2:
                        inv_row, disk_row = path_elements
                        # versioned, present file
                        dirblock.append((inv_row[0],
                            inv_row[1], disk_row[2],
                            disk_row[3], inv_row[4],
                            inv_row[5]))
                    elif len(path_elements[0]) == 5:
                        # unknown disk file
                        dirblock.append((path_elements[0][0],
                            path_elements[0][1], path_elements[0][2],
                            path_elements[0][3], None, None))
                    elif len(path_elements[0]) == 6:
                        # versioned, absent file.
                        dirblock.append((path_elements[0][0],
                            path_elements[0][1], 'unknown', None,
                            path_elements[0][4], path_elements[0][5]))
                    else:
                        raise NotImplementedError('unreachable code')
                yield current_inv[0], dirblock
                try:
                    current_inv = next(inventory_iterator)
                except StopIteration:
                    inv_finished = True
                try:
                    current_disk = next(disk_iterator)
                except StopIteration:
                    disk_finished = True

    def _walkdirs(self, prefix=""):
        if prefix != "":
            prefix += "/"
        per_dir = defaultdict(set)
        if prefix == "":
            per_dir[('', self.get_root_id())] = set()
        def add_entry(path, kind):
            if path == '' or not path.startswith(prefix):
                return
            (dirname, child_name) = posixpath.split(path)
            add_entry(dirname, 'directory')
            dirname = dirname.decode("utf-8")
            dir_file_id = self.path2id(dirname)
            if not isinstance(value, tuple) or len(value) != 10:
                raise ValueError(value)
            per_dir[(dirname, dir_file_id)].add(
                (path.decode("utf-8"), child_name.decode("utf-8"),
                kind, None,
                self.path2id(path.decode("utf-8")),
                kind))
        for path, value in self.index.iteritems():
            if self.mapping.is_special_file(path):
                continue
            if not path.startswith(prefix):
                continue
            add_entry(path, mode_kind(value.mode))
        return ((k, sorted(v)) for (k, v) in sorted(per_dir.iteritems()))

    def get_shelf_manager(self):
        raise workingtree.ShelvingUnsupported()

    def store_uncommitted(self):
        raise errors.StoringUncommittedNotSupported(self)

    def apply_inventory_delta(self, changes):
        for (old_path, new_path, file_id, ie) in changes:
            if old_path is not None:
                del self.index[old_path.encode('utf-8')]
                self._versioned_dirs = None
            if new_path is not None and ie.kind != 'directory':
                self._index_add_entry(new_path, ie.kind)
        self.flush()

    def annotate_iter(self, path, file_id=None,
                      default_revision=_mod_revision.CURRENT_REVISION):
        """See Tree.annotate_iter

        This implementation will use the basis tree implementation if possible.
        Lines not in the basis are attributed to CURRENT_REVISION

        If there are pending merges, lines added by those merges will be
        incorrectly attributed to CURRENT_REVISION (but after committing, the
        attribution will be correct).
        """
        with self.lock_read():
            maybe_file_parent_keys = []
            for parent_id in self.get_parent_ids():
                try:
                    parent_tree = self.revision_tree(parent_id)
                except errors.NoSuchRevisionInTree:
                    parent_tree = self.branch.repository.revision_tree(
                            parent_id)
                with parent_tree.lock_read():
                    # TODO(jelmer): Use rename/copy tracker to find path name in parent
                    parent_path = path
                    try:
                        kind = parent_tree.kind(parent_path)
                    except errors.NoSuchFile:
                        continue
                    if kind != 'file':
                        # Note: this is slightly unnecessary, because symlinks and
                        # directories have a "text" which is the empty text, and we
                        # know that won't mess up annotations. But it seems cleaner
                        continue
                    parent_text_key = (
                        parent_path,
                        parent_tree.get_file_revision(parent_path))
                    if parent_text_key not in maybe_file_parent_keys:
                        maybe_file_parent_keys.append(parent_text_key)
            graph = self.branch.repository.get_file_graph()
            heads = graph.heads(maybe_file_parent_keys)
            file_parent_keys = []
            for key in maybe_file_parent_keys:
                if key in heads:
                    file_parent_keys.append(key)

            # Now we have the parents of this content
            from breezy.annotate import Annotator
            from .annotate import AnnotateProvider
            annotator = Annotator(AnnotateProvider(
                self.branch.repository._file_change_scanner))
            text = self.get_file_text(path)
            this_key = (path, default_revision)
            annotator.add_special_text(this_key, file_parent_keys, text)
            annotations = [(key[-1], line)
                           for key, line in annotator.annotate_flat(this_key)]
            return annotations

    def _rename_one(self, from_rel, to_rel):
        os.rename(self.abspath(from_rel), self.abspath(to_rel))


class GitWorkingTreeFormat(workingtree.WorkingTreeFormat):

    _tree_class = GitWorkingTree

    supports_versioned_directories = False

    supports_setting_file_ids = False

    supports_store_uncommitted = False

    supports_leftmost_parent_id_as_ghost = False

    supports_righthand_parent_id_as_ghost = False

    requires_normalized_unicode_filenames = True

    @property
    def _matchingcontroldir(self):
        from .dir import LocalGitControlDirFormat
        return LocalGitControlDirFormat()

    def get_format_description(self):
        return "Git Working Tree"

    def initialize(self, a_controldir, revision_id=None, from_branch=None,
                   accelerator_tree=None, hardlink=False):
        """See WorkingTreeFormat.initialize()."""
        if not isinstance(a_controldir, LocalGitDir):
            raise errors.IncompatibleFormat(self, a_controldir)
        index = Index(a_controldir.root_transport.local_abspath(".git/index"))
        index.write()
        branch = a_controldir.open_branch()
        if revision_id is not None:
            branch.set_last_revision(revision_id)
        wt = GitWorkingTree(
                a_controldir, a_controldir.open_repository(), branch, index)
        for hook in MutableTree.hooks['post_build_tree']:
            hook(wt)
        return wt


class InterIndexGitTree(InterGitTrees):
    """InterTree that works between a Git revision tree and an index."""

    def __init__(self, source, target):
        super(InterIndexGitTree, self).__init__(source, target)
        self._index = target.index

    @classmethod
    def is_compatible(cls, source, target):
        from .repository import GitRevisionTree
        return (isinstance(source, GitRevisionTree) and
                isinstance(target, GitWorkingTree))

    def _iter_git_changes(self, want_unchanged=False, specific_files=None,
            require_versioned=False, include_root=False):
        if require_versioned and specific_files:
            for path in specific_files:
                if (not self.source.is_versioned(path) and
                    not self.target.is_versioned(path)):
                    raise errors.PathsNotVersionedError(path)
        # TODO(jelmer): Restrict to specific_files, for performance reasons.
        with self.lock_read():
            return changes_between_git_tree_and_working_copy(
                self.source.store, self.source.tree,
                self.target, want_unchanged=want_unchanged,
                include_root=include_root)

    def compare(self, want_unchanged=False, specific_files=None,
                extra_trees=None, require_versioned=False, include_root=False,
                want_unversioned=False):
        with self.lock_read():
            changes = self._iter_git_changes(
                    want_unchanged=want_unchanged,
                    specific_files=specific_files,
                    require_versioned=require_versioned,
                    include_root=include_root)
            source_fileid_map = self.source._fileid_map
            target_fileid_map = self.target._fileid_map
            ret = tree_delta_from_git_changes(changes, self.target.mapping,
                (source_fileid_map, target_fileid_map),
                specific_files=specific_files, require_versioned=require_versioned,
                include_root=include_root)
            if want_unversioned:
                for e in self.target.extras():
                    ret.unversioned.append(
                        (osutils.normalized_filename(e)[0], None,
                        osutils.file_kind(self.target.abspath(e))))
            return ret

    def iter_changes(self, include_unchanged=False, specific_files=None,
                     pb=None, extra_trees=[], require_versioned=True,
                     want_unversioned=False):
        with self.lock_read():
            changes = self._iter_git_changes(
                    want_unchanged=include_unchanged,
                    specific_files=specific_files,
                    require_versioned=require_versioned)
            if want_unversioned:
                changes = itertools.chain(
                        changes,
                        untracked_changes(self.target))
            return changes_from_git_changes(
                    changes, self.target.mapping,
                    specific_files=specific_files,
                    include_unchanged=include_unchanged)


tree.InterTree.register_optimiser(InterIndexGitTree)


def untracked_changes(tree):
    for e in tree.extras():
        ap = tree.abspath(e)
        st = os.lstat(ap)
        try:
            np, accessible  = osutils.normalized_filename(e)
        except UnicodeDecodeError:
            raise errors.BadFilenameEncoding(
                e, osutils._fs_enc)
        if stat.S_ISDIR(st.st_mode):
            obj_id = Tree().id
        else:
            obj_id = blob_from_path_and_stat(ap.encode('utf-8'), st).id
        yield ((None, np), (None, st.st_mode), (None, obj_id))


def changes_between_git_tree_and_index(store, from_tree_sha, target,
        want_unchanged=False, update_index=False):
    """Determine the changes between a git tree and a working tree with index.

    """
    to_tree_sha = target.index.commit(store)
    return store.tree_changes(from_tree_sha, to_tree_sha, include_trees=True,
            want_unchanged=want_unchanged, change_type_same=True)


def changes_between_git_tree_and_working_copy(store, from_tree_sha, target,
        want_unchanged=False, update_index=False, include_root=False):
    """Determine the changes between a git tree and a working tree with index.

    """
    blobs = iter_fresh_blobs(target.index, target.abspath('.').encode(sys.getfilesystemencoding()))
    to_tree_sha = commit_tree(store, blobs)
    return store.tree_changes(from_tree_sha, to_tree_sha, include_trees=True,
            want_unchanged=want_unchanged, change_type_same=True)<|MERGE_RESOLUTION|>--- conflicted
+++ resolved
@@ -270,106 +270,6 @@
                 continue
             yield self.path2id(path)
 
-<<<<<<< HEAD
-    def _index_add_entry(self, path, kind, flags=0):
-        if self._lock_mode is None:
-            raise errors.ObjectNotLocked(self)
-        if not isinstance(path, basestring):
-            raise TypeError(path)
-        if kind == "directory":
-            # Git indexes don't contain directories
-            return
-        if kind == "file":
-            blob = Blob()
-            try:
-                file, stat_val = self.get_file_with_stat(path)
-            except (errors.NoSuchFile, IOError):
-                # TODO: Rather than come up with something here, use the old index
-                file = StringIO()
-                stat_val = os.stat_result(
-                    (stat.S_IFREG | 0644, 0, 0, 0, 0, 0, 0, 0, 0, 0))
-            blob.set_raw_string(file.read())
-        elif kind == "symlink":
-            blob = Blob()
-            try:
-                stat_val = os.lstat(self.abspath(path))
-            except (errors.NoSuchFile, OSError):
-                # TODO: Rather than come up with something here, use the
-                # old index
-                stat_val = os.stat_result(
-                    (stat.S_IFLNK, 0, 0, 0, 0, 0, 0, 0, 0, 0))
-            blob.set_raw_string(
-                self.get_symlink_target(path).encode("utf-8"))
-        else:
-            raise AssertionError("unknown kind '%s'" % kind)
-        # Add object to the repository if it didn't exist yet
-        if not blob.id in self.store:
-            self.store.add_object(blob)
-        # Add an entry to the index or update the existing entry
-        ensure_normalized_path(path)
-        encoded_path = path.encode("utf-8")
-        if b'\r' in encoded_path or b'\n' in encoded_path:
-            # TODO(jelmer): Why do we need to do this?
-            trace.mutter('ignoring path with invalid newline in it: %r', path)
-            return
-        self.index[encoded_path] = index_entry_from_stat(
-            stat_val, blob.id, flags)
-        if self._versioned_dirs is not None:
-            self._ensure_versioned_dir(encoded_path)
-
-    def _ensure_versioned_dir(self, dirname):
-        if dirname in self._versioned_dirs:
-            return
-        if dirname != "":
-            self._ensure_versioned_dir(posixpath.dirname(dirname))
-        self._versioned_dirs.add(dirname)
-
-    def _load_dirs(self):
-        if self._lock_mode is None:
-            raise errors.ObjectNotLocked(self)
-        self._versioned_dirs = set()
-        for p in self.index:
-            self._ensure_versioned_dir(posixpath.dirname(p))
-
-    def _unversion_path(self, path):
-        if self._lock_mode is None:
-            raise errors.ObjectNotLocked(self)
-        encoded_path = path.encode("utf-8")
-        count = 0
-        try:
-            del self.index[encoded_path]
-        except KeyError:
-            # A directory, perhaps?
-            for p in list(self.index):
-                if p.startswith(encoded_path+b"/"):
-                    count += 1
-                    del self.index[p]
-        else:
-            count = 1
-        self._versioned_dirs = None
-        return count
-
-    def unversion(self, paths, file_ids=None):
-        with self.lock_tree_write():
-            for path in paths:
-                if self._unversion_path(path) == 0:
-                    raise errors.NoSuchFile(path)
-            self._versioned_dirs = None
-            self.flush()
-
-    def update_basis_by_delta(self, revid, delta):
-        # TODO(jelmer): This shouldn't be called, it's inventory specific.
-        for (old_path, new_path, file_id, ie) in delta:
-            if old_path is not None and old_path.encode('utf-8') in self.index:
-                del self.index[old_path.encode('utf-8')]
-                self._versioned_dirs = None
-            if new_path is not None and ie.kind != 'directory':
-                self._index_add_entry(new_path, ie.kind)
-        self.flush()
-        self._set_merges_from_parent_ids([])
-
-=======
->>>>>>> 04f50e1a
     def check_state(self):
         """Check that the working state is/isn't valid."""
         pass
@@ -653,31 +553,6 @@
         else:
             return True
 
-<<<<<<< HEAD
-    def has_id(self, file_id):
-        try:
-            self.id2path(file_id)
-        except errors.NoSuchId:
-            return False
-        else:
-            return True
-
-    def id2path(self, file_id):
-        if type(file_id) is not str:
-            raise TypeError(file_id)
-        file_id = osutils.safe_utf8(file_id)
-        with self.lock_read():
-            try:
-                path = self._fileid_map.lookup_path(file_id)
-            except ValueError:
-                raise errors.NoSuchId(self, file_id)
-            path = path.decode('utf-8')
-            if self.is_versioned(path):
-                return path
-            raise errors.NoSuchId(self, file_id)
-
-=======
->>>>>>> 04f50e1a
     def get_file_mtime(self, path, file_id=None):
         """See Tree.get_file_mtime."""
         try:
@@ -773,57 +648,6 @@
     def filter_unversioned_files(self, files):
         return set([p for p in files if not self.is_versioned(p)])
 
-<<<<<<< HEAD
-    def _get_dir_ie(self, path, parent_id):
-        file_id = self.path2id(path)
-        return inventory.InventoryDirectory(file_id,
-            posixpath.basename(path).strip("/"), parent_id)
-
-    def _add_missing_parent_ids(self, path, dir_ids):
-        if path in dir_ids:
-            return []
-        parent = posixpath.dirname(path).strip("/")
-        ret = self._add_missing_parent_ids(parent, dir_ids)
-        parent_id = dir_ids[parent]
-        ie = self._get_dir_ie(path, parent_id)
-        dir_ids[path] = ie.file_id
-        ret.append((path, ie))
-        return ret
-
-    def _get_file_ie(self, name, path, value, parent_id):
-        if type(name) is not unicode:
-            raise TypeError(name)
-        if type(path) is not unicode:
-            raise TypeError(path)
-        if not isinstance(value, tuple) or len(value) != 10:
-            raise ValueError(value)
-        (ctime, mtime, dev, ino, mode, uid, gid, size, sha, flags) = value
-        file_id = self.path2id(path)
-        if type(file_id) != str:
-            raise AssertionError
-        kind = mode_kind(mode)
-        ie = inventory.entry_factory[kind](file_id, name, parent_id)
-        if kind == 'symlink':
-            ie.symlink_target = self.get_symlink_target(path, file_id)
-        else:
-            try:
-                data = self.get_file_text(path, file_id)
-            except errors.NoSuchFile:
-                data = None
-            except IOError as e:
-                if e.errno != errno.ENOENT:
-                    raise
-                data = None
-            if data is None:
-                data = self.repository._git.object_store[sha].data
-            ie.text_sha1 = osutils.sha_string(data)
-            ie.text_size = len(data)
-            ie.executable = bool(stat.S_ISREG(mode) and stat.S_IEXEC & mode)
-        ie.revision = None
-        return ie
-
-=======
->>>>>>> 04f50e1a
     def _is_executable_from_path_and_stat_from_stat(self, path, stat_result):
         mode = stat_result.st_mode
         return bool(stat.S_ISREG(mode) and stat.S_IEXEC & mode)
