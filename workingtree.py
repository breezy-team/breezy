--- conflicted
+++ resolved
@@ -260,15 +260,8 @@
                     del self.index[p]
         # FIXME: remove empty directories
 
-<<<<<<< HEAD
-    def unversion(self, file_ids, paths=None):
-        with self.lock_tree_write():
-            if paths is None:
-                paths = [self.id2path(file_id) for file_id in file_ids]
-=======
     def unversion(self, paths, file_ids=None):
         with self.lock_tree_write():
->>>>>>> 609f80e8
             for path in paths:
                 self._unversion_path(path)
             self.flush()
