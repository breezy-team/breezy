--- conflicted
+++ resolved
@@ -692,11 +692,7 @@
         """
         with self.lock_write():
             return InterBranch.get(from_branch, self).fetch(
-<<<<<<< HEAD
-                    last_revision, limit=limit, depth=depth)
-=======
-                last_revision, limit=limit)
->>>>>>> 0391bcdc
+                last_revision, limit=limit, depth=depth)
 
     def get_bound_location(self):
         """Return the URL of the branch we are bound to.
