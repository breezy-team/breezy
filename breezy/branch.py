--- conflicted
+++ resolved
@@ -14,20 +14,11 @@
 # along with this program; if not, write to the Free Software
 # Foundation, Inc., 51 Franklin Street, Fifth Floor, Boston, MA 02110-1301 USA
 
-<<<<<<< HEAD
-from .lazy_import import lazy_import
-lazy_import(globals(), """
-import contextlib
-import itertools
-from breezy import (
-    config as _mod_config,
-=======
 from typing import Optional, Tuple
 
 from .lazy_import import lazy_import
 lazy_import(globals(), """
 from breezy import (
->>>>>>> 0931349c
     debug,
     repository,
     transport,
@@ -55,10 +46,7 @@
 from .hooks import Hooks
 from .inter import InterObject
 from .lock import LogicalLockResult
-<<<<<<< HEAD
-=======
 from .revision import RevisionID
->>>>>>> 0931349c
 from .trace import mutter, mutter_callsite, note, is_quiet, warning
 
 
