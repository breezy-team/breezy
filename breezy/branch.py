# Copyright (C) 2005-2012 Canonical Ltd
#
# This program is free software; you can redistribute it and/or modify
# it under the terms of the GNU General Public License as published by
# the Free Software Foundation; either version 2 of the License, or
# (at your option) any later version.
#
# This program is distributed in the hope that it will be useful,
# but WITHOUT ANY WARRANTY; without even the implied warranty of
# MERCHANTABILITY or FITNESS FOR A PARTICULAR PURPOSE.  See the
# GNU General Public License for more details.
#
# You should have received a copy of the GNU General Public License
# along with this program; if not, write to the Free Software
# Foundation, Inc., 51 Franklin Street, Fifth Floor, Boston, MA 02110-1301 USA

from __future__ import absolute_import

from .lazy_import import lazy_import
lazy_import(globals(), """
import itertools
from breezy import (
    cleanup,
    config as _mod_config,
    debug,
    memorytree,
    repository,
    revision as _mod_revision,
    tag as _mod_tag,
    transport,
    ui,
    urlutils,
    )
from breezy.bzr import (
    fetch,
    remote,
    vf_search,
    )
from breezy.i18n import gettext, ngettext
""")

from . import (
    controldir,
    errors,
    registry,
    )
from .hooks import Hooks
from .inter import InterObject
from .lock import LogicalLockResult
from .sixish import (
    text_type,
    viewitems,
    )
from .trace import mutter, mutter_callsite, note, is_quiet, warning


class UnstackableBranchFormat(errors.BzrError):

    _fmt = ("The branch '%(url)s'(%(format)s) is not a stackable format. "
            "You will need to upgrade the branch to permit branch stacking.")

    def __init__(self, format, url):
        errors.BzrError.__init__(self)
        self.format = format
        self.url = url


class Branch(controldir.ControlComponent):
    """Branch holding a history of revisions.

    :ivar base:
        Base directory/url of the branch; using control_url and
        control_transport is more standardized.
    :ivar hooks: An instance of BranchHooks.
    :ivar _master_branch_cache: cached result of get_master_branch, see
        _clear_cached_state.
    """
    # this is really an instance variable - FIXME move it there
    # - RBC 20060112
    base = None

    @property
    def control_transport(self):
        return self._transport

    @property
    def user_transport(self):
        return self.controldir.user_transport

    def __init__(self, possible_transports=None):
        self.tags = self._format.make_tags(self)
        self._revision_history_cache = None
        self._revision_id_to_revno_cache = None
        self._partial_revision_id_to_revno_cache = {}
        self._partial_revision_history_cache = []
        self._last_revision_info_cache = None
        self._master_branch_cache = None
        self._merge_sorted_revisions_cache = None
        self._open_hook(possible_transports)
        hooks = Branch.hooks['open']
        for hook in hooks:
            hook(self)

    def _open_hook(self, possible_transports):
        """Called by init to allow simpler extension of the base class."""

    def _activate_fallback_location(self, url, possible_transports):
        """Activate the branch/repository from url as a fallback repository."""
        for existing_fallback_repo in self.repository._fallback_repositories:
            if existing_fallback_repo.user_url == url:
                # This fallback is already configured.  This probably only
                # happens because ControlDir.sprout is a horrible mess.  To
                # avoid confusing _unstack we don't add this a second time.
                mutter('duplicate activation of fallback %r on %r', url, self)
                return
        repo = self._get_fallback_repository(url, possible_transports)
        if repo.has_same_location(self.repository):
            raise errors.UnstackableLocationError(self.user_url, url)
        self.repository.add_fallback_repository(repo)

    def break_lock(self):
        """Break a lock if one is present from another instance.

        Uses the ui factory to ask for confirmation if the lock may be from
        an active process.

        This will probe the repository for its lock as well.
        """
        self.control_files.break_lock()
        self.repository.break_lock()
        master = self.get_master_branch()
        if master is not None:
            master.break_lock()

    def _check_stackable_repo(self):
        if not self.repository._format.supports_external_lookups:
            raise errors.UnstackableRepositoryFormat(
                self.repository._format, self.repository.base)

    def _extend_partial_history(self, stop_index=None, stop_revision=None):
        """Extend the partial history to include a given index

        If a stop_index is supplied, stop when that index has been reached.
        If a stop_revision is supplied, stop when that revision is
        encountered.  Otherwise, stop when the beginning of history is
        reached.

        :param stop_index: The index which should be present.  When it is
            present, history extension will stop.
        :param stop_revision: The revision id which should be present.  When
            it is encountered, history extension will stop.
        """
        if len(self._partial_revision_history_cache) == 0:
            self._partial_revision_history_cache = [self.last_revision()]
        repository._iter_for_revno(
            self.repository, self._partial_revision_history_cache,
            stop_index=stop_index, stop_revision=stop_revision)
        if self._partial_revision_history_cache[-1] == \
                _mod_revision.NULL_REVISION:
            self._partial_revision_history_cache.pop()

    def _get_check_refs(self):
        """Get the references needed for check().

        See breezy.check.
        """
        revid = self.last_revision()
        return [('revision-existence', revid), ('lefthand-distance', revid)]

    @staticmethod
    def open(base, _unsupported=False, possible_transports=None):
        """Open the branch rooted at base.

        For instance, if the branch is at URL/.bzr/branch,
        Branch.open(URL) -> a Branch instance.
        """
        control = controldir.ControlDir.open(
            base, possible_transports=possible_transports,
            _unsupported=_unsupported)
        return control.open_branch(
            unsupported=_unsupported,
            possible_transports=possible_transports)

    @staticmethod
    def open_from_transport(transport, name=None, _unsupported=False,
                            possible_transports=None):
        """Open the branch rooted at transport"""
        control = controldir.ControlDir.open_from_transport(
            transport, _unsupported)
        return control.open_branch(
            name=name, unsupported=_unsupported,
            possible_transports=possible_transports)

    @staticmethod
    def open_containing(url, possible_transports=None):
        """Open an existing branch which contains url.

        This probes for a branch at url, and searches upwards from there.

        Basically we keep looking up until we find the control directory or
        run into the root.  If there isn't one, raises NotBranchError.
        If there is one and it is either an unrecognised format or an
        unsupported format, UnknownFormatError or UnsupportedFormatError are
        raised.  If there is one, it is returned, along with the unused portion
        of url.
        """
        control, relpath = controldir.ControlDir.open_containing(
            url, possible_transports)
        branch = control.open_branch(possible_transports=possible_transports)
        return (branch, relpath)

    def _push_should_merge_tags(self):
        """Should _basic_push merge this branch's tags into the target?

        The default implementation returns False if this branch has no tags,
        and True the rest of the time.  Subclasses may override this.
        """
        return self.supports_tags() and self.tags.get_tag_dict()

    def get_config(self):
        """Get a breezy.config.BranchConfig for this Branch.

        This can then be used to get and set configuration options for the
        branch.

        :return: A breezy.config.BranchConfig.
        """
        return _mod_config.BranchConfig(self)

    def get_config_stack(self):
        """Get a breezy.config.BranchStack for this Branch.

        This can then be used to get and set configuration options for the
        branch.

        :return: A breezy.config.BranchStack.
        """
        return _mod_config.BranchStack(self)

    def store_uncommitted(self, creator):
        """Store uncommitted changes from a ShelfCreator.

        :param creator: The ShelfCreator containing uncommitted changes, or
            None to delete any stored changes.
        :raises: ChangesAlreadyStored if the branch already has changes.
        """
        raise NotImplementedError(self.store_uncommitted)

    def get_unshelver(self, tree):
        """Return a shelf.Unshelver for this branch and tree.

        :param tree: The tree to use to construct the Unshelver.
        :return: an Unshelver or None if no changes are stored.
        """
        raise NotImplementedError(self.get_unshelver)

    def _get_fallback_repository(self, url, possible_transports):
        """Get the repository we fallback to at url."""
        url = urlutils.join(self.base, url)
        a_branch = Branch.open(url, possible_transports=possible_transports)
        return a_branch.repository

    def _get_nick(self, local=False, possible_transports=None):
        config = self.get_config()
        # explicit overrides master, but don't look for master if local is True
        if not local and not config.has_explicit_nickname():
            try:
                master = self.get_master_branch(possible_transports)
                if master and self.user_url == master.user_url:
                    raise errors.RecursiveBind(self.user_url)
                if master is not None:
                    # return the master branch value
                    return master.nick
            except errors.RecursiveBind as e:
                raise e
            except errors.BzrError as e:
                # Silently fall back to local implicit nick if the master is
                # unavailable
                mutter("Could not connect to bound branch, "
                       "falling back to local nick.\n " + str(e))
        return config.get_nickname()

    def _set_nick(self, nick):
        self.get_config().set_user_option('nickname', nick, warn_masked=True)

    nick = property(_get_nick, _set_nick)

    def is_locked(self):
        raise NotImplementedError(self.is_locked)

    def _lefthand_history(self, revision_id, last_rev=None,
                          other_branch=None):
        if 'evil' in debug.debug_flags:
            mutter_callsite(4, "_lefthand_history scales with history.")
        # stop_revision must be a descendant of last_revision
        graph = self.repository.get_graph()
        if last_rev is not None:
            if not graph.is_ancestor(last_rev, revision_id):
                # our previous tip is not merged into stop_revision
                raise errors.DivergedBranches(self, other_branch)
        # make a new revision history from the graph
        parents_map = graph.get_parent_map([revision_id])
        if revision_id not in parents_map:
            raise errors.NoSuchRevision(self, revision_id)
        current_rev_id = revision_id
        new_history = []
        check_not_reserved_id = _mod_revision.check_not_reserved_id
        # Do not include ghosts or graph origin in revision_history
        while (current_rev_id in parents_map
               and len(parents_map[current_rev_id]) > 0):
            check_not_reserved_id(current_rev_id)
            new_history.append(current_rev_id)
            current_rev_id = parents_map[current_rev_id][0]
            parents_map = graph.get_parent_map([current_rev_id])
        new_history.reverse()
        return new_history

    def lock_write(self, token=None):
        """Lock the branch for write operations.

        :param token: A token to permit reacquiring a previously held and
            preserved lock.
        :return: A BranchWriteLockResult.
        """
        raise NotImplementedError(self.lock_write)

    def lock_read(self):
        """Lock the branch for read operations.

        :return: A breezy.lock.LogicalLockResult.
        """
        raise NotImplementedError(self.lock_read)

    def unlock(self):
        raise NotImplementedError(self.unlock)

    def peek_lock_mode(self):
        """Return lock mode for the Branch: 'r', 'w' or None"""
        raise NotImplementedError(self.peek_lock_mode)

    def get_physical_lock_status(self):
        raise NotImplementedError(self.get_physical_lock_status)

    def dotted_revno_to_revision_id(self, revno, _cache_reverse=False):
        """Return the revision_id for a dotted revno.

        :param revno: a tuple like (1,) or (1,1,2)
        :param _cache_reverse: a private parameter enabling storage
           of the reverse mapping in a top level cache. (This should
           only be done in selective circumstances as we want to
           avoid having the mapping cached multiple times.)
        :return: the revision_id
        :raises errors.NoSuchRevision: if the revno doesn't exist
        """
        with self.lock_read():
            rev_id = self._do_dotted_revno_to_revision_id(revno)
            if _cache_reverse:
                self._partial_revision_id_to_revno_cache[rev_id] = revno
            return rev_id

    def _do_dotted_revno_to_revision_id(self, revno):
        """Worker function for dotted_revno_to_revision_id.

        Subclasses should override this if they wish to
        provide a more efficient implementation.
        """
        if len(revno) == 1:
            try:
                return self.get_rev_id(revno[0])
            except errors.RevisionNotPresent as e:
                raise errors.GhostRevisionsHaveNoRevno(revno[0], e.revision_id)
        revision_id_to_revno = self.get_revision_id_to_revno_map()
        revision_ids = [revision_id for revision_id, this_revno
                        in viewitems(revision_id_to_revno)
                        if revno == this_revno]
        if len(revision_ids) == 1:
            return revision_ids[0]
        else:
            revno_str = '.'.join(map(str, revno))
            raise errors.NoSuchRevision(self, revno_str)

    def revision_id_to_dotted_revno(self, revision_id):
        """Given a revision id, return its dotted revno.

        :return: a tuple like (1,) or (400,1,3).
        """
        with self.lock_read():
            return self._do_revision_id_to_dotted_revno(revision_id)

    def _do_revision_id_to_dotted_revno(self, revision_id):
        """Worker function for revision_id_to_revno."""
        # Try the caches if they are loaded
        result = self._partial_revision_id_to_revno_cache.get(revision_id)
        if result is not None:
            return result
        if self._revision_id_to_revno_cache:
            result = self._revision_id_to_revno_cache.get(revision_id)
            if result is None:
                raise errors.NoSuchRevision(self, revision_id)
        # Try the mainline as it's optimised
        try:
            revno = self.revision_id_to_revno(revision_id)
            return (revno,)
        except errors.NoSuchRevision:
            # We need to load and use the full revno map after all
            result = self.get_revision_id_to_revno_map().get(revision_id)
            if result is None:
                raise errors.NoSuchRevision(self, revision_id)
        return result

    def get_revision_id_to_revno_map(self):
        """Return the revision_id => dotted revno map.

        This will be regenerated on demand, but will be cached.

        :return: A dictionary mapping revision_id => dotted revno.
            This dictionary should not be modified by the caller.
        """
        if 'evil' in debug.debug_flags:
            mutter_callsite(
                3, "get_revision_id_to_revno_map scales with ancestry.")
        with self.lock_read():
            if self._revision_id_to_revno_cache is not None:
                mapping = self._revision_id_to_revno_cache
            else:
                mapping = self._gen_revno_map()
                self._cache_revision_id_to_revno(mapping)
            # TODO: jam 20070417 Since this is being cached, should we be
            # returning a copy?
            # I would rather not, and instead just declare that users should
            # not modify the return value.
            return mapping

    def _gen_revno_map(self):
        """Create a new mapping from revision ids to dotted revnos.

        Dotted revnos are generated based on the current tip in the revision
        history.
        This is the worker function for get_revision_id_to_revno_map, which
        just caches the return value.

        :return: A dictionary mapping revision_id => dotted revno.
        """
        revision_id_to_revno = {
            rev_id: revno for rev_id, depth, revno, end_of_merge
            in self.iter_merge_sorted_revisions()}
        return revision_id_to_revno

    def iter_merge_sorted_revisions(self, start_revision_id=None,
                                    stop_revision_id=None,
                                    stop_rule='exclude', direction='reverse'):
        """Walk the revisions for a branch in merge sorted order.

        Merge sorted order is the output from a merge-aware,
        topological sort, i.e. all parents come before their
        children going forward; the opposite for reverse.

        :param start_revision_id: the revision_id to begin walking from.
            If None, the branch tip is used.
        :param stop_revision_id: the revision_id to terminate the walk
            after. If None, the rest of history is included.
        :param stop_rule: if stop_revision_id is not None, the precise rule
            to use for termination:

            * 'exclude' - leave the stop revision out of the result (default)
            * 'include' - the stop revision is the last item in the result
            * 'with-merges' - include the stop revision and all of its
              merged revisions in the result
            * 'with-merges-without-common-ancestry' - filter out revisions
              that are in both ancestries
        :param direction: either 'reverse' or 'forward':

            * reverse means return the start_revision_id first, i.e.
              start at the most recent revision and go backwards in history
            * forward returns tuples in the opposite order to reverse.
              Note in particular that forward does *not* do any intelligent
              ordering w.r.t. depth as some clients of this API may like.
              (If required, that ought to be done at higher layers.)

        :return: an iterator over (revision_id, depth, revno, end_of_merge)
            tuples where:

            * revision_id: the unique id of the revision
            * depth: How many levels of merging deep this node has been
              found.
            * revno_sequence: This field provides a sequence of
              revision numbers for all revisions. The format is:
              (REVNO, BRANCHNUM, BRANCHREVNO). BRANCHNUM is the number of the
              branch that the revno is on. From left to right the REVNO numbers
              are the sequence numbers within that branch of the revision.
            * end_of_merge: When True the next node (earlier in history) is
              part of a different merge.
        """
        with self.lock_read():
            # Note: depth and revno values are in the context of the branch so
            # we need the full graph to get stable numbers, regardless of the
            # start_revision_id.
            if self._merge_sorted_revisions_cache is None:
                last_revision = self.last_revision()
                known_graph = self.repository.get_known_graph_ancestry(
                    [last_revision])
                self._merge_sorted_revisions_cache = known_graph.merge_sort(
                    last_revision)
            filtered = self._filter_merge_sorted_revisions(
                self._merge_sorted_revisions_cache, start_revision_id,
                stop_revision_id, stop_rule)
            # Make sure we don't return revisions that are not part of the
            # start_revision_id ancestry.
            filtered = self._filter_start_non_ancestors(filtered)
            if direction == 'reverse':
                return filtered
            if direction == 'forward':
                return reversed(list(filtered))
            else:
                raise ValueError('invalid direction %r' % direction)

    def _filter_merge_sorted_revisions(self, merge_sorted_revisions,
                                       start_revision_id, stop_revision_id,
                                       stop_rule):
        """Iterate over an inclusive range of sorted revisions."""
        rev_iter = iter(merge_sorted_revisions)
        if start_revision_id is not None:
            for node in rev_iter:
                rev_id = node.key
                if rev_id != start_revision_id:
                    continue
                else:
                    # The decision to include the start or not
                    # depends on the stop_rule if a stop is provided
                    # so pop this node back into the iterator
                    rev_iter = itertools.chain(iter([node]), rev_iter)
                    break
        if stop_revision_id is None:
            # Yield everything
            for node in rev_iter:
                rev_id = node.key
                yield (rev_id, node.merge_depth, node.revno,
                       node.end_of_merge)
        elif stop_rule == 'exclude':
            for node in rev_iter:
                rev_id = node.key
                if rev_id == stop_revision_id:
                    return
                yield (rev_id, node.merge_depth, node.revno,
                       node.end_of_merge)
        elif stop_rule == 'include':
            for node in rev_iter:
                rev_id = node.key
                yield (rev_id, node.merge_depth, node.revno,
                       node.end_of_merge)
                if rev_id == stop_revision_id:
                    return
        elif stop_rule == 'with-merges-without-common-ancestry':
            # We want to exclude all revisions that are already part of the
            # stop_revision_id ancestry.
            graph = self.repository.get_graph()
            ancestors = graph.find_unique_ancestors(start_revision_id,
                                                    [stop_revision_id])
            for node in rev_iter:
                rev_id = node.key
                if rev_id not in ancestors:
                    continue
                yield (rev_id, node.merge_depth, node.revno,
                       node.end_of_merge)
        elif stop_rule == 'with-merges':
            stop_rev = self.repository.get_revision(stop_revision_id)
            if stop_rev.parent_ids:
                left_parent = stop_rev.parent_ids[0]
            else:
                left_parent = _mod_revision.NULL_REVISION
            # left_parent is the actual revision we want to stop logging at,
            # since we want to show the merged revisions after the stop_rev too
            reached_stop_revision_id = False
            revision_id_whitelist = []
            for node in rev_iter:
                rev_id = node.key
                if rev_id == left_parent:
                    # reached the left parent after the stop_revision
                    return
                if (not reached_stop_revision_id
                        or rev_id in revision_id_whitelist):
                    yield (rev_id, node.merge_depth, node.revno,
                           node.end_of_merge)
                    if reached_stop_revision_id or rev_id == stop_revision_id:
                        # only do the merged revs of rev_id from now on
                        rev = self.repository.get_revision(rev_id)
                        if rev.parent_ids:
                            reached_stop_revision_id = True
                            revision_id_whitelist.extend(rev.parent_ids)
        else:
            raise ValueError('invalid stop_rule %r' % stop_rule)

    def _filter_start_non_ancestors(self, rev_iter):
        # If we started from a dotted revno, we want to consider it as a tip
        # and don't want to yield revisions that are not part of its
        # ancestry. Given the order guaranteed by the merge sort, we will see
        # uninteresting descendants of the first parent of our tip before the
        # tip itself.
        try:
            first = next(rev_iter)
        except StopIteration:
            return
        (rev_id, merge_depth, revno, end_of_merge) = first
        yield first
        if not merge_depth:
            # We start at a mainline revision so by definition, all others
            # revisions in rev_iter are ancestors
            for node in rev_iter:
                yield node

        clean = False
        whitelist = set()
        pmap = self.repository.get_parent_map([rev_id])
        parents = pmap.get(rev_id, [])
        if parents:
            whitelist.update(parents)
        else:
            # If there is no parents, there is nothing of interest left

            # FIXME: It's hard to test this scenario here as this code is never
            # called in that case. -- vila 20100322
            return

        for (rev_id, merge_depth, revno, end_of_merge) in rev_iter:
            if not clean:
                if rev_id in whitelist:
                    pmap = self.repository.get_parent_map([rev_id])
                    parents = pmap.get(rev_id, [])
                    whitelist.remove(rev_id)
                    whitelist.update(parents)
                    if merge_depth == 0:
                        # We've reached the mainline, there is nothing left to
                        # filter
                        clean = True
                else:
                    # A revision that is not part of the ancestry of our
                    # starting revision.
                    continue
            yield (rev_id, merge_depth, revno, end_of_merge)

    def leave_lock_in_place(self):
        """Tell this branch object not to release the physical lock when this
        object is unlocked.

        If lock_write doesn't return a token, then this method is not
        supported.
        """
        self.control_files.leave_in_place()

    def dont_leave_lock_in_place(self):
        """Tell this branch object to release the physical lock when this
        object is unlocked, even if it didn't originally acquire it.

        If lock_write doesn't return a token, then this method is not
        supported.
        """
        self.control_files.dont_leave_in_place()

    def bind(self, other):
        """Bind the local branch the other branch.

        :param other: The branch to bind to
        :type other: Branch
        """
        raise errors.UpgradeRequired(self.user_url)

    def get_append_revisions_only(self):
        """Whether it is only possible to append revisions to the history.
        """
        if not self._format.supports_set_append_revisions_only():
            return False
        return self.get_config_stack().get('append_revisions_only')

    def set_append_revisions_only(self, enabled):
        if not self._format.supports_set_append_revisions_only():
            raise errors.UpgradeRequired(self.user_url)
        self.get_config_stack().set('append_revisions_only', enabled)

<<<<<<< HEAD
    def set_reference_info(self, tree_path, branch_location, file_id=None):
        """Set the branch location to use for a tree reference."""
        raise errors.UnsupportedOperation(self.set_reference_info, self)

    def get_reference_info(self, path):
        """Get the tree_path and branch_location for a tree reference."""
        raise errors.UnsupportedOperation(self.get_reference_info, self)

    def fetch(self, from_branch, last_revision=None, limit=None, depth=None):
=======
    def fetch(self, from_branch, stop_revision=None, limit=None, lossy=False):
>>>>>>> b4e178b5
        """Copy revisions from from_branch into this branch.

        :param from_branch: Where to copy from.
        :param stop_revision: What revision to stop at (None for at the end
                              of the branch.
        :param limit: Optional rough limit of revisions to fetch
        :param depth: Revision depth
        :return: None
        """
        with self.lock_write():
            return InterBranch.get(from_branch, self).fetch(
<<<<<<< HEAD
                last_revision, limit=limit, depth=depth)
=======
                stop_revision, limit=limit, lossy=lossy)
>>>>>>> b4e178b5

    def get_bound_location(self):
        """Return the URL of the branch we are bound to.

        Older format branches cannot bind, please be sure to use a metadir
        branch.
        """
        return None

    def get_old_bound_location(self):
        """Return the URL of the branch we used to be bound to
        """
        raise errors.UpgradeRequired(self.user_url)

    def get_commit_builder(self, parents, config_stack=None, timestamp=None,
                           timezone=None, committer=None, revprops=None,
                           revision_id=None, lossy=False):
        """Obtain a CommitBuilder for this branch.

        :param parents: Revision ids of the parents of the new revision.
        :param config: Optional configuration to use.
        :param timestamp: Optional timestamp recorded for commit.
        :param timezone: Optional timezone for timestamp.
        :param committer: Optional committer to set for commit.
        :param revprops: Optional dictionary of revision properties.
        :param revision_id: Optional revision id.
        :param lossy: Whether to discard data that can not be natively
            represented, when pushing to a foreign VCS
        """

        if config_stack is None:
            config_stack = self.get_config_stack()

        return self.repository.get_commit_builder(
            self, parents, config_stack, timestamp, timezone, committer,
            revprops, revision_id, lossy)

    def get_master_branch(self, possible_transports=None):
        """Return the branch we are bound to.

        :return: Either a Branch, or None
        """
        return None

    def get_stacked_on_url(self):
        """Get the URL this branch is stacked against.

        :raises NotStacked: If the branch is not stacked.
        :raises UnstackableBranchFormat: If the branch does not support
            stacking.
        """
        raise NotImplementedError(self.get_stacked_on_url)

    def set_last_revision_info(self, revno, revision_id):
        """Set the last revision of this branch.

        The caller is responsible for checking that the revno is correct
        for this revision id.

        It may be possible to set the branch last revision to an id not
        present in the repository.  However, branches can also be
        configured to check constraints on history, in which case this may not
        be permitted.
        """
        raise NotImplementedError(self.set_last_revision_info)

    def generate_revision_history(self, revision_id, last_rev=None,
                                  other_branch=None):
        """See Branch.generate_revision_history"""
        with self.lock_write():
            graph = self.repository.get_graph()
            (last_revno, last_revid) = self.last_revision_info()
            known_revision_ids = [
                (last_revid, last_revno),
                (_mod_revision.NULL_REVISION, 0),
                ]
            if last_rev is not None:
                if not graph.is_ancestor(last_rev, revision_id):
                    # our previous tip is not merged into stop_revision
                    raise errors.DivergedBranches(self, other_branch)
            revno = graph.find_distance_to_null(
                revision_id, known_revision_ids)
            self.set_last_revision_info(revno, revision_id)

    def set_parent(self, url):
        """See Branch.set_parent."""
        # TODO: Maybe delete old location files?
        # URLs should never be unicode, even on the local fs,
        # FIXUP this and get_parent in a future branch format bump:
        # read and rewrite the file. RBC 20060125
        if url is not None:
            if isinstance(url, text_type):
                try:
                    url.encode('ascii')
                except UnicodeEncodeError:
                    raise urlutils.InvalidURL(
                        url, "Urls must be 7-bit ascii, "
                        "use breezy.urlutils.escape")
            url = urlutils.relative_url(self.base, url)
        with self.lock_write():
            self._set_parent_location(url)

    def set_stacked_on_url(self, url):
        """Set the URL this branch is stacked against.

        :raises UnstackableBranchFormat: If the branch does not support
            stacking.
        :raises UnstackableRepositoryFormat: If the repository does not support
            stacking.
        """
        if not self._format.supports_stacking():
            raise UnstackableBranchFormat(self._format, self.user_url)
        with self.lock_write():
            # XXX: Changing from one fallback repository to another does not
            # check that all the data you need is present in the new fallback.
            # Possibly it should.
            self._check_stackable_repo()
            if not url:
                try:
                    self.get_stacked_on_url()
                except (errors.NotStacked, UnstackableBranchFormat,
                        errors.UnstackableRepositoryFormat):
                    return
                self._unstack()
            else:
                self._activate_fallback_location(
                    url, possible_transports=[self.controldir.root_transport])
            # write this out after the repository is stacked to avoid setting a
            # stacked config that doesn't work.
            self._set_config_location('stacked_on_location', url)

    def _unstack(self):
        """Change a branch to be unstacked, copying data as needed.

        Don't call this directly, use set_stacked_on_url(None).
        """
        with ui.ui_factory.nested_progress_bar() as pb:
            pb.update(gettext("Unstacking"))
            # The basic approach here is to fetch the tip of the branch,
            # including all available ghosts, from the existing stacked
            # repository into a new repository object without the fallbacks.
            #
            # XXX: See <https://launchpad.net/bugs/397286> - this may not be
            # correct for CHKMap repostiories
            old_repository = self.repository
            if len(old_repository._fallback_repositories) != 1:
                raise AssertionError(
                    "can't cope with fallback repositories "
                    "of %r (fallbacks: %r)" % (
                        old_repository, old_repository._fallback_repositories))
            # Open the new repository object.
            # Repositories don't offer an interface to remove fallback
            # repositories today; take the conceptually simpler option and just
            # reopen it.  We reopen it starting from the URL so that we
            # get a separate connection for RemoteRepositories and can
            # stream from one of them to the other.  This does mean doing
            # separate SSH connection setup, but unstacking is not a
            # common operation so it's tolerable.
            new_bzrdir = controldir.ControlDir.open(
                self.controldir.root_transport.base)
            new_repository = new_bzrdir.find_repository()
            if new_repository._fallback_repositories:
                raise AssertionError(
                    "didn't expect %r to have fallback_repositories"
                    % (self.repository,))
            # Replace self.repository with the new repository.
            # Do our best to transfer the lock state (i.e. lock-tokens and
            # lock count) of self.repository to the new repository.
            lock_token = old_repository.lock_write().repository_token
            self.repository = new_repository
            if isinstance(self, remote.RemoteBranch):
                # Remote branches can have a second reference to the old
                # repository that need to be replaced.
                if self._real_branch is not None:
                    self._real_branch.repository = new_repository
            self.repository.lock_write(token=lock_token)
            if lock_token is not None:
                old_repository.leave_lock_in_place()
            old_repository.unlock()
            if lock_token is not None:
                # XXX: self.repository.leave_lock_in_place() before this
                # function will not be preserved.  Fortunately that doesn't
                # affect the current default format (2a), and would be a
                # corner-case anyway.
                #  - Andrew Bennetts, 2010/06/30
                self.repository.dont_leave_lock_in_place()
            old_lock_count = 0
            while True:
                try:
                    old_repository.unlock()
                except errors.LockNotHeld:
                    break
                old_lock_count += 1
            if old_lock_count == 0:
                raise AssertionError(
                    'old_repository should have been locked at least once.')
            for i in range(old_lock_count - 1):
                self.repository.lock_write()
            # Fetch from the old repository into the new.
            with old_repository.lock_read():
                # XXX: If you unstack a branch while it has a working tree
                # with a pending merge, the pending-merged revisions will no
                # longer be present.  You can (probably) revert and remerge.
                try:
                    tags_to_fetch = set(self.tags.get_reverse_tag_dict())
                except errors.TagsNotSupported:
                    tags_to_fetch = set()
                fetch_spec = vf_search.NotInOtherForRevs(
                    self.repository, old_repository,
                    required_ids=[self.last_revision()],
                    if_present_ids=tags_to_fetch, find_ghosts=True).execute()
                self.repository.fetch(old_repository, fetch_spec=fetch_spec)

    def _cache_revision_history(self, rev_history):
        """Set the cached revision history to rev_history.

        The revision_history method will use this cache to avoid regenerating
        the revision history.

        This API is semi-public; it only for use by subclasses, all other code
        should consider it to be private.
        """
        self._revision_history_cache = rev_history

    def _cache_revision_id_to_revno(self, revision_id_to_revno):
        """Set the cached revision_id => revno map to revision_id_to_revno.

        This API is semi-public; it only for use by subclasses, all other code
        should consider it to be private.
        """
        self._revision_id_to_revno_cache = revision_id_to_revno

    def _clear_cached_state(self):
        """Clear any cached data on this branch, e.g. cached revision history.

        This means the next call to revision_history will need to call
        _gen_revision_history.

        This API is semi-public; it is only for use by subclasses, all other
        code should consider it to be private.
        """
        self._revision_history_cache = None
        self._revision_id_to_revno_cache = None
        self._last_revision_info_cache = None
        self._master_branch_cache = None
        self._merge_sorted_revisions_cache = None
        self._partial_revision_history_cache = []
        self._partial_revision_id_to_revno_cache = {}

    def _gen_revision_history(self):
        """Return sequence of revision hashes on to this branch.

        Unlike revision_history, this method always regenerates or rereads the
        revision history, i.e. it does not cache the result, so repeated calls
        may be expensive.

        Concrete subclasses should override this instead of revision_history so
        that subclasses do not need to deal with caching logic.

        This API is semi-public; it only for use by subclasses, all other code
        should consider it to be private.
        """
        raise NotImplementedError(self._gen_revision_history)

    def _revision_history(self):
        if 'evil' in debug.debug_flags:
            mutter_callsite(3, "revision_history scales with history.")
        if self._revision_history_cache is not None:
            history = self._revision_history_cache
        else:
            history = self._gen_revision_history()
            self._cache_revision_history(history)
        return list(history)

    def revno(self):
        """Return current revision number for this branch.

        That is equivalent to the number of revisions committed to
        this branch.
        """
        return self.last_revision_info()[0]

    def unbind(self):
        """Older format branches cannot bind or unbind."""
        raise errors.UpgradeRequired(self.user_url)

    def last_revision(self):
        """Return last revision id, or NULL_REVISION."""
        return self.last_revision_info()[1]

    def last_revision_info(self):
        """Return information about the last revision.

        :return: A tuple (revno, revision_id).
        """
        with self.lock_read():
            if self._last_revision_info_cache is None:
                self._last_revision_info_cache = (
                    self._read_last_revision_info())
            return self._last_revision_info_cache

    def _read_last_revision_info(self):
        raise NotImplementedError(self._read_last_revision_info)

    def import_last_revision_info_and_tags(self, source, revno, revid,
                                           lossy=False):
        """Set the last revision info, importing from another repo if necessary.

        This is used by the bound branch code to upload a revision to
        the master branch first before updating the tip of the local branch.
        Revisions referenced by source's tags are also transferred.

        :param source: Source branch to optionally fetch from
        :param revno: Revision number of the new tip
        :param revid: Revision id of the new tip
        :param lossy: Whether to discard metadata that can not be
            natively represented
        :return: Tuple with the new revision number and revision id
            (should only be different from the arguments when lossy=True)
        """
        if not self.repository.has_same_location(source.repository):
            self.fetch(source, revid)
        self.set_last_revision_info(revno, revid)
        return (revno, revid)

    def revision_id_to_revno(self, revision_id):
        """Given a revision id, return its revno"""
        if _mod_revision.is_null(revision_id):
            return 0
        history = self._revision_history()
        try:
            return history.index(revision_id) + 1
        except ValueError:
            raise errors.NoSuchRevision(self, revision_id)

    def get_rev_id(self, revno, history=None):
        """Find the revision id of the specified revno."""
        with self.lock_read():
            if revno == 0:
                return _mod_revision.NULL_REVISION
            last_revno, last_revid = self.last_revision_info()
            if revno == last_revno:
                return last_revid
            if revno <= 0 or revno > last_revno:
                raise errors.NoSuchRevision(self, revno)
            distance_from_last = last_revno - revno
            if len(self._partial_revision_history_cache) <= distance_from_last:
                self._extend_partial_history(distance_from_last)
            return self._partial_revision_history_cache[distance_from_last]

    def pull(self, source, overwrite=False, stop_revision=None,
             possible_transports=None, *args, **kwargs):
        """Mirror source into this branch.

        This branch is considered to be 'local', having low latency.

        :returns: PullResult instance
        """
        return InterBranch.get(source, self).pull(
            overwrite=overwrite, stop_revision=stop_revision,
            possible_transports=possible_transports, *args, **kwargs)

    def push(self, target, overwrite=False, stop_revision=None, lossy=False,
             *args, **kwargs):
        """Mirror this branch into target.

        This branch is considered to be 'local', having low latency.
        """
        return InterBranch.get(self, target).push(
            overwrite, stop_revision, lossy, *args, **kwargs)

    def basis_tree(self):
        """Return `Tree` object for last revision."""
        return self.repository.revision_tree(self.last_revision())

    def get_parent(self):
        """Return the parent location of the branch.

        This is the default location for pull/missing.  The usual
        pattern is that the user can override it by specifying a
        location.
        """
        parent = self._get_parent_location()
        if parent is None:
            return parent
        # This is an old-format absolute path to a local branch
        # turn it into a url
        if parent.startswith('/'):
            parent = urlutils.local_path_to_url(parent)
        try:
            return urlutils.join(self.base[:-1], parent)
        except urlutils.InvalidURLJoin:
            raise errors.InaccessibleParent(parent, self.user_url)

    def _get_parent_location(self):
        raise NotImplementedError(self._get_parent_location)

    def _set_config_location(self, name, url, config=None,
                             make_relative=False):
        if config is None:
            config = self.get_config_stack()
        if url is None:
            url = ''
        elif make_relative:
            url = urlutils.relative_url(self.base, url)
        config.set(name, url)

    def _get_config_location(self, name, config=None):
        if config is None:
            config = self.get_config_stack()
        location = config.get(name)
        if location == '':
            location = None
        return location

    def get_child_submit_format(self):
        """Return the preferred format of submissions to this branch."""
        return self.get_config_stack().get('child_submit_format')

    def get_submit_branch(self):
        """Return the submit location of the branch.

        This is the default location for bundle.  The usual
        pattern is that the user can override it by specifying a
        location.
        """
        return self.get_config_stack().get('submit_branch')

    def set_submit_branch(self, location):
        """Return the submit location of the branch.

        This is the default location for bundle.  The usual
        pattern is that the user can override it by specifying a
        location.
        """
        self.get_config_stack().set('submit_branch', location)

    def get_public_branch(self):
        """Return the public location of the branch.

        This is used by merge directives.
        """
        return self._get_config_location('public_branch')

    def set_public_branch(self, location):
        """Return the submit location of the branch.

        This is the default location for bundle.  The usual
        pattern is that the user can override it by specifying a
        location.
        """
        self._set_config_location('public_branch', location)

    def get_push_location(self):
        """Return None or the location to push this branch to."""
        return self.get_config_stack().get('push_location')

    def set_push_location(self, location):
        """Set a new push location for this branch."""
        raise NotImplementedError(self.set_push_location)

    def _run_post_change_branch_tip_hooks(self, old_revno, old_revid):
        """Run the post_change_branch_tip hooks."""
        hooks = Branch.hooks['post_change_branch_tip']
        if not hooks:
            return
        new_revno, new_revid = self.last_revision_info()
        params = ChangeBranchTipParams(
            self, old_revno, new_revno, old_revid, new_revid)
        for hook in hooks:
            hook(params)

    def _run_pre_change_branch_tip_hooks(self, new_revno, new_revid):
        """Run the pre_change_branch_tip hooks."""
        hooks = Branch.hooks['pre_change_branch_tip']
        if not hooks:
            return
        old_revno, old_revid = self.last_revision_info()
        params = ChangeBranchTipParams(
            self, old_revno, new_revno, old_revid, new_revid)
        for hook in hooks:
            hook(params)

    def update(self):
        """Synchronise this branch with the master branch if any.

        :return: None or the last_revision pivoted out during the update.
        """
        return None

    def check_revno(self, revno):
        """\
        Check whether a revno corresponds to any revision.
        Zero (the NULL revision) is considered valid.
        """
        if revno != 0:
            self.check_real_revno(revno)

    def check_real_revno(self, revno):
        """\
        Check whether a revno corresponds to a real revision.
        Zero (the NULL revision) is considered invalid
        """
        if revno < 1 or revno > self.revno():
            raise errors.InvalidRevisionNumber(revno)

    def clone(self, to_controldir, revision_id=None, name=None,
              repository_policy=None, tag_selector=None):
        """Clone this branch into to_controldir preserving all semantic values.

        Most API users will want 'create_clone_on_transport', which creates a
        new bzrdir and branch on the fly.

        revision_id: if not None, the revision history in the new branch will
                     be truncated to end with revision_id.
        """
        result = to_controldir.create_branch(name=name)
        with self.lock_read(), result.lock_write():
            if repository_policy is not None:
                repository_policy.configure_branch(result)
            self.copy_content_into(
                result, revision_id=revision_id, tag_selector=tag_selector)
        return result

    def sprout(self, to_controldir, revision_id=None, repository_policy=None,
               repository=None, lossy=False, tag_selector=None):
        """Create a new line of development from the branch, into to_controldir.

        to_controldir controls the branch format.

        revision_id: if not None, the revision history in the new branch will
                     be truncated to end with revision_id.
        """
        if (repository_policy is not None
                and repository_policy.requires_stacking()):
            to_controldir._format.require_stacking(_skip_repo=True)
        result = to_controldir.create_branch(repository=repository)
        if lossy:
            raise errors.LossyPushToSameVCS(self, result)
        with self.lock_read(), result.lock_write():
            if repository_policy is not None:
                repository_policy.configure_branch(result)
            self.copy_content_into(
                result, revision_id=revision_id, tag_selector=tag_selector)
            master_url = self.get_bound_location()
            if master_url is None:
                result.set_parent(self.user_url)
            else:
                result.set_parent(master_url)
        return result

    def _synchronize_history(self, destination, revision_id):
        """Synchronize last revision and revision history between branches.

        This version is most efficient when the destination is also a
        BzrBranch6, but works for BzrBranch5, as long as the destination's
        repository contains all the lefthand ancestors of the intended
        last_revision.  If not, set_last_revision_info will fail.

        :param destination: The branch to copy the history into
        :param revision_id: The revision-id to truncate history at.  May
          be None to copy complete history.
        """
        source_revno, source_revision_id = self.last_revision_info()
        if revision_id is None:
            revno, revision_id = source_revno, source_revision_id
        else:
            graph = self.repository.get_graph()
            try:
                revno = graph.find_distance_to_null(
                    revision_id, [(source_revision_id, source_revno)])
            except errors.GhostRevisionsHaveNoRevno:
                # Default to 1, if we can't find anything else
                revno = 1
        destination.set_last_revision_info(revno, revision_id)

    def copy_content_into(self, destination, revision_id=None, tag_selector=None):
        """Copy the content of self into destination.

        revision_id: if not None, the revision history in the new branch will
                     be truncated to end with revision_id.
        tag_selector: Optional callback that receives a tag name
            and should return a boolean to indicate whether a tag should be copied
        """
        return InterBranch.get(self, destination).copy_content_into(
            revision_id=revision_id, tag_selector=tag_selector)

    def update_references(self, target):
        if not self._format.supports_reference_locations:
            return
        return InterBranch.get(self, target).update_references()

    def check(self, refs):
        """Check consistency of the branch.

        In particular this checks that revisions given in the revision-history
        do actually match up in the revision graph, and that they're all
        present in the repository.

        Callers will typically also want to check the repository.

        :param refs: Calculated refs for this branch as specified by
            branch._get_check_refs()
        :return: A BranchCheckResult.
        """
        with self.lock_read():
            result = BranchCheckResult(self)
            last_revno, last_revision_id = self.last_revision_info()
            actual_revno = refs[('lefthand-distance', last_revision_id)]
            if actual_revno != last_revno:
                result.errors.append(errors.BzrCheckError(
                    'revno does not match len(mainline) %s != %s' % (
                        last_revno, actual_revno)))
            # TODO: We should probably also check that self.revision_history
            # matches the repository for older branch formats.
            # If looking for the code that cross-checks repository parents
            # against the Graph.iter_lefthand_ancestry output, that is now a
            # repository specific check.
            return result

    def _get_checkout_format(self, lightweight=False):
        """Return the most suitable metadir for a checkout of this branch.
        Weaves are used if this branch's repository uses weaves.
        """
        format = self.repository.controldir.checkout_metadir()
        format.set_branch_format(self._format)
        return format

    def create_clone_on_transport(self, to_transport, revision_id=None,
                                  stacked_on=None, create_prefix=False,
                                  use_existing_dir=False, no_tree=None,
                                  tag_selector=None):
        """Create a clone of this branch and its bzrdir.

        :param to_transport: The transport to clone onto.
        :param revision_id: The revision id to use as tip in the new branch.
            If None the tip is obtained from this branch.
        :param stacked_on: An optional URL to stack the clone on.
        :param create_prefix: Create any missing directories leading up to
            to_transport.
        :param use_existing_dir: Use an existing directory if one exists.
        """
        # XXX: Fix the bzrdir API to allow getting the branch back from the
        # clone call. Or something. 20090224 RBC/spiv.
        # XXX: Should this perhaps clone colocated branches as well,
        # rather than just the default branch? 20100319 JRV
        if revision_id is None:
            revision_id = self.last_revision()
        dir_to = self.controldir.clone_on_transport(
            to_transport, revision_id=revision_id, stacked_on=stacked_on,
            create_prefix=create_prefix, use_existing_dir=use_existing_dir,
            no_tree=no_tree, tag_selector=tag_selector)
        return dir_to.open_branch()

    def create_checkout(self, to_location, revision_id=None,
                        lightweight=False, accelerator_tree=None,
                        hardlink=False, recurse_nested=True):
        """Create a checkout of a branch.

        :param to_location: The url to produce the checkout at
        :param revision_id: The revision to check out
        :param lightweight: If True, produce a lightweight checkout, otherwise,
            produce a bound branch (heavyweight checkout)
        :param accelerator_tree: A tree which can be used for retrieving file
            contents more quickly than the revision tree, i.e. a workingtree.
            The revision tree will be used for cases where accelerator_tree's
            content is different.
        :param hardlink: If true, hard-link files from accelerator_tree,
            where possible.
        :param recurse_nested: Whether to recurse into nested trees
        :return: The tree of the created checkout
        """
        t = transport.get_transport(to_location)
        t.ensure_base()
        format = self._get_checkout_format(lightweight=lightweight)
        try:
            checkout = format.initialize_on_transport(t)
        except errors.AlreadyControlDirError:
            # It's fine if the control directory already exists,
            # as long as there is no existing branch and working tree.
            checkout = controldir.ControlDir.open_from_transport(t)
            try:
                checkout.open_branch()
            except errors.NotBranchError:
                pass
            else:
                raise errors.AlreadyControlDirError(t.base)
            if (checkout.control_transport.base
                    == self.controldir.control_transport.base):
                # When checking out to the same control directory,
                # always create a lightweight checkout
                lightweight = True

        if lightweight:
            from_branch = checkout.set_branch_reference(target_branch=self)
        else:
            policy = checkout.determine_repository_policy()
            policy.acquire_repository()
            checkout_branch = checkout.create_branch()
            checkout_branch.bind(self)
            # pull up to the specified revision_id to set the initial
            # branch tip correctly, and seed it with history.
            checkout_branch.pull(self, stop_revision=revision_id)
            from_branch = None
        tree = checkout.create_workingtree(revision_id,
                                           from_branch=from_branch,
                                           accelerator_tree=accelerator_tree,
                                           hardlink=hardlink)
        basis_tree = tree.basis_tree()
        with basis_tree.lock_read():
            for path in basis_tree.iter_references():
                reference_parent = tree.reference_parent(path)
                if reference_parent is None:
                    warning('Branch location for %s unknown.', path)
                    continue
                reference_parent.create_checkout(
                    tree.abspath(path),
                    basis_tree.get_reference_revision(path), lightweight)
        return tree

    def reconcile(self, thorough=True):
        """Make sure the data stored in this branch is consistent.

        :return: A `ReconcileResult` object.
        """
        raise NotImplementedError(self.reconcile)

    def supports_tags(self):
        return self._format.supports_tags()

    def automatic_tag_name(self, revision_id):
        """Try to automatically find the tag name for a revision.

        :param revision_id: Revision id of the revision.
        :return: A tag name or None if no tag name could be determined.
        """
        for hook in Branch.hooks['automatic_tag_name']:
            ret = hook(self, revision_id)
            if ret is not None:
                return ret
        return None

    def _check_if_descendant_or_diverged(self, revision_a, revision_b, graph,
                                         other_branch):
        """Ensure that revision_b is a descendant of revision_a.

        This is a helper function for update_revisions.

        :raises: DivergedBranches if revision_b has diverged from revision_a.
        :returns: True if revision_b is a descendant of revision_a.
        """
        relation = self._revision_relations(revision_a, revision_b, graph)
        if relation == 'b_descends_from_a':
            return True
        elif relation == 'diverged':
            raise errors.DivergedBranches(self, other_branch)
        elif relation == 'a_descends_from_b':
            return False
        else:
            raise AssertionError("invalid relation: %r" % (relation,))

    def _revision_relations(self, revision_a, revision_b, graph):
        """Determine the relationship between two revisions.

        :returns: One of: 'a_descends_from_b', 'b_descends_from_a', 'diverged'
        """
        heads = graph.heads([revision_a, revision_b])
        if heads == {revision_b}:
            return 'b_descends_from_a'
        elif heads == {revision_a, revision_b}:
            # These branches have diverged
            return 'diverged'
        elif heads == {revision_a}:
            return 'a_descends_from_b'
        else:
            raise AssertionError("invalid heads: %r" % (heads,))

    def heads_to_fetch(self):
        """Return the heads that must and that should be fetched to copy this
        branch into another repo.

        :returns: a 2-tuple of (must_fetch, if_present_fetch).  must_fetch is a
            set of heads that must be fetched.  if_present_fetch is a set of
            heads that must be fetched if present, but no error is necessary if
            they are not present.
        """
        # For bzr native formats must_fetch is just the tip, and
        # if_present_fetch are the tags.
        must_fetch = {self.last_revision()}
        if_present_fetch = set()
        if self.get_config_stack().get('branch.fetch_tags'):
            try:
                if_present_fetch = set(self.tags.get_reverse_tag_dict())
            except errors.TagsNotSupported:
                pass
        must_fetch.discard(_mod_revision.NULL_REVISION)
        if_present_fetch.discard(_mod_revision.NULL_REVISION)
        return must_fetch, if_present_fetch

    def create_memorytree(self):
        """Create a memory tree for this branch.

        :return: An in-memory MutableTree instance
        """
        return memorytree.MemoryTree.create_on_branch(self)


class BranchFormat(controldir.ControlComponentFormat):
    """An encapsulation of the initialization and open routines for a format.

    Formats provide three things:
     * An initialization routine,
     * a format description
     * an open routine.

    Formats are placed in an dict by their format string for reference
    during branch opening. It's not required that these be instances, they
    can be classes themselves with class methods - it simply depends on
    whether state is needed for a given format or not.

    Once a format is deprecated, just deprecate the initialize and open
    methods on the format class. Do not deprecate the object, as the
    object will be created every time regardless.
    """

    def __eq__(self, other):
        return self.__class__ is other.__class__

    def __ne__(self, other):
        return not (self == other)

    def get_reference(self, controldir, name=None):
        """Get the target reference of the branch in controldir.

        format probing must have been completed before calling
        this method - it is assumed that the format of the branch
        in controldir is correct.

        :param controldir: The controldir to get the branch data from.
        :param name: Name of the colocated branch to fetch
        :return: None if the branch is not a reference branch.
        """
        return None

    @classmethod
    def set_reference(self, controldir, name, to_branch):
        """Set the target reference of the branch in controldir.

        format probing must have been completed before calling
        this method - it is assumed that the format of the branch
        in controldir is correct.

        :param controldir: The controldir to set the branch reference for.
        :param name: Name of colocated branch to set, None for default
        :param to_branch: branch that the checkout is to reference
        """
        raise NotImplementedError(self.set_reference)

    def get_format_description(self):
        """Return the short format description for this format."""
        raise NotImplementedError(self.get_format_description)

    def _run_post_branch_init_hooks(self, controldir, name, branch):
        hooks = Branch.hooks['post_branch_init']
        if not hooks:
            return
        params = BranchInitHookParams(self, controldir, name, branch)
        for hook in hooks:
            hook(params)

    def initialize(self, controldir, name=None, repository=None,
                   append_revisions_only=None):
        """Create a branch of this format in controldir.

        :param name: Name of the colocated branch to create.
        """
        raise NotImplementedError(self.initialize)

    def is_supported(self):
        """Is this format supported?

        Supported formats can be initialized and opened.
        Unsupported formats may not support initialization or committing or
        some other features depending on the reason for not being supported.
        """
        return True

    def make_tags(self, branch):
        """Create a tags object for branch.

        This method is on BranchFormat, because BranchFormats are reflected
        over the wire via network_name(), whereas full Branch instances require
        multiple VFS method calls to operate at all.

        The default implementation returns a disabled-tags instance.

        Note that it is normal for branch to be a RemoteBranch when using tags
        on a RemoteBranch.
        """
        return _mod_tag.DisabledTags(branch)

    def network_name(self):
        """A simple byte string uniquely identifying this format for RPC calls.

        MetaDir branch formats use their disk format string to identify the
        repository over the wire. All in one formats such as bzr < 0.8, and
        foreign formats like svn/git and hg should use some marker which is
        unique and immutable.
        """
        raise NotImplementedError(self.network_name)

    def open(self, controldir, name=None, _found=False, ignore_fallbacks=False,
             found_repository=None, possible_transports=None):
        """Return the branch object for controldir.

        :param controldir: A ControlDir that contains a branch.
        :param name: Name of colocated branch to open
        :param _found: a private parameter, do not use it. It is used to
            indicate if format probing has already be done.
        :param ignore_fallbacks: when set, no fallback branches will be opened
            (if there are any).  Default is to open fallbacks.
        """
        raise NotImplementedError(self.open)

    def supports_set_append_revisions_only(self):
        """True if this format supports set_append_revisions_only."""
        return False

    def supports_stacking(self):
        """True if this format records a stacked-on branch."""
        return False

    def supports_leaving_lock(self):
        """True if this format supports leaving locks in place."""
        return False  # by default

    def __str__(self):
        return self.get_format_description().rstrip()

    def supports_tags(self):
        """True if this format supports tags stored in the branch"""
        return False  # by default

    def tags_are_versioned(self):
        """Whether the tag container for this branch versions tags."""
        return False

    def supports_tags_referencing_ghosts(self):
        """True if tags can reference ghost revisions."""
        return True

    def supports_store_uncommitted(self):
        """True if uncommitted changes can be stored in this branch."""
        return True

    def stores_revno(self):
        """True if this branch format store revision numbers."""
        return True


class BranchHooks(Hooks):
    """A dictionary mapping hook name to a list of callables for branch hooks.

    e.g. ['post_push'] Is the list of items to be called when the
    push function is invoked.
    """

    def __init__(self):
        """Create the default hooks.

        These are all empty initially, because by default nothing should get
        notified.
        """
        Hooks.__init__(self, "breezy.branch", "Branch.hooks")
        self.add_hook(
            'open',
            "Called with the Branch object that has been opened after a "
            "branch is opened.", (1, 8))
        self.add_hook(
            'post_push',
            "Called after a push operation completes. post_push is called "
            "with a breezy.branch.BranchPushResult object and only runs in "
            "the bzr client.", (0, 15))
        self.add_hook(
            'post_pull',
            "Called after a pull operation completes. post_pull is called "
            "with a breezy.branch.PullResult object and only runs in the "
            "bzr client.", (0, 15))
        self.add_hook(
            'pre_commit',
            "Called after a commit is calculated but before it is "
            "completed. pre_commit is called with (local, master, old_revno, "
            "old_revid, future_revno, future_revid, tree_delta, future_tree"
            "). old_revid is NULL_REVISION for the first commit to a branch, "
            "tree_delta is a TreeDelta object describing changes from the "
            "basis revision. hooks MUST NOT modify this delta. "
            " future_tree is an in-memory tree obtained from "
            "CommitBuilder.revision_tree() and hooks MUST NOT modify this "
            "tree.", (0, 91))
        self.add_hook(
            'post_commit',
            "Called in the bzr client after a commit has completed. "
            "post_commit is called with (local, master, old_revno, old_revid, "
            "new_revno, new_revid). old_revid is NULL_REVISION for the first "
            "commit to a branch.", (0, 15))
        self.add_hook(
            'post_uncommit',
            "Called in the bzr client after an uncommit completes. "
            "post_uncommit is called with (local, master, old_revno, "
            "old_revid, new_revno, new_revid) where local is the local branch "
            "or None, master is the target branch, and an empty branch "
            "receives new_revno of 0, new_revid of None.", (0, 15))
        self.add_hook(
            'pre_change_branch_tip',
            "Called in bzr client and server before a change to the tip of a "
            "branch is made. pre_change_branch_tip is called with a "
            "breezy.branch.ChangeBranchTipParams. Note that push, pull, "
            "commit, uncommit will all trigger this hook.", (1, 6))
        self.add_hook(
            'post_change_branch_tip',
            "Called in bzr client and server after a change to the tip of a "
            "branch is made. post_change_branch_tip is called with a "
            "breezy.branch.ChangeBranchTipParams. Note that push, pull, "
            "commit, uncommit will all trigger this hook.", (1, 4))
        self.add_hook(
            'transform_fallback_location',
            "Called when a stacked branch is activating its fallback "
            "locations. transform_fallback_location is called with (branch, "
            "url), and should return a new url. Returning the same url "
            "allows it to be used as-is, returning a different one can be "
            "used to cause the branch to stack on a closer copy of that "
            "fallback_location. Note that the branch cannot have history "
            "accessing methods called on it during this hook because the "
            "fallback locations have not been activated. When there are "
            "multiple hooks installed for transform_fallback_location, "
            "all are called with the url returned from the previous hook."
            "The order is however undefined.", (1, 9))
        self.add_hook(
            'automatic_tag_name',
            "Called to determine an automatic tag name for a revision. "
            "automatic_tag_name is called with (branch, revision_id) and "
            "should return a tag name or None if no tag name could be "
            "determined. The first non-None tag name returned will be used.",
            (2, 2))
        self.add_hook(
            'post_branch_init',
            "Called after new branch initialization completes. "
            "post_branch_init is called with a "
            "breezy.branch.BranchInitHookParams. "
            "Note that init, branch and checkout (both heavyweight and "
            "lightweight) will all trigger this hook.", (2, 2))
        self.add_hook(
            'post_switch',
            "Called after a checkout switches branch. "
            "post_switch is called with a "
            "breezy.branch.SwitchHookParams.", (2, 2))


# install the default hooks into the Branch class.
Branch.hooks = BranchHooks()


class ChangeBranchTipParams(object):
    """Object holding parameters passed to `*_change_branch_tip` hooks.

    There are 5 fields that hooks may wish to access:

    :ivar branch: the branch being changed
    :ivar old_revno: revision number before the change
    :ivar new_revno: revision number after the change
    :ivar old_revid: revision id before the change
    :ivar new_revid: revision id after the change

    The revid fields are strings. The revno fields are integers.
    """

    def __init__(self, branch, old_revno, new_revno, old_revid, new_revid):
        """Create a group of ChangeBranchTip parameters.

        :param branch: The branch being changed.
        :param old_revno: Revision number before the change.
        :param new_revno: Revision number after the change.
        :param old_revid: Tip revision id before the change.
        :param new_revid: Tip revision id after the change.
        """
        self.branch = branch
        self.old_revno = old_revno
        self.new_revno = new_revno
        self.old_revid = old_revid
        self.new_revid = new_revid

    def __eq__(self, other):
        return self.__dict__ == other.__dict__

    def __repr__(self):
        return "<%s of %s from (%s, %s) to (%s, %s)>" % (
            self.__class__.__name__, self.branch,
            self.old_revno, self.old_revid, self.new_revno, self.new_revid)


class BranchInitHookParams(object):
    """Object holding parameters passed to `*_branch_init` hooks.

    There are 4 fields that hooks may wish to access:

    :ivar format: the branch format
    :ivar bzrdir: the ControlDir where the branch will be/has been initialized
    :ivar name: name of colocated branch, if any (or None)
    :ivar branch: the branch created

    Note that for lightweight checkouts, the bzrdir and format fields refer to
    the checkout, hence they are different from the corresponding fields in
    branch, which refer to the original branch.
    """

    def __init__(self, format, controldir, name, branch):
        """Create a group of BranchInitHook parameters.

        :param format: the branch format
        :param controldir: the ControlDir where the branch will be/has been
            initialized
        :param name: name of colocated branch, if any (or None)
        :param branch: the branch created

        Note that for lightweight checkouts, the bzrdir and format fields refer
        to the checkout, hence they are different from the corresponding fields
        in branch, which refer to the original branch.
        """
        self.format = format
        self.controldir = controldir
        self.name = name
        self.branch = branch

    def __eq__(self, other):
        return self.__dict__ == other.__dict__

    def __repr__(self):
        return "<%s of %s>" % (self.__class__.__name__, self.branch)


class SwitchHookParams(object):
    """Object holding parameters passed to `*_switch` hooks.

    There are 4 fields that hooks may wish to access:

    :ivar control_dir: ControlDir of the checkout to change
    :ivar to_branch: branch that the checkout is to reference
    :ivar force: skip the check for local commits in a heavy checkout
    :ivar revision_id: revision ID to switch to (or None)
    """

    def __init__(self, control_dir, to_branch, force, revision_id):
        """Create a group of SwitchHook parameters.

        :param control_dir: ControlDir of the checkout to change
        :param to_branch: branch that the checkout is to reference
        :param force: skip the check for local commits in a heavy checkout
        :param revision_id: revision ID to switch to (or None)
        """
        self.control_dir = control_dir
        self.to_branch = to_branch
        self.force = force
        self.revision_id = revision_id

    def __eq__(self, other):
        return self.__dict__ == other.__dict__

    def __repr__(self):
        return "<%s for %s to (%s, %s)>" % (
            self.__class__.__name__, self.control_dir, self.to_branch,
            self.revision_id)


class BranchFormatRegistry(controldir.ControlComponentFormatRegistry):
    """Branch format registry."""

    def __init__(self, other_registry=None):
        super(BranchFormatRegistry, self).__init__(other_registry)
        self._default_format = None
        self._default_format_key = None

    def get_default(self):
        """Return the current default format."""
        if (self._default_format_key is not None
                and self._default_format is None):
            self._default_format = self.get(self._default_format_key)
        return self._default_format

    def set_default(self, format):
        """Set the default format."""
        self._default_format = format
        self._default_format_key = None

    def set_default_key(self, format_string):
        """Set the default format by its format string."""
        self._default_format_key = format_string
        self._default_format = None


network_format_registry = registry.FormatRegistry()
"""Registry of formats indexed by their network name.

The network name for a branch format is an identifier that can be used when
referring to formats with smart server operations. See
BranchFormat.network_name() for more detail.
"""

format_registry = BranchFormatRegistry(network_format_registry)


# formats which have no format string are not discoverable
# and not independently creatable, so are not registered.
format_registry.register_lazy(
    b"Bazaar-NG branch format 5\n", "breezy.bzr.fullhistory",
    "BzrBranchFormat5")
format_registry.register_lazy(
    b"Bazaar Branch Format 6 (bzr 0.15)\n",
    "breezy.bzr.branch", "BzrBranchFormat6")
format_registry.register_lazy(
    b"Bazaar Branch Format 7 (needs bzr 1.6)\n",
    "breezy.bzr.branch", "BzrBranchFormat7")
format_registry.register_lazy(
    b"Bazaar Branch Format 8 (needs bzr 1.15)\n",
    "breezy.bzr.branch", "BzrBranchFormat8")
format_registry.register_lazy(
    b"Bazaar-NG Branch Reference Format 1\n",
    "breezy.bzr.branch", "BranchReferenceFormat")

format_registry.set_default_key(b"Bazaar Branch Format 7 (needs bzr 1.6)\n")


class BranchWriteLockResult(LogicalLockResult):
    """The result of write locking a branch.

    :ivar token: The token obtained from the underlying branch lock, or
        None.
    :ivar unlock: A callable which will unlock the lock.
    """

    def __repr__(self):
        return "BranchWriteLockResult(%r, %r)" % (self.unlock, self.token)


######################################################################
# results of operations


class _Result(object):

    def _show_tag_conficts(self, to_file):
        if not getattr(self, 'tag_conflicts', None):
            return
        to_file.write('Conflicting tags:\n')
        for name, value1, value2 in self.tag_conflicts:
            to_file.write('    %s\n' % (name, ))


class PullResult(_Result):
    """Result of a Branch.pull operation.

    :ivar old_revno: Revision number before pull.
    :ivar new_revno: Revision number after pull.
    :ivar old_revid: Tip revision id before pull.
    :ivar new_revid: Tip revision id after pull.
    :ivar source_branch: Source (local) branch object. (read locked)
    :ivar master_branch: Master branch of the target, or the target if no
        Master
    :ivar local_branch: target branch if there is a Master, else None
    :ivar target_branch: Target/destination branch object. (write locked)
    :ivar tag_conflicts: A list of tag conflicts, see BasicTags.merge_to
    :ivar tag_updates: A dict with new tags, see BasicTags.merge_to
    """

    def report(self, to_file):
        tag_conflicts = getattr(self, "tag_conflicts", None)
        tag_updates = getattr(self, "tag_updates", None)
        if not is_quiet():
            if self.old_revid != self.new_revid:
                to_file.write('Now on revision %d.\n' % self.new_revno)
            if tag_updates:
                to_file.write('%d tag(s) updated.\n' % len(tag_updates))
            if self.old_revid == self.new_revid and not tag_updates:
                if not tag_conflicts:
                    to_file.write('No revisions or tags to pull.\n')
                else:
                    to_file.write('No revisions to pull.\n')
        self._show_tag_conficts(to_file)


class BranchPushResult(_Result):
    """Result of a Branch.push operation.

    :ivar old_revno: Revision number (eg 10) of the target before push.
    :ivar new_revno: Revision number (eg 12) of the target after push.
    :ivar old_revid: Tip revision id (eg joe@foo.com-1234234-aoeua34) of target
        before the push.
    :ivar new_revid: Tip revision id (eg joe@foo.com-5676566-boa234a) of target
        after the push.
    :ivar source_branch: Source branch object that the push was from. This is
        read locked, and generally is a local (and thus low latency) branch.
    :ivar master_branch: If target is a bound branch, the master branch of
        target, or target itself. Always write locked.
    :ivar target_branch: The direct Branch where data is being sent (write
        locked).
    :ivar local_branch: If the target is a bound branch this will be the
        target, otherwise it will be None.
    """

    def report(self, to_file):
        # TODO: This function gets passed a to_file, but then
        # ignores it and calls note() instead. This is also
        # inconsistent with PullResult(), which writes to stdout.
        # -- JRV20110901, bug #838853
        tag_conflicts = getattr(self, "tag_conflicts", None)
        tag_updates = getattr(self, "tag_updates", None)
        if not is_quiet():
            if self.old_revid != self.new_revid:
                if self.new_revno is not None:
                    note(gettext('Pushed up to revision %d.'),
                         self.new_revno)
                else:
                    note(gettext('Pushed up to revision id %s.'),
                         self.new_revid.decode('utf-8'))
            if tag_updates:
                note(ngettext('%d tag updated.', '%d tags updated.',
                              len(tag_updates)) % len(tag_updates))
            if self.old_revid == self.new_revid and not tag_updates:
                if not tag_conflicts:
                    note(gettext('No new revisions or tags to push.'))
                else:
                    note(gettext('No new revisions to push.'))
        self._show_tag_conficts(to_file)


class BranchCheckResult(object):
    """Results of checking branch consistency.

    :see: Branch.check
    """

    def __init__(self, branch):
        self.branch = branch
        self.errors = []

    def report_results(self, verbose):
        """Report the check results via trace.note.

        :param verbose: Requests more detailed display of what was checked,
            if any.
        """
        note(gettext('checked branch {0} format {1}').format(
            self.branch.user_url, self.branch._format))
        for error in self.errors:
            note(gettext('found error:%s'), error)


class InterBranch(InterObject):
    """This class represents operations taking place between two branches.

    Its instances have methods like pull() and push() and contain
    references to the source and target repositories these operations
    can be carried out on.
    """

    _optimisers = []
    """The available optimised InterBranch types."""

    @classmethod
    def _get_branch_formats_to_test(klass):
        """Return an iterable of format tuples for testing.

        :return: An iterable of (from_format, to_format) to use when testing
            this InterBranch class. Each InterBranch class should define this
            method itself.
        """
        raise NotImplementedError(klass._get_branch_formats_to_test)

    def pull(self, overwrite=False, stop_revision=None,
             possible_transports=None, local=False, tag_selector=None):
        """Mirror source into target branch.

        The target branch is considered to be 'local', having low latency.

        :returns: PullResult instance
        """
        raise NotImplementedError(self.pull)

    def push(self, overwrite=False, stop_revision=None, lossy=False,
             _override_hook_source_branch=None, tag_selector=None):
        """Mirror the source branch into the target branch.

        The source branch is considered to be 'local', having low latency.
        """
        raise NotImplementedError(self.push)

    def copy_content_into(self, revision_id=None, tag_selector=None):
        """Copy the content of source into target

        :param revision_id:
            if not None, the revision history in the new branch will
            be truncated to end with revision_id.
        :param tag_selector: Optional callback that can decide
            to copy or not copy tags.
        """
        raise NotImplementedError(self.copy_content_into)

<<<<<<< HEAD
    def fetch(self, stop_revision=None, limit=None, depth=None):
=======
    def fetch(self, stop_revision=None, limit=None, lossy=False):
>>>>>>> b4e178b5
        """Fetch revisions.

        :param stop_revision: Last revision to fetch
        :param limit: Optional rough limit of revisions to fetch
<<<<<<< HEAD
        :param depth: Optional revision depth
=======
        :return: FetchResult object
>>>>>>> b4e178b5
        """
        raise NotImplementedError(self.fetch)

    def update_references(self):
        """Import reference information from source to target.
        """
        raise NotImplementedError(self.update_references)


def _fix_overwrite_type(overwrite):
    if isinstance(overwrite, bool):
        if overwrite:
            return ["history", "tags"]
        else:
            return []
    return overwrite


class GenericInterBranch(InterBranch):
    """InterBranch implementation that uses public Branch functions."""

    @classmethod
    def is_compatible(klass, source, target):
        # GenericBranch uses the public API, so always compatible
        return True

    @classmethod
    def _get_branch_formats_to_test(klass):
        return [(format_registry.get_default(), format_registry.get_default())]

    @classmethod
    def unwrap_format(klass, format):
        if isinstance(format, remote.RemoteBranchFormat):
            format._ensure_real()
            return format._custom_format
        return format

    def copy_content_into(self, revision_id=None, tag_selector=None):
        """Copy the content of source into target

        revision_id: if not None, the revision history in the new branch will
                     be truncated to end with revision_id.
        """
        with self.source.lock_read(), self.target.lock_write():
            self.source._synchronize_history(self.target, revision_id)
            self.update_references()
            try:
                parent = self.source.get_parent()
            except errors.InaccessibleParent as e:
                mutter('parent was not accessible to copy: %s', str(e))
            else:
                if parent:
                    self.target.set_parent(parent)
            if self.source._push_should_merge_tags():
                self.source.tags.merge_to(self.target.tags, selector=tag_selector)

<<<<<<< HEAD
    def fetch(self, stop_revision=None, limit=None, depth=None):
=======
    def fetch(self, stop_revision=None, limit=None, lossy=False):
>>>>>>> b4e178b5
        if self.target.base == self.source.base:
            return (0, [])
        if depth is not None:
            raise errors.FetchDepthUnsupported(self)
        with self.source.lock_read(), self.target.lock_write():
            fetch_spec_factory = fetch.FetchSpecFactory()
            fetch_spec_factory.source_branch = self.source
            fetch_spec_factory.source_branch_stop_revision_id = stop_revision
            fetch_spec_factory.source_repo = self.source.repository
            fetch_spec_factory.target_repo = self.target.repository
            fetch_spec_factory.target_repo_kind = (
                fetch.TargetRepoKinds.PREEXISTING)
            fetch_spec_factory.limit = limit
            fetch_spec = fetch_spec_factory.make_fetch_spec()
            return self.target.repository.fetch(
                self.source.repository,
                lossy=lossy,
                fetch_spec=fetch_spec)

    def _update_revisions(self, stop_revision=None, overwrite=False,
                          graph=None):
        with self.source.lock_read(), self.target.lock_write():
            other_revno, other_last_revision = self.source.last_revision_info()
            stop_revno = None  # unknown
            if stop_revision is None:
                stop_revision = other_last_revision
                if _mod_revision.is_null(stop_revision):
                    # if there are no commits, we're done.
                    return
                stop_revno = other_revno

            # what's the current last revision, before we fetch [and change it
            # possibly]
            last_rev = _mod_revision.ensure_null(self.target.last_revision())
            # we fetch here so that we don't process data twice in the common
            # case of having something to pull, and so that the check for
            # already merged can operate on the just fetched graph, which will
            # be cached in memory.
            self.fetch(stop_revision=stop_revision)
            # Check to see if one is an ancestor of the other
            if not overwrite:
                if graph is None:
                    graph = self.target.repository.get_graph()
                if self.target._check_if_descendant_or_diverged(
                        stop_revision, last_rev, graph, self.source):
                    # stop_revision is a descendant of last_rev, but we aren't
                    # overwriting, so we're done.
                    return
            if stop_revno is None:
                if graph is None:
                    graph = self.target.repository.get_graph()
                this_revno, this_last_revision = \
                    self.target.last_revision_info()
                stop_revno = graph.find_distance_to_null(
                    stop_revision, [(other_last_revision, other_revno),
                                    (this_last_revision, this_revno)])
            self.target.set_last_revision_info(stop_revno, stop_revision)

    def pull(self, overwrite=False, stop_revision=None,
             possible_transports=None, run_hooks=True,
             _override_hook_target=None, local=False,
             tag_selector=None):
        """Pull from source into self, updating my master if any.

        :param run_hooks: Private parameter - if false, this branch
            is being called because it's the master of the primary branch,
            so it should not run its hooks.
        """
        with cleanup.ExitStack() as exit_stack:
            exit_stack.enter_context(self.target.lock_write())
            bound_location = self.target.get_bound_location()
            if local and not bound_location:
                raise errors.LocalRequiresBoundBranch()
            master_branch = None
            source_is_master = False
            if bound_location:
                # bound_location comes from a config file, some care has to be
                # taken to relate it to source.user_url
                normalized = urlutils.normalize_url(bound_location)
                try:
                    relpath = self.source.user_transport.relpath(normalized)
                    source_is_master = (relpath == '')
                except (errors.PathNotChild, urlutils.InvalidURL):
                    source_is_master = False
            if not local and bound_location and not source_is_master:
                # not pulling from master, so we need to update master.
                master_branch = self.target.get_master_branch(
                    possible_transports)
                exit_stack.enter_context(master_branch.lock_write())
            if master_branch:
                # pull from source into master.
                master_branch.pull(
                    self.source, overwrite, stop_revision, run_hooks=False,
                    tag_selector=tag_selector)
            return self._pull(
                overwrite, stop_revision, _hook_master=master_branch,
                run_hooks=run_hooks,
                _override_hook_target=_override_hook_target,
                merge_tags_to_master=not source_is_master,
                tag_selector=tag_selector)

    def push(self, overwrite=False, stop_revision=None, lossy=False,
             _override_hook_source_branch=None, tag_selector=None):
        """See InterBranch.push.

        This is the basic concrete implementation of push()

        :param _override_hook_source_branch: If specified, run the hooks
            passing this Branch as the source, rather than self.  This is for
            use of RemoteBranch, where push is delegated to the underlying
            vfs-based Branch.
        """
        if lossy:
            raise errors.LossyPushToSameVCS(self.source, self.target)
        # TODO: Public option to disable running hooks - should be trivial but
        # needs tests.

        def _run_hooks():
            if _override_hook_source_branch:
                result.source_branch = _override_hook_source_branch
            for hook in Branch.hooks['post_push']:
                hook(result)

        with self.source.lock_read(), self.target.lock_write():
            bound_location = self.target.get_bound_location()
            if bound_location and self.target.base != bound_location:
                # there is a master branch.
                #
                # XXX: Why the second check?  Is it even supported for a branch
                # to be bound to itself? -- mbp 20070507
                master_branch = self.target.get_master_branch()
                with master_branch.lock_write():
                    # push into the master from the source branch.
                    master_inter = InterBranch.get(self.source, master_branch)
                    master_inter._basic_push(
                        overwrite, stop_revision, tag_selector=tag_selector)
                    # and push into the target branch from the source. Note
                    # that we push from the source branch again, because it's
                    # considered the highest bandwidth repository.
                    result = self._basic_push(
                        overwrite, stop_revision, tag_selector=tag_selector)
                    result.master_branch = master_branch
                    result.local_branch = self.target
                    _run_hooks()
            else:
                master_branch = None
                # no master branch
                result = self._basic_push(
                    overwrite, stop_revision, tag_selector=tag_selector)
                # TODO: Why set master_branch and local_branch if there's no
                # binding?  Maybe cleaner to just leave them unset? -- mbp
                # 20070504
                result.master_branch = self.target
                result.local_branch = None
                _run_hooks()
            return result

    def _basic_push(self, overwrite, stop_revision, tag_selector=None):
        """Basic implementation of push without bound branches or hooks.

        Must be called with source read locked and target write locked.
        """
        result = BranchPushResult()
        result.source_branch = self.source
        result.target_branch = self.target
        result.old_revno, result.old_revid = self.target.last_revision_info()
        overwrite = _fix_overwrite_type(overwrite)
        if result.old_revid != stop_revision:
            # We assume that during 'push' this repository is closer than
            # the target.
            graph = self.source.repository.get_graph(self.target.repository)
            self._update_revisions(
                stop_revision, overwrite=("history" in overwrite), graph=graph)
        if self.source._push_should_merge_tags():
            result.tag_updates, result.tag_conflicts = (
                self.source.tags.merge_to(
                    self.target.tags, "tags" in overwrite, selector=tag_selector))
        self.update_references()
        result.new_revno, result.new_revid = self.target.last_revision_info()
        return result

    def _pull(self, overwrite=False, stop_revision=None,
              possible_transports=None, _hook_master=None, run_hooks=True,
              _override_hook_target=None, local=False,
              merge_tags_to_master=True, tag_selector=None):
        """See Branch.pull.

        This function is the core worker, used by GenericInterBranch.pull to
        avoid duplication when pulling source->master and source->local.

        :param _hook_master: Private parameter - set the branch to
            be supplied as the master to pull hooks.
        :param run_hooks: Private parameter - if false, this branch
            is being called because it's the master of the primary branch,
            so it should not run its hooks.
            is being called because it's the master of the primary branch,
            so it should not run its hooks.
        :param _override_hook_target: Private parameter - set the branch to be
            supplied as the target_branch to pull hooks.
        :param local: Only update the local branch, and not the bound branch.
        """
        # This type of branch can't be bound.
        if local:
            raise errors.LocalRequiresBoundBranch()
        result = PullResult()
        result.source_branch = self.source
        if _override_hook_target is None:
            result.target_branch = self.target
        else:
            result.target_branch = _override_hook_target
        with self.source.lock_read():
            # We assume that during 'pull' the target repository is closer than
            # the source one.
            graph = self.target.repository.get_graph(self.source.repository)
            # TODO: Branch formats should have a flag that indicates
            # that revno's are expensive, and pull() should honor that flag.
            # -- JRV20090506
            result.old_revno, result.old_revid = \
                self.target.last_revision_info()
            overwrite = _fix_overwrite_type(overwrite)
            self._update_revisions(
                stop_revision, overwrite=("history" in overwrite), graph=graph)
            # TODO: The old revid should be specified when merging tags,
            # so a tags implementation that versions tags can only
            # pull in the most recent changes. -- JRV20090506
            result.tag_updates, result.tag_conflicts = (
                self.source.tags.merge_to(
                    self.target.tags, "tags" in overwrite,
                    ignore_master=not merge_tags_to_master,
                    selector=tag_selector))
            self.update_references()
            result.new_revno, result.new_revid = (
                self.target.last_revision_info())
            if _hook_master:
                result.master_branch = _hook_master
                result.local_branch = result.target_branch
            else:
                result.master_branch = result.target_branch
                result.local_branch = None
            if run_hooks:
                for hook in Branch.hooks['post_pull']:
                    hook(result)
            return result

    def update_references(self):
        if not getattr(self.source._format, 'supports_reference_locations', False):
            return
        reference_dict = self.source._get_all_reference_info()
        if len(reference_dict) == 0:
            return
        old_base = self.source.base
        new_base = self.target.base
        target_reference_dict = self.target._get_all_reference_info()
        for tree_path, (branch_location, file_id) in viewitems(reference_dict):
            try:
                branch_location = urlutils.rebase_url(branch_location,
                                                      old_base, new_base)
            except urlutils.InvalidRebaseURLs:
                # Fall back to absolute URL
                branch_location = urlutils.join(old_base, branch_location)
            target_reference_dict.setdefault(
                tree_path, (branch_location, file_id))
        self.target._set_all_reference_info(target_reference_dict)


InterBranch.register_optimiser(GenericInterBranch)<|MERGE_RESOLUTION|>--- conflicted
+++ resolved
@@ -676,19 +676,8 @@
             raise errors.UpgradeRequired(self.user_url)
         self.get_config_stack().set('append_revisions_only', enabled)
 
-<<<<<<< HEAD
-    def set_reference_info(self, tree_path, branch_location, file_id=None):
-        """Set the branch location to use for a tree reference."""
-        raise errors.UnsupportedOperation(self.set_reference_info, self)
-
-    def get_reference_info(self, path):
-        """Get the tree_path and branch_location for a tree reference."""
-        raise errors.UnsupportedOperation(self.get_reference_info, self)
-
-    def fetch(self, from_branch, last_revision=None, limit=None, depth=None):
-=======
-    def fetch(self, from_branch, stop_revision=None, limit=None, lossy=False):
->>>>>>> b4e178b5
+    def fetch(self, from_branch, stop_revision=None, limit=None, lossy=False,
+              depth=None):
         """Copy revisions from from_branch into this branch.
 
         :param from_branch: Where to copy from.
@@ -700,11 +689,7 @@
         """
         with self.lock_write():
             return InterBranch.get(from_branch, self).fetch(
-<<<<<<< HEAD
-                last_revision, limit=limit, depth=depth)
-=======
-                stop_revision, limit=limit, lossy=lossy)
->>>>>>> b4e178b5
+                stop_revision, limit=limit, lossy=lossy, depth=depth)
 
     def get_bound_location(self):
         """Return the URL of the branch we are bound to.
@@ -2111,20 +2096,13 @@
         """
         raise NotImplementedError(self.copy_content_into)
 
-<<<<<<< HEAD
-    def fetch(self, stop_revision=None, limit=None, depth=None):
-=======
-    def fetch(self, stop_revision=None, limit=None, lossy=False):
->>>>>>> b4e178b5
+    def fetch(self, stop_revision=None, limit=None, lossy=False, depth=None):
         """Fetch revisions.
 
         :param stop_revision: Last revision to fetch
         :param limit: Optional rough limit of revisions to fetch
-<<<<<<< HEAD
         :param depth: Optional revision depth
-=======
         :return: FetchResult object
->>>>>>> b4e178b5
         """
         raise NotImplementedError(self.fetch)
 
@@ -2181,11 +2159,7 @@
             if self.source._push_should_merge_tags():
                 self.source.tags.merge_to(self.target.tags, selector=tag_selector)
 
-<<<<<<< HEAD
-    def fetch(self, stop_revision=None, limit=None, depth=None):
-=======
-    def fetch(self, stop_revision=None, limit=None, lossy=False):
->>>>>>> b4e178b5
+    def fetch(self, stop_revision=None, limit=None, lossy=False, depth=None):
         if self.target.base == self.source.base:
             return (0, [])
         if depth is not None:
