# Copyright (C) 2007-2010 Canonical Ltd
#
# This program is free software; you can redistribute it and/or modify
# it under the terms of the GNU General Public License as published by
# the Free Software Foundation; either version 2 of the License, or
# (at your option) any later version.
#
# This program is distributed in the hope that it will be useful,
# but WITHOUT ANY WARRANTY; without even the implied warranty of
# MERCHANTABILITY or FITNESS FOR A PARTICULAR PURPOSE.  See the
# GNU General Public License for more details.
#
# You should have received a copy of the GNU General Public License
# along with this program; if not, write to the Free Software
# Foundation, Inc., 51 Franklin Street, Fifth Floor, Boston, MA 02110-1301 USA

import os
import subprocess
import sys
import tempfile
<<<<<<< HEAD
from typing import Type
=======
>>>>>>> ca07defc

from . import config as _mod_config
from . import email_message, errors, msgeditor, osutils, registry, urlutils


class MailClientNotFound(errors.BzrError):
    _fmt = (
        "Unable to find mail client with the following names:"
        " %(mail_command_list_string)s"
    )

    def __init__(self, mail_command_list):
        mail_command_list_string = ", ".join(mail_command_list)
        errors.BzrError.__init__(
            self,
            mail_command_list=mail_command_list,
            mail_command_list_string=mail_command_list_string,
        )


class NoMessageSupplied(errors.BzrError):
    _fmt = "No message supplied."


class NoMailAddressSpecified(errors.BzrError):
    _fmt = "No mail-to address (--mail-to) or output (-o) specified."


class MailClient:
    """A mail client that can send messages with attachements."""

    def __init__(self, config):
        self.config = config

    def compose(
        self,
        prompt,
        to,
        subject,
        attachment,
        mime_subtype,
        extension,
        basename=None,
        body=None,
    ):
        """Compose (and possibly send) an email message.

        Must be implemented by subclasses.

        :param prompt: A message to tell the user what to do.  Supported by
            the Editor client, but ignored by others
        :param to: The address to send the message to
        :param subject: The contents of the subject line
        :param attachment: An email attachment, as a bytestring
        :param mime_subtype: The attachment is assumed to be a subtype of
            Text.  This allows the precise subtype to be specified, e.g.
            "plain", "x-patch", etc.
        :param extension: The file extension associated with the attachment
            type, e.g. ".patch"
        :param basename: The name to use for the attachment, e.g.
            "send-nick-3252"
        """
        raise NotImplementedError

    def compose_merge_request(self, to, subject, directive, basename=None, body=None):
        """Compose (and possibly send) a merge request.

        :param to: The address to send the request to
        :param subject: The subject line to use for the request
        :param directive: A merge directive representing the merge request, as
            a bytestring.
        :param basename: The name to use for the attachment, e.g.
            "send-nick-3252"
        """
        prompt = self._get_merge_prompt(
            "Please describe these changes:", to, subject, directive
        )
        self.compose(
            prompt, to, subject, directive, "x-patch", ".patch", basename, body
        )

    def _get_merge_prompt(self, prompt, to, subject, attachment):
        """Generate a prompt string.  Overridden by Editor.

        :param prompt: A string suggesting what user should do
        :param to: The address the mail will be sent to
        :param subject: The subject line of the mail
        :param attachment: The attachment that will be used
        """
        return ""


<<<<<<< HEAD
mail_client_registry = registry.Registry[str, Type[MailClient], None]()
=======
mail_client_registry = registry.Registry[str, type[MailClient]]()
>>>>>>> ca07defc


class Editor(MailClient):
    __doc__ = """DIY mail client that uses commit message editor"""

    supports_body = True

    def _get_merge_prompt(self, prompt, to, subject, attachment):
        """See MailClient._get_merge_prompt."""
        return "{}\n\nTo: {}\nSubject: {}\n\n{}".format(
<<<<<<< HEAD
            prompt, to, subject, attachment.decode("utf-8", "replace")
=======
            prompt,
            to,
            subject,
            attachment.decode("utf-8", "replace"),
>>>>>>> ca07defc
        )

    def compose(
        self,
        prompt,
        to,
        subject,
        attachment,
        mime_subtype,
        extension,
        basename=None,
        body=None,
    ):
        """See MailClient.compose."""
        if not to:
            raise NoMailAddressSpecified()
        body = msgeditor.edit_commit_message(prompt, start_message=body)
        if body == "":
            raise NoMessageSupplied()
        email_message.EmailMessage.send(
            self.config,
            self.config.get("email"),
            to,
            subject,
            body,
            attachment,
            attachment_mime_subtype=mime_subtype,
        )


mail_client_registry.register("editor", Editor, help=Editor.__doc__)


class BodyExternalMailClient(MailClient):
    supports_body = True

    def _get_client_commands(self):
        """Provide a list of commands that may invoke the mail client."""
        if sys.platform == "win32":
            import win32utils

            return [win32utils.get_app_path(i) for i in self._client_commands]
        else:
            return self._client_commands

    def compose(
        self,
        prompt,
        to,
        subject,
        attachment,
        mime_subtype,
        extension,
        basename=None,
        body=None,
    ):
        """See MailClient.compose.

        Writes the attachment to a temporary file, invokes _compose.
        """
        if basename is None:
            basename = "attachment"
        pathname = tempfile.mkdtemp(prefix="bzr-mail-")
        attach_path = osutils.pathjoin(pathname, basename + extension)
        with open(attach_path, "wb") as outfile:
            outfile.write(attachment)
<<<<<<< HEAD
        kwargs = {"body": body} if body is not None else {}
=======
        if body is not None:
            kwargs = {"body": body}
        else:
            kwargs = {}
>>>>>>> ca07defc
        self._compose(
            prompt, to, subject, attach_path, mime_subtype, extension, **kwargs
        )

    def _compose(
        self,
        prompt,
        to,
        subject,
        attach_path,
        mime_subtype,
        extension,
        body=None,
        from_=None,
    ):
        """Invoke a mail client as a commandline process.

        Overridden by MAPIClient.
        :param to: The address to send the mail to
        :param subject: The subject line for the mail
        :param pathname: The path to the attachment
        :param mime_subtype: The attachment is assumed to have a major type of
            "text", but the precise subtype can be specified here
        :param extension: A file extension (including period) associated with
            the attachment type.
        :param body: Optional body text.
        :param from_: Optional From: header.
        """
        for name in self._get_client_commands():
            cmdline = [self._encode_path(name, "executable")]
<<<<<<< HEAD
            kwargs = {"body": body} if body is not None else {}
=======
            if body is not None:
                kwargs = {"body": body}
            else:
                kwargs = {}
>>>>>>> ca07defc
            if from_ is not None:
                kwargs["from_"] = from_
            cmdline.extend(
                self._get_compose_commandline(to, subject, attach_path, **kwargs)
            )
            try:
                subprocess.call(cmdline)
            except FileNotFoundError:
                pass
            else:
                break
        else:
            raise MailClientNotFound(self._client_commands)

    def _get_compose_commandline(self, to, subject, attach_path, body):
        """Determine the commandline to use for composing a message.

        Implemented by various subclasses
        :param to: The address to send the mail to
        :param subject: The subject line for the mail
        :param attach_path: The path to the attachment
        """
        raise NotImplementedError

    def _encode_safe(self, u):
        """Encode possible unicode string argument to 8-bit string
        in user_encoding. Unencodable characters will be replaced
        with '?'.

        :param  u:  possible unicode string.
        :return:    encoded string if u is unicode, u itself otherwise.
        """
        return u

    def _encode_path(self, path, kind):
        """Encode unicode path in user encoding.

        :param  path:   possible unicode path.
        :param  kind:   path kind ('executable' or 'attachment').
        :return:        encoded path if path is unicode,
                        path itself otherwise.
        :raise:         UnableEncodePath.
        """
        return path


class ExternalMailClient(BodyExternalMailClient):
    __doc__ = """An external mail client."""

    supports_body = False


class Evolution(BodyExternalMailClient):
    __doc__ = """Evolution mail client."""

    _client_commands = ["evolution"]

    def _get_compose_commandline(self, to, subject, attach_path, body=None):
        """See ExternalMailClient._get_compose_commandline."""
        message_options = {}
        if subject is not None:
            message_options["subject"] = subject
        if attach_path is not None:
            message_options["attach"] = attach_path
        if body is not None:
            message_options["body"] = body
        options_list = [
<<<<<<< HEAD
            f"{k}={urlutils.escape(v)}" for (k, v) in sorted(message_options.items())
        ]
        return [f"mailto:{self._encode_safe(to or '')}?{'&'.join(options_list)}"]
=======
            "{}={}".format(k, urlutils.escape(v))
            for (k, v) in sorted(message_options.items())
        ]
        return [
            "mailto:{}?{}".format(self._encode_safe(to or ""), "&".join(options_list))
        ]
>>>>>>> ca07defc


mail_client_registry.register("evolution", Evolution, help=Evolution.__doc__)


class Mutt(BodyExternalMailClient):
    __doc__ = """Mutt mail client."""

    _client_commands = ["mutt"]

    def _get_compose_commandline(self, to, subject, attach_path, body=None):
        """See ExternalMailClient._get_compose_commandline."""
        message_options = []
        if subject is not None:
            message_options.extend(["-s", self._encode_safe(subject)])
        if attach_path is not None:
            message_options.extend(["-a", self._encode_path(attach_path, "attachment")])
        if body is not None:
            # Store the temp file object in self, so that it does not get
            # garbage collected and delete the file before mutt can read it.
            self._temp_file = tempfile.NamedTemporaryFile(
                prefix="mutt-body-", suffix=".txt", mode="w+"
            )
            self._temp_file.write(body)
            self._temp_file.flush()
            message_options.extend(["-i", self._temp_file.name])
        if to is not None:
            message_options.extend(["--", self._encode_safe(to)])
        return message_options


mail_client_registry.register("mutt", Mutt, help=Mutt.__doc__)


class Thunderbird(BodyExternalMailClient):
    __doc__ = """Mozilla Thunderbird (or Icedove)

    Note that Thunderbird 1.5 is buggy and does not support setting
    "to" simultaneously with including a attachment.

    There is a workaround if no attachment is present, but we always need to
    send attachments.
    """

    _client_commands = [
        "thunderbird",
        "mozilla-thunderbird",
        "icedove",
        "/Applications/Mozilla/Thunderbird.app/Contents/MacOS/thunderbird-bin",
        "/Applications/Thunderbird.app/Contents/MacOS/thunderbird-bin",
    ]

    def _get_compose_commandline(self, to, subject, attach_path, body=None):
        """See ExternalMailClient._get_compose_commandline."""
        message_options = {}
        if to is not None:
            message_options["to"] = self._encode_safe(to)
        if subject is not None:
            message_options["subject"] = self._encode_safe(subject)
        if attach_path is not None:
            message_options["attachment"] = urlutils.local_path_to_url(attach_path)
        if body is not None:
<<<<<<< HEAD
            options_list = [f"body={urlutils.quote(self._encode_safe(body))}"]
        else:
            options_list = []
        options_list.extend([f"{k}='{v}'" for k, v in sorted(message_options.items())])
=======
            options_list = ["body={}".format(urlutils.quote(self._encode_safe(body)))]
        else:
            options_list = []
        options_list.extend(
            ["{}='{}'".format(k, v) for k, v in sorted(message_options.items())]
        )
>>>>>>> ca07defc
        return ["-compose", ",".join(options_list)]


mail_client_registry.register("thunderbird", Thunderbird, help=Thunderbird.__doc__)


class KMail(ExternalMailClient):
    __doc__ = """KDE mail client."""

    _client_commands = ["kmail"]

    def _get_compose_commandline(self, to, subject, attach_path):
        """See ExternalMailClient._get_compose_commandline."""
        message_options = []
        if subject is not None:
            message_options.extend(["-s", self._encode_safe(subject)])
        if attach_path is not None:
            message_options.extend(
                ["--attach", self._encode_path(attach_path, "attachment")]
            )
        if to is not None:
            message_options.extend([self._encode_safe(to)])
        return message_options


mail_client_registry.register("kmail", KMail, help=KMail.__doc__)


class Claws(ExternalMailClient):
    __doc__ = """Claws mail client."""

    supports_body = True

    _client_commands = ["claws-mail"]

    def _get_compose_commandline(self, to, subject, attach_path, body=None, from_=None):
        """See ExternalMailClient._get_compose_commandline."""
        compose_url = []
        if from_ is not None:
            compose_url.append("from=" + urlutils.quote(from_))
        if subject is not None:
            # Don't use urlutils.quote_plus because Claws doesn't seem
            # to recognise spaces encoded as "+".
            compose_url.append("subject=" + urlutils.quote(self._encode_safe(subject)))
        if body is not None:
            compose_url.append("body=" + urlutils.quote(self._encode_safe(body)))
        # to must be supplied for the claws-mail --compose syntax to work.
        if to is None:
            raise NoMailAddressSpecified()
<<<<<<< HEAD
        compose_url = f"mailto:{self._encode_safe(to)}?{'&'.join(compose_url)}"
=======
        compose_url = "mailto:{}?{}".format(
            self._encode_safe(to), "&".join(compose_url)
        )
>>>>>>> ca07defc
        # Collect command-line options.
        message_options = ["--compose", compose_url]
        if attach_path is not None:
            message_options.extend(
                ["--attach", self._encode_path(attach_path, "attachment")]
            )
        return message_options

    def _compose(
        self,
        prompt,
        to,
        subject,
        attach_path,
        mime_subtype,
        extension,
        body=None,
        from_=None,
    ):
        """See ExternalMailClient._compose."""
        if from_ is None:
            from_ = self.config.get("email")
        super()._compose(
            prompt, to, subject, attach_path, mime_subtype, extension, body, from_
        )


mail_client_registry.register("claws", Claws, help=Claws.__doc__)


class XDGEmail(BodyExternalMailClient):
    __doc__ = """xdg-email attempts to invoke the preferred mail client"""

    _client_commands = ["xdg-email"]

    def _get_compose_commandline(self, to, subject, attach_path, body=None):
        """See ExternalMailClient._get_compose_commandline."""
        if not to:
            raise NoMailAddressSpecified()
        commandline = [self._encode_safe(to)]
        if subject is not None:
            commandline.extend(["--subject", self._encode_safe(subject)])
        if attach_path is not None:
            commandline.extend(
                ["--attach", self._encode_path(attach_path, "attachment")]
            )
        if body is not None:
            commandline.extend(["--body", self._encode_safe(body)])
        return commandline


mail_client_registry.register("xdg-email", XDGEmail, help=XDGEmail.__doc__)


class EmacsMail(ExternalMailClient):
    __doc__ = """Call emacsclient to have a mail buffer.

    This only work for emacs >= 22.1 due to recent -e/--eval support.

    The good news is that this implementation will work with all mail
    agents registered against ``mail-user-agent``. So there is no need
    to instantiate ExternalMailClient for each and every GNU Emacs
    MUA.

    Users just have to ensure that ``mail-user-agent`` is set according
    to their tastes.
    """

    _client_commands = ["emacsclient"]

    def __init__(self, config):
        super().__init__(config)
        self.elisp_tmp_file = None

    def _prepare_send_function(self):
        """Write our wrapper function into a temporary file.

        This temporary file will be loaded at runtime in
        _get_compose_commandline function.

        This function does not remove the file.  That's a wanted
        behaviour since _get_compose_commandline won't run the send
        mail function directly but return the eligible command line.
        Removing our temporary file here would prevent our sendmail
        function to work.  (The file is deleted by some elisp code
        after being read by Emacs.)
        """
        _defun = rb"""(defun bzr-add-mime-att (file)
  "Attach FILE to a mail buffer as a MIME attachment."
  (let ((agent mail-user-agent))
    (if (and file (file-exists-p file))
        (cond
         ((eq agent 'sendmail-user-agent)
          (progn
            (mail-text)
            (newline)
            (if (functionp 'etach-attach)
              (etach-attach file)
              (mail-attach-file file))))
         ((or (eq agent 'message-user-agent)
              (eq agent 'gnus-user-agent)
              (eq agent 'mh-e-user-agent))
          (progn
            (mml-attach-file file "text/x-patch" "BZR merge" "inline")))
         ((eq agent 'mew-user-agent)
          (progn
            (mew-draft-prepare-attachments)
            (mew-attach-link file (file-name-nondirectory file))
            (let* ((nums (mew-syntax-nums))
                   (syntax (mew-syntax-get-entry mew-encode-syntax nums)))
              (mew-syntax-set-cd syntax "BZR merge")
              (mew-encode-syntax-print mew-encode-syntax))
            (mew-header-goto-body)))
         (t
          (message "Unhandled MUA, report it on bazaar@lists.canonical.com")))
      (error "File %s does not exist." file))))
"""

        fd, temp_file = tempfile.mkstemp(prefix="emacs-bzr-send-", suffix=".el")
        try:
            os.write(fd, _defun)
        finally:
            os.close(fd)  # Just close the handle but do not remove the file.
        return temp_file

    def _get_compose_commandline(self, to, subject, attach_path):
        commandline = ["--eval"]

        _to = "nil"
        _subject = "nil"

        if to is not None:
            _to = '"{}"'.format(self._encode_safe(to).replace('"', '\\"'))
        if subject is not None:
            _subject = '"{}"'.format(self._encode_safe(subject).replace('"', '\\"'))

        # Funcall the default mail composition function
        # This will work with any mail mode including default mail-mode
        # User must tweak mail-user-agent variable to tell what function
        # will be called inside compose-mail.
        mail_cmd = f"(compose-mail {_to} {_subject})"
        commandline.append(mail_cmd)

        # Try to attach a MIME attachment using our wrapper function
        if attach_path is not None:
            # Do not create a file if there is no attachment
            elisp = self._prepare_send_function()
            self.elisp_tmp_file = elisp
<<<<<<< HEAD
            lmmform = f'(load "{elisp}")'
            mmform = '(bzr-add-mime-att "{}")'.format(
                self._encode_path(attach_path, "attachment")
            )
            rmform = f'(delete-file "{elisp}")'
=======
            lmmform = '(load "{}")'.format(elisp)
            mmform = '(bzr-add-mime-att "{}")'.format(
                self._encode_path(attach_path, "attachment")
            )
            rmform = '(delete-file "{}")'.format(elisp)
>>>>>>> ca07defc
            commandline.append(lmmform)
            commandline.append(mmform)
            commandline.append(rmform)

        return commandline


mail_client_registry.register("emacsclient", EmacsMail, help=EmacsMail.__doc__)


class MAPIClient(BodyExternalMailClient):
    __doc__ = """Default Windows mail client launched using MAPI."""

    def _compose(
        self, prompt, to, subject, attach_path, mime_subtype, extension, body=None
    ):
        """See ExternalMailClient._compose.

        This implementation uses MAPI via the simplemapi ctypes wrapper
        """
        from .util import simplemapi

        try:
            simplemapi.SendMail(to or "", subject or "", body or "", attach_path)
        except simplemapi.MAPIError as e:
            if e.code != simplemapi.MAPI_USER_ABORT:
                raise MailClientNotFound(
                    ["MAPI supported mail client (error %d)" % (e.code,)]
<<<<<<< HEAD
                ) from e
=======
                )
>>>>>>> ca07defc


mail_client_registry.register("mapi", MAPIClient, help=MAPIClient.__doc__)


class MailApp(BodyExternalMailClient):
    __doc__ = """Use MacOS X's Mail.app for sending email messages.

    Although it would be nice to use appscript, it's not installed
    with the shipped Python installations.  We instead build an
    AppleScript and invoke the script using osascript(1).  We don't
    use the _encode_safe() routines as it's not clear what encoding
    osascript expects the script to be in.
    """

    _client_commands = ["osascript"]

    def _get_compose_commandline(self, to, subject, attach_path, body=None, from_=None):
        """See ExternalMailClient._get_compose_commandline."""
        fd, self.temp_file = tempfile.mkstemp(prefix="bzr-send-", suffix=".scpt")
        try:
            os.write(fd, 'tell application "Mail"\n')
            os.write(fd, "set newMessage to make new outgoing message\n")
            os.write(fd, "tell newMessage\n")
            if to is not None:
                os.write(
                    fd,
                    'make new to recipient with properties {{address:"{}"}}\n'.format(
                        to
                    ),
                )
            if from_ is not None:
                # though from_ doesn't actually seem to be used
                os.write(fd, 'set sender to "{}"\n'.format(from_.replace('"', '\\"')))
            if subject is not None:
                os.write(
                    fd, 'set subject to "{}"\n'.format(subject.replace('"', '\\"'))
                )
            if body is not None:
                # FIXME: would be nice to prepend the body to the
                # existing content (e.g., preserve signature), but
                # can't seem to figure out the right applescript
                # incantation.
                os.write(
                    fd,
                    'set content to "{}\\n\n"\n'.format(
                        body.replace('"', '\\"').replace("\n", "\\n")
                    ),
                )

            if attach_path is not None:
                # FIXME: would be nice to first append a newline to
                # ensure the attachment is on a new paragraph, but
                # can't seem to figure out the right applescript
                # incantation.
                os.write(
                    fd,
                    "tell content to make new attachment"
                    ' with properties {{file name:"{}"}}'
                    " at after the last paragraph\n".format(
                        self._encode_path(attach_path, "attachment")
                    ),
                )
            os.write(fd, "set visible to true\n")
            os.write(fd, "end tell\n")
            os.write(fd, "end tell\n")
        finally:
            os.close(fd)  # Just close the handle but do not remove the file.
        return [self.temp_file]


mail_client_registry.register("mail.app", MailApp, help=MailApp.__doc__)


class DefaultMail(MailClient):
    __doc__ = """Default mail handling.  Tries XDGEmail (or MAPIClient on Windows),
    falls back to Editor"""

    supports_body = True

    def _mail_client(self):
        """Determine the preferred mail client for this platform."""
<<<<<<< HEAD
        if sys.platform == "win32":
=======
        if osutils.supports_mapi():
>>>>>>> ca07defc
            return MAPIClient(self.config)
        else:
            return XDGEmail(self.config)

    def compose(
        self,
        prompt,
        to,
        subject,
        attachment,
        mime_subtype,
        extension,
        basename=None,
        body=None,
    ):
        """See MailClient.compose."""
        try:
            return self._mail_client().compose(
                prompt, to, subject, attachment, mime_subtype, extension, basename, body
            )
        except MailClientNotFound:
            return Editor(self.config).compose(
                prompt, to, subject, attachment, mime_subtype, extension, body
            )

    def compose_merge_request(self, to, subject, directive, basename=None, body=None):
        """See MailClient.compose_merge_request."""
        try:
            return self._mail_client().compose_merge_request(
                to, subject, directive, basename=basename, body=body
            )
        except MailClientNotFound:
            return Editor(self.config).compose_merge_request(
                to, subject, directive, basename=basename, body=body
            )


mail_client_registry.register("default", DefaultMail, help=DefaultMail.__doc__)
mail_client_registry.default_key = "default"

opt_mail_client = _mod_config.RegistryOption(
    "mail_client", mail_client_registry, help="E-mail client to use.", invalid="error"
)<|MERGE_RESOLUTION|>--- conflicted
+++ resolved
@@ -18,10 +18,7 @@
 import subprocess
 import sys
 import tempfile
-<<<<<<< HEAD
 from typing import Type
-=======
->>>>>>> ca07defc
 
 from . import config as _mod_config
 from . import email_message, errors, msgeditor, osutils, registry, urlutils
@@ -114,11 +111,7 @@
         return ""
 
 
-<<<<<<< HEAD
-mail_client_registry = registry.Registry[str, Type[MailClient], None]()
-=======
-mail_client_registry = registry.Registry[str, type[MailClient]]()
->>>>>>> ca07defc
+mail_client_registry = registry.Registry[str, type[MailClient], None]()
 
 
 class Editor(MailClient):
@@ -129,14 +122,7 @@
     def _get_merge_prompt(self, prompt, to, subject, attachment):
         """See MailClient._get_merge_prompt."""
         return "{}\n\nTo: {}\nSubject: {}\n\n{}".format(
-<<<<<<< HEAD
             prompt, to, subject, attachment.decode("utf-8", "replace")
-=======
-            prompt,
-            to,
-            subject,
-            attachment.decode("utf-8", "replace"),
->>>>>>> ca07defc
         )
 
     def compose(
@@ -203,14 +189,7 @@
         attach_path = osutils.pathjoin(pathname, basename + extension)
         with open(attach_path, "wb") as outfile:
             outfile.write(attachment)
-<<<<<<< HEAD
         kwargs = {"body": body} if body is not None else {}
-=======
-        if body is not None:
-            kwargs = {"body": body}
-        else:
-            kwargs = {}
->>>>>>> ca07defc
         self._compose(
             prompt, to, subject, attach_path, mime_subtype, extension, **kwargs
         )
@@ -241,14 +220,7 @@
         """
         for name in self._get_client_commands():
             cmdline = [self._encode_path(name, "executable")]
-<<<<<<< HEAD
             kwargs = {"body": body} if body is not None else {}
-=======
-            if body is not None:
-                kwargs = {"body": body}
-            else:
-                kwargs = {}
->>>>>>> ca07defc
             if from_ is not None:
                 kwargs["from_"] = from_
             cmdline.extend(
@@ -316,18 +288,9 @@
         if body is not None:
             message_options["body"] = body
         options_list = [
-<<<<<<< HEAD
             f"{k}={urlutils.escape(v)}" for (k, v) in sorted(message_options.items())
         ]
         return [f"mailto:{self._encode_safe(to or '')}?{'&'.join(options_list)}"]
-=======
-            "{}={}".format(k, urlutils.escape(v))
-            for (k, v) in sorted(message_options.items())
-        ]
-        return [
-            "mailto:{}?{}".format(self._encode_safe(to or ""), "&".join(options_list))
-        ]
->>>>>>> ca07defc
 
 
 mail_client_registry.register("evolution", Evolution, help=Evolution.__doc__)
@@ -390,19 +353,10 @@
         if attach_path is not None:
             message_options["attachment"] = urlutils.local_path_to_url(attach_path)
         if body is not None:
-<<<<<<< HEAD
             options_list = [f"body={urlutils.quote(self._encode_safe(body))}"]
         else:
             options_list = []
         options_list.extend([f"{k}='{v}'" for k, v in sorted(message_options.items())])
-=======
-            options_list = ["body={}".format(urlutils.quote(self._encode_safe(body)))]
-        else:
-            options_list = []
-        options_list.extend(
-            ["{}='{}'".format(k, v) for k, v in sorted(message_options.items())]
-        )
->>>>>>> ca07defc
         return ["-compose", ",".join(options_list)]
 
 
@@ -452,13 +406,7 @@
         # to must be supplied for the claws-mail --compose syntax to work.
         if to is None:
             raise NoMailAddressSpecified()
-<<<<<<< HEAD
         compose_url = f"mailto:{self._encode_safe(to)}?{'&'.join(compose_url)}"
-=======
-        compose_url = "mailto:{}?{}".format(
-            self._encode_safe(to), "&".join(compose_url)
-        )
->>>>>>> ca07defc
         # Collect command-line options.
         message_options = ["--compose", compose_url]
         if attach_path is not None:
@@ -607,19 +555,11 @@
             # Do not create a file if there is no attachment
             elisp = self._prepare_send_function()
             self.elisp_tmp_file = elisp
-<<<<<<< HEAD
             lmmform = f'(load "{elisp}")'
             mmform = '(bzr-add-mime-att "{}")'.format(
                 self._encode_path(attach_path, "attachment")
             )
             rmform = f'(delete-file "{elisp}")'
-=======
-            lmmform = '(load "{}")'.format(elisp)
-            mmform = '(bzr-add-mime-att "{}")'.format(
-                self._encode_path(attach_path, "attachment")
-            )
-            rmform = '(delete-file "{}")'.format(elisp)
->>>>>>> ca07defc
             commandline.append(lmmform)
             commandline.append(mmform)
             commandline.append(rmform)
@@ -648,11 +588,7 @@
             if e.code != simplemapi.MAPI_USER_ABORT:
                 raise MailClientNotFound(
                     ["MAPI supported mail client (error %d)" % (e.code,)]
-<<<<<<< HEAD
                 ) from e
-=======
-                )
->>>>>>> ca07defc
 
 
 mail_client_registry.register("mapi", MAPIClient, help=MAPIClient.__doc__)
@@ -735,11 +671,7 @@
 
     def _mail_client(self):
         """Determine the preferred mail client for this platform."""
-<<<<<<< HEAD
         if sys.platform == "win32":
-=======
-        if osutils.supports_mapi():
->>>>>>> ca07defc
             return MAPIClient(self.config)
         else:
             return XDGEmail(self.config)
