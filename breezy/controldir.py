--- conflicted
+++ resolved
@@ -24,11 +24,7 @@
 
 """
 
-<<<<<<< HEAD
-from typing import TYPE_CHECKING, Dict, List, Optional, Set, Type, cast
-=======
 from typing import TYPE_CHECKING, Optional, cast
->>>>>>> ca07defc
 
 from .lazy_import import lazy_import
 
@@ -46,11 +42,8 @@
 from breezy.i18n import gettext
 """,
 )
-<<<<<<< HEAD
 
 import contextlib
-=======
->>>>>>> ca07defc
 
 from . import errors, hooks, registry, trace
 from . import revision as _mod_revision
@@ -147,11 +140,7 @@
         """
         return True
 
-<<<<<<< HEAD
-    def list_branches(self) -> List["Branch"]:
-=======
     def list_branches(self) -> list["Branch"]:
->>>>>>> ca07defc
         """Return a sequence of all branches local to this control directory."""
         return list(self.get_branches().values())
 
@@ -823,11 +812,7 @@
         repo = controldir._find_or_create_repository(force_new_repo)
         result = controldir.create_branch()
         if force_new_tree or (repo.make_working_trees() and force_new_tree is None):
-<<<<<<< HEAD
             with contextlib.suppress(errors.NotLocalUrl):
-=======
-            try:
->>>>>>> ca07defc
                 controldir.create_workingtree()
         return result
 
@@ -908,13 +893,8 @@
             transport, format = _mod_transport.do_catching_redirections(
                 find_format, transport, redirected
             )
-<<<<<<< HEAD
         except errors.TooManyRedirections as e:
             raise errors.NotBranchError(base) from e
-=======
-        except errors.TooManyRedirections:
-            raise errors.NotBranchError(base)
->>>>>>> ca07defc
 
         format.check_support_status(_unsupported)
         return cast("ControlDir", format.open(transport, _found=True))
@@ -958,11 +938,7 @@
                 pass
             try:
                 new_t = a_transport.clone("..")
-<<<<<<< HEAD
             except urlutils.InvalidURLJoin as e:
-=======
-            except urlutils.InvalidURLJoin:
->>>>>>> ca07defc
                 # reached the root, whatever that may be
                 raise errors.NotBranchError(path=url) from e
             if new_t.base == a_transport.base:
@@ -1019,13 +995,8 @@
             try:
                 repo = controldir.find_repository()
                 return None, None, repo, relpath
-<<<<<<< HEAD
             except errors.NoRepositoryPresent as e:
                 raise errors.NotBranchError(location) from e
-=======
-            except errors.NoRepositoryPresent:
-                raise errors.NotBranchError(location)
->>>>>>> ca07defc
         return tree, branch, branch.repository, relpath
 
     @classmethod
@@ -1300,20 +1271,12 @@
         return self.repository_format.rich_root_data == target_format.rich_root_data
 
     @classmethod
-<<<<<<< HEAD
-    def register_prober(klass, prober: Type["Prober"]):
-=======
     def register_prober(klass, prober: type["Prober"]):
->>>>>>> ca07defc
         """Register a prober that can look for a control dir."""
         klass._probers.append(prober)
 
     @classmethod
-<<<<<<< HEAD
-    def unregister_prober(klass, prober: Type["Prober"]):
-=======
     def unregister_prober(klass, prober: type["Prober"]):
->>>>>>> ca07defc
         """Unregister a prober."""
         klass._probers.remove(prober)
 
@@ -1337,11 +1300,7 @@
     def find_format(
         klass,
         transport: _mod_transport.Transport,
-<<<<<<< HEAD
-        probers: Optional[List[Type["Prober"]]] = None,
-=======
         probers: Optional[list[type["Prober"]]] = None,
->>>>>>> ca07defc
     ) -> "ControlDirFormat":
         """Return the format present at transport."""
         if probers is None:
@@ -1377,17 +1336,10 @@
 
     def initialize_on_transport_ex(
         self,
-<<<<<<< HEAD
         transport: _mod_transport.Transport,
         use_existing_dir: bool = False,
         create_prefix: bool = False,
         force_new_repo: bool = False,
-=======
-        transport,
-        use_existing_dir=False,
-        create_prefix=False,
-        force_new_repo=False,
->>>>>>> ca07defc
         stacked_on=None,
         stack_on_pwd=None,
         repo_format_name=None,
@@ -1665,13 +1617,7 @@
 
         if default_realkey is not None:
             output += wrapped(
-<<<<<<< HEAD
                 default_realkey, f"(default) {default_help}", self.get_info("default")
-=======
-                default_realkey,
-                "(default) {}".format(default_help),
-                self.get_info("default"),
->>>>>>> ca07defc
             )
         deprecated_pairs = []
         experimental_pairs = []
@@ -1740,15 +1686,9 @@
 
     def __repr__(self):
         if self.repository:
-<<<<<<< HEAD
             return f"<{self.__class__.__name__} for {self.repository}>"
         else:
             return f"<{self.__class__.__name__} for {self.controldir}>"
-=======
-            return "<{} for {}>".format(self.__class__.__name__, self.repository)
-        else:
-            return "<{} for {}>".format(self.__class__.__name__, self.controldir)
->>>>>>> ca07defc
 
 
 def is_control_filename(filename):
