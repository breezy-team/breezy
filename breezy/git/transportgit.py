# Copyright (C) 2010-2018 Jelmer Vernooij <jelmer@jelmer.uk>
#
# This program is free software; you can redistribute it and/or modify
# it under the terms of the GNU General Public License as published by
# the Free Software Foundation; either version 2 of the License, or
# (at your option) any later version.
#
# This program is distributed in the hope that it will be useful,
# but WITHOUT ANY WARRANTY; without even the implied warranty of
# MERCHANTABILITY or FITNESS FOR A PARTICULAR PURPOSE.  See the
# GNU General Public License for more details.
#
# You should have received a copy of the GNU General Public License
# along with this program; if not, write to the Free Software
# Foundation, Inc., 51 Franklin Street, Fifth Floor, Boston, MA 02110-1301 USA

"""A Git repository implementation that uses a Bazaar transport."""

import contextlib
import os
import posixpath
import sys
from io import BytesIO

from dulwich.errors import NoIndexPresent
from dulwich.file import FileLocked, _GitFile
from dulwich.object_store import (
    PACK_MODE,
    PACKDIR,
    PackBasedObjectStore,
    read_packs_file,
)
from dulwich.objects import ShaFile
from dulwich.pack import (
    Pack,
    PackData,
    PackIndexer,
    PackStreamCopier,
    extend_pack,
    iter_sha1,
    load_pack_index_file,
    write_pack_index,
)
from dulwich.refs import SymrefLoop
from dulwich.repo import (
    BASE_DIRECTORIES,
    COMMONDIR,
    CONTROLDIR,
    INDEX_FILENAME,
    OBJECTDIR,
    SYMREF,
    BaseRepo,
    InfoRefsContainer,
    RefsContainer,
    check_ref_format,
    read_packed_refs,
    read_packed_refs_with_peeled,
    write_packed_refs,
)

from .. import osutils, urlutils
from .. import transport as _mod_transport
from ..errors import (
    AlreadyControlDirError,
    LockBroken,
    LockContention,
    NotLocalUrl,
    ReadError,
    TransportNotPossible,
)
from ..lock import LogicalLockResult
from ..trace import warning
from ..transport import FileExists, NoSuchFile


class _RemoteGitFile:
    def __init__(self, transport, filename, mode, bufsize, mask):
        self.transport = transport
        self.filename = filename
        self.mode = mode
        self.bufsize = bufsize
        self.mask = mask
        import tempfile

        self._file = tempfile.SpooledTemporaryFile(max_size=1024 * 1024)
        self._closed = False
<<<<<<< HEAD
=======
        for method in _GitFile.PROXY_METHODS:
            if hasattr(self._file, method):
                setattr(self, method, getattr(self._file, method))
>>>>>>> 845433b9

    def abort(self):
        self._file.close()
        self._closed = True

    def __enter__(self):
        return self

    def __exit__(self, exc_type, exc_val, exc_tb):
        if exc_type is not None:
            self.abort()
        else:
            self.close()

    def __getattr__(self, name):
        """Proxy property calls to the underlying file."""
        if name in _GitFile.PROXY_PROPERTIES:
            return getattr(self._file, name)
        raise AttributeError(name)

    def close(self):
        if self._closed:
            return
        self._file.flush()
        self._file.seek(0)
        self.transport.put_file(self.filename, self._file)
        self._file.close()
        self._closed = True

    # Implement IO methods by delegating to the underlying file
    def read(self, size=-1):
        return self._file.read(size)

    def write(self, data):
        return self._file.write(data)

    def readline(self, size=-1):
        return self._file.readline(size)

    def readlines(self, hint=-1):
        return self._file.readlines(hint)

    def writelines(self, lines):
        return self._file.writelines(lines)

    def seek(self, offset, whence=0):
        return self._file.seek(offset, whence)

    def tell(self):
        return self._file.tell()

    def flush(self):
        return self._file.flush()

    def truncate(self, size=None):
        return self._file.truncate(size)

    def fileno(self):
        return self._file.fileno()

    def isatty(self):
        return self._file.isatty()

    def readable(self):
        return self._file.readable()

    def writable(self):
        return self._file.writable()

    def seekable(self):
        return self._file.seekable()

    def __iter__(self):
        return iter(self._file)

    def __next__(self):
        return next(iter(self._file))


def TransportGitFile(transport, filename, mode="rb", bufsize=-1, mask=0o644):
    """Create a GitFile-like object that works with transports.

    Args:
        transport: The transport to use for file operations.
        filename: Name of the file to operate on.
        mode: File open mode (default: "rb").
        bufsize: Buffer size for file operations (default: -1).
        mask: File permission mask (default: 0o644).

    Returns:
        A file-like object for Git operations.

    Raises:
        OSError: If unsupported modes are used (append, read/write, text).
    """
    if "a" in mode:
        raise OSError("append mode not supported for Git files")
    if "+" in mode:
        raise OSError("read/write mode not supported for Git files")
    if "b" not in mode:
        raise OSError("text mode not supported for Git files")
    if "w" in mode:
        try:
            return _GitFile(transport.local_abspath(filename), mode, bufsize, mask)
        except NotLocalUrl:
            return _RemoteGitFile(transport, filename, mode, bufsize, mask)
    else:
        return transport.get(filename)


class TransportRefsContainer(RefsContainer):
    """Refs container that reads refs from a transport."""

    def __init__(self, transport, worktree_transport=None):
        """Initialize the TransportRefsContainer.

        Args:
            transport: Transport for accessing refs.
            worktree_transport: Optional separate transport for worktree operations.
                              If None, uses the main transport.
        """
        self.transport = transport
        if worktree_transport is None:
            worktree_transport = transport
        self.worktree_transport = worktree_transport
        self._packed_refs = None
        self._peeled_refs = None

    def __repr__(self):
        """Return string representation of the refs container."""
        return f"{self.__class__.__name__}({self.transport!r})"

    def _ensure_dir_exists(self, path):
        self.transport.clone(posixpath.dirname(path)).create_prefix()

    def subkeys(self, base):
        """Refs present in this container under a base.

        :param base: The base to return refs under.
        :return: A set of valid refs in this container under the base; the base
            prefix is stripped from the ref names returned.
        """
        keys = set()
        base_len = len(base) + 1
        for refname in self.allkeys():
            if refname.startswith(base):
                keys.add(refname[base_len:])
        return keys

    def allkeys(self):
        """Get all reference names available in this container.

        Returns:
            Set of all reference names as bytes.
        """
        keys = set()
        try:
            self.worktree_transport.get_bytes("HEAD")
        except NoSuchFile:
            pass
        else:
            keys.add(b"HEAD")
        try:
            iter_files = list(self.transport.clone("refs").iter_files_recursive())
            for filename in iter_files:
                unquoted_filename = urlutils.unquote_to_bytes(filename)
                refname = osutils.pathjoin(b"refs", unquoted_filename)
                if check_ref_format(refname):
                    keys.add(refname)
        except (TransportNotPossible, NoSuchFile):
            pass
        keys.update(self.get_packed_refs())
        return keys

    def get_packed_refs(self):
        """Get contents of the packed-refs file.

        :return: Dictionary mapping ref names to SHA1s

        :note: Will return an empty dictionary when no packed-refs file is
            present.
        """
        # TODO: invalidate the cache on repacking
        if self._packed_refs is None:
            # set both to empty because we want _peeled_refs to be
            # None if and only if _packed_refs is also None.
            self._packed_refs = {}
            self._peeled_refs = {}
            try:
                f = self.transport.get("packed-refs")
            except NoSuchFile:
                return {}
            try:
                first_line = next(iter(f)).rstrip()
                if first_line.startswith(b"# pack-refs") and b" peeled" in first_line:
                    for sha, name, peeled in read_packed_refs_with_peeled(f):
                        self._packed_refs[name] = sha
                        if peeled:
                            self._peeled_refs[name] = peeled
                else:
                    f.seek(0)
                    for sha, name in read_packed_refs(f):
                        self._packed_refs[name] = sha
            finally:
                f.close()
        return self._packed_refs

    def get_peeled(self, name):
        """Return the cached peeled value of a ref, if available.

        :param name: Name of the ref to peel
        :return: The peeled value of the ref. If the ref is known not point to
            a tag, this will be the SHA the ref refers to. If the ref may point
            to a tag, but no cached information is available, None is returned.
        """
        self.get_packed_refs()
        if self._peeled_refs is None or name not in self._packed_refs:
            # No cache: no peeled refs were read, or this ref is loose
            return None
        if name in self._peeled_refs:
            return self._peeled_refs[name]
        else:
            # Known not peelable
            return self[name]

    def read_loose_ref(self, name):
        """Read a reference file and return its contents.

        If the reference file a symbolic reference, only read the first line of
        the file. Otherwise, only read the first 40 bytes.

        :param name: the refname to read, relative to refpath
        :return: The contents of the ref file, or None if the file does not
            exist.
        :raises IOError: if any other error occurs
        """
        transport = self.worktree_transport if name == b"HEAD" else self.transport
        try:
            f = transport.get(urlutils.quote_from_bytes(name))
        except NoSuchFile:
            return None
        with f:
            try:
                header = f.read(len(SYMREF))
            except ReadError:
                # probably a directory
                return None
            if header == SYMREF:
                # Read only the first line
                return header + f.read().splitlines()[0].rstrip(b"\r\n")
            else:
                # Read only the first 40 bytes
                return header + f.read(40 - len(SYMREF))

    def _remove_packed_ref(self, name):
        if self._packed_refs is None:
            return
        # reread cached refs from disk, while holding the lock

        self._packed_refs = None
        self.get_packed_refs()

        if name not in self._packed_refs:
            return

        del self._packed_refs[name]
        if name in self._peeled_refs:
            del self._peeled_refs[name]
        with self.transport.open_write_stream("packed-refs") as f:
            write_packed_refs(f, self._packed_refs, self._peeled_refs)

    def set_symbolic_ref(self, name, other):
        """Make a ref point at another ref.

        :param name: Name of the ref to set
        :param other: Name of the ref to point at
        """
        self._check_refname(name)
        self._check_refname(other)
        if name != b"HEAD":
            transport = self.transport
            self._ensure_dir_exists(urlutils.quote_from_bytes(name))
        else:
            transport = self.worktree_transport
        transport.put_bytes(urlutils.quote_from_bytes(name), SYMREF + other + b"\n")

    def set_if_equals(self, name, old_ref, new_ref):
        """Set a refname to new_ref only if it currently equals old_ref.

        This method follows all symbolic references, and can be used to perform
        an atomic compare-and-swap operation.

        :param name: The refname to set.
        :param old_ref: The old sha the refname must refer to, or None to set
            unconditionally.
        :param new_ref: The new sha the refname will refer to.
        :return: True if the set was successful, False otherwise.
        """
        self._check_refname(name)
        try:
            realnames, _ = self.follow(name)
            realname = realnames[-1]
        except (KeyError, IndexError, SymrefLoop):
            realname = name
        if realname == b"HEAD":
            transport = self.worktree_transport
        else:
            transport = self.transport
            self._ensure_dir_exists(urlutils.quote_from_bytes(realname))
        transport.put_bytes(urlutils.quote_from_bytes(realname), new_ref + b"\n")
        return True

    def add_if_new(self, name, ref):
        """Add a new reference only if it does not already exist.

        This method follows symrefs, and only ensures that the last ref in the
        chain does not exist.

        :param name: The refname to set.
        :param ref: The new sha the refname will refer to.
        :return: True if the add was successful, False otherwise.
        """
        try:
            realnames, contents = self.follow(name)
            if contents is not None:
                return False
            realname = realnames[-1]
        except (KeyError, IndexError):
            realname = name
        self._check_refname(realname)
        if realname == b"HEAD":
            transport = self.worktree_transport
        else:
            transport = self.transport
            self._ensure_dir_exists(urlutils.quote_from_bytes(realname))
        transport.put_bytes(urlutils.quote_from_bytes(realname), ref + b"\n")
        return True

    def remove_if_equals(self, name, old_ref):
        """Remove a refname only if it currently equals old_ref.

        This method does not follow symbolic references. It can be used to
        perform an atomic compare-and-delete operation.

        :param name: The refname to delete.
        :param old_ref: The old sha the refname must refer to, or None to
            delete unconditionally.
        :return: True if the delete was successful, False otherwise.
        """
        self._check_refname(name)
        # may only be packed
        transport = self.worktree_transport if name == b"HEAD" else self.transport
        with contextlib.suppress(NoSuchFile):
            transport.delete(urlutils.quote_from_bytes(name))
        self._remove_packed_ref(name)
        return True

    def get(self, name, default=None):
        """Get a reference value with optional default.

        Args:
            name: Reference name to look up.
            default: Value to return if reference doesn't exist.

        Returns:
            Reference value or default if not found.
        """
        try:
            return self[name]
        except KeyError:
            return default

    def unlock_ref(self, name):
        """Unlock a reference.

        Args:
            name: Name of the reference to unlock.
        """
        transport = self.worktree_transport if name == b"HEAD" else self.transport
        lockname = name + b".lock"
        with contextlib.suppress(NoSuchFile):
            transport.delete(urlutils.quote_from_bytes(lockname))

    def lock_ref(self, name):
        """Lock a reference for exclusive access.

        Args:
            name: Name of the reference to lock.

        Returns:
            LogicalLockResult that can be used to unlock the reference.

        Raises:
            LockContention: If the reference is already locked.
        """
        transport = self.worktree_transport if name == b"HEAD" else self.transport
        self._ensure_dir_exists(urlutils.quote_from_bytes(name))
        lockname = urlutils.quote_from_bytes(name + b".lock")
        try:
            transport.local_abspath(urlutils.quote_from_bytes(name))
        except NotLocalUrl as err:
            # This is racy, but what can we do?
            if transport.has(lockname):
                raise LockContention(name) from err
            transport.put_bytes(lockname, b"Locked by brz-git")
            return LogicalLockResult(lambda: transport.delete(lockname))
        else:
            try:
                gf = TransportGitFile(transport, urlutils.quote_from_bytes(name), "wb")
            except FileLocked as e:
                raise LockContention(name, e) from e
            else:

                def unlock():
                    try:
                        transport.delete(lockname)
                    except NoSuchFile as err:
                        raise LockBroken(lockname) from err
                    # GitFile.abort doesn't care if the lock has already
                    # disappeared
                    gf.abort()

                return LogicalLockResult(unlock)


# TODO(jelmer): Use upstream read_gitfile; unfortunately that expects strings
# rather than bytes..
def read_gitfile(f):
    """Read a ``.git`` file.

    The first line of the file should start with "gitdir: "

    :param f: File-like object to read from
    :return: A path
    """
    cs = f.read()
    if not cs.startswith(b"gitdir: "):
        raise ValueError("Expected file to start with 'gitdir: '")
    return cs[len(b"gitdir: ") :].rstrip(b"\n")


class TransportRepo(BaseRepo):
    """Git repository implementation using Breezy transports.

    This class provides a Git repository that works with Breezy's transport
    abstraction, allowing access to Git repositories over various protocols.
    """

    def __init__(self, transport, bare, refs_text=None) -> None:
        """Initialize a TransportRepo.

        Args:
            transport: Transport to use for repository access.
            bare: Whether this is a bare repository.
            refs_text: Optional refs data as bytes for info/refs container.
        """
        self.transport = transport
        self.bare = bare
        try:
            with transport.get(CONTROLDIR) as f:
                path = read_gitfile(f)
        except (ReadError, NoSuchFile):
            if self.bare:
                self._controltransport = self.transport
            else:
                self._controltransport = self.transport.clone(".git")
        else:
            self._controltransport = self.transport.clone(
                urlutils.quote_from_bytes(path)
            )
        commondir = self.get_named_file(COMMONDIR)
        if commondir is not None:
            with commondir:
                commondir = os.path.join(
                    self.controldir(),
                    commondir.read()
                    .rstrip(b"\r\n")
                    .decode(sys.getfilesystemencoding()),
                )
                self._commontransport = _mod_transport.get_transport_from_path(
                    commondir
                )
        else:
            self._commontransport = self._controltransport
        config = self.get_config()
        object_store = TransportObjectStore.from_config(
            self._commontransport.clone(OBJECTDIR), config
        )
        refs_container: RefsContainer
        if refs_text is not None:
            refs_container = InfoRefsContainer(BytesIO(refs_text))
            try:
                head = TransportRefsContainer(self._commontransport).read_loose_ref(
                    b"HEAD"
                )
            except KeyError:
                pass
            else:
                refs_container._refs[b"HEAD"] = head
        else:
            refs_container = TransportRefsContainer(
                self._commontransport, self._controltransport
            )
        super().__init__(object_store, refs_container)

    def controldir(self):
        """Return the control directory path.

        Returns:
            Local absolute path to the .git directory.
        """
        return self._controltransport.local_abspath(".")

    def commondir(self):
        """Return the common directory path.

        Returns:
            Local absolute path to the common Git directory.
        """
        return self._commontransport.local_abspath(".")

    def close(self):
        """Close any files opened by this repository."""
        self.object_store.close()

    @property
    def path(self):
        """Return the repository root path.

        Returns:
            Local absolute path to the repository root.
        """
        return self.transport.local_abspath(".")

    def _determine_file_mode(self):
        # Be consistent with bzr
        if sys.platform == "win32":
            return False
        return True

    def _determine_symlinks(self):
        try:
            return osutils.supports_symlinks(self.path)
        except NotLocalUrl:
            # Assume yes?
            return True

    def get_named_file(self, path):
        """Get a file from the control dir with a specific name.

        Although the filename should be interpreted as a filename relative to
        the control dir in a disk-baked Repo, the object returned need not be
        pointing to a file in that location.

        :param path: The path to the file, relative to the control dir.
        :return: An open file object, or None if the file does not exist.
        """
        try:
            return self._controltransport.get(path.lstrip("/"))
        except NoSuchFile:
            return None

    def _put_named_file(self, relpath, contents):
        self._controltransport.put_bytes(relpath, contents)

    def index_path(self):
        """Return the path to the index file."""
        return self._controltransport.local_abspath(INDEX_FILENAME)

    def open_index(self):
        """Open the index for this repository."""
        from dulwich.index import Index

        if not self.has_index():
            raise NoIndexPresent()
        return Index(self.index_path())

    def has_index(self):
        """Check if an index is present."""
        # Bare repos must never have index files; non-bare repos may have a
        # missing index file, which is treated as empty.
        return not self.bare

    def get_config(self):
        """Get the repository configuration.

        Returns:
            ConfigFile object with repository configuration.
        """
        from dulwich.config import ConfigFile

        try:
            with self._controltransport.get("config") as f:
                return ConfigFile.from_file(f)
        except NoSuchFile:
            return ConfigFile()

    def get_config_stack(self):
        """Get the stacked configuration including global and system configs.

        Returns:
            StackedConfig object with layered configuration.
        """
        from dulwich.config import StackedConfig

        backends = []
        p = self.get_config()
        if p is not None:
            backends.append(p)
            writable = p
        else:
            writable = None
        backends.extend(StackedConfig.default_backends())
        return StackedConfig(backends, writable=writable)

    def __repr__(self):
        """Return string representation of the repository."""
        return f"<{self.__class__.__name__} for {self.transport!r}>"

    @classmethod
    def init(cls, transport, bare=False):
        """Initialize a new Git repository.

        Args:
            transport: Transport where the repository should be created.
            bare: Whether to create a bare repository.

        Returns:
            New TransportRepo instance.

        Raises:
            AlreadyControlDirError: If repository already exists.
        """
        if not bare:
            try:
                transport.mkdir(".git")
            except FileExists as err:
                raise AlreadyControlDirError(transport.base) from err
            control_transport = transport.clone(".git")
        else:
            control_transport = transport
        for d in BASE_DIRECTORIES:
            with contextlib.suppress(FileExists):
                control_transport.mkdir("/".join(d))
        try:
            control_transport.mkdir(OBJECTDIR)
        except FileExists as err:
            raise AlreadyControlDirError(transport.base) from err
        TransportObjectStore.init(control_transport.clone(OBJECTDIR))
        ret = cls(transport, bare)
        ret.refs.set_symbolic_ref(b"HEAD", b"refs/heads/master")
        ret._init_files(bare)
        return ret


class TransportObjectStore(PackBasedObjectStore):
    """Git-style object store that exists on disk."""

    def __init__(
        self, transport, loose_compression_level=-1, pack_compression_level=-1
    ):
        """Open an object store.

        :param transport: Transport to open data from
        """
        super().__init__()
        self.pack_compression_level = pack_compression_level
        self.loose_compression_level = loose_compression_level
        self.transport = transport
        self.pack_transport = self.transport.clone(PACKDIR)
        self._alternates = None

    @classmethod
    def from_config(cls, path, config):
        """Create a TransportObjectStore from configuration.

        Args:
            path: Transport path to the object store.
            config: Git configuration object.

        Returns:
            New TransportObjectStore instance with compression settings from config.
        """
        try:
            default_compression_level = int(
                config.get((b"core",), b"compression").decode()
            )
        except KeyError:
            default_compression_level = -1
        try:
            loose_compression_level = int(
                config.get((b"core",), b"looseCompression").decode()
            )
        except KeyError:
            loose_compression_level = default_compression_level
        try:
            pack_compression_level = int(
                config.get((b"core",), "packCompression").decode()
            )
        except KeyError:
            pack_compression_level = default_compression_level
        return cls(path, loose_compression_level, pack_compression_level)

    def __eq__(self, other):
        """Check equality with another TransportObjectStore.

        Args:
            other: Object to compare with.

        Returns:
            True if both stores use the same transport.
        """
        if not isinstance(other, TransportObjectStore):
            return False
        return self.transport == other.transport

    def __repr__(self):
        """Return string representation of the object store."""
        return f"{self.__class__.__name__}({self.transport!r})"

    @property
    def alternates(self):
        """Get alternate object stores.

        Returns:
            List of alternate TransportObjectStore instances.
        """
        if self._alternates is not None:
            return self._alternates
        self._alternates = []
        for path in self._read_alternate_paths():
            # FIXME: Check path
            t = _mod_transport.get_transport_from_path(path)
            self._alternates.append(self.__class__(t))
        return self._alternates

    def _read_alternate_paths(self):
        try:
            f = self.transport.get("info/alternates")
        except NoSuchFile:
            return []
        ret = []
        with f:
            for l in f.read().splitlines():
                if l[0] == b"#":
                    continue
                if os.path.isabs(l):
                    continue
                ret.append(l)
            return ret

    def _update_pack_cache(self):
        pack_files = set(self._pack_names())
        new_packs = []
        for basename in pack_files:
            pack_name = basename + ".pack"
            if basename not in self._pack_cache:
                try:
                    size = self.pack_transport.stat(pack_name).st_size
                except TransportNotPossible:
                    size = None
                pd = PackData(pack_name, self.pack_transport.get(pack_name), size=size)
                idxname = basename + ".idx"
                idx = load_pack_index_file(idxname, self.pack_transport.get(idxname))
                pack = Pack.from_objects(pd, idx)
                pack._basename = basename
                self._pack_cache[basename] = pack
                new_packs.append(pack)
        # Remove disappeared pack files
        for n in set(self._pack_cache) - pack_files:
            self._pack_cache.pop(n).close()
        return new_packs

    def _pack_names(self):
        pack_files = []
        try:
            dir_contents = self.pack_transport.list_dir(".")
            for name in dir_contents:
                if name.startswith("pack-") and name.endswith(".pack"):
                    # verify that idx exists first (otherwise the pack was not yet
                    # fully written)
                    idx_name = os.path.splitext(name)[0] + ".idx"
                    if idx_name in dir_contents:
                        pack_files.append(os.path.splitext(name)[0])
        except TransportNotPossible:
            try:
                f = self.transport.get("info/packs")
            except NoSuchFile:
                warning(
                    "No info/packs on remote host;"
                    "run 'git update-server-info' on remote."
                )
            else:
                with f:
                    pack_files = [
                        os.path.splitext(name)[0] for name in read_packs_file(f)
                    ]
        except NoSuchFile:
            pass
        return pack_files

    def _remove_pack(self, pack):
        self.pack_transport.delete(os.path.basename(pack.index.path))
        self.pack_transport.delete(pack.data.filename)
        with contextlib.suppress(KeyError):
            del self._pack_cache[os.path.basename(pack._basename)]

    def _iter_loose_objects(self):
        for base in self.transport.list_dir("."):
            if len(base) != 2:
                continue
            for rest in self.transport.list_dir(base):
                yield (base + rest).encode(sys.getfilesystemencoding())

    def _split_loose_object(self, sha):
        return (sha[:2], sha[2:])

    def _remove_loose_object(self, sha):
        path = osutils.joinpath(self._split_loose_object(sha))
        self.transport.delete(urlutils.quote(path))

    def delete_loose_object(self, sha):
        """Delete a loose object.

        This method is called by dulwich's pack_loose_objects method.
        """
        self._remove_loose_object(sha)

    def _get_loose_object(self, sha):
        path = osutils.joinpath(self._split_loose_object(sha))
        try:
            with self.transport.get(urlutils.quote(path)) as f:
                return ShaFile.from_file(f)
        except NoSuchFile:
            return None

    def add_object(self, obj):
        """Add a single object to this object store.

        :param obj: Object to add
        """
        (dir, file) = self._split_loose_object(obj.id)
        with contextlib.suppress(FileExists):
            self.transport.mkdir(urlutils.quote_from_bytes(dir))
        path = urlutils.quote_from_bytes(osutils.pathjoin(dir, file))
        if self.transport.has(path):
            return  # Already there, no need to write again
        # Backwards compatibility with Dulwich < 0.20, which doesn't support
        # the compression_level parameter.
        if self.loose_compression_level not in (-1, None):
            raw_string = obj.as_legacy_object(
                compression_level=self.loose_compression_level
            )
        else:
            raw_string = obj.as_legacy_object()
        self.transport.put_bytes(path, raw_string)

    @classmethod
    def init(cls, transport):
        """Initialize a new object store.

        Args:
            transport: Transport where the object store should be created.

        Returns:
            New TransportObjectStore instance.
        """
        with contextlib.suppress(FileExists):
            transport.mkdir("info")
        with contextlib.suppress(FileExists):
            transport.mkdir(PACKDIR)
        return cls(transport)

    def _complete_pack(self, f, path, num_objects, indexer, progress=None):
        """Move a specific file containing a pack into the pack directory.

        Note: The file should be on the same file system as the
            packs directory.

        Args:
          f: Open file object for the pack.
          path: Path to the pack file.
          indexer: A PackIndexer for indexing the pack.
        """
        entries = []
        for i, entry in enumerate(indexer):
            if progress is not None:
                progress(
                    ("generating index: %d/%d\r" % (i, num_objects)).encode("ascii")
                )
            entries.append(entry)

        pack_sha, extra_entries = extend_pack(
            f,
            indexer.ext_refs(),
            get_raw=self.get_raw,
            compression_level=self.pack_compression_level,
            progress=progress,
        )
        f.flush()
        try:
            fileno = f.fileno()
        except AttributeError:
            pass
        else:
            os.fsync(fileno)

        entries.extend(extra_entries)

        # Move the pack in.
        entries.sort()
        pack_base_name = "pack-" + iter_sha1(entry[0] for entry in entries).decode(
            "ascii"
        )

        for pack in self.packs:
            if osutils.basename(pack._basename) == pack_base_name:
                f.close()
                return pack

        target_pack_name = pack_base_name + ".pack"
        target_pack_index = pack_base_name + ".idx"
        if sys.platform == "win32":
            # Windows might have the target pack file lingering. Attempt
            # removal, silently passing if the target does not exist.
            with suppress(NoSuchFile):
                self.transport.remove(target_pack_name)

        if path:
            f.close()
            self.pack_transport.ensure_base()
            os.rename(
                path,
                self.transport.local_abspath(
                    osutils.pathjoin(PACKDIR, target_pack_name)
                ),
            )
        else:
            f.seek(0)
            self.pack_transport.put_file(target_pack_name, f, mode=PACK_MODE)

        # Write the index.
        with TransportGitFile(
            self.pack_transport, target_pack_index, "wb", mask=PACK_MODE
        ) as index_file:
            write_pack_index(index_file, entries, pack_sha)

        # Add the pack to the store and return it.
        final_pack = Pack.from_objects(
            PackData(target_pack_name, self.pack_transport.get(target_pack_name)),
            load_pack_index_file(
                target_pack_index, self.pack_transport.get(target_pack_index)
            ),
        )
        final_pack._basename = pack_base_name

        final_pack.check_length_and_checksum()
        self._add_cached_pack(pack_base_name, final_pack)
        return final_pack

    def add_thin_pack(self, read_all, read_some, progress=None):
        """Add a new thin pack to this object store.

        Thin packs are packs that contain deltas with parents that exist
        outside the pack. They should never be placed in the object store
        directly, and always indexed and completed as they are copied.

        Args:
          read_all: Read function that blocks until the number of
            requested bytes are read.
          read_some: Read function that returns at least one byte, but may
            not return the number of bytes requested.
        Returns: A Pack object pointing at the now-completed thin pack in the
            objects/pack directory.
        """
        import tempfile

        try:
            dir = self.transport.local_abspath(".")
        except NotLocalUrl:
            f = tempfile.SpooledTemporaryFile(prefix="tmp_pack_")
            path = None
        else:
            f = tempfile.NamedTemporaryFile(dir=dir, prefix="tmp_pack_", delete=False)
            path = f.name

        try:
            indexer = PackIndexer(f, resolve_ext_ref=self.get_raw)
            copier = PackStreamCopier(read_all, read_some, f, delta_iter=indexer)
            copier.verify(progress=progress)
            if f.name:
                os.chmod(f.name, PACK_MODE)
            return self._complete_pack(f, path, len(copier), indexer, progress=progress)
        except BaseException:
            f.close()
            if path:
                os.remove(path)
            raise

    def add_pack(self):
        """Add a new pack to this object store.

        Returns: Fileobject to write to, a commit function to
            call when the pack is finished and an abort
            function.
        """
        import tempfile

        try:
            dir = self.transport.local_abspath(".")
        except NotLocalUrl:
            f = tempfile.SpooledTemporaryFile(prefix="tmp_pack_")
            path = None
        else:
            f = tempfile.NamedTemporaryFile(dir=dir, prefix="tmp_pack_", delete=False)
            path = f.name

        def commit():
            if f.tell() > 0:
                f.seek(0)
                with PackData(path, f) as pd:
                    indexer = PackIndexer.for_pack_data(
                        pd, resolve_ext_ref=self.get_raw
                    )
                    return self._complete_pack(f, path, len(pd), indexer)
            else:
                abort()
                return None

        def abort():
            f.close()
            if path:
                os.remove(path)

        return f, commit, abort<|MERGE_RESOLUTION|>--- conflicted
+++ resolved
@@ -84,12 +84,9 @@
 
         self._file = tempfile.SpooledTemporaryFile(max_size=1024 * 1024)
         self._closed = False
-<<<<<<< HEAD
-=======
         for method in _GitFile.PROXY_METHODS:
             if hasattr(self._file, method):
                 setattr(self, method, getattr(self._file, method))
->>>>>>> 845433b9
 
     def abort(self):
         self._file.close()
