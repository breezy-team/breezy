# Copyright (C) 2009-2018 Jelmer Vernooij <jelmer@jelmer.uk>
#
# This program is free software; you can redistribute it and/or modify
# it under the terms of the GNU General Public License as published by
# the Free Software Foundation; either version 2 of the License, or
# (at your option) any later version.
#
# This program is distributed in the hope that it will be useful,
# but WITHOUT ANY WARRANTY; without even the implied warranty of
# MERCHANTABILITY or FITNESS FOR A PARTICULAR PURPOSE.  See the
# GNU General Public License for more details.
#
# You should have received a copy of the GNU General Public License
# along with this program; if not, write to the Free Software
# Foundation, Inc., 51 Franklin Street, Fifth Floor, Boston, MA 02110-1301 USA

"""InterRepository operations."""

from __future__ import absolute_import

from io import BytesIO
import itertools

from dulwich.errors import (
    NotCommitError,
    )
from dulwich.object_store import (
    ObjectStoreGraphWalker,
    )
from dulwich.protocol import (
    CAPABILITY_THIN_PACK,
    ZERO_SHA,
    )
from dulwich.refs import (
    ANNOTATED_TAG_SUFFIX,
    SYMREF,
    )
from dulwich.walk import Walker

from ..errors import (
    DivergedBranches,
    FetchLimitUnsupported,
    InvalidRevisionId,
    LossyPushToSameVCS,
    NoRoundtrippingSupport,
    NoSuchRevision,
    )
from ..repository import (
    InterRepository,
    )
from ..revision import (
    NULL_REVISION,
    )
from ..sixish import (
    viewitems,
    viewvalues,
    )
from .. import (
    config,
    trace,
    ui,
    )

from .errors import (
    NoPushSupport,
    )
from .fetch import (
    import_git_objects,
    DetermineWantsRecorder,
    )
from .mapping import (
    needs_roundtripping,
    )
from .object_store import (
    get_object_store,
    )
from .push import (
    MissingObjectsIterator,
    remote_divergence,
    )
from .refs import (
    is_tag,
    )
from .repository import (
    GitRepository,
    LocalGitRepository,
    GitRepositoryFormat,
    )
from .remote import (
    RemoteGitRepository,
    )
from .unpeel_map import (
    UnpeelMap,
    )


class InterToGitRepository(InterRepository):
    """InterRepository that copies into a Git repository."""

    _matching_repo_format = GitRepositoryFormat()

    def __init__(self, source, target):
        super(InterToGitRepository, self).__init__(source, target)
        self.mapping = self.target.get_mapping()
        self.source_store = get_object_store(self.source, self.mapping)

    @staticmethod
    def _get_repo_format_to_test():
        return None

    def copy_content(self, revision_id=None, pb=None):
        """See InterRepository.copy_content."""
        self.fetch(revision_id, pb, find_ghosts=False)

    def fetch_refs(self, update_refs, lossy, overwrite=False):
        """Fetch possibly roundtripped revisions into the target repository
        and update refs.

        :param update_refs: Generate refs to fetch. Receives dictionary
            with old refs (git shas), returns dictionary of new names to
            git shas.
        :param lossy: Whether to roundtrip
        :return: old refs, new refs
        """
        raise NotImplementedError(self.fetch_refs)

    def search_missing_revision_ids(self,
                                    find_ghosts=True, revision_ids=None,
                                    if_present_ids=None, limit=None):
        if limit is not None:
            raise FetchLimitUnsupported(self)
        git_shas = []
        todo = []
        if revision_ids:
            todo.extend(revision_ids)
        if if_present_ids:
            todo.extend(revision_ids)
        with self.source_store.lock_read():
            for revid in revision_ids:
                if revid == NULL_REVISION:
                    continue
                try:
                    git_sha = self.source_store._lookup_revision_sha1(revid)
                except KeyError:
                    raise NoSuchRevision(revid, self.source)
                git_shas.append(git_sha)
            walker = Walker(
                self.source_store,
                include=git_shas,
                exclude=[
                    sha for sha in self.target.controldir.get_refs_container().as_dict().values()
                    if sha != ZERO_SHA])
            missing_revids = set()
            for entry in walker:
                for (kind, type_data) in self.source_store.lookup_git_sha(
                        entry.commit.id):
                    if kind == "commit":
                        missing_revids.add(type_data[0])
            return self.source.revision_ids_to_search_result(missing_revids)

    def _warn_slow(self):
        if not config.GlobalConfig().suppress_warning('slow_intervcs_push'):
            trace.warning(
                'Pushing from a Bazaar to a Git repository. '
                'For better performance, push into a Bazaar repository.')


class InterToLocalGitRepository(InterToGitRepository):
    """InterBranch implementation between a Bazaar and a Git repository."""

    def __init__(self, source, target):
        super(InterToLocalGitRepository, self).__init__(source, target)
        self.target_store = self.target.controldir._git.object_store
        self.target_refs = self.target.controldir._git.refs

    def _commit_needs_fetching(self, sha_id):
        try:
            return (sha_id not in self.target_store)
        except NoSuchRevision:
            # Ghost, can't push
            return False

    def _revision_needs_fetching(self, sha_id, revid):
        if revid == NULL_REVISION:
            return False
        if sha_id is None:
            try:
                sha_id = self.source_store._lookup_revision_sha1(revid)
            except KeyError:
                return False
        return self._commit_needs_fetching(sha_id)

    def missing_revisions(self, stop_revisions):
        """Find the revisions that are missing from the target repository.

        :param stop_revisions: Revisions to check for (tuples with
            Git SHA1, bzr revid)
        :return: sequence of missing revisions, in topological order
        :raise: NoSuchRevision if the stop_revisions are not present in
            the source
        """
        revid_sha_map = {}
        stop_revids = []
        for (sha1, revid) in stop_revisions:
            if sha1 is not None and revid is not None:
                revid_sha_map[revid] = sha1
                stop_revids.append(revid)
            elif sha1 is not None:
                if self._commit_needs_fetching(sha1):
                    for (kind, (revid, tree_sha, verifiers)) in self.source_store.lookup_git_sha(sha1):
                        revid_sha_map[revid] = sha1
                        stop_revids.append(revid)
            else:
                if revid is None:
                    raise AssertionError
                stop_revids.append(revid)
        missing = set()
        graph = self.source.get_graph()
        pb = ui.ui_factory.nested_progress_bar()
        try:
            while stop_revids:
                new_stop_revids = []
                for revid in stop_revids:
                    sha1 = revid_sha_map.get(revid)
                    if (revid not in missing and
                            self._revision_needs_fetching(sha1, revid)):
                        missing.add(revid)
                        new_stop_revids.append(revid)
                stop_revids = set()
                parent_map = graph.get_parent_map(new_stop_revids)
                for parent_revids in viewvalues(parent_map):
                    stop_revids.update(parent_revids)
                pb.update("determining revisions to fetch", len(missing))
        finally:
            pb.finished()
        return graph.iter_topo_order(missing)

    def _get_target_bzr_refs(self):
        """Return a dictionary with references.

        :return: Dictionary with reference names as keys and tuples
            with Git SHA, Bazaar revid as values.
        """
        bzr_refs = {}
        for k in self.target._git.refs.allkeys():
            try:
                v = self.target._git.refs.read_ref(k)
            except KeyError:
                # broken symref?
                continue
            revid = None
            if not v.startswith(SYMREF):
                try:
                    for (kind, type_data) in self.source_store.lookup_git_sha(
                            v):
                        if kind == "commit" and self.source.has_revision(
                                type_data[0]):
                            revid = type_data[0]
                            break
                except KeyError:
                    pass
            bzr_refs[k] = (v, revid)
        return bzr_refs

    def fetch_refs(self, update_refs, lossy, overwrite=False):
        self._warn_slow()
        result_refs = {}
        with self.source_store.lock_read():
            old_refs = self._get_target_bzr_refs()
            new_refs = update_refs(old_refs)
            revidmap = self.fetch_objects(
                [(git_sha, bzr_revid)
                 for (git_sha, bzr_revid) in new_refs.values()
                 if git_sha is None or not git_sha.startswith(SYMREF)],
                lossy=lossy)
            for name, (gitid, revid) in viewitems(new_refs):
                if gitid is None:
                    try:
                        gitid = revidmap[revid][0]
                    except KeyError:
                        gitid = self.source_store._lookup_revision_sha1(revid)
                if gitid.startswith(SYMREF):
                    self.target_refs.set_symbolic_ref(
                        name, gitid[len(SYMREF):])
                else:
                    try:
                        old_git_id = old_refs[name][0]
                    except KeyError:
                        self.target_refs.add_if_new(name, gitid)
                    else:
                        self.target_refs.set_if_equals(name, old_git_id, gitid)
                    result_refs[name] = (gitid, revid if not lossy else self.mapping.revision_id_foreign_to_bzr(gitid))
        return revidmap, old_refs, result_refs

    def fetch_objects(self, revs, lossy, limit=None):
        if not lossy and not self.mapping.roundtripping:
            for git_sha, bzr_revid in revs:
                if (bzr_revid is not None and
                        needs_roundtripping(self.source, bzr_revid)):
                    raise NoPushSupport(self.source, self.target, self.mapping,
                                        bzr_revid)
        with self.source_store.lock_read():
            todo = list(self.missing_revisions(revs))[:limit]
            revidmap = {}
            pb = ui.ui_factory.nested_progress_bar()
            try:
                object_generator = MissingObjectsIterator(
                    self.source_store, self.source, pb)
                for (old_revid, git_sha) in object_generator.import_revisions(
                        todo, lossy=lossy):
                    if lossy:
                        new_revid = self.mapping.revision_id_foreign_to_bzr(
                            git_sha)
                    else:
                        new_revid = old_revid
                        try:
                            self.mapping.revision_id_bzr_to_foreign(old_revid)
                        except InvalidRevisionId:
                            refname = self.mapping.revid_as_refname(old_revid)
                            self.target_refs[refname] = git_sha
                    revidmap[old_revid] = (git_sha, new_revid)
                self.target_store.add_objects(object_generator)
                return revidmap
            finally:
                pb.finished()

    def fetch(self, revision_id=None, pb=None, find_ghosts=False,
              fetch_spec=None, mapped_refs=None):
        if mapped_refs is not None:
            stop_revisions = mapped_refs
        elif revision_id is not None:
            stop_revisions = [(None, revision_id)]
        elif fetch_spec is not None:
            recipe = fetch_spec.get_recipe()
            if recipe[0] in ("search", "proxy-search"):
                stop_revisions = [(None, revid) for revid in recipe[1]]
            else:
                raise AssertionError(
                    "Unsupported search result type %s" % recipe[0])
        else:
            stop_revisions = [(None, revid)
                              for revid in self.source.all_revision_ids()]
        self._warn_slow()
        try:
            self.fetch_objects(stop_revisions, lossy=False)
        except NoPushSupport:
            raise NoRoundtrippingSupport(self.source, self.target)

    @staticmethod
    def is_compatible(source, target):
        """Be compatible with GitRepository."""
        return (not isinstance(source, GitRepository) and
                isinstance(target, LocalGitRepository))


class InterToRemoteGitRepository(InterToGitRepository):

    def fetch_refs(self, update_refs, lossy, overwrite=False):
        """Import the gist of the ancestry of a particular revision."""
        if not lossy and not self.mapping.roundtripping:
            raise NoPushSupport(self.source, self.target, self.mapping)
        unpeel_map = UnpeelMap.from_repository(self.source)
        revidmap = {}

        def git_update_refs(old_refs):
            ret = {}
<<<<<<< HEAD
            self.old_refs = dict([(k, (v, None)) for (k, v) in viewitems(old_refs)])
            new_refs = update_refs(self.old_refs)
            for name, (gitid, revid) in viewitems(new_refs):
=======
            self.old_refs = dict([(k, (v, None))
                                  for (k, v) in viewitems(old_refs)])
            self.new_refs = update_refs(self.old_refs)
            for name, (gitid, revid) in viewitems(self.new_refs):
>>>>>>> fb7a7449
                if gitid is None:
                    git_sha = self.source_store._lookup_revision_sha1(revid)
                    gitid = unpeel_map.re_unpeel_tag(
                        git_sha, old_refs.get(name))
                if not overwrite:
                    if remote_divergence(
                            old_refs.get(name), gitid, self.source_store):
                        raise DivergedBranches(self.source, self.target)
                ret[name] = gitid
            return ret
        self._warn_slow()
        with self.source_store.lock_read():
            new_refs = self.target.send_pack(
                git_update_refs, self.source_store.generate_lossy_pack_data)
        # FIXME: revidmap?
        return revidmap, self.old_refs, new_refs

    @staticmethod
    def is_compatible(source, target):
        """Be compatible with GitRepository."""
        return (not isinstance(source, GitRepository) and
                isinstance(target, RemoteGitRepository))


class GitSearchResult(object):

    def __init__(self, start, exclude, keys):
        self._start = start
        self._exclude = exclude
        self._keys = keys

    def get_keys(self):
        return self._keys

    def get_recipe(self):
        return ('search', self._start, self._exclude, len(self._keys))


class InterFromGitRepository(InterRepository):

    _matching_repo_format = GitRepositoryFormat()

    def _target_has_shas(self, shas):
        raise NotImplementedError(self._target_has_shas)

    def get_determine_wants_heads(self, wants, include_tags=False):
        wants = set(wants)

        def determine_wants(refs):
            unpeel_lookup = {}
            for k, v in viewitems(refs):
                if k.endswith(ANNOTATED_TAG_SUFFIX):
                    unpeel_lookup[v] = refs[k[:-len(ANNOTATED_TAG_SUFFIX)]]
            potential = set([unpeel_lookup.get(w, w) for w in wants])
            if include_tags:
                for k, sha in viewitems(refs):
                    if k.endswith(ANNOTATED_TAG_SUFFIX):
                        continue
                    if not is_tag(k):
                        continue
                    if sha == ZERO_SHA:
                        continue
                    potential.add(sha)
            return list(potential - self._target_has_shas(potential))
        return determine_wants

    def determine_wants_all(self, refs):
        raise NotImplementedError(self.determine_wants_all)

    @staticmethod
    def _get_repo_format_to_test():
        return None

    def copy_content(self, revision_id=None):
        """See InterRepository.copy_content."""
        self.fetch(revision_id, find_ghosts=False)

    def search_missing_revision_ids(self,
                                    find_ghosts=True, revision_ids=None,
                                    if_present_ids=None, limit=None):
        if limit is not None:
            raise FetchLimitUnsupported(self)
        if revision_ids is None and if_present_ids is None:
            todo = set(self.source.all_revision_ids())
        else:
            todo = set()
            if revision_ids is not None:
                for revid in revision_ids:
                    if not self.source.has_revision(revid):
                        raise NoSuchRevision(revid, self.source)
                todo.update(revision_ids)
            if if_present_ids is not None:
                todo.update(if_present_ids)
        result_set = todo.difference(self.target.all_revision_ids())
        result_parents = set(itertools.chain.from_iterable(viewvalues(
            self.source.get_graph().get_parent_map(result_set))))
        included_keys = result_set.intersection(result_parents)
        start_keys = result_set.difference(included_keys)
        exclude_keys = result_parents.difference(result_set)
        return GitSearchResult(start_keys, exclude_keys, result_set)


class InterGitNonGitRepository(InterFromGitRepository):
    """Base InterRepository that copies revisions from a Git into a non-Git
    repository."""

    def _target_has_shas(self, shas):
        revids = {}
        for sha in shas:
            try:
                revid = self.source.lookup_foreign_revision_id(sha)
            except NotCommitError:
                # Commit is definitely not present
                continue
            else:
                revids[revid] = sha
        return set([revids[r] for r in self.target.has_revisions(revids)])

    def determine_wants_all(self, refs):
        potential = set()
        for k, v in viewitems(refs):
            # For non-git target repositories, only worry about peeled
            if v == ZERO_SHA:
                continue
            potential.add(self.source.controldir.get_peeled(k) or v)
        return list(potential - self._target_has_shas(potential))

    def _warn_slow(self):
        if not config.GlobalConfig().suppress_warning('slow_intervcs_push'):
            trace.warning(
                'Fetching from Git to Bazaar repository. '
                'For better performance, fetch into a Git repository.')

    def fetch_objects(self, determine_wants, mapping, limit=None, lossy=False):
        """Fetch objects from a remote server.

        :param determine_wants: determine_wants callback
        :param mapping: BzrGitMapping to use
        :param limit: Maximum number of commits to import.
        :return: Tuple with pack hint, last imported revision id and remote
            refs
        """
        raise NotImplementedError(self.fetch_objects)

    def get_determine_wants_revids(self, revids, include_tags=False):
        wants = set()
        for revid in set(revids):
            if self.target.has_revision(revid):
                continue
            git_sha, mapping = self.source.lookup_bzr_revision_id(revid)
            wants.add(git_sha)
        return self.get_determine_wants_heads(wants, include_tags=include_tags)

    def fetch(self, revision_id=None, find_ghosts=False,
              mapping=None, fetch_spec=None, include_tags=False):
        if mapping is None:
            mapping = self.source.get_mapping()
        if revision_id is not None:
            interesting_heads = [revision_id]
        elif fetch_spec is not None:
            recipe = fetch_spec.get_recipe()
            if recipe[0] in ("search", "proxy-search"):
                interesting_heads = recipe[1]
            else:
                raise AssertionError("Unsupported search result type %s" %
                                     recipe[0])
        else:
            interesting_heads = None

        if interesting_heads is not None:
            determine_wants = self.get_determine_wants_revids(
                interesting_heads, include_tags=include_tags)
        else:
            determine_wants = self.determine_wants_all

        (pack_hint, _, remote_refs) = self.fetch_objects(determine_wants,
                                                         mapping)
        if pack_hint is not None and self.target._format.pack_compresses:
            self.target.pack(hint=pack_hint)
        return remote_refs


class InterRemoteGitNonGitRepository(InterGitNonGitRepository):
    """InterRepository that copies revisions from a remote Git into a non-Git
    repository."""

    def get_target_heads(self):
        # FIXME: This should be more efficient
        all_revs = self.target.all_revision_ids()
        parent_map = self.target.get_parent_map(all_revs)
        all_parents = set()
        for values in viewvalues(parent_map):
            all_parents.update(values)
        return set(all_revs) - all_parents

    def fetch_objects(self, determine_wants, mapping, limit=None, lossy=False):
        """See `InterGitNonGitRepository`."""
        self._warn_slow()
        store = get_object_store(self.target, mapping)
        with store.lock_write():
            heads = self.get_target_heads()
            graph_walker = ObjectStoreGraphWalker(
                [store._lookup_revision_sha1(head) for head in heads],
                lambda sha: store[sha].parents)
            wants_recorder = DetermineWantsRecorder(determine_wants)

            pb = ui.ui_factory.nested_progress_bar()
            try:
                objects_iter = self.source.fetch_objects(
                    wants_recorder, graph_walker, store.get_raw)
                trace.mutter("Importing %d new revisions",
                             len(wants_recorder.wants))
                (pack_hint, last_rev) = import_git_objects(
                    self.target, mapping, objects_iter, store,
                    wants_recorder.wants, pb, limit)
                return (pack_hint, last_rev, wants_recorder.remote_refs)
            finally:
                pb.finished()

    @staticmethod
    def is_compatible(source, target):
        """Be compatible with GitRepository."""
        if not isinstance(source, RemoteGitRepository):
            return False
        if not target.supports_rich_root():
            return False
        if isinstance(target, GitRepository):
            return False
        if not getattr(target._format, "supports_full_versioned_files", True):
            return False
        return True


class InterLocalGitNonGitRepository(InterGitNonGitRepository):
    """InterRepository that copies revisions from a local Git into a non-Git
    repository."""

    def fetch_objects(self, determine_wants, mapping, limit=None, lossy=False):
        """See `InterGitNonGitRepository`."""
        self._warn_slow()
        remote_refs = self.source.controldir.get_refs_container().as_dict()
        wants = determine_wants(remote_refs)
        pb = ui.ui_factory.nested_progress_bar()
        target_git_object_retriever = get_object_store(self.target, mapping)
        try:
            target_git_object_retriever.lock_write()
            try:
                (pack_hint, last_rev) = import_git_objects(
                    self.target, mapping, self.source._git.object_store,
                    target_git_object_retriever, wants, pb, limit)
                return (pack_hint, last_rev, remote_refs)
            finally:
                target_git_object_retriever.unlock()
        finally:
            pb.finished()

    @staticmethod
    def is_compatible(source, target):
        """Be compatible with GitRepository."""
        if not isinstance(source, LocalGitRepository):
            return False
        if not target.supports_rich_root():
            return False
        if isinstance(target, GitRepository):
            return False
        if not getattr(target._format, "supports_full_versioned_files", True):
            return False
        return True


class InterGitGitRepository(InterFromGitRepository):
    """InterRepository that copies between Git repositories."""

    def fetch_refs(self, update_refs, lossy, overwrite=False):
        if lossy:
            raise LossyPushToSameVCS(self.source, self.target)
        old_refs = self.target.controldir.get_refs_container()
        ref_changes = {}

        def determine_wants(heads):
            old_refs = dict([(k, (v, None))
                             for (k, v) in viewitems(heads.as_dict())])
            new_refs = update_refs(old_refs)
            ref_changes.update(new_refs)
            return [sha1 for (sha1, bzr_revid) in viewvalues(new_refs)]
        self.fetch_objects(determine_wants, lossy=lossy)
        for k, (git_sha, bzr_revid) in viewitems(ref_changes):
            self.target._git.refs[k] = git_sha
        new_refs = self.target.controldir.get_refs_container()
        return None, old_refs, new_refs

    def fetch_objects(self, determine_wants, mapping=None, limit=None,
                      lossy=False):
        raise NotImplementedError(self.fetch_objects)

    def _target_has_shas(self, shas):
        return set(
            [sha for sha in shas if sha in self.target._git.object_store])

    def fetch(self, revision_id=None, find_ghosts=False,
              mapping=None, fetch_spec=None, branches=None, limit=None,
              include_tags=False):
        if mapping is None:
            mapping = self.source.get_mapping()
        if revision_id is not None:
            args = [revision_id]
        elif fetch_spec is not None:
            recipe = fetch_spec.get_recipe()
            if recipe[0] in ("search", "proxy-search"):
                heads = recipe[1]
            else:
                raise AssertionError(
                    "Unsupported search result type %s" % recipe[0])
            args = heads
        if branches is not None:
            def determine_wants(refs):
                ret = []
                for name, value in viewitems(refs):
                    if value == ZERO_SHA:
                        continue

                    if name in branches or (include_tags and is_tag(name)):
                        ret.append(value)
                return ret
        elif fetch_spec is None and revision_id is None:
            determine_wants = self.determine_wants_all
        else:
            determine_wants = self.get_determine_wants_revids(
                args, include_tags=include_tags)
        wants_recorder = DetermineWantsRecorder(determine_wants)
        self.fetch_objects(wants_recorder, mapping, limit=limit)
        return wants_recorder.remote_refs

    def get_determine_wants_revids(self, revids, include_tags=False):
        wants = set()
        for revid in set(revids):
            if revid == NULL_REVISION:
                continue
            git_sha, mapping = self.source.lookup_bzr_revision_id(revid)
            wants.add(git_sha)
        return self.get_determine_wants_heads(wants, include_tags=include_tags)

    def determine_wants_all(self, refs):
        potential = set([
            v for k, v in refs.items()
            if not v == ZERO_SHA and not k.endswith(ANNOTATED_TAG_SUFFIX)])
        return list(potential - self._target_has_shas(potential))


class InterLocalGitLocalGitRepository(InterGitGitRepository):

    def fetch_objects(self, determine_wants, mapping=None, limit=None,
                      lossy=False):
        if lossy:
            raise LossyPushToSameVCS(self.source, self.target)
        if limit is not None:
            raise FetchLimitUnsupported(self)
        from .remote import DefaultProgressReporter
        pb = ui.ui_factory.nested_progress_bar()
        progress = DefaultProgressReporter(pb).progress
        try:
            refs = self.source._git.fetch(
                self.target._git, determine_wants,
                progress=progress)
        finally:
            pb.finished()
        return (None, None, refs)

    @staticmethod
    def is_compatible(source, target):
        """Be compatible with GitRepository."""
        return (isinstance(source, LocalGitRepository) and
                isinstance(target, LocalGitRepository))


class InterRemoteGitLocalGitRepository(InterGitGitRepository):

    def fetch_objects(self, determine_wants, mapping=None, limit=None,
                      lossy=False):
        if lossy:
            raise LossyPushToSameVCS(self.source, self.target)
        if limit is not None:
            raise FetchLimitUnsupported(self)
        graphwalker = self.target._git.get_graph_walker()
        if (CAPABILITY_THIN_PACK in
                self.source.controldir._client._fetch_capabilities):
            # TODO(jelmer): Avoid reading entire file into memory and
            # only processing it after the whole file has been fetched.
            f = BytesIO()

            def commit():
                if f.tell():
                    f.seek(0)
                    self.target._git.object_store.move_in_thin_pack(f)

            def abort():
                pass
        else:
            f, commit, abort = self.target._git.object_store.add_pack()
        try:
            refs = self.source.controldir.fetch_pack(
                determine_wants, graphwalker, f.write)
            commit()
            return (None, None, refs)
        except BaseException:
            abort()
            raise

    @staticmethod
    def is_compatible(source, target):
        """Be compatible with GitRepository."""
        return (isinstance(source, RemoteGitRepository) and
                isinstance(target, LocalGitRepository))<|MERGE_RESOLUTION|>--- conflicted
+++ resolved
@@ -364,16 +364,10 @@
 
         def git_update_refs(old_refs):
             ret = {}
-<<<<<<< HEAD
-            self.old_refs = dict([(k, (v, None)) for (k, v) in viewitems(old_refs)])
+            self.old_refs = {
+                k: (v, None) for (k, v) in viewitems(old_refs)}
             new_refs = update_refs(self.old_refs)
             for name, (gitid, revid) in viewitems(new_refs):
-=======
-            self.old_refs = dict([(k, (v, None))
-                                  for (k, v) in viewitems(old_refs)])
-            self.new_refs = update_refs(self.old_refs)
-            for name, (gitid, revid) in viewitems(self.new_refs):
->>>>>>> fb7a7449
                 if gitid is None:
                     git_sha = self.source_store._lookup_revision_sha1(revid)
                     gitid = unpeel_map.re_unpeel_tag(
