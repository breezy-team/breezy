--- conflicted
+++ resolved
@@ -617,10 +617,6 @@
     def fetch_refs(self, update_refs, lossy: bool = False, overwrite: bool = False) -> Tuple[RevidMap, EitherRefDict, EitherRefDict]:
         if lossy:
             raise LossyPushToSameVCS(self.source, self.target)
-<<<<<<< HEAD
-=======
-        old_refs = self._get_target_either_refs()
->>>>>>> 7479f435
         ref_changes = {}
 
         old_refs = {}
