# Copyright (C) 2009-2018 Jelmer Vernooij <jelmer@jelmer.uk>
#
# This program is free software; you can redistribute it and/or modify
# it under the terms of the GNU General Public License as published by
# the Free Software Foundation; either version 2 of the License, or
# (at your option) any later version.
#
# This program is distributed in the hope that it will be useful,
# but WITHOUT ANY WARRANTY; without even the implied warranty of
# MERCHANTABILITY or FITNESS FOR A PARTICULAR PURPOSE.  See the
# GNU General Public License for more details.
#
# You should have received a copy of the GNU General Public License
# along with this program; if not, write to the Free Software
# Foundation, Inc., 51 Franklin Street, Fifth Floor, Boston, MA 02110-1301 USA

"""InterRepository operations."""

import contextlib
import itertools
from collections.abc import Callable

from dulwich.errors import NotCommitError
from dulwich.object_store import ObjectStoreGraphWalker
from dulwich.objects import ObjectID
from dulwich.pack import PACK_SPOOL_FILE_MAX_SIZE
from dulwich.protocol import CAPABILITY_THIN_PACK, ZERO_SHA
<<<<<<< HEAD
from dulwich.refs import PEELED_TAG_SUFFIX, SYMREF
=======
from dulwich.refs import SYMREF

from dulwich.protocol import CAPABILITY_THIN_PACK, PEELED_TAG_SUFFIX, ZERO_SHA
from dulwich.refs import SYMREF
>>>>>>> 7b9c2f4d
from dulwich.walk import Walker

from .. import config, trace, ui
from ..errors import (
    DivergedBranches,
    FetchLimitUnsupported,
    InvalidRevisionId,
    LossyPushToSameVCS,
    NoRoundtrippingSupport,
    NoSuchRevision,
)
from ..repository import AbstractSearchResult, FetchResult, InterRepository
from ..revision import NULL_REVISION, RevisionID
from .errors import NoPushSupport
from .fetch import DetermineWantsRecorder, import_git_objects
from .mapping import needs_roundtripping
from .object_store import get_object_store
from .push import MissingObjectsIterator, remote_divergence
from .refs import is_tag, ref_to_tag_name
from .remote import RemoteGitError, RemoteGitRepository
from .repository import GitRepository, GitRepositoryFormat, LocalGitRepository
from .unpeel_map import UnpeelMap

EitherId = tuple[RevisionID | None, ObjectID | None]
EitherRefDict = dict[bytes, EitherId]
RevidMap = dict[RevisionID, tuple[ObjectID, RevisionID]]


class InterToGitRepository(InterRepository):
    """InterRepository that copies into a Git repository."""

    _matching_repo_format = GitRepositoryFormat()

    def __init__(self, source, target):
        """Initialize InterToGitRepository.

        Args:
            source: Source repository.
            target: Target Git repository.
        """
        super().__init__(source, target)
        self.mapping = self.target.get_mapping()
        self.source_store = get_object_store(self.source, self.mapping)

    @staticmethod
    def _get_repo_format_to_test():
        return None

    def copy_content(self, revision_id=None):
        """See InterRepository.copy_content."""
        self.fetch(revision_id=revision_id, find_ghosts=False)

    def fetch_refs(
        self,
        update_refs: Callable[[dict[bytes, ObjectID]], dict[bytes, ObjectID]],
        lossy: bool,
        overwrite: bool = False,
    ) -> tuple[RevidMap, dict[bytes, ObjectID]]:
        """Fetch possibly roundtripped revisions into the target repository
        and update refs.

        :param update_refs: Generate refs to fetch. Receives dictionary
            with old refs (git shas), returns dictionary of new names to
            git shas.
        :param lossy: Whether to roundtrip
        :return: old refs, new refs
        """
        raise NotImplementedError(self.fetch_refs)

    def search_missing_revision_ids(
        self, find_ghosts=True, revision_ids=None, if_present_ids=None, limit=None
    ):
        """Search for missing revision ids in the target repository.

        Args:
            find_ghosts: Whether to find ghost revisions.
            revision_ids: Specific revision ids to search for.
            if_present_ids: Revision ids to search for if present.
            limit: Maximum number of revisions to search for.

        Returns:
            SearchResult object containing missing revision ids.
        """
        if limit is not None:
            raise FetchLimitUnsupported(self)
        git_shas = []
        todo = []
        if revision_ids:
            todo.extend(revision_ids)
        if if_present_ids:
            todo.extend(revision_ids)
        with self.source_store.lock_read():
            for revid in revision_ids:
                if revid == NULL_REVISION:
                    continue
                try:
                    git_sha = self.source_store._lookup_revision_sha1(revid)
                except KeyError as err:
                    raise NoSuchRevision(revid, self.source) from err
                git_shas.append(git_sha)
            walker = Walker(
                self.source_store,
                include=git_shas,
                exclude=[
                    sha
                    for sha in self.target.controldir.get_refs_container()
                    .as_dict()
                    .values()
                    if sha != ZERO_SHA
                ],
            )
            missing_revids = set()
            for entry in walker:
                for kind, type_data in self.source_store.lookup_git_sha(
                    entry.commit.id
                ):
                    if kind == "commit":
                        missing_revids.add(type_data[0])
            return self.source.revision_ids_to_search_result(missing_revids)

    def _warn_slow(self):
        if not config.GlobalConfig().suppress_warning("slow_intervcs_push"):
            trace.warning(
                "Pushing from a Bazaar to a Git repository. "
                "For better performance, push into a Bazaar repository."
            )


class InterToLocalGitRepository(InterToGitRepository):
    """InterBranch implementation between a Bazaar and a Git repository."""

    target: LocalGitRepository

    def __init__(self, source, target):
        """Initialize InterToLocalGitRepository.

        Args:
            source: Source repository.
            target: Target local Git repository.
        """
        super().__init__(source, target)
        self.target_store = self.target.controldir._git.object_store
        self.target_refs = self.target.controldir._git.refs

    def _commit_needs_fetching(self, sha_id):
        try:
            return sha_id not in self.target_store
        except NoSuchRevision:
            # Ghost, can't push
            return False

    def _revision_needs_fetching(self, sha_id, revid):
        if revid == NULL_REVISION:
            return False
        if sha_id is None:
            try:
                sha_id = self.source_store._lookup_revision_sha1(revid)
            except KeyError:
                return False
        return self._commit_needs_fetching(sha_id)

    def missing_revisions(self, stop_revisions):
        """Find the revisions that are missing from the target repository.

        :param stop_revisions: Revisions to check for (tuples with
            Git SHA1, bzr revid)
        :return: sequence of missing revisions, in topological order
        :raise: NoSuchRevision if the stop_revisions are not present in
            the source
        """
        revid_sha_map = {}
        stop_revids = []
        for sha1, revid in stop_revisions:
            if sha1 is not None and revid is not None:
                revid_sha_map[revid] = sha1
                stop_revids.append(revid)
            elif sha1 is not None:
                if self._commit_needs_fetching(sha1):
                    for _kind, (
                        revid,
                        _tree_sha,
                        _verifiers,
                    ) in self.source_store.lookup_git_sha(sha1):
                        revid_sha_map[revid] = sha1
                        stop_revids.append(revid)
            else:
                if revid is None:
                    raise AssertionError
                stop_revids.append(revid)
        missing = set()
        graph = self.source.get_graph()
        with ui.ui_factory.nested_progress_bar() as pb:
            while stop_revids:
                new_stop_revids = []
                for revid in stop_revids:
                    sha1 = revid_sha_map.get(revid)
                    if revid not in missing and self._revision_needs_fetching(
                        sha1, revid
                    ):
                        missing.add(revid)
                        new_stop_revids.append(revid)
                stop_revids = set()
                parent_map = graph.get_parent_map(new_stop_revids)
                for parent_revids in parent_map.values():
                    stop_revids.update(parent_revids)
                pb.update("determining revisions to fetch", len(missing))
        return graph.iter_topo_order(missing)

    def _get_target_either_refs(self) -> EitherRefDict:
        """Return a dictionary with references.

        :return: Dictionary with reference names as keys and tuples
            with Git SHA, Bazaar revid as values.
        """
        bzr_refs = {}
        for k in self.target._git.refs.allkeys():
            try:
                v = self.target._git.refs.read_ref(k)
            except KeyError:
                # broken symref?
                continue
            revid = None
            if v and not v.startswith(SYMREF):
                try:
                    for kind, type_data in self.source_store.lookup_git_sha(v):
                        if kind == "commit" and self.source.has_revision(type_data[0]):
                            revid = type_data[0]
                            break
                except KeyError:
                    pass
            bzr_refs[k] = (v, revid)
        return bzr_refs

    def fetch_refs(self, update_refs, lossy, overwrite: bool = False):
        """Fetch refs from source to target repository.

        Args:
            update_refs: Function to update refs.
            lossy: Whether to allow lossy conversion.
            overwrite: Whether to overwrite existing refs.

        Returns:
            Tuple of revision map, old refs, and new refs.
        """
        self._warn_slow()
        result_refs = {}
        with self.source_store.lock_read():
            old_refs = self._get_target_either_refs()
            new_refs = update_refs(old_refs)
            revidmap = self.fetch_revs(
                [
                    (git_sha, bzr_revid)
                    for (git_sha, bzr_revid) in new_refs.values()
                    if git_sha is None or not git_sha.startswith(SYMREF)
                ],
                lossy=lossy,
            )
            for name, (gitid, revid) in new_refs.items():
                if gitid is None:
                    try:
                        gitid = revidmap[revid][0]
                    except KeyError:
                        gitid = self.source_store._lookup_revision_sha1(revid)
                if gitid.startswith(SYMREF):
                    self.target_refs.set_symbolic_ref(name, gitid[len(SYMREF) :])
                else:
                    try:
                        old_git_id = old_refs[name][0]
                    except KeyError:
                        self.target_refs.add_if_new(name, gitid)
                    else:
                        self.target_refs.set_if_equals(name, old_git_id, gitid)
                    result_refs[name] = (
                        gitid,
                        revid
                        if not lossy
                        else self.mapping.revision_id_foreign_to_bzr(gitid),
                    )
        return revidmap, old_refs, result_refs

    def fetch_revs(self, revs, lossy: bool, limit: int | None = None) -> RevidMap:
        """Fetch revisions from source to target repository.

        Args:
            revs: List of revisions to fetch as (git_sha, bzr_revid) tuples.
            lossy: Whether to allow lossy conversion.
            limit: Maximum number of revisions to fetch.

        Returns:
            Dictionary mapping old revision ids to (git_sha, new_revid) tuples.
        """
        if not lossy and not self.mapping.roundtripping:
            for _git_sha, bzr_revid in revs:
                if bzr_revid is not None and needs_roundtripping(
                    self.source, bzr_revid
                ):
                    raise NoPushSupport(
                        self.source, self.target, self.mapping, bzr_revid
                    )
        with self.source_store.lock_read():
            todo = list(self.missing_revisions(revs))[:limit]
            revidmap = {}
            with ui.ui_factory.nested_progress_bar() as pb:
                object_generator = MissingObjectsIterator(
                    self.source_store, self.source, pb
                )
                for old_revid, git_sha in object_generator.import_revisions(
                    todo, lossy=lossy
                ):
                    if lossy:
                        new_revid = self.mapping.revision_id_foreign_to_bzr(git_sha)
                    else:
                        new_revid = old_revid
                        with contextlib.suppress(InvalidRevisionId):
                            self.mapping.revision_id_bzr_to_foreign(old_revid)
                    revidmap[old_revid] = (git_sha, new_revid)
                self.target_store.add_objects(object_generator)
                return revidmap

    def fetch(
        self, revision_id=None, find_ghosts: bool = False, lossy=False, fetch_spec=None
    ) -> FetchResult:
        """Fetch revisions from source to target repository.

        Args:
            revision_id: Specific revision to fetch.
            find_ghosts: Whether to find ghost revisions.
            lossy: Whether to allow lossy conversion.
            fetch_spec: Specification of what to fetch.

        Returns:
            FetchResult object.
        """
        if revision_id is not None:
            stop_revisions = [(None, revision_id)]
        elif fetch_spec is not None:
            recipe = fetch_spec.get_recipe()
            if recipe[0] in ("search", "proxy-search"):
                stop_revisions = [(None, revid) for revid in recipe[1]]
            else:
                raise AssertionError(f"Unsupported search result type {recipe[0]}")
        else:
            stop_revisions = [(None, revid) for revid in self.source.all_revision_ids()]
        self._warn_slow()
        try:
            revidmap = self.fetch_revs(stop_revisions, lossy=lossy)
        except NoPushSupport as err:
            raise NoRoundtrippingSupport(self.source, self.target) from err
        return FetchResult(revidmap)

    @staticmethod
    def is_compatible(source, target):
        """Be compatible with GitRepository."""
        return not isinstance(source, GitRepository) and isinstance(
            target, LocalGitRepository
        )


class InterToRemoteGitRepository(InterToGitRepository):
    """InterRepository that copies into a remote Git repository."""

    target: RemoteGitRepository

    def fetch_refs(self, update_refs, lossy, overwrite: bool = False):
        """Import the gist of the ancestry of a particular revision."""
        if not lossy and not self.mapping.roundtripping:
            raise NoPushSupport(self.source, self.target, self.mapping)

        unpeel_map = UnpeelMap.from_repository(self.source)
        revidmap: dict[bytes, bytes] = {}

        def git_update_refs(old_refs):
            ret = {}
            self.old_refs = {k: (v, None) for (k, v) in old_refs.items()}
            new_refs = update_refs(self.old_refs)
            for name, (gitid, revid) in new_refs.items():
                if gitid is None:
                    git_sha = self.source_store._lookup_revision_sha1(revid)
                    gitid = unpeel_map.re_unpeel_tag(git_sha, old_refs.get(name))
                if not overwrite:
                    if remote_divergence(old_refs.get(name), gitid, self.source_store):
                        raise DivergedBranches(self.source, self.target)
                ret[name] = gitid
            return ret

        self._warn_slow()
        with self.source_store.lock_read():
            result = self.target.send_pack(
                git_update_refs, self.source_store.generate_lossy_pack_data
            )
            for ref, error in result.ref_status.items():
                if error:
                    raise RemoteGitError(f"unable to update ref {ref!r}: {error}")
            new_refs = result.refs
        # FIXME: revidmap?
        return revidmap, self.old_refs, new_refs

    @staticmethod
    def is_compatible(source, target):
        """Be compatible with GitRepository."""
        return not isinstance(source, GitRepository) and isinstance(
            target, RemoteGitRepository
        )


class GitSearchResult(AbstractSearchResult):
    """Search result implementation for Git repositories."""

    def __init__(self, start, exclude, keys):
        """Initialize GitSearchResult.

        Args:
            start: Start keys for the search.
            exclude: Keys to exclude from the search.
            keys: All keys in the search result.
        """
        self._start = start
        self._exclude = exclude
        self._keys = keys

    def get_keys(self):
        """Get the keys in this search result.

        Returns:
            Set of revision keys.
        """
        return self._keys

    def get_recipe(self):
        """Get the recipe for this search result.

        Returns:
            Tuple describing the search parameters.
        """
        return ("search", self._start, self._exclude, len(self._keys))


class InterFromGitRepository(InterRepository):
    """Base InterRepository that copies from a Git repository."""

    _matching_repo_format = GitRepositoryFormat()

    def _target_has_shas(self, shas):
        raise NotImplementedError(self._target_has_shas)

    def get_determine_wants_heads(self, wants, include_tags=False, tag_selector=None):
        """Get a determine_wants function for specific heads.

        Args:
            wants: Set of object IDs to fetch.
            include_tags: Whether to include tags.
            tag_selector: Function to select which tags to include.

        Returns:
            Function that determines what objects to fetch.
        """
        wants = set(wants)

        def determine_wants(refs, depth=None):
            unpeel_lookup = {}
            for k, v in refs.items():
                if k.endswith(PEELED_TAG_SUFFIX):
                    unpeel_lookup[v] = refs[k[: -len(PEELED_TAG_SUFFIX)]]
            potential = {unpeel_lookup.get(w, w) for w in wants}
            if include_tags:
                for k, sha in refs.items():
                    if k.endswith(PEELED_TAG_SUFFIX):
                        continue
                    try:
                        tag_name = ref_to_tag_name(k)
                    except ValueError:
                        continue
                    if tag_selector and not tag_selector(tag_name):
                        continue
                    if sha == ZERO_SHA:
                        continue
                    potential.add(sha)
            return list(potential - self._target_has_shas(potential))

        return determine_wants

    def determine_wants_all(self, refs, depth=None):
        """Determine all objects to fetch from refs.

        Args:
            refs: Dictionary of ref names to object IDs.
            depth: Optional depth for shallow clones.

        Returns:
            List of object IDs to fetch.
        """
        raise NotImplementedError(self.determine_wants_all)

    @staticmethod
    def _get_repo_format_to_test():
        return None

    def copy_content(self, revision_id=None):
        """See InterRepository.copy_content."""
        self.fetch(revision_id, find_ghosts=False)

    def search_missing_revision_ids(
        self, find_ghosts=True, revision_ids=None, if_present_ids=None, limit=None
    ):
        """Search for missing revision ids in the target repository.

        Args:
            find_ghosts: Whether to find ghost revisions.
            revision_ids: Specific revision ids to search for.
            if_present_ids: Revision ids to search for if present.
            limit: Maximum number of revisions to search for.

        Returns:
            SearchResult object containing missing revision ids.
        """
        if limit is not None:
            raise FetchLimitUnsupported(self)
        if revision_ids is None and if_present_ids is None:
            todo = set(self.source.all_revision_ids())
        else:
            todo = set()
            if revision_ids is not None:
                for revid in revision_ids:
                    if not self.source.has_revision(revid):
                        raise NoSuchRevision(revid, self.source)
                todo.update(revision_ids)
            if if_present_ids is not None:
                todo.update(if_present_ids)
        result_set = todo.difference(self.target.all_revision_ids())
        result_parents = set(
            itertools.chain.from_iterable(
                self.source.get_graph().get_parent_map(result_set).values()
            )
        )
        included_keys = result_set.intersection(result_parents)
        start_keys = result_set.difference(included_keys)
        exclude_keys = result_parents.difference(result_set)
        return GitSearchResult(start_keys, exclude_keys, result_set)


class InterGitNonGitRepository(InterFromGitRepository):
    """Base InterRepository that copies revisions from a Git into a non-Git
    repository.
    """

    def _target_has_shas(self, shas):
        revids = {}
        for sha in shas:
            try:
                revid = self.source.lookup_foreign_revision_id(sha)
            except NotCommitError:
                # Commit is definitely not present
                continue
            else:
                revids[revid] = sha
        return {revids[r] for r in self.target.has_revisions(revids)}

    def determine_wants_all(self, refs, depth=None):
        """Determine all objects to fetch from refs.

        Args:
            refs: Dictionary of ref names to object IDs.
            depth: Optional depth for shallow clones.

        Returns:
            List of object IDs to fetch.
        """
        potential = set()
        for k, v in refs.items():
            # For non-git target repositories, only worry about peeled
            if v == ZERO_SHA:
                continue
            potential.add(self.source.controldir.get_peeled(k) or v)
        return list(potential - self._target_has_shas(potential))

    def _warn_slow(self):
        if not config.GlobalConfig().suppress_warning("slow_intervcs_push"):
            trace.warning(
                "Fetching from Git to Bazaar repository. "
                "For better performance, fetch into a Git repository."
            )

    def fetch_objects(self, determine_wants, mapping, limit=None, lossy=False):
        """Fetch objects from a remote server.

        :param determine_wants: determine_wants callback
        :param mapping: BzrGitMapping to use
        :param limit: Maximum number of commits to import.
        :return: Tuple with pack hint, last imported revision id and remote
            refs
        """
        raise NotImplementedError(self.fetch_objects)

    def get_determine_wants_revids(self, revids, include_tags=False, tag_selector=None):
        """Get a determine_wants function for specific revision IDs.

        Args:
            revids: List of revision IDs to fetch.
            include_tags: Whether to include tags.
            tag_selector: Function to select which tags to include.

        Returns:
            Function that determines what objects to fetch.
        """
        wants = set()
        for revid in set(revids):
            if self.target.has_revision(revid):
                continue
            git_sha, _mapping = self.source.lookup_bzr_revision_id(revid)
            wants.add(git_sha)
        return self.get_determine_wants_heads(
            wants, include_tags=include_tags, tag_selector=tag_selector
        )

    def fetch(
        self,
        revision_id=None,
        find_ghosts=False,
        mapping=None,
        fetch_spec=None,
        include_tags=False,
        lossy=False,
    ):
        """Fetch revisions from source to target repository.

        Args:
            revision_id: Specific revision to fetch.
            find_ghosts: Whether to find ghost revisions.
            mapping: Git mapping to use.
            fetch_spec: Specification of what to fetch.
            include_tags: Whether to include tags.
            lossy: Whether to allow lossy conversion.

        Returns:
            FetchResult object.
        """
        if mapping is None:
            mapping = self.source.get_mapping()
        if revision_id is not None:
            interesting_heads = [revision_id]
        elif fetch_spec is not None:
            recipe = fetch_spec.get_recipe()
            if recipe[0] in ("search", "proxy-search"):
                interesting_heads = recipe[1]
            else:
                raise AssertionError(f"Unsupported search result type {recipe[0]}")
        else:
            interesting_heads = None

        if interesting_heads is not None:
            determine_wants = self.get_determine_wants_revids(
                interesting_heads, include_tags=include_tags
            )
        else:
            determine_wants = self.determine_wants_all

        (pack_hint, _, remote_refs) = self.fetch_objects(
            determine_wants, mapping, lossy=lossy
        )
        if pack_hint is not None and self.target._format.pack_compresses:
            self.target.pack(hint=pack_hint)
        result = FetchResult()
        result.refs = remote_refs
        return result


class InterRemoteGitNonGitRepository(InterGitNonGitRepository):
    """InterRepository that copies revisions from a remote Git into a non-Git
    repository.
    """

    def get_target_heads(self):
        """Get the head revisions in the target repository.

        Returns:
            Set of revision IDs that are heads in the target.
        """
        # FIXME: This should be more efficient
        all_revs = self.target.all_revision_ids()
        parent_map = self.target.get_parent_map(all_revs)
        all_parents = set()
        for values in parent_map.values():
            all_parents.update(values)
        return set(all_revs) - all_parents

    def fetch_objects(self, determine_wants, mapping, limit=None, lossy=False):
        """See `InterGitNonGitRepository`."""
        self._warn_slow()
        store = get_object_store(self.target, mapping)
        with store.lock_write():
            heads = self.get_target_heads()
            graph_walker = ObjectStoreGraphWalker(
                [store._lookup_revision_sha1(head) for head in heads],
                lambda sha: store[sha].parents,
            )
            wants_recorder = DetermineWantsRecorder(determine_wants)

            with ui.ui_factory.nested_progress_bar() as pb:
                objects_iter = self.source.fetch_objects(
                    wants_recorder, graph_walker, store.get_raw
                )
                trace.mutter("Importing %d new revisions", len(wants_recorder.wants))
                (pack_hint, last_rev) = import_git_objects(
                    self.target,
                    mapping,
                    objects_iter,
                    store,
                    wants_recorder.wants,
                    pb,
                    limit,
                )
                return (pack_hint, last_rev, wants_recorder.remote_refs)

    @staticmethod
    def is_compatible(source, target):
        """Be compatible with GitRepository."""
        if not isinstance(source, RemoteGitRepository):
            return False
        if not target.supports_rich_root():
            return False
        if isinstance(target, GitRepository):
            return False
        return getattr(target._format, "supports_full_versioned_files", True)


class InterLocalGitNonGitRepository(InterGitNonGitRepository):
    """InterRepository that copies revisions from a local Git into a non-Git
    repository.
    """

    def fetch_objects(self, determine_wants, mapping, limit=None, lossy=False):
        """See `InterGitNonGitRepository`."""
        self._warn_slow()
        remote_refs = self.source.controldir.get_refs_container().as_dict()
        wants = determine_wants(remote_refs)
        target_git_object_retriever = get_object_store(self.target, mapping)
        with ui.ui_factory.nested_progress_bar() as pb:
            target_git_object_retriever.lock_write()
            try:
                (pack_hint, last_rev) = import_git_objects(
                    self.target,
                    mapping,
                    self.source._git.object_store,
                    target_git_object_retriever,
                    wants,
                    pb,
                    limit,
                )
                return (pack_hint, last_rev, remote_refs)
            finally:
                target_git_object_retriever.unlock()

    @staticmethod
    def is_compatible(source, target):
        """Be compatible with GitRepository."""
        if not isinstance(source, LocalGitRepository):
            return False
        if not target.supports_rich_root():
            return False
        if isinstance(target, GitRepository):
            return False
        return getattr(target._format, "supports_full_versioned_files", True)


class InterGitGitRepository(InterFromGitRepository):
    """InterRepository that copies between Git repositories."""

    source: GitRepository
    target: GitRepository

    def _get_target_either_refs(self):
        ret = {}
        for name, sha1 in self.target.controldir.get_refs_container().as_dict().items():
            ret[name] = (sha1, self.target.lookup_foreign_revision_id(sha1))
        return ret

    def fetch_refs(
        self, update_refs, lossy: bool = False, overwrite: bool = False
    ) -> tuple[RevidMap, EitherRefDict, EitherRefDict]:
        """Fetch refs from source to target Git repository.

        Args:
            update_refs: Function to update refs.
            lossy: Whether to allow lossy conversion.
            overwrite: Whether to overwrite existing refs.

        Returns:
            Tuple of revision map, old refs, and new refs.
        """
        if lossy:
            raise LossyPushToSameVCS(self.source, self.target)
        old_refs = self._get_target_either_refs()
        ref_changes = {}

        def determine_wants(heads, depth=None):
            old_refs = {k: (v, None) for (k, v) in heads.items()}
            new_refs = update_refs(old_refs)
            ret = []
            for name, (sha1, bzr_revid) in list(new_refs.items()):
                if sha1 is None:
                    sha1, _unused_mapping = self.source.lookup_bzr_revision_id(
                        bzr_revid
                    )
                new_refs[name] = (sha1, bzr_revid)
                ret.append(sha1)
            ref_changes.update(new_refs)
            return ret

        self.fetch_objects(determine_wants)
        for k, (git_sha, _bzr_revid) in ref_changes.items():
            self.target._git.refs[k] = git_sha  # type: ignore
        new_refs = self.target.controldir.get_refs_container()
        return {}, old_refs, new_refs

    def fetch_objects(self, determine_wants, limit=None, mapping=None, lossy=False):
        """Fetch objects from source repository.

        Args:
            determine_wants: Function to determine what objects to fetch.
            limit: Maximum number of objects to fetch.
            mapping: Git mapping to use.
            lossy: Whether to allow lossy conversion.

        Returns:
            Pack hint, last revision, and remote refs.
        """
        raise NotImplementedError(self.fetch_objects)

    def _target_has_shas(self, shas):
        """Check which SHA1s are present in the target repository.

        Args:
            shas: Iterable of SHA1s to check.

        Returns:
            Set of SHA1s that are present in the target.
        """
        return {sha for sha in shas if sha in self.target._git.object_store}

    def fetch(
        self,
        revision_id=None,
        find_ghosts=False,
        fetch_spec=None,
        branches=None,
        limit=None,
        include_tags=False,
        lossy=False,
    ):
        """Fetch revisions from source to target Git repository.

        Args:
            revision_id: Specific revision to fetch.
            find_ghosts: Whether to find ghost revisions.
            fetch_spec: Specification of what to fetch.
            branches: Specific branches to fetch.
            limit: Maximum number of revisions to fetch.
            include_tags: Whether to include tags.
            lossy: Whether to allow lossy conversion.

        Returns:
            FetchResult object.
        """
        if lossy:
            raise LossyPushToSameVCS(self.source, self.target)
        if revision_id is not None:
            args = [revision_id]
        elif fetch_spec is not None:
            recipe = fetch_spec.get_recipe()
            if recipe[0] in ("search", "proxy-search"):
                heads = recipe[1]
            else:
                raise AssertionError(f"Unsupported search result type {recipe[0]}")
            args = heads
        if branches is not None:
            determine_wants = self.get_determine_wants_branches(
                branches, include_tags=include_tags
            )
        elif fetch_spec is None and revision_id is None:
            determine_wants = self.determine_wants_all
        else:
            determine_wants = self.get_determine_wants_revids(
                args, include_tags=include_tags
            )
        wants_recorder = DetermineWantsRecorder(determine_wants)
        self.fetch_objects(wants_recorder, limit=limit)
        result = FetchResult()
        result.refs = wants_recorder.remote_refs
        return result

    def get_determine_wants_revids(self, revids, include_tags=False, tag_selector=None):
        """Get a determine_wants function for specific revision IDs.

        Args:
            revids: List of revision IDs to fetch.
            include_tags: Whether to include tags.
            tag_selector: Function to select which tags to include.

        Returns:
            Function that determines what objects to fetch.
        """
        wants = set()
        for revid in set(revids):
            if revid == NULL_REVISION:
                continue
            git_sha, _mapping = self.source.lookup_bzr_revision_id(revid)
            wants.add(git_sha)
        return self.get_determine_wants_heads(
            wants, include_tags=include_tags, tag_selector=tag_selector
        )

    def get_determine_wants_branches(self, branches, include_tags=False):
        """Get a determine_wants function for specific branches.

        Args:
            branches: List of branch names to fetch.
            include_tags: Whether to include tags.

        Returns:
            Function that determines what objects to fetch.
        """

        def determine_wants(refs, depth=None):
            ret = []
            for name, value in refs.items():
                if value == ZERO_SHA:
                    continue

                if name.endswith(PEELED_TAG_SUFFIX):
                    continue

                if name in branches or (include_tags and is_tag(name)):
                    ret.append(value)
            return ret

        return determine_wants

    def determine_wants_all(self, refs, depth=None):
        """Determine all objects to fetch from refs.

        Args:
            refs: Dictionary of ref names to object IDs.
            depth: Optional depth for shallow clones.

        Returns:
            List of object IDs to fetch.
        """
        potential = {
            v
            for k, v in refs.items()
            if v != ZERO_SHA and not k.endswith(PEELED_TAG_SUFFIX)
        }
        return list(potential - self._target_has_shas(potential))


class InterLocalGitLocalGitRepository(InterGitGitRepository):
    """InterRepository that copies between local Git repositories."""

    source: LocalGitRepository
    target: LocalGitRepository

    def fetch_objects(
        self, determine_wants, limit=None, mapping=None, lossy: bool = False
    ):
        """Fetch objects between local Git repositories.

        Args:
            determine_wants: Function to determine what objects to fetch.
            limit: Maximum number of objects to fetch.
            mapping: Git mapping to use.
            lossy: Whether to allow lossy conversion.

        Returns:
            Pack hint, last revision, and remote refs.
        """
        if limit is not None:
            raise FetchLimitUnsupported(self)
        if lossy:
            raise LossyPushToSameVCS(self.source, self.target)
        from .remote import DefaultProgressReporter

        with ui.ui_factory.nested_progress_bar() as pb:
            progress = DefaultProgressReporter(pb).progress
            refs = self.source._git.fetch(
                self.target._git, determine_wants, progress=progress
            )
        return (None, None, refs)

    @staticmethod
    def is_compatible(source, target):
        """Be compatible with GitRepository."""
        return isinstance(source, LocalGitRepository) and isinstance(
            target, LocalGitRepository
        )


class InterRemoteGitLocalGitRepository(InterGitGitRepository):
    """InterRepository that copies from a remote Git to a local Git repository."""

    def fetch_objects(self, determine_wants, limit=None, mapping=None):
        """Fetch objects from remote Git to local Git repository.

        Args:
            determine_wants: Function to determine what objects to fetch.
            limit: Maximum number of objects to fetch.
            mapping: Git mapping to use.

        Returns:
            Pack hint, last revision, and remote refs.
        """
        from tempfile import SpooledTemporaryFile

        if limit is not None:
            raise FetchLimitUnsupported(self)
        graphwalker = self.target._git.get_graph_walker()
        if CAPABILITY_THIN_PACK in self.source.controldir._client._fetch_capabilities:
            # TODO(jelmer): Avoid reading entire file into memory and
            # only processing it after the whole file has been fetched.
            f = SpooledTemporaryFile(
                max_size=PACK_SPOOL_FILE_MAX_SIZE,
                prefix="incoming-",
                dir=getattr(self.target._git.object_store, "path", None),
            )

            def commit():
                if f.tell():
                    f.seek(0)
                    self.target._git.object_store.add_thin_pack(f.read, None)

            def abort():
                pass
        else:
            f, commit, abort = self.target._git.object_store.add_pack()
        try:
            refs = self.source.controldir.fetch_pack(
                determine_wants, graphwalker, f.write
            )
            commit()
            return (None, None, refs)
        except BaseException:
            abort()
            raise

    @staticmethod
    def is_compatible(source, target):
        """Be compatible with GitRepository."""
        return isinstance(source, RemoteGitRepository) and isinstance(
            target, LocalGitRepository
        )


class InterLocalGitRemoteGitRepository(InterToGitRepository):
    """InterRepository that pushes from a local Git to a remote Git repository."""

    def fetch_refs(self, update_refs, lossy=False, overwrite=False):
        """Import the gist of the ancestry of a particular revision."""
        if lossy:
            raise LossyPushToSameVCS(self.source, self.target)

        def git_update_refs(old_refs):
            ret = {}
            self.old_refs = {k: (v, None) for (k, v) in old_refs.items()}
            new_refs = update_refs(self.old_refs)
            for name, (gitid, revid) in new_refs.items():
                if gitid is None:
                    gitid = self.source_store._lookup_revision_sha1(revid)
                if not overwrite:
                    if remote_divergence(old_refs.get(name), gitid, self.source_store):
                        raise DivergedBranches(self.source, self.target)
                ret[name] = gitid
            return ret

        new_refs = self.target.send_pack(
            git_update_refs, self.source._git.generate_pack_data
        )
        return None, self.old_refs, new_refs

    @staticmethod
    def is_compatible(source, target):
        """Check if this InterRepository is compatible with the given repositories.

        Args:
            source: Source repository.
            target: Target repository.

        Returns:
            True if compatible, False otherwise.
        """
        return isinstance(source, LocalGitRepository) and isinstance(
            target, RemoteGitRepository
        )<|MERGE_RESOLUTION|>--- conflicted
+++ resolved
@@ -24,15 +24,8 @@
 from dulwich.object_store import ObjectStoreGraphWalker
 from dulwich.objects import ObjectID
 from dulwich.pack import PACK_SPOOL_FILE_MAX_SIZE
-from dulwich.protocol import CAPABILITY_THIN_PACK, ZERO_SHA
-<<<<<<< HEAD
-from dulwich.refs import PEELED_TAG_SUFFIX, SYMREF
-=======
-from dulwich.refs import SYMREF
-
 from dulwich.protocol import CAPABILITY_THIN_PACK, PEELED_TAG_SUFFIX, ZERO_SHA
 from dulwich.refs import SYMREF
->>>>>>> 7b9c2f4d
 from dulwich.walk import Walker
 
 from .. import config, trace, ui
