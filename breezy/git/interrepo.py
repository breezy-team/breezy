--- conflicted
+++ resolved
@@ -51,14 +51,6 @@
 from ..revision import (
     NULL_REVISION,
     )
-<<<<<<< HEAD
-from ..sixish import (
-    viewitems,
-    viewkeys,
-    viewvalues,
-    )
-=======
->>>>>>> e0646a7f
 from .. import (
     config,
     trace,
@@ -233,17 +225,11 @@
                         if depth is None or revid_depth < depth:
                             new_stop_revids[revid] = revid_depth
                 stop_revids = set()
-<<<<<<< HEAD
-                parent_map = graph.get_parent_map(viewkeys(new_stop_revids))
-                for revid, parent_revids in viewitems(parent_map):
+                parent_map = graph.get_parent_map(new_stop_revids.keys())
+                for revid, parent_revids in parent_map.items():
                     stop_revids.update(
                         [(parent_revid, new_stop_revids[revid] + 1)
                          for parent_revid in parent_revids])
-=======
-                parent_map = graph.get_parent_map(new_stop_revids)
-                for parent_revids in parent_map.values():
-                    stop_revids.update(parent_revids)
->>>>>>> e0646a7f
                 pb.update("determining revisions to fetch", len(missing))
         return graph.iter_topo_order(missing)
 
@@ -304,11 +290,7 @@
                     result_refs[name] = (gitid, revid if not lossy else self.mapping.revision_id_foreign_to_bzr(gitid))
         return revidmap, old_refs, result_refs
 
-<<<<<<< HEAD
-    def fetch_objects(self, revs, lossy, limit=None, depth=None):
-=======
-    def fetch_revs(self, revs, lossy, limit=None):
->>>>>>> e0646a7f
+    def fetch_revs(self, revs, lossy, limit=None, depth=None):
         if not lossy and not self.mapping.roundtripping:
             for git_sha, bzr_revid in revs:
                 if (bzr_revid is not None and
@@ -354,12 +336,7 @@
                               for revid in self.source.all_revision_ids()]
         self._warn_slow()
         try:
-<<<<<<< HEAD
-            revidmap = self.fetch_objects(
-                stop_revisions, lossy=lossy, depth=depth)
-=======
-            revidmap = self.fetch_revs(stop_revisions, lossy=lossy)
->>>>>>> e0646a7f
+            revidmap = self.fetch_revs(stop_revisions, lossy=lossy, depth=depth)
         except NoPushSupport:
             raise NoRoundtrippingSupport(self.source, self.target)
         return FetchResult(revidmap)
