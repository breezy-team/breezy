--- conflicted
+++ resolved
@@ -646,11 +646,7 @@
 
         def determine_wants(heads):
             old_refs = dict([(k, (v, None))
-<<<<<<< HEAD
-                             for (k, v) in heads.as_dict().items()])
-=======
                              for (k, v) in heads.items()])
->>>>>>> 0931349c
             new_refs = update_refs(old_refs)
             ref_changes.update(new_refs)
             return [sha1 for (sha1, bzr_revid) in new_refs.values()]
