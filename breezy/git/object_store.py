# Copyright (C) 2009-2018 Jelmer Vernooij <jelmer@jelmer.uk>
# Copyright (C) 2012 Canonical Ltd
#
# This program is free software; you can redistribute it and/or modify
# it under the terms of the GNU General Public License as published by
# the Free Software Foundation; either version 2 of the License, or
# (at your option) any later version.
#
# This program is distributed in the hope that it will be useful,
# but WITHOUT ANY WARRANTY; without even the implied warranty of
# MERCHANTABILITY or FITNESS FOR A PARTICULAR PURPOSE.  See the
# GNU General Public License for more details.
#
# You should have received a copy of the GNU General Public License
# along with this program; if not, write to the Free Software
# Foundation, Inc., 51 Franklin Street, Fifth Floor, Boston, MA 02110-1301 USA

"""Map from Git sha's to Bazaar objects."""

from __future__ import absolute_import

from dulwich.objects import (
    Blob,
    Commit,
    Tree,
    sha_to_hex,
    ZERO_SHA,
    )
from dulwich.object_store import (
    BaseObjectStore,
    )
from dulwich.pack import (
    pack_objects_to_data,
    PackData,
    Pack,
    )

from .. import (
    errors,
    lru_cache,
    trace,
    osutils,
    ui,
    )
from ..lock import LogicalLockResult
from ..revision import (
    NULL_REVISION,
    )
from ..sixish import viewitems
from ..bzr.testament import (
    StrictTestament3,
    )

from .cache import (
    from_repository as cache_from_repository,
    )
from .mapping import (
    default_mapping,
    entry_mode,
    extract_unusual_modes,
    mapping_registry,
    symlink_to_blob,
    )
from .unpeel_map import (
    UnpeelMap,
    )

import posixpath
import stat


BANNED_FILENAMES = ['.git']


def get_object_store(repo, mapping=None):
    git = getattr(repo, "_git", None)
    if git is not None:
        git.object_store.unlock = lambda: None
        git.object_store.lock_read = lambda: LogicalLockResult(lambda: None)
        git.object_store.lock_write = lambda: LogicalLockResult(lambda: None)
        return git.object_store
    return BazaarObjectStore(repo, mapping)


MAX_TREE_CACHE_SIZE = 50 * 1024 * 1024


class LRUTreeCache(object):

    def __init__(self, repository):
        def approx_tree_size(tree):
            # Very rough estimate, 250 per inventory entry
            try:
                inv = tree.root_inventory
            except AttributeError:
                inv = tree.inventory
            return len(inv) * 250
        self.repository = repository
        self._cache = lru_cache.LRUSizeCache(
            max_size=MAX_TREE_CACHE_SIZE, after_cleanup_size=None,
            compute_size=approx_tree_size)

    def revision_tree(self, revid):
        try:
            tree = self._cache[revid]
        except KeyError:
            tree = self.repository.revision_tree(revid)
            self.add(tree)
        return tree

    def iter_revision_trees(self, revids):
        trees = {}
        todo = []
        for revid in revids:
            try:
                tree = self._cache[revid]
            except KeyError:
                todo.append(revid)
            else:
                if tree.get_revision_id() != revid:
                    raise AssertionError(
                        "revision id did not match: %s != %s" % (
                            tree.get_revision_id(), revid))
                trees[revid] = tree
        for tree in self.repository.revision_trees(todo):
            trees[tree.get_revision_id()] = tree
            self.add(tree)
        return (trees[r] for r in revids)

    def revision_trees(self, revids):
        return list(self.iter_revision_trees(revids))

    def add(self, tree):
        self._cache[tree.get_revision_id()] = tree


def _find_missing_bzr_revids(graph, want, have):
    """Find the revisions that have to be pushed.

    :param get_parent_map: Function that returns the parents for a sequence
        of revisions.
    :param want: Revisions the target wants
    :param have: Revisions the target already has
    :return: Set of revisions to fetch
    """
    handled = set(have)
    todo = set()
    for rev in want:
        extra_todo = graph.find_unique_ancestors(rev, handled)
        todo.update(extra_todo)
        handled.update(extra_todo)
    if NULL_REVISION in todo:
        todo.remove(NULL_REVISION)
    return todo


def _check_expected_sha(expected_sha, object):
    """Check whether an object matches an expected SHA.

    :param expected_sha: None or expected SHA as either binary or as hex digest
    :param object: Object to verify
    """
    if expected_sha is None:
        return
    if len(expected_sha) == 40:
        if expected_sha != object.sha().hexdigest().encode('ascii'):
            raise AssertionError("Invalid sha for %r: %s" % (object,
                                                             expected_sha))
    elif len(expected_sha) == 20:
        if expected_sha != object.sha().digest():
            raise AssertionError("Invalid sha for %r: %s" % (
                object, sha_to_hex(expected_sha)))
    else:
        raise AssertionError("Unknown length %d for %r" % (len(expected_sha),
                                                           expected_sha))


def directory_to_tree(path, children, lookup_ie_sha1, unusual_modes,
                      empty_file_name, allow_empty=False):
    """Create a Git Tree object from a Bazaar directory.

    :param path: directory path
    :param children: Children inventory entries
    :param lookup_ie_sha1: Lookup the Git SHA1 for a inventory entry
    :param unusual_modes: Dictionary with unusual file modes by file ids
    :param empty_file_name: Name to use for dummy files in empty directories,
        None to ignore empty directories.
    """
    tree = Tree()
    for value in children:
        if value.name in BANNED_FILENAMES:
            continue
        child_path = osutils.pathjoin(path, value.name)
        try:
            mode = unusual_modes[child_path]
        except KeyError:
            mode = entry_mode(value)
        hexsha = lookup_ie_sha1(child_path, value)
        if hexsha is not None:
            tree.add(value.name.encode("utf-8"), mode, hexsha)
    if not allow_empty and len(tree) == 0:
        # Only the root can be an empty tree
        if empty_file_name is not None:
            tree.add(empty_file_name, stat.S_IFREG | 0o644, Blob().id)
        else:
            return None
    return tree


def _tree_to_objects(tree, parent_trees, idmap, unusual_modes,
                     dummy_file_name=None, add_cache_entry=None):
    """Iterate over the objects that were introduced in a revision.

    :param idmap: id map
    :param parent_trees: Parent revision trees
    :param unusual_modes: Unusual file modes dictionary
    :param dummy_file_name: File name to use for dummy files
        in empty directories. None to skip empty directories
    :return: Yields (path, object, ie) entries
    """
    dirty_dirs = set()
    new_blobs = []
    shamap = {}
    try:
        base_tree = parent_trees[0]
        other_parent_trees = parent_trees[1:]
    except IndexError:
        base_tree = tree._repository.revision_tree(NULL_REVISION)
        other_parent_trees = []

    def find_unchanged_parent_ie(file_id, kind, other, parent_trees):
        for ptree in parent_trees:
            try:
                ppath = ptree.id2path(file_id)
            except errors.NoSuchId:
                pass
            else:
                pkind = ptree.kind(ppath)
                if kind == "file":
                    if (pkind == "file" and
                            ptree.get_file_sha1(ppath) == other):
                        return (
                            file_id, ptree.get_file_revision(ppath))
                if kind == "symlink":
                    if (pkind == "symlink" and
                            ptree.get_symlink_target(ppath) == other):
                        return (
                            file_id, ptree.get_file_revision(ppath))
        raise KeyError

    # Find all the changed blobs
    for (file_id, path, changed_content, versioned, parent, name, kind,
         executable) in tree.iter_changes(base_tree):
        if name[1] in BANNED_FILENAMES:
            continue
        if kind[1] == "file":
            sha1 = tree.get_file_sha1(path[1])
            blob_id = None
            try:
                (pfile_id, prevision) = find_unchanged_parent_ie(
                    file_id, kind[1], sha1, other_parent_trees)
            except KeyError:
                pass
            else:
                # It existed in one of the parents, with the same contents.
                # So no need to yield any new git objects.
                try:
                    blob_id = idmap.lookup_blob_id(
                        pfile_id, prevision)
                except KeyError:
                    if not changed_content:
                        # no-change merge ?
                        blob = Blob()
                        blob.data = tree.get_file_text(path[1])
                        blob_id = blob.id
            if blob_id is None:
                new_blobs.append((path[1], file_id))
            else:
                shamap[path[1]] = blob_id
                if add_cache_entry is not None:
                    add_cache_entry(
                        ("blob", blob_id),
                        (file_id, tree.get_file_revision(path[1])), path[1])
        elif kind[1] == "symlink":
            target = tree.get_symlink_target(path[1])
            blob = symlink_to_blob(target)
            shamap[path[1]] = blob.id
            if add_cache_entry is not None:
                add_cache_entry(
                    blob, (file_id, tree.get_file_revision(path[1])), path[1])
            try:
                find_unchanged_parent_ie(
                    file_id, kind[1], target, other_parent_trees)
            except KeyError:
                if changed_content:
                    yield (path[1], blob,
                           (file_id, tree.get_file_revision(path[1])))
        elif kind[1] is None:
            shamap[path[1]] = None
        elif kind[1] != 'directory':
            raise AssertionError(kind[1])
        for p in path:
            if p is None:
                continue
            dirty_dirs.add(osutils.dirname(p))

    # Fetch contents of the blobs that were changed
    for (path, file_id), chunks in tree.iter_files_bytes(
            [(path, (path, file_id)) for (path, file_id) in new_blobs]):
        obj = Blob()
        obj.chunked = chunks
        if add_cache_entry is not None:
            add_cache_entry(obj, (file_id, tree.get_file_revision(path)), path)
        yield path, obj, (file_id, tree.get_file_revision(path))
        shamap[path] = obj.id

    for path in unusual_modes:
        dirty_dirs.add(posixpath.dirname(path))

    for dir in list(dirty_dirs):
        for parent in osutils.parent_directories(dir):
            if parent in dirty_dirs:
                break
            dirty_dirs.add(parent)

    if dirty_dirs:
        dirty_dirs.add('')

    def ie_to_hexsha(path, ie):
        try:
            return shamap[path]
        except KeyError:
            pass
        # FIXME: Should be the same as in parent
        if ie.kind in ("file", "symlink"):
            try:
                return idmap.lookup_blob_id(ie.file_id, ie.revision)
            except KeyError:
                # no-change merge ?
                blob = Blob()
                blob.data = tree.get_file_text(path)
                if add_cache_entry is not None:
                    add_cache_entry(blob, (ie.file_id, ie.revision), path)
                return blob.id
        elif ie.kind == "directory":
            # Not all cache backends store the tree information,
            # calculate again from scratch
            ret = directory_to_tree(
                path, ie.children.values(), ie_to_hexsha, unusual_modes,
                dummy_file_name, ie.parent_id is None)
            if ret is None:
                return ret
            return ret.id
        else:
            raise AssertionError

    for path in sorted(dirty_dirs, reverse=True):
        if not tree.has_filename(path):
            continue

        if tree.kind(path) != 'directory':
            continue

        obj = Tree()
        for value in tree.iter_child_entries(path):
            if value.name in BANNED_FILENAMES:
                trace.warning('not exporting %s with banned filename %s',
                              value.kind, value.name)
                continue
            child_path = osutils.pathjoin(path, value.name)
            try:
                mode = unusual_modes[child_path]
            except KeyError:
                mode = entry_mode(value)
            hexsha = ie_to_hexsha(child_path, value)
            if hexsha is not None:
                obj.add(value.name.encode("utf-8"), mode, hexsha)

        if len(obj) > 0:
            file_id = tree.path2id(path)
            if add_cache_entry is not None:
                add_cache_entry(obj, (file_id, tree.get_revision_id()), path)
            yield path, obj, (file_id, tree.get_revision_id())
            shamap[path] = obj.id


class PackTupleIterable(object):

    def __init__(self, store):
        self.store = store
        self.store.lock_read()
        self.objects = {}

    def __del__(self):
        self.store.unlock()

    def add(self, sha, path):
        self.objects[sha] = path

    def __len__(self):
        return len(self.objects)

    def __iter__(self):
        return ((self.store[object_id], path) for (object_id, path) in
                viewitems(self.objects))


class BazaarObjectStore(BaseObjectStore):
    """A Git-style object store backed onto a Bazaar repository."""

    def __init__(self, repository, mapping=None):
        self.repository = repository
        self._map_updated = False
        self._locked = None
        if mapping is None:
            self.mapping = default_mapping
        else:
            self.mapping = mapping
        self._cache = cache_from_repository(repository)
        self._content_cache_types = ("tree",)
        self.start_write_group = self._cache.idmap.start_write_group
        self.abort_write_group = self._cache.idmap.abort_write_group
        self.commit_write_group = self._cache.idmap.commit_write_group
        self.tree_cache = LRUTreeCache(self.repository)
        self.unpeel_map = UnpeelMap.from_repository(self.repository)

    def _missing_revisions(self, revisions):
        return self._cache.idmap.missing_revisions(revisions)

    def _update_sha_map(self, stop_revision=None):
        if not self.is_locked():
            raise errors.LockNotHeld(self)
        if self._map_updated:
            return
        if (stop_revision is not None and
                not self._missing_revisions([stop_revision])):
            return
        graph = self.repository.get_graph()
        if stop_revision is None:
            all_revids = self.repository.all_revision_ids()
            missing_revids = self._missing_revisions(all_revids)
        else:
            heads = set([stop_revision])
            missing_revids = self._missing_revisions(heads)
            while heads:
                parents = graph.get_parent_map(heads)
                todo = set()
                for p in parents.values():
                    todo.update([x for x in p if x not in missing_revids])
                heads = self._missing_revisions(todo)
                missing_revids.update(heads)
        if NULL_REVISION in missing_revids:
            missing_revids.remove(NULL_REVISION)
        missing_revids = self.repository.has_revisions(missing_revids)
        if not missing_revids:
            if stop_revision is None:
                self._map_updated = True
            return
        self.start_write_group()
        try:
<<<<<<< HEAD
            with ui.ui_factory.nested_progress_bar() as pb:
                for i, revid in enumerate(graph.iter_topo_order(missing_revids)):
=======
            pb = ui.ui_factory.nested_progress_bar()
            try:
                for i, revid in enumerate(graph.iter_topo_order(
                        missing_revids)):
>>>>>>> 8aae3934
                    trace.mutter('processing %r', revid)
                    pb.update("updating git map", i, len(missing_revids))
                    self._update_sha_map_revision(revid)
            if stop_revision is None:
                self._map_updated = True
        except BaseException:
            self.abort_write_group()
            raise
        else:
            self.commit_write_group()

    def __iter__(self):
        self._update_sha_map()
        return iter(self._cache.idmap.sha1s())

    def _reconstruct_commit(self, rev, tree_sha, lossy, verifiers):
        """Reconstruct a Commit object.

        :param rev: Revision object
        :param tree_sha: SHA1 of the root tree object
        :param lossy: Whether or not to roundtrip bzr metadata
        :param verifiers: Verifiers for the commits
        :return: Commit object
        """
        def parent_lookup(revid):
            try:
                return self._lookup_revision_sha1(revid)
            except errors.NoSuchRevision:
                return None
        return self.mapping.export_commit(rev, tree_sha, parent_lookup,
                                          lossy, verifiers)

    def _create_fileid_map_blob(self, tree):
        # FIXME: This can probably be a lot more efficient,
        # not all files necessarily have to be processed.
        file_ids = {}
        for (path, ie) in tree.iter_entries_by_dir():
            if self.mapping.generate_file_id(path) != ie.file_id:
                file_ids[path] = ie.file_id
        return self.mapping.export_fileid_map(file_ids)

    def _revision_to_objects(self, rev, tree, lossy, add_cache_entry=None):
        """Convert a revision to a set of git objects.

        :param rev: Bazaar revision object
        :param tree: Bazaar revision tree
        :param lossy: Whether to not roundtrip all Bazaar revision data
        """
        unusual_modes = extract_unusual_modes(rev)
        present_parents = self.repository.has_revisions(rev.parent_ids)
        parent_trees = self.tree_cache.revision_trees(
            [p for p in rev.parent_ids if p in present_parents])
        root_tree = None
        for path, obj, bzr_key_data in _tree_to_objects(
                tree, parent_trees, self._cache.idmap, unusual_modes,
                self.mapping.BZR_DUMMY_FILE, add_cache_entry):
            if path == "":
                root_tree = obj
                root_key_data = bzr_key_data
                # Don't yield just yet
            else:
                yield path, obj
        if root_tree is None:
            # Pointless commit - get the tree sha elsewhere
            if not rev.parent_ids:
                root_tree = Tree()
            else:
                base_sha1 = self._lookup_revision_sha1(rev.parent_ids[0])
                root_tree = self[self[base_sha1].tree]
            root_key_data = (tree.get_root_id(), tree.get_revision_id())
        if not lossy and self.mapping.BZR_FILE_IDS_FILE is not None:
            b = self._create_fileid_map_blob(tree)
            if b is not None:
                root_tree[self.mapping.BZR_FILE_IDS_FILE] = (
                    (stat.S_IFREG | 0o644), b.id)
                yield self.mapping.BZR_FILE_IDS_FILE, b
        if add_cache_entry is not None:
            add_cache_entry(root_tree, root_key_data, "")
        yield "", root_tree
        if not lossy:
            testament3 = StrictTestament3(rev, tree)
            verifiers = {"testament3-sha1": testament3.as_sha1()}
        else:
            verifiers = {}
        commit_obj = self._reconstruct_commit(rev, root_tree.id,
                                              lossy=lossy, verifiers=verifiers)
        try:
            foreign_revid, mapping = mapping_registry.parse_revision_id(
                rev.revision_id)
        except errors.InvalidRevisionId:
            pass
        else:
            _check_expected_sha(foreign_revid, commit_obj)
        if add_cache_entry is not None:
            add_cache_entry(commit_obj, verifiers, None)

        yield None, commit_obj

    def _get_updater(self, rev):
        return self._cache.get_updater(rev)

    def _update_sha_map_revision(self, revid):
        rev = self.repository.get_revision(revid)
        tree = self.tree_cache.revision_tree(rev.revision_id)
        updater = self._get_updater(rev)
        # FIXME JRV 2011-12-15: Shouldn't we try both values for lossy ?
        for path, obj in self._revision_to_objects(
                rev, tree, lossy=(not self.mapping.roundtripping),
                add_cache_entry=updater.add_object):
            if isinstance(obj, Commit):
                commit_obj = obj
        commit_obj = updater.finish()
        return commit_obj.id

    def _reconstruct_blobs(self, keys):
        """Return a Git Blob object from a fileid and revision stored in bzr.

        :param fileid: File id of the text
        :param revision: Revision of the text
        """
        stream = self.repository.iter_files_bytes(
            ((key[0], key[1], key) for key in keys))
        for (file_id, revision, expected_sha), chunks in stream:
            blob = Blob()
            blob.chunked = chunks
            if blob.id != expected_sha and blob.data == b"":
                # Perhaps it's a symlink ?
                tree = self.tree_cache.revision_tree(revision)
                path = tree.id2path(file_id)
                if tree.kind(path) == 'symlink':
                    blob = symlink_to_blob(tree.get_symlink_target(path))
            _check_expected_sha(expected_sha, blob)
            yield blob

    def _reconstruct_tree(self, fileid, revid, bzr_tree, unusual_modes,
                          expected_sha=None):
        """Return a Git Tree object from a file id and a revision stored in bzr.

        :param fileid: fileid in the tree.
        :param revision: Revision of the tree.
        """
        def get_ie_sha1(path, entry):
            if entry.kind == "directory":
                try:
                    return self._cache.idmap.lookup_tree_id(entry.file_id,
                                                            revid)
                except (NotImplementedError, KeyError):
                    obj = self._reconstruct_tree(
                        entry.file_id, revid, bzr_tree, unusual_modes)
                    if obj is None:
                        return None
                    else:
                        return obj.id
            elif entry.kind in ("file", "symlink"):
                try:
                    return self._cache.idmap.lookup_blob_id(entry.file_id,
                                                            entry.revision)
                except KeyError:
                    # no-change merge?
                    return next(self._reconstruct_blobs(
                        [(entry.file_id, entry.revision, None)])).id
            elif entry.kind == 'tree-reference':
                # FIXME: Make sure the file id is the root id
                return self._lookup_revision_sha1(entry.reference_revision)
            else:
                raise AssertionError("unknown entry kind '%s'" % entry.kind)
        path = bzr_tree.id2path(fileid)
        tree = directory_to_tree(
            path,
            bzr_tree.iter_child_entries(path),
            get_ie_sha1, unusual_modes, self.mapping.BZR_DUMMY_FILE,
            bzr_tree.get_root_id() == fileid)
        if (bzr_tree.get_root_id() == fileid and
                self.mapping.BZR_FILE_IDS_FILE is not None):
            if tree is None:
                tree = Tree()
            b = self._create_fileid_map_blob(bzr_tree)
            # If this is the root tree, add the file ids
            tree[self.mapping.BZR_FILE_IDS_FILE] = (
                (stat.S_IFREG | 0o644), b.id)
        if tree is not None:
            _check_expected_sha(expected_sha, tree)
        return tree

    def get_parents(self, sha):
        """Retrieve the parents of a Git commit by SHA1.

        :param sha: SHA1 of the commit
        :raises: KeyError, NotCommitError
        """
        return self[sha].parents

    def _lookup_revision_sha1(self, revid):
        """Return the SHA1 matching a Bazaar revision."""
        if revid == NULL_REVISION:
            return ZERO_SHA
        try:
            return self._cache.idmap.lookup_commit(revid)
        except KeyError:
            try:
                return mapping_registry.parse_revision_id(revid)[0]
            except errors.InvalidRevisionId:
                self._update_sha_map(revid)
                return self._cache.idmap.lookup_commit(revid)

    def get_raw(self, sha):
        """Get the raw representation of a Git object by SHA1.

        :param sha: SHA1 of the git object
        """
        if len(sha) == 20:
            sha = sha_to_hex(sha)
        obj = self[sha]
        return (obj.type, obj.as_raw_string())

    def __contains__(self, sha):
        # See if sha is in map
        try:
            for (type, type_data) in self.lookup_git_sha(sha):
                if type == "commit":
                    if self.repository.has_revision(type_data[0]):
                        return True
                elif type == "blob":
                    if type_data in self.repository.texts:
                        return True
                elif type == "tree":
                    if self.repository.has_revision(type_data[1]):
                        return True
                else:
                    raise AssertionError("Unknown object type '%s'" % type)
            else:
                return False
        except KeyError:
            return False

    def lock_read(self):
        self._locked = 'r'
        self._map_updated = False
        self.repository.lock_read()
        return LogicalLockResult(self.unlock)

    def lock_write(self):
        self._locked = 'r'
        self._map_updated = False
        self.repository.lock_write()
        return LogicalLockResult(self.unlock)

    def is_locked(self):
        return (self._locked is not None)

    def unlock(self):
        self._locked = None
        self._map_updated = False
        self.repository.unlock()

    def lookup_git_shas(self, shas):
        ret = {}
        for sha in shas:
            if sha == ZERO_SHA:
                ret[sha] = [("commit", (NULL_REVISION, None, {}))]
                continue
            try:
                ret[sha] = list(self._cache.idmap.lookup_git_sha(sha))
            except KeyError:
                # if not, see if there are any unconverted revisions and
                # add them to the map, search for sha in map again
                self._update_sha_map()
                try:
                    ret[sha] = list(self._cache.idmap.lookup_git_sha(sha))
                except KeyError:
                    pass
        return ret

    def lookup_git_sha(self, sha):
        return self.lookup_git_shas([sha])[sha]

    def __getitem__(self, sha):
        for (kind, type_data) in self.lookup_git_sha(sha):
            # convert object to git object
            if kind == "commit":
                (revid, tree_sha, verifiers) = type_data
                try:
                    rev = self.repository.get_revision(revid)
                except errors.NoSuchRevision:
                    if revid == NULL_REVISION:
                        raise AssertionError(
                            "should not try to look up NULL_REVISION")
                    trace.mutter('entry for %s %s in shamap: %r, but not '
                                 'found in repository', kind, sha, type_data)
                    raise KeyError(sha)
                # FIXME: the type data should say whether conversion was
                # lossless
                commit = self._reconstruct_commit(
                    rev, tree_sha, lossy=(not self.mapping.roundtripping),
                    verifiers=verifiers)
                _check_expected_sha(sha, commit)
                return commit
            elif kind == "blob":
                (fileid, revision) = type_data
                blobs = self._reconstruct_blobs([(fileid, revision, sha)])
                return next(blobs)
            elif kind == "tree":
                (fileid, revid) = type_data
                try:
                    tree = self.tree_cache.revision_tree(revid)
                    rev = self.repository.get_revision(revid)
                except errors.NoSuchRevision:
                    trace.mutter(
                        'entry for %s %s in shamap: %r, but not found in '
                        'repository', kind, sha, type_data)
                    raise KeyError(sha)
                unusual_modes = extract_unusual_modes(rev)
                try:
                    return self._reconstruct_tree(
                        fileid, revid, tree, unusual_modes, expected_sha=sha)
                except errors.NoSuchRevision:
                    raise KeyError(sha)
            else:
                raise AssertionError("Unknown object type '%s'" % kind)
        else:
            raise KeyError(sha)

    def generate_lossy_pack_data(self, have, want, progress=None,
                                 get_tagged=None, ofs_delta=False):
        return pack_objects_to_data(
            self.generate_pack_contents(have, want, progress, get_tagged,
                                        lossy=True))

    def generate_pack_contents(self, have, want, progress=None,
                               ofs_delta=False, get_tagged=None, lossy=False):
        """Iterate over the contents of a pack file.

        :param have: List of SHA1s of objects that should not be sent
        :param want: List of SHA1s of objects that should be sent
        """
        processed = set()
        ret = self.lookup_git_shas(have + want)
        for commit_sha in have:
            commit_sha = self.unpeel_map.peel_tag(commit_sha, commit_sha)
            try:
                for (type, type_data) in ret[commit_sha]:
                    if type != "commit":
                        raise AssertionError("Type was %s, not commit" % type)
                    processed.add(type_data[0])
            except KeyError:
                trace.mutter("unable to find remote ref %s", commit_sha)
        pending = set()
        for commit_sha in want:
            if commit_sha in have:
                continue
            try:
                for (type, type_data) in ret[commit_sha]:
                    if type != "commit":
                        raise AssertionError("Type was %s, not commit" % type)
                    pending.add(type_data[0])
            except KeyError:
                pass

        graph = self.repository.get_graph()
        todo = _find_missing_bzr_revids(graph, pending, processed)
        ret = PackTupleIterable(self)
        with ui.ui_factory.nested_progress_bar() as pb:
            for i, revid in enumerate(graph.iter_topo_order(todo)):
                pb.update("generating git objects", i, len(todo))
                try:
                    rev = self.repository.get_revision(revid)
                except errors.NoSuchRevision:
                    continue
                tree = self.tree_cache.revision_tree(revid)
                for path, obj in self._revision_to_objects(
                        rev, tree, lossy=lossy):
                    ret.add(obj.id, path)
            return ret

    def add_thin_pack(self):
        import tempfile
        import os
        fd, path = tempfile.mkstemp(suffix=".pack")
        f = os.fdopen(fd, 'wb')

        def commit():
            from .fetch import import_git_objects
            os.fsync(fd)
            f.close()
            if os.path.getsize(path) == 0:
                return
            pd = PackData(path)
            pd.create_index_v2(path[:-5] + ".idx", self.object_store.get_raw)

            p = Pack(path[:-5])
            with self.repository.lock_write():
                self.repository.start_write_group()
                try:
                    import_git_objects(self.repository, self.mapping,
                                       p.iterobjects(get_raw=self.get_raw),
                                       self.object_store)
                except BaseException:
                    self.repository.abort_write_group()
                    raise
                else:
                    self.repository.commit_write_group()
        return f, commit

    # The pack isn't kept around anyway, so no point
    # in treating full packs different from thin packs
    add_pack = add_thin_pack<|MERGE_RESOLUTION|>--- conflicted
+++ resolved
@@ -458,15 +458,9 @@
             return
         self.start_write_group()
         try:
-<<<<<<< HEAD
             with ui.ui_factory.nested_progress_bar() as pb:
-                for i, revid in enumerate(graph.iter_topo_order(missing_revids)):
-=======
-            pb = ui.ui_factory.nested_progress_bar()
-            try:
                 for i, revid in enumerate(graph.iter_topo_order(
                         missing_revids)):
->>>>>>> 8aae3934
                     trace.mutter('processing %r', revid)
                     pb.update("updating git map", i, len(missing_revids))
                     self._update_sha_map_revision(revid)
