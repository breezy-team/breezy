--- conflicted
+++ resolved
@@ -46,11 +46,7 @@
 from ..revision import (
     NULL_REVISION,
     )
-<<<<<<< HEAD
-=======
-from ..sixish import viewitems
 from ..tree import InterTree
->>>>>>> a4e5d9cb
 from ..bzr.testament import (
     StrictTestament3,
     )
