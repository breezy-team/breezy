# Copyright (C) 2009-2018 Jelmer Vernooij <jelmer@jelmer.uk>
# Copyright (C) 2012 Canonical Ltd
#
# This program is free software; you can redistribute it and/or modify
# it under the terms of the GNU General Public License as published by
# the Free Software Foundation; either version 2 of the License, or
# (at your option) any later version.
#
# This program is distributed in the hope that it will be useful,
# but WITHOUT ANY WARRANTY; without even the implied warranty of
# MERCHANTABILITY or FITNESS FOR A PARTICULAR PURPOSE.  See the
# GNU General Public License for more details.
#
# You should have received a copy of the GNU General Public License
# along with this program; if not, write to the Free Software
# Foundation, Inc., 51 Franklin Street, Fifth Floor, Boston, MA 02110-1301 USA

"""Map from Git sha's to Bazaar objects."""

import contextlib
import posixpath
import stat
from collections.abc import Iterable, Iterator, Set

from dulwich.object_store import BaseObjectStore
from dulwich.objects import ZERO_SHA, Blob, Commit, ObjectID, Tree, sha_to_hex
from dulwich.pack import Pack, PackData, UnpackedObject, pack_objects_to_data

from .. import errors, lru_cache, osutils, trace, ui
from ..bzr.testament import StrictTestament3
from ..lock import LogicalLockResult
from ..revision import NULL_REVISION
from ..tree import InterTree
from .cache import from_repository as cache_from_repository
from .mapping import (
    default_mapping,
    encode_git_path,
    entry_mode,
    extract_unusual_modes,
    mapping_registry,
    symlink_to_blob,
)
from .unpeel_map import UnpeelMap

BANNED_FILENAMES = [".git"]


def get_object_store(repo, mapping=None):
    """Get an object store for the given repository.

    Args:
        repo: The repository to get an object store for.
        mapping: Optional mapping to use for Git/Bazaar conversion.

    Returns:
        An object store instance.
    """
    git = getattr(repo, "_git", None)
    if git is not None:
        git.object_store.unlock = lambda: None
        git.object_store.lock_read = lambda: LogicalLockResult(lambda: None)
        git.object_store.lock_write = lambda: LogicalLockResult(lambda: None)
        return git.object_store
    return BazaarObjectStore(repo, mapping)


MAX_TREE_CACHE_SIZE = 50 * 1024 * 1024


class LRUTreeCache:
    """LRU cache for revision trees."""

    def __init__(self, repository):
        """Initialize LRUTreeCache.

        Args:
            repository: The repository to cache trees from.
        """

        def approx_tree_size(tree):
            # Very rough estimate, 250 per inventory entry
            return len(tree.root_inventory) * 250

        self.repository = repository
        self._cache = lru_cache.LRUSizeCache(
            max_size=MAX_TREE_CACHE_SIZE,
            after_cleanup_size=None,
            compute_size=approx_tree_size,
        )

    def revision_tree(self, revid):
        """Get a revision tree, using cache if available.

        Args:
            revid: The revision ID to get the tree for.

        Returns:
            The revision tree.
        """
        try:
            tree = self._cache[revid]
        except KeyError:
            tree = self.repository.revision_tree(revid)
            self.add(tree)
        return tree

    def iter_revision_trees(self, revids):
        """Iterate over revision trees for the given revision IDs.

        Args:
            revids: Sequence of revision IDs to get trees for.

        Returns:
            Generator yielding revision trees in the same order as revids.
        """
        trees = {}
        todo = []
        for revid in revids:
            try:
                tree = self._cache[revid]
            except KeyError:
                todo.append(revid)
            else:
                if tree.get_revision_id() != revid:
                    raise AssertionError(
                        "revision id did not match: {} != {}".format(
                            tree.get_revision_id(), revid
                        )
                    )
                trees[revid] = tree
        for tree in self.repository.revision_trees(todo):
            trees[tree.get_revision_id()] = tree
            self.add(tree)
        return (trees[r] for r in revids)

    def revision_trees(self, revids):
        """Get a list of revision trees for the given revision IDs.

        Args:
            revids: Sequence of revision IDs to get trees for.

        Returns:
            List of revision trees in the same order as revids.
        """
        return list(self.iter_revision_trees(revids))

    def add(self, tree):
        """Add a tree to the cache.

        Args:
            tree: The revision tree to cache.
        """
        self._cache[tree.get_revision_id()] = tree


def _find_missing_bzr_revids(graph, want, have, shallow=None):
    """Find the revisions that have to be pushed.

    :param get_parent_map: Function that returns the parents for a sequence
        of revisions.
    :param want: Revisions the target wants
    :param have: Revisions the target already has
    :return: Set of revisions to fetch
    """
    handled = set(have)
    if shallow:
        # Shallows themselves still need to be fetched, but let's exclude their
        # parents.
        for ps in graph.get_parent_map(shallow).values():
            handled.update(ps)
    handled.add(NULL_REVISION)
    todo = set()
    for rev in want:
        extra_todo = graph.find_unique_ancestors(rev, handled)
        todo.update(extra_todo)
        handled.update(extra_todo)
    return todo


def _check_expected_sha(expected_sha, object):
    """Check whether an object matches an expected SHA.

    :param expected_sha: None or expected SHA as either binary or as hex digest
    :param object: Object to verify
    """
    if expected_sha is None:
        return
    if len(expected_sha) == 40:
        if expected_sha != object.sha().hexdigest().encode("ascii"):
            raise AssertionError(f"Invalid sha for {object!r}: {expected_sha}")
    elif len(expected_sha) == 20:
        if expected_sha != object.sha().digest():
            raise AssertionError(
                f"Invalid sha for {object!r}: {sha_to_hex(expected_sha)}"
            )
    else:
        raise AssertionError(f"Unknown length {len(expected_sha)} for {expected_sha!r}")


def directory_to_tree(
    path, children, lookup_ie_sha1, unusual_modes, empty_file_name, allow_empty=False
):
    """Create a Git Tree object from a Bazaar directory.

    :param path: directory path
    :param children: Children inventory entries
    :param lookup_ie_sha1: Lookup the Git SHA1 for a inventory entry
    :param unusual_modes: Dictionary with unusual file modes by file ids
    :param empty_file_name: Name to use for dummy files in empty directories,
        None to ignore empty directories.
    """
    tree = Tree()
    for value in children:
        if value.name in BANNED_FILENAMES:
            continue
        child_path = osutils.pathjoin(path, value.name)
        try:
            mode = unusual_modes[child_path]
        except KeyError:
            mode = entry_mode(value)
        hexsha = lookup_ie_sha1(child_path, value)
        if hexsha is not None:
            tree.add(encode_git_path(value.name), mode, hexsha)
    if not allow_empty and len(tree) == 0:
        # Only the root can be an empty tree
        if empty_file_name is not None:
            tree.add(empty_file_name, stat.S_IFREG | 0o644, Blob().id)
        else:
            return None
    return tree


def _tree_to_objects(
    tree, parent_trees, idmap, unusual_modes, dummy_file_name=None, add_cache_entry=None
):
    """Iterate over the objects that were introduced in a revision.

    :param idmap: id map
    :param parent_trees: Parent revision trees
    :param unusual_modes: Unusual file modes dictionary
    :param dummy_file_name: File name to use for dummy files
        in empty directories. None to skip empty directories
    :return: Yields (path, object, ie) entries
    """
    dirty_dirs = set()
    new_blobs = []
    shamap = {}
    try:
        base_tree = parent_trees[0]
        other_parent_trees = parent_trees[1:]
    except IndexError:
        base_tree = tree._repository.revision_tree(NULL_REVISION)
        other_parent_trees = []

    def find_unchanged_parent_ie(path, kind, other, parent_trees):
        for ptree in parent_trees:
            intertree = InterTree.get(ptree, tree)
            ppath = intertree.find_source_path(path)
            if ppath is not None:
                pkind = ptree.kind(ppath)
                if kind == "file":
                    if pkind == "file" and ptree.get_file_sha1(ppath) == other:
                        return (ptree.path2id(ppath), ptree.get_file_revision(ppath))
                if kind == "symlink":
                    if pkind == "symlink" and ptree.get_symlink_target(ppath) == other:
                        return (ptree.path2id(ppath), ptree.get_file_revision(ppath))
        raise KeyError

    # Find all the changed blobs
    for change in tree.iter_changes(base_tree):
        if change.name[1] in BANNED_FILENAMES:
            continue
        if change.kind[1] == "file":
            sha1 = tree.get_file_sha1(change.path[1])
            blob_id = None
            try:
                (pfile_id, prevision) = find_unchanged_parent_ie(
                    change.path[1], change.kind[1], sha1, other_parent_trees
                )
            except KeyError:
                pass
            else:
                # It existed in one of the parents, with the same contents.
                # So no need to yield any new git objects.
                try:
                    blob_id = idmap.lookup_blob_id(pfile_id, prevision)
                except KeyError:
                    if not change.changed_content:
                        # no-change merge ?
                        blob = Blob()
                        blob.data = tree.get_file_text(change.path[1])
                        blob_id = blob.id
            if blob_id is None:
                new_blobs.append((change.path[1], change.file_id))
            else:
                # TODO(jelmer): This code path does not have any test coverage.
                shamap[change.path[1]] = blob_id
                if add_cache_entry is not None:
                    add_cache_entry(
                        ("blob", blob_id),
                        (change.file_id, tree.get_file_revision(change.path[1])),
                        change.path[1],
                    )
        elif change.kind[1] == "symlink":
            target = tree.get_symlink_target(change.path[1])
            blob = symlink_to_blob(target)
            shamap[change.path[1]] = blob.id
            if add_cache_entry is not None:
                add_cache_entry(
                    blob,
                    (change.file_id, tree.get_file_revision(change.path[1])),
                    change.path[1],
                )
            try:
                find_unchanged_parent_ie(
                    change.path[1], change.kind[1], target, other_parent_trees
                )
            except KeyError:
                if change.changed_content:
                    yield (
                        change.path[1],
                        blob,
                        (change.file_id, tree.get_file_revision(change.path[1])),
                    )
        elif change.kind[1] is None:
            shamap[change.path[1]] = None
        elif change.kind[1] != "directory":
            raise AssertionError(change.kind[1])
        for p in change.path:
            if p is None:
                continue
            dirty_dirs.add(osutils.dirname(p))

    # Fetch contents of the blobs that were changed
    for (path, file_id), chunks in tree.iter_files_bytes(
        [(path, (path, file_id)) for (path, file_id) in new_blobs]
    ):
        obj = Blob()
        obj.chunked = list(chunks)
        if add_cache_entry is not None:
            add_cache_entry(obj, (file_id, tree.get_file_revision(path)), path)
        yield path, obj, (file_id, tree.get_file_revision(path))
        shamap[path] = obj.id

    for path in unusual_modes:
        dirty_dirs.add(posixpath.dirname(path))

    for dir in list(dirty_dirs):
        for parent in osutils.parent_directories(dir):
            if parent in dirty_dirs:
                break
            dirty_dirs.add(parent)

    if dirty_dirs:
        dirty_dirs.add("")

    def ie_to_hexsha(path, ie):
        try:
            return shamap[path]
        except KeyError:
            pass
        # FIXME: Should be the same as in parent
        if ie.kind == "file":
            try:
                return idmap.lookup_blob_id(ie.file_id, ie.revision)
            except KeyError:
                # no-change merge ?
                blob = Blob()
                blob.data = tree.get_file_text(path)
                if add_cache_entry is not None:
                    add_cache_entry(blob, (ie.file_id, ie.revision), path)
                return blob.id
        elif ie.kind == "symlink":
            try:
                return idmap.lookup_blob_id(ie.file_id, ie.revision)
            except KeyError:
                # no-change merge ?
                target = tree.get_symlink_target(path)
                blob = symlink_to_blob(target)
                if add_cache_entry is not None:
                    add_cache_entry(blob, (ie.file_id, ie.revision), path)
                return blob.id
        elif ie.kind == "directory":
            # Not all cache backends store the tree information,
            # calculate again from scratch
            ret = directory_to_tree(
                path,
                tree.iter_child_entries(path),
                ie_to_hexsha,
                unusual_modes,
                dummy_file_name,
                ie.parent_id is None,
            )
            if ret is None:
                return ret
            return ret.id
        else:
            raise AssertionError

    for path in sorted(dirty_dirs, reverse=True):
        if not tree.has_filename(path):
            continue

        if tree.kind(path) != "directory":
            continue

        obj = directory_to_tree(
            path,
            tree.iter_child_entries(path),
            ie_to_hexsha,
            unusual_modes,
            dummy_file_name,
            path == "",
        )

        if obj is not None:
            file_id = tree.path2id(path)
            if add_cache_entry is not None:
                add_cache_entry(obj, (file_id, tree.get_revision_id()), path)
            yield path, obj, (file_id, tree.get_revision_id())
            shamap[path] = obj.id


class BazaarObjectStore(BaseObjectStore):
    """A Git-style object store backed onto a Bazaar repository."""

    def __init__(self, repository, mapping=None):
        """Initialize BazaarObjectStore.

        Args:
            repository: The Bazaar repository to wrap.
            mapping: Optional mapping for Git/Bazaar conversion.
        """
<<<<<<< HEAD
=======
        from dulwich.object_format import DEFAULT_OBJECT_FORMAT

>>>>>>> 7b9c2f4d
        self.repository = repository
        self._map_updated = False
        self._locked = None
        if mapping is None:
            self.mapping = default_mapping
        else:
            self.mapping = mapping
        self._cache = cache_from_repository(repository)
        self._content_cache_types = ("tree",)
        self.start_write_group = self._cache.idmap.start_write_group
        self.abort_write_group = self._cache.idmap.abort_write_group
        self.commit_write_group = self._cache.idmap.commit_write_group
        self.tree_cache = LRUTreeCache(self.repository)
        self.unpeel_map = UnpeelMap.from_repository(self.repository)
        self.object_format = DEFAULT_OBJECT_FORMAT

    def _missing_revisions(self, revisions):
        return self._cache.idmap.missing_revisions(revisions)

    def _update_sha_map(self, stop_revision=None):
        if not self.is_locked():
            raise errors.LockNotHeld(self)
        if self._map_updated:
            return
        if stop_revision is not None and not self._missing_revisions([stop_revision]):
            return
        graph = self.repository.get_graph()
        if stop_revision is None:
            all_revids = self.repository.all_revision_ids()
            missing_revids = self._missing_revisions(all_revids)
        else:
            heads = {stop_revision}
            missing_revids = self._missing_revisions(heads)
            while heads:
                parents = graph.get_parent_map(heads)
                todo = set()
                for p in parents.values():
                    todo.update([x for x in p if x not in missing_revids])
                heads = self._missing_revisions(todo)
                missing_revids.update(heads)
        if NULL_REVISION in missing_revids:
            missing_revids.remove(NULL_REVISION)
        missing_revids = self.repository.has_revisions(missing_revids)
        if not missing_revids:
            if stop_revision is None:
                self._map_updated = True
            return
        self.start_write_group()
        try:
            with ui.ui_factory.nested_progress_bar() as pb:
                for i, revid in enumerate(graph.iter_topo_order(missing_revids)):
                    trace.mutter("processing %r", revid)
                    pb.update("updating git map", i, len(missing_revids))
                    self._update_sha_map_revision(revid)
            if stop_revision is None:
                self._map_updated = True
        except BaseException:
            self.abort_write_group()
            raise
        else:
            self.commit_write_group()

    def __iter__(self):
        """Iterate over all object IDs in the store.

        Returns:
            Iterator over object SHA1s.
        """
        self._update_sha_map()
        return iter(self._cache.idmap.sha1s())

    def _reconstruct_commit(self, rev, tree_sha, lossy, verifiers):
        """Reconstruct a Commit object.

        :param rev: Revision object
        :param tree_sha: SHA1 of the root tree object
        :param lossy: Whether or not to roundtrip bzr metadata
        :param verifiers: Verifiers for the commits
        :return: Commit object
        """

        def parent_lookup(revid):
            try:
                return self._lookup_revision_sha1(revid)
            except errors.NoSuchRevision:
                return None

        return self.mapping.export_commit(
            rev, tree_sha, parent_lookup, lossy, verifiers
        )

    def _revision_to_objects(self, rev, tree, lossy, add_cache_entry=None):
        """Convert a revision to a set of git objects.

        :param rev: Bazaar revision object
        :param tree: Bazaar revision tree
        :param lossy: Whether to not roundtrip all Bazaar revision data
        """
        unusual_modes = extract_unusual_modes(rev)
        present_parents = self.repository.has_revisions(rev.parent_ids)
        parent_trees = self.tree_cache.revision_trees(
            [p for p in rev.parent_ids if p in present_parents]
        )
        root_tree = None
        for path, obj, bzr_key_data in _tree_to_objects(
            tree,
            parent_trees,
            self._cache.idmap,
            unusual_modes,
            self.mapping.BZR_DUMMY_FILE,
            add_cache_entry,
        ):
            if path == "":
                root_tree = obj
                root_key_data = bzr_key_data
                # Don't yield just yet
            else:
                yield path, obj
        if root_tree is None:
            # Pointless commit - get the tree sha elsewhere
            if not rev.parent_ids:
                root_tree = Tree()
            else:
                base_sha1 = self._lookup_revision_sha1(rev.parent_ids[0])
                root_tree = self[self[base_sha1].tree]
            root_key_data = (tree.path2id(""), tree.get_revision_id())
        if add_cache_entry is not None:
            add_cache_entry(root_tree, root_key_data, "")
        yield "", root_tree
        if not lossy:
            testament3 = StrictTestament3(rev, tree)
            verifiers = {"testament3-sha1": testament3.as_sha1()}
        else:
            verifiers = {}
        commit_obj = self._reconstruct_commit(
            rev, root_tree.id, lossy=lossy, verifiers=verifiers
        )
        try:
            foreign_revid, _mapping = mapping_registry.parse_revision_id(
                rev.revision_id
            )
        except errors.InvalidRevisionId:
            pass
        else:
            _check_expected_sha(foreign_revid, commit_obj)
        if add_cache_entry is not None:
            add_cache_entry(commit_obj, verifiers, None)

        yield None, commit_obj

    def _get_updater(self, rev):
        return self._cache.get_updater(rev)

    def _update_sha_map_revision(self, revid):
        rev = self.repository.get_revision(revid)
        tree = self.tree_cache.revision_tree(rev.revision_id)
        updater = self._get_updater(rev)
        # FIXME JRV 2011-12-15: Shouldn't we try both values for lossy ?
        for _path, obj in self._revision_to_objects(
            rev,
            tree,
            lossy=(not self.mapping.roundtripping),
            add_cache_entry=updater.add_object,
        ):
            if isinstance(obj, Commit):
                commit_obj = obj
        commit_obj = updater.finish()
        return commit_obj.id

    def iter_unpacked_subset(
        self,
        shas,
        include_comp=False,
        allow_missing: bool = False,
        convert_ofs_delta: bool = True,
    ) -> Iterator[UnpackedObject]:
        """Iterate over unpacked objects (not supported in this implementation).

        Args:
            shas: SHA1s to iterate over.
            include_comp: Whether to include compressed objects.
            allow_missing: If True, missing objects don't raise KeyError.
            convert_ofs_delta: Whether to convert offset deltas.

        Yields:
            ShaFile objects (none in this implementation).

        Raises:
            KeyError: If shas is not empty and allow_missing is False.
        """
        # We don't store unpacked objects, so...
        if not allow_missing and shas:
            raise KeyError(shas.pop())
        yield from []

    def _reconstruct_blobs(self, keys):
        """Return a Git Blob object from a fileid and revision stored in bzr.

        :param fileid: File id of the text
        :param revision: Revision of the text
        """
        stream = self.repository.iter_files_bytes((key[0], key[1], key) for key in keys)
        for (file_id, revision, expected_sha), chunks in stream:
            blob = Blob()
            blob.chunked = list(chunks)
            if blob.id != expected_sha and blob.data == b"":
                # Perhaps it's a symlink ?
                tree = self.tree_cache.revision_tree(revision)
                path = tree.id2path(file_id)
                if tree.kind(path) == "symlink":
                    blob = symlink_to_blob(tree.get_symlink_target(path))
            _check_expected_sha(expected_sha, blob)
            yield blob

    def _reconstruct_tree(
        self, fileid, revid, bzr_tree, unusual_modes, expected_sha=None
    ):
        """Return a Git Tree object from a file id and a revision stored in bzr.

        :param fileid: fileid in the tree.
        :param revision: Revision of the tree.
        """

        def get_ie_sha1(path, entry):
            if entry.kind == "directory":
                try:
                    return self._cache.idmap.lookup_tree_id(entry.file_id, revid)
                except (NotImplementedError, KeyError):
                    obj = self._reconstruct_tree(
                        entry.file_id, revid, bzr_tree, unusual_modes
                    )
                    if obj is None:
                        return None
                    else:
                        return obj.id
            elif entry.kind in ("file", "symlink"):
                try:
                    return self._cache.idmap.lookup_blob_id(
                        entry.file_id, entry.revision
                    )
                except KeyError:
                    # no-change merge?
                    return next(
                        self._reconstruct_blobs([(entry.file_id, entry.revision, None)])
                    ).id
            elif entry.kind == "tree-reference":
                # FIXME: Make sure the file id is the root id
                return self._lookup_revision_sha1(entry.reference_revision)
            else:
                raise AssertionError(f"unknown entry kind '{entry.kind}'")

        path = bzr_tree.id2path(fileid)
        tree = directory_to_tree(
            path,
            bzr_tree.iter_child_entries(path),
            get_ie_sha1,
            unusual_modes,
            self.mapping.BZR_DUMMY_FILE,
            bzr_tree.path2id("") == fileid,
        )
        if tree is not None:
            _check_expected_sha(expected_sha, tree)
        return tree

    def get_parents(self, sha):
        """Retrieve the parents of a Git commit by SHA1.

        :param sha: SHA1 of the commit
        :raises: KeyError, NotCommitError
        """
        return self[sha].parents

    def _lookup_revision_sha1(self, revid):
        """Return the SHA1 matching a Bazaar revision."""
        if revid == NULL_REVISION:
            return ZERO_SHA
        try:
            return self._cache.idmap.lookup_commit(revid)
        except KeyError:
            try:
                return mapping_registry.parse_revision_id(revid)[0]
            except errors.InvalidRevisionId:
                self._update_sha_map(revid)
                return self._cache.idmap.lookup_commit(revid)

    def get_raw(self, sha):
        """Get the raw representation of a Git object by SHA1.

        :param sha: SHA1 of the git object
        """
        if len(sha) == 20:
            sha = sha_to_hex(sha)
        obj = self[sha]
        return (obj.type_num, obj.as_raw_string())

    def __contains__(self, sha):
        """Check if the object store contains the given SHA.

        Args:
            sha: The SHA1 to check for.

        Returns:
            True if the SHA is in the store, False otherwise.
        """
        # See if sha is in map
        try:
            for type, type_data in self.lookup_git_sha(sha):
                if type == "commit":
                    if self.repository.has_revision(type_data[0]):
                        return True
                elif type == "blob":
                    if type_data in self.repository.texts:
                        return True
                elif type == "tree":
                    if self.repository.has_revision(type_data[1]):
                        return True
                else:
                    raise AssertionError(f"Unknown object type '{type}'")
            else:
                return False
        except KeyError:
            return False

    def lock_read(self):
        """Acquire a read lock on this object store.

        Returns:
            LogicalLockResult that can be used to unlock.
        """
        self._locked = "r"
        self._map_updated = False
        self.repository.lock_read()
        return LogicalLockResult(self.unlock)

    def lock_write(self):
        """Acquire a write lock on this object store.

        Returns:
            LogicalLockResult that can be used to unlock.
        """
        self._locked = "r"
        self._map_updated = False
        self.repository.lock_write()
        return LogicalLockResult(self.unlock)

    def is_locked(self):
        """Check if this object store is currently locked.

        Returns:
            True if locked, False otherwise.
        """
        return self._locked is not None

    def unlock(self):
        """Release any locks held on this object store."""
        self._locked = None
        self._map_updated = False
        self.repository.unlock()

    def lookup_git_shas(self, shas: Iterable[ObjectID]) -> dict[ObjectID, list]:
        """Lookup multiple Git SHA1s in the object store.

        Args:
            shas: Iterable of Git SHA1s to lookup.

        Returns:
            Dictionary mapping SHA1s to lists of (type, type_data) tuples.
        """
        ret: dict[ObjectID, list] = {}
        for sha in shas:
            if sha == ZERO_SHA:
                ret[sha] = [("commit", (NULL_REVISION, None, {}))]
                continue
            try:
                ret[sha] = list(self._cache.idmap.lookup_git_sha(sha))
            except KeyError:
                # if not, see if there are any unconverted revisions and
                # add them to the map, search for sha in map again
                self._update_sha_map()
                with contextlib.suppress(KeyError):
                    ret[sha] = list(self._cache.idmap.lookup_git_sha(sha))
        return ret

    def lookup_git_sha(self, sha):
        """Lookup a single Git SHA1 in the object store.

        Args:
            sha: Git SHA1 to lookup.

        Returns:
            List of (type, type_data) tuples for this SHA1.
        """
        return self.lookup_git_shas([sha])[sha]

    def __getitem__(self, sha):
        """Get a Git object by its SHA1.

        Args:
            sha: SHA1 of the object to retrieve.

        Returns:
            The Git object (Commit, Tree, or Blob).

        Raises:
            KeyError: If the object is not found.
        """
        with self.repository.lock_read():
            for kind, type_data in self.lookup_git_sha(sha):
                # convert object to git object
                if kind == "commit":
                    (revid, tree_sha, verifiers) = type_data
                    try:
                        rev = self.repository.get_revision(revid)
                    except errors.NoSuchRevision as err:
                        if revid == NULL_REVISION:
                            raise AssertionError(
                                "should not try to look up NULL_REVISION"
                            ) from err
                        trace.mutter(
                            "entry for %s %s in shamap: %r, but not "
                            "found in repository",
                            kind,
                            sha,
                            type_data,
                        )
                        raise KeyError(sha) from err
                    # FIXME: the type data should say whether conversion was
                    # lossless
                    commit = self._reconstruct_commit(
                        rev,
                        tree_sha,
                        lossy=(not self.mapping.roundtripping),
                        verifiers=verifiers,
                    )
                    _check_expected_sha(sha, commit)
                    return commit
                elif kind == "blob":
                    (fileid, revision) = type_data
                    blobs = self._reconstruct_blobs([(fileid, revision, sha)])
                    return next(blobs)
                elif kind == "tree":
                    (fileid, revid) = type_data
                    try:
                        tree = self.tree_cache.revision_tree(revid)
                        rev = self.repository.get_revision(revid)
                    except errors.NoSuchRevision as err:
                        trace.mutter(
                            "entry for %s %s in shamap: %r, but not found in "
                            "repository",
                            kind,
                            sha,
                            type_data,
                        )
                        raise KeyError(sha) from err
                    unusual_modes = extract_unusual_modes(rev)
                    try:
                        return self._reconstruct_tree(
                            fileid, revid, tree, unusual_modes, expected_sha=sha
                        )
                    except errors.NoSuchRevision as err:
                        raise KeyError(sha) from err
                else:
                    raise AssertionError(f"Unknown object type '{kind}'")
            else:
                raise KeyError(sha)

    def generate_lossy_pack_data(
        self,
        haves: Iterable[ObjectID],
        wants: Iterable[ObjectID],
        shallow: Set[ObjectID] | None = None,
        progress=None,
        get_tagged=None,
        get_parents=None,
        ofs_delta: bool = False,
        lossy: bool = False,
    ) -> tuple[int, Iterator[UnpackedObject]]:
        """Iterate over the contents of a pack file.

        Args:
            haves: Object IDs already available.
            wants: Object IDs that are wanted.
            shallow: Optional shallow commit list.
            progress: Optional progress callback.
            get_tagged: Optional function to get tagged objects.
            get_parents: Optional function to get parent objects.
            ofs_delta: Whether to use offset deltas.
            lossy: Whether to allow lossy conversion.

        Returns:
            Generator yielding pack data.
        """
        # We need to generate the actual objects here, not just find their IDs
        # because self[oid] would reconstruct them with the wrong lossy setting
        objects = []
        processed = set()
        ret: dict[ObjectID, list] = self.lookup_git_shas(list(haves) + list(wants))
        for commit_sha in haves:
            commit_sha = self.unpeel_map.peel_tag(commit_sha, commit_sha)
            try:
                for type, type_data in ret[commit_sha]:
                    if type != "commit":
                        raise AssertionError(f"Type was {type}, not commit")
                    processed.add(type_data[0])
            except KeyError:
                trace.mutter("unable to find remote ref %s", commit_sha)
        pending = set()
        for commit_sha in wants:
            if commit_sha in haves:
                continue
            try:
                for type, type_data in ret[commit_sha]:
                    if type != "commit":
                        raise AssertionError(f"Type was {type}, not commit")
                    pending.add(type_data[0])
            except KeyError:
                pass
        shallows = set()
        for commit_sha in shallow or set():
            try:
                for type, type_data in ret[commit_sha]:
                    if type != "commit":
                        raise AssertionError(f"Type was {type}, not commit")
                    shallows.add(type_data[0])
            except KeyError:
                pass

        seen = set()
        with self.repository.lock_read():
            graph = self.repository.get_graph()
            todo = _find_missing_bzr_revids(graph, pending, processed, shallow)
            with ui.ui_factory.nested_progress_bar() as pb:
                for i, revid in enumerate(graph.iter_topo_order(todo)):
                    pb.update("generating git objects", i, len(todo))
                    try:
                        rev = self.repository.get_revision(revid)
                    except errors.NoSuchRevision:
                        continue
                    tree = self.tree_cache.revision_tree(revid)
                    for path, obj in self._revision_to_objects(rev, tree, lossy=True):
                        if obj.id not in seen:
                            objects.append((obj, path))
                            seen.add(obj.id)

        return pack_objects_to_data(objects)

    def find_missing_objects(
        self,
        haves,
        wants,
        shallow=None,
        progress=None,
        get_tagged=None,
        get_parents=lambda x: [],
    ) -> Iterator[tuple[ObjectID, tuple[int, bytes | None] | None]]:
        """Iterate over the contents of a pack file.

        :param haves: List of SHA1s of objects that should not be sent
        :param wants: List of SHA1s of objects that should be sent
        """
        processed = set()
        ret: dict[ObjectID, list] = self.lookup_git_shas(list(haves) + list(wants))
        for commit_sha in haves:
            commit_sha = self.unpeel_map.peel_tag(commit_sha, commit_sha)
            try:
                for type, type_data in ret[commit_sha]:
                    if type != "commit":
                        raise AssertionError(f"Type was {type}, not commit")
                    processed.add(type_data[0])
            except KeyError:
                trace.mutter("unable to find remote ref %s", commit_sha)
        pending = set()
        for commit_sha in wants:
            if commit_sha in haves:
                continue
            try:
                for type, type_data in ret[commit_sha]:
                    if type != "commit":
                        raise AssertionError(f"Type was {type}, not commit")
                    pending.add(type_data[0])
            except KeyError:
                pass
        shallows = set()
        for commit_sha in shallow or set():
            try:
                for type, type_data in ret[commit_sha]:
                    if type != "commit":
                        raise AssertionError(f"Type was {type}, not commit")
                    shallows.add(type_data[0])
            except KeyError:
                pass

        seen = set()
        with self.repository.lock_read():
            graph = self.repository.get_graph()
            todo = _find_missing_bzr_revids(graph, pending, processed, shallow)
            with ui.ui_factory.nested_progress_bar() as pb:
                for i, revid in enumerate(graph.iter_topo_order(todo)):
                    pb.update("generating git objects", i, len(todo))
                    try:
                        rev = self.repository.get_revision(revid)
                    except errors.NoSuchRevision:
                        continue
                    tree = self.tree_cache.revision_tree(revid)
                    for path, obj in self._revision_to_objects(
                        rev, tree, lossy=(not self.mapping.roundtripping)
                    ):
                        if obj.id not in seen:
                            # Convert path to bytes for PackHint compatibility
                            path_bytes = (
                                encode_git_path(path) if path is not None else None
                            )
                            yield (obj.id, (obj.type_num, path_bytes))
                            seen.add(obj.id)

    def add_thin_pack(self):
        """Add a thin pack to the object store.

        Returns:
            A thin pack handler for adding objects.
        """
        import os
        import tempfile

        fd, path = tempfile.mkstemp(suffix=".pack")
        f = os.fdopen(fd, "wb")

        def commit():
            from .fetch import import_git_objects

            os.fsync(fd)
            f.close()
            if os.path.getsize(path) == 0:
                return
            pd = PackData(path)
            pd.create_index_v2(path[:-5] + ".idx", self.object_store.get_raw)

            p = Pack(path[:-5])
            with self.repository.lock_write():
                self.repository.start_write_group()
                try:
                    import_git_objects(
                        self.repository,
                        self.mapping,
                        p.iterobjects(get_raw=self.get_raw),
                        self.object_store,
                    )
                except BaseException:
                    self.repository.abort_write_group()
                    raise
                else:
                    self.repository.commit_write_group()

        return f, commit

    # The pack isn't kept around anyway, so no point
    # in treating full packs different from thin packs
    add_pack = add_thin_pack<|MERGE_RESOLUTION|>--- conflicted
+++ resolved
@@ -431,11 +431,8 @@
             repository: The Bazaar repository to wrap.
             mapping: Optional mapping for Git/Bazaar conversion.
         """
-<<<<<<< HEAD
-=======
         from dulwich.object_format import DEFAULT_OBJECT_FORMAT
 
->>>>>>> 7b9c2f4d
         self.repository = repository
         self._map_updated = False
         self._locked = None
