--- conflicted
+++ resolved
@@ -20,11 +20,7 @@
 import contextlib
 import posixpath
 import stat
-from collections.abc import Iterable, Iterator
-<<<<<<< HEAD
-=======
-from typing import AbstractSet
->>>>>>> 6f7ec3d8
+from collections.abc import Iterable, Iterator, Set
 
 from dulwich.object_store import BaseObjectStore
 from dulwich.objects import ZERO_SHA, Blob, Commit, ObjectID, Tree, sha_to_hex
@@ -572,13 +568,9 @@
             rev, root_tree.id, lossy=lossy, verifiers=verifiers
         )
         try:
-<<<<<<< HEAD
             foreign_revid, _mapping = mapping_registry.parse_revision_id(
                 rev.revision_id
             )
-=======
-            foreign_revid, _mapping = mapping_registry.parse_revision_id(rev.revision_id)
->>>>>>> 6f7ec3d8
         except errors.InvalidRevisionId:
             pass
         else:
@@ -614,7 +606,6 @@
         allow_missing: bool = False,
         convert_ofs_delta: bool = True,
     ) -> Iterator[UnpackedObject]:
-<<<<<<< HEAD
         """Iterate over unpacked objects (not supported in this implementation).
 
         Args:
@@ -629,8 +620,6 @@
         Raises:
             KeyError: If shas is not empty and allow_missing is False.
         """
-=======
->>>>>>> 6f7ec3d8
         # We don't store unpacked objects, so...
         if not allow_missing and shas:
             raise KeyError(shas.pop())
@@ -909,14 +898,16 @@
 
     def generate_lossy_pack_data(
         self,
-        haves,
-        wants,
-        shallow=None,
+        haves: Iterable[ObjectID],
+        wants: Iterable[ObjectID],
+        shallow: Set[ObjectID] | None = None,
         progress=None,
         get_tagged=None,
-        ofs_delta=False,
-    ):
-        """Generate pack data with potential data loss.
+        get_parents=None,
+        ofs_delta: bool = False,
+        lossy: bool = False,
+    ) -> tuple[int, Iterator[UnpackedObject]]:
+        """Iterate over the contents of a pack file.
 
         Args:
             haves: Object IDs already available.
@@ -924,7 +915,9 @@
             shallow: Optional shallow commit list.
             progress: Optional progress callback.
             get_tagged: Optional function to get tagged objects.
+            get_parents: Optional function to get parent objects.
             ofs_delta: Whether to use offset deltas.
+            lossy: Whether to allow lossy conversion.
 
         Returns:
             Generator yielding pack data.
@@ -985,23 +978,12 @@
 
     def find_missing_objects(
         self,
-<<<<<<< HEAD
         haves,
         wants,
         shallow=None,
         progress=None,
         get_tagged=None,
         get_parents=lambda x: [],
-=======
-        haves: Iterable[ObjectID],
-        wants: Iterable[ObjectID],
-        shallow: AbstractSet[ObjectID] | None = None,
-        progress=None,
-        get_tagged=None,
-        get_parents=None,
-        ofs_delta: bool = False,
-        lossy: bool = False,
->>>>>>> 6f7ec3d8
     ) -> Iterator[tuple[ObjectID, tuple[int, bytes | None] | None]]:
         """Iterate over the contents of a pack file.
 
@@ -1056,19 +1038,11 @@
                         rev, tree, lossy=(not self.mapping.roundtripping)
                     ):
                         if obj.id not in seen:
-<<<<<<< HEAD
-                            pack_hint = (
-                                obj.type_num,
-                                path.encode("utf-8") if path else None,
-                            )
-                            yield (obj.id, pack_hint)
-=======
                             # Convert path to bytes for PackHint compatibility
                             path_bytes = (
                                 encode_git_path(path) if path is not None else None
                             )
                             yield (obj.id, (obj.type_num, path_bytes))
->>>>>>> 6f7ec3d8
                             seen.add(obj.id)
 
     def add_thin_pack(self):
