# Copyright (C) 2007,2012 Canonical Ltd
# Copyright (C) 2009-2018 Jelmer Vernooij <jelmer@jelmer.uk>
#
# This program is free software; you can redistribute it and/or modify
# it under the terms of the GNU General Public License as published by
# the Free Software Foundation; either version 2 of the License, or
# (at your option) any later version.
#
# This program is distributed in the hope that it will be useful,
# but WITHOUT ANY WARRANTY; without even the implied warranty of
# MERCHANTABILITY or FITNESS FOR A PARTICULAR PURPOSE.  See the
# GNU General Public License for more details.
#
# You should have received a copy of the GNU General Public License
# along with this program; if not, write to the Free Software
# Foundation, Inc., 51 Franklin Street, Fifth Floor, Boston, MA 02110-1301 USA

"""An adapter between a Git Branch and a Bazaar Branch"""


import contextlib
from collections import defaultdict
from io import BytesIO
from typing import Dict, Optional, Set, Tuple

from dulwich.config import ConfigFile as GitConfigFile
from dulwich.config import parse_submodules
from dulwich.objects import ZERO_SHA, NotCommitError
from dulwich.repo import check_ref_format

from .. import branch, config, controldir, errors, lock
from .. import repository as _mod_repository
from .. import revision, trace, transport, urlutils
from ..foreign import ForeignBranch
<<<<<<< HEAD
from ..revision import (
    NULL_REVISION,
    )
from ..tag import (
    Tags,
    InterTags,
    TagSelector,
    TagConflict,
    TagUpdates,
    )
from ..trace import (
    is_quiet,
    mutter,
    warning,
    )

from .errors import (
    NoPushSupport,
    )
from .mapping import (
    encode_git_path,
    decode_git_path,
    )
from .push import (
    remote_divergence,
    )
from .refs import (
    branch_name_to_ref,
    is_tag,
    ref_to_branch_name,
    ref_to_tag_name,
    tag_name_to_ref,
    )
from .unpeel_map import (
    UnpeelMap,
    )
from .urls import (
    git_url_to_bzr_url,
    bzr_url_to_git_url,
    )

=======
from ..revision import NULL_REVISION
from ..tag import InterTags, TagConflict, Tags, TagSelector, TagUpdates
from ..trace import is_quiet, mutter, warning
from .errors import NoPushSupport
from .mapping import decode_git_path, encode_git_path
from .push import remote_divergence
from .refs import (branch_name_to_ref, is_tag, ref_to_branch_name,
                   ref_to_tag_name, remote_refs_dict_to_tag_refs,
                   tag_name_to_ref)
from .unpeel_map import UnpeelMap
from .urls import bzr_url_to_git_url, git_url_to_bzr_url
>>>>>>> d1887ae5


def _update_tip(source, target, revid, overwrite=False):
    if not overwrite:
        last_rev = target.last_revision()
        graph = target.repository.get_graph(source.repository)
        if graph.is_ancestor(revid, last_rev):
            # target is ahead of revid
            return
        target.generate_revision_history(revid, last_rev, other_branch=source)
    else:
        target.generate_revision_history(revid)


def _calculate_revnos(branch):
    if branch._format.stores_revno():
        return True
    config = branch.get_config_stack()
    return config.get('calculate_revnos')


class GitPullResult(branch.PullResult):
    """Result of a pull from a Git branch."""

    def _lookup_revno(self, revid):
        if not isinstance(revid, bytes):
            raise TypeError(revid)
        if not _calculate_revnos(self.target_branch):
            return None
        # Try in source branch first, it'll be faster
        with self.target_branch.lock_read():
            return self.target_branch.revision_id_to_revno(revid)

    @property
    def old_revno(self):
        return self._lookup_revno(self.old_revid)

    @property
    def new_revno(self):
        return self._lookup_revno(self.new_revid)


class InterTagsFromGitToRemoteGit(InterTags):

    @classmethod
    def is_compatible(klass, source, target):
        if not isinstance(source, GitTags):
            return False
        if not isinstance(target, GitTags):
            return False
        if getattr(target.branch.repository, "_git", None) is not None:
            return False
        return True

    def merge(self, overwrite: bool = False, ignore_master: bool = False,
              selector: Optional[TagSelector] = None) -> Tuple[
                    TagUpdates, Set[TagConflict]]:
        if self.source.branch.repository.has_same_location(self.target.branch.repository):
            return {}, set()
        updates = {}
        conflicts = []
        source_tag_refs = self.source.branch.get_tag_refs()
        ref_to_tag_map = {}

        def get_changed_refs(old_refs):
            ret = dict(old_refs)
            for ref_name, tag_name, peeled, unpeeled in (
                    source_tag_refs.iteritems()):
                if selector and not selector(tag_name):
                    continue
                if old_refs.get(ref_name) == unpeeled:
                    pass
                elif overwrite or ref_name not in old_refs:
                    ret[ref_name] = unpeeled
                    updates[tag_name] = self.target.branch.repository.lookup_foreign_revision_id(
                        peeled)
                    ref_to_tag_map[ref_name] = tag_name
                    self.target.branch._tag_refs = None
                else:
                    conflicts.append(
                        (tag_name,
                         self.source.branch.repository.lookup_foreign_revision_id(peeled),
                         self.target.branch.repository.lookup_foreign_revision_id(
                             old_refs[ref_name])))
            return ret
        result = self.target.branch.repository.controldir.send_pack(
            get_changed_refs, lambda have, want: [])
        if result is not None and not isinstance(result, dict):
            for ref, error in result.ref_status.items():
                if error:
                    warning('unable to update ref %s: %s',
                            ref, error)
                    del updates[ref_to_tag_map[ref]]
        return updates, set(conflicts)


class InterTagsFromGitToLocalGit(InterTags):

    @classmethod
    def is_compatible(klass, source, target):
        if not isinstance(source, GitTags):
            return False
        if not isinstance(target, GitTags):
            return False
        if getattr(target.branch.repository, "_git", None) is None:
            return False
        return True

    def merge(self, overwrite=False, ignore_master=False, selector=None):
        if self.source.branch.repository.has_same_location(self.target.branch.repository):
            return {}, []

        conflicts = []
        updates = {}
        source_tag_refs = self.source.branch.get_tag_refs()

        target_repo = self.target.branch.repository

        for ref_name, tag_name, peeled, unpeeled in source_tag_refs:
            if selector and not selector(tag_name):
                continue
            if target_repo._git.refs.get(ref_name) == unpeeled:
                pass
            elif overwrite or ref_name not in target_repo._git.refs:
                try:
                    updates[tag_name] = (
                        target_repo.lookup_foreign_revision_id(peeled))
                except KeyError:
                    trace.warning('%s does not point to a valid object',
                                  tag_name)
                    continue
                except NotCommitError:
                    trace.warning('%s points to a non-commit object',
                                  tag_name)
                    continue
                target_repo._git.refs[ref_name] = unpeeled or peeled
                self.target.branch._tag_refs = None
            else:
                try:
                    source_revid = self.source.branch.repository.lookup_foreign_revision_id(
                        peeled)
                    target_revid = target_repo.lookup_foreign_revision_id(
                        target_repo._git.refs[ref_name])
                except KeyError:
                    trace.warning('%s does not point to a valid object',
                                  ref_name)
                    continue
                except NotCommitError:
                    trace.warning('%s points to a non-commit object',
                                  tag_name)
                    continue
                conflicts.append((tag_name, source_revid, target_revid))
        return updates, set(conflicts)


class InterTagsFromGitToNonGit(InterTags):

    @classmethod
    def is_compatible(klass, source: Tags, target: Tags):
        if not isinstance(source, GitTags):
            return False
        if isinstance(target, GitTags):
            return False
        return True

    def merge(self, overwrite=False, ignore_master=False, selector=None):
        """See Tags.merge_to."""
        source_tag_refs = self.source.branch.get_tag_refs()
        if ignore_master:
            master = None
        else:
            master = self.target.branch.get_master_branch()
        with contextlib.ExitStack() as es:
            if master is not None:
                es.enter_context(master.lock_write())
            updates, conflicts = self._merge_to(
                self.target, source_tag_refs, overwrite=overwrite,
                selector=selector)
            if master is not None:
                extra_updates, extra_conflicts = self._merge_to(
                    master.tags, overwrite=overwrite,
                    source_tag_refs=source_tag_refs,
                    ignore_master=ignore_master, selector=selector)
                updates.update(extra_updates)
                conflicts.update(extra_conflicts)
            return updates, conflicts

    def _merge_to(self, to_tags, source_tag_refs, overwrite=False,
                  selector=None, ignore_master=False):
        unpeeled_map = defaultdict(set)
        conflicts = []
        updates = {}
        result = dict(to_tags.get_tag_dict())
        for ref_name, tag_name, peeled, unpeeled in source_tag_refs:
            if selector and not selector(tag_name):
                continue
            if unpeeled is not None:
                unpeeled_map[peeled].add(unpeeled)
            try:
                bzr_revid = self.source.branch.lookup_foreign_revision_id(peeled)
            except NotCommitError:
                continue
            if result.get(tag_name) == bzr_revid:
                pass
            elif tag_name not in result or overwrite:
                result[tag_name] = bzr_revid
                updates[tag_name] = bzr_revid
            else:
                conflicts.append((tag_name, bzr_revid, result[tag_name]))
        to_tags._set_tag_dict(result)
        if len(unpeeled_map) > 0:
            map_file = UnpeelMap.from_repository(to_tags.branch.repository)
            map_file.update(unpeeled_map)
            map_file.save_in_repository(to_tags.branch.repository)
        return updates, set(conflicts)


InterTags.register_optimiser(InterTagsFromGitToRemoteGit)
InterTags.register_optimiser(InterTagsFromGitToLocalGit)
InterTags.register_optimiser(InterTagsFromGitToNonGit)


class GitTags(Tags):
    """Ref-based tag dictionary."""

    def __init__(self, branch):
        self.branch = branch
        self.repository = branch.repository

    def get_tag_dict(self):
        ret = {}
        for (ref_name, tag_name, peeled, unpeeled) in (
                self.branch.get_tag_refs()):
            try:
                bzr_revid = self.branch.lookup_foreign_revision_id(peeled)
            except NotCommitError:
                continue
            else:
                ret[tag_name] = bzr_revid
        return ret

    def lookup_tag(self, tag_name):
        """Return the referent string of a tag"""
        # TODO(jelmer): Replace with something more efficient for local tags.
        td = self.get_tag_dict()
        try:
            return td[tag_name]
        except KeyError:
            raise errors.NoSuchTag(tag_name)


class LocalGitTagDict(GitTags):
    """Dictionary with tags in a local repository."""

    def __init__(self, branch):
        super().__init__(branch)
        self.refs = self.repository.controldir._git.refs

    def _set_tag_dict(self, to_dict):
        extra = set(self.refs.allkeys())
        for k, revid in to_dict.items():
            name = tag_name_to_ref(k)
            if name in extra:
                extra.remove(name)
            try:
                self.set_tag(k, revid)
            except errors.GhostTagsNotSupported:
                pass
        for name in extra:
            if is_tag(name):
                del self.repository._git[name]

    def set_tag(self, name, revid):
        try:
            git_sha, mapping = self.branch.lookup_bzr_revision_id(revid)
        except errors.NoSuchRevision:
            raise errors.GhostTagsNotSupported(self)
        self.refs[tag_name_to_ref(name)] = git_sha
        self.branch._tag_refs = None

    def delete_tag(self, name):
        ref = tag_name_to_ref(name)
        if ref not in self.refs:
            raise errors.NoSuchTag(name)
        del self.refs[ref]
        self.branch._tag_refs = None


class GitBranchFormat(branch.BranchFormat):

    def network_name(self):
        return b"git"

    def supports_tags(self):
        return True

    def supports_leaving_lock(self):
        return False

    def supports_tags_referencing_ghosts(self):
        return False

    def tags_are_versioned(self):
        return False

    def get_foreign_tests_branch_factory(self):
        from .tests.test_branch import ForeignTestsBranchFactory
        return ForeignTestsBranchFactory()

    def make_tags(self, branch):
        try:
            return branch.tags
        except AttributeError:
            pass
        if getattr(branch.repository, "_git", None) is None:
            from .remote import RemoteGitTagDict
            return RemoteGitTagDict(branch)
        else:
            return LocalGitTagDict(branch)

    def initialize(self, a_controldir, name=None, repository=None,
                   append_revisions_only=None):
        raise NotImplementedError(self.initialize)

    def get_reference(self, controldir, name=None):
        return controldir.get_branch_reference(name=name)

    def set_reference(self, controldir, name, target):
        return controldir.set_branch_reference(target, name)

    def stores_revno(self):
        """True if this branch format store revision numbers."""
        return False

    supports_reference_locations = False


class LocalGitBranchFormat(GitBranchFormat):

    def get_format_description(self):
        return 'Local Git Branch'

    @property
    def _matchingcontroldir(self):
        from .dir import LocalGitControlDirFormat
        return LocalGitControlDirFormat()

    def initialize(self, a_controldir, name=None, repository=None,
                   append_revisions_only=None):
        from .dir import LocalGitDir
        if not isinstance(a_controldir, LocalGitDir):
            raise errors.IncompatibleFormat(self, a_controldir._format)
        return a_controldir.create_branch(
            repository=repository, name=name,
            append_revisions_only=append_revisions_only)


class GitBranch(ForeignBranch):
    """An adapter to git repositories for bzr Branch objects."""

    @property
    def control_transport(self):
        return self._control_transport

    @property
    def user_transport(self):
        return self._user_transport

    def __init__(self, controldir, repository, ref: bytes, format):
        self.repository = repository
        self._format = format
        self.controldir = controldir
        self._lock_mode = None
        self._lock_count = 0
        super().__init__(repository.get_mapping())
        if not isinstance(ref, bytes):
            raise TypeError("ref is invalid: %r" % ref)
        self.ref = ref
        self._head = None
        self._user_transport = controldir.user_transport.clone('.')
        self._control_transport = controldir.control_transport.clone('.')
        self._tag_refs = None
        params: Dict[str, str] = {}
        try:
            self.name = ref_to_branch_name(ref)
        except ValueError:
            self.name = None
            if self.ref is not None:
                params = {"ref": urlutils.escape(self.ref, safe='')}
        else:
            if self.name:
                params = {"branch": urlutils.escape(self.name, safe='')}
        for k, v in params.items():
            self._user_transport.set_segment_parameter(k, v)
            self._control_transport.set_segment_parameter(k, v)
        self.base = controldir.user_transport.base

    def _get_checkout_format(self, lightweight=False):
        """Return the most suitable metadir for a checkout of this branch.
        Weaves are used if this branch's repository uses weaves.
        """
        if lightweight:
            return controldir.format_registry.make_controldir("git")
        else:
            return controldir.format_registry.make_controldir("default")

    def set_stacked_on_url(self, url):
        raise branch.UnstackableBranchFormat(self._format, self.base)

    def get_child_submit_format(self):
        """Return the preferred format of submissions to this branch."""
        ret = self.get_config_stack().get("child_submit_format")
        if ret is not None:
            return ret
        return "git"

    def get_config(self):
        from .config import GitBranchConfig
        return GitBranchConfig(self)

    def get_config_stack(self):
        from .config import GitBranchStack
        return GitBranchStack(self)

    def _get_nick(self, local=False, possible_master_transports=None):
        """Find the nick name for this branch.

        :return: Branch nick
        """
        if getattr(self.repository, '_git', None):
            cs = self.repository._git.get_config_stack()
            try:
                return cs.get(
                    (b"branch", self.name.encode('utf-8')),
                    b"nick").decode("utf-8")
            except KeyError:
                pass
        return self.name or "HEAD"

    def _set_nick(self, nick):
        cf = self.repository._git.get_config()
        cf.set((b"branch", self.name.encode('utf-8')),
               b"nick", nick.encode("utf-8"))
        f = BytesIO()
        cf.write_to_file(f)
        self.repository._git._put_named_file('config', f.getvalue())

    nick = property(_get_nick, _set_nick)

    def __repr__(self):
        return "<{}({!r}, {!r})>".format(self.__class__.__name__, self.repository.base,
                                 self.name)

    def set_last_revision(self, revid):
        raise NotImplementedError(self.set_last_revision)

    def generate_revision_history(self, revid, last_rev=None,
                                  other_branch=None):
        if last_rev is not None:
            graph = self.repository.get_graph()
            if not graph.is_ancestor(last_rev, revid):
                # our previous tip is not merged into stop_revision
                raise errors.DivergedBranches(self, other_branch)

        self.set_last_revision(revid)

    def lock_write(self, token=None):
        if token is not None:
            raise errors.TokenLockingNotSupported(self)
        if self._lock_mode:
            if self._lock_mode == 'r':
                raise errors.ReadOnlyError(self)
            self._lock_count += 1
        else:
            self._lock_ref()
            self._lock_mode = 'w'
            self._lock_count = 1
        self.repository.lock_write()
        return lock.LogicalLockResult(self.unlock)

    def leave_lock_in_place(self):
        raise NotImplementedError(self.leave_lock_in_place)

    def dont_leave_lock_in_place(self):
        raise NotImplementedError(self.dont_leave_lock_in_place)

    def get_stacked_on_url(self):
        # Git doesn't do stacking (yet...)
        raise branch.UnstackableBranchFormat(self._format, self.base)

    def _get_push_origin(self, cs):
        """Get the name for the push origin.

        The exact behaviour is documented in the git-config(1) manpage.
        """
        try:
            return cs.get((b'branch', self.name.encode('utf-8')), b'pushRemote')
        except KeyError:
            try:
                return cs.get((b'branch', ), b'remote')
            except KeyError:
                try:
                    return cs.get((b'branch', self.name.encode('utf-8')), b'remote')
                except KeyError:
                    return b'origin'

    def _get_origin(self, cs):
        try:
            return cs.get((b'branch', self.name.encode('utf-8')), b'remote')
        except KeyError:
            return b'origin'

    def _get_related_push_branch(self, cs):
        remote = self._get_push_origin(cs)
        try:
            location = cs.get((b"remote", remote), b"url")
        except KeyError:
            return None

        return git_url_to_bzr_url(location.decode('utf-8'), ref=self.ref)

    def _get_related_merge_branch(self, cs):
        remote = self._get_origin(cs)
        try:
            location = cs.get((b"remote", remote), b"url")
        except KeyError:
            return None

        try:
            ref = cs.get((b"branch", remote), b"merge")
        except KeyError:
            ref = b'HEAD'

        return git_url_to_bzr_url(location.decode('utf-8'), ref=ref)

    def _get_parent_location(self):
        """See Branch.get_parent()."""
        cs = self.repository._git.get_config_stack()
        return self._get_related_merge_branch(cs)

    def set_parent(self, location):
        cs = self.repository._git.get_config()
        remote = self._get_origin(cs)
        this_url = urlutils.strip_segment_parameters(self.user_url)
        target_url, branch, ref = bzr_url_to_git_url(location)
        location = urlutils.relative_url(this_url, target_url)
        cs.set((b"remote", remote), b"url", location)
        cs.set((b"remote", remote), b'fetch',
               b'+refs/heads/*:refs/remotes/%s/*' % remote)
        if self.name:
            if branch:
                cs.set((b"branch", self.name.encode()), b"merge", branch_name_to_ref(branch))
            elif ref:
                cs.set((b"branch", self.name.encode()), b"merge", ref)
            else:
                # TODO(jelmer): Maybe unset rather than setting to HEAD?
                cs.set((b"branch", self.name.encode()), b"merge", b'HEAD')
        self.repository._write_git_config(cs)

    def break_lock(self):
        raise NotImplementedError(self.break_lock)

    def lock_read(self):
        if self._lock_mode:
            if self._lock_mode not in ('r', 'w'):
                raise ValueError(self._lock_mode)
            self._lock_count += 1
        else:
            self._lock_mode = 'r'
            self._lock_count = 1
        self.repository.lock_read()
        return lock.LogicalLockResult(self.unlock)

    def peek_lock_mode(self):
        return self._lock_mode

    def is_locked(self):
        return (self._lock_mode is not None)

    def _lock_ref(self):
        pass

    def _unlock_ref(self):
        pass

    def unlock(self):
        """See Branch.unlock()."""
        if self._lock_count == 0:
            raise errors.LockNotHeld(self)
        try:
            self._lock_count -= 1
            if self._lock_count == 0:
                if self._lock_mode == 'w':
                    self._unlock_ref()
                self._lock_mode = None
                self._clear_cached_state()
        finally:
            self.repository.unlock()

    def get_physical_lock_status(self):
        return False

    def last_revision(self):
        with self.lock_read():
            # perhaps should escape this ?
            if self.head is None:
                return revision.NULL_REVISION
            return self.lookup_foreign_revision_id(self.head)

    def _basic_push(self, target, overwrite=False, stop_revision=None,
                    tag_selector=None):
        return branch.InterBranch.get(self, target)._basic_push(
            overwrite, stop_revision, tag_selector=tag_selector)

    def lookup_foreign_revision_id(self, foreign_revid):
        try:
            return self.repository.lookup_foreign_revision_id(foreign_revid,
                                                              self.mapping)
        except KeyError:
            # Let's try..
            return self.mapping.revision_id_foreign_to_bzr(foreign_revid)

    def lookup_bzr_revision_id(self, revid):
        return self.repository.lookup_bzr_revision_id(
            revid, mapping=self.mapping)

    def get_unshelver(self, tree):
        raise errors.StoringUncommittedNotSupported(self)

    def _clear_cached_state(self):
        super()._clear_cached_state()
        self._tag_refs = None

    def _iter_tag_refs(self, refs):
        """Iterate over the tag refs.

        :param refs: Refs dictionary (name -> git sha1)
        :return: iterator over (ref_name, tag_name, peeled_sha1, unpeeled_sha1)
        """
        raise NotImplementedError(self._iter_tag_refs)

    def get_tag_refs(self):
        with self.lock_read():
            if self._tag_refs is None:
                self._tag_refs = list(self._iter_tag_refs())
            return self._tag_refs

    def import_last_revision_info_and_tags(self, source, revno, revid,
                                           lossy=False):
        """Set the last revision info, importing from another repo if necessary.

        This is used by the bound branch code to upload a revision to
        the master branch first before updating the tip of the local branch.
        Revisions referenced by source's tags are also transferred.

        :param source: Source branch to optionally fetch from
        :param revno: Revision number of the new tip
        :param revid: Revision id of the new tip
        :param lossy: Whether to discard metadata that can not be
            natively represented
        :return: Tuple with the new revision number and revision id
            (should only be different from the arguments when lossy=True)
        """
        push_result = source.push(
            self, stop_revision=revid, lossy=lossy, _stop_revno=revno)
        return (push_result.new_revno, push_result.new_revid)

    def reconcile(self, thorough=True):
        """Make sure the data stored in this branch is consistent."""
        from ..reconcile import ReconcileResult

        # Nothing to do here
        return ReconcileResult()


class LocalGitBranch(GitBranch):
    """A local Git branch."""

    def __init__(self, controldir, repository, ref):
        super().__init__(controldir, repository, ref,
                                             LocalGitBranchFormat())

    def create_checkout(self, to_location, revision_id=None, lightweight=False,
                        accelerator_tree=None, hardlink=False):
        t = transport.get_transport(to_location)
        t.ensure_base()
        format = self._get_checkout_format(lightweight=lightweight)
        checkout = format.initialize_on_transport(t)
        if lightweight:
            from_branch = checkout.set_branch_reference(target_branch=self)
        else:
            policy = checkout.determine_repository_policy()
            policy.acquire_repository()
            checkout_branch = checkout.create_branch()
            checkout_branch.bind(self)
            checkout_branch.pull(self, stop_revision=revision_id)
            from_branch = None
        return checkout.create_workingtree(
            revision_id, from_branch=from_branch, hardlink=hardlink)

    def _lock_ref(self):
        self._ref_lock = self.repository._git.refs.lock_ref(self.ref)

    def _unlock_ref(self):
        self._ref_lock.unlock()

    def break_lock(self):
        self.repository._git.refs.unlock_ref(self.ref)

    def _gen_revision_history(self):
        if self.head is None:
            return []
        last_revid = self.last_revision()
        graph = self.repository.get_graph()
        try:
            ret = list(graph.iter_lefthand_ancestry(
                last_revid, (revision.NULL_REVISION, )))
        except errors.RevisionNotPresent as e:
            raise errors.GhostRevisionsHaveNoRevno(last_revid, e.revision_id)
        ret.reverse()
        return ret

    def _get_head(self):
        try:
            return self.repository._git.refs[self.ref]
        except KeyError:
            return None

    def _read_last_revision_info(self):
        last_revid = self.last_revision()
        graph = self.repository.get_graph()
        try:
            revno = graph.find_distance_to_null(
                last_revid, [(revision.NULL_REVISION, 0)])
        except errors.GhostRevisionsHaveNoRevno:
            revno = None
        return revno, last_revid

    def set_last_revision_info(self, revno, revision_id):
        self.set_last_revision(revision_id)
        self._last_revision_info_cache = revno, revision_id

    def set_last_revision(self, revid):
        if not revid or not isinstance(revid, bytes):
            raise errors.InvalidRevisionId(revision_id=revid, branch=self)
        if revid == NULL_REVISION:
            newhead = None
        else:
            (newhead, self.mapping) = self.repository.lookup_bzr_revision_id(
                revid)
            if self.mapping is None:
                raise AssertionError
        self._set_head(newhead)

    def _set_head(self, value):
        if value == ZERO_SHA:
            raise ValueError(value)
        self._head = value
        if value is None:
            del self.repository._git.refs[self.ref]
        else:
            self.repository._git.refs[self.ref] = self._head
        self._clear_cached_state()

    head = property(_get_head, _set_head)

    def get_push_location(self):
        """See Branch.get_push_location."""
        push_loc = self.get_config_stack().get('push_location')
        if push_loc is not None:
            return push_loc
        cs = self.repository._git.get_config_stack()
        return self._get_related_push_branch(cs)

    def set_push_location(self, location):
        """See Branch.set_push_location."""
        self.get_config().set_user_option('push_location', location,
                                          store=config.STORE_LOCATION)

    def supports_tags(self):
        return True

    def store_uncommitted(self, creator):
        raise errors.StoringUncommittedNotSupported(self)

    def _iter_tag_refs(self):
        """Iterate over the tag refs.

        :param refs: Refs dictionary (name -> git sha1)
        :return: iterator over (ref_name, tag_name, peeled_sha1, unpeeled_sha1)
        """
        refs = self.repository.controldir.get_refs_container()
        for ref_name, unpeeled in refs.as_dict().items():
            try:
                tag_name = ref_to_tag_name(ref_name)
            except (ValueError, UnicodeDecodeError):
                continue
            peeled = refs.get_peeled(ref_name)
            if peeled is None:
                peeled = unpeeled
            if not isinstance(tag_name, str):
                raise TypeError(tag_name)
            yield (ref_name, tag_name, peeled, unpeeled)

    def create_memorytree(self):
        from .memorytree import GitMemoryTree
        return GitMemoryTree(self, self.repository._git.object_store,
                             self.head)


def _quick_lookup_revno(local_branch, remote_branch, revid):
    if not isinstance(revid, bytes):
        raise TypeError(revid)
    # Try in source branch first, it'll be faster
    with local_branch.lock_read():
        if not _calculate_revnos(local_branch):
            return None
        try:
            return local_branch.revision_id_to_revno(revid)
        except errors.NoSuchRevision:
            graph = local_branch.repository.get_graph()
            try:
                return graph.find_distance_to_null(
                    revid, [(revision.NULL_REVISION, 0)])
            except errors.GhostRevisionsHaveNoRevno:
                if not _calculate_revnos(remote_branch):
                    return None
                # FIXME: Check using graph.find_distance_to_null() ?
                with remote_branch.lock_read():
                    return remote_branch.revision_id_to_revno(revid)


class GitBranchPullResult(branch.PullResult):

    def __init__(self):
        super().__init__()
        self.new_git_head = None
        self._old_revno = None
        self._new_revno = None

    def report(self, to_file):
        if not is_quiet():
            if self.old_revid == self.new_revid:
                to_file.write('No revisions to pull.\n')
            elif self.new_git_head is not None:
                to_file.write('Now on revision %d (git sha: %s).\n' %
                              (self.new_revno, self.new_git_head))
            else:
                to_file.write('Now on revision %d.\n' % (self.new_revno,))
        self._show_tag_conficts(to_file)

    def _lookup_revno(self, revid):
        return _quick_lookup_revno(self.target_branch, self.source_branch,
                                   revid)

    def _get_old_revno(self):
        if self._old_revno is not None:
            return self._old_revno
        return self._lookup_revno(self.old_revid)

    def _set_old_revno(self, revno):
        self._old_revno = revno

    old_revno = property(_get_old_revno, _set_old_revno)

    def _get_new_revno(self):
        if self._new_revno is not None:
            return self._new_revno
        return self._lookup_revno(self.new_revid)

    def _set_new_revno(self, revno):
        self._new_revno = revno

    new_revno = property(_get_new_revno, _set_new_revno)


class GitBranchPushResult(branch.BranchPushResult):

    def _lookup_revno(self, revid):
        return _quick_lookup_revno(self.source_branch, self.target_branch,
                                   revid)

    @property
    def old_revno(self):
        return self._lookup_revno(self.old_revid)

    @property
    def new_revno(self):
        new_original_revno = getattr(self, "new_original_revno", None)
        if new_original_revno:
            return new_original_revno
        if getattr(self, "new_original_revid", None) is not None:
            return self._lookup_revno(self.new_original_revid)
        return self._lookup_revno(self.new_revid)


class InterFromGitBranch(branch.GenericInterBranch):
    """InterBranch implementation that pulls from Git into bzr."""

    @staticmethod
    def _get_branch_formats_to_test():
        try:
            default_format = branch.format_registry.get_default()
        except AttributeError:
            default_format = branch.BranchFormat._default_format
        from .remote import RemoteGitBranchFormat
        return [
            (RemoteGitBranchFormat(), default_format),
            (LocalGitBranchFormat(), default_format)]

    @classmethod
    def _get_interrepo(self, source, target):
        return _mod_repository.InterRepository.get(
            source.repository, target.repository)

    @classmethod
    def is_compatible(cls, source, target):
        if not isinstance(source, GitBranch):
            return False
        if isinstance(target, GitBranch):
            # InterLocalGitRemoteGitBranch or InterToGitBranch should be used
            return False
        if (getattr(cls._get_interrepo(source, target), "fetch_objects", None)
                is None):
            # fetch_objects is necessary for this to work
            return False
        return True

    def fetch(self, stop_revision=None, fetch_tags=None, limit=None, lossy=False):
        self.fetch_objects(
            stop_revision, fetch_tags=fetch_tags, limit=limit, lossy=lossy)
        return _mod_repository.FetchResult()

    def fetch_objects(self, stop_revision, fetch_tags, limit=None, lossy=False, tag_selector=None):
        interrepo = self._get_interrepo(self.source, self.target)
        if fetch_tags is None:
            c = self.source.get_config_stack()
            fetch_tags = c.get('branch.fetch_tags')

        def determine_wants(heads):
            if stop_revision is None:
                try:
                    head = heads[self.source.ref]
                except KeyError:
                    self._last_revid = revision.NULL_REVISION
                else:
                    self._last_revid = self.source.lookup_foreign_revision_id(
                        head)
            else:
                self._last_revid = stop_revision
            real = interrepo.get_determine_wants_revids(
                [self._last_revid], include_tags=fetch_tags, tag_selector=tag_selector)
            return real(heads)
        pack_hint, head, refs = interrepo.fetch_objects(
            determine_wants, self.source.mapping, limit=limit,
            lossy=lossy)
        if (pack_hint is not None and
                self.target.repository._format.pack_compresses):
            self.target.repository.pack(hint=pack_hint)
        return head, refs

    def _update_revisions(self, stop_revision=None, overwrite=False, tag_selector=None):
        head, refs = self.fetch_objects(stop_revision, fetch_tags=None, tag_selector=tag_selector)
        _update_tip(
            self.source, self.target,
            self._last_revid, overwrite)
        return head, refs

    def update_references(self, revid=None):
        if revid is None:
            revid = self.target.last_revision()
        tree = self.target.repository.revision_tree(revid)
        try:
            with tree.get_file('.gitmodules') as f:
                for path, url, section in parse_submodules(
                        GitConfigFile.from_file(f)):
                    self.target.set_reference_info(
                        tree.path2id(decode_git_path(path)), url.decode('utf-8'),
                        decode_git_path(path))
        except transport.NoSuchFile:
            pass

    def _basic_pull(self, stop_revision, overwrite, run_hooks,
                    _override_hook_target, _hook_master, tag_selector=None):
        if overwrite is True:
            overwrite = {"history", "tags"}
        elif not overwrite:
            overwrite = set()
        result = GitBranchPullResult()
        result.source_branch = self.source
        if _override_hook_target is None:
            result.target_branch = self.target
        else:
            result.target_branch = _override_hook_target
        with self.target.lock_write(), self.source.lock_read():
            # We assume that during 'pull' the target repository is closer than
            # the source one.
            (result.old_revno, result.old_revid) = \
                self.target.last_revision_info()
            result.new_git_head, remote_refs = self._update_revisions(
                stop_revision, overwrite=("history" in overwrite),
                tag_selector=tag_selector)
            tags_ret = self.source.tags.merge_to(
                self.target.tags, ("tags" in overwrite), ignore_master=True)
            if isinstance(tags_ret, tuple):
                result.tag_updates, result.tag_conflicts = tags_ret
            else:
                result.tag_conflicts = tags_ret
            (result.new_revno, result.new_revid) = \
                self.target.last_revision_info()
            self.update_references(revid=result.new_revid)
            if _hook_master:
                result.master_branch = _hook_master
                result.local_branch = result.target_branch
            else:
                result.master_branch = result.target_branch
                result.local_branch = None
            if run_hooks:
                for hook in branch.Branch.hooks['post_pull']:
                    hook(result)
            return result

    def pull(self, overwrite=False, stop_revision=None,
             possible_transports=None, _hook_master=None, run_hooks=True,
             _override_hook_target=None, local=False, tag_selector=None):
        """See Branch.pull.

        :param _hook_master: Private parameter - set the branch to
            be supplied as the master to pull hooks.
        :param run_hooks: Private parameter - if false, this branch
            is being called because it's the master of the primary branch,
            so it should not run its hooks.
        :param _override_hook_target: Private parameter - set the branch to be
            supplied as the target_branch to pull hooks.
        """
        # This type of branch can't be bound.
        bound_location = self.target.get_bound_location()
        if local and not bound_location:
            raise errors.LocalRequiresBoundBranch()
        source_is_master = False
        with contextlib.ExitStack() as es:
            es.enter_context(self.source.lock_read())
            if bound_location:
                # bound_location comes from a config file, some care has to be
                # taken to relate it to source.user_url
                normalized = urlutils.normalize_url(bound_location)
                try:
                    relpath = self.source.user_transport.relpath(normalized)
                    source_is_master = (relpath == '')
                except (errors.PathNotChild, urlutils.InvalidURL):
                    source_is_master = False
            if not local and bound_location and not source_is_master:
                # not pulling from master, so we need to update master.
                master_branch = self.target.get_master_branch(possible_transports)
                es.enter_context(master_branch.lock_write())
                # pull from source into master.
                master_branch.pull(
                    self.source, overwrite=overwrite,
                    stop_revision=stop_revision, run_hooks=False)
            else:
                master_branch = None
            return self._basic_pull(stop_revision, overwrite, run_hooks,
                                    _override_hook_target,
                                    _hook_master=master_branch,
                                    tag_selector=tag_selector)

    def _basic_push(self, overwrite, stop_revision, tag_selector=None):
        if overwrite is True:
            overwrite = {"history", "tags"}
        elif not overwrite:
            overwrite = set()
        result = branch.BranchPushResult()
        result.source_branch = self.source
        result.target_branch = self.target
        result.old_revno, result.old_revid = self.target.last_revision_info()
        result.new_git_head, remote_refs = self._update_revisions(
            stop_revision, overwrite=("history" in overwrite),
            tag_selector=tag_selector)
        tags_ret = self.source.tags.merge_to(
            self.target.tags, "tags" in overwrite, ignore_master=True,
            selector=tag_selector)
        (result.tag_updates, result.tag_conflicts) = tags_ret
        result.new_revno, result.new_revid = self.target.last_revision_info()
        self.update_references(revid=result.new_revid)
        return result


class InterGitBranch(branch.GenericInterBranch):
    """InterBranch implementation that pulls between Git branches."""

    def fetch(self, stop_revision=None, fetch_tags=None, limit=None, lossy=False):
        raise NotImplementedError(self.fetch)


class InterLocalGitRemoteGitBranch(InterGitBranch):
    """InterBranch that copies from a local to a remote git branch."""

    @staticmethod
    def _get_branch_formats_to_test():
        from .remote import RemoteGitBranchFormat
        return [
            (LocalGitBranchFormat(), RemoteGitBranchFormat())]

    @classmethod
    def is_compatible(self, source, target):
        from .remote import RemoteGitBranch
        return (isinstance(source, LocalGitBranch) and
                isinstance(target, RemoteGitBranch))

    def _basic_push(self, overwrite, stop_revision, tag_selector=None):
        from .remote import parse_git_error
        result = GitBranchPushResult()
        result.source_branch = self.source
        result.target_branch = self.target
        if stop_revision is None:
            stop_revision = self.source.last_revision()

        def get_changed_refs(old_refs):
            old_ref = old_refs.get(self.target.ref, None)
            if old_ref is None:
                result.old_revid = revision.NULL_REVISION
            else:
                result.old_revid = self.target.lookup_foreign_revision_id(
                    old_ref)
            new_ref = self.source.repository.lookup_bzr_revision_id(
                stop_revision)[0]
            if not overwrite:
                if remote_divergence(
                        old_ref, new_ref,
                        self.source.repository._git.object_store):
                    raise errors.DivergedBranches(self.source, self.target)
            refs = {self.target.ref: new_ref}
            result.new_revid = stop_revision
            for name, sha in (
                    self.source.repository._git.refs.as_dict(b"refs/tags").items()):
                if tag_selector and not tag_selector(name.decode('utf-8')):
                    continue
                if sha not in self.source.repository._git:
                    trace.mutter('Ignoring missing SHA: %s', sha)
                    continue
                refs[tag_name_to_ref(name)] = sha
            return refs
        dw_result = self.target.repository.send_pack(
            get_changed_refs,
            self.source.repository._git.generate_pack_data)
        if dw_result is not None and not isinstance(dw_result, dict):
            error = dw_result.ref_status.get(self.target.ref)
            if error:
                raise parse_git_error(self.target.user_url, error)
            for ref, error in dw_result.ref_status.items():
                if error:
                    trace.warning('unable to open ref %s: %s', ref, error)
        return result


class InterGitLocalGitBranch(InterGitBranch):
    """InterBranch that copies from a remote to a local git branch."""

    @staticmethod
    def _get_branch_formats_to_test():
        from .remote import RemoteGitBranchFormat
        return [
            (RemoteGitBranchFormat(), LocalGitBranchFormat()),
            (LocalGitBranchFormat(), LocalGitBranchFormat())]

    @classmethod
    def is_compatible(self, source, target):
        return (isinstance(source, GitBranch) and
                isinstance(target, LocalGitBranch))

    def fetch(self, stop_revision=None, fetch_tags=None, limit=None, lossy=False):
        if lossy:
            raise errors.LossyPushToSameVCS(
                source_branch=self.source, target_branch=self.target)
        interrepo = _mod_repository.InterRepository.get(
            self.source.repository, self.target.repository)
        if stop_revision is None:
            stop_revision = self.source.last_revision()
        if fetch_tags is None:
            c = self.source.get_config_stack()
            fetch_tags = c.get('branch.fetch_tags')
        determine_wants = interrepo.get_determine_wants_revids(
            [stop_revision], include_tags=fetch_tags)
        interrepo.fetch_objects(determine_wants, limit=limit)
        return _mod_repository.FetchResult()

    def _basic_push(self, overwrite=False, stop_revision=None, tag_selector=None):
        if overwrite is True:
            overwrite = {"history", "tags"}
        elif not overwrite:
            overwrite = set()
        result = GitBranchPushResult()
        result.source_branch = self.source
        result.target_branch = self.target
        result.old_revid = self.target.last_revision()
        refs, stop_revision = self.update_refs(stop_revision)
        _update_tip(
            self.source, self.target,
            stop_revision,
            "history" in overwrite)
        tags_ret = self.source.tags.merge_to(
            self.target.tags,
            overwrite=("tags" in overwrite),
            selector=tag_selector)
        if isinstance(tags_ret, tuple):
            (result.tag_updates, result.tag_conflicts) = tags_ret
        else:
            result.tag_conflicts = tags_ret
        result.new_revid = self.target.last_revision()
        return result

    def update_refs(self, stop_revision=None):
        interrepo = _mod_repository.InterRepository.get(
            self.source.repository, self.target.repository)
        c = self.source.get_config_stack()
        fetch_tags = c.get('branch.fetch_tags')

        if stop_revision is None:
            result = interrepo.fetch(branches=[self.source.ref], include_tags=fetch_tags)
            try:
                head = result.refs[self.source.ref]
            except KeyError:
                stop_revision = revision.NULL_REVISION
            else:
                stop_revision = self.target.lookup_foreign_revision_id(head)
        else:
            result = interrepo.fetch(
                revision_id=stop_revision, include_tags=fetch_tags)
        return result.refs, stop_revision

    def pull(self, stop_revision=None, overwrite=False,
             possible_transports=None, run_hooks=True, local=False,
             tag_selector=None):
        # This type of branch can't be bound.
        if local:
            raise errors.LocalRequiresBoundBranch()
        if overwrite is True:
            overwrite = {"history", "tags"}
        elif not overwrite:
            overwrite = set()

        result = GitPullResult()
        result.source_branch = self.source
        result.target_branch = self.target
        with self.target.lock_write(), self.source.lock_read():
            result.old_revid = self.target.last_revision()
            refs, stop_revision = self.update_refs(stop_revision)
            _update_tip(
                self.source, self.target,
                stop_revision,
                "history" in overwrite)
            tags_ret = self.source.tags.merge_to(
                self.target.tags, overwrite=("tags" in overwrite),
                selector=tag_selector)
            if isinstance(tags_ret, tuple):
                (result.tag_updates, result.tag_conflicts) = tags_ret
            else:
                result.tag_conflicts = tags_ret
            result.new_revid = self.target.last_revision()
            result.local_branch = None
            result.master_branch = result.target_branch
            if run_hooks:
                for hook in branch.Branch.hooks['post_pull']:
                    hook(result)
        return result


class InterToGitBranch(branch.GenericInterBranch):
    """InterBranch implementation that pulls into a Git branch."""

    def __init__(self, source, target):
        super().__init__(source, target)
        self.interrepo = _mod_repository.InterRepository.get(source.repository,
                                                             target.repository)

    @staticmethod
    def _get_branch_formats_to_test():
        try:
            default_format = branch.format_registry.get_default()
        except AttributeError:
            default_format = branch.BranchFormat._default_format
        from .remote import RemoteGitBranchFormat
        return [
            (default_format, LocalGitBranchFormat()),
            (default_format, RemoteGitBranchFormat())]

    @classmethod
    def is_compatible(self, source, target):
        return (not isinstance(source, GitBranch) and
                isinstance(target, GitBranch))

    def _get_new_refs(self, stop_revision=None, fetch_tags=None,
                      stop_revno=None):
        if not self.source.is_locked():
            raise errors.ObjectNotLocked(self.source)
        if stop_revision is None:
            (stop_revno, stop_revision) = self.source.last_revision_info()
        elif stop_revno is None:
            try:
                stop_revno = self.source.revision_id_to_revno(stop_revision)
            except errors.NoSuchRevision:
                stop_revno = None
        if not isinstance(stop_revision, bytes):
            raise TypeError(stop_revision)
        main_ref = self.target.ref
        refs = {main_ref: (None, stop_revision)}
        if fetch_tags is None:
            c = self.source.get_config_stack()
            fetch_tags = c.get('branch.fetch_tags')
        for name, revid in self.source.tags.get_tag_dict().items():
            if self.source.repository.has_revision(revid):
                ref = tag_name_to_ref(name)
                if not check_ref_format(ref):
                    warning("skipping tag with invalid characters %s (%s)",
                            name, ref)
                    continue
                if fetch_tags:
                    # FIXME: Skip tags that are not in the ancestry
                    refs[ref] = (None, revid)
        return refs, main_ref, (stop_revno, stop_revision)

    def _update_refs(self, result, old_refs, new_refs, overwrite, tag_selector):
        mutter("updating refs. old refs: %r, new refs: %r",
               old_refs, new_refs)
        result.tag_updates = {}
        result.tag_conflicts = []
        ret = {}

        def ref_equals(refs, ref, git_sha, revid):
            try:
                value = refs[ref]
            except KeyError:
                return False
            if (value[0] is not None and
                git_sha is not None and
                    value[0] == git_sha):
                return True
            if (value[1] is not None and
                revid is not None and
                    value[1] == revid):
                return True
            # FIXME: If one side only has the git sha available and the other
            # only has the bzr revid, then this will cause us to show a tag as
            # updated that hasn't actually been updated.
            return False
        # FIXME: Check for diverged branches
        for ref, (git_sha, revid) in new_refs.items():
            if ref_equals(ret, ref, git_sha, revid):
                # Already up to date
                if git_sha is None:
                    git_sha = old_refs[ref][0]
                if revid is None:
                    revid = old_refs[ref][1]
                ret[ref] = new_refs[ref] = (git_sha, revid)
            elif ref not in ret or overwrite:
                try:
                    tag_name = ref_to_tag_name(ref)
                except ValueError:
                    pass
                else:
                    if tag_selector and not tag_selector(tag_name):
                        continue
                    result.tag_updates[tag_name] = revid
                ret[ref] = (git_sha, revid)
            else:
                # FIXME: Check diverged
                diverged = False
                if diverged:
                    try:
                        name = ref_to_tag_name(ref)
                    except ValueError:
                        pass
                    else:
                        result.tag_conflicts.append(
                            (name, revid, ret[name][1]))
                else:
                    ret[ref] = (git_sha, revid)
        return ret

    def fetch(self, stop_revision=None, fetch_tags=None, lossy=False,
              limit=None):
        if stop_revision is None:
            stop_revision = self.source.last_revision()
        ret = []
        if fetch_tags:
            for k, v in self.source.tags.get_tag_dict().items():
                ret.append((None, v))
        ret.append((None, stop_revision))
        if getattr(self.interrepo, 'fetch_revs', None):
            try:
                revidmap = self.interrepo.fetch_revs(ret, lossy=lossy, limit=limit)
            except NoPushSupport:
                raise errors.NoRoundtrippingSupport(self.source, self.target)
            return _mod_repository.FetchResult(revidmap={
                old_revid: new_revid
                for (old_revid, (new_sha, new_revid)) in revidmap.items()})
        else:
            def determine_wants(refs):
                wants = []
                for git_sha, revid in ret:
                    if git_sha is None:
                        git_sha, mapping = self.target.lookup_bzr_revision_id(revid)
                    wants.append(git_sha)
                return wants

            self.interrepo.fetch_objects(
                determine_wants, lossy=lossy, limit=limit)
            return _mod_repository.FetchResult()

    def pull(self, overwrite=False, stop_revision=None, local=False,
             possible_transports=None, run_hooks=True, _stop_revno=None,
             tag_selector=None):
        result = GitBranchPullResult()
        result.source_branch = self.source
        result.target_branch = self.target
        with self.source.lock_read(), self.target.lock_write():
            new_refs, main_ref, stop_revinfo = self._get_new_refs(
                stop_revision, stop_revno=_stop_revno)

            def update_refs(old_refs):
                return self._update_refs(result, old_refs, new_refs, overwrite, tag_selector)
            try:
                result.revidmap, old_refs, new_refs = (
                    self.interrepo.fetch_refs(update_refs, lossy=False))
            except NoPushSupport:
                raise errors.NoRoundtrippingSupport(self.source, self.target)
            (old_sha1, result.old_revid) = old_refs.get(
                main_ref, (ZERO_SHA, NULL_REVISION))
            if result.old_revid is None:
                result.old_revid = self.target.lookup_foreign_revision_id(
                    old_sha1)
            result.new_revid = new_refs[main_ref][1]
            result.local_branch = None
            result.master_branch = self.target
            if run_hooks:
                for hook in branch.Branch.hooks['post_pull']:
                    hook(result)
        return result

    def push(self, overwrite=False, stop_revision=None, lossy=False,
             _override_hook_source_branch=None, _stop_revno=None,
             tag_selector=None):
        result = GitBranchPushResult()
        result.source_branch = self.source
        result.target_branch = self.target
        result.local_branch = None
        result.master_branch = result.target_branch
        with self.source.lock_read(), self.target.lock_write():
            new_refs, main_ref, stop_revinfo = self._get_new_refs(
                stop_revision, stop_revno=_stop_revno)

            def update_refs(old_refs):
                return self._update_refs(result, old_refs, new_refs, overwrite, tag_selector)
            try:
                result.revidmap, old_refs, new_refs = (
                    self.interrepo.fetch_refs(
                        update_refs, lossy=lossy, overwrite=overwrite))
            except NoPushSupport:
                raise errors.NoRoundtrippingSupport(self.source, self.target)
            (old_sha1, result.old_revid) = old_refs.get(
                main_ref, (ZERO_SHA, NULL_REVISION))
            if lossy or result.old_revid is None:
                result.old_revid = self.target.lookup_foreign_revision_id(
                    old_sha1)
            result.new_revid = new_refs[main_ref][1]
            (result.new_original_revno,
                result.new_original_revid) = stop_revinfo
            for hook in branch.Branch.hooks['post_push']:
                hook(result)
        return result


branch.InterBranch.register_optimiser(InterGitLocalGitBranch)
branch.InterBranch.register_optimiser(InterFromGitBranch)
branch.InterBranch.register_optimiser(InterToGitBranch)
branch.InterBranch.register_optimiser(InterLocalGitRemoteGitBranch)<|MERGE_RESOLUTION|>--- conflicted
+++ resolved
@@ -32,49 +32,6 @@
 from .. import repository as _mod_repository
 from .. import revision, trace, transport, urlutils
 from ..foreign import ForeignBranch
-<<<<<<< HEAD
-from ..revision import (
-    NULL_REVISION,
-    )
-from ..tag import (
-    Tags,
-    InterTags,
-    TagSelector,
-    TagConflict,
-    TagUpdates,
-    )
-from ..trace import (
-    is_quiet,
-    mutter,
-    warning,
-    )
-
-from .errors import (
-    NoPushSupport,
-    )
-from .mapping import (
-    encode_git_path,
-    decode_git_path,
-    )
-from .push import (
-    remote_divergence,
-    )
-from .refs import (
-    branch_name_to_ref,
-    is_tag,
-    ref_to_branch_name,
-    ref_to_tag_name,
-    tag_name_to_ref,
-    )
-from .unpeel_map import (
-    UnpeelMap,
-    )
-from .urls import (
-    git_url_to_bzr_url,
-    bzr_url_to_git_url,
-    )
-
-=======
 from ..revision import NULL_REVISION
 from ..tag import InterTags, TagConflict, Tags, TagSelector, TagUpdates
 from ..trace import is_quiet, mutter, warning
@@ -86,7 +43,6 @@
                    tag_name_to_ref)
 from .unpeel_map import UnpeelMap
 from .urls import bzr_url_to_git_url, git_url_to_bzr_url
->>>>>>> d1887ae5
 
 
 def _update_tip(source, target, revid, overwrite=False):
