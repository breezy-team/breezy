--- conflicted
+++ resolved
@@ -49,17 +49,10 @@
 from ..revision import (
     NULL_REVISION,
     )
-<<<<<<< HEAD
-=======
-from ..sixish import (
-    text_type,
-    viewitems,
-    )
 from ..tag import (
     Tags,
     InterTags,
     )
->>>>>>> fc69361f
 from ..trace import (
     is_quiet,
     mutter,
@@ -241,7 +234,7 @@
             master = None
         else:
             master = self.target.branch.get_master_branch()
-        with cleanup.ExitStack() as es:
+        with contextlib.ExitStack() as es:
             if master is not None:
                 es.enter_context(master.lock_write())
             updates, conflicts = self._merge_to(
@@ -285,36 +278,6 @@
             map_file.save_in_repository(to_tags.branch.repository)
         return updates, set(conflicts)
 
-<<<<<<< HEAD
-    def merge_to(self, to_tags, overwrite=False, ignore_master=False,
-                 source_tag_refs=None):
-        """See Tags.merge_to."""
-        if source_tag_refs is None:
-            source_tag_refs = self.branch.get_tag_refs()
-        if self == to_tags:
-            return {}, []
-        if isinstance(to_tags, GitTags):
-            return self._merge_to_git(to_tags, source_tag_refs,
-                                      overwrite=overwrite)
-        else:
-            if ignore_master:
-                master = None
-            else:
-                master = to_tags.branch.get_master_branch()
-            with contextlib.ExitStack() as es:
-                if master is not None:
-                    es.enter_context(master.lock_write())
-                updates, conflicts = self._merge_to_non_git(
-                    to_tags, source_tag_refs, overwrite=overwrite)
-                if master is not None:
-                    extra_updates, extra_conflicts = self.merge_to(
-                        master.tags, overwrite=overwrite,
-                        source_tag_refs=source_tag_refs,
-                        ignore_master=ignore_master)
-                    updates.update(extra_updates)
-                    conflicts += extra_conflicts
-                return updates, conflicts
-=======
 
 InterTags.register_optimiser(InterTagsFromGitToRemoteGit)
 InterTags.register_optimiser(InterTagsFromGitToLocalGit)
@@ -327,7 +290,6 @@
     def __init__(self, branch):
         self.branch = branch
         self.repository = branch.repository
->>>>>>> fc69361f
 
     def get_tag_dict(self):
         ret = {}
@@ -1225,15 +1187,10 @@
                     raise errors.DivergedBranches(self.source, self.target)
             refs = {self.target.ref: new_ref}
             result.new_revid = stop_revision
-<<<<<<< HEAD
             for name, sha in (
                     self.source.repository._git.refs.as_dict(b"refs/tags").items()):
-=======
-            for name, sha in viewitems(
-                    self.source.repository._git.refs.as_dict(b"refs/tags")):
                 if tag_selector and not tag_selector(name):
                     continue
->>>>>>> fc69361f
                 if sha not in self.source.repository._git:
                     trace.mutter('Ignoring missing SHA: %s', sha)
                     continue
