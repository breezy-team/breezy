--- conflicted
+++ resolved
@@ -748,11 +748,7 @@
         if not raw_conflicts:
             return
         fp = FinalPaths(self)
-<<<<<<< HEAD
-        from .workingtree import TextConflict, ContentsConflict
-=======
         from .workingtree import ContentsConflict, TextConflict
->>>>>>> 65b2e472
         for c in raw_conflicts:
             if c[0] == 'text conflict':
                 yield TextConflict(fp.get_path(c[1]))
