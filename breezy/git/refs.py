# Copyright (C) 2010-2018 Jelmer Vernooij <jelmer@jelmer.uk>
#
# This program is free software; you can redistribute it and/or modify
# it under the terms of the GNU General Public License as published by
# the Free Software Foundation; either version 2 of the License, or
# (at your option) any later version.
#
# This program is distributed in the hope that it will be useful,
# but WITHOUT ANY WARRANTY; without even the implied warranty of
# MERCHANTABILITY or FITNESS FOR A PARTICULAR PURPOSE.  See the
# GNU General Public License for more details.
#
# You should have received a copy of the GNU General Public License
# along with this program; if not, write to the Free Software
# Foundation, Inc., 51 Franklin Street, Fifth Floor, Boston, MA 02110-1301 USA

"""Conversion between refs and Bazaar revision pointers."""

<<<<<<< HEAD
from dulwich.refs import LOCAL_BRANCH_PREFIX, LOCAL_TAG_PREFIX, PEELED_TAG_SUFFIX
=======
from dulwich.protocol import PEELED_TAG_SUFFIX
from dulwich.refs import LOCAL_BRANCH_PREFIX, LOCAL_TAG_PREFIX
>>>>>>> 7b9c2f4d
from dulwich.repo import RefsContainer

from .. import controldir, errors
from .. import revision as _mod_revision


def is_tag(x):
    """Check if a ref is a tag.

    Args:
        x: The ref to check.

    Returns:
        bool: True if the ref is a tag, False otherwise.
    """
    return x.startswith(LOCAL_TAG_PREFIX)


def is_peeled(x):
    """Check if a ref is a peeled tag.

    Args:
        x: The ref to check.

    Returns:
        bool: True if the ref is a peeled tag, False otherwise.
    """
    return x.endswith(PEELED_TAG_SUFFIX)


def branch_name_to_ref(name):
    """Map a branch name to a ref.

    :param name: Branch name
    :return: ref string
    """
    if name == "":
        return b"HEAD"
    if not name.startswith("refs/"):
        return LOCAL_BRANCH_PREFIX + name.encode("utf-8")
    else:
        return name.encode("utf-8")


def tag_name_to_ref(name):
    """Map a tag name to a ref.

    :param name: Tag name
    :return: ref string
    """
    return LOCAL_TAG_PREFIX + name.encode("utf-8")


def ref_to_branch_name(ref):
    """Map a ref to a branch name.

    :param ref: Ref
    :return: A branch name
    """
    if ref == b"HEAD":
        return ""
    if ref is None:
        return ref
    if ref.startswith(LOCAL_BRANCH_PREFIX):
        return ref[len(LOCAL_BRANCH_PREFIX) :].decode("utf-8")
    raise ValueError(f"unable to map ref {ref} back to branch name")


def ref_to_tag_name(ref):
    """Map a ref to a tag name.

    Args:
        ref: The tag ref to map.

    Returns:
        str: The tag name.

    Raises:
        ValueError: If the ref is not a valid tag ref.
    """
    if ref.startswith(LOCAL_TAG_PREFIX):
        return ref[len(LOCAL_TAG_PREFIX) :].decode("utf-8")
    raise ValueError(f"unable to map ref {ref} back to tag name")


class BazaarRefsContainer(RefsContainer):
    """Container for Bazaar refs that provides git-compatible ref access."""

    def __init__(self, dir, object_store):
        """Initialize BazaarRefsContainer.

        Args:
            dir: The control directory.
            object_store: The object store to use for lookups.
        """
        self.dir = dir
        self.object_store = object_store

    def get_packed_refs(self):
        """Get packed refs.

        Returns:
            dict: Empty dict as Bazaar doesn't use packed refs.
        """
        return {}

    def set_symbolic_ref(self, name, other):
        """Set a symbolic reference.

        Args:
            name: The name of the symbolic ref.
            other: The target of the symbolic ref.

        Raises:
            NotImplementedError: If name is not HEAD.
        """
        if name == b"HEAD":
            pass  # FIXME: Switch default branch
        else:
            raise NotImplementedError(
                "Symbolic references not supported for anything other than HEAD"
            )

    def _get_revid_by_tag_name(self, tag_name):
        for branch in self.dir.list_branches():
            try:
                # FIXME: This is ambiguous!
                return branch.tags.lookup_tag(tag_name)
            except errors.NoSuchTag:
                pass
        return None

    def _get_revid_by_branch_name(self, branch_name):
        try:
            branch = self.dir.open_branch(branch_name)
        except controldir.NoColocatedBranchSupport:
            if branch_name in ("HEAD", "master"):
                branch = self.dir.open_branch()
            else:
                raise
        return branch.last_revision()

    def read_loose_ref(self, ref):
        """Read a loose reference.

        Args:
            ref: The ref to read.

        Returns:
            bytes: The SHA1 of the ref, or None if not found.
        """
        try:
            branch_name = ref_to_branch_name(ref)
        except ValueError:
            tag_name = ref_to_tag_name(ref)
            revid = self._get_revid_by_tag_name(tag_name)
        else:
            revid = self._get_revid_by_branch_name(branch_name)
        if revid == _mod_revision.NULL_REVISION:
            return None
        # FIXME: Unpeel if necessary
        with self.object_store.lock_read():
            return self.object_store._lookup_revision_sha1(revid)

    def get_peeled(self, ref):
        """Get the peeled value of a ref.

        Args:
            ref: The ref to peel.

        Returns:
            bytes: The peeled SHA1 of the ref.
        """
        return self.read_loose_ref(ref)

    def allkeys(self):
        """Get all ref names.

        Returns:
            set: Set of all ref names.
        """
        keys = set()
        for branch in self.dir.list_branches():
            repo = branch.repository
            if repo.has_revision(branch.last_revision()):
                ref = branch_name_to_ref(getattr(branch, "name", ""))
                keys.add(ref)
            try:
                for tag_name, revid in branch.tags.get_tag_dict().items():
                    if repo.has_revision(revid):
                        keys.add(tag_name_to_ref(tag_name))
            except errors.TagsNotSupported:
                pass
        return keys

    def __delitem__(self, ref):
        """Delete a ref.

        Args:
            ref: The ref to delete.
        """
        try:
            branch_name = ref_to_branch_name(ref)
        except ValueError:
            return  # FIXME: Cope with tags!
        self.dir.destroy_branch(branch_name)

    def __setitem__(self, ref, sha):
        """Set a ref to a specific SHA.

        Args:
            ref: The ref to set.
            sha: The SHA to set the ref to.
        """
        try:
            branch_name = ref_to_branch_name(ref)
        except ValueError:
            # FIXME: Cope with tags!
            return
        try:
            target_branch = self.repo_dir.open_branch(branch_name)
        except errors.NotBranchError:
            target_branch = self.repo.create_branch(branch_name)

        rev_id = self.mapping.revision_id_foreign_to_bzr(sha)
        with target_branch.lock_write():
            target_branch.generate_revision_history(rev_id)


def get_refs_container(controldir, object_store):
    """Get a refs container for a control directory.

    Args:
        controldir: The control directory.
        object_store: The object store to use.

    Returns:
        RefsContainer: A refs container for the control directory.
    """
    fn = getattr(controldir, "get_refs_container", None)
    if fn is not None:
        return fn()
    return BazaarRefsContainer(controldir, object_store)<|MERGE_RESOLUTION|>--- conflicted
+++ resolved
@@ -16,12 +16,8 @@
 
 """Conversion between refs and Bazaar revision pointers."""
 
-<<<<<<< HEAD
-from dulwich.refs import LOCAL_BRANCH_PREFIX, LOCAL_TAG_PREFIX, PEELED_TAG_SUFFIX
-=======
 from dulwich.protocol import PEELED_TAG_SUFFIX
 from dulwich.refs import LOCAL_BRANCH_PREFIX, LOCAL_TAG_PREFIX
->>>>>>> 7b9c2f4d
 from dulwich.repo import RefsContainer
 
 from .. import controldir, errors
