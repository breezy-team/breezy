# Copyright (C) 2009-2018 Jelmer Vernooij <jelmer@jelmer.uk>
#
# This program is free software; you can redistribute it and/or modify
# it under the terms of the GNU General Public License as published by
# the Free Software Foundation; either version 2 of the License, or
# (at your option) any later version.
#
# This program is distributed in the hope that it will be useful,
# but WITHOUT ANY WARRANTY; without even the implied warranty of
# MERCHANTABILITY or FITNESS FOR A PARTICULAR PURPOSE.  See the
# GNU General Public License for more details.
#
# You should have received a copy of the GNU General Public License
# along with this program; if not, write to the Free Software
# Foundation, Inc., 51 Franklin Street, Fifth Floor, Boston, MA 02110-1301 USA


"""Git Trees."""

import contextlib
import os
import posixpath
import stat
from collections import deque
from functools import partial
from io import BytesIO

from dulwich.config import ConfigFile as GitConfigFile
from dulwich.config import parse_submodules
from dulwich.diff_tree import RenameDetector, tree_changes
from dulwich.errors import NotTreeError
from dulwich.index import (
    ConflictedIndexEntry,
    IndexEntry,
    blob_from_path_and_stat,
    cleanup_mode,
    commit_tree,
    index_entry_from_stat,
)
from dulwich.object_store import BaseObjectStore, OverlayObjectStore, iter_tree_contents
from dulwich.objects import S_IFGITLINK, S_ISGITLINK, ZERO_SHA, Blob, ObjectID, Tree

from .. import controldir as _mod_controldir
from .. import delta, errors, mutabletree, osutils, revisiontree, trace, urlutils
from .. import transport as _mod_transport
from .. import tree as _mod_tree
from ..bzr.inventorytree import InventoryTreeChange
from ..revision import CURRENT_REVISION, NULL_REVISION
from ..transport import get_transport
from ..transport.local import file_kind
from ..tree import MissingNestedTree
from .mapping import (
    decode_git_path,
    default_mapping,
    encode_git_path,
    mode_is_executable,
    mode_kind,
)


class GitTreeDirectory(_mod_tree.TreeDirectory):
    """Directory entry in a Git tree.

    Represents a directory node in a Git tree structure, containing
    the necessary metadata for directory handling in Breezy's Git integration.
    """

    __slots__ = ["file_id", "git_sha1", "name", "parent_id"]

    def __init__(self, file_id, name, parent_id, git_sha1=None):
        """Initialize a Git tree directory entry.

        Args:
            file_id: Unique identifier for this directory.
            name: Name of the directory.
            parent_id: ID of the parent directory, or None for root.
            git_sha1: Optional Git SHA-1 hash of the directory tree object.
        """
        self.file_id = file_id
        self.name = name
        self.parent_id = parent_id
        self.git_sha1 = git_sha1

    @property
    def kind(self):
        """Return the kind of this entry.

        Returns:
            str: Always returns "directory".
        """
        return "directory"

    @property
    def executable(self):
        """Return whether this directory is executable.

        Returns:
            bool: Always returns False since directories are not executable.
        """
        return False

    def copy(self):
        """Create a copy of this directory entry.

        Returns:
            GitTreeDirectory: A new GitTreeDirectory instance with the same
                file_id, name, and parent_id.
        """
        return self.__class__(self.file_id, self.name, self.parent_id)

    def __repr__(self):
        """Return a string representation of this directory entry.

        Returns:
            str: String representation showing class name and key attributes.
        """
        return "{}(file_id={!r}, name={!r}, parent_id={!r})".format(
            self.__class__.__name__, self.file_id, self.name, self.parent_id
        )

    def __eq__(self, other):
        """Compare two directory entries for equality.

        Args:
            other: Another tree entry to compare with.

        Returns:
            bool: True if both entries have the same kind, file_id, name,
                and parent_id.
        """
        return (
            self.kind == other.kind
            and self.file_id == other.file_id
            and self.name == other.name
            and self.parent_id == other.parent_id
        )


class GitTreeFile(_mod_tree.TreeFile):
    """File entry in a Git tree.

    Represents a regular file node in a Git tree structure, containing
    the necessary metadata for file handling in Breezy's Git integration.
    """

    __slots__ = ["executable", "file_id", "git_sha1", "name", "parent_id", "text_size"]

    def __init__(
        self, file_id, name, parent_id, text_size=None, git_sha1=None, executable=None
    ):
        """Initialize a Git tree file entry.

        Args:
            file_id: Unique identifier for this file.
            name: Name of the file.
            parent_id: ID of the parent directory.
            text_size: Size of the file content in bytes, if known.
            git_sha1: Git SHA-1 hash of the file blob object.
            executable: Whether the file has executable permissions.
        """
        self.file_id = file_id
        self.name = name
        self.parent_id = parent_id
        self.text_size = text_size
        self.git_sha1 = git_sha1
        self.executable = executable

    @property
    def kind(self):
        """Return the kind of this entry.

        Returns:
            str: Always returns "file".
        """
        return "file"

    def __eq__(self, other):
        """Compare two file entries for equality.

        Args:
            other: Another tree entry to compare with.

        Returns:
            bool: True if both entries have the same kind, file_id, name,
                parent_id, git_sha1, text_size, and executable flag.
        """
        return (
            self.kind == other.kind
            and self.file_id == other.file_id
            and self.name == other.name
            and self.parent_id == other.parent_id
            and self.git_sha1 == other.git_sha1
            and self.text_size == other.text_size
            and self.executable == other.executable
        )

    def __repr__(self):
        """Return a string representation of this file entry.

        Returns:
            str: String representation showing class name and key attributes.
        """
        return (
            "{}(file_id={!r}, name={!r}, parent_id={!r}, text_size={!r}, "
            "git_sha1={!r}, executable={!r})"
        ).format(
            type(self).__name__,
            self.file_id,
            self.name,
            self.parent_id,
            self.text_size,
            self.git_sha1,
            self.executable,
        )

    def copy(self):
        """Create a copy of this file entry.

        Returns:
            GitTreeFile: A new GitTreeFile instance with the same attributes
                as this entry.
        """
        ret = self.__class__(self.file_id, self.name, self.parent_id)
        ret.git_sha1 = self.git_sha1
        ret.text_size = self.text_size
        ret.executable = self.executable
        return ret


class GitTreeSymlink(_mod_tree.TreeLink):
    """Symbolic link entry in a Git tree.

    Represents a symbolic link node in a Git tree structure, containing
    the necessary metadata for symlink handling in Breezy's Git integration.
    """

    __slots__ = ["file_id", "git_sha1", "name", "parent_id", "symlink_target"]

    def __init__(self, file_id, name, parent_id, symlink_target=None, git_sha1=None):
        """Initialize a Git tree symlink entry.

        Args:
            file_id: Unique identifier for this symlink.
            name: Name of the symlink.
            parent_id: ID of the parent directory.
            symlink_target: Path that this symlink points to.
            git_sha1: Git SHA-1 hash of the symlink blob object.
        """
        self.file_id = file_id
        self.name = name
        self.parent_id = parent_id
        self.symlink_target = symlink_target
        self.git_sha1 = git_sha1

    @property
    def kind(self):
        """Return the kind of this entry.

        Returns:
            str: Always returns "symlink".
        """
        return "symlink"

    @property
    def executable(self):
        """Return whether this symlink is executable.

        Returns:
            bool: Always returns False since symlinks are not executable.
        """
        return False

    @property
    def text_size(self):
        """Return the text size of this symlink.

        Returns:
            None: Always returns None since symlinks don't have a text size.
        """
        return None

    def __repr__(self):
        """Return a string representation of this symlink entry.

        Returns:
            str: String representation showing class name and key attributes.
        """
        return (
            "{}(file_id={!r}, name={!r}, parent_id={!r}, symlink_target={!r})".format(
                type(self).__name__,
                self.file_id,
                self.name,
                self.parent_id,
                self.symlink_target,
            )
        )

    def __eq__(self, other):
        """Compare two symlink entries for equality.

        Args:
            other: Another tree entry to compare with.

        Returns:
            bool: True if both entries have the same kind, file_id, name,
                parent_id, and symlink_target.
        """
        return (
            self.kind == other.kind
            and self.file_id == other.file_id
            and self.name == other.name
            and self.parent_id == other.parent_id
            and self.symlink_target == other.symlink_target
        )

    def copy(self):
        """Create a copy of this symlink entry.

        Returns:
            GitTreeSymlink: A new GitTreeSymlink instance with the same
                attributes as this entry.
        """
        return self.__class__(
            self.file_id, self.name, self.parent_id, self.symlink_target
        )


class GitTreeSubmodule(_mod_tree.TreeReference):
    """Git submodule entry in a Git tree.

    Represents a submodule reference node in a Git tree structure, containing
    the necessary metadata for submodule handling in Breezy's Git integration.
    """

    __slots__ = ["file_id", "git_sha1", "name", "parent_id", "reference_revision"]

    def __init__(
        self, file_id, name, parent_id, reference_revision=None, git_sha1=None
    ):
        """Initialize a Git tree submodule entry.

        Args:
            file_id: Unique identifier for this submodule.
            name: Name of the submodule.
            parent_id: ID of the parent directory.
            reference_revision: Revision ID that this submodule references.
            git_sha1: Git SHA-1 hash of the submodule commit.
        """
        self.file_id = file_id
        self.name = name
        self.parent_id = parent_id
        self.reference_revision = reference_revision
        self.git_sha1 = git_sha1

    @property
    def executable(self):
        """Return whether this submodule is executable.

        Returns:
            bool: Always returns False since submodules are not executable.
        """
        return False

    @property
    def kind(self):
        """Return the kind of this entry.

        Returns:
            str: Always returns "tree-reference".
        """
        return "tree-reference"

    def __repr__(self):
        """Return a string representation of this submodule entry.

        Returns:
            str: String representation showing class name and key attributes.
        """
        return (
            "{}(file_id={!r}, name={!r}, parent_id={!r}, reference_revision={!r})"
        ).format(
            type(self).__name__,
            self.file_id,
            self.name,
            self.parent_id,
            self.reference_revision,
        )

    def __eq__(self, other):
        """Compare two submodule entries for equality.

        Args:
            other: Another tree entry to compare with.

        Returns:
            bool: True if both entries have the same kind, file_id, name,
                parent_id, and reference_revision.
        """
        return (
            self.kind == other.kind
            and self.file_id == other.file_id
            and self.name == other.name
            and self.parent_id == other.parent_id
            and self.reference_revision == other.reference_revision
        )

    def copy(self):
        """Create a copy of this submodule entry.

        Returns:
            GitTreeSubmodule: A new GitTreeSubmodule instance with the same
                attributes as this entry.
        """
        return self.__class__(
            self.file_id, self.name, self.parent_id, self.reference_revision
        )


entry_factory = {
    "directory": GitTreeDirectory,
    "file": GitTreeFile,
    "symlink": GitTreeSymlink,
    "tree-reference": GitTreeSubmodule,
}


def ensure_normalized_path(path):
    """Check whether path is normalized.

    :raises InvalidNormalization: When path is not normalized, and cannot be
        accessed on this platform by the normalized path.
    :return: The NFC normalised version of path.
    """
    norm_path, can_access = osutils.normalized_filename(path)
    if norm_path != path:
        if can_access:
            return norm_path
        else:
            raise errors.InvalidNormalization(path)
    return path


class GitTree(_mod_tree.Tree):
    """Base class for Git-based tree implementations.

    This class provides the foundation for working with Git tree objects
    in Breezy's Git integration. It handles the basic operations for
    dealing with Git trees, including file operations, path handling,
    and submodule support.

    Attributes:
        supports_file_ids: Whether this tree implementation supports file IDs.
        store: The Git object store containing the tree objects.
    """

    supports_file_ids = False

    store: BaseObjectStore

    @classmethod
    def is_special_path(cls, path):
        """Check if a path is special to Git.

        Args:
            path: The path to check.

        Returns:
            bool: True if the path starts with ".git" and is special.
        """
        return path.startswith(".git")

    def supports_symlinks(self):
        """Check if this tree supports symbolic links.

        Returns:
            bool: Always True, as Git supports symbolic links.
        """
        return True

    def git_snapshot(self, want_unversioned=False):
        """Snapshot a tree, and return tree object.

        :return: Tree sha and set of extras
        """
        raise NotImplementedError(self.snapshot)

    def preview_transform(self, pb=None):
        """Create a preview transform for this tree.

        Args:
            pb: Optional progress bar for the transformation.

        Returns:
            GitTransformPreview: A preview transformation object.
        """
        from .transform import GitTransformPreview

        return GitTransformPreview(self, pb=pb)

    def find_related_paths_across_trees(
        self, paths, trees=None, require_versioned=True
    ):
        """Find paths that exist across multiple trees.

        Args:
            paths: List of paths to check.
            trees: List of additional trees to check, or None.
            require_versioned: Whether to require paths to be versioned.

        Returns:
            iterator: Iterator over paths that exist in the trees.

        Raises:
            PathsNotVersionedError: If require_versioned is True and some
                paths are not versioned.
        """
        if trees is None:
            trees = []
        if paths is None:
            return None

        def include(t, p):
            if t.is_versioned(p):
                return True
            # Include directories, since they may exist but just be
            # empty
            try:
                if t.kind(p) == "directory":
                    return True
            except _mod_transport.NoSuchFile:
                return False
            return False

        if require_versioned:
            trees = [self] + (trees if trees is not None else [])
            unversioned = set()
            for p in paths:
                for t in trees:
                    if include(t, p):
                        break
                else:
                    unversioned.add(p)
            if unversioned:
                raise errors.PathsNotVersionedError(unversioned)
        return filter(partial(include, self), paths)

    def _submodule_config(self):
        """Get the submodule configuration for this tree.

        Reads and parses the .gitmodules file to extract submodule information.
        Results are cached for subsequent calls.

        Returns:
            list: List of tuples containing (path, url, section) for each submodule.
        """
        if self._submodules is None:
            try:
                with self.get_file(".gitmodules") as f:
                    config = GitConfigFile.from_file(f)
                    self._submodules = list(parse_submodules(config))
            except _mod_transport.NoSuchFile:
                self._submodules = []
        return self._submodules

    def _submodule_info(self):
        """Get submodule information as a mapping.

        Returns:
            dict: Mapping from submodule path to (url, section) tuple.
        """
        return {path: (url, section) for path, url, section in self._submodule_config()}

    def reference_parent(self, path):
        """Get the parent branch for a tree reference at the given path.

        Args:
            path: Path to the tree reference (submodule).

        Returns:
            Branch: The parent branch of the referenced tree.
        """
        from ..branch import Branch

        (url, _section) = self._submodule_info()[encode_git_path(path)]
        return Branch.open(url.decode("utf-8"))


class RemoteNestedTree(MissingNestedTree):
    """Exception for when a remote nested tree cannot be accessed.

    Raised when attempting to access a submodule or nested tree that is
    located on a remote repository and cannot be accessed locally.
    """

    _fmt = "Unable to access remote nested tree at %(path)s"


class GitRevisionTree(revisiontree.RevisionTree, GitTree):
    """Revision tree implementation based on Git objects."""

    def __init__(self, repository, revision_id):
        """Initialize a GitRevisionTree.

        Args:
            repository: The Git repository containing this revision.
            revision_id: The Breezy revision ID to construct the tree for.

        Raises:
            TypeError: If revision_id is not bytes.
            NoSuchRevision: If the revision cannot be found in the repository.
        """
        self._revision_id = revision_id
        self._repository = repository
        self._submodules = None
        self.store = repository._git.object_store
        if not isinstance(revision_id, bytes):
            raise TypeError(revision_id)
        self.commit_id, self.mapping = repository.lookup_bzr_revision_id(revision_id)
        if revision_id == NULL_REVISION:
            self.tree = None
            self.mapping = default_mapping
        else:
            try:
                commit = self.store[self.commit_id]
            except KeyError as err:
                raise errors.NoSuchRevision(repository, revision_id) from err
            self.tree = commit.tree

    def git_snapshot(self, want_unversioned=False):
        """Get a snapshot of this tree as Git objects.

        Args:
            want_unversioned: Whether to include unversioned files (ignored
                for revision trees as they have no unversioned files).

        Returns:
            tuple: (tree_sha, extras_set) where tree_sha is the Git tree
                object SHA and extras_set is empty for revision trees.
        """
        return self.tree, set()

    def _get_submodule_repository(self, relpath):
        """Get the repository for a submodule at the given path.

        Args:
            relpath: Encoded path to the submodule.

        Returns:
            Repository: The repository object for the submodule.

        Raises:
            TypeError: If relpath is not bytes.
            MissingNestedTree: If the submodule repository cannot be found.
        """
        if not isinstance(relpath, bytes):
            raise TypeError(relpath)
        try:
            url, section = self._submodule_info()[relpath]
        except KeyError:
            nested_repo_transport = None
        else:
            nested_repo_transport = self._repository.controldir.control_transport.clone(
                posixpath.join("modules", decode_git_path(section))
            )
            if not nested_repo_transport.has("."):
                nested_url = urlutils.join(
                    self._repository.controldir.user_url, decode_git_path(url)
                )
                nested_repo_transport = get_transport(nested_url)
        if nested_repo_transport is None:
            nested_repo_transport = self._repository.controldir.user_transport.clone(
                decode_git_path(relpath)
            )
        else:
            nested_repo_transport = self._repository.controldir.control_transport.clone(
                posixpath.join("modules", decode_git_path(section))
            )
            if not nested_repo_transport.has("."):
                nested_repo_transport = (
                    self._repository.controldir.user_transport.clone(
                        posixpath.join(decode_git_path(section), ".git")
                    )
                )
        try:
            nested_controldir = _mod_controldir.ControlDir.open_from_transport(
                nested_repo_transport
            )
        except errors.NotBranchError as e:
            raise MissingNestedTree(decode_git_path(relpath)) from e
        return nested_controldir.find_repository()

    def _get_submodule_store(self, relpath):
        """Get the object store for a submodule at the given path.

        Args:
            relpath: Encoded path to the submodule.

        Returns:
            ObjectStore: The Git object store for the submodule.

        Raises:
            RemoteNestedTree: If the submodule is remote and cannot be accessed.
        """
        repo = self._get_submodule_repository(relpath)
        if not hasattr(repo, "_git"):
            raise RemoteNestedTree(relpath)
        return repo._git.object_store

    def get_nested_tree(self, path):
        """Get the nested tree for a submodule at the given path.

        Args:
            path: Path to the submodule.

        Returns:
            RevisionTree: The revision tree for the submodule.
        """
        encoded_path = encode_git_path(path)
        nested_repo = self._get_submodule_repository(encoded_path)
        ref_rev = self.get_reference_revision(path)
        return nested_repo.revision_tree(ref_rev)

    def supports_rename_tracking(self):
        """Check if this tree supports rename tracking.

        Returns:
            bool: Always False for Git revision trees.
        """
        return False

    def get_file_revision(self, path):
        """Get the revision that last changed a file.

        Args:
            path: Path to the file.

        Returns:
            bytes: The revision ID that last changed this file.
        """
        change_scanner = self._repository._file_change_scanner
        if self.commit_id == ZERO_SHA:
            return NULL_REVISION
        (_store, _unused_path, commit_id) = change_scanner.find_last_change_revision(
            encode_git_path(path), self.commit_id
        )
        return self.mapping.revision_id_foreign_to_bzr(commit_id)

    def get_file_mtime(self, path):
        """Get the modification time for a file.

        Args:
            path: Path to the file.

        Returns:
            int: Unix timestamp of when the file was last modified.

        Raises:
            NoSuchFile: If the file doesn't exist in this tree.
        """
        change_scanner = self._repository._file_change_scanner
        if self.commit_id == ZERO_SHA:
            return NULL_REVISION
        try:
            (store, _unused_path, commit_id) = change_scanner.find_last_change_revision(
                encode_git_path(path), self.commit_id
            )
        except KeyError as err:
            raise _mod_transport.NoSuchFile(path) from err
        commit = store[commit_id]
        return commit.commit_time

    def is_versioned(self, path):
        """Check if a path is versioned in this tree.

        Args:
            path: Path to check.

        Returns:
            bool: True if the path is versioned (exists in the tree).
        """
        return self.has_filename(path)

    def path2id(self, path):
        """Convert a path to a file ID.

        Args:
            path: Path to convert.

        Returns:
            bytes or None: File ID for the path, or None if the path is
                special or not versioned.
        """
        if self.mapping.is_special_file(path):
            return None
        if not self.is_versioned(path):
            return None
        return self.mapping.generate_file_id(osutils.safe_unicode(path))

    def all_versioned_paths(self):
        """Get all versioned paths in this tree.

        Returns:
            set: Set of all versioned paths in this tree, including the
                root path ("").
        """
        ret = {""}
        todo = [(self.store, b"", self.tree)]
        while todo:
            (store, path, tree_id) = todo.pop()
            if tree_id is None:
                continue
            tree = store[tree_id]
            for name, mode, hexsha in tree.items():
                subpath = posixpath.join(path, name)
                ret.add(decode_git_path(subpath))
                if stat.S_ISDIR(mode):
                    todo.append((store, subpath, hexsha))
        return ret

    def _lookup_path(self, path):
        if self.tree is None:
            raise _mod_transport.NoSuchFile(path)

        encoded_path = encode_git_path(path)
        parts = encoded_path.split(b"/")
        hexsha = self.tree
        store = self.store
        mode = None
        for i, p in enumerate(parts):
            if not p:
                continue
            obj = store[hexsha]
            if not isinstance(obj, Tree):
                raise NotTreeError(hexsha)
            try:
                mode, hexsha = obj[p]
            except KeyError as err:
                raise _mod_transport.NoSuchFile(path) from err
            if S_ISGITLINK(mode) and i != len(parts) - 1:
                store = self._get_submodule_store(b"/".join(parts[: i + 1]))
                hexsha = store[hexsha].tree
        return (store, mode, hexsha)

    def is_executable(self, path):
<<<<<<< HEAD
        """Check if a file is executable.

        Args:
            path: Path to the file to check.

        Returns:
            bool: True if the file is executable, False otherwise.
        """
=======
>>>>>>> 6f7ec3d8
        (_store, mode, _hexsha) = self._lookup_path(path)
        if mode is None:
            # the tree root is a directory
            return False
        return mode_is_executable(mode)

    def kind(self, path):
<<<<<<< HEAD
        """Get the kind of entry at a path.

        Args:
            path: Path to examine.

        Returns:
            str: The kind of entry ('file', 'directory', 'symlink', etc.).
        """
=======
>>>>>>> 6f7ec3d8
        (_store, mode, _hexsha) = self._lookup_path(path)
        if mode is None:
            # the tree root is a directory
            return "directory"
        return mode_kind(mode)

    def has_filename(self, path):
        """Check if a filename exists in this tree.

        Args:
            path: Path to check for existence.

        Returns:
            bool: True if the path exists in this tree.
        """
        try:
            self._lookup_path(path)
        except _mod_transport.NoSuchFile:
            return False
        else:
            return True

    def list_files(
        self, include_root=False, from_dir=None, recursive=True, recurse_nested=False
    ):
        """List files in this tree.

        Args:
            include_root: Whether to include the root directory.
            from_dir: Directory to start listing from.
            recursive: Whether to recurse into subdirectories.
            recurse_nested: Whether to recurse into nested trees (submodules).

        Yields:
            tuple: (path, versioned, kind, entry) for each file.
        """
        if self.tree is None:
            return
        if from_dir is None or from_dir == ".":
            from_dir = ""
        (store, mode, hexsha) = self._lookup_path(from_dir)
        if mode is None:  # Root
            root_ie = self._get_dir_ie(b"", None)
        else:
            parent_path = posixpath.dirname(from_dir)
            parent_id = self.mapping.generate_file_id(parent_path)
            if mode_kind(mode) == "directory":
                root_ie = self._get_dir_ie(encode_git_path(from_dir), parent_id)
            else:
                root_ie = self._get_file_ie(
                    store,
                    encode_git_path(from_dir),
                    posixpath.basename(from_dir),
                    mode,
                    hexsha,
                )
        if include_root:
            yield (from_dir, "V", root_ie.kind, root_ie)
        todo = []
        if root_ie.kind == "directory":
            todo.append(
                (store, encode_git_path(from_dir), b"", hexsha, root_ie.file_id)
            )
        while todo:
            (store, path, relpath, hexsha, parent_id) = todo.pop()
            tree = store[hexsha]
            for name, mode, hexsha in tree.iteritems():
                if self.mapping.is_special_file(name):
                    continue
                child_path = posixpath.join(path, name)
                child_relpath = posixpath.join(relpath, name)
                if S_ISGITLINK(mode) and recurse_nested:
                    mode = stat.S_IFDIR
                    store = self._get_submodule_store(child_relpath)
                    hexsha = store[hexsha].tree
                if stat.S_ISDIR(mode):
                    ie = self._get_dir_ie(child_path, parent_id)
                    if recursive:
                        todo.append(
                            (store, child_path, child_relpath, hexsha, ie.file_id)
                        )
                else:
                    ie = self._get_file_ie(
                        store, child_path, name, mode, hexsha, parent_id
                    )
                yield (decode_git_path(child_relpath), "V", ie.kind, ie)

    def _get_file_ie(
        self, store, path: str, name: str, mode: int, hexsha: bytes, parent_id
    ):
        if not isinstance(path, bytes):
            raise TypeError(path)
        if not isinstance(name, bytes):
            raise TypeError(name)
        kind = mode_kind(mode)
        path = decode_git_path(path)
        name = decode_git_path(name)
        file_id = self.mapping.generate_file_id(path)
        ie = entry_factory[kind](file_id, name, parent_id, git_sha1=hexsha)
        if kind == "symlink":
            ie.symlink_target = decode_git_path(store[hexsha].data)
        elif kind == "tree-reference":
            ie.reference_revision = self.mapping.revision_id_foreign_to_bzr(hexsha)
        else:
            ie.git_sha1 = hexsha
            ie.text_size = None
            ie.executable = mode_is_executable(mode)
        return ie

    def _get_dir_ie(self, path, parent_id) -> GitTreeDirectory:
        path = decode_git_path(path)
        file_id = self.mapping.generate_file_id(path)
        return GitTreeDirectory(file_id, posixpath.basename(path), parent_id)

    def iter_child_entries(self, path: str):
        """Iterate over child entries of a directory.

        Args:
            path: Path to the directory.

        Yields:
            TreeEntry: Child entries in the directory.
        """
        (store, mode, tree_sha) = self._lookup_path(path)

        if mode is not None and not stat.S_ISDIR(mode):
            return

        encoded_path = encode_git_path(path)
        file_id = self.path2id(path)
        tree = store[tree_sha]
        for name, mode, hexsha in tree.iteritems():
            if self.mapping.is_special_file(name):
                continue
            child_path = posixpath.join(encoded_path, name)
            if stat.S_ISDIR(mode):
                yield self._get_dir_ie(child_path, file_id)
            else:
                yield self._get_file_ie(store, child_path, name, mode, hexsha, file_id)

    def iter_entries_by_dir(self, specific_files=None, recurse_nested=False):
        """Iterate over entries grouped by directory.

        Args:
            specific_files: Only iterate over these specific files.
            recurse_nested: Whether to recurse into nested trees.

        Yields:
            tuple: (path, entry) for each entry.
        """
        if self.tree is None:
            return
        if specific_files is not None:
            if specific_files in ([""], []):
                specific_files = None
            else:
                specific_files = {encode_git_path(p) for p in specific_files}
        todo = deque([(self.store, b"", self.tree, self.path2id(""))])
        if specific_files is None or "" in specific_files:
            yield "", self._get_dir_ie(b"", None)
        while todo:
            store, path, tree_sha, parent_id = todo.popleft()
            tree = store[tree_sha]
            extradirs = []
            for name, mode, hexsha in tree.iteritems():
                if self.mapping.is_special_file(name):
                    continue
                child_path = posixpath.join(path, name)
                child_path_decoded = decode_git_path(child_path)
                if recurse_nested and S_ISGITLINK(mode):
                    try:
                        substore = self._get_submodule_store(child_path)
                    except errors.NotBranchError:
                        substore = store
                    else:
                        mode = stat.S_IFDIR
                        hexsha = substore[hexsha].tree
                else:
                    substore = store
                if stat.S_ISDIR(mode) and (
                    specific_files is None
                    or any(p for p in specific_files if p.startswith(child_path))
                ):
                    extradirs.append(
                        (
                            substore,
                            child_path,
                            hexsha,
                            self.path2id(child_path_decoded),
                        )
                    )
                if specific_files is None or child_path in specific_files:
                    if stat.S_ISDIR(mode):
                        yield (
                            child_path_decoded,
                            self._get_dir_ie(child_path, parent_id),
                        )
                    else:
                        yield (
                            child_path_decoded,
                            self._get_file_ie(
                                substore, child_path, name, mode, hexsha, parent_id
                            ),
                        )
            todo.extendleft(reversed(extradirs))

    def iter_references(self):
        """Iterate over tree references (submodules) in this tree.

        Yields:
            str: Path to each tree reference in this tree.
        """
        if self.supports_tree_reference():
            for path, entry in self.iter_entries_by_dir():
                if entry.kind == "tree-reference":
                    yield path

    def get_revision_id(self):
        """See RevisionTree.get_revision_id."""
        return self._revision_id

    def get_file_sha1(self, path, stat_value=None):
        """Get the SHA1 hash of a file's contents.

        Args:
            path: Path to the file.
            stat_value: Ignored (for compatibility).

        Returns:
            bytes: SHA1 hash of the file contents.

        Raises:
            NoSuchFile: If the file doesn't exist.
        """
        if self.tree is None:
            raise _mod_transport.NoSuchFile(path)
        return osutils.sha_string(self.get_file_text(path))

    def get_file_verifier(self, path, stat_value=None):
<<<<<<< HEAD
        """Get a verifier for a file's contents.

        Args:
            path: Path to the file.
            stat_value: Ignored (for compatibility).

        Returns:
            tuple: ("GIT", hexsha) verifier tuple.
        """
=======
>>>>>>> 6f7ec3d8
        (_store, _mode, hexsha) = self._lookup_path(path)
        return ("GIT", hexsha)

    def get_file_size(self, path):
        """Get the size of a file.

        Args:
            path: Path to the file.

        Returns:
            int or None: Size of the file in bytes, or None for non-regular files.
        """
        (store, mode, hexsha) = self._lookup_path(path)
        if stat.S_ISREG(mode):
            return len(store[hexsha].data)
        return None

    def get_file_text(self, path):
        """See RevisionTree.get_file_text."""
        (store, mode, hexsha) = self._lookup_path(path)
        if stat.S_ISREG(mode):
            return store[hexsha].data
        else:
            return b""

    def get_symlink_target(self, path):
        """See RevisionTree.get_symlink_target."""
        (store, mode, hexsha) = self._lookup_path(path)
        if stat.S_ISLNK(mode):
            return decode_git_path(store[hexsha].data)
        else:
            return None

    def get_reference_revision(self, path):
        """See RevisionTree.get_symlink_target."""
        (_store, mode, hexsha) = self._lookup_path(path)
        if S_ISGITLINK(mode):
            try:
                nested_repo = self._get_submodule_repository(encode_git_path(path))
            except MissingNestedTree:
                return self.mapping.revision_id_foreign_to_bzr(hexsha)
            else:
                try:
                    return nested_repo.lookup_foreign_revision_id(hexsha)
                except KeyError:
                    return self.mapping.revision_id_foreign_to_bzr(hexsha)
        else:
            return None

    def _comparison_data(self, entry, path):
        if entry is None:
            return None, False, None
        return entry.kind, entry.executable, None

    def path_content_summary(self, path):
        """See Tree.path_content_summary."""
        try:
            (store, mode, hexsha) = self._lookup_path(path)
        except _mod_transport.NoSuchFile:
            return ("missing", None, None, None)
        kind = mode_kind(mode)
        if kind == "file":
            executable = mode_is_executable(mode)
            contents = store[hexsha].data
            return (kind, len(contents), executable, osutils.sha_string(contents))
        elif kind == "symlink":
            return (kind, None, None, decode_git_path(store[hexsha].data))
        elif kind == "tree-reference":
            nested_repo = self._get_submodule_repository(encode_git_path(path))
            return (kind, None, None, nested_repo.lookup_foreign_revision_id(hexsha))
        else:
            return (kind, None, None, None)

    def _iter_tree_contents(self, include_trees=False):
        if self.tree is None:
            return iter([])
        return iter_tree_contents(self.store, self.tree, include_trees=include_trees)

    def annotate_iter(self, path, default_revision=CURRENT_REVISION):
        """Return an iterator of revision_id, line tuples.

        For working trees (and mutable trees in general), the special
        revision_id 'current:' will be used for lines that are new in this
        tree, e.g. uncommitted changes.
        :param default_revision: For lines that don't match a basis, mark them
            with this revision id. Not all implementations will make use of
            this value.
        """
        with self.lock_read():
            # Now we have the parents of this content
            from ..bzr.annotate import VersionedFileAnnotator
            from .annotate import AnnotateProvider

            annotator = VersionedFileAnnotator(
                AnnotateProvider(self._repository._file_change_scanner)
            )
            this_key = (path, self.get_file_revision(path))
            annotations = [
                (key[-1], line) for key, line in annotator.annotate_flat(this_key)
            ]
            return annotations

    def _get_rules_searcher(self, default_searcher):
        return default_searcher

    def walkdirs(self, prefix=""):
        """Walk directories in the tree, yielding directory contents.

        Args:
            prefix: Directory to start walking from.

        Yields:
            tuple: (directory_path, children_list) where children_list contains
                tuples of (path, name, kind, lstat, kind) for each child.
        """
        (store, mode, hexsha) = self._lookup_path(prefix)
        todo = deque([(store, encode_git_path(prefix), hexsha)])
        while todo:
            store, path, tree_sha = todo.popleft()
            path_decoded = decode_git_path(path)
            tree = store[tree_sha]
            children = []
            for name, mode, hexsha in tree.iteritems():
                if self.mapping.is_special_file(name):
                    continue
                child_path = posixpath.join(path, name)
                if stat.S_ISDIR(mode):
                    todo.append((store, child_path, hexsha))
                children.append(
                    (
                        decode_git_path(child_path),
                        decode_git_path(name),
                        mode_kind(mode),
                        None,
                        mode_kind(mode),
                    )
                )
            yield path_decoded, children


def tree_delta_from_git_changes(
    changes,
    mappings,
    specific_files=None,
    require_versioned=False,
    include_root=False,
    source_extras=None,
    target_extras=None,
):
    """Create a TreeDelta from Git tree changes.

    Converts a stream of Git tree changes into a Breezy TreeDelta object,
    handling file additions, deletions, modifications, renames, and copies.

    Args:
        changes: Iterator of change tuples from git tree comparison.
        mappings: Tuple of (old_mapping, new_mapping) for file ID generation.
        specific_files: Optional list of specific files to include.
        require_versioned: Whether to require files to be versioned.
        include_root: Whether to include the root directory in changes.
        source_extras: Set of extra (unversioned) files in the source tree.
        target_extras: Set of extra (unversioned) files in the target tree.

    Returns:
        TreeDelta: Object containing categorized changes between the trees.
    """
    (old_mapping, new_mapping) = mappings
    if target_extras is None:
        target_extras = set()
    if source_extras is None:
        source_extras = set()
    ret = delta.TreeDelta()
    added = []
<<<<<<< HEAD
    for change_type, old, new in changes:
        # Handle both old format (None, None, None) and new format None
        if old is None:
            oldpath, oldmode, oldsha = None, None, None
        else:
            (oldpath, oldmode, oldsha) = old
        if new is None:
            newpath, newmode, newsha = None, None, None
        else:
            (newpath, newmode, newsha) = new
=======
    for change in changes:
        change_type = change.type
        old = change.old
        new = change.new

        if old is not None:
            (oldpath, oldmode, oldsha) = old
        else:
            (oldpath, oldmode, oldsha) = (None, None, None)
        if new is not None:
            (newpath, newmode, newsha) = new
        else:
            (newpath, newmode, newsha) = (None, None, None)
>>>>>>> 6f7ec3d8
        if newpath == b"" and not include_root:
            continue
        copied = change_type == "copy"
        oldpath_decoded = decode_git_path(oldpath) if oldpath is not None else None
        newpath_decoded = decode_git_path(newpath) if newpath is not None else None
        if not (
            specific_files is None
            or (
                oldpath is not None
                and osutils.is_inside_or_parent_of_any(specific_files, oldpath_decoded)
            )
            or (
                newpath is not None
                and osutils.is_inside_or_parent_of_any(specific_files, newpath_decoded)
            )
        ):
            continue

        if oldpath is None:
            oldexe = None
            oldkind = None
            oldname = None
            oldparent = None
            oldversioned = False
        else:
            oldversioned = oldpath not in source_extras
            if oldmode:
                oldexe = mode_is_executable(oldmode)
                oldkind = mode_kind(oldmode)
            else:
                oldexe = False
                oldkind = None
            if oldpath == b"":
                oldparent = None
                oldname = ""
            else:
                (oldparentpath, oldname) = osutils.split(oldpath_decoded)
                oldparent = old_mapping.generate_file_id(oldparentpath)
        if newpath is None:
            newexe = None
            newkind = None
            newname = None
            newparent = None
            newversioned = False
        else:
            newversioned = newpath not in target_extras
            if newmode:
                newexe = mode_is_executable(newmode)
                newkind = mode_kind(newmode)
            else:
                newexe = False
                newkind = None
            if newpath_decoded == "":
                newparent = None
                newname = ""
            else:
                newparentpath, newname = osutils.split(newpath_decoded)
                newparent = new_mapping.generate_file_id(newparentpath)
        if oldversioned and not copied:
            fileid = old_mapping.generate_file_id(oldpath_decoded)
        elif newversioned:
            fileid = new_mapping.generate_file_id(newpath_decoded)
        else:
            fileid = None
        if old_mapping.is_special_file(oldpath):
            oldpath = None
        if new_mapping.is_special_file(newpath):
            newpath = None
        if oldpath is None and newpath is None:
            continue
        change = InventoryTreeChange(
            fileid,
            (oldpath_decoded, newpath_decoded),
            (oldsha != newsha),
            (oldversioned, newversioned),
            (oldparent, newparent),
            (oldname, newname),
            (oldkind, newkind),
            (oldexe, newexe),
            copied=copied,
        )
        if newpath is not None and not newversioned and newkind != "directory":
            change.file_id = None
            ret.unversioned.append(change)
        elif change_type == "add":
            added.append((newpath, newkind, newsha))
        elif newpath is None or newmode == 0:
            ret.removed.append(change)
        elif change_type == "delete":
            ret.removed.append(change)
        elif change_type == "copy":
            if stat.S_ISDIR(oldmode) and stat.S_ISDIR(newmode):
                continue
            ret.copied.append(change)
        elif change_type == "rename":
            if stat.S_ISDIR(oldmode) and stat.S_ISDIR(newmode):
                continue
            ret.renamed.append(change)
        elif mode_kind(oldmode) != mode_kind(newmode):
            ret.kind_changed.append(change)
        elif oldsha != newsha or oldmode != newmode:
            if stat.S_ISDIR(oldmode) and stat.S_ISDIR(newmode):
                continue
            ret.modified.append(change)
        else:
            ret.unchanged.append(change)

    implicit_dirs = {""}
    for path, kind, _sha in added:
        if kind == "directory" or path in target_extras:
            continue
        implicit_dirs.update(osutils.parent_directories(path))

    for path, kind, _sha in added:
        path_decoded = decode_git_path(path)
        if kind == "directory" and path_decoded not in implicit_dirs:
            continue
        parent_path, basename = osutils.split(path_decoded)
        parent_id = new_mapping.generate_file_id(parent_path)
        file_id = new_mapping.generate_file_id(path_decoded)
        ret.added.append(
            InventoryTreeChange(
                file_id,
                (None, path_decoded),
                True,
                (False, True),
                (None, parent_id),
                (None, basename),
                (None, kind),
                (None, False),
            )
        )

    return ret


def changes_from_git_changes(
    changes,
    mapping,
    specific_files=None,
    include_unchanged=False,
    source_extras=None,
    target_extras=None,
):
    """Create an iter_changes-like generator from Git tree changes.

    Converts a stream of Git tree changes into InventoryTreeChange objects
    that are compatible with Breezy's iter_changes interface.

    Args:
        changes: Iterator of change tuples from git tree comparison.
        mapping: File ID mapping object for generating file IDs.
        specific_files: Optional list of specific files to include.
        include_unchanged: Whether to include unchanged files.
        source_extras: Set of extra (unversioned) files in the source tree.
        target_extras: Set of extra (unversioned) files in the target tree.

    Yields:
        InventoryTreeChange: Objects describing individual file changes.
    """
    if target_extras is None:
        target_extras = set()
    if source_extras is None:
        source_extras = set()
    for change in changes:
        change_type = change.type
        old = change.old
        new = change.new

        if change_type == "unchanged" and not include_unchanged:
            continue
<<<<<<< HEAD
        # Handle both old format (None, None, None) and new format None
        if old is None:
            oldpath, oldmode, oldsha = None, None, None
=======

        if old is not None:
            (oldpath, oldmode, oldsha) = old
        else:
            (oldpath, oldmode, oldsha) = (None, None, None)
        if new is not None:
            (newpath, newmode, newsha) = new
        else:
            (newpath, newmode, newsha) = (None, None, None)
        if oldpath is not None:
            oldpath_decoded = decode_git_path(oldpath)
>>>>>>> 6f7ec3d8
        else:
            (oldpath, oldmode, oldsha) = old
        if new is None:
            newpath, newmode, newsha = None, None, None
        else:
            (newpath, newmode, newsha) = new
        oldpath_decoded = decode_git_path(oldpath) if oldpath is not None else None
        newpath_decoded = decode_git_path(newpath) if newpath is not None else None
        if not (
            specific_files is None
            or (
                oldpath_decoded is not None
                and osutils.is_inside_or_parent_of_any(specific_files, oldpath_decoded)
            )
            or (
                newpath_decoded is not None
                and osutils.is_inside_or_parent_of_any(specific_files, newpath_decoded)
            )
        ):
            continue
        if oldpath is not None and mapping.is_special_file(oldpath):
            continue
        if newpath is not None and mapping.is_special_file(newpath):
            continue
        if oldpath is None:
            oldexe = None
            oldkind = None
            oldname = None
            oldparent = None
            oldversioned = False
        else:
            oldversioned = oldpath not in source_extras
            if oldmode:
                oldexe = mode_is_executable(oldmode)
                oldkind = mode_kind(oldmode)
            else:
                oldexe = False
                oldkind = None
            if oldpath_decoded == "":
                oldparent = None
                oldname = ""
            else:
                (oldparentpath, oldname) = osutils.split(oldpath_decoded)
                oldparent = mapping.generate_file_id(oldparentpath)
        if newpath is None:
            newexe = None
            newkind = None
            newname = None
            newparent = None
            newversioned = False
        else:
            newversioned = newpath not in target_extras
            if newmode:
                newexe = mode_is_executable(newmode)
                newkind = mode_kind(newmode)
            else:
                newexe = False
                newkind = None
            if newpath_decoded == "":
                newparent = None
                newname = ""
            else:
                newparentpath, newname = osutils.split(newpath_decoded)
                newparent = mapping.generate_file_id(newparentpath)
        if (
            not include_unchanged
            and oldkind == "directory"
            and newkind == "directory"
            and oldpath_decoded == newpath_decoded
        ):
            continue
        if oldversioned and change_type != "copy":
            fileid = mapping.generate_file_id(oldpath_decoded)
        elif newversioned:
            fileid = mapping.generate_file_id(newpath_decoded)
        else:
            fileid = None
        if oldkind == "directory" and newkind == "directory":
            modified = False
        else:
            modified = (oldsha != newsha) or (oldmode != newmode)
        yield InventoryTreeChange(
            fileid,
            (oldpath_decoded, newpath_decoded),
            modified,
            (oldversioned, newversioned),
            (oldparent, newparent),
            (oldname, newname),
            (oldkind, newkind),
            (oldexe, newexe),
            copied=(change_type == "copy"),
        )


class InterGitTrees(_mod_tree.InterTree):
    """InterTree implementation for comparing between Git trees.

    Provides optimized comparison operations between two Git trees,
    leveraging Git's native tree comparison capabilities for better
    performance than generic tree comparison methods.

    Attributes:
        _test_mutable_trees_to_test_trees: Test configuration attribute.
        source: The source Git tree.
        target: The target Git tree.
    """

    _test_mutable_trees_to_test_trees = None

    source: GitTree
    target: GitTree

    def __init__(self, source: GitTree, target: GitTree) -> None:
        """Initialize InterGitTrees for comparing two Git trees.

        Args:
            source: The source Git tree to compare from.
            target: The target Git tree to compare to.
        """
        super().__init__(source, target)
        if self.source.store == self.target.store:
            self.store = self.source.store
        else:
            self.store = OverlayObjectStore([self.source.store, self.target.store])
        self.rename_detector = RenameDetector(self.store)

    @classmethod
    def is_compatible(cls, source, target):
        """Check if this InterTree can handle the given trees.

        Args:
            source: The source tree.
            target: The target tree.

        Returns:
            bool: True if both trees are GitTree instances.
        """
        return isinstance(source, GitTree) and isinstance(target, GitTree)

    def compare(
        self,
        want_unchanged=False,
        specific_files=None,
        extra_trees=None,
        require_versioned=False,
        include_root=False,
        want_unversioned=False,
    ):
        """Compare the source and target trees.

        Args:
            want_unchanged: Include unchanged files in the comparison.
            specific_files: Only compare these specific files.
            extra_trees: Additional trees for path resolution.
            require_versioned: Require all paths to be versioned.
            include_root: Include the root directory in changes.
            want_unversioned: Include unversioned files in the comparison.

        Returns:
            TreeDelta: Object describing the differences between trees.
        """
        with self.lock_read():
            changes, source_extras, target_extras = self._iter_git_changes(
                want_unchanged=want_unchanged,
                require_versioned=require_versioned,
                specific_files=specific_files,
                extra_trees=extra_trees,
                want_unversioned=want_unversioned,
            )
            return tree_delta_from_git_changes(
                changes,
                (self.source.mapping, self.target.mapping),
                specific_files=specific_files,
                include_root=include_root,
                source_extras=source_extras,
                target_extras=target_extras,
            )

    def iter_changes(
        self,
        include_unchanged=False,
        specific_files=None,
        pb=None,
        extra_trees=None,
        require_versioned=True,
        want_unversioned=False,
    ):
        """Iterate over changes between the source and target trees.

        Args:
            include_unchanged: Include unchanged files in the iteration.
            specific_files: Only iterate over these specific files.
            pb: Progress bar (unused).
            extra_trees: Additional trees for path resolution.
            require_versioned: Require all paths to be versioned.
            want_unversioned: Include unversioned files in the iteration.

        Yields:
            InventoryTreeChange: Objects describing individual changes.
        """
        if extra_trees is None:
            extra_trees = []
        with self.lock_read():
            changes, source_extras, target_extras = self._iter_git_changes(
                want_unchanged=include_unchanged,
                require_versioned=require_versioned,
                specific_files=specific_files,
                extra_trees=extra_trees,
                want_unversioned=want_unversioned,
            )
            return changes_from_git_changes(
                changes,
                self.target.mapping,
                specific_files=specific_files,
                include_unchanged=include_unchanged,
                source_extras=source_extras,
                target_extras=target_extras,
            )

    def _iter_git_changes(
        self,
        want_unchanged=False,
        specific_files=None,
        require_versioned=False,
        extra_trees=None,
        want_unversioned=False,
        include_trees=True,
    ):
        """Internal method to get Git-level changes between trees.

        Args:
            want_unchanged: Include unchanged items.
            specific_files: Only examine these specific files.
            require_versioned: Require all paths to be versioned.
            extra_trees: Additional trees for path resolution.
            want_unversioned: Include unversioned files.
            include_trees: Include tree (directory) changes.

        Returns:
            tuple: (changes_iterator, source_extras, target_extras)
        """
        trees = [self.source]
        if extra_trees is not None:
            trees.extend(extra_trees)
        if specific_files is not None:
            specific_files = self.target.find_related_paths_across_trees(
                specific_files, trees, require_versioned=require_versioned
            )
        # TODO(jelmer): Restrict to specific_files, for performance reasons.
        with self.lock_read():
            from_tree_sha, from_extras = self.source.git_snapshot(
                want_unversioned=want_unversioned
            )
            to_tree_sha, to_extras = self.target.git_snapshot(
                want_unversioned=want_unversioned
            )
            changes = tree_changes(
                self.store,
                from_tree_sha,
                to_tree_sha,
                include_trees=include_trees,
                rename_detector=self.rename_detector,
                want_unchanged=want_unchanged,
                change_type_same=True,
            )
            return changes, from_extras, to_extras

    def find_target_path(self, path, recurse="none"):
        """Find where a single path has moved to in the target tree.

        Args:
            path: The path to look for in the source tree.
            recurse: Recursion mode (unused).

        Returns:
            str or None: The path in the target tree, or None if removed.
        """
        ret = self.find_target_paths([path], recurse=recurse)
        return ret[path]

    def find_source_path(self, path, recurse="none"):
        """Find where a single path came from in the source tree.

        Args:
            path: The path to look for in the target tree.
            recurse: Recursion mode (unused).

        Returns:
            str or None: The path in the source tree, or None if added.
        """
        ret = self.find_source_paths([path], recurse=recurse)
        return ret[path]

    def find_target_paths(self, paths, recurse="none"):
        """Find where multiple paths have moved to in the target tree.

        Args:
            paths: List of paths to look for in the source tree.
            recurse: Recursion mode (unused).

        Returns:
            dict: Mapping from source path to target path (or None if removed).

        Raises:
            NoSuchFile: If a path doesn't exist in the source tree.
        """
        paths = set(paths)
        ret = {}
        changes = self._iter_git_changes(specific_files=paths, include_trees=False)[0]
        for _change_type, old, new in changes:
            if old[0] is None:
                continue
            oldpath = decode_git_path(old[0])
            if oldpath in paths:
                ret[oldpath] = decode_git_path(new[0]) if new[0] else None
        for path in paths:
            if path not in ret:
                if self.source.has_filename(path):
                    if self.target.has_filename(path):
                        ret[path] = path
                    else:
                        ret[path] = None
                else:
                    raise _mod_transport.NoSuchFile(path)
        return ret

    def find_source_paths(self, paths, recurse="none"):
        """Find where multiple paths came from in the source tree.

        Args:
            paths: List of paths to look for in the target tree.
            recurse: Recursion mode (unused).

        Returns:
            dict: Mapping from target path to source path (or None if added).

        Raises:
            NoSuchFile: If a path doesn't exist in the target tree.
        """
        paths = set(paths)
        ret = {}
        changes = self._iter_git_changes(specific_files=paths, include_trees=False)[0]
<<<<<<< HEAD
        for _change_type, old, new in changes:
            # Handle both old format (None, None, None) and new format None
            if old is None:
                oldpath, _oldmode, _oldsha = None, None, None
            else:
                (oldpath, _oldmode, _oldsha) = old
            if new is None:
                newpath_bytes, _newmode, _newsha = None, None, None
            else:
                (newpath_bytes, _newmode, _newsha) = new
            if newpath_bytes is None:
                continue
            newpath = decode_git_path(newpath_bytes)
            if newpath in paths:
                ret[newpath] = decode_git_path(oldpath) if oldpath else None
=======
        for change in changes:
            old = change.old
            new = change.new

            if new is None or new.path is None:
                continue
            newpath = decode_git_path(new.path)
            if newpath in paths:
                ret[newpath] = decode_git_path(old.path) if old and old.path else None
>>>>>>> 6f7ec3d8
        for path in paths:
            if path not in ret:
                if self.target.has_filename(path):
                    if self.source.has_filename(path):
                        ret[path] = path
                    else:
                        ret[path] = None
                else:
                    raise _mod_transport.NoSuchFile(path)
        return ret


_mod_tree.InterTree.register_optimiser(InterGitTrees)


class MutableGitIndexTree(mutabletree.MutableTree, GitTree):
    """A mutable Git tree backed by a Git index.

    This class represents a working tree that can be modified and uses
    a Git index to track changes. It provides the interface for making
    changes to files in a Git working tree while maintaining consistency
    with the Git index.

    Attributes:
        store: The Git object store for this tree.
    """

    store: BaseObjectStore

    def __init__(self):
        """Initialize a MutableGitIndexTree.

        Sets up the internal state for tracking locks, versioned directories,
        index modifications, and submodule information.
        """
        self._lock_mode = None
        self._lock_count = 0
        self._versioned_dirs = None
        self._index_dirty = False
        self._submodules = None

    def git_snapshot(self, want_unversioned=False):
        """Create a Git snapshot of this working tree.

        Args:
            want_unversioned: Whether to include unversioned files.

        Returns:
            tuple: (tree_sha, extras_set) where tree_sha is the Git tree
                object SHA and extras_set contains unversioned files.
        """
        return snapshot_workingtree(self, want_unversioned=want_unversioned)

    def is_versioned(self, path):
        """Check if a path is versioned in this tree.

        Args:
            path: Path to check.

        Returns:
            bool: True if the path is versioned or is a versioned directory.
        """
        with self.lock_read():
            path = encode_git_path(path.rstrip("/"))
            (index, subpath) = self._lookup_index(path)
            return subpath in index or self._has_dir(path)

    def _has_dir(self, path):
        """Check if a directory path is versioned.

        Args:
            path: Encoded path to check.

        Returns:
            bool: True if the directory contains versioned files.

        Raises:
            TypeError: If path is not bytes.
        """
        if not isinstance(path, bytes):
            raise TypeError(path)
        if path == b"":
            return True
        if self._versioned_dirs is None:
            self._load_dirs()
        return path in self._versioned_dirs

    def _load_dirs(self):
        """Load the set of versioned directories from the index.

        Raises:
            ObjectNotLocked: If the tree is not locked.
        """
        if self._lock_mode is None:
            raise errors.ObjectNotLocked(self)
        self._versioned_dirs = set()
        for p, _entry in self._recurse_index_entries():
            self._ensure_versioned_dir(posixpath.dirname(p))

    def _ensure_versioned_dir(self, dirname):
        if not isinstance(dirname, bytes):
            raise TypeError(dirname)
        if dirname in self._versioned_dirs:
            return
        if dirname != b"":
            self._ensure_versioned_dir(posixpath.dirname(dirname))
        self._versioned_dirs.add(dirname)

    def path2id(self, path):
        """Convert a path to a file ID.

        Args:
            path: Path to convert.

        Returns:
            bytes or None: File ID for the path, or None if not versioned.
        """
        with self.lock_read():
            path = path.rstrip("/")
            if self.is_versioned(path.rstrip("/")):
                return self.mapping.generate_file_id(osutils.safe_unicode(path))
            return None

    def add(self, files, kinds=None):
        """Add paths to the set of versioned paths.

        Note that the command line normally calls smart_add instead,
        which can automatically recurse.

        This adds the files to the tree, so that they will be
        recorded by the next commit.

        Args:
          files: List of paths to add, relative to the base of the tree.
          kinds: Optional parameter to specify the kinds to be used for
            each file.
        """
        if isinstance(files, str):
            # XXX: Passing a single string is inconsistent and should be
            # deprecated.
            if not (kinds is None or isinstance(kinds, str)):
                raise AssertionError()
            files = [files]
            if kinds is not None:
                kinds = [kinds]

        files = [path.strip("/") for path in files]

        if kinds is None:
            kinds = [None] * len(files)
        elif len(kinds) != len(files):
            raise AssertionError()
        with self.lock_tree_write():
            for f in files:
                # generic constraint checks:
                if self.is_control_filename(f):
                    raise errors.ForbiddenControlFileError(filename=f)
                osutils.splitpath(f)
            # fill out file kinds for all files [not needed when we stop
            # caring about the instantaneous file kind within a uncommmitted tree
            #
            self._gather_kinds(files, kinds)
            for path, kind in zip(files, kinds, strict=False):
                path, can_access = osutils.normalized_filename(path)
                if not can_access:
                    raise errors.InvalidNormalization(path)
                self._index_add_entry(path, kind)

    def _gather_kinds(self, files, kinds):
        """Helper function for add - sets the entries of kinds.

        This method should be overridden by subclasses to determine
        the kind (file type) for each file being added.

        Args:
            files: List of file paths.
            kinds: List of kinds to be populated.

        Raises:
            NotImplementedError: This method must be implemented by subclasses.
        """
        raise NotImplementedError(self._gather_kinds)

    def _read_submodule_head(self, path):
        """Read the HEAD commit of a submodule.

        Args:
            path: Path to the submodule.

        Returns:
            bytes: SHA-1 of the submodule's HEAD commit.

        Raises:
            NotImplementedError: This method must be implemented by subclasses.
        """
        raise NotImplementedError(self._read_submodule_head)

    def _lookup_index(self, encoded_path):
        if not isinstance(encoded_path, bytes):
            raise TypeError(encoded_path)
        # Common case:
        if encoded_path in self.index:
            return self.index, encoded_path
        # TODO(jelmer): Perhaps have a cache with paths under which some
        # submodules exist?
        index = self.index
        remaining_path = encoded_path
        while True:
            parts = remaining_path.split(b"/")
            for i in range(1, len(parts)):
                basepath = b"/".join(parts[:i])
                try:
                    value = index[basepath]
                except KeyError:
                    continue
                else:
                    if S_ISGITLINK(value.mode):
                        index = self._get_submodule_index(basepath)
                        remaining_path = b"/".join(parts[i:])
                        break
                    else:
                        return index, remaining_path
            else:
                return index, remaining_path
        return index, remaining_path

    def _index_del_entry(self, index, path):
        del index[path]
        # TODO(jelmer): Keep track of dirty per index
        self._index_dirty = True

    def _apply_index_changes(self, changes):
        for path, kind, _executability, reference_revision, symlink_target in changes:
            if kind is None or kind == "directory":
                (index, subpath) = self._lookup_index(encode_git_path(path))
                try:
                    self._index_del_entry(index, subpath)
                except KeyError:
                    pass
                else:
                    self._versioned_dirs = None
            else:
                self._index_add_entry(
                    path,
                    kind,
                    reference_revision=reference_revision,
                    symlink_target=symlink_target,
                )
        self.flush()

    def _index_add_entry(
        self, path, kind, reference_revision=None, symlink_target=None
    ):
        if kind == "directory":
            # Git indexes don't contain directories
            return
        elif kind == "file":
            blob = Blob()
            try:
                file, stat_val = self.get_file_with_stat(path)
            except (_mod_transport.NoSuchFile, OSError):
                # TODO: Rather than come up with something here, use the old
                # index
                file = BytesIO()
                stat_val = os.stat_result(
                    (stat.S_IFREG | 0o644, 0, 0, 0, 0, 0, 0, 0, 0, 0)
                )
            with file:
                blob.set_raw_string(file.read())
            # Add object to the repository if it didn't exist yet
            if blob.id not in self.store:
                self.store.add_object(blob)
            hexsha = blob.id
        elif kind == "symlink":
            blob = Blob()
            try:
                stat_val = self._lstat(path)
            except OSError:
                # TODO: Rather than come up with something here, use the
                # old index
                stat_val = os.stat_result((stat.S_IFLNK, 0, 0, 0, 0, 0, 0, 0, 0, 0))
            if symlink_target is None:
                symlink_target = self.get_symlink_target(path)
            blob.set_raw_string(encode_git_path(symlink_target))
            # Add object to the repository if it didn't exist yet
            if blob.id not in self.store:
                self.store.add_object(blob)
            hexsha = blob.id
        elif kind == "tree-reference":
            if reference_revision is not None:
                hexsha = self.branch.lookup_bzr_revision_id(reference_revision)[0]
            else:
                hexsha = self._read_submodule_head(path)
                if hexsha is None:
                    raise errors.NoCommits(path)
            try:
                stat_val = self._lstat(path)
            except OSError:
                stat_val = os.stat_result((S_IFGITLINK, 0, 0, 0, 0, 0, 0, 0, 0, 0))
            stat_val = os.stat_result((S_IFGITLINK,) + stat_val[1:])
        else:
            raise AssertionError(f"unknown kind '{kind}'")
        # Add an entry to the index or update the existing entry
        ensure_normalized_path(path)
        encoded_path = encode_git_path(path)
        if b"\r" in encoded_path or b"\n" in encoded_path:
            # TODO(jelmer): Why do we need to do this?
            trace.mutter("ignoring path with invalid newline in it: %r", path)
            return
        (index, index_path) = self._lookup_index(encoded_path)
        index[index_path] = index_entry_from_stat(stat_val, hexsha)
        self._index_dirty = True
        if self._versioned_dirs is not None:
            self._ensure_versioned_dir(index_path)

    def _recurse_index_entries(self, index=None, basepath=b"", recurse_nested=False):
        # Iterate over all index entries
        with self.lock_read():
            if index is None:
                index = self.index
            for path, value in index.items():
                if isinstance(value, ConflictedIndexEntry):
                    if value.this is None:
                        continue
                    mode = value.this.mode
                else:
                    mode = value.mode
                if S_ISGITLINK(mode) and recurse_nested:
                    subindex = self._get_submodule_index(path)
                    yield from self._recurse_index_entries(
                        index=subindex, basepath=path, recurse_nested=recurse_nested
                    )
                else:
                    yield (posixpath.join(basepath, path), value)

    def iter_entries_by_dir(self, specific_files=None, recurse_nested=False):
        """Iterate over entries grouped by directory.

        Args:
            specific_files: Only iterate over these specific files.
            recurse_nested: Whether to recurse into nested trees.

        Yields:
            tuple: (path, entry) for each entry.
        """
        with self.lock_read():
            specific_files = set(specific_files) if specific_files is not None else None
            root_ie = self._get_dir_ie("", None)
            ret = {}
            if specific_files is None or "" in specific_files:
                ret[("", "")] = root_ie
            dir_ids = {"": root_ie.file_id}
            for path, value in self._recurse_index_entries(
                recurse_nested=recurse_nested
            ):
                if self.mapping.is_special_file(path):
                    continue
                path = decode_git_path(path)
                if specific_files is not None and path not in specific_files:
                    continue
                (parent, name) = posixpath.split(path)
                try:
                    file_ie = self._get_file_ie(name, path, value, None)
                except _mod_transport.NoSuchFile:
                    continue
                if specific_files is None:
                    for dir_path, dir_ie in self._add_missing_parent_ids(
                        parent, dir_ids
                    ):
                        ret[(posixpath.dirname(dir_path), dir_path)] = dir_ie
                file_ie.parent_id = self.path2id(parent)
                ret[(posixpath.dirname(path), path)] = file_ie
            # Special casing for directories
            if specific_files:
                for path in specific_files:
                    key = (posixpath.dirname(path), path)
                    if key not in ret and self.is_versioned(path):
                        ret[key] = self._get_dir_ie(path, self.path2id(key[0]))
            for (_, path), ie in sorted(ret.items()):
                yield path, ie

    def iter_references(self):
        """Iterate over tree references (submodules) in this tree.

        Yields:
            str: Path to each tree reference in this tree.
        """
        if self.supports_tree_reference():
            # TODO(jelmer): Implement a more efficient version of this
            for path, entry in self.iter_entries_by_dir():
                if entry.kind == "tree-reference":
                    yield path

    def _get_dir_ie(self, path: str, parent_id) -> GitTreeDirectory:
        file_id = self.path2id(path)
        return GitTreeDirectory(file_id, posixpath.basename(path).strip("/"), parent_id)

    def _get_file_ie(
        self,
        name: str,
        path: str,
        value: IndexEntry | ConflictedIndexEntry,
        parent_id,
    ) -> GitTreeSymlink | GitTreeDirectory | GitTreeFile | GitTreeSubmodule:
        if not isinstance(name, str):
            raise TypeError(name)
        if not isinstance(path, str):
            raise TypeError(path)
        if isinstance(value, IndexEntry):
            mode = value.mode
            sha = value.sha
            size = value.size
        elif isinstance(value, ConflictedIndexEntry):
            if value.this is None:
                raise _mod_transport.NoSuchFile(path)
            mode = value.this.mode
            sha = value.this.sha
            size = value.this.size
        else:
            raise TypeError(value)
        file_id = self.path2id(path)
        if not isinstance(file_id, bytes):
            raise TypeError(file_id)
        kind = mode_kind(mode)
        ie = entry_factory[kind](file_id, name, parent_id, git_sha1=sha)
        if kind == "symlink":
            ie.symlink_target = self.get_symlink_target(path)
        elif kind == "tree-reference":
            ie.reference_revision = self.get_reference_revision(path)
        elif kind == "directory":
            pass
        else:
            ie.git_sha1 = sha
            ie.text_size = size
            ie.executable = bool(stat.S_ISREG(mode) and stat.S_IEXEC & mode)
        return ie

    def _add_missing_parent_ids(
        self, path: str, dir_ids
    ) -> list[tuple[str, GitTreeDirectory]]:
        if path in dir_ids:
            return []
        parent = posixpath.dirname(path).strip("/")
        ret = self._add_missing_parent_ids(parent, dir_ids)
        parent_id = dir_ids[parent]
        ie = self._get_dir_ie(path, parent_id)
        dir_ids[path] = ie.file_id
        ret.append((path, ie))
        return ret

    def _comparison_data(self, entry, path):
        if entry is None:
            return None, False, None
        return entry.kind, entry.executable, None

    def _unversion_path(self, path):
        if self._lock_mode is None:
            raise errors.ObjectNotLocked(self)
        encoded_path = encode_git_path(path)
        count = 0
        (index, subpath) = self._lookup_index(encoded_path)
        try:
            self._index_del_entry(index, encoded_path)
        except KeyError:
            # A directory, perhaps?
            # TODO(jelmer): Deletes that involve submodules?
            for p in list(index):
                if p.startswith(subpath + b"/"):
                    count += 1
                    self._index_del_entry(index, p)
        else:
            count = 1
        self._versioned_dirs = None
        return count

    def unversion(self, paths):
        """Remove paths from version control.

        Args:
            paths: List of paths to unversion.

        Raises:
            NoSuchFile: If any path is not versioned.
        """
        with self.lock_tree_write():
            for path in paths:
                if self._unversion_path(path) == 0:
                    raise _mod_transport.NoSuchFile(path)
            self._versioned_dirs = None
            self.flush()

    def flush(self):
        """Flush any pending changes to disk.

        This method should be overridden by subclasses to implement
        actual flushing behavior.
        """
        pass

    def update_basis_by_delta(self, revid, delta):
        """Update the tree's basis using an inventory delta.

        Args:
            revid: Revision ID for the new basis.
            delta: Delta describing changes from current to new basis.

        Note:
            This method is inventory-specific and should not normally be called.
        """
        # TODO(jelmer): This shouldn't be called, it's inventory specific.
        for old_path, new_path, _file_id, ie in delta:
            if old_path is not None:
                (index, old_subpath) = self._lookup_index(encode_git_path(old_path))
                if old_subpath in index:
                    self._index_del_entry(index, old_subpath)
                    self._versioned_dirs = None
            if new_path is not None and ie.kind != "directory":
                self._index_add_entry(new_path, ie.kind)
        self.flush()
        self._set_merges_from_parent_ids([])

    def move(self, from_paths, to_dir=None, after=None):
        """Move files to a different directory.

        Args:
            from_paths: List of paths to move.
            to_dir: Target directory to move files into.
            after: Whether this is recording a move that already happened.

        Returns:
            list: List of (from_path, to_path) tuples for each moved file.

        Raises:
            BzrMoveFailedError: If the target directory doesn't exist.
        """
        rename_tuples = []
        with self.lock_tree_write():
            to_abs = self.abspath(to_dir)
            if not os.path.isdir(to_abs):
                raise errors.BzrMoveFailedError(
                    "", to_dir, errors.NotADirectory(to_abs)
                )

            for from_rel in from_paths:
                from_tail = os.path.split(from_rel)[-1]
                to_rel = os.path.join(to_dir, from_tail)
                self.rename_one(from_rel, to_rel, after=after)
                rename_tuples.append((from_rel, to_rel))
            self.flush()
            return rename_tuples

    def rename_one(self, from_rel, to_rel, after=None):
        """Rename a single file or directory.

        Args:
            from_rel: Source path relative to tree root.
            to_rel: Target path relative to tree root.
            after: Whether this is recording a rename that already happened.

        Raises:
            BzrMoveFailedError: If the rename cannot be completed.
        """
        from_path = encode_git_path(from_rel)
        to_rel, can_access = osutils.normalized_filename(to_rel)
        if not can_access:
            raise errors.InvalidNormalization(to_rel)
        to_path = encode_git_path(to_rel)
        with self.lock_tree_write():
            if not after:
                # Perhaps it's already moved?
                after = (
                    not self.has_filename(from_rel)
                    and self.has_filename(to_rel)
                    and not self.is_versioned(to_rel)
                )
            if after:
                if not self.has_filename(to_rel):
                    raise errors.BzrMoveFailedError(
                        from_rel, to_rel, _mod_transport.NoSuchFile(to_rel)
                    )
                if self.basis_tree().is_versioned(to_rel):
                    raise errors.BzrMoveFailedError(
                        from_rel, to_rel, errors.AlreadyVersionedError(to_rel)
                    )

                kind = self.kind(to_rel)
            else:
                try:
                    self.kind(to_rel)
                except _mod_transport.NoSuchFile:
                    exc_type = errors.BzrRenameFailedError
                else:
                    exc_type = errors.BzrMoveFailedError
                if self.is_versioned(to_rel):
                    raise exc_type(
                        from_rel, to_rel, errors.AlreadyVersionedError(to_rel)
                    )
                if not self.has_filename(from_rel):
                    raise errors.BzrMoveFailedError(
                        from_rel, to_rel, _mod_transport.NoSuchFile(from_rel)
                    )
                kind = self.kind(from_rel)
                if not self.is_versioned(from_rel) and kind != "directory":
                    raise exc_type(from_rel, to_rel, errors.NotVersionedError(from_rel))
                if self.has_filename(to_rel):
                    raise errors.RenameFailedFilesExist(
                        from_rel, to_rel, _mod_transport.FileExists(to_rel)
                    )

                kind = self.kind(from_rel)

            if not after and kind != "directory":
                (index, from_subpath) = self._lookup_index(from_path)
                if from_subpath not in index:
                    # It's not a file
                    raise errors.BzrMoveFailedError(
                        from_rel, to_rel, errors.NotVersionedError(path=from_rel)
                    )

            if not after:
                try:
                    self._rename_one(from_rel, to_rel)
                except FileNotFoundError as err:
                    raise errors.BzrMoveFailedError(
                        from_rel, to_rel, _mod_transport.NoSuchFile(to_rel)
                    ) from err
            if kind != "directory":
                (index, _from_index_path) = self._lookup_index(from_path)
<<<<<<< HEAD
                with contextlib.suppress(KeyError):
=======
                try:
>>>>>>> 6f7ec3d8
                    self._index_del_entry(index, from_path)
                self._index_add_entry(to_rel, kind)
            else:
                todo = [
                    (p, i)
                    for (p, i) in self._recurse_index_entries()
                    if p.startswith(from_path + b"/")
                ]
                for child_path, child_value in todo:
                    (child_to_index, child_to_index_path) = self._lookup_index(
                        posixpath.join(
                            to_path, posixpath.relpath(child_path, from_path)
                        )
                    )
                    child_to_index[child_to_index_path] = child_value
                    # TODO(jelmer): Mark individual index as dirty
                    self._index_dirty = True
                    (child_from_index, child_from_index_path) = self._lookup_index(
                        child_path
                    )
                    self._index_del_entry(child_from_index, child_from_index_path)

            self._versioned_dirs = None
            self.flush()

    def path_content_summary(self, path):
        """See Tree.path_content_summary."""
        try:
            stat_result = self._lstat(path)
        except FileNotFoundError:
            # no file.
            return ("missing", None, None, None)
        kind = mode_kind(stat_result.st_mode)
        if kind == "file":
            size = stat_result.st_size
            executable = self._is_executable_from_path_and_stat(path, stat_result)
            # try for a stat cache lookup
            return ("file", size, executable, self._sha_from_stat(path, stat_result))
        elif kind == "directory":
            # perhaps it looks like a plain directory, but it's really a
            # reference.
            if self._directory_is_tree_reference(path):
                kind = "tree-reference"
            return kind, None, None, None
        elif kind == "symlink":
            target = osutils.readlink(self.abspath(path))
            return ("symlink", None, None, target)
        else:
            return (kind, None, None, None)

    def stored_kind(self, relpath):
        """Get the stored kind of a path from the index.

        Args:
            relpath: Path to examine.

        Returns:
            str or None: The kind of entry stored in the index, or None
                if not found.
        """
        if relpath == "":
            return "directory"
        (index, index_path) = self._lookup_index(encode_git_path(relpath))
        if index is None:
            return None
        try:
            mode = index[index_path].mode
        except KeyError:
            for p in index:
                if osutils.is_inside(decode_git_path(index_path), decode_git_path(p)):
                    return "directory"
            return None
        else:
            return mode_kind(mode)

    def kind(self, relpath):
        """Get the actual kind of a path in the working tree.

        Args:
            relpath: Path to examine.

        Returns:
            str: The kind of entry in the working tree.
        """
        kind = file_kind(self.abspath(relpath))
        if kind == "directory":
            if self._directory_is_tree_reference(relpath):
                return "tree-reference"
            return "directory"
        else:
            return kind

    def _live_entry(self, relpath):
        """Get a live entry for a path from the working tree.

        Args:
            relpath: Path to get the live entry for.

        Returns:
            Entry object representing the current state of the path.

        Raises:
            NotImplementedError: This method must be implemented by subclasses.
        """
        raise NotImplementedError(self._live_entry)

    def transform(self, pb=None):
        """Create a tree transform for modifying this tree.

        Args:
            pb: Optional progress bar for the transformation.

        Returns:
            GitTreeTransform: A transformation object for this tree.
        """
        from .transform import GitTreeTransform

        return GitTreeTransform(self, pb=pb)

    def has_changes(self, _from_tree=None):
        """Quickly check that the tree contains at least one commitable change.

        :param _from_tree: tree to compare against to find changes (default to
            the basis tree and is intended to be used by tests).

        :return: True if a change is found. False otherwise
        """
        with self.lock_read():
            # Check pending merges
            if len(self.get_parent_ids()) > 1:
                return True
            if _from_tree is None:
                _from_tree = self.basis_tree()
            changes = self.iter_changes(_from_tree)
            if self.supports_symlinks():
                # Fast path for has_changes.
                try:
                    change = next(changes)
                    if change.path[1] == "":
                        next(changes)
                    return True
                except StopIteration:
                    # No changes
                    return False
            else:
                # Slow path for has_changes.
                # Handle platforms that do not support symlinks in the
                # conditional below. This is slower than the try/except
                # approach below that but we don't have a choice as we
                # need to be sure that all symlinks are removed from the
                # entire changeset. This is because in platforms that
                # do not support symlinks, they show up as None in the
                # working copy as compared to the repository.
                # Also, exclude root as mention in the above fast path.
                changes = filter(
                    lambda c: c[6][0] != "symlink" and c[4] != (None, None), changes
                )
                try:
                    next(iter(changes))
                except StopIteration:
                    return False
                return True


def snapshot_workingtree(
    target: MutableGitIndexTree, want_unversioned: bool = False
) -> tuple[ObjectID, set[bytes]]:
    """Snapshot a working tree into a Git tree object.

    Creates a Git tree object representing the current state of the working
    tree, including both versioned files from the index and optionally
    unversioned files.

    Args:
        target: The mutable Git index tree to snapshot.
        want_unversioned: Whether to include unversioned files in the snapshot.

    Returns:
        tuple: A tuple containing:
            - ObjectID: SHA-1 of the created Git tree object.
            - set[bytes]: Set of encoded paths for extra (unversioned) files
                that were included in the snapshot.
    """
    extras = set()
    blobs = {}
    # Report dirified directories to commit_tree first, so that they can be
    # replaced with non-empty directories if they have contents.
    dirified = []
    trust_executable = target._supports_executable()  # type: ignore
    for path, index_entry in target._recurse_index_entries():
        index_entry = getattr(index_entry, "this", index_entry)
        try:
            live_entry = target._live_entry(path)
        except FileNotFoundError:
            # Entry was removed; keep it listed, but mark it as gone.
            blobs[path] = (ZERO_SHA, 0)
        else:
            if live_entry is None:
                # Entry was turned into a directory.
                # Maybe it's just a submodule that's not checked out?
                if S_ISGITLINK(index_entry.mode):
                    blobs[path] = (index_entry.sha, index_entry.mode)
                else:
                    dirified.append((path, Tree().id, stat.S_IFDIR))
                    target.store.add_object(Tree())
            else:
                mode = live_entry.mode
                if not trust_executable:
                    if mode_is_executable(index_entry.mode):
                        mode |= 0o111
                    else:
                        mode &= ~0o111
                if live_entry.sha != index_entry.sha:
                    rp = decode_git_path(path)
                    if stat.S_ISREG(live_entry.mode):
                        blob = Blob()
                        with target.get_file(rp) as f:
                            blob.data = f.read()
                    elif stat.S_ISLNK(live_entry.mode):
                        blob = Blob()
                        blob.data = os.fsencode(target.get_symlink_target(rp))
                    else:
                        blob = None
                    if blob is not None:
                        target.store.add_object(blob)
                blobs[path] = (live_entry.sha, cleanup_mode(live_entry.mode))
    if want_unversioned:
        for extra in target._iter_files_recursive(include_dirs=False):  # type: ignore
            extra, _accessible = osutils.normalized_filename(extra)
            np = encode_git_path(extra)
            if np in blobs:
                continue
            st = target._lstat(extra)  # type: ignore
            obj: Tree | Blob
            if stat.S_ISDIR(st.st_mode):
                obj = Tree()
            elif stat.S_ISREG(st.st_mode) or stat.S_ISLNK(st.st_mode):
                obj = blob_from_path_and_stat(os.fsencode(target.abspath(extra)), st)  # type: ignore
            else:
                continue
            target.store.add_object(obj)
            blobs[np] = (obj.id, cleanup_mode(st.st_mode))
            extras.add(np)
    return commit_tree(
        target.store, dirified + [(p, s, m) for (p, (s, m)) in blobs.items()]
    ), extras<|MERGE_RESOLUTION|>--- conflicted
+++ resolved
@@ -842,7 +842,6 @@
         return (store, mode, hexsha)
 
     def is_executable(self, path):
-<<<<<<< HEAD
         """Check if a file is executable.
 
         Args:
@@ -851,8 +850,6 @@
         Returns:
             bool: True if the file is executable, False otherwise.
         """
-=======
->>>>>>> 6f7ec3d8
         (_store, mode, _hexsha) = self._lookup_path(path)
         if mode is None:
             # the tree root is a directory
@@ -860,7 +857,6 @@
         return mode_is_executable(mode)
 
     def kind(self, path):
-<<<<<<< HEAD
         """Get the kind of entry at a path.
 
         Args:
@@ -869,8 +865,6 @@
         Returns:
             str: The kind of entry ('file', 'directory', 'symlink', etc.).
         """
-=======
->>>>>>> 6f7ec3d8
         (_store, mode, _hexsha) = self._lookup_path(path)
         if mode is None:
             # the tree root is a directory
@@ -1110,7 +1104,6 @@
         return osutils.sha_string(self.get_file_text(path))
 
     def get_file_verifier(self, path, stat_value=None):
-<<<<<<< HEAD
         """Get a verifier for a file's contents.
 
         Args:
@@ -1120,8 +1113,6 @@
         Returns:
             tuple: ("GIT", hexsha) verifier tuple.
         """
-=======
->>>>>>> 6f7ec3d8
         (_store, _mode, hexsha) = self._lookup_path(path)
         return ("GIT", hexsha)
 
@@ -1295,18 +1286,6 @@
         source_extras = set()
     ret = delta.TreeDelta()
     added = []
-<<<<<<< HEAD
-    for change_type, old, new in changes:
-        # Handle both old format (None, None, None) and new format None
-        if old is None:
-            oldpath, oldmode, oldsha = None, None, None
-        else:
-            (oldpath, oldmode, oldsha) = old
-        if new is None:
-            newpath, newmode, newsha = None, None, None
-        else:
-            (newpath, newmode, newsha) = new
-=======
     for change in changes:
         change_type = change.type
         old = change.old
@@ -1320,7 +1299,6 @@
             (newpath, newmode, newsha) = new
         else:
             (newpath, newmode, newsha) = (None, None, None)
->>>>>>> 6f7ec3d8
         if newpath == b"" and not include_root:
             continue
         copied = change_type == "copy"
@@ -1492,11 +1470,6 @@
 
         if change_type == "unchanged" and not include_unchanged:
             continue
-<<<<<<< HEAD
-        # Handle both old format (None, None, None) and new format None
-        if old is None:
-            oldpath, oldmode, oldsha = None, None, None
-=======
 
         if old is not None:
             (oldpath, oldmode, oldsha) = old
@@ -1508,15 +1481,12 @@
             (newpath, newmode, newsha) = (None, None, None)
         if oldpath is not None:
             oldpath_decoded = decode_git_path(oldpath)
->>>>>>> 6f7ec3d8
-        else:
-            (oldpath, oldmode, oldsha) = old
-        if new is None:
-            newpath, newmode, newsha = None, None, None
-        else:
-            (newpath, newmode, newsha) = new
-        oldpath_decoded = decode_git_path(oldpath) if oldpath is not None else None
-        newpath_decoded = decode_git_path(newpath) if newpath is not None else None
+        else:
+            oldpath_decoded = None
+        if newpath is not None:
+            newpath_decoded = decode_git_path(newpath)
+        else:
+            newpath_decoded = None
         if not (
             specific_files is None
             or (
@@ -1851,23 +1821,6 @@
         paths = set(paths)
         ret = {}
         changes = self._iter_git_changes(specific_files=paths, include_trees=False)[0]
-<<<<<<< HEAD
-        for _change_type, old, new in changes:
-            # Handle both old format (None, None, None) and new format None
-            if old is None:
-                oldpath, _oldmode, _oldsha = None, None, None
-            else:
-                (oldpath, _oldmode, _oldsha) = old
-            if new is None:
-                newpath_bytes, _newmode, _newsha = None, None, None
-            else:
-                (newpath_bytes, _newmode, _newsha) = new
-            if newpath_bytes is None:
-                continue
-            newpath = decode_git_path(newpath_bytes)
-            if newpath in paths:
-                ret[newpath] = decode_git_path(oldpath) if oldpath else None
-=======
         for change in changes:
             old = change.old
             new = change.new
@@ -1877,7 +1830,6 @@
             newpath = decode_git_path(new.path)
             if newpath in paths:
                 ret[newpath] = decode_git_path(old.path) if old and old.path else None
->>>>>>> 6f7ec3d8
         for path in paths:
             if path not in ret:
                 if self.target.has_filename(path):
@@ -2506,11 +2458,7 @@
                     ) from err
             if kind != "directory":
                 (index, _from_index_path) = self._lookup_index(from_path)
-<<<<<<< HEAD
                 with contextlib.suppress(KeyError):
-=======
-                try:
->>>>>>> 6f7ec3d8
                     self._index_del_entry(index, from_path)
                 self._index_add_entry(to_rel, kind)
             else:
