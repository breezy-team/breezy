# Copyright (C) 2009-2018 Jelmer Vernooij <jelmer@jelmer.uk>
#
# This program is free software; you can redistribute it and/or modify
# it under the terms of the GNU General Public License as published by
# the Free Software Foundation; either version 2 of the License, or
# (at your option) any later version.
#
# This program is distributed in the hope that it will be useful,
# but WITHOUT ANY WARRANTY; without even the implied warranty of
# MERCHANTABILITY or FITNESS FOR A PARTICULAR PURPOSE.  See the
# GNU General Public License for more details.
#
# You should have received a copy of the GNU General Public License
# along with this program; if not, write to the Free Software
# Foundation, Inc., 51 Franklin Street, Fifth Floor, Boston, MA 02110-1301 USA


"""Git Trees."""

from __future__ import absolute_import

from collections import deque
import errno
from io import BytesIO
import os

from dulwich.config import (
    parse_submodules,
    ConfigFile as GitConfigFile,
    )
from dulwich.diff_tree import tree_changes, RenameDetector
from dulwich.errors import NotTreeError
from dulwich.index import (
    blob_from_path_and_stat,
    cleanup_mode,
    commit_tree,
    index_entry_from_stat,
    Index,
    )
from dulwich.object_store import (
    tree_lookup_path,
    OverlayObjectStore,
    )
from dulwich.objects import (
    Blob,
    Tree,
    ZERO_SHA,
    S_IFGITLINK,
    S_ISGITLINK,
    )
import stat
import posixpath

from .. import (
    controldir as _mod_controldir,
    delta,
    errors,
    mutabletree,
    osutils,
    revisiontree,
    trace,
    tree as _mod_tree,
    workingtree,
    )
from ..revision import (
    CURRENT_REVISION,
    NULL_REVISION,
    )
from ..sixish import (
    text_type,
    viewitems,
    )

from .mapping import (
    encode_git_path,
    decode_git_path,
    mode_is_executable,
    mode_kind,
    default_mapping,
    )
from .transportgit import (
    TransportObjectStore,
    TransportRepo,
    )


class GitTreeDirectory(_mod_tree.TreeDirectory):

    __slots__ = ['file_id', 'name', 'parent_id', 'children']

    def __init__(self, file_id, name, parent_id):
        self.file_id = file_id
        self.name = name
        self.parent_id = parent_id
        # TODO(jelmer)
        self.children = {}

    @property
    def kind(self):
        return 'directory'

    @property
    def executable(self):
        return False

    def copy(self):
        return self.__class__(
            self.file_id, self.name, self.parent_id)

    def __repr__(self):
        return "%s(file_id=%r, name=%r, parent_id=%r)" % (
            self.__class__.__name__, self.file_id, self.name,
            self.parent_id)

    def __eq__(self, other):
        return (self.kind == other.kind and
                self.file_id == other.file_id and
                self.name == other.name and
                self.parent_id == other.parent_id)


class GitTreeFile(_mod_tree.TreeFile):

    __slots__ = ['file_id', 'name', 'parent_id', 'text_size', 'text_sha1',
                 'executable']

    def __init__(self, file_id, name, parent_id, text_size=None,
                 text_sha1=None, executable=None):
        self.file_id = file_id
        self.name = name
        self.parent_id = parent_id
        self.text_size = text_size
        self.text_sha1 = text_sha1
        self.executable = executable

    @property
    def kind(self):
        return 'file'

    def __eq__(self, other):
        return (self.kind == other.kind and
                self.file_id == other.file_id and
                self.name == other.name and
                self.parent_id == other.parent_id and
                self.text_sha1 == other.text_sha1 and
                self.text_size == other.text_size and
                self.executable == other.executable)

    def __repr__(self):
        return ("%s(file_id=%r, name=%r, parent_id=%r, text_size=%r, "
                "text_sha1=%r, executable=%r)") % (
            type(self).__name__, self.file_id, self.name, self.parent_id,
            self.text_size, self.text_sha1, self.executable)

    def copy(self):
        ret = self.__class__(
            self.file_id, self.name, self.parent_id)
        ret.text_sha1 = self.text_sha1
        ret.text_size = self.text_size
        ret.executable = self.executable
        return ret


class GitTreeSymlink(_mod_tree.TreeLink):

    __slots__ = ['file_id', 'name', 'parent_id', 'symlink_target']

    def __init__(self, file_id, name, parent_id,
                 symlink_target=None):
        self.file_id = file_id
        self.name = name
        self.parent_id = parent_id
        self.symlink_target = symlink_target

    @property
    def kind(self):
        return 'symlink'

    @property
    def executable(self):
        return False

    @property
    def text_size(self):
        return None

    def __repr__(self):
        return "%s(file_id=%r, name=%r, parent_id=%r, symlink_target=%r)" % (
            type(self).__name__, self.file_id, self.name, self.parent_id,
            self.symlink_target)

    def __eq__(self, other):
        return (self.kind == other.kind and
                self.file_id == other.file_id and
                self.name == other.name and
                self.parent_id == other.parent_id and
                self.symlink_target == other.symlink_target)

    def copy(self):
        return self.__class__(
            self.file_id, self.name, self.parent_id,
            self.symlink_target)


class GitTreeSubmodule(_mod_tree.TreeReference):

    __slots__ = ['file_id', 'name', 'parent_id', 'reference_revision']

    def __init__(self, file_id, name, parent_id, reference_revision=None):
        self.file_id = file_id
        self.name = name
        self.parent_id = parent_id
        self.reference_revision = reference_revision

    @property
    def executable(self):
        return False

    @property
    def kind(self):
        return 'tree-reference'

    def __repr__(self):
        return ("%s(file_id=%r, name=%r, parent_id=%r, "
                "reference_revision=%r)") % (
            type(self).__name__, self.file_id, self.name, self.parent_id,
            self.reference_revision)

    def __eq__(self, other):
        return (self.kind == other.kind and
                self.file_id == other.file_id and
                self.name == other.name and
                self.parent_id == other.parent_id and
                self.reference_revision == other.reference_revision)

    def copy(self):
        return self.__class__(
            self.file_id, self.name, self.parent_id,
            self.reference_revision)


entry_factory = {
    'directory': GitTreeDirectory,
    'file': GitTreeFile,
    'symlink': GitTreeSymlink,
    'tree-reference': GitTreeSubmodule,
    }


def ensure_normalized_path(path):
    """Check whether path is normalized.

    :raises InvalidNormalization: When path is not normalized, and cannot be
        accessed on this platform by the normalized path.
    :return: The NFC normalised version of path.
    """
    norm_path, can_access = osutils.normalized_filename(path)
    if norm_path != path:
        if can_access:
            return norm_path
        else:
            raise errors.InvalidNormalization(path)
    return path


class GitRevisionTree(revisiontree.RevisionTree):
    """Revision tree implementation based on Git objects."""

    def __init__(self, repository, revision_id):
        self._revision_id = revision_id
        self._repository = repository
        self._submodules = None
        self.store = repository._git.object_store
        if not isinstance(revision_id, bytes):
            raise TypeError(revision_id)
        self.commit_id, self.mapping = repository.lookup_bzr_revision_id(
            revision_id)
        if revision_id == NULL_REVISION:
            self.tree = None
            self.mapping = default_mapping
        else:
            try:
                commit = self.store[self.commit_id]
            except KeyError:
                raise errors.NoSuchRevision(repository, revision_id)
            self.tree = commit.tree

    def _submodule_info(self):
        if self._submodules is None:
            try:
                with self.get_file('.gitmodules') as f:
                    config = GitConfigFile.from_file(f)
                    self._submodules = {
                        path: (url, section)
                        for path, url, section in parse_submodules(config)}
            except errors.NoSuchFile:
                self._submodules = {}
        return self._submodules

    def _get_submodule_repository(self, relpath):
        if not isinstance(relpath, bytes):
            raise TypeError(relpath)
        try:
            info = self._submodule_info()[relpath]
        except KeyError:
            nested_repo_transport = self._repository.controldir.user_transport.clone(
                decode_git_path(relpath))
        else:
            nested_repo_transport = self._repository.controldir.control_transport.clone(
                posixpath.join('modules', decode_git_path(info[1])))
        nested_controldir = _mod_controldir.ControlDir.open_from_transport(
            nested_repo_transport)
        return nested_controldir.find_repository()

    def _get_submodule_store(self, relpath):
        return self._get_submodule_repository(relpath)._git.object_store

    def get_nested_tree(self, path):
        encoded_path = encode_git_path(path)
        nested_repo = self._get_submodule_repository(encoded_path)
        ref_rev = self.get_reference_revision(path)
        return nested_repo.revision_tree(ref_rev)

    def supports_rename_tracking(self):
        return False

    def get_file_revision(self, path):
        change_scanner = self._repository._file_change_scanner
        if self.commit_id == ZERO_SHA:
            return NULL_REVISION
        (unused_path, commit_id) = change_scanner.find_last_change_revision(
            encode_git_path(path), self.commit_id)
        return self._repository.lookup_foreign_revision_id(
            commit_id, self.mapping)

    def get_file_mtime(self, path):
        try:
            revid = self.get_file_revision(path)
        except KeyError:
            raise errors.NoSuchFile(path)
        try:
            rev = self._repository.get_revision(revid)
        except errors.NoSuchRevision:
            raise _mod_tree.FileTimestampUnavailable(path)
        return rev.timestamp

    def id2path(self, file_id, recurse='down'):
        try:
            path = self.mapping.parse_file_id(file_id)
        except ValueError:
            raise errors.NoSuchId(self, file_id)
        if self.is_versioned(path):
            return path
        raise errors.NoSuchId(self, file_id)

    def is_versioned(self, path):
        return self.has_filename(path)

    def path2id(self, path):
        if self.mapping.is_special_file(path):
            return None
        if not self.is_versioned(path):
            return None
        return self.mapping.generate_file_id(osutils.safe_unicode(path))

    def all_file_ids(self):
        raise errors.UnsupportedOperation(self.all_file_ids, self)

    def all_versioned_paths(self):
        ret = {u''}
        todo = [(self.store, b'', self.tree)]
        while todo:
            (store, path, tree_id) = todo.pop()
            if tree_id is None:
                continue
            tree = store[tree_id]
            for name, mode, hexsha in tree.items():
                subpath = posixpath.join(path, name)
                ret.add(decode_git_path(subpath))
                if stat.S_ISDIR(mode):
                    todo.append((store, subpath, hexsha))
        return ret

    def _lookup_path(self, path):
        if self.tree is None:
            raise errors.NoSuchFile(path)

        encoded_path = encode_git_path(path)
        parts = encoded_path.split(b'/')
        hexsha = self.tree
        store = self.store
        mode = None
        for i, p in enumerate(parts):
            if not p:
                continue
            obj = store[hexsha]
            if not isinstance(obj, Tree):
                raise NotTreeError(hexsha)
            try:
                mode, hexsha = obj[p]
            except KeyError:
                raise errors.NoSuchFile(path)
            if S_ISGITLINK(mode) and i != len(parts) - 1:
                store = self._get_submodule_store(b'/'.join(parts[:i + 1]))
                hexsha = store[hexsha].tree
        return (store, mode, hexsha)

    def is_executable(self, path):
        (store, mode, hexsha) = self._lookup_path(path)
        if mode is None:
            # the tree root is a directory
            return False
        return mode_is_executable(mode)

    def kind(self, path):
        (store, mode, hexsha) = self._lookup_path(path)
        if mode is None:
            # the tree root is a directory
            return "directory"
        return mode_kind(mode)

    def has_filename(self, path):
        try:
            self._lookup_path(path)
        except errors.NoSuchFile:
            return False
        else:
            return True

    def _submodule_info(self):
        if self._submodules is None:
            try:
                with self.get_file('.gitmodules') as f:
                    config = GitConfigFile.from_file(f)
                    self._submodules = {
                        path: (url, section)
                        for path, url, section in parse_submodules(config)}
            except errors.NoSuchFile:
                self._submodules = {}
        return self._submodules

    def list_files(self, include_root=False, from_dir=None, recursive=True,
                   recurse_nested=False):
        if self.tree is None:
            return
        if from_dir is None or from_dir == '.':
            from_dir = u""
        (store, mode, hexsha) = self._lookup_path(from_dir)
        if mode is None:  # Root
            root_ie = self._get_dir_ie(b"", None)
        else:
            parent_path = posixpath.dirname(from_dir)
            parent_id = self.mapping.generate_file_id(parent_path)
            if mode_kind(mode) == 'directory':
                root_ie = self._get_dir_ie(encode_git_path(from_dir), parent_id)
            else:
                root_ie = self._get_file_ie(
                    store, encode_git_path(from_dir),
                    posixpath.basename(from_dir), mode, hexsha)
        if include_root:
            yield (from_dir, "V", root_ie.kind, root_ie)
        todo = []
        if root_ie.kind == 'directory':
            todo.append((store, encode_git_path(from_dir),
                         b"", hexsha, root_ie.file_id))
        while todo:
            (store, path, relpath, hexsha, parent_id) = todo.pop()
            tree = store[hexsha]
            for name, mode, hexsha in tree.iteritems():
                if self.mapping.is_special_file(name):
                    continue
                child_path = posixpath.join(path, name)
                child_relpath = posixpath.join(relpath, name)
                if S_ISGITLINK(mode) and recurse_nested:
                    mode = stat.S_IFDIR
                    store = self._get_submodule_store(child_relpath)
                    hexsha = store[hexsha].tree
                if stat.S_ISDIR(mode):
                    ie = self._get_dir_ie(child_path, parent_id)
                    if recursive:
                        todo.append(
                            (store, child_path, child_relpath, hexsha,
                             ie.file_id))
                else:
                    ie = self._get_file_ie(
                        store, child_path, name, mode, hexsha, parent_id)
                yield (decode_git_path(child_relpath), "V", ie.kind, ie)

    def _get_file_ie(self, store, path, name, mode, hexsha, parent_id):
        if not isinstance(path, bytes):
            raise TypeError(path)
        if not isinstance(name, bytes):
            raise TypeError(name)
        kind = mode_kind(mode)
        path = decode_git_path(path)
        name = decode_git_path(name)
        file_id = self.mapping.generate_file_id(path)
        ie = entry_factory[kind](file_id, name, parent_id)
        if kind == 'symlink':
            ie.symlink_target = decode_git_path(store[hexsha].data)
        elif kind == 'tree-reference':
            ie.reference_revision = self.mapping.revision_id_foreign_to_bzr(
                hexsha)
        else:
            data = store[hexsha].data
            ie.text_sha1 = osutils.sha_string(data)
            ie.text_size = len(data)
            ie.executable = mode_is_executable(mode)
        return ie

    def _get_dir_ie(self, path, parent_id):
        path = decode_git_path(path)
        file_id = self.mapping.generate_file_id(path)
        return GitTreeDirectory(file_id, posixpath.basename(path), parent_id)

    def iter_child_entries(self, path):
        (store, mode, tree_sha) = self._lookup_path(path)

        if mode is not None and not stat.S_ISDIR(mode):
            return

        encoded_path = encode_git_path(path)
        file_id = self.path2id(path)
        tree = store[tree_sha]
        for name, mode, hexsha in tree.iteritems():
            if self.mapping.is_special_file(name):
                continue
            child_path = posixpath.join(encoded_path, name)
            if stat.S_ISDIR(mode):
                yield self._get_dir_ie(child_path, file_id)
            else:
                yield self._get_file_ie(store, child_path, name, mode, hexsha,
                                        file_id)

    def iter_entries_by_dir(self, specific_files=None,
                            recurse_nested=False):
        if self.tree is None:
            return
        if specific_files is not None:
            if specific_files in ([""], []):
                specific_files = None
            else:
                specific_files = set([encode_git_path(p)
                                      for p in specific_files])
        todo = deque([(self.store, b"", self.tree, self.path2id(''))])
        if specific_files is None or u"" in specific_files:
            yield u"", self._get_dir_ie(b"", None)
        while todo:
            store, path, tree_sha, parent_id = todo.popleft()
            tree = store[tree_sha]
            extradirs = []
            for name, mode, hexsha in tree.iteritems():
                if self.mapping.is_special_file(name):
                    continue
                child_path = posixpath.join(path, name)
                child_path_decoded = decode_git_path(child_path)
                if recurse_nested and S_ISGITLINK(mode):
                    mode = stat.S_IFDIR
                    store = self._get_submodule_store(child_path)
                    hexsha = store[hexsha].tree
                if stat.S_ISDIR(mode):
                    if (specific_files is None or
                            any([p for p in specific_files if p.startswith(
                                child_path)])):
                        extradirs.append(
                            (store, child_path, hexsha,
                             self.path2id(child_path_decoded)))
                if specific_files is None or child_path in specific_files:
                    if stat.S_ISDIR(mode):
                        yield (child_path_decoded,
                               self._get_dir_ie(child_path, parent_id))
                    else:
                        yield (child_path_decoded,
                               self._get_file_ie(store, child_path, name, mode,
                                                 hexsha, parent_id))
            todo.extendleft(reversed(extradirs))

    def iter_references(self):
        if self.supports_tree_reference():
            for path, entry in self.iter_entries_by_dir():
                if entry.kind == 'tree-reference':
                    yield path

    def get_revision_id(self):
        """See RevisionTree.get_revision_id."""
        return self._revision_id

    def get_file_sha1(self, path, stat_value=None):
        if self.tree is None:
            raise errors.NoSuchFile(path)
        return osutils.sha_string(self.get_file_text(path))

    def get_file_verifier(self, path, stat_value=None):
        (store, mode, hexsha) = self._lookup_path(path)
        return ("GIT", hexsha)

    def get_file_size(self, path):
        (store, mode, hexsha) = self._lookup_path(path)
        if stat.S_ISREG(mode):
            return len(store[hexsha].data)
        return None

    def get_file_text(self, path):
        """See RevisionTree.get_file_text."""
        (store, mode, hexsha) = self._lookup_path(path)
        if stat.S_ISREG(mode):
            return store[hexsha].data
        else:
            return b""

    def get_symlink_target(self, path):
        """See RevisionTree.get_symlink_target."""
        (store, mode, hexsha) = self._lookup_path(path)
        if stat.S_ISLNK(mode):
            return decode_git_path(store[hexsha].data)
        else:
            return None

    def get_reference_revision(self, path):
        """See RevisionTree.get_symlink_target."""
        (store, mode, hexsha) = self._lookup_path(path)
        if S_ISGITLINK(mode):
            try:
                nested_repo = self._get_submodule_repository(encode_git_path(path))
            except errors.NotBranchError:
                return self.mapping.revision_id_foreign_to_bzr(hexsha)
            else:
                return nested_repo.lookup_foreign_revision_id(hexsha)
        else:
            return None

    def _comparison_data(self, entry, path):
        if entry is None:
            return None, False, None
        return entry.kind, entry.executable, None

    def path_content_summary(self, path):
        """See Tree.path_content_summary."""
        try:
            (store, mode, hexsha) = self._lookup_path(path)
        except errors.NoSuchFile:
            return ('missing', None, None, None)
        kind = mode_kind(mode)
        if kind == 'file':
            executable = mode_is_executable(mode)
            contents = store[hexsha].data
            return (kind, len(contents), executable,
                    osutils.sha_string(contents))
        elif kind == 'symlink':
            return (kind, None, None, decode_git_path(store[hexsha].data))
        elif kind == 'tree-reference':
            nested_repo = self._get_submodule_repository(encode_git_path(path))
            return (kind, None, None,
                    nested_repo.lookup_foreign_revision_id(hexsha))
        else:
            return (kind, None, None, None)

    def find_related_paths_across_trees(self, paths, trees=[],
                                        require_versioned=True):
        if paths is None:
            return None
        if require_versioned:
            trees = [self] + (trees if trees is not None else [])
            unversioned = set()
            for p in paths:
                for t in trees:
                    if t.is_versioned(p):
                        break
                else:
                    unversioned.add(p)
            if unversioned:
                raise errors.PathsNotVersionedError(unversioned)
        return filter(self.is_versioned, paths)

    def _iter_tree_contents(self, include_trees=False):
        if self.tree is None:
            return iter([])
        return self.store.iter_tree_contents(
            self.tree, include_trees=include_trees)

    def annotate_iter(self, path, default_revision=CURRENT_REVISION):
        """Return an iterator of revision_id, line tuples.

        For working trees (and mutable trees in general), the special
        revision_id 'current:' will be used for lines that are new in this
        tree, e.g. uncommitted changes.
        :param default_revision: For lines that don't match a basis, mark them
            with this revision id. Not all implementations will make use of
            this value.
        """
        with self.lock_read():
            # Now we have the parents of this content
            from breezy.annotate import Annotator
            from .annotate import AnnotateProvider
            annotator = Annotator(AnnotateProvider(
                self._repository._file_change_scanner))
            this_key = (path, self.get_file_revision(path))
            annotations = [(key[-1], line)
                           for key, line in annotator.annotate_flat(this_key)]
            return annotations

    def _get_rules_searcher(self, default_searcher):
        return default_searcher

    def walkdirs(self, prefix=u""):
        (store, mode, hexsha) = self._lookup_path(prefix)
        todo = deque(
            [(store, encode_git_path(prefix), hexsha, self.path2id(prefix))])
        while todo:
            store, path, tree_sha, parent_id = todo.popleft()
            path_decoded = decode_git_path(path)
            tree = store[tree_sha]
            children = []
            for name, mode, hexsha in tree.iteritems():
                if self.mapping.is_special_file(name):
                    continue
                child_path = posixpath.join(path, name)
                file_id = self.path2id(decode_git_path(child_path))
                if stat.S_ISDIR(mode):
                    todo.append((store, child_path, hexsha, file_id))
                children.append(
                    (decode_git_path(child_path), decode_git_path(name),
                        mode_kind(mode), None,
                        file_id, mode_kind(mode)))
            yield (path_decoded, parent_id), children

    def preview_transform(self, pb=None):
<<<<<<< HEAD
        from ..bzr.transform import TransformPreview
=======
        from ..transform import TransformPreview
>>>>>>> e8331ad4
        return TransformPreview(self, pb=pb)


def tree_delta_from_git_changes(changes, mappings,
                                specific_files=None,
                                require_versioned=False, include_root=False,
                                source_extras=None, target_extras=None):
    """Create a TreeDelta from two git trees.

    source and target are iterators over tuples with:
        (filename, sha, mode)
    """
    (old_mapping, new_mapping) = mappings
    if target_extras is None:
        target_extras = set()
    if source_extras is None:
        source_extras = set()
    ret = delta.TreeDelta()
    added = []
    for (change_type, old, new) in changes:
        (oldpath, oldmode, oldsha) = old
        (newpath, newmode, newsha) = new
        if newpath == b'' and not include_root:
            continue
        copied = (change_type == 'copy')
        if oldpath is not None:
            oldpath_decoded = decode_git_path(oldpath)
        else:
            oldpath_decoded = None
        if newpath is not None:
            newpath_decoded = decode_git_path(newpath)
        else:
            newpath_decoded = None
        if not (specific_files is None or
                (oldpath is not None and
                    osutils.is_inside_or_parent_of_any(
                        specific_files, oldpath_decoded)) or
                (newpath is not None and
                    osutils.is_inside_or_parent_of_any(
                        specific_files, newpath_decoded))):
            continue

        if oldpath is None:
            oldexe = None
            oldkind = None
            oldname = None
            oldparent = None
            oldversioned = False
        else:
            oldversioned = (oldpath not in source_extras)
            if oldmode:
                oldexe = mode_is_executable(oldmode)
                oldkind = mode_kind(oldmode)
            else:
                oldexe = False
                oldkind = None
            if oldpath == b'':
                oldparent = None
                oldname = u''
            else:
                (oldparentpath, oldname) = osutils.split(oldpath_decoded)
                oldparent = old_mapping.generate_file_id(oldparentpath)
        if newpath is None:
            newexe = None
            newkind = None
            newname = None
            newparent = None
            newversioned = False
        else:
            newversioned = (newpath not in target_extras)
            if newmode:
                newexe = mode_is_executable(newmode)
                newkind = mode_kind(newmode)
            else:
                newexe = False
                newkind = None
            if newpath_decoded == u'':
                newparent = None
                newname = u''
            else:
                newparentpath, newname = osutils.split(newpath_decoded)
                newparent = new_mapping.generate_file_id(newparentpath)
        if oldversioned and not copied:
            fileid = old_mapping.generate_file_id(oldpath_decoded)
        elif newversioned:
            fileid = new_mapping.generate_file_id(newpath_decoded)
        else:
            fileid = None
        if old_mapping.is_special_file(oldpath):
            oldpath = None
        if new_mapping.is_special_file(newpath):
            newpath = None
        if oldpath is None and newpath is None:
            continue
        change = _mod_tree.TreeChange(
            fileid, (oldpath_decoded, newpath_decoded), (oldsha != newsha),
            (oldversioned, newversioned),
            (oldparent, newparent), (oldname, newname),
            (oldkind, newkind), (oldexe, newexe),
            copied=copied)
        if newpath is not None and not newversioned and newkind != 'directory':
            change.file_id = None
            ret.unversioned.append(change)
        elif change_type == 'add':
            added.append((newpath, newkind))
        elif newpath is None or newmode == 0:
            ret.removed.append(change)
        elif change_type == 'delete':
            ret.removed.append(change)
        elif change_type == 'copy':
            if stat.S_ISDIR(oldmode) and stat.S_ISDIR(newmode):
                continue
            ret.copied.append(change)
        elif change_type == 'rename':
            if stat.S_ISDIR(oldmode) and stat.S_ISDIR(newmode):
                continue
            ret.renamed.append(change)
        elif mode_kind(oldmode) != mode_kind(newmode):
            ret.kind_changed.append(change)
        elif oldsha != newsha or oldmode != newmode:
            if stat.S_ISDIR(oldmode) and stat.S_ISDIR(newmode):
                continue
            ret.modified.append(change)
        else:
            ret.unchanged.append(change)

    implicit_dirs = {b''}
    for path, kind in added:
        if kind == 'directory' or path in target_extras:
            continue
        implicit_dirs.update(osutils.parent_directories(path))

    for path, kind in added:
        if kind == 'directory' and path not in implicit_dirs:
            continue
        path_decoded = decode_git_path(path)
        parent_path, basename = osutils.split(path_decoded)
        parent_id = new_mapping.generate_file_id(parent_path)
        file_id = new_mapping.generate_file_id(path_decoded)
        ret.added.append(
            _mod_tree.TreeChange(
                file_id, (None, path_decoded), True,
                (False, True),
                (None, parent_id),
                (None, basename), (None, kind), (None, False)))

    return ret


def changes_from_git_changes(changes, mapping, specific_files=None,
                             include_unchanged=False, source_extras=None,
                             target_extras=None):
    """Create a iter_changes-like generator from a git stream.

    source and target are iterators over tuples with:
        (filename, sha, mode)
    """
    if target_extras is None:
        target_extras = set()
    if source_extras is None:
        source_extras = set()
    for (change_type, old, new) in changes:
        if change_type == 'unchanged' and not include_unchanged:
            continue
        (oldpath, oldmode, oldsha) = old
        (newpath, newmode, newsha) = new
        if oldpath is not None:
            oldpath_decoded = decode_git_path(oldpath)
        else:
            oldpath_decoded = None
        if newpath is not None:
            newpath_decoded = decode_git_path(newpath)
        else:
            newpath_decoded = None
        if not (specific_files is None or
                (oldpath_decoded is not None and
                    osutils.is_inside_or_parent_of_any(
                        specific_files, oldpath_decoded)) or
                (newpath_decoded is not None and
                    osutils.is_inside_or_parent_of_any(
                        specific_files, newpath_decoded))):
            continue
        if oldpath is not None and mapping.is_special_file(oldpath):
            continue
        if newpath is not None and mapping.is_special_file(newpath):
            continue
        if oldpath is None:
            oldexe = None
            oldkind = None
            oldname = None
            oldparent = None
            oldversioned = False
        else:
            oldversioned = (oldpath not in source_extras)
            if oldmode:
                oldexe = mode_is_executable(oldmode)
                oldkind = mode_kind(oldmode)
            else:
                oldexe = False
                oldkind = None
            if oldpath_decoded == u'':
                oldparent = None
                oldname = u''
            else:
                (oldparentpath, oldname) = osutils.split(oldpath_decoded)
                oldparent = mapping.generate_file_id(oldparentpath)
        if newpath is None:
            newexe = None
            newkind = None
            newname = None
            newparent = None
            newversioned = False
        else:
            newversioned = (newpath not in target_extras)
            if newmode:
                newexe = mode_is_executable(newmode)
                newkind = mode_kind(newmode)
            else:
                newexe = False
                newkind = None
            if newpath_decoded == u'':
                newparent = None
                newname = u''
            else:
                newparentpath, newname = osutils.split(newpath_decoded)
                newparent = mapping.generate_file_id(newparentpath)
        if (not include_unchanged and
                oldkind == 'directory' and newkind == 'directory' and
                oldpath_decoded == newpath_decoded):
            continue
        if oldversioned and change_type != 'copy':
            fileid = mapping.generate_file_id(oldpath_decoded)
        elif newversioned:
            fileid = mapping.generate_file_id(newpath_decoded)
        else:
            fileid = None
        yield _mod_tree.TreeChange(
            fileid, (oldpath_decoded, newpath_decoded), (oldsha != newsha),
            (oldversioned, newversioned),
            (oldparent, newparent), (oldname, newname),
            (oldkind, newkind), (oldexe, newexe),
            copied=(change_type == 'copy'))


class InterGitTrees(_mod_tree.InterTree):
    """InterTree that works between two git trees."""

    _matching_from_tree_format = None
    _matching_to_tree_format = None
    _test_mutable_trees_to_test_trees = None

    @classmethod
    def is_compatible(cls, source, target):
        return (isinstance(source, GitRevisionTree) and
                isinstance(target, GitRevisionTree))

    def compare(self, want_unchanged=False, specific_files=None,
                extra_trees=None, require_versioned=False, include_root=False,
                want_unversioned=False):
        with self.lock_read():
            changes, source_extras, target_extras = self._iter_git_changes(
                want_unchanged=want_unchanged,
                require_versioned=require_versioned,
                specific_files=specific_files,
                extra_trees=extra_trees,
                want_unversioned=want_unversioned)
            return tree_delta_from_git_changes(
                changes, (self.source.mapping, self.target.mapping),
                specific_files=specific_files,
                include_root=include_root,
                source_extras=source_extras, target_extras=target_extras)

    def iter_changes(self, include_unchanged=False, specific_files=None,
                     pb=None, extra_trees=[], require_versioned=True,
                     want_unversioned=False):
        with self.lock_read():
            changes, source_extras, target_extras = self._iter_git_changes(
                want_unchanged=include_unchanged,
                require_versioned=require_versioned,
                specific_files=specific_files,
                extra_trees=extra_trees,
                want_unversioned=want_unversioned)
            return changes_from_git_changes(
                changes, self.target.mapping,
                specific_files=specific_files,
                include_unchanged=include_unchanged,
                source_extras=source_extras,
                target_extras=target_extras)

    def _iter_git_changes(self, want_unchanged=False, specific_files=None,
                          require_versioned=False, extra_trees=None,
                          want_unversioned=False, include_trees=True):
        raise NotImplementedError(self._iter_git_changes)

    def find_target_path(self, path, recurse='none'):
        ret = self.find_target_paths([path], recurse=recurse)
        return ret[path]

    def find_source_path(self, path, recurse='none'):
        ret = self.find_source_paths([path], recurse=recurse)
        return ret[path]

    def find_target_paths(self, paths, recurse='none'):
        paths = set(paths)
        ret = {}
        changes = self._iter_git_changes(
            specific_files=paths, include_trees=False)[0]
        for (change_type, old, new) in changes:
            if old[0] is None:
                continue
            oldpath = decode_git_path(old[0])
            if oldpath in paths:
                ret[oldpath] = decode_git_path(new[0]) if new[0] else None
        for path in paths:
            if path not in ret:
                if self.source.has_filename(path):
                    if self.target.has_filename(path):
                        ret[path] = path
                    else:
                        ret[path] = None
                else:
                    raise errors.NoSuchFile(path)
        return ret

    def find_source_paths(self, paths, recurse='none'):
        paths = set(paths)
        ret = {}
        changes = self._iter_git_changes(
            specific_files=paths, include_trees=False)[0]
        for (change_type, old, new) in changes:
            if new[0] is None:
                continue
            newpath = decode_git_path(new[0])
            if newpath in paths:
                ret[newpath] = decode_git_path(old[0]) if old[0] else None
        for path in paths:
            if path not in ret:
                if self.target.has_filename(path):
                    if self.source.has_filename(path):
                        ret[path] = path
                    else:
                        ret[path] = None
                else:
                    raise errors.NoSuchFile(path)
        return ret


class InterGitRevisionTrees(InterGitTrees):
    """InterTree that works between two git revision trees."""

    _matching_from_tree_format = None
    _matching_to_tree_format = None
    _test_mutable_trees_to_test_trees = None

    @classmethod
    def is_compatible(cls, source, target):
        return (isinstance(source, GitRevisionTree) and
                isinstance(target, GitRevisionTree))

    def _iter_git_changes(self, want_unchanged=False, specific_files=None,
                          require_versioned=True, extra_trees=None,
                          want_unversioned=False, include_trees=True):
        trees = [self.source]
        if extra_trees is not None:
            trees.extend(extra_trees)
        if specific_files is not None:
            specific_files = self.target.find_related_paths_across_trees(
                specific_files, trees,
                require_versioned=require_versioned)

        if (self.source._repository._git.object_store !=
                self.target._repository._git.object_store):
            store = OverlayObjectStore(
                [self.source._repository._git.object_store,
                    self.target._repository._git.object_store])
        else:
            store = self.source._repository._git.object_store
        rename_detector = RenameDetector(store)
        changes = tree_changes(
            store, self.source.tree, self.target.tree,
            want_unchanged=want_unchanged, include_trees=include_trees,
            change_type_same=True, rename_detector=rename_detector)
        return changes, set(), set()


_mod_tree.InterTree.register_optimiser(InterGitRevisionTrees)


class MutableGitIndexTree(mutabletree.MutableTree):

    def __init__(self):
        self._lock_mode = None
        self._lock_count = 0
        self._versioned_dirs = None
        self._index_dirty = False
        self._submodules = None

    def is_versioned(self, path):
        with self.lock_read():
            path = encode_git_path(path.rstrip('/'))
            (index, subpath) = self._lookup_index(path)
            return (subpath in index or self._has_dir(path))

    def _has_dir(self, path):
        if not isinstance(path, bytes):
            raise TypeError(path)
        if path == b"":
            return True
        if self._versioned_dirs is None:
            self._load_dirs()
        return path in self._versioned_dirs

    def _load_dirs(self):
        if self._lock_mode is None:
            raise errors.ObjectNotLocked(self)
        self._versioned_dirs = set()
        for p, i in self._recurse_index_entries():
            self._ensure_versioned_dir(posixpath.dirname(p))

    def _ensure_versioned_dir(self, dirname):
        if not isinstance(dirname, bytes):
            raise TypeError(dirname)
        if dirname in self._versioned_dirs:
            return
        if dirname != b"":
            self._ensure_versioned_dir(posixpath.dirname(dirname))
        self._versioned_dirs.add(dirname)

    def path2id(self, path):
        with self.lock_read():
            path = path.rstrip('/')
            if self.is_versioned(path.rstrip('/')):
                return self.mapping.generate_file_id(
                    osutils.safe_unicode(path))
            return None

    def id2path(self, file_id, recurse='down'):
        if file_id is None:
            return ''
        if type(file_id) is not bytes:
            raise TypeError(file_id)
        with self.lock_read():
            try:
                path = self.mapping.parse_file_id(file_id)
            except ValueError:
                raise errors.NoSuchId(self, file_id)
            if self.is_versioned(path):
                return path
            raise errors.NoSuchId(self, file_id)

    def _set_root_id(self, file_id):
        raise errors.UnsupportedOperation(self._set_root_id, self)

    def _add(self, files, ids, kinds):
        for (path, file_id, kind) in zip(files, ids, kinds):
            if file_id is not None:
                raise workingtree.SettingFileIdUnsupported()
            path, can_access = osutils.normalized_filename(path)
            if not can_access:
                raise errors.InvalidNormalization(path)
            self._index_add_entry(path, kind)

    def _read_submodule_head(self, path):
        raise NotImplementedError(self._read_submodule_head)

    def _submodule_info(self):
        if self._submodules is None:
            try:
                with self.get_file('.gitmodules') as f:
                    config = GitConfigFile.from_file(f)
                    self._submodules = {
                        path: (url, section)
                        for path, url, section in parse_submodules(config)}
            except errors.NoSuchFile:
                self._submodules = {}
        return self._submodules

    def _lookup_index(self, encoded_path):
        if not isinstance(encoded_path, bytes):
            raise TypeError(encoded_path)
        # Common case:
        if encoded_path in self.index:
            return self.index, encoded_path
        # TODO(jelmer): Perhaps have a cache with paths under which some
        # submodules exist?
        index = self.index
        remaining_path = encoded_path
        while True:
            parts = remaining_path.split(b'/')
            for i in range(1, len(parts)):
                basepath = b'/'.join(parts[:i])
                try:
                    (ctime, mtime, dev, ino, mode, uid, gid, size, sha,
                     flags) = index[basepath]
                except KeyError:
                    continue
                else:
                    if S_ISGITLINK(mode):
                        index = self._get_submodule_index(basepath)
                        remaining_path = b'/'.join(parts[i:])
                        break
                    else:
                        return index, remaining_path
            else:
                return index, remaining_path
        return index, remaining_path

    def _index_del_entry(self, index, path):
        del index[path]
        # TODO(jelmer): Keep track of dirty per index
        self._index_dirty = True

    def _index_add_entry(self, path, kind, flags=0, reference_revision=None):
        if kind == "directory":
            # Git indexes don't contain directories
            return
        if kind == "file":
            blob = Blob()
            try:
                file, stat_val = self.get_file_with_stat(path)
            except (errors.NoSuchFile, IOError):
                # TODO: Rather than come up with something here, use the old
                # index
                file = BytesIO()
                stat_val = os.stat_result(
                    (stat.S_IFREG | 0o644, 0, 0, 0, 0, 0, 0, 0, 0, 0))
            with file:
                blob.set_raw_string(file.read())
            # Add object to the repository if it didn't exist yet
            if blob.id not in self.store:
                self.store.add_object(blob)
            hexsha = blob.id
        elif kind == "symlink":
            blob = Blob()
            try:
                stat_val = self._lstat(path)
            except EnvironmentError:
                # TODO: Rather than come up with something here, use the
                # old index
                stat_val = os.stat_result(
                    (stat.S_IFLNK, 0, 0, 0, 0, 0, 0, 0, 0, 0))
            blob.set_raw_string(encode_git_path(self.get_symlink_target(path)))
            # Add object to the repository if it didn't exist yet
            if blob.id not in self.store:
                self.store.add_object(blob)
            hexsha = blob.id
        elif kind == "tree-reference":
            if reference_revision is not None:
                hexsha = self.branch.lookup_bzr_revision_id(
                    reference_revision)[0]
            else:
                hexsha = self._read_submodule_head(path)
                if hexsha is None:
                    raise errors.NoCommits(path)
            try:
                stat_val = self._lstat(path)
            except EnvironmentError:
                stat_val = os.stat_result(
                    (S_IFGITLINK, 0, 0, 0, 0, 0, 0, 0, 0, 0))
            stat_val = os.stat_result((S_IFGITLINK, ) + stat_val[1:])
        else:
            raise AssertionError("unknown kind '%s'" % kind)
        # Add an entry to the index or update the existing entry
        ensure_normalized_path(path)
        encoded_path = encode_git_path(path)
        if b'\r' in encoded_path or b'\n' in encoded_path:
            # TODO(jelmer): Why do we need to do this?
            trace.mutter('ignoring path with invalid newline in it: %r', path)
            return
        (index, index_path) = self._lookup_index(encoded_path)
        index[index_path] = index_entry_from_stat(stat_val, hexsha, flags)
        self._index_dirty = True
        if self._versioned_dirs is not None:
            self._ensure_versioned_dir(index_path)

    def _recurse_index_entries(self, index=None, basepath=b"",
                               recurse_nested=False):
        # Iterate over all index entries
        with self.lock_read():
            if index is None:
                index = self.index
            for path, value in index.items():
                (ctime, mtime, dev, ino, mode, uid, gid, size, sha,
                 flags) = value
                if S_ISGITLINK(mode) and recurse_nested:
                    subindex = self._get_submodule_index(path)
                    for entry in self._recurse_index_entries(
                            index=subindex, basepath=path,
                            recurse_nested=recurse_nested):
                        yield entry
                else:
                    yield (posixpath.join(basepath, path), value)

    def iter_entries_by_dir(self, specific_files=None,
                            recurse_nested=False):
        with self.lock_read():
            if specific_files is not None:
                specific_files = set(specific_files)
            else:
                specific_files = None
            root_ie = self._get_dir_ie(u"", None)
            ret = {}
            if specific_files is None or u"" in specific_files:
                ret[(u"", u"")] = root_ie
            dir_ids = {u"": root_ie.file_id}
            for path, value in self._recurse_index_entries(
                    recurse_nested=recurse_nested):
                if self.mapping.is_special_file(path):
                    continue
                path = decode_git_path(path)
                if specific_files is not None and path not in specific_files:
                    continue
                (parent, name) = posixpath.split(path)
                try:
                    file_ie = self._get_file_ie(name, path, value, None)
                except errors.NoSuchFile:
                    continue
                if specific_files is None:
                    for (dir_path, dir_ie) in self._add_missing_parent_ids(
                            parent, dir_ids):
                        ret[(posixpath.dirname(dir_path), dir_path)] = dir_ie
                file_ie.parent_id = self.path2id(parent)
                ret[(posixpath.dirname(path), path)] = file_ie
            # Special casing for directories
            if specific_files:
                for path in specific_files:
                    key = (posixpath.dirname(path), path)
                    if key not in ret and self.is_versioned(path):
                        ret[key] = self._get_dir_ie(path, self.path2id(key[0]))
            return ((path, ie) for ((_, path), ie) in sorted(viewitems(ret)))

    def iter_references(self):
        if self.supports_tree_reference():
            # TODO(jelmer): Implement a more efficient version of this
            for path, entry in self.iter_entries_by_dir():
                if entry.kind == 'tree-reference':
                    yield path

    def _get_dir_ie(self, path, parent_id):
        file_id = self.path2id(path)
        return GitTreeDirectory(file_id,
                                posixpath.basename(path).strip("/"), parent_id)

    def _get_file_ie(self, name, path, value, parent_id):
        if not isinstance(name, text_type):
            raise TypeError(name)
        if not isinstance(path, text_type):
            raise TypeError(path)
        if not isinstance(value, tuple) or len(value) != 10:
            raise TypeError(value)
        (ctime, mtime, dev, ino, mode, uid, gid, size, sha, flags) = value
        file_id = self.path2id(path)
        if not isinstance(file_id, bytes):
            raise TypeError(file_id)
        kind = mode_kind(mode)
        ie = entry_factory[kind](file_id, name, parent_id)
        if kind == 'symlink':
            ie.symlink_target = self.get_symlink_target(path)
        elif kind == 'tree-reference':
            ie.reference_revision = self.get_reference_revision(path)
        else:
            try:
                data = self.get_file_text(path)
            except errors.NoSuchFile:
                data = None
            except IOError as e:
                if e.errno != errno.ENOENT:
                    raise
                data = None
            if data is None:
                data = self.branch.repository._git.object_store[sha].data
            ie.text_sha1 = osutils.sha_string(data)
            ie.text_size = len(data)
            ie.executable = bool(stat.S_ISREG(mode) and stat.S_IEXEC & mode)
        return ie

    def _add_missing_parent_ids(self, path, dir_ids):
        if path in dir_ids:
            return []
        parent = posixpath.dirname(path).strip("/")
        ret = self._add_missing_parent_ids(parent, dir_ids)
        parent_id = dir_ids[parent]
        ie = self._get_dir_ie(path, parent_id)
        dir_ids[path] = ie.file_id
        ret.append((path, ie))
        return ret

    def _comparison_data(self, entry, path):
        if entry is None:
            return None, False, None
        return entry.kind, entry.executable, None

    def _unversion_path(self, path):
        if self._lock_mode is None:
            raise errors.ObjectNotLocked(self)
        encoded_path = encode_git_path(path)
        count = 0
        (index, subpath) = self._lookup_index(encoded_path)
        try:
            self._index_del_entry(index, encoded_path)
        except KeyError:
            # A directory, perhaps?
            # TODO(jelmer): Deletes that involve submodules?
            for p in list(index):
                if p.startswith(subpath + b"/"):
                    count += 1
                    self._index_del_entry(index, p)
        else:
            count = 1
        self._versioned_dirs = None
        return count

    def unversion(self, paths):
        with self.lock_tree_write():
            for path in paths:
                if self._unversion_path(path) == 0:
                    raise errors.NoSuchFile(path)
            self._versioned_dirs = None
            self.flush()

    def flush(self):
        pass

    def update_basis_by_delta(self, revid, delta):
        # TODO(jelmer): This shouldn't be called, it's inventory specific.
        for (old_path, new_path, file_id, ie) in delta:
            if old_path is not None:
                (index, old_subpath) = self._lookup_index(
                    encode_git_path(old_path))
                if old_subpath in index:
                    self._index_del_entry(index, old_subpath)
                    self._versioned_dirs = None
            if new_path is not None and ie.kind != 'directory':
                self._index_add_entry(new_path, ie.kind)
        self.flush()
        self._set_merges_from_parent_ids([])

    def move(self, from_paths, to_dir=None, after=None):
        rename_tuples = []
        with self.lock_tree_write():
            to_abs = self.abspath(to_dir)
            if not os.path.isdir(to_abs):
                raise errors.BzrMoveFailedError('', to_dir,
                                                errors.NotADirectory(to_abs))

            for from_rel in from_paths:
                from_tail = os.path.split(from_rel)[-1]
                to_rel = os.path.join(to_dir, from_tail)
                self.rename_one(from_rel, to_rel, after=after)
                rename_tuples.append((from_rel, to_rel))
            self.flush()
            return rename_tuples

    def rename_one(self, from_rel, to_rel, after=None):
        from_path = encode_git_path(from_rel)
        to_rel, can_access = osutils.normalized_filename(to_rel)
        if not can_access:
            raise errors.InvalidNormalization(to_rel)
        to_path = encode_git_path(to_rel)
        with self.lock_tree_write():
            if not after:
                # Perhaps it's already moved?
                after = (
                    not self.has_filename(from_rel) and
                    self.has_filename(to_rel) and
                    not self.is_versioned(to_rel))
            if after:
                if not self.has_filename(to_rel):
                    raise errors.BzrMoveFailedError(
                        from_rel, to_rel, errors.NoSuchFile(to_rel))
                if self.basis_tree().is_versioned(to_rel):
                    raise errors.BzrMoveFailedError(
                        from_rel, to_rel, errors.AlreadyVersionedError(to_rel))

                kind = self.kind(to_rel)
            else:
                try:
                    to_kind = self.kind(to_rel)
                except errors.NoSuchFile:
                    exc_type = errors.BzrRenameFailedError
                    to_kind = None
                else:
                    exc_type = errors.BzrMoveFailedError
                if self.is_versioned(to_rel):
                    raise exc_type(from_rel, to_rel,
                                   errors.AlreadyVersionedError(to_rel))
                if not self.has_filename(from_rel):
                    raise errors.BzrMoveFailedError(
                        from_rel, to_rel, errors.NoSuchFile(from_rel))
                kind = self.kind(from_rel)
                if not self.is_versioned(from_rel) and kind != 'directory':
                    raise exc_type(from_rel, to_rel,
                                   errors.NotVersionedError(from_rel))
                if self.has_filename(to_rel):
                    raise errors.RenameFailedFilesExist(
                        from_rel, to_rel, errors.FileExists(to_rel))

                kind = self.kind(from_rel)

            if not after and kind != 'directory':
                (index, from_subpath) = self._lookup_index(from_path)
                if from_subpath not in index:
                    # It's not a file
                    raise errors.BzrMoveFailedError(
                        from_rel, to_rel,
                        errors.NotVersionedError(path=from_rel))

            if not after:
                try:
                    self._rename_one(from_rel, to_rel)
                except OSError as e:
                    if e.errno == errno.ENOENT:
                        raise errors.BzrMoveFailedError(
                            from_rel, to_rel, errors.NoSuchFile(to_rel))
                    raise
            if kind != 'directory':
                (index, from_index_path) = self._lookup_index(from_path)
                try:
                    self._index_del_entry(index, from_path)
                except KeyError:
                    pass
                self._index_add_entry(to_rel, kind)
            else:
                todo = [(p, i) for (p, i) in self._recurse_index_entries()
                        if p.startswith(from_path + b'/')]
                for child_path, child_value in todo:
                    (child_to_index, child_to_index_path) = self._lookup_index(
                        posixpath.join(to_path, posixpath.relpath(child_path, from_path)))
                    child_to_index[child_to_index_path] = child_value
                    # TODO(jelmer): Mark individual index as dirty
                    self._index_dirty = True
                    (child_from_index, child_from_index_path) = self._lookup_index(
                        child_path)
                    self._index_del_entry(
                        child_from_index, child_from_index_path)

            self._versioned_dirs = None
            self.flush()

    def find_related_paths_across_trees(self, paths, trees=[],
                                        require_versioned=True):
        if paths is None:
            return None

        if require_versioned:
            trees = [self] + (trees if trees is not None else [])
            unversioned = set()
            for p in paths:
                for t in trees:
                    if t.is_versioned(p):
                        break
                else:
                    unversioned.add(p)
            if unversioned:
                raise errors.PathsNotVersionedError(unversioned)

        return filter(self.is_versioned, paths)

    def path_content_summary(self, path):
        """See Tree.path_content_summary."""
        try:
            stat_result = self._lstat(path)
        except OSError as e:
            if getattr(e, 'errno', None) == errno.ENOENT:
                # no file.
                return ('missing', None, None, None)
            # propagate other errors
            raise
        kind = mode_kind(stat_result.st_mode)
        if kind == 'file':
            return self._file_content_summary(path, stat_result)
        elif kind == 'directory':
            # perhaps it looks like a plain directory, but it's really a
            # reference.
            if self._directory_is_tree_reference(path):
                kind = 'tree-reference'
            return kind, None, None, None
        elif kind == 'symlink':
            target = osutils.readlink(self.abspath(path))
            return ('symlink', None, None, target)
        else:
            return (kind, None, None, None)

    def stored_kind(self, relpath):
        (index, index_path) = self._lookup_index(encode_git_path(relpath))
        if index is None:
            return kind
        try:
            mode = index[index_path].mode
        except KeyError:
            return kind
        else:
            if S_ISGITLINK(mode):
                return 'tree-reference'
            return 'directory'

    def kind(self, relpath):
        kind = osutils.file_kind(self.abspath(relpath))
        if kind == 'directory':
            if self._directory_is_tree_reference(relpath):
                return 'tree-reference'
            return 'directory'
        else:
            return kind

    def _live_entry(self, relpath):
        raise NotImplementedError(self._live_entry)

    def preview_transform(self, pb=None):
        from ..bzr.transform import TransformPreview
        return TransformPreview(self, pb=pb)

<<<<<<< HEAD
    def transform(self, pb=None):
        from .transform import GitTreeTransform
        return GitTreeTransform(self, pb=pb)
=======
    def preview_transform(self, pb=None):
        from ..transform import TransformPreview
        return TransformPreview(self, pb=pb)

>>>>>>> e8331ad4


class InterToIndexGitTree(InterGitTrees):
    """InterTree that works between a Git revision tree and an index."""

    def __init__(self, source, target):
        super(InterToIndexGitTree, self).__init__(source, target)
        if self.source.store == self.target.store:
            self.store = self.source.store
        else:
            self.store = OverlayObjectStore(
                [self.source.store, self.target.store])
        self.rename_detector = RenameDetector(self.store)

    @classmethod
    def is_compatible(cls, source, target):
        return (isinstance(source, GitRevisionTree) and
                isinstance(target, MutableGitIndexTree))

    def _iter_git_changes(self, want_unchanged=False, specific_files=None,
                          require_versioned=False, extra_trees=None,
                          want_unversioned=False, include_trees=True):
        trees = [self.source]
        if extra_trees is not None:
            trees.extend(extra_trees)
        if specific_files is not None:
            specific_files = self.target.find_related_paths_across_trees(
                specific_files, trees,
                require_versioned=require_versioned)
        # TODO(jelmer): Restrict to specific_files, for performance reasons.
        with self.lock_read():
            changes, target_extras = changes_between_git_tree_and_working_copy(
                self.source.store, self.source.tree,
                self.target, want_unchanged=want_unchanged,
                want_unversioned=want_unversioned,
                rename_detector=self.rename_detector,
                include_trees=include_trees)
            return changes, set(), target_extras


_mod_tree.InterTree.register_optimiser(InterToIndexGitTree)


class InterFromIndexGitTree(InterGitTrees):
    """InterTree that works between a Git revision tree and an index."""

    def __init__(self, source, target):
        super(InterFromIndexGitTree, self).__init__(source, target)
        if self.source.store == self.target.store:
            self.store = self.source.store
        else:
            self.store = OverlayObjectStore(
                [self.source.store, self.target.store])
        self.rename_detector = RenameDetector(self.store)

    @classmethod
    def is_compatible(cls, source, target):
        return (isinstance(target, GitRevisionTree) and
                isinstance(source, MutableGitIndexTree))

    def _iter_git_changes(self, want_unchanged=False, specific_files=None,
                          require_versioned=False, extra_trees=None,
                          want_unversioned=False, include_trees=True):
        trees = [self.source]
        if extra_trees is not None:
            trees.extend(extra_trees)
        if specific_files is not None:
            specific_files = self.target.find_related_paths_across_trees(
                specific_files, trees,
                require_versioned=require_versioned)
        # TODO(jelmer): Restrict to specific_files, for performance reasons.
        with self.lock_read():
            from_tree_sha, extras = snapshot_workingtree(self.source, want_unversioned=want_unversioned)
            return tree_changes(
                self.store, from_tree_sha, self.target.tree,
                include_trees=include_trees,
                rename_detector=self.rename_detector,
                want_unchanged=want_unchanged, change_type_same=True), extras


_mod_tree.InterTree.register_optimiser(InterFromIndexGitTree)


class InterIndexGitTree(InterGitTrees):
    """InterTree that works between a Git revision tree and an index."""

    def __init__(self, source, target):
        super(InterIndexGitTree, self).__init__(source, target)
        if self.source.store == self.target.store:
            self.store = self.source.store
        else:
            self.store = OverlayObjectStore(
                [self.source.store, self.target.store])
        self.rename_detector = RenameDetector(self.store)

    @classmethod
    def is_compatible(cls, source, target):
        return (isinstance(target, MutableGitIndexTree) and
                isinstance(source, MutableGitIndexTree))

    def _iter_git_changes(self, want_unchanged=False, specific_files=None,
                          require_versioned=False, extra_trees=None,
                          want_unversioned=False, include_trees=True):
        trees = [self.source]
        if extra_trees is not None:
            trees.extend(extra_trees)
        if specific_files is not None:
            specific_files = self.target.find_related_paths_across_trees(
                specific_files, trees,
                require_versioned=require_versioned)
        # TODO(jelmer): Restrict to specific_files, for performance reasons.
        with self.lock_read():
            from_tree_sha, from_extras = snapshot_workingtree(
                self.source, want_unversioned=want_unversioned)
            to_tree_sha, to_extras = snapshot_workingtree(
                self.target, want_unversioned=want_unversioned)
            changes = tree_changes(
                self.store, from_tree_sha, to_tree_sha,
                include_trees=include_trees,
                rename_detector=self.rename_detector,
                want_unchanged=want_unchanged, change_type_same=True)
            return changes, from_extras, to_extras


_mod_tree.InterTree.register_optimiser(InterIndexGitTree)


def snapshot_workingtree(target, want_unversioned=False):
    extras = set()
    blobs = {}
    # Report dirified directories to commit_tree first, so that they can be
    # replaced with non-empty directories if they have contents.
    dirified = []
    trust_executable = target._supports_executable()
    for path, index_entry in target._recurse_index_entries():
        try:
            live_entry = target._live_entry(path)
        except EnvironmentError as e:
            if e.errno == errno.ENOENT:
                # Entry was removed; keep it listed, but mark it as gone.
                blobs[path] = (ZERO_SHA, 0)
            else:
                raise
        else:
            if live_entry is None:
                # Entry was turned into a directory.
                # Maybe it's just a submodule that's not checked out?
                if S_ISGITLINK(index_entry.mode):
                    blobs[path] = (index_entry.sha, index_entry.mode)
                else:
                    dirified.append((path, Tree().id, stat.S_IFDIR))
                    target.store.add_object(Tree())
            else:
                mode = live_entry.mode
                if not trust_executable:
                    if mode_is_executable(index_entry.mode):
                        mode |= 0o111
                    else:
                        mode &= ~0o111
                if live_entry.sha != index_entry.sha:
                    rp = decode_git_path(path)
                    if stat.S_ISREG(live_entry.mode):
                        blob = Blob()
                        with target.get_file(rp) as f:
                            blob.data = f.read()
                    elif stat.S_ISLNK(live_entry.mode):
                        blob = Blob()
                        blob.data = target.get_symlink_target(rp).encode(osutils._fs_enc)
                    else:
                        blob = None
                    if blob is not None:
                        target.store.add_object(blob)
                blobs[path] = (live_entry.sha, cleanup_mode(live_entry.mode))
    if want_unversioned:
        for e in target._iter_files_recursive(include_dirs=False):
            try:
                e, accessible = osutils.normalized_filename(e)
            except UnicodeDecodeError:
                raise errors.BadFilenameEncoding(
                    e, osutils._fs_enc)
            np = encode_git_path(e)
            if np in blobs:
                continue
            st = target._lstat(e)
            if stat.S_ISDIR(st.st_mode):
                blob = Tree()
            elif stat.S_ISREG(st.st_mode) or stat.S_ISLNK(st.st_mode):
                blob = blob_from_path_and_stat(
                    target.abspath(e).encode(osutils._fs_enc), st)
            else:
                continue
            target.store.add_object(blob)
            blobs[np] = (blob.id, cleanup_mode(st.st_mode))
            extras.add(np)
    return commit_tree(
        target.store, dirified + [(p, s, m) for (p, (s, m)) in blobs.items()]), extras


def changes_between_git_tree_and_working_copy(source_store, from_tree_sha, target,
                                              want_unchanged=False,
                                              want_unversioned=False,
                                              rename_detector=None,
                                              include_trees=True):
    """Determine the changes between a git tree and a working tree with index.

    """
    to_tree_sha, extras = snapshot_workingtree(target, want_unversioned=want_unversioned)
    store = OverlayObjectStore([source_store, target.store])
    return tree_changes(
        store, from_tree_sha, to_tree_sha, include_trees=include_trees,
        rename_detector=rename_detector,
        want_unchanged=want_unchanged, change_type_same=True), extras<|MERGE_RESOLUTION|>--- conflicted
+++ resolved
@@ -725,12 +725,8 @@
             yield (path_decoded, parent_id), children
 
     def preview_transform(self, pb=None):
-<<<<<<< HEAD
-        from ..bzr.transform import TransformPreview
-=======
-        from ..transform import TransformPreview
->>>>>>> e8331ad4
-        return TransformPreview(self, pb=pb)
+        from .transform import GitTransformPreview
+        return GitTransformPreview(self, pb=pb)
 
 
 def tree_delta_from_git_changes(changes, mappings,
@@ -1638,20 +1634,13 @@
     def _live_entry(self, relpath):
         raise NotImplementedError(self._live_entry)
 
-    def preview_transform(self, pb=None):
-        from ..bzr.transform import TransformPreview
-        return TransformPreview(self, pb=pb)
-
-<<<<<<< HEAD
     def transform(self, pb=None):
         from .transform import GitTreeTransform
         return GitTreeTransform(self, pb=pb)
-=======
+
     def preview_transform(self, pb=None):
-        from ..transform import TransformPreview
-        return TransformPreview(self, pb=pb)
-
->>>>>>> e8331ad4
+        from ..transform import GitTransformPreview
+        return GitTransformPreview(self, pb=pb)
 
 
 class InterToIndexGitTree(InterGitTrees):
