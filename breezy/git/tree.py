# Copyright (C) 2009-2018 Jelmer Vernooij <jelmer@jelmer.uk>
#
# This program is free software; you can redistribute it and/or modify
# it under the terms of the GNU General Public License as published by
# the Free Software Foundation; either version 2 of the License, or
# (at your option) any later version.
#
# This program is distributed in the hope that it will be useful,
# but WITHOUT ANY WARRANTY; without even the implied warranty of
# MERCHANTABILITY or FITNESS FOR A PARTICULAR PURPOSE.  See the
# GNU General Public License for more details.
#
# You should have received a copy of the GNU General Public License
# along with this program; if not, write to the Free Software
# Foundation, Inc., 51 Franklin Street, Fifth Floor, Boston, MA 02110-1301 USA


"""Git Trees."""

from __future__ import absolute_import

from collections import deque
import errno
from io import BytesIO
import os

from dulwich.index import (
    blob_from_path_and_stat,
    cleanup_mode,
    commit_tree,
    index_entry_from_stat,
    )
from dulwich.object_store import (
    tree_lookup_path,
    OverlayObjectStore,
    )
from dulwich.objects import (
    Blob,
    Tree,
    ZERO_SHA,
    S_IFGITLINK,
    S_ISGITLINK,
    )
import stat
import posixpath

from .. import (
    controldir as _mod_controldir,
    delta,
    errors,
    mutabletree,
    osutils,
    revisiontree,
    trace,
    tree as _mod_tree,
    workingtree,
    )
from ..revision import (
    CURRENT_REVISION,
    NULL_REVISION,
    )
from ..sixish import (
    text_type,
    viewitems,
    )

from .mapping import (
    mode_is_executable,
    mode_kind,
    default_mapping,
    )


class GitTreeDirectory(_mod_tree.TreeDirectory):

    __slots__ = ['file_id', 'name', 'parent_id', 'children']

    def __init__(self, file_id, name, parent_id):
        self.file_id = file_id
        self.name = name
        self.parent_id = parent_id
        # TODO(jelmer)
        self.children = {}

    @property
    def kind(self):
        return 'directory'

    @property
    def executable(self):
        return False

    def copy(self):
        return self.__class__(
            self.file_id, self.name, self.parent_id)

    def __repr__(self):
        return "%s(file_id=%r, name=%r, parent_id=%r)" % (
            self.__class__.__name__, self.file_id, self.name,
            self.parent_id)

    def __eq__(self, other):
        return (self.kind == other.kind and
                self.file_id == other.file_id and
                self.name == other.name and
                self.parent_id == other.parent_id)


class GitTreeFile(_mod_tree.TreeFile):

    __slots__ = ['file_id', 'name', 'parent_id', 'text_size', 'text_sha1',
                 'executable']

    def __init__(self, file_id, name, parent_id, text_size=None,
                 text_sha1=None, executable=None):
        self.file_id = file_id
        self.name = name
        self.parent_id = parent_id
        self.text_size = text_size
        self.text_sha1 = text_sha1
        self.executable = executable

    @property
    def kind(self):
        return 'file'

    def __eq__(self, other):
        return (self.kind == other.kind and
                self.file_id == other.file_id and
                self.name == other.name and
                self.parent_id == other.parent_id and
                self.text_sha1 == other.text_sha1 and
                self.text_size == other.text_size and
                self.executable == other.executable)

    def __repr__(self):
        return ("%s(file_id=%r, name=%r, parent_id=%r, text_size=%r, "
                "text_sha1=%r, executable=%r)") % (
            type(self).__name__, self.file_id, self.name, self.parent_id,
            self.text_size, self.text_sha1, self.executable)

    def copy(self):
        ret = self.__class__(
            self.file_id, self.name, self.parent_id)
        ret.text_sha1 = self.text_sha1
        ret.text_size = self.text_size
        ret.executable = self.executable
        return ret


class GitTreeSymlink(_mod_tree.TreeLink):

    __slots__ = ['file_id', 'name', 'parent_id', 'symlink_target']

    def __init__(self, file_id, name, parent_id,
                 symlink_target=None):
        self.file_id = file_id
        self.name = name
        self.parent_id = parent_id
        self.symlink_target = symlink_target

    @property
    def kind(self):
        return 'symlink'

    @property
    def executable(self):
        return False

    @property
    def text_size(self):
        return None

    def __repr__(self):
        return "%s(file_id=%r, name=%r, parent_id=%r, symlink_target=%r)" % (
            type(self).__name__, self.file_id, self.name, self.parent_id,
            self.symlink_target)

    def __eq__(self, other):
        return (self.kind == other.kind and
                self.file_id == other.file_id and
                self.name == other.name and
                self.parent_id == other.parent_id and
                self.symlink_target == other.symlink_target)

    def copy(self):
        return self.__class__(
            self.file_id, self.name, self.parent_id,
            self.symlink_target)


class GitTreeSubmodule(_mod_tree.TreeLink):

    __slots__ = ['file_id', 'name', 'parent_id', 'reference_revision']

    def __init__(self, file_id, name, parent_id, reference_revision=None):
        self.file_id = file_id
        self.name = name
        self.parent_id = parent_id
        self.reference_revision = reference_revision

    @property
    def kind(self):
        return 'tree-reference'

    def __repr__(self):
        return ("%s(file_id=%r, name=%r, parent_id=%r, "
                "reference_revision=%r)") % (
            type(self).__name__, self.file_id, self.name, self.parent_id,
            self.reference_revision)

    def __eq__(self, other):
        return (self.kind == other.kind and
                self.file_id == other.file_id and
                self.name == other.name and
                self.parent_id == other.parent_id and
                self.reference_revision == other.reference_revision)

    def copy(self):
        return self.__class__(
            self.file_id, self.name, self.parent_id,
            self.reference_revision)


entry_factory = {
    'directory': GitTreeDirectory,
    'file': GitTreeFile,
    'symlink': GitTreeSymlink,
    'tree-reference': GitTreeSubmodule,
    }


def ensure_normalized_path(path):
    """Check whether path is normalized.

    :raises InvalidNormalization: When path is not normalized, and cannot be
        accessed on this platform by the normalized path.
    :return: The NFC normalised version of path.
    """
    norm_path, can_access = osutils.normalized_filename(path)
    if norm_path != path:
        if can_access:
            return norm_path
        else:
            raise errors.InvalidNormalization(path)
    return path


class GitRevisionTree(revisiontree.RevisionTree):
    """Revision tree implementation based on Git objects."""

    def __init__(self, repository, revision_id):
        self._revision_id = revision_id
        self._repository = repository
        self._submodules = None
        self.store = repository._git.object_store
        if not isinstance(revision_id, bytes):
            raise TypeError(revision_id)
        self.commit_id, self.mapping = repository.lookup_bzr_revision_id(
            revision_id)
        if revision_id == NULL_REVISION:
            self.tree = None
            self.mapping = default_mapping
        else:
            try:
                commit = self.store[self.commit_id]
            except KeyError:
                raise errors.NoSuchRevision(repository, revision_id)
            self.tree = commit.tree

    def _submodule_info(self):
        if self._submodules is None:
            try:
                with self.get_file('.gitmodules') as f:
                    config = GitConfigFile.from_file(f)
                    self._submodules = {
                        path: (url, section)
                        for path, url, section in parse_submodules(config)}
            except errors.NoSuchFile:
                self._submodules = {}
        return self._submodules

    def _get_submodule_repository(self, relpath):
        if not isinstance(relpath, bytes):
            raise TypeError(relpath)
        try:
            info = self._submodule_info()[relpath]
        except KeyError:
            nested_repo_transport = self._repository.user_transport.clone(relpath.decode('utf-8'))
        else:
            nested_repo_transport = self._repository.control_transport.clone(
                posixpath.join('modules', info[0]))
        nested_controldir = _mod_controldir.ControlDir.open_from_transport(
            nested_repo_transport)
        return nested_controldir.find_repository()

    def get_nested_tree(self, path):
        encoded_path = path.encode('utf-8')
        nested_repo = self._get_submodule_repository(encoded_path)
        ref_rev = self.get_reference_revision(path)
        return nested_repo.revision_tree(ref_rev)

    def supports_rename_tracking(self):
        return False

    def get_file_revision(self, path):
        change_scanner = self._repository._file_change_scanner
        if self.commit_id == ZERO_SHA:
            return NULL_REVISION
        (unused_path, commit_id) = change_scanner.find_last_change_revision(
            path.encode('utf-8'), self.commit_id)
        return self._repository.lookup_foreign_revision_id(
            commit_id, self.mapping)

    def get_file_mtime(self, path):
        try:
            revid = self.get_file_revision(path)
        except KeyError:
            raise errors.NoSuchFile(path)
        try:
            rev = self._repository.get_revision(revid)
        except errors.NoSuchRevision:
            raise _mod_tree.FileTimestampUnavailable(path)
        return rev.timestamp

    def id2path(self, file_id):
        try:
            path = self.mapping.parse_file_id(file_id)
        except ValueError:
            raise errors.NoSuchId(self, file_id)
        if self.is_versioned(path):
            return path
        raise errors.NoSuchId(self, file_id)

    def is_versioned(self, path):
        return self.has_filename(path)

    def path2id(self, path):
        if self.mapping.is_special_file(path):
            return None
        if not self.is_versioned(path):
            return None
        return self.mapping.generate_file_id(osutils.safe_unicode(path))

    def all_file_ids(self):
        raise errors.UnsupportedOperation(self.all_file_ids, self)

    def all_versioned_paths(self):
        ret = {u''}
        todo = [(self.store, b'', self.tree)]
        while todo:
            (store, path, tree_id) = todo.pop()
            if tree_id is None:
                continue
            tree = store[tree_id]
            for name, mode, hexsha in tree.items():
                subpath = posixpath.join(path, name)
                ret.add(subpath.decode('utf-8'))
                if stat.S_ISDIR(mode):
                    todo.append((store, subpath, hexsha))
        return ret

    def has_or_had_id(self, file_id):
        try:
            self.id2path(file_id)
        except errors.NoSuchId:
            return False
        return True

    def has_id(self, file_id):
        try:
            path = self.id2path(file_id)
        except errors.NoSuchId:
            return False
        return self.has_filename(path)

    def _lookup_path(self, path):
        if self.tree is None:
            raise errors.NoSuchFile(path)
        try:
            (mode, hexsha) = tree_lookup_path(
                self.store.__getitem__, self.tree, path.encode('utf-8'))
        except KeyError:
            raise errors.NoSuchFile(self, path)
        else:
            return (self.store, mode, hexsha)

    def is_executable(self, path):
        (store, mode, hexsha) = self._lookup_path(path)
        if mode is None:
            # the tree root is a directory
            return False
        return mode_is_executable(mode)

    def kind(self, path):
        (store, mode, hexsha) = self._lookup_path(path)
        if mode is None:
            # the tree root is a directory
            return "directory"
        return mode_kind(mode)

    def has_filename(self, path):
        try:
            self._lookup_path(path)
        except errors.NoSuchFile:
            return False
        else:
            return True

    def list_files(self, include_root=False, from_dir=None, recursive=True):
        if self.tree is None:
            return
        if from_dir is None or from_dir == '.':
            from_dir = u""
        (store, mode, hexsha) = self._lookup_path(from_dir)
        if mode is None:  # Root
            root_ie = self._get_dir_ie(b"", None)
        else:
            parent_path = posixpath.dirname(from_dir)
            parent_id = self.mapping.generate_file_id(parent_path)
            if mode_kind(mode) == 'directory':
                root_ie = self._get_dir_ie(from_dir.encode("utf-8"), parent_id)
            else:
                root_ie = self._get_file_ie(
                    store, from_dir.encode("utf-8"),
                    posixpath.basename(from_dir), mode, hexsha)
        if include_root:
            yield (from_dir, "V", root_ie.kind, root_ie)
        todo = []
        if root_ie.kind == 'directory':
            todo.append((store, from_dir.encode("utf-8"),
                         b"", hexsha, root_ie.file_id))
        while todo:
            (store, path, relpath, hexsha, parent_id) = todo.pop()
            tree = store[hexsha]
            for name, mode, hexsha in tree.iteritems():
                if self.mapping.is_special_file(name):
                    continue
                child_path = posixpath.join(path, name)
                child_relpath = posixpath.join(relpath, name)
                if stat.S_ISDIR(mode):
                    ie = self._get_dir_ie(child_path, parent_id)
                    if recursive:
                        todo.append(
                            (store, child_path, child_relpath, hexsha,
                             ie.file_id))
                else:
                    ie = self._get_file_ie(
                        store, child_path, name, mode, hexsha, parent_id)
                yield (child_relpath.decode('utf-8'), "V", ie.kind, ie)

    def _get_file_ie(self, store, path, name, mode, hexsha, parent_id):
        if not isinstance(path, bytes):
            raise TypeError(path)
        if not isinstance(name, bytes):
            raise TypeError(name)
        kind = mode_kind(mode)
        path = path.decode('utf-8')
        name = name.decode("utf-8")
        file_id = self.mapping.generate_file_id(path)
        ie = entry_factory[kind](file_id, name, parent_id)
        if kind == 'symlink':
            ie.symlink_target = store[hexsha].data.decode('utf-8')
        elif kind == 'tree-reference':
            ie.reference_revision = self.mapping.revision_id_foreign_to_bzr(
                hexsha)
        else:
            data = store[hexsha].data
            ie.text_sha1 = osutils.sha_string(data)
            ie.text_size = len(data)
            ie.executable = mode_is_executable(mode)
        return ie

    def _get_dir_ie(self, path, parent_id):
        path = path.decode('utf-8')
        file_id = self.mapping.generate_file_id(path)
        return GitTreeDirectory(file_id, posixpath.basename(path), parent_id)

    def iter_child_entries(self, path):
        (store, mode, tree_sha) = self._lookup_path(path)

        if mode is not None and not stat.S_ISDIR(mode):
            return

        encoded_path = path.encode('utf-8')
        file_id = self.path2id(path)
        tree = store[tree_sha]
        for name, mode, hexsha in tree.iteritems():
            if self.mapping.is_special_file(name):
                continue
            child_path = posixpath.join(encoded_path, name)
            if stat.S_ISDIR(mode):
                yield self._get_dir_ie(child_path, file_id)
            else:
                yield self._get_file_ie(store, child_path, name, mode, hexsha,
                                        file_id)

    def iter_entries_by_dir(self, specific_files=None, yield_parents=False):
        if self.tree is None:
            return
        if yield_parents:
            # TODO(jelmer): Support yield parents
            raise NotImplementedError
        if specific_files is not None:
            if specific_files in ([""], []):
                specific_files = None
            else:
                specific_files = set([p.encode('utf-8')
                                      for p in specific_files])
        todo = deque([(self.store, b"", self.tree, self.path2id(''))])
        if specific_files is None or u"" in specific_files:
            yield u"", self._get_dir_ie(b"", None)
        while todo:
            store, path, tree_sha, parent_id = todo.popleft()
            tree = store[tree_sha]
            extradirs = []
            for name, mode, hexsha in tree.iteritems():
                if self.mapping.is_special_file(name):
                    continue
                child_path = posixpath.join(path, name)
                child_path_decoded = child_path.decode('utf-8')
                if stat.S_ISDIR(mode):
                    if (specific_files is None or
                            any([p for p in specific_files if p.startswith(
                                child_path)])):
                        extradirs.append(
                            (store, child_path, hexsha,
                             self.path2id(child_path_decoded)))
                if specific_files is None or child_path in specific_files:
                    if stat.S_ISDIR(mode):
                        yield (child_path_decoded,
                               self._get_dir_ie(child_path, parent_id))
                    else:
                        yield (child_path_decoded,
                               self._get_file_ie(store, child_path, name, mode,
                                                 hexsha, parent_id))
            todo.extendleft(reversed(extradirs))

    def iter_references(self):
        if self.supports_tree_reference():
            for path, entry in self.iter_entries_by_dir():
                if entry.kind == 'tree-reference':
                    yield path

    def get_revision_id(self):
        """See RevisionTree.get_revision_id."""
        return self._revision_id

    def get_file_sha1(self, path, stat_value=None):
        if self.tree is None:
            raise errors.NoSuchFile(path)
        return osutils.sha_string(self.get_file_text(path))

    def get_file_verifier(self, path, stat_value=None):
        (store, mode, hexsha) = self._lookup_path(path)
        return ("GIT", hexsha)

    def get_file_size(self, path):
        (store, mode, hexsha) = self._lookup_path(path)
        if stat.S_ISREG(mode):
            return len(store[hexsha].data)
        return None

    def get_file_text(self, path):
        """See RevisionTree.get_file_text."""
        (store, mode, hexsha) = self._lookup_path(path)
        if stat.S_ISREG(mode):
            return store[hexsha].data
        else:
            return b""

    def get_symlink_target(self, path):
        """See RevisionTree.get_symlink_target."""
        (store, mode, hexsha) = self._lookup_path(path)
        if stat.S_ISLNK(mode):
            return store[hexsha].data.decode('utf-8')
        else:
            return None

    def get_reference_revision(self, path):
        """See RevisionTree.get_symlink_target."""
        (store, mode, hexsha) = self._lookup_path(path)
        if S_ISGITLINK(mode):
            nested_repo = self._get_submodule_repository(path.encode('utf-8'))
            return nested_repo.lookup_foreign_revision_id(hexsha)
        else:
            return None

    def _comparison_data(self, entry, path):
        if entry is None:
            return None, False, None
        return entry.kind, entry.executable, None

    def path_content_summary(self, path):
        """See Tree.path_content_summary."""
        try:
            (store, mode, hexsha) = self._lookup_path(path)
        except errors.NoSuchFile:
            return ('missing', None, None, None)
        kind = mode_kind(mode)
        if kind == 'file':
            executable = mode_is_executable(mode)
            contents = store[hexsha].data
            return (kind, len(contents), executable,
                    osutils.sha_string(contents))
        elif kind == 'symlink':
            return (kind, None, None, store[hexsha].data.decode('utf-8'))
        elif kind == 'tree-reference':
            nested_repo = self._get_submodule_repository(path.encode('utf-8'))
            return (kind, None, None,
                    nested_repo.lookup_foreign_revision_id(hexsha))
        else:
            return (kind, None, None, None)

    def find_related_paths_across_trees(self, paths, trees=[],
                                        require_versioned=True):
        if paths is None:
            return None
        if require_versioned:
            trees = [self] + (trees if trees is not None else [])
            unversioned = set()
            for p in paths:
                for t in trees:
                    if t.is_versioned(p):
                        break
                else:
                    unversioned.add(p)
            if unversioned:
                raise errors.PathsNotVersionedError(unversioned)
        return filter(self.is_versioned, paths)

    def _iter_tree_contents(self, include_trees=False):
        if self.tree is None:
            return iter([])
        return self.store.iter_tree_contents(
            self.tree, include_trees=include_trees)

    def annotate_iter(self, path, default_revision=CURRENT_REVISION):
        """Return an iterator of revision_id, line tuples.

        For working trees (and mutable trees in general), the special
        revision_id 'current:' will be used for lines that are new in this
        tree, e.g. uncommitted changes.
        :param default_revision: For lines that don't match a basis, mark them
            with this revision id. Not all implementations will make use of
            this value.
        """
        with self.lock_read():
            # Now we have the parents of this content
            from breezy.annotate import Annotator
            from .annotate import AnnotateProvider
            annotator = Annotator(AnnotateProvider(
                self._repository._file_change_scanner))
            this_key = (path, self.get_file_revision(path))
            annotations = [(key[-1], line)
                           for key, line in annotator.annotate_flat(this_key)]
            return annotations

    def _get_rules_searcher(self, default_searcher):
        return default_searcher

    def walkdirs(self, prefix=u""):
        (store, mode, hexsha) = self._lookup_path(prefix)
        todo = deque(
            [(store, prefix.encode('utf-8'), hexsha, self.path2id(prefix))])
        while todo:
            store, path, tree_sha, parent_id = todo.popleft()
            path_decoded = path.decode('utf-8')
            tree = store[tree_sha]
            children = []
            for name, mode, hexsha in tree.iteritems():
                if self.mapping.is_special_file(name):
                    continue
                child_path = posixpath.join(path, name)
                file_id = self.path2id(child_path.decode('utf-8'))
                if stat.S_ISDIR(mode):
                    todo.append((store, child_path, hexsha, file_id))
                children.append(
                    (child_path.decode('utf-8'), name.decode('utf-8'),
                        mode_kind(mode), None,
                        file_id, mode_kind(mode)))
            yield (path_decoded, parent_id), children


def tree_delta_from_git_changes(changes, mappings,
                                specific_files=None,
                                require_versioned=False, include_root=False,
                                target_extras=None):
    """Create a TreeDelta from two git trees.

    source and target are iterators over tuples with:
        (filename, sha, mode)
    """
    (old_mapping, new_mapping) = mappings
    if target_extras is None:
        target_extras = set()
    ret = delta.TreeDelta()
    added = []
    for (oldpath, newpath), (oldmode, newmode), (oldsha, newsha) in changes:
        if newpath == b'' and not include_root:
            continue
        if oldpath is not None:
            oldpath_decoded = oldpath.decode('utf-8')
        else:
            oldpath_decoded = None
        if newpath is not None:
            newpath_decoded = newpath.decode('utf-8')
        else:
            newpath_decoded = None
        if not (specific_files is None or
                (oldpath is not None and
                    osutils.is_inside_or_parent_of_any(
                        specific_files, oldpath_decoded)) or
                (newpath is not None and
                    osutils.is_inside_or_parent_of_any(
                        specific_files, newpath_decoded))):
            continue
<<<<<<< HEAD

        if oldpath_decoded is None:
            fileid = new_fileid_map.lookup_file_id(newpath_decoded)
            oldexe = None
            oldkind = None
            oldname = None
            oldparent = None
            oldversioned = False
        else:
            oldversioned = True
            if oldmode:
                oldexe = mode_is_executable(oldmode)
                oldkind = mode_kind(oldmode)
            else:
                oldexe = False
                oldkind = None
            if oldpath_decoded == u'':
                oldparent = None
                oldname = u''
            else:
                (oldparentpath, oldname) = osutils.split(oldpath_decoded)
                oldparent = mapping.generate_file_id(oldparentpath)
            fileid = old_fileid_map.lookup_file_id(oldpath_decoded)
        if newpath_decoded is None:
            newexe = None
            newkind = None
            newname = None
            newparent = None
            newversioned = False
        else:
            newversioned = (newpath_decoded not in target_extras)
            if newmode:
                newexe = mode_is_executable(newmode)
                newkind = mode_kind(newmode)
            else:
                newexe = False
                newkind = None
            if newpath_decoded == u'':
                newparent = None
                newname = u''
            else:
                newparentpath, newname = osutils.split(newpath_decoded)
                newparent = mapping.generate_file_id(newparentpath)
        if mapping.is_special_file(oldpath):
=======
        if old_mapping.is_special_file(oldpath):
>>>>>>> 603c32c4
            oldpath = None
        if new_mapping.is_special_file(newpath):
            newpath = None
        if oldpath is None and newpath is None:
            continue
        change = _mod_tree.TreeChange(
            fileid, (oldpath_decoded, newpath_decoded), (oldsha != newsha),
            (oldversioned, newversioned),
            (oldparent, newparent), (oldname, newname),
            (oldkind, newkind), (oldexe, newexe))
        if oldpath is None:
            added.append((newpath, newkind))
        elif newpath is None or newmode == 0:
<<<<<<< HEAD
            ret.removed.append(change)
        elif oldpath != newpath:
            ret.renamed.append(change)
        elif mode_kind(oldmode) != mode_kind(newmode):
            ret.kind_changed.append(change)
        elif oldsha != newsha or oldmode != newmode:
            if stat.S_ISDIR(oldmode) and stat.S_ISDIR(newmode):
                continue
            ret.modified.append(change)
        else:
            ret.unchanged.append(change)
=======
            file_id = old_mapping.generate_file_id(oldpath_decoded)
            ret.removed.append((oldpath_decoded, file_id, mode_kind(oldmode)))
        elif oldpath != newpath:
            file_id = old_mapping.generate_file_id(oldpath_decoded)
            ret.renamed.append(
                (oldpath_decoded, newpath.decode('utf-8'), file_id,
                 mode_kind(newmode), (oldsha != newsha),
                 (oldmode != newmode)))
        elif mode_kind(oldmode) != mode_kind(newmode):
            file_id = new_mapping.generate_file_id(newpath_decoded)
            ret.kind_changed.append(
                (newpath_decoded, file_id, mode_kind(oldmode),
                 mode_kind(newmode)))
        elif oldsha != newsha or oldmode != newmode:
            if stat.S_ISDIR(oldmode) and stat.S_ISDIR(newmode):
                continue
            file_id = new_mapping.generate_file_id(newpath_decoded)
            ret.modified.append(
                (newpath_decoded, file_id, mode_kind(newmode),
                 (oldsha != newsha), (oldmode != newmode)))
        else:
            file_id = new_mapping.generate_file_id(newpath_decoded)
            ret.unchanged.append(
                (newpath_decoded, file_id, mode_kind(newmode)))
>>>>>>> 603c32c4

    implicit_dirs = {b''}
    for path, kind in added:
        if kind == 'directory' or path in target_extras:
            continue
        implicit_dirs.update(osutils.parent_directories(path))

    for path, kind in added:
        if kind == 'directory' and path not in implicit_dirs:
            continue
        path_decoded = osutils.normalized_filename(path)[0]
        parent_path, basename = osutils.split(path_decoded)
        parent_id = new_fileid_map.lookup_file_id(parent_path)
        if path in target_extras:
            ret.unversioned.append(_mod_tree.TreeChange(
                None, (None, path_decoded),
                True, (False, False), (None, parent_id),
                (None, basename), (None, kind), (None, False)))
        else:
<<<<<<< HEAD
            file_id = new_fileid_map.lookup_file_id(path_decoded)
            ret.added.append(
                _mod_tree.TreeChange(
                    file_id, (None, path_decoded), True,
                    (False, True),
                    (None, parent_id),
                    (None, basename), (None, kind), (None, False)))
=======
            file_id = new_mapping.generate_file_id(path_decoded)
            ret.added.append((path_decoded, file_id, kind))
>>>>>>> 603c32c4

    return ret


def changes_from_git_changes(changes, mapping, specific_files=None,
                             include_unchanged=False, target_extras=None):
    """Create a iter_changes-like generator from a git stream.

    source and target are iterators over tuples with:
        (filename, sha, mode)
    """
    if target_extras is None:
        target_extras = set()
    for (oldpath, newpath), (oldmode, newmode), (oldsha, newsha) in changes:
        if oldpath is not None:
            oldpath_decoded = oldpath.decode('utf-8')
        else:
            oldpath_decoded = None
        if newpath is not None:
            newpath_decoded = newpath.decode('utf-8')
        else:
            newpath_decoded = None
        if not (specific_files is None or
                (oldpath_decoded is not None and
                    osutils.is_inside_or_parent_of_any(
                        specific_files, oldpath_decoded)) or
                (newpath_decoded is not None and
                    osutils.is_inside_or_parent_of_any(
                        specific_files, newpath_decoded))):
            continue
        if oldpath is not None and mapping.is_special_file(oldpath):
            continue
        if newpath is not None and mapping.is_special_file(newpath):
            continue
        if oldpath_decoded is None:
            fileid = mapping.generate_file_id(newpath_decoded)
            oldexe = None
            oldkind = None
            oldname = None
            oldparent = None
            oldversioned = False
        else:
            oldversioned = True
            if oldmode:
                oldexe = mode_is_executable(oldmode)
                oldkind = mode_kind(oldmode)
            else:
                oldexe = False
                oldkind = None
            if oldpath_decoded == u'':
                oldparent = None
                oldname = u''
            else:
                (oldparentpath, oldname) = osutils.split(oldpath_decoded)
                oldparent = mapping.generate_file_id(oldparentpath)
            fileid = mapping.generate_file_id(oldpath_decoded)
        if newpath_decoded is None:
            newexe = None
            newkind = None
            newname = None
            newparent = None
            newversioned = False
        else:
            newversioned = (newpath_decoded not in target_extras)
            if newmode:
                newexe = mode_is_executable(newmode)
                newkind = mode_kind(newmode)
            else:
                newexe = False
                newkind = None
            if newpath_decoded == u'':
                newparent = None
                newname = u''
            else:
                newparentpath, newname = osutils.split(newpath_decoded)
                newparent = mapping.generate_file_id(newparentpath)
        if (not include_unchanged and
            oldkind == 'directory' and newkind == 'directory' and
                oldpath_decoded == newpath_decoded):
            continue
        yield _mod_tree.TreeChange(
            fileid, (oldpath_decoded, newpath_decoded), (oldsha != newsha),
            (oldversioned, newversioned),
            (oldparent, newparent), (oldname, newname),
            (oldkind, newkind), (oldexe, newexe))


class InterGitTrees(_mod_tree.InterTree):
    """InterTree that works between two git trees."""

    _matching_from_tree_format = None
    _matching_to_tree_format = None
    _test_mutable_trees_to_test_trees = None

    @classmethod
    def is_compatible(cls, source, target):
        return (isinstance(source, GitRevisionTree) and
                isinstance(target, GitRevisionTree))

    def compare(self, want_unchanged=False, specific_files=None,
                extra_trees=None, require_versioned=False, include_root=False,
                want_unversioned=False):
        with self.lock_read():
            changes, target_extras = self._iter_git_changes(
                want_unchanged=want_unchanged,
                require_versioned=require_versioned,
                specific_files=specific_files,
                extra_trees=extra_trees,
                want_unversioned=want_unversioned)
            return tree_delta_from_git_changes(
                changes, (self.source.mapping, self.target.mapping),
                specific_files=specific_files,
                include_root=include_root, target_extras=target_extras)

    def iter_changes(self, include_unchanged=False, specific_files=None,
                     pb=None, extra_trees=[], require_versioned=True,
                     want_unversioned=False):
        with self.lock_read():
            changes, target_extras = self._iter_git_changes(
                want_unchanged=include_unchanged,
                require_versioned=require_versioned,
                specific_files=specific_files,
                extra_trees=extra_trees,
                want_unversioned=want_unversioned)
            return changes_from_git_changes(
                changes, self.target.mapping,
                specific_files=specific_files,
                include_unchanged=include_unchanged,
                target_extras=target_extras)

    def _iter_git_changes(self, want_unchanged=False, specific_files=None,
                          require_versioned=False, extra_trees=None,
                          want_unversioned=False):
        raise NotImplementedError(self._iter_git_changes)


class InterGitRevisionTrees(InterGitTrees):
    """InterTree that works between two git revision trees."""

    _matching_from_tree_format = None
    _matching_to_tree_format = None
    _test_mutable_trees_to_test_trees = None

    @classmethod
    def is_compatible(cls, source, target):
        return (isinstance(source, GitRevisionTree) and
                isinstance(target, GitRevisionTree))

    def _iter_git_changes(self, want_unchanged=False, specific_files=None,
                          require_versioned=True, extra_trees=None,
                          want_unversioned=False):
        trees = [self.source]
        if extra_trees is not None:
            trees.extend(extra_trees)
        if specific_files is not None:
            specific_files = self.target.find_related_paths_across_trees(
                specific_files, trees,
                require_versioned=require_versioned)

        if (self.source._repository._git.object_store !=
                self.target._repository._git.object_store):
            store = OverlayObjectStore(
                [self.source._repository._git.object_store,
                    self.target._repository._git.object_store])
        else:
            store = self.source._repository._git.object_store
        return store.tree_changes(
            self.source.tree, self.target.tree, want_unchanged=want_unchanged,
            include_trees=True, change_type_same=True), set()


_mod_tree.InterTree.register_optimiser(InterGitRevisionTrees)


class MutableGitIndexTree(mutabletree.MutableTree):

    def __init__(self):
        self._lock_mode = None
        self._lock_count = 0
        self._versioned_dirs = None
        self._index_dirty = False

    def is_versioned(self, path):
        with self.lock_read():
            path = path.rstrip('/').encode('utf-8')
            (index, subpath) = self._lookup_index(path)
            return (subpath in index or self._has_dir(path))

    def _has_dir(self, path):
        if not isinstance(path, bytes):
            raise TypeError(path)
        if path == b"":
            return True
        if self._versioned_dirs is None:
            self._load_dirs()
        return path in self._versioned_dirs

    def _load_dirs(self):
        if self._lock_mode is None:
            raise errors.ObjectNotLocked(self)
        self._versioned_dirs = set()
        # TODO(jelmer): Browse over all indexes
        for p, i in self._recurse_index_entries():
            self._ensure_versioned_dir(posixpath.dirname(p))

    def _ensure_versioned_dir(self, dirname):
        if not isinstance(dirname, bytes):
            raise TypeError(dirname)
        if dirname in self._versioned_dirs:
            return
        if dirname != b"":
            self._ensure_versioned_dir(posixpath.dirname(dirname))
        self._versioned_dirs.add(dirname)

    def path2id(self, path):
        with self.lock_read():
            path = path.rstrip('/')
            if self.is_versioned(path.rstrip('/')):
                return self.mapping.generate_file_id(
                    osutils.safe_unicode(path))
            return None

    def has_id(self, file_id):
        try:
            self.id2path(file_id)
        except errors.NoSuchId:
            return False
        else:
            return True

    def id2path(self, file_id):
        if file_id is None:
            return ''
        if type(file_id) is not bytes:
            raise TypeError(file_id)
        with self.lock_read():
            try:
                path = self.mapping.parse_file_id(file_id)
            except ValueError:
                raise errors.NoSuchId(self, file_id)
            if self.is_versioned(path):
                return path
            raise errors.NoSuchId(self, file_id)

    def _set_root_id(self, file_id):
        raise errors.UnsupportedOperation(self._set_root_id, self)

    def _add(self, files, ids, kinds):
        for (path, file_id, kind) in zip(files, ids, kinds):
            if file_id is not None:
                raise workingtree.SettingFileIdUnsupported()
            path, can_access = osutils.normalized_filename(path)
            if not can_access:
                raise errors.InvalidNormalization(path)
            self._index_add_entry(path, kind)

    def _read_submodule_head(self, path):
        raise NotImplementedError(self._read_submodule_head)

    def _lookup_index(self, encoded_path):
        if not isinstance(encoded_path, bytes):
            raise TypeError(encoded_path)
        # TODO(jelmer): Look in other indexes
        return self.index, encoded_path

    def _index_del_entry(self, index, path):
        del index[path]
        # TODO(jelmer): Keep track of dirty per index
        self._index_dirty = True

    def _index_add_entry(self, path, kind, flags=0, reference_revision=None):
        if kind == "directory":
            # Git indexes don't contain directories
            return
        if kind == "file":
            blob = Blob()
            try:
                file, stat_val = self.get_file_with_stat(path)
            except (errors.NoSuchFile, IOError):
                # TODO: Rather than come up with something here, use the old
                # index
                file = BytesIO()
                stat_val = os.stat_result(
                    (stat.S_IFREG | 0o644, 0, 0, 0, 0, 0, 0, 0, 0, 0))
            with file:
                blob.set_raw_string(file.read())
            # Add object to the repository if it didn't exist yet
            if blob.id not in self.store:
                self.store.add_object(blob)
            hexsha = blob.id
        elif kind == "symlink":
            blob = Blob()
            try:
                stat_val = self._lstat(path)
            except EnvironmentError:
                # TODO: Rather than come up with something here, use the
                # old index
                stat_val = os.stat_result(
                    (stat.S_IFLNK, 0, 0, 0, 0, 0, 0, 0, 0, 0))
            blob.set_raw_string(
                self.get_symlink_target(path).encode("utf-8"))
            # Add object to the repository if it didn't exist yet
            if blob.id not in self.store:
                self.store.add_object(blob)
            hexsha = blob.id
        elif kind == "tree-reference":
            if reference_revision is not None:
                hexsha = self.branch.lookup_bzr_revision_id(
                    reference_revision)[0]
            else:
                hexsha = self._read_submodule_head(path)
                if hexsha is None:
                    raise errors.NoCommits(path)
            try:
                stat_val = self._lstat(path)
            except EnvironmentError:
                stat_val = os.stat_result(
                    (S_IFGITLINK, 0, 0, 0, 0, 0, 0, 0, 0, 0))
            stat_val = os.stat_result((S_IFGITLINK, ) + stat_val[1:])
        else:
            raise AssertionError("unknown kind '%s'" % kind)
        # Add an entry to the index or update the existing entry
        ensure_normalized_path(path)
        encoded_path = path.encode("utf-8")
        if b'\r' in encoded_path or b'\n' in encoded_path:
            # TODO(jelmer): Why do we need to do this?
            trace.mutter('ignoring path with invalid newline in it: %r', path)
            return
        (index, index_path) = self._lookup_index(encoded_path)
        index[index_path] = index_entry_from_stat(stat_val, hexsha, flags)
        self._index_dirty = True
        if self._versioned_dirs is not None:
            self._ensure_versioned_dir(index_path)

    def _recurse_index_entries(self, index=None, basepath=b""):
        # Iterate over all index entries
        with self.lock_read():
            if index is None:
                index = self.index
            for path, value in index.items():
                yield (posixpath.join(basepath, path), value)
                (ctime, mtime, dev, ino, mode, uid, gid, size, sha,
                 flags) = value
                if S_ISGITLINK(mode):
                    pass  # TODO(jelmer): dive into submodule

    def iter_entries_by_dir(self, specific_files=None, yield_parents=False):
        if yield_parents:
            raise NotImplementedError(self.iter_entries_by_dir)
        with self.lock_read():
            if specific_files is not None:
                specific_files = set(specific_files)
            else:
                specific_files = None
            root_ie = self._get_dir_ie(u"", None)
            ret = {}
            if specific_files is None or u"" in specific_files:
                ret[(u"", u"")] = root_ie
            dir_ids = {u"": root_ie.file_id}
            for path, value in self._recurse_index_entries():
                if self.mapping.is_special_file(path):
                    continue
                path = path.decode("utf-8")
                if specific_files is not None and path not in specific_files:
                    continue
                (parent, name) = posixpath.split(path)
                try:
                    file_ie = self._get_file_ie(name, path, value, None)
                except errors.NoSuchFile:
                    continue
                if yield_parents or specific_files is None:
                    for (dir_path, dir_ie) in self._add_missing_parent_ids(
                            parent, dir_ids):
                        ret[(posixpath.dirname(dir_path), dir_path)] = dir_ie
                file_ie.parent_id = self.path2id(parent)
                ret[(posixpath.dirname(path), path)] = file_ie
            return ((path, ie) for ((_, path), ie) in sorted(viewitems(ret)))

    def iter_references(self):
        # TODO(jelmer): Implement a more efficient version of this
        for path, entry in self.iter_entries_by_dir():
            if entry.kind == 'tree-reference':
                yield path

    def _get_dir_ie(self, path, parent_id):
        file_id = self.path2id(path)
        return GitTreeDirectory(file_id,
                                posixpath.basename(path).strip("/"), parent_id)

    def _get_file_ie(self, name, path, value, parent_id):
        if not isinstance(name, text_type):
            raise TypeError(name)
        if not isinstance(path, text_type):
            raise TypeError(path)
        if not isinstance(value, tuple) or len(value) != 10:
            raise TypeError(value)
        (ctime, mtime, dev, ino, mode, uid, gid, size, sha, flags) = value
        file_id = self.path2id(path)
        if not isinstance(file_id, bytes):
            raise TypeError(file_id)
        kind = mode_kind(mode)
        ie = entry_factory[kind](file_id, name, parent_id)
        if kind == 'symlink':
            ie.symlink_target = self.get_symlink_target(path)
        elif kind == 'tree-reference':
            ie.reference_revision = self.get_reference_revision(path)
        else:
            try:
                data = self.get_file_text(path)
            except errors.NoSuchFile:
                data = None
            except IOError as e:
                if e.errno != errno.ENOENT:
                    raise
                data = None
            if data is None:
                data = self.branch.repository._git.object_store[sha].data
            ie.text_sha1 = osutils.sha_string(data)
            ie.text_size = len(data)
            ie.executable = bool(stat.S_ISREG(mode) and stat.S_IEXEC & mode)
        return ie

    def _add_missing_parent_ids(self, path, dir_ids):
        if path in dir_ids:
            return []
        parent = posixpath.dirname(path).strip("/")
        ret = self._add_missing_parent_ids(parent, dir_ids)
        parent_id = dir_ids[parent]
        ie = self._get_dir_ie(path, parent_id)
        dir_ids[path] = ie.file_id
        ret.append((path, ie))
        return ret

    def _comparison_data(self, entry, path):
        if entry is None:
            return None, False, None
        return entry.kind, entry.executable, None

    def _unversion_path(self, path):
        if self._lock_mode is None:
            raise errors.ObjectNotLocked(self)
        encoded_path = path.encode("utf-8")
        count = 0
        (index, subpath) = self._lookup_index(encoded_path)
        try:
            self._index_del_entry(index, encoded_path)
        except KeyError:
            # A directory, perhaps?
            # TODO(jelmer): Deletes that involve submodules?
            for p in list(index):
                if p.startswith(subpath + b"/"):
                    count += 1
                    self._index_del_entry(index, p)
        else:
            count = 1
        self._versioned_dirs = None
        return count

    def unversion(self, paths):
        with self.lock_tree_write():
            for path in paths:
                if self._unversion_path(path) == 0:
                    raise errors.NoSuchFile(path)
            self._versioned_dirs = None
            self.flush()

    def flush(self):
        pass

    def update_basis_by_delta(self, revid, delta):
        # TODO(jelmer): This shouldn't be called, it's inventory specific.
        for (old_path, new_path, file_id, ie) in delta:
            if old_path is not None:
                (index, old_subpath) = self._lookup_index(
                    old_path.encode('utf-8'))
                if old_subpath in index:
                    self._index_del_entry(index, old_subpath)
                    self._versioned_dirs = None
            if new_path is not None and ie.kind != 'directory':
                self._index_add_entry(new_path, ie.kind)
        self.flush()
        self._set_merges_from_parent_ids([])

    def move(self, from_paths, to_dir=None, after=None):
        rename_tuples = []
        with self.lock_tree_write():
            to_abs = self.abspath(to_dir)
            if not os.path.isdir(to_abs):
                raise errors.BzrMoveFailedError('', to_dir,
                                                errors.NotADirectory(to_abs))

            for from_rel in from_paths:
                from_tail = os.path.split(from_rel)[-1]
                to_rel = os.path.join(to_dir, from_tail)
                self.rename_one(from_rel, to_rel, after=after)
                rename_tuples.append((from_rel, to_rel))
            self.flush()
            return rename_tuples

    def rename_one(self, from_rel, to_rel, after=None):
        from_path = from_rel.encode("utf-8")
        to_rel, can_access = osutils.normalized_filename(to_rel)
        if not can_access:
            raise errors.InvalidNormalization(to_rel)
        to_path = to_rel.encode("utf-8")
        with self.lock_tree_write():
            if not after:
                # Perhaps it's already moved?
                after = (
                    not self.has_filename(from_rel) and
                    self.has_filename(to_rel) and
                    not self.is_versioned(to_rel))
            if after:
                if not self.has_filename(to_rel):
                    raise errors.BzrMoveFailedError(
                        from_rel, to_rel, errors.NoSuchFile(to_rel))
                if self.basis_tree().is_versioned(to_rel):
                    raise errors.BzrMoveFailedError(
                        from_rel, to_rel, errors.AlreadyVersionedError(to_rel))

                kind = self.kind(to_rel)
            else:
                try:
                    to_kind = self.kind(to_rel)
                except errors.NoSuchFile:
                    exc_type = errors.BzrRenameFailedError
                    to_kind = None
                else:
                    exc_type = errors.BzrMoveFailedError
                if self.is_versioned(to_rel):
                    raise exc_type(from_rel, to_rel,
                                   errors.AlreadyVersionedError(to_rel))
                if not self.has_filename(from_rel):
                    raise errors.BzrMoveFailedError(
                        from_rel, to_rel, errors.NoSuchFile(from_rel))
                kind = self.kind(from_rel)
                if not self.is_versioned(from_rel) and kind != 'directory':
                    raise exc_type(from_rel, to_rel,
                                   errors.NotVersionedError(from_rel))
                if self.has_filename(to_rel):
                    raise errors.RenameFailedFilesExist(
                        from_rel, to_rel, errors.FileExists(to_rel))

                kind = self.kind(from_rel)

            if not after and kind != 'directory':
                (index, from_subpath) = self._lookup_index(from_path)
                if from_subpath not in index:
                    # It's not a file
                    raise errors.BzrMoveFailedError(
                        from_rel, to_rel,
                        errors.NotVersionedError(path=from_rel))

            if not after:
                try:
                    self._rename_one(from_rel, to_rel)
                except OSError as e:
                    if e.errno == errno.ENOENT:
                        raise errors.BzrMoveFailedError(
                            from_rel, to_rel, errors.NoSuchFile(to_rel))
                    raise
            if kind != 'directory':
                (index, from_index_path) = self._lookup_index(from_path)
                try:
                    self._index_del_entry(index, from_path)
                except KeyError:
                    pass
                self._index_add_entry(to_rel, kind)
            else:
                todo = [(p, i) for (p, i) in self._recurse_index_entries()
                        if p.startswith(from_path + b'/')]
                for child_path, child_value in todo:
                    (child_to_index, child_to_index_path) = self._lookup_index(
                        posixpath.join(to_path, posixpath.relpath(child_path, from_path)))
                    child_to_index[child_to_index_path] = child_value
                    # TODO(jelmer): Mark individual index as dirty
                    self._index_dirty = True
                    (child_from_index, child_from_index_path) = self._lookup_index(
                        child_path)
                    self._index_del_entry(
                        child_from_index, child_from_index_path)

            self._versioned_dirs = None
            self.flush()

    def find_related_paths_across_trees(self, paths, trees=[],
                                        require_versioned=True):
        if paths is None:
            return None

        if require_versioned:
            trees = [self] + (trees if trees is not None else [])
            unversioned = set()
            for p in paths:
                for t in trees:
                    if t.is_versioned(p):
                        break
                else:
                    unversioned.add(p)
            if unversioned:
                raise errors.PathsNotVersionedError(unversioned)

        return filter(self.is_versioned, paths)

    def path_content_summary(self, path):
        """See Tree.path_content_summary."""
        try:
            stat_result = self._lstat(path)
        except OSError as e:
            if getattr(e, 'errno', None) == errno.ENOENT:
                # no file.
                return ('missing', None, None, None)
            # propagate other errors
            raise
        kind = mode_kind(stat_result.st_mode)
        if kind == 'file':
            return self._file_content_summary(path, stat_result)
        elif kind == 'directory':
            # perhaps it looks like a plain directory, but it's really a
            # reference.
            if self._directory_is_tree_reference(path):
                kind = 'tree-reference'
            return kind, None, None, None
        elif kind == 'symlink':
            target = osutils.readlink(self.abspath(path))
            return ('symlink', None, None, target)
        else:
            return (kind, None, None, None)

    def kind(self, relpath):
        kind = osutils.file_kind(self.abspath(relpath))
        if kind == 'directory':
            (index, index_path) = self._lookup_index(relpath.encode('utf-8'))
            if index is None:
                return kind
            try:
                mode = index[index_path].mode
            except KeyError:
                return kind
            else:
                if S_ISGITLINK(mode):
                    return 'tree-reference'
                return 'directory'
        else:
            return kind

    def _live_entry(self, relpath):
        raise NotImplementedError(self._live_entry)

    def get_transform(self, pb=None):
        from ..transform import TreeTransform
        return TreeTransform(self, pb=pb)



class InterIndexGitTree(InterGitTrees):
    """InterTree that works between a Git revision tree and an index."""

    def __init__(self, source, target):
        super(InterIndexGitTree, self).__init__(source, target)
        self._index = target.index

    @classmethod
    def is_compatible(cls, source, target):
        return (isinstance(source, GitRevisionTree) and
                isinstance(target, MutableGitIndexTree))

    def _iter_git_changes(self, want_unchanged=False, specific_files=None,
                          require_versioned=False, extra_trees=None,
                          want_unversioned=False):
        trees = [self.source]
        if extra_trees is not None:
            trees.extend(extra_trees)
        if specific_files is not None:
            specific_files = self.target.find_related_paths_across_trees(
                specific_files, trees,
                require_versioned=require_versioned)
        # TODO(jelmer): Restrict to specific_files, for performance reasons.
        with self.lock_read():
            return changes_between_git_tree_and_working_copy(
                self.source.store, self.source.tree,
                self.target, want_unchanged=want_unchanged,
                want_unversioned=want_unversioned)


_mod_tree.InterTree.register_optimiser(InterIndexGitTree)


def changes_between_git_tree_and_working_copy(store, from_tree_sha, target,
                                              want_unchanged=False,
                                              want_unversioned=False):
    """Determine the changes between a git tree and a working tree with index.

    """
    extras = set()
    blobs = {}
    # Report dirified directories to commit_tree first, so that they can be
    # replaced with non-empty directories if they have contents.
    dirified = []
    trust_executable = target._supports_executable()
    for path, index_entry in target._recurse_index_entries():
        try:
            live_entry = target._live_entry(path)
        except EnvironmentError as e:
            if e.errno == errno.ENOENT:
                # Entry was removed; keep it listed, but mark it as gone.
                blobs[path] = (ZERO_SHA, 0)
            elif e.errno == errno.EISDIR:
                # Backwards compatibility with Dulwich < 0.19.12;
                # newer versions of Dulwich return either an entry for the
                # submodule or None for directories.
                if S_ISGITLINK(index_entry.mode):
                    blobs[path] = (index_entry.sha, index_entry.mode)
                else:
                    # Entry was turned into a directory
                    dirified.append((path, Tree().id, stat.S_IFDIR))
                    store.add_object(Tree())
            else:
                raise
        else:
            if live_entry is None:
                # Entry was turned into a directory
                dirified.append((path, Tree().id, stat.S_IFDIR))
                store.add_object(Tree())
            else:
                mode = live_entry.mode
                if not trust_executable:
                    if mode_is_executable(index_entry.mode):
                        mode |= 0o111
                    else:
                        mode &= ~0o111
                blobs[path] = (live_entry.sha, cleanup_mode(live_entry.mode))
    if want_unversioned:
        for e in target.extras():
            st = target._lstat(e)
            try:
                np, accessible = osutils.normalized_filename(e)
            except UnicodeDecodeError:
                raise errors.BadFilenameEncoding(
                    e, osutils._fs_enc)
            if stat.S_ISDIR(st.st_mode):
                blob = Tree()
            else:
                blob = blob_from_path_and_stat(
                    target.abspath(e).encode(osutils._fs_enc), st)
            store.add_object(blob)
            np = np.encode('utf-8')
            blobs[np] = (blob.id, cleanup_mode(st.st_mode))
            extras.add(np)
    to_tree_sha = commit_tree(
        store, dirified + [(p, s, m) for (p, (s, m)) in blobs.items()])
    return store.tree_changes(
        from_tree_sha, to_tree_sha, include_trees=True,
        want_unchanged=want_unchanged, change_type_same=True), extras<|MERGE_RESOLUTION|>--- conflicted
+++ resolved
@@ -715,10 +715,9 @@
                     osutils.is_inside_or_parent_of_any(
                         specific_files, newpath_decoded))):
             continue
-<<<<<<< HEAD
 
         if oldpath_decoded is None:
-            fileid = new_fileid_map.lookup_file_id(newpath_decoded)
+            fileid = new_mapping.generate_file_id(newpath_decoded)
             oldexe = None
             oldkind = None
             oldname = None
@@ -737,8 +736,8 @@
                 oldname = u''
             else:
                 (oldparentpath, oldname) = osutils.split(oldpath_decoded)
-                oldparent = mapping.generate_file_id(oldparentpath)
-            fileid = old_fileid_map.lookup_file_id(oldpath_decoded)
+                oldparent = old_mapping.generate_file_id(oldparentpath)
+            fileid = old_mapping.generate_file_id(oldpath_decoded)
         if newpath_decoded is None:
             newexe = None
             newkind = None
@@ -758,11 +757,8 @@
                 newname = u''
             else:
                 newparentpath, newname = osutils.split(newpath_decoded)
-                newparent = mapping.generate_file_id(newparentpath)
-        if mapping.is_special_file(oldpath):
-=======
+                newparent = new_mapping.generate_file_id(newparentpath)
         if old_mapping.is_special_file(oldpath):
->>>>>>> 603c32c4
             oldpath = None
         if new_mapping.is_special_file(newpath):
             newpath = None
@@ -776,7 +772,6 @@
         if oldpath is None:
             added.append((newpath, newkind))
         elif newpath is None or newmode == 0:
-<<<<<<< HEAD
             ret.removed.append(change)
         elif oldpath != newpath:
             ret.renamed.append(change)
@@ -788,32 +783,6 @@
             ret.modified.append(change)
         else:
             ret.unchanged.append(change)
-=======
-            file_id = old_mapping.generate_file_id(oldpath_decoded)
-            ret.removed.append((oldpath_decoded, file_id, mode_kind(oldmode)))
-        elif oldpath != newpath:
-            file_id = old_mapping.generate_file_id(oldpath_decoded)
-            ret.renamed.append(
-                (oldpath_decoded, newpath.decode('utf-8'), file_id,
-                 mode_kind(newmode), (oldsha != newsha),
-                 (oldmode != newmode)))
-        elif mode_kind(oldmode) != mode_kind(newmode):
-            file_id = new_mapping.generate_file_id(newpath_decoded)
-            ret.kind_changed.append(
-                (newpath_decoded, file_id, mode_kind(oldmode),
-                 mode_kind(newmode)))
-        elif oldsha != newsha or oldmode != newmode:
-            if stat.S_ISDIR(oldmode) and stat.S_ISDIR(newmode):
-                continue
-            file_id = new_mapping.generate_file_id(newpath_decoded)
-            ret.modified.append(
-                (newpath_decoded, file_id, mode_kind(newmode),
-                 (oldsha != newsha), (oldmode != newmode)))
-        else:
-            file_id = new_mapping.generate_file_id(newpath_decoded)
-            ret.unchanged.append(
-                (newpath_decoded, file_id, mode_kind(newmode)))
->>>>>>> 603c32c4
 
     implicit_dirs = {b''}
     for path, kind in added:
@@ -826,25 +795,20 @@
             continue
         path_decoded = osutils.normalized_filename(path)[0]
         parent_path, basename = osutils.split(path_decoded)
-        parent_id = new_fileid_map.lookup_file_id(parent_path)
+        parent_id = new_mapping.generate_file_id(parent_path)
         if path in target_extras:
             ret.unversioned.append(_mod_tree.TreeChange(
                 None, (None, path_decoded),
                 True, (False, False), (None, parent_id),
                 (None, basename), (None, kind), (None, False)))
         else:
-<<<<<<< HEAD
-            file_id = new_fileid_map.lookup_file_id(path_decoded)
+            file_id = new_mapping.generate_file_id(path_decoded)
             ret.added.append(
                 _mod_tree.TreeChange(
                     file_id, (None, path_decoded), True,
                     (False, True),
                     (None, parent_id),
                     (None, basename), (None, kind), (None, False)))
-=======
-            file_id = new_mapping.generate_file_id(path_decoded)
-            ret.added.append((path_decoded, file_id, kind))
->>>>>>> 603c32c4
 
     return ret
 
