# Copyright (C) 2009-2018 Jelmer Vernooij <jelmer@jelmer.uk>
#
# This program is free software; you can redistribute it and/or modify
# it under the terms of the GNU General Public License as published by
# the Free Software Foundation; either version 2 of the License, or
# (at your option) any later version.
#
# This program is distributed in the hope that it will be useful,
# but WITHOUT ANY WARRANTY; without even the implied warranty of
# MERCHANTABILITY or FITNESS FOR A PARTICULAR PURPOSE.  See the
# GNU General Public License for more details.
#
# You should have received a copy of the GNU General Public License
# along with this program; if not, write to the Free Software
# Foundation, Inc., 51 Franklin Street, Fifth Floor, Boston, MA 02110-1301 USA


"""Git Trees."""

from __future__ import absolute_import

from collections import deque
import errno
from io import BytesIO
import os

from dulwich.index import (
    blob_from_path_and_stat,
    cleanup_mode,
    commit_tree,
    index_entry_from_stat,
    )
from dulwich.object_store import (
    tree_lookup_path,
    OverlayObjectStore,
    )
from dulwich.objects import (
    Blob,
    Tree,
    ZERO_SHA,
    S_IFGITLINK,
    S_ISGITLINK,
    )
import stat
import posixpath

from .. import (
    controldir as _mod_controldir,
    delta,
    errors,
    mutabletree,
    osutils,
    revisiontree,
    trace,
    tree as _mod_tree,
    workingtree,
    )
from ..revision import (
    CURRENT_REVISION,
    NULL_REVISION,
    )
from ..sixish import (
    text_type,
    viewitems,
    )

from .mapping import (
    mode_is_executable,
    mode_kind,
    GitFileIdMap,
    default_mapping,
    )


class GitTreeDirectory(_mod_tree.TreeDirectory):

    __slots__ = ['file_id', 'name', 'parent_id', 'children']

    def __init__(self, file_id, name, parent_id):
        self.file_id = file_id
        self.name = name
        self.parent_id = parent_id
        # TODO(jelmer)
        self.children = {}

    @property
    def kind(self):
        return 'directory'

    @property
    def executable(self):
        return False

    def copy(self):
        return self.__class__(
            self.file_id, self.name, self.parent_id)

    def __repr__(self):
        return "%s(file_id=%r, name=%r, parent_id=%r)" % (
            self.__class__.__name__, self.file_id, self.name,
            self.parent_id)

    def __eq__(self, other):
        return (self.kind == other.kind and
                self.file_id == other.file_id and
                self.name == other.name and
                self.parent_id == other.parent_id)


class GitTreeFile(_mod_tree.TreeFile):

    __slots__ = ['file_id', 'name', 'parent_id', 'text_size', 'text_sha1',
                 'executable']

    def __init__(self, file_id, name, parent_id, text_size=None,
                 text_sha1=None, executable=None):
        self.file_id = file_id
        self.name = name
        self.parent_id = parent_id
        self.text_size = text_size
        self.text_sha1 = text_sha1
        self.executable = executable

    @property
    def kind(self):
        return 'file'

    def __eq__(self, other):
        return (self.kind == other.kind and
                self.file_id == other.file_id and
                self.name == other.name and
                self.parent_id == other.parent_id and
                self.text_sha1 == other.text_sha1 and
                self.text_size == other.text_size and
                self.executable == other.executable)

    def __repr__(self):
        return ("%s(file_id=%r, name=%r, parent_id=%r, text_size=%r, "
                "text_sha1=%r, executable=%r)") % (
            type(self).__name__, self.file_id, self.name, self.parent_id,
            self.text_size, self.text_sha1, self.executable)

    def copy(self):
        ret = self.__class__(
            self.file_id, self.name, self.parent_id)
        ret.text_sha1 = self.text_sha1
        ret.text_size = self.text_size
        ret.executable = self.executable
        return ret


class GitTreeSymlink(_mod_tree.TreeLink):

    __slots__ = ['file_id', 'name', 'parent_id', 'symlink_target']

    def __init__(self, file_id, name, parent_id,
                 symlink_target=None):
        self.file_id = file_id
        self.name = name
        self.parent_id = parent_id
        self.symlink_target = symlink_target

    @property
    def kind(self):
        return 'symlink'

    @property
    def executable(self):
        return False

    @property
    def text_size(self):
        return None

    def __repr__(self):
        return "%s(file_id=%r, name=%r, parent_id=%r, symlink_target=%r)" % (
            type(self).__name__, self.file_id, self.name, self.parent_id,
            self.symlink_target)

    def __eq__(self, other):
        return (self.kind == other.kind and
                self.file_id == other.file_id and
                self.name == other.name and
                self.parent_id == other.parent_id and
                self.symlink_target == other.symlink_target)

    def copy(self):
        return self.__class__(
            self.file_id, self.name, self.parent_id,
            self.symlink_target)


class GitTreeSubmodule(_mod_tree.TreeLink):

    __slots__ = ['file_id', 'name', 'parent_id', 'reference_revision']

    def __init__(self, file_id, name, parent_id, reference_revision=None):
        self.file_id = file_id
        self.name = name
        self.parent_id = parent_id
        self.reference_revision = reference_revision

    @property
    def kind(self):
        return 'tree-reference'

    def __repr__(self):
        return ("%s(file_id=%r, name=%r, parent_id=%r, "
                "reference_revision=%r)") % (
            type(self).__name__, self.file_id, self.name, self.parent_id,
            self.reference_revision)

    def __eq__(self, other):
        return (self.kind == other.kind and
                self.file_id == other.file_id and
                self.name == other.name and
                self.parent_id == other.parent_id and
                self.reference_revision == other.reference_revision)

    def copy(self):
        return self.__class__(
            self.file_id, self.name, self.parent_id,
            self.reference_revision)


entry_factory = {
    'directory': GitTreeDirectory,
    'file': GitTreeFile,
    'symlink': GitTreeSymlink,
    'tree-reference': GitTreeSubmodule,
    }


def ensure_normalized_path(path):
    """Check whether path is normalized.

    :raises InvalidNormalization: When path is not normalized, and cannot be
        accessed on this platform by the normalized path.
    :return: The NFC normalised version of path.
    """
    norm_path, can_access = osutils.normalized_filename(path)
    if norm_path != path:
        if can_access:
            return norm_path
        else:
            raise errors.InvalidNormalization(path)
    return path


class GitRevisionTree(revisiontree.RevisionTree):
    """Revision tree implementation based on Git objects."""

    def __init__(self, repository, revision_id):
        self._revision_id = revision_id
        self._repository = repository
        self.store = repository._git.object_store
        if not isinstance(revision_id, bytes):
            raise TypeError(revision_id)
        self.commit_id, self.mapping = repository.lookup_bzr_revision_id(
            revision_id)
        if revision_id == NULL_REVISION:
            self.tree = None
            self.mapping = default_mapping
            self._fileid_map = GitFileIdMap(
                {},
                default_mapping)
        else:
            try:
                commit = self.store[self.commit_id]
            except KeyError:
                raise errors.NoSuchRevision(repository, revision_id)
            self.tree = commit.tree
            self._fileid_map = self.mapping.get_fileid_map(
                self.store.__getitem__, self.tree)

    def _get_nested_repository(self, path):
        nested_repo_transport = self._repository.user_transport.clone(path)
        nested_controldir = _mod_controldir.ControlDir.open_from_transport(
            nested_repo_transport)
        return nested_controldir.find_repository()

    def supports_rename_tracking(self):
        return False

    def get_file_revision(self, path):
        change_scanner = self._repository._file_change_scanner
        if self.commit_id == ZERO_SHA:
            return NULL_REVISION
        (unused_path, commit_id) = change_scanner.find_last_change_revision(
            path.encode('utf-8'), self.commit_id)
        return self._repository.lookup_foreign_revision_id(
            commit_id, self.mapping)

    def get_file_mtime(self, path):
        try:
            revid = self.get_file_revision(path)
        except KeyError:
            raise errors.NoSuchFile(path)
        try:
            rev = self._repository.get_revision(revid)
        except errors.NoSuchRevision:
            raise _mod_tree.FileTimestampUnavailable(path)
        return rev.timestamp

    def id2path(self, file_id):
        try:
            path = self._fileid_map.lookup_path(file_id)
        except ValueError:
            raise errors.NoSuchId(self, file_id)
        if self.is_versioned(path):
            return path
        raise errors.NoSuchId(self, file_id)

    def is_versioned(self, path):
        return self.has_filename(path)

    def path2id(self, path):
        if self.mapping.is_special_file(path):
            return None
        if not self.is_versioned(path):
            return None
        return self._fileid_map.lookup_file_id(osutils.safe_unicode(path))

    def all_file_ids(self):
        raise errors.UnsupportedOperation(self.all_file_ids, self)

    def all_versioned_paths(self):
        ret = {u''}
        todo = [(self.store, b'', self.tree)]
        while todo:
            (store, path, tree_id) = todo.pop()
            if tree_id is None:
                continue
            tree = store[tree_id]
            for name, mode, hexsha in tree.items():
                subpath = posixpath.join(path, name)
                ret.add(subpath.decode('utf-8'))
                if stat.S_ISDIR(mode):
                    todo.append((store, subpath, hexsha))
        return ret

    def get_root_id(self):
        if self.tree is None:
            return None
        return self.path2id("")

    def has_or_had_id(self, file_id):
        try:
            self.id2path(file_id)
        except errors.NoSuchId:
            return False
        return True

    def has_id(self, file_id):
        try:
            path = self.id2path(file_id)
        except errors.NoSuchId:
            return False
        return self.has_filename(path)

    def _lookup_path(self, path):
        if self.tree is None:
            raise errors.NoSuchFile(path)
        try:
            (mode, hexsha) = tree_lookup_path(
                self.store.__getitem__, self.tree, path.encode('utf-8'))
        except KeyError:
            raise errors.NoSuchFile(self, path)
        else:
            return (self.store, mode, hexsha)

    def is_executable(self, path):
        (store, mode, hexsha) = self._lookup_path(path)
        if mode is None:
            # the tree root is a directory
            return False
        return mode_is_executable(mode)

    def kind(self, path):
        (store, mode, hexsha) = self._lookup_path(path)
        if mode is None:
            # the tree root is a directory
            return "directory"
        return mode_kind(mode)

    def has_filename(self, path):
        try:
            self._lookup_path(path)
        except errors.NoSuchFile:
            return False
        else:
            return True

    def list_files(self, include_root=False, from_dir=None, recursive=True):
        if self.tree is None:
            return
        if from_dir is None or from_dir == '.':
            from_dir = u""
        (store, mode, hexsha) = self._lookup_path(from_dir)
        if mode is None:  # Root
            root_ie = self._get_dir_ie(b"", None)
        else:
            parent_path = posixpath.dirname(from_dir)
            parent_id = self._fileid_map.lookup_file_id(parent_path)
            if mode_kind(mode) == 'directory':
                root_ie = self._get_dir_ie(from_dir.encode("utf-8"), parent_id)
            else:
                root_ie = self._get_file_ie(
                    store, from_dir.encode("utf-8"),
                    posixpath.basename(from_dir), mode, hexsha)
        if include_root:
            yield (from_dir, "V", root_ie.kind, root_ie)
        todo = []
        if root_ie.kind == 'directory':
            todo.append((store, from_dir.encode("utf-8"),
                         b"", hexsha, root_ie.file_id))
        while todo:
            (store, path, relpath, hexsha, parent_id) = todo.pop()
            tree = store[hexsha]
            for name, mode, hexsha in tree.iteritems():
                if self.mapping.is_special_file(name):
                    continue
                child_path = posixpath.join(path, name)
                child_relpath = posixpath.join(relpath, name)
                if stat.S_ISDIR(mode):
                    ie = self._get_dir_ie(child_path, parent_id)
                    if recursive:
                        todo.append(
                            (store, child_path, child_relpath, hexsha,
                             ie.file_id))
                else:
<<<<<<< HEAD
                    ie = self._get_file_ie(store, child_path, name, mode, hexsha, parent_id)
                yield child_relpath.decode('utf-8'), "V", ie.kind, ie
=======
                    ie = self._get_file_ie(
                        store, child_path, name, mode, hexsha, parent_id)
                yield (child_relpath.decode('utf-8'), "V", ie.kind, ie.file_id,
                       ie)
>>>>>>> 51bb8daa

    def _get_file_ie(self, store, path, name, mode, hexsha, parent_id):
        if not isinstance(path, bytes):
            raise TypeError(path)
        if not isinstance(name, bytes):
            raise TypeError(name)
        kind = mode_kind(mode)
        path = path.decode('utf-8')
        name = name.decode("utf-8")
        file_id = self._fileid_map.lookup_file_id(path)
        ie = entry_factory[kind](file_id, name, parent_id)
        if kind == 'symlink':
            ie.symlink_target = store[hexsha].data.decode('utf-8')
        elif kind == 'tree-reference':
            ie.reference_revision = self.mapping.revision_id_foreign_to_bzr(
                hexsha)
        else:
            data = store[hexsha].data
            ie.text_sha1 = osutils.sha_string(data)
            ie.text_size = len(data)
            ie.executable = mode_is_executable(mode)
        return ie

    def _get_dir_ie(self, path, parent_id):
        path = path.decode('utf-8')
        file_id = self._fileid_map.lookup_file_id(path)
        return GitTreeDirectory(file_id, posixpath.basename(path), parent_id)

    def iter_child_entries(self, path, file_id=None):
        (store, mode, tree_sha) = self._lookup_path(path)

        if mode is not None and not stat.S_ISDIR(mode):
            return

        encoded_path = path.encode('utf-8')
        file_id = self.path2id(path)
        tree = store[tree_sha]
        for name, mode, hexsha in tree.iteritems():
            if self.mapping.is_special_file(name):
                continue
            child_path = posixpath.join(encoded_path, name)
            if stat.S_ISDIR(mode):
                yield self._get_dir_ie(child_path, file_id)
            else:
                yield self._get_file_ie(store, child_path, name, mode, hexsha,
                                        file_id)

    def iter_entries_by_dir(self, specific_files=None, yield_parents=False):
        if self.tree is None:
            return
        if yield_parents:
            # TODO(jelmer): Support yield parents
            raise NotImplementedError
        if specific_files is not None:
            if specific_files in ([""], []):
                specific_files = None
            else:
                specific_files = set([p.encode('utf-8')
                                      for p in specific_files])
        todo = deque([(self.store, b"", self.tree, self.get_root_id())])
        if specific_files is None or u"" in specific_files:
            yield u"", self._get_dir_ie(b"", None)
        while todo:
            store, path, tree_sha, parent_id = todo.popleft()
            tree = store[tree_sha]
            extradirs = []
            for name, mode, hexsha in tree.iteritems():
                if self.mapping.is_special_file(name):
                    continue
                child_path = posixpath.join(path, name)
                child_path_decoded = child_path.decode('utf-8')
                if stat.S_ISDIR(mode):
                    if (specific_files is None or
                            any([p for p in specific_files if p.startswith(
                                child_path)])):
                        extradirs.append(
                            (store, child_path, hexsha,
                             self.path2id(child_path_decoded)))
                if specific_files is None or child_path in specific_files:
                    if stat.S_ISDIR(mode):
                        yield (child_path_decoded,
                               self._get_dir_ie(child_path, parent_id))
                    else:
                        yield (child_path_decoded,
                               self._get_file_ie(store, child_path, name, mode,
                                                 hexsha, parent_id))
            todo.extendleft(reversed(extradirs))

    def iter_references(self):
        if self.supports_tree_reference():
            for path, entry in self.iter_entries_by_dir():
                if entry.kind == 'tree-reference':
                    yield path, self.mapping.generate_file_id(b'')

    def get_revision_id(self):
        """See RevisionTree.get_revision_id."""
        return self._revision_id

    def get_file_sha1(self, path, stat_value=None):
        if self.tree is None:
            raise errors.NoSuchFile(path)
        return osutils.sha_string(self.get_file_text(path))

    def get_file_verifier(self, path, stat_value=None):
        (store, mode, hexsha) = self._lookup_path(path)
        return ("GIT", hexsha)

    def get_file_size(self, path):
        (store, mode, hexsha) = self._lookup_path(path)
        if stat.S_ISREG(mode):
            return len(store[hexsha].data)
        return None

    def get_file_text(self, path):
        """See RevisionTree.get_file_text."""
        (store, mode, hexsha) = self._lookup_path(path)
        if stat.S_ISREG(mode):
            return store[hexsha].data
        else:
            return b""

    def get_symlink_target(self, path):
        """See RevisionTree.get_symlink_target."""
        (store, mode, hexsha) = self._lookup_path(path)
        if stat.S_ISLNK(mode):
            return store[hexsha].data.decode('utf-8')
        else:
            return None

    def get_reference_revision(self, path):
        """See RevisionTree.get_symlink_target."""
        (store, mode, hexsha) = self._lookup_path(path)
        if S_ISGITLINK(mode):
            nested_repo = self._get_nested_repository(path)
            return nested_repo.lookup_foreign_revision_id(hexsha)
        else:
            return None

    def _comparison_data(self, entry, path):
        if entry is None:
            return None, False, None
        return entry.kind, entry.executable, None

    def path_content_summary(self, path):
        """See Tree.path_content_summary."""
        try:
            (store, mode, hexsha) = self._lookup_path(path)
        except errors.NoSuchFile:
            return ('missing', None, None, None)
        kind = mode_kind(mode)
        if kind == 'file':
            executable = mode_is_executable(mode)
            contents = store[hexsha].data
            return (kind, len(contents), executable,
                    osutils.sha_string(contents))
        elif kind == 'symlink':
            return (kind, None, None, store[hexsha].data.decode('utf-8'))
        elif kind == 'tree-reference':
            nested_repo = self._get_nested_repository(path)
            return (kind, None, None,
                    nested_repo.lookup_foreign_revision_id(hexsha))
        else:
            return (kind, None, None, None)

    def find_related_paths_across_trees(self, paths, trees=[],
                                        require_versioned=True):
        if paths is None:
            return None
        if require_versioned:
            trees = [self] + (trees if trees is not None else [])
            unversioned = set()
            for p in paths:
                for t in trees:
                    if t.is_versioned(p):
                        break
                else:
                    unversioned.add(p)
            if unversioned:
                raise errors.PathsNotVersionedError(unversioned)
        return filter(self.is_versioned, paths)

    def _iter_tree_contents(self, include_trees=False):
        if self.tree is None:
            return iter([])
        return self.store.iter_tree_contents(
            self.tree, include_trees=include_trees)

    def annotate_iter(self, path, default_revision=CURRENT_REVISION):
        """Return an iterator of revision_id, line tuples.

        For working trees (and mutable trees in general), the special
        revision_id 'current:' will be used for lines that are new in this
        tree, e.g. uncommitted changes.
        :param default_revision: For lines that don't match a basis, mark them
            with this revision id. Not all implementations will make use of
            this value.
        """
        with self.lock_read():
            # Now we have the parents of this content
            from breezy.annotate import Annotator
            from .annotate import AnnotateProvider
            annotator = Annotator(AnnotateProvider(
                self._repository._file_change_scanner))
            this_key = (path, self.get_file_revision(path))
            annotations = [(key[-1], line)
                           for key, line in annotator.annotate_flat(this_key)]
            return annotations

    def _get_rules_searcher(self, default_searcher):
        return default_searcher

    def walkdirs(self, prefix=u""):
        (store, mode, hexsha) = self._lookup_path(prefix)
        todo = deque(
            [(store, prefix.encode('utf-8'), hexsha, self.path2id(prefix))])
        while todo:
            store, path, tree_sha, parent_id = todo.popleft()
            path_decoded = path.decode('utf-8')
            tree = store[tree_sha]
            children = []
            for name, mode, hexsha in tree.iteritems():
                if self.mapping.is_special_file(name):
                    continue
                child_path = posixpath.join(path, name)
                file_id = self.path2id(child_path.decode('utf-8'))
                if stat.S_ISDIR(mode):
                    todo.append((store, child_path, hexsha, file_id))
                children.append(
                    (child_path.decode('utf-8'), name.decode('utf-8'),
                        mode_kind(mode), None,
                        file_id, mode_kind(mode)))
            yield (path_decoded, parent_id), children


def tree_delta_from_git_changes(changes, mapping,
                                fileid_maps, specific_files=None,
                                require_versioned=False, include_root=False,
                                target_extras=None):
    """Create a TreeDelta from two git trees.

    source and target are iterators over tuples with:
        (filename, sha, mode)
    """
    (old_fileid_map, new_fileid_map) = fileid_maps
    if target_extras is None:
        target_extras = set()
    ret = delta.TreeDelta()
    for (oldpath, newpath), (oldmode, newmode), (oldsha, newsha) in changes:
        if newpath == b'' and not include_root:
            continue
        if oldpath is None:
            oldpath_decoded = None
        else:
            oldpath_decoded = oldpath.decode('utf-8')
        if newpath is None:
            newpath_decoded = None
        else:
            newpath_decoded = newpath.decode('utf-8')
        if not (specific_files is None or
                (oldpath is not None and
                    osutils.is_inside_or_parent_of_any(
                        specific_files, oldpath_decoded)) or
                (newpath is not None and
                    osutils.is_inside_or_parent_of_any(
                        specific_files, newpath_decoded))):
            continue
        if mapping.is_special_file(oldpath):
            oldpath = None
        if mapping.is_special_file(newpath):
            newpath = None
        if oldpath is None and newpath is None:
            continue
        if oldpath is None:
            if newpath in target_extras:
                ret.unversioned.append(
                    (osutils.normalized_filename(newpath)[0], None,
                     mode_kind(newmode)))
            else:
                file_id = new_fileid_map.lookup_file_id(newpath_decoded)
                ret.added.append(
                    (newpath_decoded, file_id, mode_kind(newmode)))
        elif newpath is None or newmode == 0:
            file_id = old_fileid_map.lookup_file_id(oldpath_decoded)
            ret.removed.append((oldpath_decoded, file_id, mode_kind(oldmode)))
        elif oldpath != newpath:
            file_id = old_fileid_map.lookup_file_id(oldpath_decoded)
            ret.renamed.append(
                (oldpath_decoded, newpath.decode('utf-8'), file_id,
                 mode_kind(newmode), (oldsha != newsha),
                 (oldmode != newmode)))
        elif mode_kind(oldmode) != mode_kind(newmode):
            file_id = new_fileid_map.lookup_file_id(newpath_decoded)
            ret.kind_changed.append(
                (newpath_decoded, file_id, mode_kind(oldmode),
                 mode_kind(newmode)))
        elif oldsha != newsha or oldmode != newmode:
            if stat.S_ISDIR(oldmode) and stat.S_ISDIR(newmode):
                continue
            file_id = new_fileid_map.lookup_file_id(newpath_decoded)
            ret.modified.append(
                (newpath_decoded, file_id, mode_kind(newmode),
                 (oldsha != newsha), (oldmode != newmode)))
        else:
            file_id = new_fileid_map.lookup_file_id(newpath_decoded)
            ret.unchanged.append(
                (newpath_decoded, file_id, mode_kind(newmode)))

    return ret


def changes_from_git_changes(changes, mapping, specific_files=None,
                             include_unchanged=False, target_extras=None):
    """Create a iter_changes-like generator from a git stream.

    source and target are iterators over tuples with:
        (filename, sha, mode)
    """
    if target_extras is None:
        target_extras = set()
    for (oldpath, newpath), (oldmode, newmode), (oldsha, newsha) in changes:
        if oldpath is not None:
            oldpath_decoded = oldpath.decode('utf-8')
        else:
            oldpath_decoded = None
        if newpath is not None:
            newpath_decoded = newpath.decode('utf-8')
        else:
            newpath_decoded = None
        if not (specific_files is None or
                (oldpath_decoded is not None and
                    osutils.is_inside_or_parent_of_any(
                        specific_files, oldpath_decoded)) or
                (newpath_decoded is not None and
                    osutils.is_inside_or_parent_of_any(
                        specific_files, newpath_decoded))):
            continue
        if oldpath is not None and mapping.is_special_file(oldpath):
            continue
        if newpath is not None and mapping.is_special_file(newpath):
            continue
        if oldpath_decoded is None:
            fileid = mapping.generate_file_id(newpath_decoded)
            oldexe = None
            oldkind = None
            oldname = None
            oldparent = None
            oldversioned = False
        else:
            oldversioned = True
            if oldmode:
                oldexe = mode_is_executable(oldmode)
                oldkind = mode_kind(oldmode)
            else:
                oldexe = False
                oldkind = None
            if oldpath_decoded == u'':
                oldparent = None
                oldname = u''
            else:
                (oldparentpath, oldname) = osutils.split(oldpath_decoded)
                oldparent = mapping.generate_file_id(oldparentpath)
            fileid = mapping.generate_file_id(oldpath_decoded)
        if newpath_decoded is None:
            newexe = None
            newkind = None
            newname = None
            newparent = None
            newversioned = False
        else:
            newversioned = (newpath_decoded not in target_extras)
            if newmode:
                newexe = mode_is_executable(newmode)
                newkind = mode_kind(newmode)
            else:
                newexe = False
                newkind = None
            if newpath_decoded == u'':
                newparent = None
                newname = u''
            else:
                newparentpath, newname = osutils.split(newpath_decoded)
                newparent = mapping.generate_file_id(newparentpath)
        if (not include_unchanged and
            oldkind == 'directory' and newkind == 'directory' and
                oldpath_decoded == newpath_decoded):
            continue
        yield (fileid, (oldpath_decoded, newpath_decoded), (oldsha != newsha),
               (oldversioned, newversioned),
               (oldparent, newparent), (oldname, newname),
               (oldkind, newkind), (oldexe, newexe))


class InterGitTrees(_mod_tree.InterTree):
    """InterTree that works between two git trees."""

    _matching_from_tree_format = None
    _matching_to_tree_format = None
    _test_mutable_trees_to_test_trees = None

    @classmethod
    def is_compatible(cls, source, target):
        return (isinstance(source, GitRevisionTree) and
                isinstance(target, GitRevisionTree))

    def compare(self, want_unchanged=False, specific_files=None,
                extra_trees=None, require_versioned=False, include_root=False,
                want_unversioned=False):
        with self.lock_read():
            changes, target_extras = self._iter_git_changes(
                want_unchanged=want_unchanged,
                require_versioned=require_versioned,
                specific_files=specific_files,
                extra_trees=extra_trees,
                want_unversioned=want_unversioned)
            source_fileid_map = self.source._fileid_map
            target_fileid_map = self.target._fileid_map
            return tree_delta_from_git_changes(
                changes, self.target.mapping,
                (source_fileid_map, target_fileid_map),
                specific_files=specific_files,
                include_root=include_root, target_extras=target_extras)

    def iter_changes(self, include_unchanged=False, specific_files=None,
                     pb=None, extra_trees=[], require_versioned=True,
                     want_unversioned=False):
        with self.lock_read():
            changes, target_extras = self._iter_git_changes(
                want_unchanged=include_unchanged,
                require_versioned=require_versioned,
                specific_files=specific_files,
                extra_trees=extra_trees,
                want_unversioned=want_unversioned)
            return changes_from_git_changes(
                changes, self.target.mapping,
                specific_files=specific_files,
                include_unchanged=include_unchanged,
                target_extras=target_extras)

    def _iter_git_changes(self, want_unchanged=False, specific_files=None,
                          require_versioned=False, extra_trees=None,
                          want_unversioned=False):
        raise NotImplementedError(self._iter_git_changes)


class InterGitRevisionTrees(InterGitTrees):
    """InterTree that works between two git revision trees."""

    _matching_from_tree_format = None
    _matching_to_tree_format = None
    _test_mutable_trees_to_test_trees = None

    @classmethod
    def is_compatible(cls, source, target):
        return (isinstance(source, GitRevisionTree) and
                isinstance(target, GitRevisionTree))

    def _iter_git_changes(self, want_unchanged=False, specific_files=None,
                          require_versioned=True, extra_trees=None,
                          want_unversioned=False):
        trees = [self.source]
        if extra_trees is not None:
            trees.extend(extra_trees)
        if specific_files is not None:
            specific_files = self.target.find_related_paths_across_trees(
                specific_files, trees,
                require_versioned=require_versioned)

        if (self.source._repository._git.object_store !=
                self.target._repository._git.object_store):
            store = OverlayObjectStore(
                [self.source._repository._git.object_store,
                    self.target._repository._git.object_store])
        else:
            store = self.source._repository._git.object_store
        return store.tree_changes(
            self.source.tree, self.target.tree, want_unchanged=want_unchanged,
            include_trees=True, change_type_same=True), set()


_mod_tree.InterTree.register_optimiser(InterGitRevisionTrees)


class MutableGitIndexTree(mutabletree.MutableTree):

    def __init__(self):
        self._lock_mode = None
        self._lock_count = 0
        self._versioned_dirs = None
        self._index_dirty = False

    def is_versioned(self, path):
        with self.lock_read():
            path = path.rstrip('/').encode('utf-8')
            (index, subpath) = self._lookup_index(path)
            return (subpath in index or self._has_dir(path))

    def _has_dir(self, path):
        if not isinstance(path, bytes):
            raise TypeError(path)
        if path == b"":
            return True
        if self._versioned_dirs is None:
            self._load_dirs()
        return path in self._versioned_dirs

    def _load_dirs(self):
        if self._lock_mode is None:
            raise errors.ObjectNotLocked(self)
        self._versioned_dirs = set()
        # TODO(jelmer): Browse over all indexes
        for p, i in self._recurse_index_entries():
            self._ensure_versioned_dir(posixpath.dirname(p))

    def _ensure_versioned_dir(self, dirname):
        if not isinstance(dirname, bytes):
            raise TypeError(dirname)
        if dirname in self._versioned_dirs:
            return
        if dirname != b"":
            self._ensure_versioned_dir(posixpath.dirname(dirname))
        self._versioned_dirs.add(dirname)

    def path2id(self, path):
        with self.lock_read():
            path = path.rstrip('/')
            if self.is_versioned(path.rstrip('/')):
                return self._fileid_map.lookup_file_id(
                    osutils.safe_unicode(path))
            return None

    def has_id(self, file_id):
        try:
            self.id2path(file_id)
        except errors.NoSuchId:
            return False
        else:
            return True

    def id2path(self, file_id):
        if file_id is None:
            return ''
        if type(file_id) is not bytes:
            raise TypeError(file_id)
        with self.lock_read():
            try:
                path = self._fileid_map.lookup_path(file_id)
            except ValueError:
                raise errors.NoSuchId(self, file_id)
            if self.is_versioned(path):
                return path
            raise errors.NoSuchId(self, file_id)

    def _set_root_id(self, file_id):
        self._fileid_map.set_file_id("", file_id)

    def get_root_id(self):
        return self.path2id(u"")

    def _add(self, files, ids, kinds):
        for (path, file_id, kind) in zip(files, ids, kinds):
            if file_id is not None:
                raise workingtree.SettingFileIdUnsupported()
            path, can_access = osutils.normalized_filename(path)
            if not can_access:
                raise errors.InvalidNormalization(path)
            self._index_add_entry(path, kind)

    def _read_submodule_head(self, path):
        raise NotImplementedError(self._read_submodule_head)

    def _lookup_index(self, encoded_path):
        if not isinstance(encoded_path, bytes):
            raise TypeError(encoded_path)
        # TODO(jelmer): Look in other indexes
        return self.index, encoded_path

    def _index_del_entry(self, index, path):
        del index[path]
        # TODO(jelmer): Keep track of dirty per index
        self._index_dirty = True

    def _index_add_entry(self, path, kind, flags=0, reference_revision=None):
        if kind == "directory":
            # Git indexes don't contain directories
            return
        if kind == "file":
            blob = Blob()
            try:
                file, stat_val = self.get_file_with_stat(path)
            except (errors.NoSuchFile, IOError):
                # TODO: Rather than come up with something here, use the old
                # index
                file = BytesIO()
                stat_val = os.stat_result(
                    (stat.S_IFREG | 0o644, 0, 0, 0, 0, 0, 0, 0, 0, 0))
            with file:
                blob.set_raw_string(file.read())
            # Add object to the repository if it didn't exist yet
            if blob.id not in self.store:
                self.store.add_object(blob)
            hexsha = blob.id
        elif kind == "symlink":
            blob = Blob()
            try:
                stat_val = self._lstat(path)
            except EnvironmentError:
                # TODO: Rather than come up with something here, use the
                # old index
                stat_val = os.stat_result(
                    (stat.S_IFLNK, 0, 0, 0, 0, 0, 0, 0, 0, 0))
            blob.set_raw_string(
                self.get_symlink_target(path).encode("utf-8"))
            # Add object to the repository if it didn't exist yet
            if blob.id not in self.store:
                self.store.add_object(blob)
            hexsha = blob.id
        elif kind == "tree-reference":
            if reference_revision is not None:
                hexsha = self.branch.lookup_bzr_revision_id(
                    reference_revision)[0]
            else:
                hexsha = self._read_submodule_head(path)
                if hexsha is None:
                    raise errors.NoCommits(path)
            try:
                stat_val = self._lstat(path)
            except EnvironmentError:
                stat_val = os.stat_result(
                    (S_IFGITLINK, 0, 0, 0, 0, 0, 0, 0, 0, 0))
            stat_val = os.stat_result((S_IFGITLINK, ) + stat_val[1:])
        else:
            raise AssertionError("unknown kind '%s'" % kind)
        # Add an entry to the index or update the existing entry
        ensure_normalized_path(path)
        encoded_path = path.encode("utf-8")
        if b'\r' in encoded_path or b'\n' in encoded_path:
            # TODO(jelmer): Why do we need to do this?
            trace.mutter('ignoring path with invalid newline in it: %r', path)
            return
        (index, index_path) = self._lookup_index(encoded_path)
        index[index_path] = index_entry_from_stat(stat_val, hexsha, flags)
        self._index_dirty = True
        if self._versioned_dirs is not None:
            self._ensure_versioned_dir(index_path)

    def _recurse_index_entries(self, index=None, basepath=b""):
        # Iterate over all index entries
        with self.lock_read():
            if index is None:
                index = self.index
            for path, value in index.items():
                yield (posixpath.join(basepath, path), value)
                (ctime, mtime, dev, ino, mode, uid, gid, size, sha,
                 flags) = value
                if S_ISGITLINK(mode):
                    pass  # TODO(jelmer): dive into submodule

    def iter_entries_by_dir(self, specific_files=None, yield_parents=False):
        if yield_parents:
            raise NotImplementedError(self.iter_entries_by_dir)
        with self.lock_read():
            if specific_files is not None:
                specific_files = set(specific_files)
            else:
                specific_files = None
            root_ie = self._get_dir_ie(u"", None)
            ret = {}
            if specific_files is None or u"" in specific_files:
                ret[(u"", u"")] = root_ie
            dir_ids = {u"": root_ie.file_id}
            for path, value in self._recurse_index_entries():
                if self.mapping.is_special_file(path):
                    continue
                path = path.decode("utf-8")
                if specific_files is not None and path not in specific_files:
                    continue
                (parent, name) = posixpath.split(path)
                try:
                    file_ie = self._get_file_ie(name, path, value, None)
                except errors.NoSuchFile:
                    continue
                if yield_parents or specific_files is None:
                    for (dir_path, dir_ie) in self._add_missing_parent_ids(
                            parent, dir_ids):
                        ret[(posixpath.dirname(dir_path), dir_path)] = dir_ie
                file_ie.parent_id = self.path2id(parent)
                ret[(posixpath.dirname(path), path)] = file_ie
            return ((path, ie) for ((_, path), ie) in sorted(viewitems(ret)))

    def iter_references(self):
        # TODO(jelmer): Implement a more efficient version of this
        for path, entry in self.iter_entries_by_dir():
            if entry.kind == 'tree-reference':
                yield path, self.mapping.generate_file_id(b'')

    def _get_dir_ie(self, path, parent_id):
        file_id = self.path2id(path)
        return GitTreeDirectory(file_id,
                                posixpath.basename(path).strip("/"), parent_id)

    def _get_file_ie(self, name, path, value, parent_id):
        if not isinstance(name, text_type):
            raise TypeError(name)
        if not isinstance(path, text_type):
            raise TypeError(path)
        if not isinstance(value, tuple) or len(value) != 10:
            raise TypeError(value)
        (ctime, mtime, dev, ino, mode, uid, gid, size, sha, flags) = value
        file_id = self.path2id(path)
        if not isinstance(file_id, bytes):
            raise TypeError(file_id)
        kind = mode_kind(mode)
        ie = entry_factory[kind](file_id, name, parent_id)
        if kind == 'symlink':
            ie.symlink_target = self.get_symlink_target(path)
        elif kind == 'tree-reference':
            ie.reference_revision = self.get_reference_revision(path)
        else:
            try:
                data = self.get_file_text(path)
            except errors.NoSuchFile:
                data = None
            except IOError as e:
                if e.errno != errno.ENOENT:
                    raise
                data = None
            if data is None:
                data = self.branch.repository._git.object_store[sha].data
            ie.text_sha1 = osutils.sha_string(data)
            ie.text_size = len(data)
            ie.executable = bool(stat.S_ISREG(mode) and stat.S_IEXEC & mode)
        return ie

    def _add_missing_parent_ids(self, path, dir_ids):
        if path in dir_ids:
            return []
        parent = posixpath.dirname(path).strip("/")
        ret = self._add_missing_parent_ids(parent, dir_ids)
        parent_id = dir_ids[parent]
        ie = self._get_dir_ie(path, parent_id)
        dir_ids[path] = ie.file_id
        ret.append((path, ie))
        return ret

    def _comparison_data(self, entry, path):
        if entry is None:
            return None, False, None
        return entry.kind, entry.executable, None

    def _unversion_path(self, path):
        if self._lock_mode is None:
            raise errors.ObjectNotLocked(self)
        encoded_path = path.encode("utf-8")
        count = 0
        (index, subpath) = self._lookup_index(encoded_path)
        try:
            self._index_del_entry(index, encoded_path)
        except KeyError:
            # A directory, perhaps?
            # TODO(jelmer): Deletes that involve submodules?
            for p in list(index):
                if p.startswith(subpath + b"/"):
                    count += 1
                    self._index_del_entry(index, p)
        else:
            count = 1
        self._versioned_dirs = None
        return count

    def unversion(self, paths):
        with self.lock_tree_write():
            for path in paths:
                if self._unversion_path(path) == 0:
                    raise errors.NoSuchFile(path)
            self._versioned_dirs = None
            self.flush()

    def flush(self):
        pass

    def update_basis_by_delta(self, revid, delta):
        # TODO(jelmer): This shouldn't be called, it's inventory specific.
        for (old_path, new_path, file_id, ie) in delta:
            if old_path is not None:
                (index, old_subpath) = self._lookup_index(
                    old_path.encode('utf-8'))
                if old_subpath in index:
                    self._index_del_entry(index, old_subpath)
                    self._versioned_dirs = None
            if new_path is not None and ie.kind != 'directory':
                self._index_add_entry(new_path, ie.kind)
        self.flush()
        self._set_merges_from_parent_ids([])

    def move(self, from_paths, to_dir=None, after=None):
        rename_tuples = []
        with self.lock_tree_write():
            to_abs = self.abspath(to_dir)
            if not os.path.isdir(to_abs):
                raise errors.BzrMoveFailedError('', to_dir,
                                                errors.NotADirectory(to_abs))

            for from_rel in from_paths:
                from_tail = os.path.split(from_rel)[-1]
                to_rel = os.path.join(to_dir, from_tail)
                self.rename_one(from_rel, to_rel, after=after)
                rename_tuples.append((from_rel, to_rel))
            self.flush()
            return rename_tuples

    def rename_one(self, from_rel, to_rel, after=None):
        from_path = from_rel.encode("utf-8")
        to_rel, can_access = osutils.normalized_filename(to_rel)
        if not can_access:
            raise errors.InvalidNormalization(to_rel)
        to_path = to_rel.encode("utf-8")
        with self.lock_tree_write():
            if not after:
                # Perhaps it's already moved?
                after = (
                    not self.has_filename(from_rel) and
                    self.has_filename(to_rel) and
                    not self.is_versioned(to_rel))
            if after:
                if not self.has_filename(to_rel):
                    raise errors.BzrMoveFailedError(
                        from_rel, to_rel, errors.NoSuchFile(to_rel))
                if self.basis_tree().is_versioned(to_rel):
                    raise errors.BzrMoveFailedError(
                        from_rel, to_rel, errors.AlreadyVersionedError(to_rel))

                kind = self.kind(to_rel)
            else:
                try:
                    to_kind = self.kind(to_rel)
                except errors.NoSuchFile:
                    exc_type = errors.BzrRenameFailedError
                    to_kind = None
                else:
                    exc_type = errors.BzrMoveFailedError
                if self.is_versioned(to_rel):
                    raise exc_type(from_rel, to_rel,
                                   errors.AlreadyVersionedError(to_rel))
                if not self.has_filename(from_rel):
                    raise errors.BzrMoveFailedError(
                        from_rel, to_rel, errors.NoSuchFile(from_rel))
                kind = self.kind(from_rel)
                if not self.is_versioned(from_rel) and kind != 'directory':
                    raise exc_type(from_rel, to_rel,
                                   errors.NotVersionedError(from_rel))
                if self.has_filename(to_rel):
                    raise errors.RenameFailedFilesExist(
                        from_rel, to_rel, errors.FileExists(to_rel))

                kind = self.kind(from_rel)

            if not after and kind != 'directory':
                (index, from_subpath) = self._lookup_index(from_path)
                if from_subpath not in index:
                    # It's not a file
                    raise errors.BzrMoveFailedError(
                        from_rel, to_rel,
                        errors.NotVersionedError(path=from_rel))

            if not after:
                try:
                    self._rename_one(from_rel, to_rel)
                except OSError as e:
                    if e.errno == errno.ENOENT:
                        raise errors.BzrMoveFailedError(
                            from_rel, to_rel, errors.NoSuchFile(to_rel))
                    raise
            if kind != 'directory':
                (index, from_index_path) = self._lookup_index(from_path)
                try:
                    self._index_del_entry(index, from_path)
                except KeyError:
                    pass
                self._index_add_entry(to_rel, kind)
            else:
                todo = [(p, i) for (p, i) in self._recurse_index_entries()
                        if p.startswith(from_path + b'/')]
                for child_path, child_value in todo:
                    (child_to_index, child_to_index_path) = self._lookup_index(
                        posixpath.join(to_path, posixpath.relpath(child_path, from_path)))
                    child_to_index[child_to_index_path] = child_value
                    # TODO(jelmer): Mark individual index as dirty
                    self._index_dirty = True
                    (child_from_index, child_from_index_path) = self._lookup_index(
                        child_path)
                    self._index_del_entry(
                        child_from_index, child_from_index_path)

            self._versioned_dirs = None
            self.flush()

    def find_related_paths_across_trees(self, paths, trees=[],
                                        require_versioned=True):
        if paths is None:
            return None

        if require_versioned:
            trees = [self] + (trees if trees is not None else [])
            unversioned = set()
            for p in paths:
                for t in trees:
                    if t.is_versioned(p):
                        break
                else:
                    unversioned.add(p)
            if unversioned:
                raise errors.PathsNotVersionedError(unversioned)

        return filter(self.is_versioned, paths)

    def path_content_summary(self, path):
        """See Tree.path_content_summary."""
        try:
            stat_result = self._lstat(path)
        except OSError as e:
            if getattr(e, 'errno', None) == errno.ENOENT:
                # no file.
                return ('missing', None, None, None)
            # propagate other errors
            raise
        kind = mode_kind(stat_result.st_mode)
        if kind == 'file':
            return self._file_content_summary(path, stat_result)
        elif kind == 'directory':
            # perhaps it looks like a plain directory, but it's really a
            # reference.
            if self._directory_is_tree_reference(path):
                kind = 'tree-reference'
            return kind, None, None, None
        elif kind == 'symlink':
            target = osutils.readlink(self.abspath(path))
            return ('symlink', None, None, target)
        else:
            return (kind, None, None, None)

    def kind(self, relpath):
        kind = osutils.file_kind(self.abspath(relpath))
        if kind == 'directory':
            (index, index_path) = self._lookup_index(relpath.encode('utf-8'))
            if index is None:
                return kind
            try:
                mode = index[index_path].mode
            except KeyError:
                return kind
            else:
                if S_ISGITLINK(mode):
                    return 'tree-reference'
                return 'directory'
        else:
            return kind

    def _live_entry(self, relpath):
        raise NotImplementedError(self._live_entry)


class InterIndexGitTree(InterGitTrees):
    """InterTree that works between a Git revision tree and an index."""

    def __init__(self, source, target):
        super(InterIndexGitTree, self).__init__(source, target)
        self._index = target.index

    @classmethod
    def is_compatible(cls, source, target):
        return (isinstance(source, GitRevisionTree) and
                isinstance(target, MutableGitIndexTree))

    def _iter_git_changes(self, want_unchanged=False, specific_files=None,
                          require_versioned=False, extra_trees=None,
                          want_unversioned=False):
        trees = [self.source]
        if extra_trees is not None:
            trees.extend(extra_trees)
        if specific_files is not None:
            specific_files = self.target.find_related_paths_across_trees(
                specific_files, trees,
                require_versioned=require_versioned)
        # TODO(jelmer): Restrict to specific_files, for performance reasons.
        with self.lock_read():
            return changes_between_git_tree_and_working_copy(
                self.source.store, self.source.tree,
                self.target, want_unchanged=want_unchanged,
                want_unversioned=want_unversioned)


_mod_tree.InterTree.register_optimiser(InterIndexGitTree)


def changes_between_git_tree_and_working_copy(store, from_tree_sha, target,
                                              want_unchanged=False,
                                              want_unversioned=False):
    """Determine the changes between a git tree and a working tree with index.

    """
    extras = set()
    blobs = {}
    # Report dirified directories to commit_tree first, so that they can be
    # replaced with non-empty directories if they have contents.
    dirified = []
    for path, index_entry in target._recurse_index_entries():
        try:
            live_entry = target._live_entry(path)
        except EnvironmentError as e:
            if e.errno == errno.ENOENT:
                # Entry was removed; keep it listed, but mark it as gone.
                blobs[path] = (ZERO_SHA, 0)
            elif e.errno == errno.EISDIR:
                # TODO(jelmer): Only do this if 'path' appears in .gitmodules?
                if S_ISGITLINK(index_entry.mode):
                    blobs[path] = (index_entry.sha, index_entry.mode)
                else:
                    # Entry was turned into a directory
                    dirified.append((path, Tree().id, stat.S_IFDIR))
                    store.add_object(Tree())
            else:
                raise
        else:
            blobs[path] = (live_entry.sha, cleanup_mode(live_entry.mode))
    if want_unversioned:
        for e in target.extras():
            st = target._lstat(e)
            try:
                np, accessible = osutils.normalized_filename(e)
            except UnicodeDecodeError:
                raise errors.BadFilenameEncoding(
                    e, osutils._fs_enc)
            if stat.S_ISDIR(st.st_mode):
                blob = Tree()
            else:
                blob = blob_from_path_and_stat(
                    target.abspath(e).encode(osutils._fs_enc), st)
            store.add_object(blob)
            np = np.encode('utf-8')
            blobs[np] = (blob.id, cleanup_mode(st.st_mode))
            extras.add(np)
    to_tree_sha = commit_tree(
        store, dirified + [(p, s, m) for (p, (s, m)) in blobs.items()])
    return store.tree_changes(
        from_tree_sha, to_tree_sha, include_trees=True,
        want_unchanged=want_unchanged, change_type_same=True), extras<|MERGE_RESOLUTION|>--- conflicted
+++ resolved
@@ -429,15 +429,9 @@
                             (store, child_path, child_relpath, hexsha,
                              ie.file_id))
                 else:
-<<<<<<< HEAD
-                    ie = self._get_file_ie(store, child_path, name, mode, hexsha, parent_id)
-                yield child_relpath.decode('utf-8'), "V", ie.kind, ie
-=======
                     ie = self._get_file_ie(
                         store, child_path, name, mode, hexsha, parent_id)
-                yield (child_relpath.decode('utf-8'), "V", ie.kind, ie.file_id,
-                       ie)
->>>>>>> 51bb8daa
+                yield (child_relpath.decode('utf-8'), "V", ie.kind, ie)
 
     def _get_file_ie(self, store, path, name, mode, hexsha, parent_id):
         if not isinstance(path, bytes):
