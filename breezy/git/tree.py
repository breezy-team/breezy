# Copyright (C) 2009-2018 Jelmer Vernooij <jelmer@jelmer.uk>
#
# This program is free software; you can redistribute it and/or modify
# it under the terms of the GNU General Public License as published by
# the Free Software Foundation; either version 2 of the License, or
# (at your option) any later version.
#
# This program is distributed in the hope that it will be useful,
# but WITHOUT ANY WARRANTY; without even the implied warranty of
# MERCHANTABILITY or FITNESS FOR A PARTICULAR PURPOSE.  See the
# GNU General Public License for more details.
#
# You should have received a copy of the GNU General Public License
# along with this program; if not, write to the Free Software
# Foundation, Inc., 51 Franklin Street, Fifth Floor, Boston, MA 02110-1301 USA


"""Git Trees."""

from collections import deque
import errno
from io import BytesIO
import os

from dulwich.config import (
    parse_submodules,
    ConfigFile as GitConfigFile,
    )
from dulwich.diff_tree import tree_changes
from dulwich.errors import NotTreeError
from dulwich.index import (
    blob_from_path_and_stat,
    cleanup_mode,
    commit_tree,
    index_entry_from_stat,
    Index,
    )
from dulwich.object_store import (
    tree_lookup_path,
    OverlayObjectStore,
    )
from dulwich.objects import (
    Blob,
    Tree,
    ZERO_SHA,
    S_IFGITLINK,
    S_ISGITLINK,
    )
import stat
import posixpath

from .. import (
    controldir as _mod_controldir,
    delta,
    errors,
    mutabletree,
    osutils,
    revisiontree,
    trace,
    tree as _mod_tree,
    workingtree,
    )
from ..revision import (
    CURRENT_REVISION,
    NULL_REVISION,
    )

from .mapping import (
    mode_is_executable,
    mode_kind,
    default_mapping,
    )
from .transportgit import (
    TransportObjectStore,
    TransportRepo,
    )


class GitTreeDirectory(_mod_tree.TreeDirectory):

    __slots__ = ['name', 'children']

    def __init__(self, name):
        self.name = name
        # TODO(jelmer)
        self.children = {}

    @property
    def kind(self):
        return 'directory'

    @property
    def executable(self):
        return False

    def copy(self):
        return self.__class__(self.name)

    def __repr__(self):
        return "%s(name=%r)" % (self.__class__.__name__, self.name)

    def __eq__(self, other):
        return (self.kind == other.kind and
                self.name == other.name)


class GitTreeFile(_mod_tree.TreeFile):

    __slots__ = ['name', 'text_size', 'text_sha1',
                 'executable']

    def __init__(self, name, text_size=None,
                 text_sha1=None, executable=None):
        self.name = name
        self.text_size = text_size
        self.text_sha1 = text_sha1
        self.executable = executable

    @property
    def kind(self):
        return 'file'

    def __eq__(self, other):
        return (self.kind == other.kind and
                self.name == other.name and
                self.text_sha1 == other.text_sha1 and
                self.text_size == other.text_size and
                self.executable == other.executable)

    def __repr__(self):
        return ("%s(name=%r, text_size=%r, "
                "text_sha1=%r, executable=%r)") % (
            type(self).__name__, self.name,
            self.text_size, self.text_sha1, self.executable)

    def copy(self):
        ret = self.__class__(self.name)
        ret.text_sha1 = self.text_sha1
        ret.text_size = self.text_size
        ret.executable = self.executable
        return ret


class GitTreeSymlink(_mod_tree.TreeLink):

    __slots__ = ['name', 'symlink_target']

    def __init__(self, name, symlink_target=None):
        self.name = name
        self.symlink_target = symlink_target

    @property
    def kind(self):
        return 'symlink'

    @property
    def executable(self):
        return False

    @property
    def text_size(self):
        return None

    def __repr__(self):
        return "%s(name=%r, symlink_target=%r)" % (
            type(self).__name__, self.name, self.symlink_target)

    def __eq__(self, other):
        return (self.kind == other.kind and
                self.name == other.name and
                self.symlink_target == other.symlink_target)

    def copy(self):
        return self.__class__(
            self.name, self.symlink_target)


class GitTreeSubmodule(_mod_tree.TreeReference):

    __slots__ = ['name', 'reference_revision']

    def __init__(self, name, reference_revision=None):
        self.name = name
        self.reference_revision = reference_revision

    @property
    def executable(self):
        return False

    @property
    def kind(self):
        return 'tree-reference'

    def __repr__(self):
        return ("%s(name=%r, reference_revision=%r)") % (
            type(self).__name__, self.name, self.reference_revision)

    def __eq__(self, other):
        return (self.kind == other.kind and
                self.name == other.name and
                self.reference_revision == other.reference_revision)

    def copy(self):
        return self.__class__(self.name, self.reference_revision)


entry_factory = {
    'directory': GitTreeDirectory,
    'file': GitTreeFile,
    'symlink': GitTreeSymlink,
    'tree-reference': GitTreeSubmodule,
    }


def ensure_normalized_path(path):
    """Check whether path is normalized.

    :raises InvalidNormalization: When path is not normalized, and cannot be
        accessed on this platform by the normalized path.
    :return: The NFC normalised version of path.
    """
    norm_path, can_access = osutils.normalized_filename(path)
    if norm_path != path:
        if can_access:
            return norm_path
        else:
            raise errors.InvalidNormalization(path)
    return path


class GitRevisionTree(revisiontree.RevisionTree):
    """Revision tree implementation based on Git objects."""

    def __init__(self, repository, revision_id):
        self._revision_id = revision_id
        self._repository = repository
        self._submodules = None
        self.store = repository._git.object_store
        if not isinstance(revision_id, bytes):
            raise TypeError(revision_id)
        self.commit_id, self.mapping = repository.lookup_bzr_revision_id(
            revision_id)
        if revision_id == NULL_REVISION:
            self.tree = None
            self.mapping = default_mapping
        else:
            try:
                commit = self.store[self.commit_id]
            except KeyError:
                raise errors.NoSuchRevision(repository, revision_id)
            self.tree = commit.tree

    def _submodule_info(self):
        if self._submodules is None:
            try:
                with self.get_file('.gitmodules') as f:
                    config = GitConfigFile.from_file(f)
                    self._submodules = {
                        path: (url, section)
                        for path, url, section in parse_submodules(config)}
            except errors.NoSuchFile:
                self._submodules = {}
        return self._submodules

    def _get_submodule_repository(self, relpath):
        if not isinstance(relpath, bytes):
            raise TypeError(relpath)
        try:
            info = self._submodule_info()[relpath]
        except KeyError:
            nested_repo_transport = self._repository.controldir.user_transport.clone(
                relpath.decode('utf-8'))
        else:
            nested_repo_transport = self._repository.controldir.control_transport.clone(
                posixpath.join('modules', info[1].decode('utf-8')))
        nested_controldir = _mod_controldir.ControlDir.open_from_transport(
            nested_repo_transport)
        return nested_controldir.find_repository()

    def _get_submodule_store(self, relpath):
        return self._get_submodule_repository(relpath)._git.object_store

    def get_nested_tree(self, path):
        encoded_path = path.encode('utf-8')
        nested_repo = self._get_submodule_repository(encoded_path)
        ref_rev = self.get_reference_revision(path)
        return nested_repo.revision_tree(ref_rev)

    def supports_rename_tracking(self):
        return False

    def get_file_revision(self, path):
        change_scanner = self._repository._file_change_scanner
        if self.commit_id == ZERO_SHA:
            return NULL_REVISION
        (unused_path, commit_id) = change_scanner.find_last_change_revision(
            path.encode('utf-8'), self.commit_id)
        return self._repository.lookup_foreign_revision_id(
            commit_id, self.mapping)

    def get_file_mtime(self, path):
        try:
            revid = self.get_file_revision(path)
        except KeyError:
            raise errors.NoSuchFile(path)
        try:
            rev = self._repository.get_revision(revid)
        except errors.NoSuchRevision:
            raise _mod_tree.FileTimestampUnavailable(path)
        return rev.timestamp

    def id2path(self, file_id, recurse='down'):
        try:
            path = self.mapping.parse_file_id(file_id)
        except ValueError:
            raise errors.NoSuchId(self, file_id)
        if self.is_versioned(path):
            return path
        raise errors.NoSuchId(self, file_id)

    def is_versioned(self, path):
        return self.has_filename(path)

    def path2id(self, path):
        if self.mapping.is_special_file(path):
            return None
        if not self.is_versioned(path):
            return None
        return self.mapping.generate_file_id(osutils.safe_unicode(path))

    def all_file_ids(self):
        raise errors.UnsupportedOperation(self.all_file_ids, self)

    def all_versioned_paths(self):
        ret = {u''}
        todo = [(self.store, b'', self.tree)]
        while todo:
            (store, path, tree_id) = todo.pop()
            if tree_id is None:
                continue
            tree = store[tree_id]
            for name, mode, hexsha in tree.items():
                subpath = posixpath.join(path, name)
                ret.add(subpath.decode('utf-8'))
                if stat.S_ISDIR(mode):
                    todo.append((store, subpath, hexsha))
        return ret

    def _lookup_path(self, path):
        if self.tree is None:
            raise errors.NoSuchFile(path)

        encoded_path = path.encode('utf-8')
        parts = encoded_path.split(b'/')
        hexsha = self.tree
        store = self.store
        mode = None
        for i, p in enumerate(parts):
            if not p:
                continue
            obj = store[hexsha]
            if not isinstance(obj, Tree):
                raise NotTreeError(hexsha)
            try:
                mode, hexsha = obj[p]
            except KeyError:
                raise errors.NoSuchFile(path)
            if S_ISGITLINK(mode) and i != len(parts) - 1:
                store = self._get_submodule_store(b'/'.join(parts[:i + 1]))
                hexsha = store[hexsha].tree
        return (store, mode, hexsha)

    def is_executable(self, path):
        (store, mode, hexsha) = self._lookup_path(path)
        if mode is None:
            # the tree root is a directory
            return False
        return mode_is_executable(mode)

    def kind(self, path):
        (store, mode, hexsha) = self._lookup_path(path)
        if mode is None:
            # the tree root is a directory
            return "directory"
        return mode_kind(mode)

    def has_filename(self, path):
        try:
            self._lookup_path(path)
        except errors.NoSuchFile:
            return False
        else:
            return True

    def _submodule_info(self):
        if self._submodules is None:
            try:
                with self.get_file('.gitmodules') as f:
                    config = GitConfigFile.from_file(f)
                    self._submodules = {
                        path: (url, section)
                        for path, url, section in parse_submodules(config)}
            except errors.NoSuchFile:
                self._submodules = {}
        return self._submodules

    def list_files(self, include_root=False, from_dir=None, recursive=True,
                   recurse_nested=False):
        if self.tree is None:
            return
        if from_dir is None or from_dir == '.':
            from_dir = u""
        (store, mode, hexsha) = self._lookup_path(from_dir)
        if mode is None:  # Root
            root_ie = self._get_dir_ie(b"")
        else:
            parent_path = posixpath.dirname(from_dir)
            if mode_kind(mode) == 'directory':
                root_ie = self._get_dir_ie(from_dir.encode("utf-8"))
            else:
                root_ie = self._get_file_ie(
                    store, from_dir.encode("utf-8"),
                    posixpath.basename(from_dir), mode, hexsha)
        if include_root:
            yield (from_dir, "V", root_ie.kind, root_ie)
        todo = []
        if root_ie.kind == 'directory':
            todo.append((store, from_dir.encode("utf-8"),
                         b"", hexsha))
        while todo:
            (store, path, relpath, hexsha) = todo.pop()
            tree = store[hexsha]
            for name, mode, hexsha in tree.iteritems():
                if self.mapping.is_special_file(name):
                    continue
                child_path = posixpath.join(path, name)
                child_relpath = posixpath.join(relpath, name)
                if S_ISGITLINK(mode) and recurse_nested:
                    mode = stat.S_IFDIR
                    store = self._get_submodule_store(child_relpath)
                    hexsha = store[hexsha].tree
                if stat.S_ISDIR(mode):
                    ie = self._get_dir_ie(child_path)
                    if recursive:
                        todo.append(
                            (store, child_path, child_relpath, hexsha,
                             ie.file_id))
                else:
                    ie = self._get_file_ie(
                        store, child_path, name, mode, hexsha)
                yield (child_relpath.decode('utf-8'), "V", ie.kind, ie)

    def _get_file_ie(self, store, path, name, mode, hexsha):
        if not isinstance(path, bytes):
            raise TypeError(path)
        if not isinstance(name, bytes):
            raise TypeError(name)
        kind = mode_kind(mode)
        path = path.decode('utf-8')
        name = name.decode("utf-8")
        ie = entry_factory[kind](name)
        if kind == 'symlink':
            ie.symlink_target = store[hexsha].data.decode('utf-8')
        elif kind == 'tree-reference':
            ie.reference_revision = self.mapping.revision_id_foreign_to_bzr(
                hexsha)
        else:
            data = store[hexsha].data
            ie.text_sha1 = osutils.sha_string(data)
            ie.text_size = len(data)
            ie.executable = mode_is_executable(mode)
        return ie

    def _get_dir_ie(self, path):
        path = path.decode('utf-8')
        return GitTreeDirectory(posixpath.basename(path))

    def iter_child_entries(self, path):
        (store, mode, tree_sha) = self._lookup_path(path)

        if mode is not None and not stat.S_ISDIR(mode):
            return

        encoded_path = path.encode('utf-8')
        tree = store[tree_sha]
        for name, mode, hexsha in tree.iteritems():
            if self.mapping.is_special_file(name):
                continue
            child_path = posixpath.join(encoded_path, name)
            if stat.S_ISDIR(mode):
                yield self._get_dir_ie(child_path)
            else:
                yield self._get_file_ie(store, child_path, name, mode, hexsha)

    def iter_entries_by_dir(self, specific_files=None,
                            recurse_nested=False):
        if self.tree is None:
            return
        if specific_files is not None:
            if specific_files in ([""], []):
                specific_files = None
            else:
                specific_files = set([p.encode('utf-8')
                                      for p in specific_files])
        todo = deque([(self.store, b"", self.tree)])
        if specific_files is None or u"" in specific_files:
            yield u"", self._get_dir_ie(b"")
        while todo:
            store, path, tree_sha = todo.popleft()
            tree = store[tree_sha]
            extradirs = []
            for name, mode, hexsha in tree.iteritems():
                if self.mapping.is_special_file(name):
                    continue
                child_path = posixpath.join(path, name)
                child_path_decoded = child_path.decode('utf-8')
                if recurse_nested and S_ISGITLINK(mode):
                    mode = stat.S_IFDIR
                    store = self._get_submodule_store(child_path)
                    hexsha = store[hexsha].tree
                if stat.S_ISDIR(mode):
                    if (specific_files is None or
                            any([p for p in specific_files if p.startswith(
                                child_path)])):
                        extradirs.append((store, child_path, hexsha))
                if specific_files is None or child_path in specific_files:
                    if stat.S_ISDIR(mode):
                        yield (child_path_decoded,
                               self._get_dir_ie(child_path))
                    else:
                        yield (child_path_decoded,
                               self._get_file_ie(store, child_path, name, mode,
                                                 hexsha))
            todo.extendleft(reversed(extradirs))

    def iter_references(self):
        if self.supports_tree_reference():
            for path, entry in self.iter_entries_by_dir():
                if entry.kind == 'tree-reference':
                    yield path

    def get_revision_id(self):
        """See RevisionTree.get_revision_id."""
        return self._revision_id

    def get_file_sha1(self, path, stat_value=None):
        if self.tree is None:
            raise errors.NoSuchFile(path)
        return osutils.sha_string(self.get_file_text(path))

    def get_file_verifier(self, path, stat_value=None):
        (store, mode, hexsha) = self._lookup_path(path)
        return ("GIT", hexsha)

    def get_file_size(self, path):
        (store, mode, hexsha) = self._lookup_path(path)
        if stat.S_ISREG(mode):
            return len(store[hexsha].data)
        return None

    def get_file_text(self, path):
        """See RevisionTree.get_file_text."""
        (store, mode, hexsha) = self._lookup_path(path)
        if stat.S_ISREG(mode):
            return store[hexsha].data
        else:
            return b""

    def get_symlink_target(self, path):
        """See RevisionTree.get_symlink_target."""
        (store, mode, hexsha) = self._lookup_path(path)
        if stat.S_ISLNK(mode):
            return store[hexsha].data.decode('utf-8')
        else:
            return None

    def get_reference_revision(self, path):
        """See RevisionTree.get_symlink_target."""
        (store, mode, hexsha) = self._lookup_path(path)
        if S_ISGITLINK(mode):
            try:
                nested_repo = self._get_submodule_repository(path.encode('utf-8'))
            except errors.NotBranchError:
                return self.mapping.revision_id_foreign_to_bzr(hexsha)
            else:
                return nested_repo.lookup_foreign_revision_id(hexsha)
        else:
            return None

    def _comparison_data(self, entry, path):
        if entry is None:
            return None, False, None
        return entry.kind, entry.executable, None

    def path_content_summary(self, path):
        """See Tree.path_content_summary."""
        try:
            (store, mode, hexsha) = self._lookup_path(path)
        except errors.NoSuchFile:
            return ('missing', None, None, None)
        kind = mode_kind(mode)
        if kind == 'file':
            executable = mode_is_executable(mode)
            contents = store[hexsha].data
            return (kind, len(contents), executable,
                    osutils.sha_string(contents))
        elif kind == 'symlink':
            return (kind, None, None, store[hexsha].data.decode('utf-8'))
        elif kind == 'tree-reference':
            nested_repo = self._get_submodule_repository(path.encode('utf-8'))
            return (kind, None, None,
                    nested_repo.lookup_foreign_revision_id(hexsha))
        else:
            return (kind, None, None, None)

    def find_related_paths_across_trees(self, paths, trees=[],
                                        require_versioned=True):
        if paths is None:
            return None
        if require_versioned:
            trees = [self] + (trees if trees is not None else [])
            unversioned = set()
            for p in paths:
                for t in trees:
                    if t.is_versioned(p):
                        break
                else:
                    unversioned.add(p)
            if unversioned:
                raise errors.PathsNotVersionedError(unversioned)
        return filter(self.is_versioned, paths)

    def _iter_tree_contents(self, include_trees=False):
        if self.tree is None:
            return iter([])
        return self.store.iter_tree_contents(
            self.tree, include_trees=include_trees)

    def annotate_iter(self, path, default_revision=CURRENT_REVISION):
        """Return an iterator of revision_id, line tuples.

        For working trees (and mutable trees in general), the special
        revision_id 'current:' will be used for lines that are new in this
        tree, e.g. uncommitted changes.
        :param default_revision: For lines that don't match a basis, mark them
            with this revision id. Not all implementations will make use of
            this value.
        """
        with self.lock_read():
            # Now we have the parents of this content
            from breezy.annotate import Annotator
            from .annotate import AnnotateProvider
            annotator = Annotator(AnnotateProvider(
                self._repository._file_change_scanner))
            this_key = (path, self.get_file_revision(path))
            annotations = [(key[-1], line)
                           for key, line in annotator.annotate_flat(this_key)]
            return annotations

    def _get_rules_searcher(self, default_searcher):
        return default_searcher

    def walkdirs(self, prefix=u""):
        (store, mode, hexsha) = self._lookup_path(prefix)
        todo = deque(
            [(store, prefix.encode('utf-8'), hexsha, self.path2id(prefix))])
        while todo:
            store, path, tree_sha, parent_id = todo.popleft()
            path_decoded = path.decode('utf-8')
            tree = store[tree_sha]
            children = []
            for name, mode, hexsha in tree.iteritems():
                if self.mapping.is_special_file(name):
                    continue
                child_path = posixpath.join(path, name)
                file_id = self.path2id(child_path.decode('utf-8'))
                if stat.S_ISDIR(mode):
                    todo.append((store, child_path, hexsha, file_id))
                children.append(
                    (child_path.decode('utf-8'), name.decode('utf-8'),
                        mode_kind(mode), None,
                        file_id, mode_kind(mode)))
            yield (path_decoded, parent_id), children


def tree_delta_from_git_changes(changes, mappings,
                                specific_files=None,
                                require_versioned=False, include_root=False,
                                target_extras=None):
    """Create a TreeDelta from two git trees.

    source and target are iterators over tuples with:
        (filename, sha, mode)
    """
    (old_mapping, new_mapping) = mappings
    if target_extras is None:
        target_extras = set()
    ret = delta.TreeDelta()
    added = []
    for (oldpath, newpath), (oldmode, newmode), (oldsha, newsha) in changes:
        if newpath == b'' and not include_root:
            continue
        if oldpath is not None:
            oldpath_decoded = oldpath.decode('utf-8')
        else:
            oldpath_decoded = None
        if newpath is not None:
            newpath_decoded = newpath.decode('utf-8')
        else:
            newpath_decoded = None
        if not (specific_files is None or
                (oldpath is not None and
                    osutils.is_inside_or_parent_of_any(
                        specific_files, oldpath_decoded)) or
                (newpath is not None and
                    osutils.is_inside_or_parent_of_any(
                        specific_files, newpath_decoded))):
            continue

        if oldpath_decoded is None:
            fileid = new_mapping.generate_file_id(newpath_decoded)
            oldexe = None
            oldkind = None
            oldname = None
            oldparent = None
            oldversioned = False
        else:
            oldversioned = True
            if oldmode:
                oldexe = mode_is_executable(oldmode)
                oldkind = mode_kind(oldmode)
            else:
                oldexe = False
                oldkind = None
            if oldpath_decoded == u'':
                oldparent = None
                oldname = u''
            else:
                (oldparentpath, oldname) = osutils.split(oldpath_decoded)
                oldparent = old_mapping.generate_file_id(oldparentpath)
            fileid = old_mapping.generate_file_id(oldpath_decoded)
        if newpath_decoded is None:
            newexe = None
            newkind = None
            newname = None
            newparent = None
            newversioned = False
        else:
            newversioned = (newpath_decoded not in target_extras)
            if newmode:
                newexe = mode_is_executable(newmode)
                newkind = mode_kind(newmode)
            else:
                newexe = False
                newkind = None
            if newpath_decoded == u'':
                newparent = None
                newname = u''
            else:
                newparentpath, newname = osutils.split(newpath_decoded)
                newparent = new_mapping.generate_file_id(newparentpath)
        if old_mapping.is_special_file(oldpath):
            oldpath = None
        if new_mapping.is_special_file(newpath):
            newpath = None
        if oldpath is None and newpath is None:
            continue
        change = _mod_tree.TreeChange(
            fileid, (oldpath_decoded, newpath_decoded), (oldsha != newsha),
            (oldversioned, newversioned),
            (oldparent, newparent), (oldname, newname),
            (oldkind, newkind), (oldexe, newexe))
        if oldpath is None:
            added.append((newpath, newkind))
        elif newpath is None or newmode == 0:
            ret.removed.append(change)
        elif oldpath != newpath:
            ret.renamed.append(change)
        elif mode_kind(oldmode) != mode_kind(newmode):
            ret.kind_changed.append(change)
        elif oldsha != newsha or oldmode != newmode:
            if stat.S_ISDIR(oldmode) and stat.S_ISDIR(newmode):
                continue
            ret.modified.append(change)
        else:
            ret.unchanged.append(change)

    implicit_dirs = {b''}
    for path, kind in added:
        if kind == 'directory' or path in target_extras:
            continue
        implicit_dirs.update(osutils.parent_directories(path))

    for path, kind in added:
        if kind == 'directory' and path not in implicit_dirs:
            continue
        path_decoded = osutils.normalized_filename(path)[0]
        parent_path, basename = osutils.split(path_decoded)
        parent_id = new_mapping.generate_file_id(parent_path)
        if path in target_extras:
            ret.unversioned.append(_mod_tree.TreeChange(
                None, (None, path_decoded),
                True, (False, False), (None, parent_id),
                (None, basename), (None, kind), (None, False)))
        else:
            file_id = new_mapping.generate_file_id(path_decoded)
            ret.added.append(
                _mod_tree.TreeChange(
                    file_id, (None, path_decoded), True,
                    (False, True),
                    (None, parent_id),
                    (None, basename), (None, kind), (None, False)))

    return ret


def changes_from_git_changes(changes, mapping, specific_files=None,
                             include_unchanged=False, target_extras=None):
    """Create a iter_changes-like generator from a git stream.

    source and target are iterators over tuples with:
        (filename, sha, mode)
    """
    if target_extras is None:
        target_extras = set()
    for (oldpath, newpath), (oldmode, newmode), (oldsha, newsha) in changes:
        if oldpath is not None:
            oldpath_decoded = oldpath.decode('utf-8')
        else:
            oldpath_decoded = None
        if newpath is not None:
            newpath_decoded = newpath.decode('utf-8')
        else:
            newpath_decoded = None
        if not (specific_files is None or
                (oldpath_decoded is not None and
                    osutils.is_inside_or_parent_of_any(
                        specific_files, oldpath_decoded)) or
                (newpath_decoded is not None and
                    osutils.is_inside_or_parent_of_any(
                        specific_files, newpath_decoded))):
            continue
        if oldpath is not None and mapping.is_special_file(oldpath):
            continue
        if newpath is not None and mapping.is_special_file(newpath):
            continue
        if oldpath_decoded is None:
            fileid = mapping.generate_file_id(newpath_decoded)
            oldexe = None
            oldkind = None
            oldname = None
            oldparent = None
            oldversioned = False
        else:
            oldversioned = True
            if oldmode:
                oldexe = mode_is_executable(oldmode)
                oldkind = mode_kind(oldmode)
            else:
                oldexe = False
                oldkind = None
            if oldpath_decoded == u'':
                oldparent = None
                oldname = u''
            else:
                (oldparentpath, oldname) = osutils.split(oldpath_decoded)
                oldparent = mapping.generate_file_id(oldparentpath)
            fileid = mapping.generate_file_id(oldpath_decoded)
        if newpath_decoded is None:
            newexe = None
            newkind = None
            newname = None
            newparent = None
            newversioned = False
        else:
            newversioned = (newpath_decoded not in target_extras)
            if newmode:
                newexe = mode_is_executable(newmode)
                newkind = mode_kind(newmode)
            else:
                newexe = False
                newkind = None
            if newpath_decoded == u'':
                newparent = None
                newname = u''
            else:
                newparentpath, newname = osutils.split(newpath_decoded)
                newparent = mapping.generate_file_id(newparentpath)
        if (not include_unchanged and
            oldkind == 'directory' and newkind == 'directory' and
                oldpath_decoded == newpath_decoded):
            continue
        yield _mod_tree.TreeChange(
            fileid, (oldpath_decoded, newpath_decoded), (oldsha != newsha),
            (oldversioned, newversioned),
            (oldparent, newparent), (oldname, newname),
            (oldkind, newkind), (oldexe, newexe))


class InterGitTrees(_mod_tree.InterTree):
    """InterTree that works between two git trees."""

    _matching_from_tree_format = None
    _matching_to_tree_format = None
    _test_mutable_trees_to_test_trees = None

    @classmethod
    def is_compatible(cls, source, target):
        return (isinstance(source, GitRevisionTree) and
                isinstance(target, GitRevisionTree))

    def compare(self, want_unchanged=False, specific_files=None,
                extra_trees=None, require_versioned=False, include_root=False,
                want_unversioned=False):
        with self.lock_read():
            changes, target_extras = self._iter_git_changes(
                want_unchanged=want_unchanged,
                require_versioned=require_versioned,
                specific_files=specific_files,
                extra_trees=extra_trees,
                want_unversioned=want_unversioned)
            return tree_delta_from_git_changes(
                changes, (self.source.mapping, self.target.mapping),
                specific_files=specific_files,
                include_root=include_root, target_extras=target_extras)

    def iter_changes(self, include_unchanged=False, specific_files=None,
                     pb=None, extra_trees=[], require_versioned=True,
                     want_unversioned=False):
        with self.lock_read():
            changes, target_extras = self._iter_git_changes(
                want_unchanged=include_unchanged,
                require_versioned=require_versioned,
                specific_files=specific_files,
                extra_trees=extra_trees,
                want_unversioned=want_unversioned)
            return changes_from_git_changes(
                changes, self.target.mapping,
                specific_files=specific_files,
                include_unchanged=include_unchanged,
                target_extras=target_extras)

    def _iter_git_changes(self, want_unchanged=False, specific_files=None,
                          require_versioned=False, extra_trees=None,
                          want_unversioned=False):
        raise NotImplementedError(self._iter_git_changes)

    def find_target_path(self, path, recurse='none'):
        ret = self.find_target_paths([path], recurse=recurse)
        return ret[path]

    def find_source_path(self, path, recurse='none'):
        ret = self.find_source_paths([path], recurse=recurse)
        return ret[path]

    def find_target_paths(self, paths, recurse='none'):
        paths = set(paths)
        ret = {}
        changes = self._iter_git_changes(specific_files=paths)[0]
        for (oldpath, newpath), (oldmode, newmode), (oldsha, newsha) in changes:
            if oldpath in paths:
                ret[oldpath] = newpath
        for path in paths:
            if path not in ret:
                if self.source.has_filename(path):
                    if self.target.has_filename(path):
                        ret[path] = path
                    else:
                        ret[path] = None
                else:
                    raise errors.NoSuchFile(path)
        return ret

    def find_source_paths(self, paths, recurse='none'):
        paths = set(paths)
        ret = {}
        changes = self._iter_git_changes(specific_files=paths)[0]
        for (oldpath, newpath), (oldmode, newmode), (oldsha, newsha) in changes:
            if newpath in paths:
                ret[newpath] = oldpath
        for path in paths:
            if path not in ret:
                if self.target.has_filename(path):
                    if self.source.has_filename(path):
                        ret[path] = path
                    else:
                        ret[path] = None
                else:
                    raise errors.NoSuchFile(path)
        return ret


class InterGitRevisionTrees(InterGitTrees):
    """InterTree that works between two git revision trees."""

    _matching_from_tree_format = None
    _matching_to_tree_format = None
    _test_mutable_trees_to_test_trees = None

    @classmethod
    def is_compatible(cls, source, target):
        return (isinstance(source, GitRevisionTree) and
                isinstance(target, GitRevisionTree))

    def _iter_git_changes(self, want_unchanged=False, specific_files=None,
                          require_versioned=True, extra_trees=None,
                          want_unversioned=False):
        trees = [self.source]
        if extra_trees is not None:
            trees.extend(extra_trees)
        if specific_files is not None:
            specific_files = self.target.find_related_paths_across_trees(
                specific_files, trees,
                require_versioned=require_versioned)

        if (self.source._repository._git.object_store !=
                self.target._repository._git.object_store):
            store = OverlayObjectStore(
                [self.source._repository._git.object_store,
                    self.target._repository._git.object_store])
        else:
            store = self.source._repository._git.object_store
        return store.tree_changes(
            self.source.tree, self.target.tree, want_unchanged=want_unchanged,
            include_trees=True, change_type_same=True), set()


_mod_tree.InterTree.register_optimiser(InterGitRevisionTrees)


class MutableGitIndexTree(mutabletree.MutableTree):

    def __init__(self):
        self._lock_mode = None
        self._lock_count = 0
        self._versioned_dirs = None
        self._index_dirty = False
        self._submodules = None

    def is_versioned(self, path):
        with self.lock_read():
            path = path.rstrip('/').encode('utf-8')
            (index, subpath) = self._lookup_index(path)
            return (subpath in index or self._has_dir(path))

    def _has_dir(self, path):
        if not isinstance(path, bytes):
            raise TypeError(path)
        if path == b"":
            return True
        if self._versioned_dirs is None:
            self._load_dirs()
        return path in self._versioned_dirs

    def _load_dirs(self):
        if self._lock_mode is None:
            raise errors.ObjectNotLocked(self)
        self._versioned_dirs = set()
        for p, i in self._recurse_index_entries():
            self._ensure_versioned_dir(posixpath.dirname(p))

    def _ensure_versioned_dir(self, dirname):
        if not isinstance(dirname, bytes):
            raise TypeError(dirname)
        if dirname in self._versioned_dirs:
            return
        if dirname != b"":
            self._ensure_versioned_dir(posixpath.dirname(dirname))
        self._versioned_dirs.add(dirname)

    def path2id(self, path):
        with self.lock_read():
            path = path.rstrip('/')
            if self.is_versioned(path.rstrip('/')):
                return self.mapping.generate_file_id(
                    osutils.safe_unicode(path))
            return None

    def id2path(self, file_id, recurse='down'):
        if file_id is None:
            return ''
        if type(file_id) is not bytes:
            raise TypeError(file_id)
        with self.lock_read():
            try:
                path = self.mapping.parse_file_id(file_id)
            except ValueError:
                raise errors.NoSuchId(self, file_id)
            if self.is_versioned(path):
                return path
            raise errors.NoSuchId(self, file_id)

    def _set_root_id(self, file_id):
        raise errors.UnsupportedOperation(self._set_root_id, self)

    def _add(self, files, ids, kinds):
        for (path, file_id, kind) in zip(files, ids, kinds):
            if file_id is not None:
                raise workingtree.SettingFileIdUnsupported()
            path, can_access = osutils.normalized_filename(path)
            if not can_access:
                raise errors.InvalidNormalization(path)
            self._index_add_entry(path, kind)

    def _read_submodule_head(self, path):
        raise NotImplementedError(self._read_submodule_head)

    def _submodule_info(self):
        if self._submodules is None:
            try:
                with self.get_file('.gitmodules') as f:
                    config = GitConfigFile.from_file(f)
                    self._submodules = {
                        path: (url, section)
                        for path, url, section in parse_submodules(config)}
            except errors.NoSuchFile:
                self._submodules = {}
        return self._submodules

    def _lookup_index(self, encoded_path):
        if not isinstance(encoded_path, bytes):
            raise TypeError(encoded_path)
        # Common case:
        if encoded_path in self.index:
            return self.index, encoded_path
        # TODO(jelmer): Perhaps have a cache with paths under which some
        # submodules exist?
        index = self.index
        remaining_path = encoded_path
        while True:
            parts = remaining_path.split(b'/')
            for i in range(1, len(parts)):
                basepath = b'/'.join(parts[:i])
                try:
                    (ctime, mtime, dev, ino, mode, uid, gid, size, sha,
                     flags) = index[basepath]
                except KeyError:
                    continue
                else:
                    if S_ISGITLINK(mode):
                        index = self._get_submodule_index(basepath)
                        remaining_path = b'/'.join(parts[i:])
                        break
                    else:
                        return index, remaining_path
            else:
                return index, remaining_path
        return index, remaining_path

    def _index_del_entry(self, index, path):
        del index[path]
        # TODO(jelmer): Keep track of dirty per index
        self._index_dirty = True

    def _index_add_entry(self, path, kind, flags=0, reference_revision=None):
        if kind == "directory":
            # Git indexes don't contain directories
            return
        if kind == "file":
            blob = Blob()
            try:
                file, stat_val = self.get_file_with_stat(path)
            except (errors.NoSuchFile, IOError):
                # TODO: Rather than come up with something here, use the old
                # index
                file = BytesIO()
                stat_val = os.stat_result(
                    (stat.S_IFREG | 0o644, 0, 0, 0, 0, 0, 0, 0, 0, 0))
            with file:
                blob.set_raw_string(file.read())
            # Add object to the repository if it didn't exist yet
            if blob.id not in self.store:
                self.store.add_object(blob)
            hexsha = blob.id
        elif kind == "symlink":
            blob = Blob()
            try:
                stat_val = self._lstat(path)
            except EnvironmentError:
                # TODO: Rather than come up with something here, use the
                # old index
                stat_val = os.stat_result(
                    (stat.S_IFLNK, 0, 0, 0, 0, 0, 0, 0, 0, 0))
            blob.set_raw_string(
                self.get_symlink_target(path).encode("utf-8"))
            # Add object to the repository if it didn't exist yet
            if blob.id not in self.store:
                self.store.add_object(blob)
            hexsha = blob.id
        elif kind == "tree-reference":
            if reference_revision is not None:
                hexsha = self.branch.lookup_bzr_revision_id(
                    reference_revision)[0]
            else:
                hexsha = self._read_submodule_head(path)
                if hexsha is None:
                    raise errors.NoCommits(path)
            try:
                stat_val = self._lstat(path)
            except EnvironmentError:
                stat_val = os.stat_result(
                    (S_IFGITLINK, 0, 0, 0, 0, 0, 0, 0, 0, 0))
            stat_val = os.stat_result((S_IFGITLINK, ) + stat_val[1:])
        else:
            raise AssertionError("unknown kind '%s'" % kind)
        # Add an entry to the index or update the existing entry
        ensure_normalized_path(path)
        encoded_path = path.encode("utf-8")
        if b'\r' in encoded_path or b'\n' in encoded_path:
            # TODO(jelmer): Why do we need to do this?
            trace.mutter('ignoring path with invalid newline in it: %r', path)
            return
        (index, index_path) = self._lookup_index(encoded_path)
        index[index_path] = index_entry_from_stat(stat_val, hexsha, flags)
        self._index_dirty = True
        if self._versioned_dirs is not None:
            self._ensure_versioned_dir(index_path)

    def _recurse_index_entries(self, index=None, basepath=b"",
                               recurse_nested=False):
        # Iterate over all index entries
        with self.lock_read():
            if index is None:
                index = self.index
            for path, value in index.items():
                (ctime, mtime, dev, ino, mode, uid, gid, size, sha,
                 flags) = value
                if S_ISGITLINK(mode) and recurse_nested:
                    subindex = self._get_submodule_index(path)
                    for entry in self._recurse_index_entries(
                            index=subindex, basepath=path,
                            recurse_nested=recurse_nested):
                        yield entry
                else:
                    yield (posixpath.join(basepath, path), value)

    def iter_entries_by_dir(self, specific_files=None,
                            recurse_nested=False):
        with self.lock_read():
            if specific_files is not None:
                specific_files = set(specific_files)
            else:
                specific_files = None
            root_ie = self._get_dir_ie(u"")
            ret = {}
            if specific_files is None or u"" in specific_files:
                ret[(u"", u"")] = root_ie
            dir_ids = set([u""])
            for path, value in self._recurse_index_entries():
            for path, value in self._recurse_index_entries(
                    recurse_nested=recurse_nested):
                if self.mapping.is_special_file(path):
                    continue
                path = path.decode("utf-8")
                if specific_files is not None and path not in specific_files:
                    continue
                (parent, name) = posixpath.split(path)
                try:
                    file_ie = self._get_file_ie(name, path, value)
                except errors.NoSuchFile:
                    continue
                if specific_files is None:
                    for (dir_path, dir_ie) in self._add_missing_parent_ids(
                            parent, dir_ids):
                        ret[(posixpath.dirname(dir_path), dir_path)] = dir_ie
                ret[(posixpath.dirname(path), path)] = file_ie
            # Special casing for directories
            if specific_files:
                for path in specific_files:
                    key = (posixpath.dirname(path), path)
                    if key not in ret and self.is_versioned(path):
                        ret[key] = self._get_dir_ie(path, self.path2id(key[0]))
            return ((path, ie) for ((_, path), ie) in sorted(ret.items()))

    def iter_references(self):
        if self.supports_tree_reference():
            # TODO(jelmer): Implement a more efficient version of this
            for path, entry in self.iter_entries_by_dir():
                if entry.kind == 'tree-reference':
                    yield path

    def _get_dir_ie(self, path):
        return GitTreeDirectory(posixpath.basename(path).strip("/"))

<<<<<<< HEAD
    def _get_file_ie(self, name, path, value):
        if not isinstance(name, text_type):
=======
    def _get_file_ie(self, name, path, value, parent_id):
        if not isinstance(name, str):
>>>>>>> b401d9ab
            raise TypeError(name)
        if not isinstance(path, str):
            raise TypeError(path)
        if not isinstance(value, tuple) or len(value) != 10:
            raise TypeError(value)
        (ctime, mtime, dev, ino, mode, uid, gid, size, sha, flags) = value
        kind = mode_kind(mode)
        ie = entry_factory[kind](name)
        if kind == 'symlink':
            ie.symlink_target = self.get_symlink_target(path)
        elif kind == 'tree-reference':
            ie.reference_revision = self.get_reference_revision(path)
        else:
            try:
                data = self.get_file_text(path)
            except errors.NoSuchFile:
                data = None
            except IOError as e:
                if e.errno != errno.ENOENT:
                    raise
                data = None
            if data is None:
                data = self.branch.repository._git.object_store[sha].data
            ie.text_sha1 = osutils.sha_string(data)
            ie.text_size = len(data)
            ie.executable = bool(stat.S_ISREG(mode) and stat.S_IEXEC & mode)
        return ie

    def _add_missing_parent_ids(self, path, dir_ids):
        if path in dir_ids:
            return []
        parent = posixpath.dirname(path).strip("/")
        ret = self._add_missing_parent_ids(parent, dir_ids)
        ie = self._get_dir_ie(path)
        dir_ids.add(path)
        ret.append((path, ie))
        return ret

    def _comparison_data(self, entry, path):
        if entry is None:
            return None, False, None
        return entry.kind, entry.executable, None

    def _unversion_path(self, path):
        if self._lock_mode is None:
            raise errors.ObjectNotLocked(self)
        encoded_path = path.encode("utf-8")
        count = 0
        (index, subpath) = self._lookup_index(encoded_path)
        try:
            self._index_del_entry(index, encoded_path)
        except KeyError:
            # A directory, perhaps?
            # TODO(jelmer): Deletes that involve submodules?
            for p in list(index):
                if p.startswith(subpath + b"/"):
                    count += 1
                    self._index_del_entry(index, p)
        else:
            count = 1
        self._versioned_dirs = None
        return count

    def unversion(self, paths):
        with self.lock_tree_write():
            for path in paths:
                if self._unversion_path(path) == 0:
                    raise errors.NoSuchFile(path)
            self._versioned_dirs = None
            self.flush()

    def flush(self):
        pass

    def update_basis_by_delta(self, revid, delta):
        # TODO(jelmer): This shouldn't be called, it's inventory specific.
        for (old_path, new_path, file_id, ie) in delta:
            if old_path is not None:
                (index, old_subpath) = self._lookup_index(
                    old_path.encode('utf-8'))
                if old_subpath in index:
                    self._index_del_entry(index, old_subpath)
                    self._versioned_dirs = None
            if new_path is not None and ie.kind != 'directory':
                self._index_add_entry(new_path, ie.kind)
        self.flush()
        self._set_merges_from_parent_ids([])

    def move(self, from_paths, to_dir=None, after=None):
        rename_tuples = []
        with self.lock_tree_write():
            to_abs = self.abspath(to_dir)
            if not os.path.isdir(to_abs):
                raise errors.BzrMoveFailedError('', to_dir,
                                                errors.NotADirectory(to_abs))

            for from_rel in from_paths:
                from_tail = os.path.split(from_rel)[-1]
                to_rel = os.path.join(to_dir, from_tail)
                self.rename_one(from_rel, to_rel, after=after)
                rename_tuples.append((from_rel, to_rel))
            self.flush()
            return rename_tuples

    def rename_one(self, from_rel, to_rel, after=None):
        from_path = from_rel.encode("utf-8")
        to_rel, can_access = osutils.normalized_filename(to_rel)
        if not can_access:
            raise errors.InvalidNormalization(to_rel)
        to_path = to_rel.encode("utf-8")
        with self.lock_tree_write():
            if not after:
                # Perhaps it's already moved?
                after = (
                    not self.has_filename(from_rel) and
                    self.has_filename(to_rel) and
                    not self.is_versioned(to_rel))
            if after:
                if not self.has_filename(to_rel):
                    raise errors.BzrMoveFailedError(
                        from_rel, to_rel, errors.NoSuchFile(to_rel))
                if self.basis_tree().is_versioned(to_rel):
                    raise errors.BzrMoveFailedError(
                        from_rel, to_rel, errors.AlreadyVersionedError(to_rel))

                kind = self.kind(to_rel)
            else:
                try:
                    to_kind = self.kind(to_rel)
                except errors.NoSuchFile:
                    exc_type = errors.BzrRenameFailedError
                    to_kind = None
                else:
                    exc_type = errors.BzrMoveFailedError
                if self.is_versioned(to_rel):
                    raise exc_type(from_rel, to_rel,
                                   errors.AlreadyVersionedError(to_rel))
                if not self.has_filename(from_rel):
                    raise errors.BzrMoveFailedError(
                        from_rel, to_rel, errors.NoSuchFile(from_rel))
                kind = self.kind(from_rel)
                if not self.is_versioned(from_rel) and kind != 'directory':
                    raise exc_type(from_rel, to_rel,
                                   errors.NotVersionedError(from_rel))
                if self.has_filename(to_rel):
                    raise errors.RenameFailedFilesExist(
                        from_rel, to_rel, errors.FileExists(to_rel))

                kind = self.kind(from_rel)

            if not after and kind != 'directory':
                (index, from_subpath) = self._lookup_index(from_path)
                if from_subpath not in index:
                    # It's not a file
                    raise errors.BzrMoveFailedError(
                        from_rel, to_rel,
                        errors.NotVersionedError(path=from_rel))

            if not after:
                try:
                    self._rename_one(from_rel, to_rel)
                except OSError as e:
                    if e.errno == errno.ENOENT:
                        raise errors.BzrMoveFailedError(
                            from_rel, to_rel, errors.NoSuchFile(to_rel))
                    raise
            if kind != 'directory':
                (index, from_index_path) = self._lookup_index(from_path)
                try:
                    self._index_del_entry(index, from_path)
                except KeyError:
                    pass
                self._index_add_entry(to_rel, kind)
            else:
                todo = [(p, i) for (p, i) in self._recurse_index_entries()
                        if p.startswith(from_path + b'/')]
                for child_path, child_value in todo:
                    (child_to_index, child_to_index_path) = self._lookup_index(
                        posixpath.join(to_path, posixpath.relpath(child_path, from_path)))
                    child_to_index[child_to_index_path] = child_value
                    # TODO(jelmer): Mark individual index as dirty
                    self._index_dirty = True
                    (child_from_index, child_from_index_path) = self._lookup_index(
                        child_path)
                    self._index_del_entry(
                        child_from_index, child_from_index_path)

            self._versioned_dirs = None
            self.flush()

    def find_related_paths_across_trees(self, paths, trees=[],
                                        require_versioned=True):
        if paths is None:
            return None

        if require_versioned:
            trees = [self] + (trees if trees is not None else [])
            unversioned = set()
            for p in paths:
                for t in trees:
                    if t.is_versioned(p):
                        break
                else:
                    unversioned.add(p)
            if unversioned:
                raise errors.PathsNotVersionedError(unversioned)

        return filter(self.is_versioned, paths)

    def path_content_summary(self, path):
        """See Tree.path_content_summary."""
        try:
            stat_result = self._lstat(path)
        except OSError as e:
            if getattr(e, 'errno', None) == errno.ENOENT:
                # no file.
                return ('missing', None, None, None)
            # propagate other errors
            raise
        kind = mode_kind(stat_result.st_mode)
        if kind == 'file':
            return self._file_content_summary(path, stat_result)
        elif kind == 'directory':
            # perhaps it looks like a plain directory, but it's really a
            # reference.
            if self._directory_is_tree_reference(path):
                kind = 'tree-reference'
            return kind, None, None, None
        elif kind == 'symlink':
            target = osutils.readlink(self.abspath(path))
            return ('symlink', None, None, target)
        else:
            return (kind, None, None, None)

    def stored_kind(self, relpath):
        (index, index_path) = self._lookup_index(relpath.encode('utf-8'))
        if index is None:
            return kind
        try:
            mode = index[index_path].mode
        except KeyError:
            return kind
        else:
            if S_ISGITLINK(mode):
                return 'tree-reference'
            return 'directory'

    def kind(self, relpath):
        kind = osutils.file_kind(self.abspath(relpath))
        if kind == 'directory':
            if self._directory_is_tree_reference(relpath):
                return 'tree-reference'
            return 'directory'
        else:
            return kind

    def _live_entry(self, relpath):
        raise NotImplementedError(self._live_entry)

    def get_transform(self, pb=None):
        from ..transform import TreeTransform
        return TreeTransform(self, pb=pb)



class InterIndexGitTree(InterGitTrees):
    """InterTree that works between a Git revision tree and an index."""

    def __init__(self, source, target):
        super(InterIndexGitTree, self).__init__(source, target)
        self._index = target.index

    @classmethod
    def is_compatible(cls, source, target):
        return (isinstance(source, GitRevisionTree) and
                isinstance(target, MutableGitIndexTree))

    def _iter_git_changes(self, want_unchanged=False, specific_files=None,
                          require_versioned=False, extra_trees=None,
                          want_unversioned=False):
        trees = [self.source]
        if extra_trees is not None:
            trees.extend(extra_trees)
        if specific_files is not None:
            specific_files = self.target.find_related_paths_across_trees(
                specific_files, trees,
                require_versioned=require_versioned)
        # TODO(jelmer): Restrict to specific_files, for performance reasons.
        with self.lock_read():
            return changes_between_git_tree_and_working_copy(
                self.source.store, self.source.tree,
                self.target, want_unchanged=want_unchanged,
                want_unversioned=want_unversioned)


_mod_tree.InterTree.register_optimiser(InterIndexGitTree)


def changes_between_git_tree_and_working_copy(store, from_tree_sha, target,
                                              want_unchanged=False,
                                              want_unversioned=False):
    """Determine the changes between a git tree and a working tree with index.

    """
    extras = set()
    blobs = {}
    # Report dirified directories to commit_tree first, so that they can be
    # replaced with non-empty directories if they have contents.
    dirified = []
    trust_executable = target._supports_executable()
    for path, index_entry in target._recurse_index_entries():
        try:
            live_entry = target._live_entry(path)
        except EnvironmentError as e:
            if e.errno == errno.ENOENT:
                # Entry was removed; keep it listed, but mark it as gone.
                blobs[path] = (ZERO_SHA, 0)
            else:
                raise
        else:
            if live_entry is None:
                # Entry was turned into a directory.
                # Maybe it's just a submodule that's not checked out?
                if S_ISGITLINK(index_entry.mode):
                    blobs[path] = (index_entry.sha, index_entry.mode)
                else:
                    dirified.append((path, Tree().id, stat.S_IFDIR))
                    store.add_object(Tree())
            else:
                mode = live_entry.mode
                if not trust_executable:
                    if mode_is_executable(index_entry.mode):
                        mode |= 0o111
                    else:
                        mode &= ~0o111
                blobs[path] = (live_entry.sha, cleanup_mode(live_entry.mode))
    if want_unversioned:
        for e in target.extras():
            st = target._lstat(e)
            try:
                np, accessible = osutils.normalized_filename(e)
            except UnicodeDecodeError:
                raise errors.BadFilenameEncoding(
                    e, osutils._fs_enc)
            if stat.S_ISDIR(st.st_mode):
                blob = Tree()
            elif stat.S_ISREG(st.st_mode) or stat.S_ISLNK(st.st_mode):
                blob = blob_from_path_and_stat(
                    target.abspath(e).encode(osutils._fs_enc), st)
            else:
                continue
            store.add_object(blob)
            np = np.encode('utf-8')
            blobs[np] = (blob.id, cleanup_mode(st.st_mode))
            extras.add(np)
    to_tree_sha = commit_tree(
        store, dirified + [(p, s, m) for (p, (s, m)) in blobs.items()])
    return store.tree_changes(
        from_tree_sha, to_tree_sha, include_trees=True,
        want_unchanged=want_unchanged, change_type_same=True), extras<|MERGE_RESOLUTION|>--- conflicted
+++ resolved
@@ -1282,13 +1282,8 @@
     def _get_dir_ie(self, path):
         return GitTreeDirectory(posixpath.basename(path).strip("/"))
 
-<<<<<<< HEAD
     def _get_file_ie(self, name, path, value):
-        if not isinstance(name, text_type):
-=======
-    def _get_file_ie(self, name, path, value, parent_id):
         if not isinstance(name, str):
->>>>>>> b401d9ab
             raise TypeError(name)
         if not isinstance(path, str):
             raise TypeError(path)
