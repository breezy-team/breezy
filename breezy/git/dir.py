--- conflicted
+++ resolved
@@ -229,14 +229,9 @@
             # the tree and fail.
             result_dir.root_transport.local_abspath('.')
             if result_dir.open_repository().make_working_trees():
-<<<<<<< HEAD
                 self.open_workingtree().clone(
                     result_dir, revision_id=revision_id)
-        except (bzr_errors.NoWorkingTree, bzr_errors.NotLocalUrl):
-=======
-                self.open_workingtree().clone(result_dir, revision_id=revision_id)
         except (brz_errors.NoWorkingTree, brz_errors.NotLocalUrl):
->>>>>>> 7f766ea8
             pass
 
         return result_dir
@@ -376,14 +371,9 @@
             trace.note(redirection_notice)
             return transport._redirected_to(e.source, e.target)
         try:
-            transport = do_catching_redirections(make_directory, transport,
-<<<<<<< HEAD
-                                                 redirected)
-        except bzr_errors.FileExists:
-=======
-                redirected)
+            transport = do_catching_redirections(
+                make_directory, transport, redirected)
         except brz_errors.FileExists:
->>>>>>> 7f766ea8
             if not use_existing_dir:
                 raise
         except brz_errors.NoSuchFile:
@@ -473,16 +463,12 @@
             self._git.refs.set_symbolic_ref(ref, target_branch.ref)
         else:
             try:
-<<<<<<< HEAD
-                target_path = target_transport.local_abspath('.')
-            except bzr_errors.NotLocalUrl:
-                raise bzr_errors.IncompatibleFormat(
+                target_path = (
+                    target_branch.controldir.control_transport.local_abspath(
+                        '.'))
+            except brz_errors.NotLocalUrl:
+                raise brz_errors.IncompatibleFormat(
                     target_branch._format, self._format)
-=======
-                target_path = target_branch.controldir.control_transport.local_abspath('.')
-            except brz_errors.NotLocalUrl:
-                raise brz_errors.IncompatibleFormat(target_branch._format, self._format)
->>>>>>> 7f766ea8
             # TODO(jelmer): Do some consistency checking across branches..
             self.control_transport.put_bytes(
                 'commondir', target_path.encode('utf-8'))
@@ -499,15 +485,9 @@
                     continue
                 break
             else:
-<<<<<<< HEAD
-                # Can't create a reference to something that is not a in a
-                # repository.
-                raise bzr_errors.IncompatibleFormat(
+                # Can't create a reference to something that is not a in a repository.
+                raise brz_errors.IncompatibleFormat(
                     self.set_branch_reference, self)
-=======
-                # Can't create a reference to something that is not a in a repository.
-                raise brz_errors.IncompatibleFormat(self.set_branch_reference, self)
->>>>>>> 7f766ea8
             self._git.refs.set_symbolic_ref(ref, target_ref)
 
     def get_branch_reference(self, name=None):
@@ -571,13 +551,8 @@
         from .branch import LocalGitBranch
         ref = self._get_selected_ref(name, ref)
         if not nascent_ok and ref not in self._git.refs:
-<<<<<<< HEAD
-            raise bzr_errors.NotBranchError(self.root_transport.base,
-                                            controldir=self)
-=======
-            raise brz_errors.NotBranchError(self.root_transport.base,
-                    controldir=self)
->>>>>>> 7f766ea8
+            raise brz_errors.NotBranchError(
+                self.root_transport.base, controldir=self)
         ref_chain, unused_sha = self._git.refs.follow(ref)
         if ref_chain[-1] == b'HEAD':
             controldir = self
@@ -594,13 +569,8 @@
         try:
             del self._git.refs[refname]
         except KeyError:
-<<<<<<< HEAD
-            raise bzr_errors.NotBranchError(self.root_transport.base,
-                                            controldir=self)
-=======
-            raise brz_errors.NotBranchError(self.root_transport.base,
-                    controldir=self)
->>>>>>> 7f766ea8
+            raise brz_errors.NotBranchError(
+                self.root_transport.base, controldir=self)
 
     def destroy_repository(self):
         raise brz_errors.UnsupportedOperation(self.destroy_repository, self)
@@ -609,12 +579,8 @@
         raise brz_errors.UnsupportedOperation(self.destroy_workingtree, self)
 
     def destroy_workingtree_metadata(self):
-<<<<<<< HEAD
-        raise bzr_errors.UnsupportedOperation(
+        raise brz_errors.UnsupportedOperation(
             self.destroy_workingtree_metadata, self)
-=======
-        raise brz_errors.UnsupportedOperation(self.destroy_workingtree_metadata, self)
->>>>>>> 7f766ea8
 
     def needs_format_conversion(self, format=None):
         return not isinstance(self._format, format.__class__)
@@ -640,12 +606,8 @@
     def create_repository(self, shared=False):
         from .repository import GitRepositoryFormat
         if shared:
-<<<<<<< HEAD
-            raise bzr_errors.IncompatibleFormat(
+            raise brz_errors.IncompatibleFormat(
                 GitRepositoryFormat(), self._format)
-=======
-            raise brz_errors.IncompatibleFormat(GitRepositoryFormat(), self._format)
->>>>>>> 7f766ea8
         return self.find_repository()
 
     def create_branch(self, name=None, repository=None,
@@ -678,12 +640,8 @@
     def create_workingtree(self, revision_id=None, from_branch=None,
                            accelerator_tree=None, hardlink=False):
         if self._git.bare:
-<<<<<<< HEAD
-            raise bzr_errors.UnsupportedOperation(
+            raise brz_errors.UnsupportedOperation(
                 self.create_workingtree, self)
-=======
-            raise brz_errors.UnsupportedOperation(self.create_workingtree, self)
->>>>>>> 7f766ea8
         if from_branch is None:
             from_branch = self.open_branch(nascent_ok=True)
         if revision_id is None:
