--- conflicted
+++ resolved
@@ -46,21 +46,12 @@
         self.assertEqual(0, len(self.store.packs))
         self.store.pack_loose_objects()
         self.assertEqual(1, len(self.store.packs))
-<<<<<<< HEAD
-        packname = self.store.packs[0].name()
-        self.assertEqual({'pack-%s.pack' % packname, 'pack-%s.idx' % packname},
-                         set(self.store._pack_names()))
-        self.store.transport.put_bytes_non_atomic('info/packs',
-                'P foo-pack.pack\n')
-        self.assertEqual({'pack-%s.pack' % packname, 'pack-%s.idx' % packname},
-=======
         packname = list(self.store.packs)[0].name()
         self.assertEqual({'pack-%s.pack' % packname.decode('ascii'), 'pack-%s.idx' % packname.decode('ascii')},
                          set(self.store._pack_names()))
         self.store.transport.put_bytes_non_atomic('info/packs',
                 b'P foo-pack.pack\n')
         self.assertEqual({'pack-%s.pack' % packname.decode('ascii'), 'pack-%s.idx' % packname.decode('ascii')},
->>>>>>> bc0b07d2
                          set(self.store._pack_names()))
 
     def test_remembers_packs(self):
