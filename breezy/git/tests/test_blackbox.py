--- conflicted
+++ resolved
@@ -353,24 +353,14 @@
     def test_git_import_uncolocated(self):
         r = GitRepo.init("a", mkdir=True)
         self.build_tree(["a/file"])
-<<<<<<< HEAD
-        worktree = r.get_worktree()
-        worktree.stage("file")
-        worktree.commit(
-=======
         wt = r.get_worktree()
         wt.stage("file")
         wt.commit(
->>>>>>> 6f7ec3d8
             ref=b"refs/heads/abranch",
             committer=b"Joe <joe@example.com>",
             message=b"Dummy",
         )
-<<<<<<< HEAD
-        worktree.commit(
-=======
         wt.commit(
->>>>>>> 6f7ec3d8
             ref=b"refs/heads/bbranch",
             committer=b"Joe <joe@example.com>",
             message=b"Dummy",
@@ -381,24 +371,14 @@
     def test_git_import(self):
         r = GitRepo.init("a", mkdir=True)
         self.build_tree(["a/file"])
-<<<<<<< HEAD
-        worktree = r.get_worktree()
-        worktree.stage("file")
-        worktree.commit(
-=======
         wt = r.get_worktree()
         wt.stage("file")
         wt.commit(
->>>>>>> 6f7ec3d8
             ref=b"refs/heads/abranch",
             committer=b"Joe <joe@example.com>",
             message=b"Dummy",
         )
-<<<<<<< HEAD
-        worktree.commit(
-=======
         wt.commit(
->>>>>>> 6f7ec3d8
             ref=b"refs/heads/bbranch",
             committer=b"Joe <joe@example.com>",
             message=b"Dummy",
@@ -412,15 +392,9 @@
     def test_git_import_incremental(self):
         r = GitRepo.init("a", mkdir=True)
         self.build_tree(["a/file"])
-<<<<<<< HEAD
-        worktree = r.get_worktree()
-        worktree.stage("file")
-        worktree.commit(
-=======
         wt = r.get_worktree()
         wt.stage("file")
         wt.commit(
->>>>>>> 6f7ec3d8
             ref=b"refs/heads/abranch",
             committer=b"Joe <joe@example.com>",
             message=b"Dummy",
@@ -434,15 +408,9 @@
     def test_git_import_tags(self):
         r = GitRepo.init("a", mkdir=True)
         self.build_tree(["a/file"])
-<<<<<<< HEAD
-        worktree = r.get_worktree()
-        worktree.stage("file")
-        cid = worktree.commit(
-=======
         wt = r.get_worktree()
         wt.stage("file")
         cid = wt.commit(
->>>>>>> 6f7ec3d8
             ref=b"refs/heads/abranch",
             committer=b"Joe <joe@example.com>",
             message=b"Dummy",
@@ -459,24 +427,14 @@
     def test_git_import_colo(self):
         r = GitRepo.init("a", mkdir=True)
         self.build_tree(["a/file"])
-<<<<<<< HEAD
-        worktree = r.get_worktree()
-        worktree.stage("file")
-        worktree.commit(
-=======
         wt = r.get_worktree()
         wt.stage("file")
         wt.commit(
->>>>>>> 6f7ec3d8
             ref=b"refs/heads/abranch",
             committer=b"Joe <joe@example.com>",
             message=b"Dummy",
         )
-<<<<<<< HEAD
-        worktree.commit(
-=======
         wt.commit(
->>>>>>> 6f7ec3d8
             ref=b"refs/heads/bbranch",
             committer=b"Joe <joe@example.com>",
             message=b"Dummy",
@@ -491,15 +449,9 @@
     def test_git_refs_from_git(self):
         r = GitRepo.init("a", mkdir=True)
         self.build_tree(["a/file"])
-<<<<<<< HEAD
-        worktree = r.get_worktree()
-        worktree.stage("file")
-        cid = worktree.commit(
-=======
         wt = r.get_worktree()
         wt.stage("file")
         cid = wt.commit(
->>>>>>> 6f7ec3d8
             ref=b"refs/heads/abranch",
             committer=b"Joe <joe@example.com>",
             message=b"Dummy",
@@ -527,15 +479,9 @@
     def test_check(self):
         r = GitRepo.init("gitr", mkdir=True)
         self.build_tree_contents([("gitr/foo", b"hello from git")])
-<<<<<<< HEAD
-        worktree = r.get_worktree()
-        worktree.stage("foo")
-        worktree.commit(b"message", committer=b"Somebody <user@example.com>")
-=======
         wt = r.get_worktree()
         wt.stage("foo")
         wt.commit(b"message", committer=b"Somebody <user@example.com>")
->>>>>>> 6f7ec3d8
         out, err = self.run_bzr(["check", "gitr"])
         self.maxDiff = None
         self.assertEqual(out, "")
@@ -600,15 +546,9 @@
         # Smoke test for "bzr log" in a git repository with shallow depth.
         self.repo = GitRepo.init("gitr", mkdir=True)
         self.build_tree_contents([("gitr/foo", b"hello from git")])
-<<<<<<< HEAD
-        worktree = self.repo.get_worktree()
-        worktree.stage("foo")
-        worktree.commit(
-=======
         wt = self.repo.get_worktree()
         wt.stage("foo")
         wt.commit(
->>>>>>> 6f7ec3d8
             b"message",
             committer=b"Somebody <user@example.com>",
             author=b"Somebody <user@example.com>",
@@ -676,12 +616,7 @@
 
         repo.refs.set_symbolic_ref(b"HEAD", b"refs/heads/newbranch")
 
-<<<<<<< HEAD
-        worktree = repo.get_worktree()
-        worktree.reset_index()
-=======
         repo.get_worktree().reset_index()
->>>>>>> 6f7ec3d8
 
         output, error = self.run_bzr("switch oldbranch")
         self.assertEqual(output, "")
@@ -843,11 +778,7 @@
 +Update standards version, no changes needed.
 +Certainty: certain
 +Fixed-Lintian-Tags: out-of-date-standards-version
-<<<<<<< HEAD
 """
             )
-=======
-""")
->>>>>>> 6f7ec3d8
         _output, error = self.run_bzr("git-apply foo.patch")
         self.assertContainsRe(error, "Committing to: .*\nCommitted revision 1.\n")