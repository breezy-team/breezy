# Copyright (C) 2010-2018 Jelmer Vernooij <jelmer@jelmer.uk>
#
# This program is free software; you can redistribute it and/or modify
# it under the terms of the GNU General Public License as published by
# the Free Software Foundation; either version 2 of the License, or
# (at your option) any later version.
#
# This program is distributed in the hope that it will be useful,
# but WITHOUT ANY WARRANTY; without even the implied warranty of
# MERCHANTABILITY or FITNESS FOR A PARTICULAR PURPOSE.  See the
# GNU General Public License for more details.
#
# You should have received a copy of the GNU General Public License
# along with this program; if not, write to the Free Software
# Foundation, Inc., 51 Franklin Street, Fifth Floor, Boston, MA 02110-1301 USA

"""Test the smart client."""

import gzip
import os
import time
from io import BytesIO

from dulwich import porcelain
from dulwich.errors import HangupException
from dulwich.repo import Repo as GitRepo

from ...branch import Branch
from ...controldir import ControlDir
from ...errors import (
    DivergedBranches,
    NoSuchTag,
    NotBranchError,
    PermissionDenied,
    TransportError,
    UnexpectedHttpStatus,
)
from ...tests import TestCase, TestCaseWithTransport
from ...tests.features import ExecutableFeature
from ...urlutils import join as urljoin
from ..mapping import default_mapping
from ..remote import (
    GitRemoteRevisionTree,
    GitSmartRemoteNotSupported,
    HeadUpdateFailed,
    ProtectedBranchHookDeclined,
    RemoteGitBranchFormat,
    RemoteGitError,
    _git_url_and_path_from_transport,
    parse_git_error,
    parse_git_hangup,
    split_git_url,
)
from ..tree import MissingNestedTree


class SplitUrlTests(TestCase):
    def test_simple(self):
        self.assertEqual(("foo", None, None, "/bar"), split_git_url("git://foo/bar"))

    def test_port(self):
        self.assertEqual(("foo", 343, None, "/bar"), split_git_url("git://foo:343/bar"))

    def test_username(self):
        self.assertEqual(("foo", None, "la", "/bar"), split_git_url("git://la@foo/bar"))

    def test_username_password(self):
        self.assertEqual(
            ("foo", None, "la", "/bar"), split_git_url("git://la:passwd@foo/bar")
        )

    def test_nopath(self):
        self.assertEqual(("foo", None, None, "/"), split_git_url("git://foo/"))

    def test_slashpath(self):
        self.assertEqual(("foo", None, None, "//bar"), split_git_url("git://foo//bar"))

    def test_homedir(self):
        self.assertEqual(("foo", None, None, "~bar"), split_git_url("git://foo/~bar"))

    def test_file(self):
        self.assertEqual(("", None, None, "/bar"), split_git_url("file:///bar"))


class ParseGitErrorTests(TestCase):
    def test_unknown(self):
        e = parse_git_error("url", "foo")
        self.assertIsInstance(e, RemoteGitError)

    def test_connection_closed(self):
        e = parse_git_error(
            "url", "The remote server unexpectedly closed the connection."
        )
        self.assertIsInstance(e, TransportError)

    def test_notbrancherror(self):
        e = parse_git_error("url", "\n Could not find Repository foo/bar")
        self.assertIsInstance(e, NotBranchError)

    def test_notbrancherror_launchpad(self):
        e = parse_git_error("url", "Repository 'foo/bar' not found.")
        self.assertIsInstance(e, NotBranchError)

    def test_notbrancherror_github(self):
        e = parse_git_error("url", "Repository not found.\n")
        self.assertIsInstance(e, NotBranchError)

    def test_notbrancherror_normal(self):
        e = parse_git_error(
            "url",
            "fatal: '/srv/git/lintian-brush' does not appear to be a git repository",
        )
        self.assertIsInstance(e, NotBranchError)

    def test_head_update(self):
        e = parse_git_error("url", "HEAD failed to update\n")
        self.assertIsInstance(e, HeadUpdateFailed)

    def test_permission_dnied(self):
        e = parse_git_error(
            "url", "access denied or repository not exported: /debian/altermime.git"
        )
        self.assertIsInstance(e, PermissionDenied)

    def test_permission_denied_gitlab(self):
        e = parse_git_error(
            "url", "GitLab: You are not allowed to push code to this project.\n"
        )
        self.assertIsInstance(e, PermissionDenied)

    def test_permission_denied_github(self):
        e = parse_git_error(
            "url", "Permission to porridge/gaduhistory.git denied to jelmer."
        )
        self.assertIsInstance(e, PermissionDenied)
        self.assertEqual(e.path, "porridge/gaduhistory.git")
        self.assertEqual(e.extra, ": denied to jelmer")

    def test_pre_receive_hook_declined(self):
        e = parse_git_error("url", "pre-receive hook declined")
        self.assertIsInstance(e, PermissionDenied)
        self.assertEqual(e.path, "url")
        self.assertEqual(e.extra, ": pre-receive hook declined")

    def test_invalid_repo_name(self):
        e = parse_git_error(
            "url",
            """Gregwar/fatcat/tree/debian is not a valid repository name
Email support@github.com for help
""",
        )
        self.assertIsInstance(e, NotBranchError)

    def test_invalid_git_error(self):
        self.assertEqual(
            PermissionDenied(
                "url",
                "GitLab: You are not allowed to push code to protected "
                "branches on this project.",
            ),
            parse_git_error(
                "url",
                RemoteGitError(
                    "GitLab: You are not allowed to push code to "
                    "protected branches on this project."
                ),
            ),
        )

    def test_protected_branch(self):
        self.assertEqual(
            ProtectedBranchHookDeclined(msg="protected branch hook declined"),
            parse_git_error("url", RemoteGitError("protected branch hook declined")),
        )

    def test_host_key_verification(self):
        self.assertEqual(
            TransportError("Host key verification failed"),
            parse_git_error("url", RemoteGitError("Host key verification failed.")),
        )

    def test_connection_reset_by_peer(self):
        got = parse_git_error(
            "url", RemoteGitError("[Errno 104] Connection reset by peer")
        )
        self.assertIsInstance(got, ConnectionResetError)
        self.assertEqual("[Errno 104] Connection reset by peer", got.args[0])

    def test_http_unexpected(self):
        self.assertEqual(
            UnexpectedHttpStatus(
                "https://example.com/bigint.git/git-upload-pack",
                403,
                extra=(
                    "unexpected http resp 403 for "
                    "https://example.com/bigint.git/git-upload-pack"
                ),
            ),
            parse_git_error(
                "url",
                RemoteGitError(
                    "unexpected http resp 403 for "
                    "https://example.com/bigint.git/git-upload-pack"
                ),
            ),
        )


class ParseHangupTests(TestCase):
    def setUp(self):
        super().setUp()
        try:
            HangupException([b"foo"])
        except TypeError:
            self.skipTest("dulwich version too old")

    def test_not_set(self):
        self.assertIsInstance(
            parse_git_hangup("http://", HangupException()), ConnectionResetError
        )

    def test_single_line(self):
        self.assertEqual(
            RemoteGitError("foo bar"),
            parse_git_hangup("http://", HangupException([b"foo bar"])),
        )

    def test_multi_lines(self):
        self.assertEqual(
            RemoteGitError("foo bar\nbla bla"),
            parse_git_hangup("http://", HangupException([b"foo bar", b"bla bla"])),
        )

    def test_filter_boring(self):
        self.assertEqual(
            RemoteGitError("foo bar"),
            parse_git_hangup(
                "http://", HangupException([b"=======", b"foo bar", b"======"])
            ),
        )
        self.assertEqual(
            RemoteGitError("foo bar"),
            parse_git_hangup(
                "http://",
                HangupException(
                    [b"remote: =======", b"remote: foo bar", b"remote: ======"]
                ),
            ),
        )

    def test_permission_denied(self):
        self.assertEqual(
            PermissionDenied(
                "http://", "You are not allowed to push code to this project."
            ),
            parse_git_hangup(
                "http://",
                HangupException(
                    [
                        b"=======",
                        b"You are not allowed to push code to this project.",
                        b"",
                        b"======",
                    ]
                ),
            ),
        )

    def test_notbrancherror_yet(self):
        self.assertEqual(
            NotBranchError(
                "http://", "A repository for this project does not exist yet."
            ),
            parse_git_hangup(
                "http://",
                HangupException(
                    [
                        b"=======",
                        b"",
                        b"A repository for this project does not exist yet.",
                        b"",
                        b"======",
                    ]
                ),
            ),
        )


class TestRemoteGitBranchFormat(TestCase):
    def setUp(self):
        super().setUp()
        self.format = RemoteGitBranchFormat()

    def test_get_format_description(self):
        self.assertEqual("Remote Git Branch", self.format.get_format_description())

    def test_get_network_name(self):
        self.assertEqual(b"git", self.format.network_name())

    def test_supports_tags(self):
        self.assertTrue(self.format.supports_tags())


class TestRemoteGitBranch(TestCaseWithTransport):
    _test_needs_features = [ExecutableFeature("git")]

    def setUp(self):
        TestCaseWithTransport.setUp(self)
        self.remote_real = GitRepo.init("remote", mkdir=True)
        self.remote_url = f"git://{os.path.abspath(self.remote_real.path)}/"
        self.permit_url(self.remote_url)

    def test_set_last_revision_info(self):
<<<<<<< HEAD
        remote_worktree = self.remote_real.get_worktree()
        c1 = remote_worktree.commit(
=======
        c1 = self.remote_real.get_worktree().commit(
>>>>>>> 6f7ec3d8
            message=b"message 1",
            committer=b"committer <committer@example.com>",
            author=b"author <author@example.com>",
            ref=b"refs/heads/newbranch",
        )
<<<<<<< HEAD
        c2 = remote_worktree.commit(
=======
        c2 = self.remote_real.get_worktree().commit(
>>>>>>> 6f7ec3d8
            message=b"message 2",
            committer=b"committer <committer@example.com>",
            author=b"author <author@example.com>",
            ref=b"refs/heads/newbranch",
        )

        remote = ControlDir.open(self.remote_url)
        newbranch = remote.open_branch("newbranch")
        self.assertEqual(
            newbranch.lookup_foreign_revision_id(c2), newbranch.last_revision()
        )
        newbranch.set_last_revision_info(1, newbranch.lookup_foreign_revision_id(c1))
        self.assertEqual(c1, self.remote_real.refs[b"refs/heads/newbranch"])
        self.assertEqual(
            newbranch.last_revision(), newbranch.lookup_foreign_revision_id(c1)
        )


class FetchFromRemoteTestBase:
    _test_needs_features = [ExecutableFeature("git")]

    _to_format: str

    def setUp(self):
        TestCaseWithTransport.setUp(self)
        self.remote_real = GitRepo.init("remote", mkdir=True)
        self.remote_url = f"git://{os.path.abspath(self.remote_real.path)}/"
        self.permit_url(self.remote_url)

    def test_sprout_simple(self):
<<<<<<< HEAD
        remote_worktree = self.remote_real.get_worktree()
        remote_worktree.commit(
=======
        self.remote_real.get_worktree().commit(
>>>>>>> 6f7ec3d8
            message=b"message",
            committer=b"committer <committer@example.com>",
            author=b"author <author@example.com>",
        )

        remote = ControlDir.open(self.remote_url)
        self.make_controldir("local", format=self._to_format)
        local = remote.sprout("local")
        self.assertEqual(
            default_mapping.revision_id_foreign_to_bzr(self.remote_real.head()),
            local.open_branch().last_revision(),
        )

    def test_sprout_submodule_invalid(self):
        self.sub_real = GitRepo.init("sub", mkdir=True)
<<<<<<< HEAD
        sub_worktree = self.sub_real.get_worktree()
        sub_worktree.commit(
=======
        self.sub_real.get_worktree().commit(
>>>>>>> 6f7ec3d8
            message=b"message in sub",
            committer=b"committer <committer@example.com>",
            author=b"author <author@example.com>",
        )

        self.sub_real.clone("remote/nested")
<<<<<<< HEAD
        remote_worktree = self.remote_real.get_worktree()
        remote_worktree.stage("nested")
        self.permit_url(urljoin(self.remote_url, "../sub"))
        self.assertIn(b"nested", self.remote_real.open_index())
        remote_worktree.commit(
=======
        self.remote_real.get_worktree().stage("nested")
        self.permit_url(urljoin(self.remote_url, "../sub"))
        self.assertIn(b"nested", self.remote_real.open_index())
        self.remote_real.get_worktree().commit(
>>>>>>> 6f7ec3d8
            message=b"message",
            committer=b"committer <committer@example.com>",
            author=b"author <author@example.com>",
        )

        remote = ControlDir.open(self.remote_url)
        self.make_controldir("local", format=self._to_format)
        local = remote.sprout("local")
        self.assertEqual(
            default_mapping.revision_id_foreign_to_bzr(self.remote_real.head()),
            local.open_branch().last_revision(),
        )
        self.assertRaises(
            MissingNestedTree, local.open_workingtree().get_nested_tree, "nested"
        )

    def test_sprout_submodule_relative(self):
        self.sub_real = GitRepo.init("sub", mkdir=True)
<<<<<<< HEAD
        sub_worktree = self.sub_real.get_worktree()
        sub_worktree.commit(
=======
        self.sub_real.get_worktree().commit(
>>>>>>> 6f7ec3d8
            message=b"message in sub",
            committer=b"committer <committer@example.com>",
            author=b"author <author@example.com>",
        )

        with open("remote/.gitmodules", "w") as f:
            f.write(
                """
[submodule "lala"]
\tpath = nested
\turl = ../sub/.git
<<<<<<< HEAD
"""
            )
        remote_worktree = self.remote_real.get_worktree()
        remote_worktree.stage(".gitmodules")
        self.sub_real.clone("remote/nested")
        remote_worktree.stage("nested")
        self.permit_url(urljoin(self.remote_url, "../sub"))
        self.assertIn(b"nested", self.remote_real.open_index())
        remote_worktree.commit(
=======
""")
        self.remote_real.get_worktree().stage(".gitmodules")
        self.sub_real.clone("remote/nested")
        self.remote_real.get_worktree().stage("nested")
        self.permit_url(urljoin(self.remote_url, "../sub"))
        self.assertIn(b"nested", self.remote_real.open_index())
        self.remote_real.get_worktree().commit(
>>>>>>> 6f7ec3d8
            message=b"message",
            committer=b"committer <committer@example.com>",
            author=b"author <author@example.com>",
        )

        remote = ControlDir.open(self.remote_url)
        self.make_controldir("local", format=self._to_format)
        local = remote.sprout("local")
        self.assertEqual(
            default_mapping.revision_id_foreign_to_bzr(self.remote_real.head()),
            local.open_branch().last_revision(),
        )
        self.assertEqual(
            default_mapping.revision_id_foreign_to_bzr(self.sub_real.head()),
            local.open_workingtree().get_nested_tree("nested").last_revision(),
        )

    def test_sprout_with_tags(self):
<<<<<<< HEAD
        remote_worktree = self.remote_real.get_worktree()
        c1 = remote_worktree.commit(
=======
        c1 = self.remote_real.get_worktree().commit(
>>>>>>> 6f7ec3d8
            message=b"message",
            committer=b"committer <committer@example.com>",
            author=b"author <author@example.com>",
        )
<<<<<<< HEAD
        c2 = remote_worktree.commit(
=======
        c2 = self.remote_real.get_worktree().commit(
>>>>>>> 6f7ec3d8
            message=b"another commit",
            committer=b"committer <committer@example.com>",
            author=b"author <author@example.com>",
            ref=b"refs/tags/another",
        )
        self.remote_real.refs[b"refs/tags/blah"] = self.remote_real.head()

        remote = ControlDir.open(self.remote_url)
        self.make_controldir("local", format=self._to_format)
        local = remote.sprout("local")
        local_branch = local.open_branch()
        self.assertEqual(
            default_mapping.revision_id_foreign_to_bzr(c1), local_branch.last_revision()
        )
        self.assertEqual(
            {
                "blah": local_branch.last_revision(),
                "another": default_mapping.revision_id_foreign_to_bzr(c2),
            },
            local_branch.tags.get_tag_dict(),
        )

    def test_sprout_with_annotated_tag(self):
<<<<<<< HEAD
        remote_worktree = self.remote_real.get_worktree()
        c1 = remote_worktree.commit(
=======
        c1 = self.remote_real.get_worktree().commit(
>>>>>>> 6f7ec3d8
            message=b"message",
            committer=b"committer <committer@example.com>",
            author=b"author <author@example.com>",
        )
<<<<<<< HEAD
        c2 = remote_worktree.commit(
=======
        c2 = self.remote_real.get_worktree().commit(
>>>>>>> 6f7ec3d8
            message=b"another commit",
            committer=b"committer <committer@example.com>",
            author=b"author <author@example.com>",
            ref=b"refs/heads/another",
        )
        porcelain.tag_create(
            self.remote_real,
            tag=b"blah",
            author=b"author <author@example.com>",
            objectish=c2,
            tag_time=int(time.time()),
            tag_timezone=0,
            annotated=True,
            message=b"Annotated tag",
        )

        remote = ControlDir.open(self.remote_url)
        self.make_controldir("local", format=self._to_format)
        local = remote.sprout(
            "local", revision_id=default_mapping.revision_id_foreign_to_bzr(c1)
        )
        local_branch = local.open_branch()
        self.assertEqual(
            default_mapping.revision_id_foreign_to_bzr(c1), local_branch.last_revision()
        )
        self.assertEqual(
            {"blah": default_mapping.revision_id_foreign_to_bzr(c2)},
            local_branch.tags.get_tag_dict(),
        )

    def test_sprout_with_annotated_tag_unreferenced(self):
<<<<<<< HEAD
        remote_worktree = self.remote_real.get_worktree()
        c1 = remote_worktree.commit(
=======
        c1 = self.remote_real.get_worktree().commit(
>>>>>>> 6f7ec3d8
            message=b"message",
            committer=b"committer <committer@example.com>",
            author=b"author <author@example.com>",
        )
<<<<<<< HEAD
        remote_worktree.commit(
=======
        self.remote_real.get_worktree().commit(
>>>>>>> 6f7ec3d8
            message=b"another commit",
            committer=b"committer <committer@example.com>",
            author=b"author <author@example.com>",
        )
        porcelain.tag_create(
            self.remote_real,
            tag=b"blah",
            author=b"author <author@example.com>",
            objectish=c1,
            tag_time=int(time.time()),
            tag_timezone=0,
            annotated=True,
            message=b"Annotated tag",
        )

        remote = ControlDir.open(self.remote_url)
        self.make_controldir("local", format=self._to_format)
        local = remote.sprout(
            "local", revision_id=default_mapping.revision_id_foreign_to_bzr(c1)
        )
        local_branch = local.open_branch()
        self.assertEqual(
            default_mapping.revision_id_foreign_to_bzr(c1), local_branch.last_revision()
        )
        self.assertEqual(
            {"blah": default_mapping.revision_id_foreign_to_bzr(c1)},
            local_branch.tags.get_tag_dict(),
        )


class FetchFromRemoteToBzrTests(FetchFromRemoteTestBase, TestCaseWithTransport):
    _to_format = "2a"


class FetchFromRemoteToGitTests(FetchFromRemoteTestBase, TestCaseWithTransport):
    _to_format = "git"


class PushToRemoteBase:
    _test_needs_features = [ExecutableFeature("git")]

    _from_format: str

    def setUp(self):
        TestCaseWithTransport.setUp(self)
        self.remote_real = GitRepo.init("remote", mkdir=True)
        self.remote_url = f"git://{os.path.abspath(self.remote_real.path)}/"
        self.permit_url(self.remote_url)

    def test_push_branch_new(self):
        remote = ControlDir.open(self.remote_url)
        wt = self.make_branch_and_tree("local", format=self._from_format)
        self.build_tree(["local/blah"])
        wt.add(["blah"])
        wt.commit("blah")

        if self._from_format == "git":
            result = remote.push_branch(wt.branch, name="newbranch")
        else:
            result = remote.push_branch(wt.branch, lossy=True, name="newbranch")

        self.assertEqual(0, result.old_revno)
        if self._from_format == "git":
            self.assertEqual(1, result.new_revno)
        else:
            self.assertIs(None, result.new_revno)

        result.report(BytesIO())

        self.assertEqual(
            {
                b"refs/heads/newbranch": self.remote_real.refs[b"refs/heads/newbranch"],
            },
            self.remote_real.get_refs(),
        )

    def test_push_branch_symref(self):
        cfg = self.remote_real.get_config()
        cfg.set((b"core",), b"bare", True)
        cfg.write_to_path()
        self.remote_real.refs.set_symbolic_ref(b"HEAD", b"refs/heads/master")
<<<<<<< HEAD
        remote_worktree = self.remote_real.get_worktree()
        remote_worktree.commit(
=======
        self.remote_real.get_worktree().commit(
>>>>>>> 6f7ec3d8
            message=b"message",
            committer=b"committer <committer@example.com>",
            author=b"author <author@example.com>",
            ref=b"refs/heads/master",
        )
        remote = ControlDir.open(self.remote_url)
        wt = self.make_branch_and_tree("local", format=self._from_format)
        self.build_tree(["local/blah"])
        wt.add(["blah"])
        wt.commit("blah")

        if self._from_format == "git":
            result = remote.push_branch(wt.branch, overwrite=True)
        else:
            result = remote.push_branch(wt.branch, lossy=True, overwrite=True)

        self.assertEqual(None, result.old_revno)
        if self._from_format == "git":
            self.assertEqual(1, result.new_revno)
        else:
            self.assertIs(None, result.new_revno)

        result.report(BytesIO())

        self.assertEqual(
            {
                b"HEAD": self.remote_real.refs[b"refs/heads/master"],
                b"refs/heads/master": self.remote_real.refs[b"refs/heads/master"],
            },
            self.remote_real.get_refs(),
        )

    def test_push_branch_new_with_tags(self):
        remote = ControlDir.open(self.remote_url)
        builder = self.make_branch_builder("local", format=self._from_format)
        builder.start_series()
        rev_1 = builder.build_snapshot(
            None,
            [
                ("add", ("", None, "directory", "")),
                ("add", ("filename", None, "file", b"content")),
            ],
        )
        rev_2 = builder.build_snapshot(
            [rev_1], [("modify", ("filename", b"new-content\n"))]
        )
        builder.build_snapshot(
            [rev_1], [("modify", ("filename", b"new-new-content\n"))]
        )
        builder.finish_series()
        branch = builder.get_branch()
        try:
            branch.tags.set_tag("atag", rev_2)
        except TagsNotSupported as err:
            raise TestNotApplicable("source format does not support tags") from err

        branch.get_config_stack().set("branch.fetch_tags", True)
        if self._from_format == "git":
            result = remote.push_branch(branch, name="newbranch")
        else:
            result = remote.push_branch(branch, lossy=True, name="newbranch")

        self.assertEqual(0, result.old_revno)
        if self._from_format == "git":
            self.assertEqual(2, result.new_revno)
        else:
            self.assertIs(None, result.new_revno)

        result.report(BytesIO())

        self.assertEqual(
            {b"refs/heads/newbranch", b"refs/tags/atag"},
            set(self.remote_real.get_refs().keys()),
        )

    def test_push(self):
<<<<<<< HEAD
        remote_worktree = self.remote_real.get_worktree()
        remote_worktree.commit(
=======
        self.remote_real.get_worktree().commit(
>>>>>>> 6f7ec3d8
            message=b"message",
            committer=b"committer <committer@example.com>",
            author=b"author <author@example.com>",
        )

        remote = ControlDir.open(self.remote_url)
        self.make_controldir("local", format=self._from_format)
        local = remote.sprout("local")
        self.build_tree(["local/blah"])
        wt = local.open_workingtree()
        wt.add(["blah"])
        revid = wt.commit("blah")
        wt.branch.tags.set_tag("sometag", revid)
        wt.branch.get_config_stack().set("branch.fetch_tags", True)

        if self._from_format == "git":
            result = wt.branch.push(remote.create_branch("newbranch"))
        else:
            result = wt.branch.push(remote.create_branch("newbranch"), lossy=True)

        self.assertEqual(0, result.old_revno)
        self.assertEqual(2, result.new_revno)

        result.report(BytesIO())

        self.assertEqual(
            {
                b"refs/heads/master": self.remote_real.head(),
                b"HEAD": self.remote_real.head(),
                b"refs/heads/newbranch": self.remote_real.refs[b"refs/heads/newbranch"],
                b"refs/tags/sometag": self.remote_real.refs[b"refs/heads/newbranch"],
            },
            self.remote_real.get_refs(),
        )

    def test_push_diverged(self):
<<<<<<< HEAD
        remote_worktree = self.remote_real.get_worktree()
        c1 = remote_worktree.commit(
=======
        c1 = self.remote_real.get_worktree().commit(
>>>>>>> 6f7ec3d8
            message=b"message",
            committer=b"committer <committer@example.com>",
            author=b"author <author@example.com>",
            ref=b"refs/heads/newbranch",
        )

        remote = ControlDir.open(self.remote_url)
        wt = self.make_branch_and_tree("local", format=self._from_format)
        self.build_tree(["local/blah"])
        wt.add(["blah"])
        wt.commit("blah")

        newbranch = remote.open_branch("newbranch")
        if self._from_format == "git":
            self.assertRaises(DivergedBranches, wt.branch.push, newbranch)
        else:
            self.assertRaises(DivergedBranches, wt.branch.push, newbranch, lossy=True)

        self.assertEqual({b"refs/heads/newbranch": c1}, self.remote_real.get_refs())

        if self._from_format == "git":
            wt.branch.push(newbranch, overwrite=True)
        else:
            wt.branch.push(newbranch, lossy=True, overwrite=True)

        self.assertNotEqual(c1, self.remote_real.refs[b"refs/heads/newbranch"])


class PushToRemoteFromBzrTests(PushToRemoteBase, TestCaseWithTransport):
    _from_format = "2a"


class PushToRemoteFromGitTests(PushToRemoteBase, TestCaseWithTransport):
    _from_format = "git"


class RemoteControlDirTests(TestCaseWithTransport):
    _test_needs_features = [ExecutableFeature("git")]

    def setUp(self):
        TestCaseWithTransport.setUp(self)
        self.remote_real = GitRepo.init("remote", mkdir=True)
        self.remote_url = f"git://{os.path.abspath(self.remote_real.path)}/"
        self.permit_url(self.remote_url)

    def test_remove_branch(self):
<<<<<<< HEAD
        remote_worktree = self.remote_real.get_worktree()
        remote_worktree.commit(
=======
        self.remote_real.get_worktree().commit(
>>>>>>> 6f7ec3d8
            message=b"message",
            committer=b"committer <committer@example.com>",
            author=b"author <author@example.com>",
        )
<<<<<<< HEAD
        remote_worktree = self.remote_real.get_worktree()
        remote_worktree.commit(
=======
        self.remote_real.get_worktree().commit(
>>>>>>> 6f7ec3d8
            message=b"another commit",
            committer=b"committer <committer@example.com>",
            author=b"author <author@example.com>",
            ref=b"refs/heads/blah",
        )

        remote = ControlDir.open(self.remote_url)
        remote.destroy_branch(name="blah")
        self.assertEqual(
            self.remote_real.get_refs(),
            {
                b"refs/heads/master": self.remote_real.head(),
                b"HEAD": self.remote_real.head(),
            },
        )

    def test_list_branches(self):
<<<<<<< HEAD
        remote_worktree = self.remote_real.get_worktree()
        remote_worktree.commit(
=======
        self.remote_real.get_worktree().commit(
>>>>>>> 6f7ec3d8
            message=b"message",
            committer=b"committer <committer@example.com>",
            author=b"author <author@example.com>",
        )
<<<<<<< HEAD
        remote_worktree = self.remote_real.get_worktree()
        remote_worktree.commit(
=======
        self.remote_real.get_worktree().commit(
>>>>>>> 6f7ec3d8
            message=b"another commit",
            committer=b"committer <committer@example.com>",
            author=b"author <author@example.com>",
            ref=b"refs/heads/blah",
        )

        remote = ControlDir.open(self.remote_url)
        self.assertEqual({"master", "blah"}, {b.name for b in remote.list_branches()})

    def test_get_branches(self):
<<<<<<< HEAD
        remote_worktree = self.remote_real.get_worktree()
        remote_worktree.commit(
=======
        self.remote_real.get_worktree().commit(
>>>>>>> 6f7ec3d8
            message=b"message",
            committer=b"committer <committer@example.com>",
            author=b"author <author@example.com>",
        )
<<<<<<< HEAD
        remote_worktree = self.remote_real.get_worktree()
        remote_worktree.commit(
=======
        self.remote_real.get_worktree().commit(
>>>>>>> 6f7ec3d8
            message=b"another commit",
            committer=b"committer <committer@example.com>",
            author=b"author <author@example.com>",
            ref=b"refs/heads/blah",
        )

        remote = ControlDir.open(self.remote_url)
        self.assertEqual(
            {"": "master", "blah": "blah", "master": "master"},
            {n: b.name for (n, b) in remote.get_branches().items()},
        )
        self.assertEqual({"", "blah", "master"}, set(remote.branch_names()))

    def test_remove_tag(self):
<<<<<<< HEAD
        remote_worktree = self.remote_real.get_worktree()
        remote_worktree.commit(
=======
        self.remote_real.get_worktree().commit(
>>>>>>> 6f7ec3d8
            message=b"message",
            committer=b"committer <committer@example.com>",
            author=b"author <author@example.com>",
        )
<<<<<<< HEAD
        remote_worktree = self.remote_real.get_worktree()
        remote_worktree.commit(
=======
        self.remote_real.get_worktree().commit(
>>>>>>> 6f7ec3d8
            message=b"another commit",
            committer=b"committer <committer@example.com>",
            author=b"author <author@example.com>",
            ref=b"refs/tags/blah",
        )

        remote = ControlDir.open(self.remote_url)
        remote_branch = remote.open_branch()
        remote_branch.tags.delete_tag("blah")
        self.assertRaises(NoSuchTag, remote_branch.tags.delete_tag, "blah")
        self.assertEqual(
            self.remote_real.get_refs(),
            {
                b"refs/heads/master": self.remote_real.head(),
                b"HEAD": self.remote_real.head(),
            },
        )

    def test_set_tag(self):
<<<<<<< HEAD
        remote_worktree = self.remote_real.get_worktree()
        c1 = remote_worktree.commit(
=======
        c1 = self.remote_real.get_worktree().commit(
>>>>>>> 6f7ec3d8
            message=b"message",
            committer=b"committer <committer@example.com>",
            author=b"author <author@example.com>",
        )
<<<<<<< HEAD
        remote_worktree = self.remote_real.get_worktree()
        remote_worktree.commit(
=======
        self.remote_real.get_worktree().commit(
>>>>>>> 6f7ec3d8
            message=b"another commit",
            committer=b"committer <committer@example.com>",
            author=b"author <author@example.com>",
        )

        remote = ControlDir.open(self.remote_url)
        remote.open_branch().tags.set_tag(
            "blah", default_mapping.revision_id_foreign_to_bzr(c1)
        )
        self.assertEqual(
            self.remote_real.get_refs(),
            {
                b"refs/heads/master": self.remote_real.head(),
                b"refs/tags/blah": c1,
                b"HEAD": self.remote_real.head(),
            },
        )

    def test_annotated_tag(self):
<<<<<<< HEAD
        remote_worktree = self.remote_real.get_worktree()
        remote_worktree.commit(
=======
        self.remote_real.get_worktree().commit(
>>>>>>> 6f7ec3d8
            message=b"message",
            committer=b"committer <committer@example.com>",
            author=b"author <author@example.com>",
        )
<<<<<<< HEAD
        c2 = remote_worktree.commit(
=======
        c2 = self.remote_real.get_worktree().commit(
>>>>>>> 6f7ec3d8
            message=b"another commit",
            committer=b"committer <committer@example.com>",
            author=b"author <author@example.com>",
        )

        porcelain.tag_create(
            self.remote_real,
            tag=b"blah",
            author=b"author <author@example.com>",
            objectish=c2,
            tag_time=int(time.time()),
            tag_timezone=0,
            annotated=True,
            message=b"Annotated tag",
        )

        remote = ControlDir.open(self.remote_url)
        remote_branch = remote.open_branch()
        self.assertEqual(
            {"blah": default_mapping.revision_id_foreign_to_bzr(c2)},
            remote_branch.tags.get_tag_dict(),
        )

    def test_get_branch_reference(self):
<<<<<<< HEAD
        remote_worktree = self.remote_real.get_worktree()
        remote_worktree.commit(
=======
        self.remote_real.get_worktree().commit(
>>>>>>> 6f7ec3d8
            message=b"message",
            committer=b"committer <committer@example.com>",
            author=b"author <author@example.com>",
        )
<<<<<<< HEAD
        remote_worktree = self.remote_real.get_worktree()
        remote_worktree.commit(
=======
        self.remote_real.get_worktree().commit(
>>>>>>> 6f7ec3d8
            message=b"another commit",
            committer=b"committer <committer@example.com>",
            author=b"author <author@example.com>",
        )

        remote = ControlDir.open(self.remote_url)
        self.assertEqual(
            remote.user_url.rstrip("/") + ",branch=master",
            remote.get_branch_reference(""),
        )
        self.assertEqual(None, remote.get_branch_reference("master"))

    def test_get_branch_nick(self):
<<<<<<< HEAD
        remote_worktree = self.remote_real.get_worktree()
        remote_worktree.commit(
=======
        self.remote_real.get_worktree().commit(
>>>>>>> 6f7ec3d8
            message=b"message",
            committer=b"committer <committer@example.com>",
            author=b"author <author@example.com>",
        )
        remote = ControlDir.open(self.remote_url)
        self.assertEqual("master", remote.open_branch().nick)


class GitUrlAndPathFromTransportTests(TestCase):
    def test_file(self):
        split_url = _git_url_and_path_from_transport("file:///home/blah")
        self.assertEqual(split_url.scheme, "file")
        self.assertEqual(split_url.path, "/home/blah")

    def test_file_segment_params(self):
        split_url = _git_url_and_path_from_transport("file:///home/blah,branch=master")
        self.assertEqual(split_url.scheme, "file")
        self.assertEqual(split_url.path, "/home/blah")

    def test_git_smart(self):
        split_url = _git_url_and_path_from_transport(
            "git://github.com/dulwich/dulwich,branch=master"
        )
        self.assertEqual(split_url.scheme, "git")
        self.assertEqual(split_url.path, "/dulwich/dulwich")

    def test_https(self):
        split_url = _git_url_and_path_from_transport(
            "https://github.com/dulwich/dulwich"
        )
        self.assertEqual(split_url.scheme, "https")
        self.assertEqual(split_url.path, "/dulwich/dulwich")

    def test_https_segment_params(self):
        split_url = _git_url_and_path_from_transport(
            "https://github.com/dulwich/dulwich,branch=master"
        )
        self.assertEqual(split_url.scheme, "https")
        self.assertEqual(split_url.path, "/dulwich/dulwich")


class RemoteRevisionTreeTests(TestCaseWithTransport):
    _test_needs_features = [ExecutableFeature("git")]

    def setUp(self):
        TestCaseWithTransport.setUp(self)
        self.remote_real = GitRepo.init("remote", mkdir=True)
        self.remote_url = f"git://{os.path.abspath(self.remote_real.path)}/"
        self.permit_url(self.remote_url)
<<<<<<< HEAD
        remote_worktree = self.remote_real.get_worktree()
        remote_worktree.commit(
=======
        self.remote_real.get_worktree().commit(
>>>>>>> 6f7ec3d8
            message=b"message",
            committer=b"committer <committer@example.com>",
            author=b"author <author@example.com>",
        )

    def test_open(self):
        br = Branch.open(self.remote_url)
        t = br.basis_tree()
        self.assertIsInstance(t, GitRemoteRevisionTree)
        self.assertRaises(GitSmartRemoteNotSupported, t.is_versioned, "la")
        self.assertRaises(GitSmartRemoteNotSupported, t.has_filename, "la")
        self.assertRaises(GitSmartRemoteNotSupported, t.get_file_text, "la")
        self.assertRaises(GitSmartRemoteNotSupported, t.list_files, "la")

    def test_archive(self):
        br = Branch.open(self.remote_url)
        t = br.basis_tree()
        chunks = list(t.archive("tgz", "foo.tar.gz"))
        with gzip.GzipFile(fileobj=BytesIO(b"".join(chunks))) as g:
            self.assertEqual("", g.name)

    def test_archive_unsupported(self):
        # archive is not supported over HTTP, so simulate that
        br = Branch.open(self.remote_url)
        t = br.basis_tree()

        def raise_unsupp(*args, **kwargs):
            raise GitSmartRemoteNotSupported(raise_unsupp, None)

        self.overrideAttr(t._repository.controldir._client, "archive", raise_unsupp)
        self.assertRaises(GitSmartRemoteNotSupported, t.archive, "tgz", "foo.tar.gz")<|MERGE_RESOLUTION|>--- conflicted
+++ resolved
@@ -311,22 +311,13 @@
         self.permit_url(self.remote_url)
 
     def test_set_last_revision_info(self):
-<<<<<<< HEAD
-        remote_worktree = self.remote_real.get_worktree()
-        c1 = remote_worktree.commit(
-=======
         c1 = self.remote_real.get_worktree().commit(
->>>>>>> 6f7ec3d8
             message=b"message 1",
             committer=b"committer <committer@example.com>",
             author=b"author <author@example.com>",
             ref=b"refs/heads/newbranch",
         )
-<<<<<<< HEAD
-        c2 = remote_worktree.commit(
-=======
         c2 = self.remote_real.get_worktree().commit(
->>>>>>> 6f7ec3d8
             message=b"message 2",
             committer=b"committer <committer@example.com>",
             author=b"author <author@example.com>",
@@ -357,12 +348,7 @@
         self.permit_url(self.remote_url)
 
     def test_sprout_simple(self):
-<<<<<<< HEAD
-        remote_worktree = self.remote_real.get_worktree()
-        remote_worktree.commit(
-=======
-        self.remote_real.get_worktree().commit(
->>>>>>> 6f7ec3d8
+        self.remote_real.get_worktree().commit(
             message=b"message",
             committer=b"committer <committer@example.com>",
             author=b"author <author@example.com>",
@@ -378,30 +364,17 @@
 
     def test_sprout_submodule_invalid(self):
         self.sub_real = GitRepo.init("sub", mkdir=True)
-<<<<<<< HEAD
-        sub_worktree = self.sub_real.get_worktree()
-        sub_worktree.commit(
-=======
         self.sub_real.get_worktree().commit(
->>>>>>> 6f7ec3d8
             message=b"message in sub",
             committer=b"committer <committer@example.com>",
             author=b"author <author@example.com>",
         )
 
         self.sub_real.clone("remote/nested")
-<<<<<<< HEAD
-        remote_worktree = self.remote_real.get_worktree()
-        remote_worktree.stage("nested")
-        self.permit_url(urljoin(self.remote_url, "../sub"))
-        self.assertIn(b"nested", self.remote_real.open_index())
-        remote_worktree.commit(
-=======
         self.remote_real.get_worktree().stage("nested")
         self.permit_url(urljoin(self.remote_url, "../sub"))
         self.assertIn(b"nested", self.remote_real.open_index())
         self.remote_real.get_worktree().commit(
->>>>>>> 6f7ec3d8
             message=b"message",
             committer=b"committer <committer@example.com>",
             author=b"author <author@example.com>",
@@ -420,12 +393,7 @@
 
     def test_sprout_submodule_relative(self):
         self.sub_real = GitRepo.init("sub", mkdir=True)
-<<<<<<< HEAD
-        sub_worktree = self.sub_real.get_worktree()
-        sub_worktree.commit(
-=======
         self.sub_real.get_worktree().commit(
->>>>>>> 6f7ec3d8
             message=b"message in sub",
             committer=b"committer <committer@example.com>",
             author=b"author <author@example.com>",
@@ -437,25 +405,14 @@
 [submodule "lala"]
 \tpath = nested
 \turl = ../sub/.git
-<<<<<<< HEAD
 """
             )
-        remote_worktree = self.remote_real.get_worktree()
-        remote_worktree.stage(".gitmodules")
-        self.sub_real.clone("remote/nested")
-        remote_worktree.stage("nested")
-        self.permit_url(urljoin(self.remote_url, "../sub"))
-        self.assertIn(b"nested", self.remote_real.open_index())
-        remote_worktree.commit(
-=======
-""")
         self.remote_real.get_worktree().stage(".gitmodules")
         self.sub_real.clone("remote/nested")
         self.remote_real.get_worktree().stage("nested")
         self.permit_url(urljoin(self.remote_url, "../sub"))
         self.assertIn(b"nested", self.remote_real.open_index())
         self.remote_real.get_worktree().commit(
->>>>>>> 6f7ec3d8
             message=b"message",
             committer=b"committer <committer@example.com>",
             author=b"author <author@example.com>",
@@ -474,21 +431,12 @@
         )
 
     def test_sprout_with_tags(self):
-<<<<<<< HEAD
-        remote_worktree = self.remote_real.get_worktree()
-        c1 = remote_worktree.commit(
-=======
         c1 = self.remote_real.get_worktree().commit(
->>>>>>> 6f7ec3d8
-            message=b"message",
-            committer=b"committer <committer@example.com>",
-            author=b"author <author@example.com>",
-        )
-<<<<<<< HEAD
-        c2 = remote_worktree.commit(
-=======
+            message=b"message",
+            committer=b"committer <committer@example.com>",
+            author=b"author <author@example.com>",
+        )
         c2 = self.remote_real.get_worktree().commit(
->>>>>>> 6f7ec3d8
             message=b"another commit",
             committer=b"committer <committer@example.com>",
             author=b"author <author@example.com>",
@@ -512,21 +460,12 @@
         )
 
     def test_sprout_with_annotated_tag(self):
-<<<<<<< HEAD
-        remote_worktree = self.remote_real.get_worktree()
-        c1 = remote_worktree.commit(
-=======
         c1 = self.remote_real.get_worktree().commit(
->>>>>>> 6f7ec3d8
-            message=b"message",
-            committer=b"committer <committer@example.com>",
-            author=b"author <author@example.com>",
-        )
-<<<<<<< HEAD
-        c2 = remote_worktree.commit(
-=======
+            message=b"message",
+            committer=b"committer <committer@example.com>",
+            author=b"author <author@example.com>",
+        )
         c2 = self.remote_real.get_worktree().commit(
->>>>>>> 6f7ec3d8
             message=b"another commit",
             committer=b"committer <committer@example.com>",
             author=b"author <author@example.com>",
@@ -558,21 +497,12 @@
         )
 
     def test_sprout_with_annotated_tag_unreferenced(self):
-<<<<<<< HEAD
-        remote_worktree = self.remote_real.get_worktree()
-        c1 = remote_worktree.commit(
-=======
         c1 = self.remote_real.get_worktree().commit(
->>>>>>> 6f7ec3d8
-            message=b"message",
-            committer=b"committer <committer@example.com>",
-            author=b"author <author@example.com>",
-        )
-<<<<<<< HEAD
-        remote_worktree.commit(
-=======
-        self.remote_real.get_worktree().commit(
->>>>>>> 6f7ec3d8
+            message=b"message",
+            committer=b"committer <committer@example.com>",
+            author=b"author <author@example.com>",
+        )
+        self.remote_real.get_worktree().commit(
             message=b"another commit",
             committer=b"committer <committer@example.com>",
             author=b"author <author@example.com>",
@@ -654,12 +584,7 @@
         cfg.set((b"core",), b"bare", True)
         cfg.write_to_path()
         self.remote_real.refs.set_symbolic_ref(b"HEAD", b"refs/heads/master")
-<<<<<<< HEAD
-        remote_worktree = self.remote_real.get_worktree()
-        remote_worktree.commit(
-=======
-        self.remote_real.get_worktree().commit(
->>>>>>> 6f7ec3d8
+        self.remote_real.get_worktree().commit(
             message=b"message",
             committer=b"committer <committer@example.com>",
             author=b"author <author@example.com>",
@@ -736,12 +661,7 @@
         )
 
     def test_push(self):
-<<<<<<< HEAD
-        remote_worktree = self.remote_real.get_worktree()
-        remote_worktree.commit(
-=======
-        self.remote_real.get_worktree().commit(
->>>>>>> 6f7ec3d8
+        self.remote_real.get_worktree().commit(
             message=b"message",
             committer=b"committer <committer@example.com>",
             author=b"author <author@example.com>",
@@ -778,12 +698,7 @@
         )
 
     def test_push_diverged(self):
-<<<<<<< HEAD
-        remote_worktree = self.remote_real.get_worktree()
-        c1 = remote_worktree.commit(
-=======
         c1 = self.remote_real.get_worktree().commit(
->>>>>>> 6f7ec3d8
             message=b"message",
             committer=b"committer <committer@example.com>",
             author=b"author <author@example.com>",
@@ -830,22 +745,12 @@
         self.permit_url(self.remote_url)
 
     def test_remove_branch(self):
-<<<<<<< HEAD
-        remote_worktree = self.remote_real.get_worktree()
-        remote_worktree.commit(
-=======
-        self.remote_real.get_worktree().commit(
->>>>>>> 6f7ec3d8
-            message=b"message",
-            committer=b"committer <committer@example.com>",
-            author=b"author <author@example.com>",
-        )
-<<<<<<< HEAD
-        remote_worktree = self.remote_real.get_worktree()
-        remote_worktree.commit(
-=======
-        self.remote_real.get_worktree().commit(
->>>>>>> 6f7ec3d8
+        self.remote_real.get_worktree().commit(
+            message=b"message",
+            committer=b"committer <committer@example.com>",
+            author=b"author <author@example.com>",
+        )
+        self.remote_real.get_worktree().commit(
             message=b"another commit",
             committer=b"committer <committer@example.com>",
             author=b"author <author@example.com>",
@@ -863,22 +768,12 @@
         )
 
     def test_list_branches(self):
-<<<<<<< HEAD
-        remote_worktree = self.remote_real.get_worktree()
-        remote_worktree.commit(
-=======
-        self.remote_real.get_worktree().commit(
->>>>>>> 6f7ec3d8
-            message=b"message",
-            committer=b"committer <committer@example.com>",
-            author=b"author <author@example.com>",
-        )
-<<<<<<< HEAD
-        remote_worktree = self.remote_real.get_worktree()
-        remote_worktree.commit(
-=======
-        self.remote_real.get_worktree().commit(
->>>>>>> 6f7ec3d8
+        self.remote_real.get_worktree().commit(
+            message=b"message",
+            committer=b"committer <committer@example.com>",
+            author=b"author <author@example.com>",
+        )
+        self.remote_real.get_worktree().commit(
             message=b"another commit",
             committer=b"committer <committer@example.com>",
             author=b"author <author@example.com>",
@@ -889,22 +784,12 @@
         self.assertEqual({"master", "blah"}, {b.name for b in remote.list_branches()})
 
     def test_get_branches(self):
-<<<<<<< HEAD
-        remote_worktree = self.remote_real.get_worktree()
-        remote_worktree.commit(
-=======
-        self.remote_real.get_worktree().commit(
->>>>>>> 6f7ec3d8
-            message=b"message",
-            committer=b"committer <committer@example.com>",
-            author=b"author <author@example.com>",
-        )
-<<<<<<< HEAD
-        remote_worktree = self.remote_real.get_worktree()
-        remote_worktree.commit(
-=======
-        self.remote_real.get_worktree().commit(
->>>>>>> 6f7ec3d8
+        self.remote_real.get_worktree().commit(
+            message=b"message",
+            committer=b"committer <committer@example.com>",
+            author=b"author <author@example.com>",
+        )
+        self.remote_real.get_worktree().commit(
             message=b"another commit",
             committer=b"committer <committer@example.com>",
             author=b"author <author@example.com>",
@@ -919,22 +804,12 @@
         self.assertEqual({"", "blah", "master"}, set(remote.branch_names()))
 
     def test_remove_tag(self):
-<<<<<<< HEAD
-        remote_worktree = self.remote_real.get_worktree()
-        remote_worktree.commit(
-=======
-        self.remote_real.get_worktree().commit(
->>>>>>> 6f7ec3d8
-            message=b"message",
-            committer=b"committer <committer@example.com>",
-            author=b"author <author@example.com>",
-        )
-<<<<<<< HEAD
-        remote_worktree = self.remote_real.get_worktree()
-        remote_worktree.commit(
-=======
-        self.remote_real.get_worktree().commit(
->>>>>>> 6f7ec3d8
+        self.remote_real.get_worktree().commit(
+            message=b"message",
+            committer=b"committer <committer@example.com>",
+            author=b"author <author@example.com>",
+        )
+        self.remote_real.get_worktree().commit(
             message=b"another commit",
             committer=b"committer <committer@example.com>",
             author=b"author <author@example.com>",
@@ -954,22 +829,12 @@
         )
 
     def test_set_tag(self):
-<<<<<<< HEAD
-        remote_worktree = self.remote_real.get_worktree()
-        c1 = remote_worktree.commit(
-=======
         c1 = self.remote_real.get_worktree().commit(
->>>>>>> 6f7ec3d8
-            message=b"message",
-            committer=b"committer <committer@example.com>",
-            author=b"author <author@example.com>",
-        )
-<<<<<<< HEAD
-        remote_worktree = self.remote_real.get_worktree()
-        remote_worktree.commit(
-=======
-        self.remote_real.get_worktree().commit(
->>>>>>> 6f7ec3d8
+            message=b"message",
+            committer=b"committer <committer@example.com>",
+            author=b"author <author@example.com>",
+        )
+        self.remote_real.get_worktree().commit(
             message=b"another commit",
             committer=b"committer <committer@example.com>",
             author=b"author <author@example.com>",
@@ -989,21 +854,12 @@
         )
 
     def test_annotated_tag(self):
-<<<<<<< HEAD
-        remote_worktree = self.remote_real.get_worktree()
-        remote_worktree.commit(
-=======
-        self.remote_real.get_worktree().commit(
->>>>>>> 6f7ec3d8
-            message=b"message",
-            committer=b"committer <committer@example.com>",
-            author=b"author <author@example.com>",
-        )
-<<<<<<< HEAD
-        c2 = remote_worktree.commit(
-=======
+        self.remote_real.get_worktree().commit(
+            message=b"message",
+            committer=b"committer <committer@example.com>",
+            author=b"author <author@example.com>",
+        )
         c2 = self.remote_real.get_worktree().commit(
->>>>>>> 6f7ec3d8
             message=b"another commit",
             committer=b"committer <committer@example.com>",
             author=b"author <author@example.com>",
@@ -1028,22 +884,12 @@
         )
 
     def test_get_branch_reference(self):
-<<<<<<< HEAD
-        remote_worktree = self.remote_real.get_worktree()
-        remote_worktree.commit(
-=======
-        self.remote_real.get_worktree().commit(
->>>>>>> 6f7ec3d8
-            message=b"message",
-            committer=b"committer <committer@example.com>",
-            author=b"author <author@example.com>",
-        )
-<<<<<<< HEAD
-        remote_worktree = self.remote_real.get_worktree()
-        remote_worktree.commit(
-=======
-        self.remote_real.get_worktree().commit(
->>>>>>> 6f7ec3d8
+        self.remote_real.get_worktree().commit(
+            message=b"message",
+            committer=b"committer <committer@example.com>",
+            author=b"author <author@example.com>",
+        )
+        self.remote_real.get_worktree().commit(
             message=b"another commit",
             committer=b"committer <committer@example.com>",
             author=b"author <author@example.com>",
@@ -1057,12 +903,7 @@
         self.assertEqual(None, remote.get_branch_reference("master"))
 
     def test_get_branch_nick(self):
-<<<<<<< HEAD
-        remote_worktree = self.remote_real.get_worktree()
-        remote_worktree.commit(
-=======
-        self.remote_real.get_worktree().commit(
->>>>>>> 6f7ec3d8
+        self.remote_real.get_worktree().commit(
             message=b"message",
             committer=b"committer <committer@example.com>",
             author=b"author <author@example.com>",
@@ -1112,12 +953,7 @@
         self.remote_real = GitRepo.init("remote", mkdir=True)
         self.remote_url = f"git://{os.path.abspath(self.remote_real.path)}/"
         self.permit_url(self.remote_url)
-<<<<<<< HEAD
-        remote_worktree = self.remote_real.get_worktree()
-        remote_worktree.commit(
-=======
-        self.remote_real.get_worktree().commit(
->>>>>>> 6f7ec3d8
+        self.remote_real.get_worktree().commit(
             message=b"message",
             committer=b"committer <committer@example.com>",
             author=b"author <author@example.com>",
