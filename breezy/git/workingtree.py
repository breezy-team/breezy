# Copyright (C) 2008-2018 Jelmer Vernooij <jelmer@jelmer.uk>
#
# This program is free software; you can redistribute it and/or modify
# it under the terms of the GNU General Public License as published by
# the Free Software Foundation; either version 2 of the License, or
# (at your option) any later version.
#
# This program is distributed in the hope that it will be useful,
# but WITHOUT ANY WARRANTY; without even the implied warranty of
# MERCHANTABILITY or FITNESS FOR A PARTICULAR PURPOSE.  See the
# GNU General Public License for more details.
#
# You should have received a copy of the GNU General Public License
# along with this program; if not, write to the Free Software
# Foundation, Inc., 51 Franklin Street, Fifth Floor, Boston, MA 02110-1301 USA


"""An adapter between a Git index and a Bazaar Working Tree"""

from __future__ import absolute_import

import itertools
from collections import defaultdict
import errno
from dulwich.ignore import (
    IgnoreFilterManager,
    )
from dulwich.file import GitFile, FileLocked
from dulwich.index import (
    Index,
    SHA1Writer,
    build_index_from_tree,
    index_entry_from_path,
    index_entry_from_stat,
    FLAG_STAGEMASK,
    read_submodule_head,
    validate_path,
    write_index_dict,
    )
from dulwich.object_store import (
    tree_lookup_path,
    )
from dulwich.objects import (
    S_ISGITLINK,
    )
import os
import posixpath
import stat
import sys

from .. import (
    conflicts as _mod_conflicts,
    errors,
    controldir as _mod_controldir,
    globbing,
    ignores,
    lock,
    merge,
    osutils,
    revision as _mod_revision,
    trace,
    transport as _mod_transport,
    tree,
    workingtree,
    )
from ..decorators import (
    only_raises,
    )
from ..mutabletree import (
    BadReferenceTarget,
    MutableTree,
    )


from .dir import (
    LocalGitDir,
    )
from .tree import (
    MutableGitIndexTree,
    )
from .mapping import (
    GitFileIdMap,
    mode_kind,
    )


class GitWorkingTree(MutableGitIndexTree, workingtree.WorkingTree):
    """A Git working tree."""

    def __init__(self, controldir, repo, branch):
        MutableGitIndexTree.__init__(self)
        basedir = controldir.root_transport.local_abspath('.')
        self.basedir = osutils.realpath(basedir)
        self.controldir = controldir
        self.repository = repo
        self.store = self.repository._git.object_store
        self.mapping = self.repository.get_mapping()
        self._branch = branch
        self._transport = self.repository._git._controltransport
        self._format = GitWorkingTreeFormat()
        self.index = None
        self._index_file = None
        self.views = self._make_views()
        self._rules_searcher = None
        self._detect_case_handling()
        self._detect_trust_executable_bit()
        self._reset_data()

    def supports_tree_reference(self):
        return True

    def supports_rename_tracking(self):
        return False

    def _read_index(self):
        self.index = Index(self.control_transport.local_abspath('index'))
        self._index_dirty = False

    def lock_read(self):
        """Lock the repository for read operations.

        :return: A breezy.lock.LogicalLockResult.
        """
        if not self._lock_mode:
            self._lock_mode = 'r'
            self._lock_count = 1
            self._read_index()
        else:
            self._lock_count += 1
        self.branch.lock_read()
        return lock.LogicalLockResult(self.unlock)

    def _lock_write_tree(self):
        if not self._lock_mode:
            self._lock_mode = 'w'
            self._lock_count = 1
            try:
                self._index_file = GitFile(
                    self.control_transport.local_abspath('index'), 'wb')
            except FileLocked:
                raise errors.LockContention('index')
            self._read_index()
        elif self._lock_mode == 'r':
            raise errors.ReadOnlyError(self)
        else:
            self._lock_count += 1

    def lock_tree_write(self):
        self.branch.lock_read()
        try:
            self._lock_write_tree()
            return lock.LogicalLockResult(self.unlock)
        except BaseException:
            self.branch.unlock()
            raise

    def lock_write(self, token=None):
        self.branch.lock_write()
        try:
            self._lock_write_tree()
            return lock.LogicalLockResult(self.unlock)
        except BaseException:
            self.branch.unlock()
            raise

    def is_locked(self):
        return self._lock_count >= 1

    def get_physical_lock_status(self):
        return False

    def break_lock(self):
        try:
            self.control_transport.delete('index.lock')
        except errors.NoSuchFile:
            pass
        self.branch.break_lock()

    @only_raises(errors.LockNotHeld, errors.LockBroken)
    def unlock(self):
        if not self._lock_count:
            return lock.cant_unlock_not_held(self)
        try:
            self._cleanup()
            self._lock_count -= 1
            if self._lock_count > 0:
                return
            if self._index_file is not None:
                if self._index_dirty:
                    self._flush(self._index_file)
                    self._index_file.close()
                else:
                    # Something else already triggered a write of the index
                    # file by calling .flush()
                    self._index_file.abort()
                self._index_file = None
            self._lock_mode = None
            self.index = None
        finally:
            self.branch.unlock()

    def _cleanup(self):
        pass

    def _detect_case_handling(self):
        try:
            self._transport.stat(".git/cOnFiG")
        except errors.NoSuchFile:
            self.case_sensitive = True
        else:
            self.case_sensitive = False

    def _detect_trust_executable_bit(self):
        config_stack = self.repository._git.get_config_stack()
        self.trust_executable_bit = config_stack.get_boolean(('core', ), 'filemode', default=None)
        if self.trust_executable_bit is None:
            self.trust_executable_bit = osutils.supports_executable(self.basedir)

    def merge_modified(self):
        return {}

    def set_merge_modified(self, modified_hashes):
        raise errors.UnsupportedOperation(self.set_merge_modified, self)

    def set_parent_trees(self, parents_list, allow_leftmost_as_ghost=False):
        self.set_parent_ids([p for p, t in parents_list])

    def _set_merges_from_parent_ids(self, rhs_parent_ids):
        try:
            merges = [self.branch.lookup_bzr_revision_id(
                revid)[0] for revid in rhs_parent_ids]
        except errors.NoSuchRevision as e:
            raise errors.GhostRevisionUnusableHere(e.revision)
        if merges:
            self.control_transport.put_bytes(
                'MERGE_HEAD', b'\n'.join(merges),
                mode=self.controldir._get_file_mode())
        else:
            try:
                self.control_transport.delete('MERGE_HEAD')
            except errors.NoSuchFile:
                pass

    def set_parent_ids(self, revision_ids, allow_leftmost_as_ghost=False):
        """Set the parent ids to revision_ids.

        See also set_parent_trees. This api will try to retrieve the tree data
        for each element of revision_ids from the trees repository. If you have
        tree data already available, it is more efficient to use
        set_parent_trees rather than set_parent_ids. set_parent_ids is however
        an easier API to use.

        :param revision_ids: The revision_ids to set as the parent ids of this
            working tree. Any of these may be ghosts.
        """
        with self.lock_tree_write():
            self._check_parents_for_ghosts(
                revision_ids, allow_leftmost_as_ghost=allow_leftmost_as_ghost)
            for revision_id in revision_ids:
                _mod_revision.check_not_reserved_id(revision_id)

            revision_ids = self._filter_parent_ids_by_ancestry(revision_ids)

            if len(revision_ids) > 0:
                self.set_last_revision(revision_ids[0])
            else:
                self.set_last_revision(_mod_revision.NULL_REVISION)

            self._set_merges_from_parent_ids(revision_ids[1:])

    def get_parent_ids(self):
        """See Tree.get_parent_ids.

        This implementation reads the pending merges list and last_revision
        value and uses that to decide what the parents list should be.
        """
        last_rev = _mod_revision.ensure_null(self._last_revision())
        if _mod_revision.NULL_REVISION == last_rev:
            parents = []
        else:
            parents = [last_rev]
        try:
            merges_bytes = self.control_transport.get_bytes('MERGE_HEAD')
        except errors.NoSuchFile:
            pass
        else:
            for l in osutils.split_lines(merges_bytes):
                revision_id = l.rstrip(b'\n')
                parents.append(
                    self.branch.lookup_foreign_revision_id(revision_id))
        return parents

    def check_state(self):
        """Check that the working state is/isn't valid."""
        pass

    def remove(self, files, verbose=False, to_file=None, keep_files=True,
               force=False):
        """Remove nominated files from the working tree metadata.

        :param files: File paths relative to the basedir.
        :param keep_files: If true, the files will also be kept.
        :param force: Delete files and directories, even if they are changed
            and even if the directories are not empty.
        """
        if not isinstance(files, list):
            files = [files]

        if to_file is None:
            to_file = sys.stdout

        def backup(file_to_backup):
            abs_path = self.abspath(file_to_backup)
            backup_name = self.controldir._available_backup_name(
                file_to_backup)
            osutils.rename(abs_path, self.abspath(backup_name))
            return "removed %s (but kept a copy: %s)" % (
                file_to_backup, backup_name)

        # Sort needed to first handle directory content before the directory
        files_to_backup = []

        all_files = set()

        def recurse_directory_to_add_files(directory):
            # Recurse directory and add all files
            # so we can check if they have changed.
            for parent_info, file_infos in self.walkdirs(directory):
                for relpath, basename, kind, lstat, fileid, kind in file_infos:
                    # Is it versioned or ignored?
                    if self.is_versioned(relpath):
                        # Add nested content for deletion.
                        all_files.add(relpath)
                    else:
                        # Files which are not versioned
                        # should be treated as unknown.
                        files_to_backup.append(relpath)

        with self.lock_tree_write():
            for filepath in files:
                # Get file name into canonical form.
                abspath = self.abspath(filepath)
                filepath = self.relpath(abspath)

                if filepath:
                    all_files.add(filepath)
                    recurse_directory_to_add_files(filepath)

            files = list(all_files)

            if len(files) == 0:
                return  # nothing to do

            # Sort needed to first handle directory content before the
            # directory
            files.sort(reverse=True)

            # Bail out if we are going to delete files we shouldn't
            if not keep_files and not force:
                for (file_id, path, content_change, versioned, parent_id, name,
                     kind, executable) in self.iter_changes(
                         self.basis_tree(), include_unchanged=True,
                         require_versioned=False, want_unversioned=True,
                         specific_files=files):
                    if versioned[0] is False:
                        # The record is unknown or newly added
                        files_to_backup.append(path[1])
                        files_to_backup.extend(
                            osutils.parent_directories(path[1]))
                    elif (content_change and (kind[1] is not None)
                            and osutils.is_inside_any(files, path[1])):
                        # Versioned and changed, but not deleted, and still
                        # in one of the dirs to be deleted.
                        files_to_backup.append(path[1])
                        files_to_backup.extend(
                            osutils.parent_directories(path[1]))

            for f in files:
                if f == '':
                    continue

                try:
                    kind = self.kind(f)
                except errors.NoSuchFile:
                    kind = None

                abs_path = self.abspath(f)
                if verbose:
                    # having removed it, it must be either ignored or unknown
                    if self.is_ignored(f):
                        new_status = 'I'
                    else:
                        new_status = '?'
                    kind_ch = osutils.kind_marker(kind)
                    to_file.write(new_status + '       ' + f + kind_ch + '\n')
                if kind is None:
                    message = "%s does not exist" % (f, )
                else:
                    if not keep_files:
                        if f in files_to_backup and not force:
                            message = backup(f)
                        else:
                            if kind == 'directory':
                                osutils.rmtree(abs_path)
                            else:
                                osutils.delete_any(abs_path)
                            message = "deleted %s" % (f,)
                    else:
                        message = "removed %s" % (f,)
                self._unversion_path(f)

                # print only one message (if any) per file.
                if message is not None:
                    trace.note(message)
            self._versioned_dirs = None

    def smart_add(self, file_list, recurse=True, action=None, save=True):
        if not file_list:
            file_list = [u'.']

        # expand any symlinks in the directory part, while leaving the
        # filename alone
        # only expanding if symlinks are supported avoids windows path bugs
        if osutils.has_symlinks():
            file_list = list(map(osutils.normalizepath, file_list))

        conflicts_related = set()
        for c in self.conflicts():
            conflicts_related.update(c.associated_filenames())

        added = []
        ignored = {}
        user_dirs = []

        def call_action(filepath, kind):
            if filepath == '':
                return
            if action is not None:
                parent_path = posixpath.dirname(filepath)
                parent_id = self.path2id(parent_path)
                parent_ie = self._get_dir_ie(parent_path, parent_id)
                file_id = action(self, parent_ie, filepath, kind)
                if file_id is not None:
                    raise workingtree.SettingFileIdUnsupported()

        with self.lock_tree_write():
            for filepath in osutils.canonical_relpaths(
                    self.basedir, file_list):
                filepath, can_access = osutils.normalized_filename(filepath)
                if not can_access:
                    raise errors.InvalidNormalization(filepath)

                abspath = self.abspath(filepath)
                kind = osutils.file_kind(abspath)
                if kind in ("file", "symlink"):
                    (index, subpath) = self._lookup_index(
                        filepath.encode('utf-8'))
                    if subpath in index:
                        # Already present
                        continue
                    call_action(filepath, kind)
                    if save:
                        self._index_add_entry(filepath, kind)
                    added.append(filepath)
                elif kind == "directory":
                    (index, subpath) = self._lookup_index(
                        filepath.encode('utf-8'))
                    if subpath not in index:
                        call_action(filepath, kind)
                    if recurse:
                        user_dirs.append(filepath)
                else:
                    raise errors.BadFileKindError(filename=abspath, kind=kind)
            for user_dir in user_dirs:
                abs_user_dir = self.abspath(user_dir)
                if user_dir != '':
                    try:
                        transport = _mod_transport.get_transport_from_path(
                            abs_user_dir)
                        _mod_controldir.ControlDirFormat.find_format(transport)
                        subtree = True
                    except errors.NotBranchError:
                        subtree = False
                    except errors.UnsupportedFormatError:
                        subtree = False
                else:
                    subtree = False
                if subtree:
                    trace.warning('skipping nested tree %r', abs_user_dir)
                    continue

                for name in os.listdir(abs_user_dir):
                    subp = os.path.join(user_dir, name)
                    if (self.is_control_filename(subp) or
                            self.mapping.is_special_file(subp)):
                        continue
                    ignore_glob = self.is_ignored(subp)
                    if ignore_glob is not None:
                        ignored.setdefault(ignore_glob, []).append(subp)
                        continue
                    abspath = self.abspath(subp)
                    kind = osutils.file_kind(abspath)
                    if kind == "directory":
                        user_dirs.append(subp)
                    else:
                        (index, subpath) = self._lookup_index(
                            subp.encode('utf-8'))
                        if subpath in index:
                            # Already present
                            continue
                        if subp in conflicts_related:
                            continue
                        call_action(subp, kind)
                        if save:
                            self._index_add_entry(subp, kind)
                        added.append(subp)
            return added, ignored

    def has_filename(self, filename):
        return osutils.lexists(self.abspath(filename))

    def _iter_files_recursive(self, from_dir=None, include_dirs=False):
        if from_dir is None:
            from_dir = u""
        encoded_from_dir = self.abspath(from_dir).encode(osutils._fs_enc)
        for (dirpath, dirnames, filenames) in os.walk(encoded_from_dir):
            dir_relpath = dirpath[len(self.basedir):].strip(b"/")
            if self.controldir.is_control_filename(
                    dir_relpath.decode(osutils._fs_enc)):
                continue
            for name in list(dirnames):
                if self.controldir.is_control_filename(
                        name.decode(osutils._fs_enc)):
                    dirnames.remove(name)
                    continue
                relpath = os.path.join(dir_relpath, name)
                if include_dirs:
                    try:
                        yield relpath.decode(osutils._fs_enc)
                    except UnicodeDecodeError:
                        raise errors.BadFilenameEncoding(
                            relpath, osutils._fs_enc)
                    if not self._has_dir(relpath):
                        dirnames.remove(name)
            for name in filenames:
                if not self.mapping.is_special_file(name):
                    yp = os.path.join(dir_relpath, name)
                    try:
                        yield yp.decode(osutils._fs_enc)
                    except UnicodeDecodeError:
                        raise errors.BadFilenameEncoding(
                            yp, osutils._fs_enc)

    def extras(self):
        """Yield all unversioned files in this WorkingTree.
        """
        with self.lock_read():
            index_paths = set(
                [p.decode('utf-8') for p, i in self._recurse_index_entries()])
            all_paths = set(self._iter_files_recursive(include_dirs=False))
            return iter(all_paths - index_paths)

    def _gather_kinds(self, files, kinds):
        """See MutableTree._gather_kinds."""
        with self.lock_tree_write():
            for pos, f in enumerate(files):
                if kinds[pos] is None:
                    fullpath = osutils.normpath(self.abspath(f))
                    try:
                        kind = osutils.file_kind(fullpath)
                    except OSError as e:
                        if e.errno == errno.ENOENT:
                            raise errors.NoSuchFile(fullpath)
                    if (kind == 'directory' and f != '' and
                            os.path.exists(os.path.join(fullpath, '.git'))):
                        kind = 'tree-reference'
                    kinds[pos] = kind

    def flush(self):
        if self._lock_mode != 'w':
            raise errors.NotWriteLocked(self)
        # TODO(jelmer): This shouldn't be writing in-place, but index.lock is
        # already in use and GitFile doesn't allow overriding the lock file
        # name :(
        f = open(self.control_transport.local_abspath('index'), 'wb')
        # Note that _flush will close the file
        self._flush(f)

    def _flush(self, f):
        try:
            shaf = SHA1Writer(f)
            write_index_dict(shaf, self.index)
            shaf.close()
        except BaseException:
            f.abort()
            raise
        self._index_dirty = False

    def has_or_had_id(self, file_id):
        if self.has_id(file_id):
            return True
        if self.had_id(file_id):
            return True
        return False

    def had_id(self, file_id):
        path = self._basis_fileid_map.lookup_path(file_id)
        try:
            head = self.repository._git.head()
        except KeyError:
            # Assume no if basis is not accessible
            return False
        try:
            root_tree = self.store[head].tree
        except KeyError:
            return False
        try:
            tree_lookup_path(self.store.__getitem__,
                             root_tree, path.encode('utf-8'))
        except KeyError:
            return False
        else:
            return True

    def get_file_mtime(self, path):
        """See Tree.get_file_mtime."""
        try:
            return self._lstat(path).st_mtime
        except OSError as e:
            if e.errno == errno.ENOENT:
                raise errors.NoSuchFile(path)
            raise

    def is_ignored(self, filename):
        r"""Check whether the filename matches an ignore pattern.

        If the file is ignored, returns the pattern which caused it to
        be ignored, otherwise None.  So this can simply be used as a
        boolean if desired."""
        if getattr(self, '_global_ignoreglobster', None) is None:
            ignore_globs = set()
            ignore_globs.update(ignores.get_runtime_ignores())
            ignore_globs.update(ignores.get_user_ignores())
            self._global_ignoreglobster = globbing.ExceptionGlobster(
                ignore_globs)
        match = self._global_ignoreglobster.match(filename)
        if match is not None:
            return match
        try:
            if self.kind(filename) == 'directory':
                filename += '/'
        except errors.NoSuchFile:
            pass
        filename = filename.lstrip('/')
        ignore_manager = self._get_ignore_manager()
        ps = list(ignore_manager.find_matching(filename))
        if not ps:
            return None
        if not ps[-1].is_exclude:
            return None
        return bytes(ps[-1])

    def _get_ignore_manager(self):
        ignoremanager = getattr(self, '_ignoremanager', None)
        if ignoremanager is not None:
            return ignoremanager

        ignore_manager = IgnoreFilterManager.from_repo(self.repository._git)
        self._ignoremanager = ignore_manager
        return ignore_manager

    def _flush_ignore_list_cache(self):
        self._ignoremanager = None

    def set_last_revision(self, revid):
        if _mod_revision.is_null(revid):
            self.branch.set_last_revision_info(0, revid)
            return False
        _mod_revision.check_not_reserved_id(revid)
        try:
            self.branch.generate_revision_history(revid)
        except errors.NoSuchRevision:
            raise errors.GhostRevisionUnusableHere(revid)

    def _reset_data(self):
        try:
            head = self.repository._git.head()
        except KeyError:
            self._basis_fileid_map = GitFileIdMap({}, self.mapping)
        else:
            self._basis_fileid_map = self.mapping.get_fileid_map(
                self.store.__getitem__, self.store[head].tree)
        self._fileid_map = self._basis_fileid_map.copy()

    def get_file_verifier(self, path, stat_value=None):
        with self.lock_read():
            (index, subpath) = self._lookup_index(path.encode('utf-8'))
            try:
                return ("GIT", index[subpath].sha)
            except KeyError:
                if self._has_dir(path):
                    return ("GIT", None)
                raise errors.NoSuchFile(path)

    def get_file_sha1(self, path, stat_value=None):
        with self.lock_read():
            if not self.is_versioned(path):
                raise errors.NoSuchFile(path)
            abspath = self.abspath(path)
            try:
                return osutils.sha_file_by_name(abspath)
            except OSError as e:
                if e.errno in (errno.EISDIR, errno.ENOENT):
                    return None
                raise

    def revision_tree(self, revid):
        return self.repository.revision_tree(revid)

    def _is_executable_from_path_and_stat_from_stat(self, path, stat_result):
        mode = stat_result.st_mode
        return bool(stat.S_ISREG(mode) and stat.S_IEXEC & mode)

    def _is_executable_from_path_and_stat_from_basis(self, path, stat_result):
        return self.basis_tree().is_executable(path)

    def stored_kind(self, path):
        with self.lock_read():
            encoded_path = path.encode('utf-8')
            (index, subpath) = self._lookup_index(encoded_path)
            try:
                return mode_kind(index[subpath].mode)
            except KeyError:
                # Maybe it's a directory?
                if self._has_dir(encoded_path):
                    return "directory"
                raise errors.NoSuchFile(path)

    def _lstat(self, path):
        return os.lstat(self.abspath(path))

    def _live_entry(self, path):
        encoded_path = self.abspath(path.decode('utf-8')).encode(
            osutils._fs_enc)
        return index_entry_from_path(encoded_path)

    def is_executable(self, path):
        with self.lock_read():
<<<<<<< HEAD
            if self.trust_executable_bit:
=======
            if getattr(self, "_supports_executable",
                       osutils.supports_executable)():
>>>>>>> 13d86283
                mode = self._lstat(path).st_mode
            else:
                (index, subpath) = self._lookup_index(path.encode('utf-8'))
                try:
                    mode = index[subpath].mode
                except KeyError:
                    mode = 0
            return bool(stat.S_ISREG(mode) and stat.S_IEXEC & mode)

    def _is_executable_from_path_and_stat(self, path, stat_result):
<<<<<<< HEAD
        if self.trust_executable_bit:
            return self._is_executable_from_path_and_stat_from_stat(path, stat_result)
=======
        if getattr(self, "_supports_executable",
                   osutils.supports_executable)():
            return self._is_executable_from_path_and_stat_from_stat(
                path, stat_result)
>>>>>>> 13d86283
        else:
            return self._is_executable_from_path_and_stat_from_basis(
                path, stat_result)

    def list_files(self, include_root=False, from_dir=None, recursive=True):
        if from_dir is None or from_dir == '.':
            from_dir = u""
        dir_ids = {}
        fk_entries = {'directory': tree.TreeDirectory,
                      'file': tree.TreeFile,
                      'symlink': tree.TreeLink,
                      'tree-reference': tree.TreeReference}
        with self.lock_read():
            root_ie = self._get_dir_ie(u"", None)
            if include_root and not from_dir:
                yield "", "V", root_ie.kind, root_ie
            dir_ids[u""] = root_ie.file_id
            if recursive:
                path_iterator = sorted(
                    self._iter_files_recursive(from_dir, include_dirs=True))
            else:
                encoded_from_dir = self.abspath(from_dir).encode(
                    osutils._fs_enc)
                path_iterator = sorted(
                    [os.path.join(from_dir, name.decode(osutils._fs_enc))
                     for name in os.listdir(encoded_from_dir)
                     if not self.controldir.is_control_filename(
                         name.decode(osutils._fs_enc)) and
                     not self.mapping.is_special_file(
                         name.decode(osutils._fs_enc))])
            for path in path_iterator:
                try:
                    encoded_path = path.encode("utf-8")
                except UnicodeEncodeError:
                    raise errors.BadFilenameEncoding(
                        path, osutils._fs_enc)
                (index, index_path) = self._lookup_index(encoded_path)
                try:
                    value = index[index_path]
                except KeyError:
                    value = None
                kind = self.kind(path)
                parent, name = posixpath.split(path)
                for dir_path, dir_ie in self._add_missing_parent_ids(
                        parent, dir_ids):
                    pass
                if kind in ('directory', 'tree-reference'):
                    if path != from_dir:
                        if self._has_dir(encoded_path):
                            ie = self._get_dir_ie(path, self.path2id(path))
                            status = "V"
                        elif self.is_ignored(path):
                            status = "I"
                            ie = fk_entries[kind]()
                        else:
                            status = "?"
                            ie = fk_entries[kind]()
                        yield (posixpath.relpath(path, from_dir), status, kind,
                               ie)
                    continue
                if value is not None:
                    ie = self._get_file_ie(name, path, value, dir_ids[parent])
                    yield (posixpath.relpath(path, from_dir), "V", ie.kind, ie)
                else:
                    ie = fk_entries[kind]()
                    yield (posixpath.relpath(path, from_dir),
                           ("I" if self.is_ignored(path) else "?"), kind, ie)

    def all_file_ids(self):
        raise errors.UnsupportedOperation(self.all_file_ids, self)

    def all_versioned_paths(self):
        with self.lock_read():
            paths = {u""}
            for path in self.index:
                if self.mapping.is_special_file(path):
                    continue
                path = path.decode("utf-8")
                paths.add(path)
                while path != "":
                    path = posixpath.dirname(path).strip("/")
                    if path in paths:
                        break
                    paths.add(path)
            return paths

    def iter_child_entries(self, path):
        encoded_path = path.encode('utf-8')
        with self.lock_read():
            parent_id = self.path2id(path)
            found_any = False
            for item_path, value in self.index.iteritems():
                decoded_item_path = item_path.decode('utf-8')
                if self.mapping.is_special_file(item_path):
                    continue
                if not osutils.is_inside(path, decoded_item_path):
                    continue
                found_any = True
                subpath = posixpath.relpath(decoded_item_path, path)
                if '/' in subpath:
                    dirname = subpath.split('/', 1)[0]
                    file_ie = self._get_dir_ie(
                        posixpath.join(path, dirname), parent_id)
                else:
                    (unused_parent, name) = posixpath.split(decoded_item_path)
                    file_ie = self._get_file_ie(
                        name, decoded_item_path, value, parent_id)
                yield file_ie
            if not found_any and path != u'':
                raise errors.NoSuchFile(path)

    def conflicts(self):
        with self.lock_read():
            conflicts = _mod_conflicts.ConflictList()
            for item_path, value in self.index.iteritems():
                if value.flags & FLAG_STAGEMASK:
                    conflicts.append(_mod_conflicts.TextConflict(
                        item_path.decode('utf-8')))
            return conflicts

    def set_conflicts(self, conflicts):
        by_path = set()
        for conflict in conflicts:
            if conflict.typestring in ('text conflict', 'contents conflict'):
                by_path.add(conflict.path.encode('utf-8'))
            else:
                raise errors.UnsupportedOperation(self.set_conflicts, self)
        with self.lock_tree_write():
            for path in self.index:
                self._set_conflicted(path, path in by_path)

    def _set_conflicted(self, path, conflicted):
        trace.mutter('change conflict: %r -> %r', path, conflicted)
        value = self.index[path]
        self._index_dirty = True
        if conflicted:
            self.index[path] = (value[:9] + (value[9] | FLAG_STAGEMASK, ))
        else:
            self.index[path] = (value[:9] + (value[9] & ~ FLAG_STAGEMASK, ))

    def add_conflicts(self, new_conflicts):
        with self.lock_tree_write():
            for conflict in new_conflicts:
                if conflict.typestring in ('text conflict',
                                           'contents conflict'):
                    try:
                        self._set_conflicted(
                            conflict.path.encode('utf-8'), True)
                    except KeyError:
                        raise errors.UnsupportedOperation(
                            self.add_conflicts, self)
                else:
                    raise errors.UnsupportedOperation(self.add_conflicts, self)

    def walkdirs(self, prefix=""):
        """Walk the directories of this tree.

        returns a generator which yields items in the form:
                ((curren_directory_path, fileid),
                 [(file1_path, file1_name, file1_kind, (lstat), file1_id,
                   file1_kind), ... ])

        This API returns a generator, which is only valid during the current
        tree transaction - within a single lock_read or lock_write duration.

        If the tree is not locked, it may cause an error to be raised,
        depending on the tree implementation.
        """
        from bisect import bisect_left
        import operator
        disk_top = self.abspath(prefix)
        if disk_top.endswith('/'):
            disk_top = disk_top[:-1]
        top_strip_len = len(disk_top) + 1
        inventory_iterator = self._walkdirs(prefix)
        disk_iterator = osutils.walkdirs(disk_top, prefix)
        try:
            current_disk = next(disk_iterator)
            disk_finished = False
        except OSError as e:
            if not (e.errno == errno.ENOENT
                    or (sys.platform == 'win32' and e.errno == ERROR_PATH_NOT_FOUND)):
                raise
            current_disk = None
            disk_finished = True
        try:
            current_inv = next(inventory_iterator)
            inv_finished = False
        except StopIteration:
            current_inv = None
            inv_finished = True
        while not inv_finished or not disk_finished:
            if current_disk:
                ((cur_disk_dir_relpath, cur_disk_dir_path_from_top),
                    cur_disk_dir_content) = current_disk
            else:
                ((cur_disk_dir_relpath, cur_disk_dir_path_from_top),
                    cur_disk_dir_content) = ((None, None), None)
            if not disk_finished:
                # strip out .bzr dirs
                if (cur_disk_dir_path_from_top[top_strip_len:] == ''
                        and len(cur_disk_dir_content) > 0):
                    # osutils.walkdirs can be made nicer -
                    # yield the path-from-prefix rather than the pathjoined
                    # value.
                    bzrdir_loc = bisect_left(cur_disk_dir_content,
                                             ('.git', '.git'))
                    if (bzrdir_loc < len(cur_disk_dir_content) and
                        self.controldir.is_control_filename(
                            cur_disk_dir_content[bzrdir_loc][0])):
                        # we dont yield the contents of, or, .bzr itself.
                        del cur_disk_dir_content[bzrdir_loc]
            if inv_finished:
                # everything is unknown
                direction = 1
            elif disk_finished:
                # everything is missing
                direction = -1
            else:
                direction = ((current_inv[0][0] > cur_disk_dir_relpath)
                             - (current_inv[0][0] < cur_disk_dir_relpath))
            if direction > 0:
                # disk is before inventory - unknown
                dirblock = [(relpath, basename, kind, stat, None, None) for
                            relpath, basename, kind, stat, top_path in
                            cur_disk_dir_content]
                yield (cur_disk_dir_relpath, None), dirblock
                try:
                    current_disk = next(disk_iterator)
                except StopIteration:
                    disk_finished = True
            elif direction < 0:
                # inventory is before disk - missing.
                dirblock = [(relpath, basename, 'unknown', None, fileid, kind)
                            for relpath, basename, dkind, stat, fileid, kind in
                            current_inv[1]]
                yield (current_inv[0][0], current_inv[0][1]), dirblock
                try:
                    current_inv = next(inventory_iterator)
                except StopIteration:
                    inv_finished = True
            else:
                # versioned present directory
                # merge the inventory and disk data together
                dirblock = []
                for relpath, subiterator in itertools.groupby(sorted(
                        current_inv[1] + cur_disk_dir_content,
                        key=operator.itemgetter(0)), operator.itemgetter(1)):
                    path_elements = list(subiterator)
                    if len(path_elements) == 2:
                        inv_row, disk_row = path_elements
                        # versioned, present file
                        dirblock.append((inv_row[0],
                                         inv_row[1], disk_row[2],
                                         disk_row[3], inv_row[4],
                                         inv_row[5]))
                    elif len(path_elements[0]) == 5:
                        # unknown disk file
                        dirblock.append(
                            (path_elements[0][0], path_elements[0][1],
                                path_elements[0][2], path_elements[0][3],
                                None, None))
                    elif len(path_elements[0]) == 6:
                        # versioned, absent file.
                        dirblock.append(
                            (path_elements[0][0], path_elements[0][1],
                                'unknown', None, path_elements[0][4],
                                path_elements[0][5]))
                    else:
                        raise NotImplementedError('unreachable code')
                yield current_inv[0], dirblock
                try:
                    current_inv = next(inventory_iterator)
                except StopIteration:
                    inv_finished = True
                try:
                    current_disk = next(disk_iterator)
                except StopIteration:
                    disk_finished = True

    def _walkdirs(self, prefix=u""):
        if prefix != u"":
            prefix += u"/"
        prefix = prefix.encode('utf-8')
        per_dir = defaultdict(set)
        if prefix == b"":
            per_dir[(u'', self.get_root_id())] = set()

        def add_entry(path, kind):
            if path == b'' or not path.startswith(prefix):
                return
            (dirname, child_name) = posixpath.split(path)
            add_entry(dirname, 'directory')
            dirname = dirname.decode("utf-8")
            dir_file_id = self.path2id(dirname)
            if not isinstance(value, tuple) or len(value) != 10:
                raise ValueError(value)
            per_dir[(dirname, dir_file_id)].add(
                (path.decode("utf-8"), child_name.decode("utf-8"),
                 kind, None,
                 self.path2id(path.decode("utf-8")),
                 kind))
        with self.lock_read():
            for path, value in self.index.iteritems():
                if self.mapping.is_special_file(path):
                    continue
                if not path.startswith(prefix):
                    continue
                add_entry(path, mode_kind(value.mode))
        return ((k, sorted(v)) for (k, v) in sorted(per_dir.items()))

    def get_shelf_manager(self):
        raise workingtree.ShelvingUnsupported()

    def store_uncommitted(self):
        raise errors.StoringUncommittedNotSupported(self)

    def apply_inventory_delta(self, changes):
        for (old_path, new_path, file_id, ie) in changes:
            if old_path is not None:
                (index, old_subpath) = self._lookup_index(
                    old_path.encode('utf-8'))
                try:
                    self._index_del_entry(index, old_subpath)
                except KeyError:
                    pass
                else:
                    self._versioned_dirs = None
            if new_path is not None and ie.kind != 'directory':
                if ie.kind == 'tree-reference':
                    self._index_add_entry(
                        new_path, ie.kind,
                        reference_revision=ie.reference_revision)
                else:
                    self._index_add_entry(new_path, ie.kind)
        self.flush()

    def annotate_iter(self, path,
                      default_revision=_mod_revision.CURRENT_REVISION):
        """See Tree.annotate_iter

        This implementation will use the basis tree implementation if possible.
        Lines not in the basis are attributed to CURRENT_REVISION

        If there are pending merges, lines added by those merges will be
        incorrectly attributed to CURRENT_REVISION (but after committing, the
        attribution will be correct).
        """
        with self.lock_read():
            maybe_file_parent_keys = []
            for parent_id in self.get_parent_ids():
                try:
                    parent_tree = self.revision_tree(parent_id)
                except errors.NoSuchRevisionInTree:
                    parent_tree = self.branch.repository.revision_tree(
                        parent_id)
                with parent_tree.lock_read():
                    # TODO(jelmer): Use rename/copy tracker to find path name
                    # in parent
                    parent_path = path
                    try:
                        kind = parent_tree.kind(parent_path)
                    except errors.NoSuchFile:
                        continue
                    if kind != 'file':
                        # Note: this is slightly unnecessary, because symlinks
                        # and directories have a "text" which is the empty
                        # text, and we know that won't mess up annotations. But
                        # it seems cleaner
                        continue
                    parent_text_key = (
                        parent_path,
                        parent_tree.get_file_revision(parent_path))
                    if parent_text_key not in maybe_file_parent_keys:
                        maybe_file_parent_keys.append(parent_text_key)
            # Now we have the parents of this content
            from breezy.annotate import Annotator
            from .annotate import AnnotateProvider
            annotate_provider = AnnotateProvider(
                self.branch.repository._file_change_scanner)
            annotator = Annotator(annotate_provider)

            from breezy.graph import Graph
            graph = Graph(annotate_provider)
            heads = graph.heads(maybe_file_parent_keys)
            file_parent_keys = []
            for key in maybe_file_parent_keys:
                if key in heads:
                    file_parent_keys.append(key)

            text = self.get_file_text(path)
            this_key = (path, default_revision)
            annotator.add_special_text(this_key, file_parent_keys, text)
            annotations = [(key[-1], line)
                           for key, line in annotator.annotate_flat(this_key)]
            return annotations

    def _rename_one(self, from_rel, to_rel):
        os.rename(self.abspath(from_rel), self.abspath(to_rel))

    def _build_checkout_with_index(self):
        build_index_from_tree(
            self.user_transport.local_abspath('.'),
            self.control_transport.local_abspath("index"),
            self.store,
<<<<<<< HEAD
            None if self.branch.head is None else self.store[self.branch.head].tree,
            honor_filemode=self.trust_executable_bit)
=======
            None
            if self.branch.head is None
            else self.store[self.branch.head].tree)
>>>>>>> 13d86283

    def reset_state(self, revision_ids=None):
        """Reset the state of the working tree.

        This does a hard-reset to a last-known-good state. This is a way to
        fix if something got corrupted (like the .git/index file)
        """
        with self.lock_tree_write():
            if revision_ids is not None:
                self.set_parent_ids(revision_ids)
            self.index.clear()
            self._index_dirty = True
            if self.branch.head is not None:
                for entry in self.store.iter_tree_contents(
                        self.store[self.branch.head].tree):
                    if not validate_path(entry.path):
                        continue

                    if S_ISGITLINK(entry.mode):
                        pass  # TODO(jelmer): record and return submodule paths
                    else:
                        # Let's at least try to use the working tree file:
                        try:
                            st = self._lstat(self.abspath(
                                entry.path.decode('utf-8')))
                        except OSError:
                            # But if it doesn't exist, we'll make something up.
                            obj = self.store[entry.sha]
                            st = os.stat_result((entry.mode, 0, 0, 0,
                                                 0, 0, len(
                                                     obj.as_raw_string()), 0,
                                                 0, 0))
                    (index, subpath) = self._lookup_index(entry.path)
                    index[subpath] = index_entry_from_stat(st, entry.sha, 0)

    def pull(self, source, overwrite=False, stop_revision=None,
             change_reporter=None, possible_transports=None, local=False,
             show_base=False):
        with self.lock_write(), source.lock_read():
            old_revision = self.branch.last_revision()
            basis_tree = self.basis_tree()
            count = self.branch.pull(source, overwrite, stop_revision,
                                     possible_transports=possible_transports,
                                     local=local)
            new_revision = self.branch.last_revision()
            if new_revision != old_revision:
                with basis_tree.lock_read():
                    new_basis_tree = self.branch.basis_tree()
                    merge.merge_inner(
                        self.branch,
                        new_basis_tree,
                        basis_tree,
                        this_tree=self,
                        change_reporter=change_reporter,
                        show_base=show_base)
            return count

    def add_reference(self, sub_tree):
        """Add a TreeReference to the tree, pointing at sub_tree.

        :param sub_tree: subtree to add.
        """
        with self.lock_tree_write():
            try:
                sub_tree_path = self.relpath(sub_tree.basedir)
            except errors.PathNotChild:
                raise BadReferenceTarget(
                    self, sub_tree, 'Target not inside tree.')

            self._add([sub_tree_path], [None], ['tree-reference'])

    def _read_submodule_head(self, path):
        return read_submodule_head(self.abspath(path))

    def get_reference_revision(self, path):
        hexsha = self._read_submodule_head(path)
        if hexsha is None:
            return _mod_revision.NULL_REVISION
        return self.branch.lookup_foreign_revision_id(hexsha)

    def get_nested_tree(self, path):
        return workingtree.WorkingTree.open(self.abspath(path))

    def _directory_is_tree_reference(self, relpath):
        # as a special case, if a directory contains control files then
        # it's a tree reference, except that the root of the tree is not
        return relpath and osutils.lexists(self.abspath(relpath) + u"/.git")

    def extract(self, sub_path, format=None):
        """Extract a subtree from this tree.

        A new branch will be created, relative to the path for this tree.
        """
        def mkdirs(path):
            segments = osutils.splitpath(path)
            transport = self.branch.controldir.root_transport
            for name in segments:
                transport = transport.clone(name)
                transport.ensure_base()
            return transport

        with self.lock_tree_write():
            self.flush()
            branch_transport = mkdirs(sub_path)
            if format is None:
                format = self.controldir.cloning_metadir()
            branch_transport.ensure_base()
            branch_bzrdir = format.initialize_on_transport(branch_transport)
            try:
                repo = branch_bzrdir.find_repository()
            except errors.NoRepositoryPresent:
                repo = branch_bzrdir.create_repository()
            if not repo.supports_rich_root():
                raise errors.RootNotRich()
            new_branch = branch_bzrdir.create_branch()
            new_branch.pull(self.branch)
            for parent_id in self.get_parent_ids():
                new_branch.fetch(self.branch, parent_id)
            tree_transport = self.controldir.root_transport.clone(sub_path)
            if tree_transport.base != branch_transport.base:
                tree_bzrdir = format.initialize_on_transport(tree_transport)
                tree_bzrdir.set_branch_reference(new_branch)
            else:
                tree_bzrdir = branch_bzrdir
            wt = tree_bzrdir.create_workingtree(_mod_revision.NULL_REVISION)
            wt.set_parent_ids(self.get_parent_ids())
            return wt

    def _get_check_refs(self):
        """Return the references needed to perform a check of this tree.

        The default implementation returns no refs, and is only suitable for
        trees that have no local caching and can commit on ghosts at any time.

        :seealso: breezy.check for details about check_refs.
        """
        return []

    def copy_content_into(self, tree, revision_id=None):
        """Copy the current content and user files of this tree into tree."""
        with self.lock_read():
            if revision_id is None:
                merge.transform_tree(tree, self)
            else:
                # TODO now merge from tree.last_revision to revision (to
                # preserve user local changes)
                try:
                    other_tree = self.revision_tree(revision_id)
                except errors.NoSuchRevision:
                    other_tree = self.branch.repository.revision_tree(
                        revision_id)

                merge.transform_tree(tree, other_tree)
                if revision_id == _mod_revision.NULL_REVISION:
                    new_parents = []
                else:
                    new_parents = [revision_id]
                tree.set_parent_ids(new_parents)


class GitWorkingTreeFormat(workingtree.WorkingTreeFormat):

    _tree_class = GitWorkingTree

    supports_versioned_directories = False

    supports_setting_file_ids = False

    supports_store_uncommitted = False

    supports_leftmost_parent_id_as_ghost = False

    supports_righthand_parent_id_as_ghost = False

    requires_normalized_unicode_filenames = True

    supports_merge_modified = False

    ignore_filename = ".gitignore"

    @property
    def _matchingcontroldir(self):
        from .dir import LocalGitControlDirFormat
        return LocalGitControlDirFormat()

    def get_format_description(self):
        return "Git Working Tree"

    def initialize(self, a_controldir, revision_id=None, from_branch=None,
                   accelerator_tree=None, hardlink=False):
        """See WorkingTreeFormat.initialize()."""
        if not isinstance(a_controldir, LocalGitDir):
            raise errors.IncompatibleFormat(self, a_controldir)
        branch = a_controldir.open_branch(nascent_ok=True)
        if revision_id is not None:
            branch.set_last_revision(revision_id)
        wt = GitWorkingTree(
            a_controldir, a_controldir.open_repository(), branch)
        for hook in MutableTree.hooks['post_build_tree']:
            hook(wt)
        return wt<|MERGE_RESOLUTION|>--- conflicted
+++ resolved
@@ -746,12 +746,7 @@
 
     def is_executable(self, path):
         with self.lock_read():
-<<<<<<< HEAD
             if self.trust_executable_bit:
-=======
-            if getattr(self, "_supports_executable",
-                       osutils.supports_executable)():
->>>>>>> 13d86283
                 mode = self._lstat(path).st_mode
             else:
                 (index, subpath) = self._lookup_index(path.encode('utf-8'))
@@ -762,15 +757,9 @@
             return bool(stat.S_ISREG(mode) and stat.S_IEXEC & mode)
 
     def _is_executable_from_path_and_stat(self, path, stat_result):
-<<<<<<< HEAD
         if self.trust_executable_bit:
-            return self._is_executable_from_path_and_stat_from_stat(path, stat_result)
-=======
-        if getattr(self, "_supports_executable",
-                   osutils.supports_executable)():
             return self._is_executable_from_path_and_stat_from_stat(
                 path, stat_result)
->>>>>>> 13d86283
         else:
             return self._is_executable_from_path_and_stat_from_basis(
                 path, stat_result)
@@ -1176,14 +1165,10 @@
             self.user_transport.local_abspath('.'),
             self.control_transport.local_abspath("index"),
             self.store,
-<<<<<<< HEAD
-            None if self.branch.head is None else self.store[self.branch.head].tree,
-            honor_filemode=self.trust_executable_bit)
-=======
             None
             if self.branch.head is None
-            else self.store[self.branch.head].tree)
->>>>>>> 13d86283
+            else self.store[self.branch.head].tree,
+            honor_filemode=self.trust_executable_bit)
 
     def reset_state(self, revision_ids=None):
         """Reset the state of the working tree.
