# Copyright (C) 2007-2018 Jelmer Vernooij <jelmer@jelmer.uk>
#
# This program is free software; you can redistribute it and/or modify
# it under the terms of the GNU General Public License as published by
# the Free Software Foundation; either version 2 of the License, or
# (at your option) any later version.
#
# This program is distributed in the hope that it will be useful,
# but WITHOUT ANY WARRANTY; without even the implied warranty of
# MERCHANTABILITY or FITNESS FOR A PARTICULAR PURPOSE.  See the
# GNU General Public License for more details.
#
# You should have received a copy of the GNU General Public License
# along with this program; if not, write to the Free Software
# Foundation, Inc., 51 Franklin Street, Fifth Floor, Boston, MA 02110-1301 USA

"""Remote dirs, repositories and branches."""

import re

from dulwich.refs import SymrefLoop

from .. import config, debug, errors, osutils, trace, ui, urlutils
from ..controldir import BranchReferenceLoop
from ..errors import (
    AlreadyBranchError,
    BzrError,
    DivergedBranches,
    InProcessTransport,
    InvalidRevisionId,
    LockContention,
    NoSuchRevision,
    NoSuchTag,
    NotBranchError,
    NotLocalUrl,
    PermissionDenied,
    TransportError,
    UnexpectedHttpStatus,
    UninitializableFormat,
)
from ..push import PushResult
from ..revision import NULL_REVISION
from ..revisiontree import RevisionTree
from ..transport import NoSuchFile, Transport, register_urlparse_netloc_protocol
from . import is_github_url, lazy_check_versions, user_agent_for_github

lazy_check_versions()

import os
import select
import urllib.parse as urlparse

import dulwich
import dulwich.client
from dulwich.errors import GitProtocolError, HangupException
from dulwich.pack import (
    PACK_SPOOL_FILE_MAX_SIZE,
    Pack,
    load_pack_index,
    pack_objects_to_data,
)
from dulwich.refs import SYMREF, DictRefsContainer
from dulwich.repo import NotGitRepository

from .branch import (
    GitBranch,
    GitBranchFormat,
    GitBranchPushResult,
    GitTags,
    _quick_lookup_revno,
)
from .dir import GitControlDirFormat, GitDir
from .errors import GitSmartRemoteNotSupported
from .mapping import encode_git_path, mapping_registry
from .object_store import get_object_store
from .push import remote_divergence
from .refs import is_peeled, ref_to_tag_name, tag_name_to_ref
from .repository import GitRepository, GitRepositoryFormat

# urlparse only supports a limited number of schemes by default
register_urlparse_netloc_protocol("git")
register_urlparse_netloc_protocol("git+ssh")


class GitPushResult(PushResult):
    """Push result for Git repositories.

    Extends the base PushResult class to provide Git-specific functionality
    for looking up revision numbers in Git branches.
    """

    def _lookup_revno(self, revid):
        """Look up revision number for a given revision ID.

        Args:
            revid: The revision ID to look up.

        Returns:
            The revision number if found, None if Git smart remote is not supported.
        """
        try:
            return _quick_lookup_revno(self.source_branch, self.target_branch, revid)
        except GitSmartRemoteNotSupported:
            return None

    @property
    def old_revno(self):
        """Get the old revision number.

        Returns:
            The revision number for the old revision ID.
        """
        return self._lookup_revno(self.old_revid)

    @property
    def new_revno(self):
        """Get the new revision number.

        Returns:
            The revision number for the new revision ID.
        """
        return self._lookup_revno(self.new_revid)


# Don't run any tests on GitSmartTransport as it is not intended to be
# a full implementation of Transport
def get_test_permutations():
    """Get test permutations for GitSmartTransport.

    GitSmartTransport is not intended to be a full implementation of Transport,
    so no tests are run on it.

    Returns:
        Empty list indicating no test permutations.
    """
    return []


def split_git_url(url):
    """Split a Git URL.

    :param url: Git URL
    :return: Tuple with host, port, username, path.
    """
    parsed_url = urlparse.urlparse(url)
    path = urlparse.unquote(parsed_url.path)
    if path.startswith("/~"):
        path = path[1:]
    return (parsed_url.hostname or "", parsed_url.port, parsed_url.username, path)


class RemoteGitError(BzrError):
    """Error raised when remote Git server returns an error.

    This exception is used to wrap generic error messages from remote Git servers
    that don't match any specific error pattern.
    """

    _fmt = "Remote server error: %(msg)s"


class ProtectedBranchHookDeclined(BzrError):
    """Error raised when a protected branch hook declines a push operation.

    This exception is raised when a Git server's protected branch hook
    prevents a push operation from completing.
    """

    _fmt = "Protected branch hook declined"


class HeadUpdateFailed(BzrError):
    """Error raised when unable to update the remote HEAD branch.

    This exception occurs when the remote Git repository's HEAD branch
    cannot be updated, typically requiring explicit branch specification.
    """

    _fmt = (
        "Unable to update remote HEAD branch. To update the master "
        "branch, specify the URL %(base_url)s,branch=master."
    )

    def __init__(self, base_url):
        """Initialize HeadUpdateFailed exception.

        Args:
            base_url: The base URL of the repository where HEAD update failed.
        """
        super().__init__()
        self.base_url = base_url


def parse_git_error(url, message):
    """Parse a remote git server error and return a bzr exception.

    :param url: URL of the remote repository
    :param message: Message sent by the remote git server
    """
    message = str(message).strip()
    if (
        message.startswith("Could not find Repository ")
        or message == "Repository not found."
        or (message.startswith("Repository ") and message.endswith(" not found."))
    ):
        return NotBranchError(url, message)
    if message == "HEAD failed to update":
        base_url = urlutils.strip_segment_parameters(url)
        return HeadUpdateFailed(base_url)
    if message.startswith("access denied or repository not exported:"):
        extra, path = message.split(":", 1)
        return PermissionDenied(path.strip(), extra)
    if message.endswith("You are not allowed to push code to this project."):
        return PermissionDenied(url, message)
    if message.endswith(" does not appear to be a git repository"):
        return NotBranchError(url, message)
    if message == "A repository for this project does not exist yet.":
        return NotBranchError(url, message)
    if message == "pre-receive hook declined":
        return PermissionDenied(url, message)
    if re.match("(.+) is not a valid repository name", message.splitlines()[0]):
        return NotBranchError(url, message)
    if message == (
        "GitLab: You are not allowed to push code to protected branches "
        "on this project."
    ):
        return PermissionDenied(url, message)
    m = re.match(r"Permission to ([^ ]+) denied to ([^ ]+)\.", message)
    if m:
        return PermissionDenied(m.group(1), f"denied to {m.group(2)}")
    if message == "Host key verification failed.":
        return TransportError("Host key verification failed")
    if message == "[Errno 104] Connection reset by peer":
        return ConnectionResetError(message)
    if message == "The remote server unexpectedly closed the connection.":
        return TransportError(message)
    m = re.match(r"unexpected http resp ([0-9]+) for (.*)", message)
    if m:
        # TODO(jelmer): Have dulwich raise an exception and look at that instead?
        return UnexpectedHttpStatus(
            path=m.group(2), code=int(m.group(1)), extra=message
        )
    if message == "protected branch hook declined":
        return ProtectedBranchHookDeclined(msg=message)
    # Don't know, just return it to the user as-is
    return RemoteGitError(message)


def parse_git_hangup(url, e):
    """Parse the error lines from a git servers stderr on hangup.

    :param url: URL of the remote repository
    :param e: A HangupException
    """
    stderr_lines = getattr(e, "stderr_lines", None)
    if not stderr_lines:
        return ConnectionResetError("Connection closed early")
    if all(line.startswith(b"remote: ") for line in stderr_lines):
        stderr_lines = [line[len(b"remote: ") :] for line in stderr_lines]
    interesting_lines = [
        line for line in stderr_lines if line and line.replace(b"=", b"")
    ]
    if len(interesting_lines) == 1:
        interesting_line = interesting_lines[0]
        return parse_git_error(url, interesting_line.decode("utf-8", "surrogateescape"))
    return RemoteGitError(b"\n".join(stderr_lines).decode("utf-8", "surrogateescape"))


class GitSmartTransport(Transport):
    """Git smart protocol transport.

    This transport implements the Git smart protocol for communicating with
    remote Git repositories. It is not intended to be a full implementation
    of Transport and only supports Git-specific operations.
    """

    def __init__(self, url, _client=None):
        """Initialize GitSmartTransport.

        Args:
            url: The Git repository URL.
            _client: Optional pre-configured Git client.
        """
        Transport.__init__(self, url)
        (self._host, self._port, self._username, self._path) = split_git_url(url)
        if debug.debug_flag_enabled("transport"):
            trace.mutter(
                "host: %r, user: %r, port: %r, path: %r",
                self._host,
                self._username,
                self._port,
                self._path,
            )
        self._client = _client
        self._stripped_path = self._path.rsplit(",", 1)[0]

    def external_url(self):
        """Get the external URL for this transport.

        Returns:
            The base URL of this transport.
        """
        return self.base

    def has(self, relpath):
        """Check if a relative path exists.

        Git smart transport doesn't support file existence checks.

        Args:
            relpath: Relative path to check.

        Returns:
            Always False, as Git smart protocol doesn't support file checks.
        """
        return False

    def _get_client(self):
        """Get the Git client for this transport.

        Raises:
            NotImplementedError: Must be implemented by subclasses.
        """
        raise NotImplementedError(self._get_client)

    def _get_path(self):
        """Get the repository path for Git operations.

        Returns:
            The stripped repository path without URL parameters.
        """
        return self._stripped_path

    def get(self, path):
        """Get a file from the transport.

        Git smart transport doesn't support file retrieval.

        Args:
            path: Path to the file.

        Raises:
            NoSuchFile: Always raised as file access is not supported.
        """
        raise NoSuchFile(path)

    def abspath(self, relpath):
        """Return absolute URL for a relative path.

        Args:
            relpath: Relative path to convert.

        Returns:
            Absolute URL by joining base URL with relative path.
        """
        return urlutils.join(self.base, relpath)

    def clone(self, offset=None):
        """See Transport.clone()."""
        newurl = self.base if offset is None else urlutils.join(self.base, offset)

        return self.__class__(newurl, self._client)


class TCPGitSmartTransport(GitSmartTransport):
    """TCP-based Git smart transport.

    Implements Git smart protocol over TCP connections using the 'git://' scheme.
    """

    _scheme = "git"

    def _get_client(self):
        """Get a Git client for TCP connections.

        Returns:
            A Git client appropriate for TCP connections. Returns a cached client
            if available, SubprocessGitClient for local connections, or
            TCPGitClient for remote connections.
        """
        if self._client is not None:
            ret = self._client
            self._client = None
            return ret
        if self._host == "":
            # return dulwich.client.LocalGitClient()
            return dulwich.client.SubprocessGitClient()
        return dulwich.client.TCPGitClient(
            self._host, self._port, report_activity=self._report_activity
        )


class SSHSocketWrapper:
    """Wrapper for SSH sockets to provide a file-like interface.

    This class wraps an SSH socket to provide read/write methods compatible
    with Git protocol expectations.
    """

    def __init__(self, sock):
        """Initialize SSH socket wrapper.

        Args:
            sock: The SSH socket to wrap.
        """
        self.sock = sock

    def read(self, len=None):
        """Read data from the SSH socket.

        Args:
            len: Maximum number of bytes to read.

        Returns:
            Data read from the socket.
        """
        return self.sock.recv(len)

    def write(self, data):
        """Write data to the SSH socket.

        Args:
            data: Data to write to the socket.

        Returns:
            Number of bytes written.
        """
        return self.sock.write(data)

    def can_read(self):
        """Check if data is available for reading.

        Returns:
            True if data is available for reading, False otherwise.
        """
        return len(select.select([self.sock.fileno()], [], [], 0)[0]) > 0


class DulwichSSHVendor(dulwich.client.SSHVendor):
    """SSH vendor implementation for Dulwich using Breezy's SSH transport.

    This class integrates Dulwich's SSH client with Breezy's SSH transport
    infrastructure, providing a bridge between the two systems.
    """

    def __init__(self):
        """Initialize DulwichSSHVendor with Breezy's SSH vendor."""
        from ..transport import ssh

        self.bzr_ssh_vendor = ssh._get_ssh_vendor()

    def run_command(self, host, command, username=None, port=None):
        """Run a command on a remote host via SSH.

        Args:
            host: Target hostname.
            command: Command to execute on the remote host.
            username: Optional username for SSH connection.
            port: Optional port number for SSH connection.

        Returns:
            Socket wrapper for the SSH connection.

        Raises:
            AssertionError: If the connection type is not supported.
        """
        connection = self.bzr_ssh_vendor.connect_ssh(
            username=username, password=None, port=port, host=host, command=command
        )
        (kind, io_object) = connection.get_sock_or_pipes()
        if kind == "socket":
            return SSHSocketWrapper(io_object)
        else:
            raise AssertionError(f"Unknown io object kind {kind!r}'")


# dulwich.client.get_ssh_vendor = DulwichSSHVendor


class SSHGitSmartTransport(GitSmartTransport):
    """SSH-based Git smart transport.

    Implements Git smart protocol over SSH connections using the 'git+ssh://' scheme.
    """

    _scheme = "git+ssh"

    def _get_path(self):
        """Get the repository path for SSH connections.

        Handles SSH-specific path conventions, including home directory shortcuts.

        Returns:
            The repository path with SSH-specific transformations applied.
        """
        path = self._stripped_path
        if path.startswith("/~/"):
            return path[3:]
        return path

    def _get_client(self):
        if self._client is not None:
            ret = self._client
            self._client = None
            return ret
        location_config = config.LocationConfig(self.base)
        client = dulwich.client.SSHGitClient(
            self._host,
            self._port,
            self._username,
            report_activity=self._report_activity,
        )
        # Set up alternate pack program paths
        upload_pack = location_config.get_user_option("git_upload_pack")
        if upload_pack:
            client.alternative_paths["upload-pack"] = upload_pack
        receive_pack = location_config.get_user_option("git_receive_pack")
        if receive_pack:
            client.alternative_paths["receive-pack"] = receive_pack
        return client


class RemoteGitBranchFormat(GitBranchFormat):
    """Branch format for remote Git branches.

    This format represents Git branches accessed via remote protocols and
    cannot be initialized locally.
    """

    def get_format_description(self):
        """Get a description of this branch format.

        Returns:
            Human-readable description of the format.
        """
        return "Remote Git Branch"

    @property
    def _matchingcontroldir(self):
        """Get the matching control directory format.

        Returns:
            RemoteGitControlDirFormat instance.
        """
        return RemoteGitControlDirFormat()

    def initialize(
        self, a_controldir, name=None, repository=None, append_revisions_only=None
    ):
        """Initialize a new branch.

        Remote Git branches cannot be initialized.

        Args:
            a_controldir: Control directory for the branch.
            name: Optional branch name.
            repository: Optional repository instance.
            append_revisions_only: Optional flag for append-only mode.

        Raises:
            UninitializableFormat: Always raised as remote branches cannot be initialized.
        """
        raise UninitializableFormat(self)


class DefaultProgressReporter:
    """Default progress reporter for Git operations.

    Parses Git progress messages and reports them through Breezy's progress
    infrastructure. Also collects error messages for later processing.
    """

    _GIT_PROGRESS_PARTIAL_RE = re.compile(r"(.*?): +(\d+)% \((\d+)/(\d+)\)")
    _GIT_PROGRESS_TOTAL_RE = re.compile(r"(.*?): (\d+)")

    def __init__(self, pb):
        """Initialize progress reporter.

        Args:
            pb: Progress bar instance to report progress to.
        """
        self.pb = pb
        self.errors = []

    def progress(self, text):
        """Process a progress message from Git.

        Parses Git progress output and updates the progress bar accordingly.
        Error messages are collected separately and displayed immediately.

        Args:
            text: Raw progress text from Git (bytes).
        """
        text = text.rstrip(b"\r\n")
        text = text.decode("utf-8", "surrogateescape")
        if text.lower().startswith("error: "):
            error = text[len("error: ") :]
            self.errors.append(error)
            trace.show_error("git: %s", error)
        else:
            trace.mutter("git: %s", text)
            g = self._GIT_PROGRESS_PARTIAL_RE.match(text)
            if g is not None:
                (text, _pct, current, total) = g.groups()
                self.pb.update(text, int(current), int(total))
            else:
                g = self._GIT_PROGRESS_TOTAL_RE.match(text)
                if g is not None:
                    (text, total) = g.groups()
                    self.pb.update(text, None, int(total))
                else:
                    trace.note("%s", text)


_LOCK_REF_ERROR_MATCHER = re.compile("cannot lock ref '(.*)': (.*)")


class RemoteGitDir(GitDir):
    """Control directory for remote Git repositories.

    Provides access to remote Git repositories through various Git protocols
    (SSH, HTTP, TCP). Handles Git-specific operations like fetch_pack and
    send_pack while maintaining compatibility with Breezy's ControlDir interface.
    """

    def __init__(self, transport, format, client, client_path):
        """Initialize RemoteGitDir.

        Args:
            transport: Transport for accessing the remote repository.
            format: The control directory format.
            client: Git client for protocol operations.
            client_path: Path to the repository on the remote server.
        """
        self._format = format
        self.root_transport = transport
        self.transport = transport
        self._mode_check_done = None
        self._client = client
        self._client_path = client_path
        self.base = self.root_transport.base
        self._refs = None

    @property
    def _gitrepository_class(self):
        """Get the Git repository class to use.

        Returns:
            RemoteGitRepository class for remote repositories.
        """
        return RemoteGitRepository

    def archive(
        self,
        format,
        committish,
        write_data,
        progress=None,
        write_error=None,
        subdirs=None,
        prefix=None,
        recurse_nested=False,
    ):
        """Create an archive of the repository at a specific commit.

        Args:
            format: Archive format (e.g., 'tar', 'zip').
            committish: Commit, tag, or ref to archive.
            write_data: Callback to write archive data.
            progress: Optional progress callback.
            write_error: Optional error callback.
            subdirs: Optional list of subdirectories to include.
            prefix: Optional prefix for archive entries.
            recurse_nested: Whether to recurse into nested repositories.

        Raises:
            NotImplementedError: If recurse_nested is True.
            NoSuchExportFormat: If the archive format is not supported.
        """
        if recurse_nested:
            raise NotImplementedError("recurse_nested is not yet supported")
        if progress is None:
            pb = ui.ui_factory.nested_progress_bar()
            progress = DefaultProgressReporter(pb).progress
        else:
            pb = None

        def progress_wrapper(message):
            if message.startswith(b"fatal: Unknown archive format '"):
                format = message.strip()[len(b"fatal: Unknown archive format '") : -1]
                raise errors.NoSuchExportFormat(format.decode("ascii"))
            return progress(message)

        try:
            self._client.archive(
                self._client_path,
                committish,
                write_data,
                progress_wrapper,
                write_error,
                format=(format.encode("ascii") if format else None),
                subdirs=subdirs,
                prefix=(encode_git_path(prefix) if prefix else None),
            )
        except HangupException as e:
            raise parse_git_hangup(self.transport.external_url(), e) from e
        except GitProtocolError as e:
            raise parse_git_error(self.transport.external_url(), e) from e
        finally:
            if pb is not None:
                pb.finished()

    def fetch_pack(self, determine_wants, graph_walker, pack_data, progress=None):
        """Fetch a pack from the remote repository.

        Args:
            determine_wants: Callback to determine which objects are wanted.
            graph_walker: Graph walker for traversing object relationships.
            pack_data: Callback to receive pack data.
            progress: Optional progress reporter.

        Returns:
            FetchPackResult containing fetched data and refs.

        Raises:
            ConnectionResetError: If the connection is closed unexpectedly.
            RemoteGitError: For various Git protocol errors.
        """
        if progress is None:
            pb = ui.ui_factory.nested_progress_bar()
            progress = DefaultProgressReporter(pb).progress
        else:
            pb = None
        try:
            result = self._client.fetch_pack(
                self._client_path, determine_wants, graph_walker, pack_data, progress
            )
            if result.refs is None:
                result.refs = {}
            self._refs = remote_refs_dict_to_container(result.refs, result.symrefs)
            return result
        except HangupException as e:
            raise parse_git_hangup(self.transport.external_url(), e) from e
        except GitProtocolError as e:
            raise parse_git_error(self.transport.external_url(), e) from e
        finally:
            if pb is not None:
                pb.finished()

    def send_pack(self, get_changed_refs, generate_pack_data, progress=None):
        """Send a pack to the remote repository.

        Args:
            get_changed_refs: Callback to determine which refs to update.
            generate_pack_data: Callback to generate pack data to send.
            progress: Optional progress reporter.

        Returns:
            SendPackResult with status information for each ref.

        Raises:
            ConnectionResetError: If the connection is closed unexpectedly.
            RemoteGitError: For various Git protocol errors.
            LockContention: If a ref cannot be locked.
        """
        if progress is None:
            pb = ui.ui_factory.nested_progress_bar()
            progress_reporter = DefaultProgressReporter(pb)
            progress = progress_reporter.progress
        else:
            progress_reporter = None
            pb = None

        def get_changed_refs_wrapper(remote_refs):
            if self._refs is not None:
                update_refs_container(self._refs, remote_refs)
            return get_changed_refs(remote_refs)

        try:
            result = self._client.send_pack(
                self._client_path,
                get_changed_refs_wrapper,
                generate_pack_data,
                progress,
            )
            for ref, msg in list(result.ref_status.items()):
                if msg:
                    result.ref_status[ref] = RemoteGitError(msg=msg)
            if progress_reporter:
                for error in progress_reporter.errors:
                    m = _LOCK_REF_ERROR_MATCHER.match(error)
                    if m:
                        result.ref_status[m.group(1)] = LockContention(
                            m.group(1), m.group(2)
                        )
            return result
        except HangupException as e:
            raise parse_git_hangup(self.transport.external_url(), e) from e
        except GitProtocolError as e:
            raise parse_git_error(self.transport.external_url(), e) from e
        finally:
            if pb is not None:
                pb.finished()

    def create_branch(
        self, name=None, repository=None, append_revisions_only=None, ref=None
    ):
        """Create a new branch in the repository.

        Args:
            name: Name of the branch to create.
            repository: Repository for the branch (unused).
            append_revisions_only: Whether branch is append-only (unused).
            ref: Specific ref to use for the branch.

        Returns:
            RemoteGitBranch instance for the new branch.

        Raises:
            AlreadyBranchError: If the branch already exists.
        """
        refname = self._get_selected_ref(name, ref)
        if refname != b"HEAD" and refname in self.get_refs_container():
            raise AlreadyBranchError(self.user_url)
        ref_chain, sha = self.get_refs_container().follow(self._get_selected_ref(name))
        if ref_chain and ref_chain[0] == b"HEAD" and len(ref_chain) > 1:
            refname = ref_chain[1]
        repo = self.open_repository()
        return RemoteGitBranch(self, repo, refname, sha)

    def destroy_branch(self, name=None):
        """Destroy a branch on the remote repository.

        Args:
            name: Name of the branch to destroy. If None, uses the default branch.

        Raises:
            NotBranchError: If the branch doesn't exist.
            RemoteGitError: If the server rejects the deletion.
        """
        refname = self._get_selected_ref(name)

        def get_changed_refs(old_refs):
            ret = {}
            if refname not in old_refs:
                raise NotBranchError(self.user_url)
            ret[refname] = dulwich.client.ZERO_SHA
            return ret

        def generate_pack_data(have, want, ofs_delta=False, progress=None):
            return pack_objects_to_data([])

        result = self.send_pack(get_changed_refs, generate_pack_data)
        error = result.ref_status.get(refname)
        if error:
            raise error

    @property
    def user_url(self):
        """Get the user-visible URL for this repository.

        Returns:
            The control URL that users see.
        """
        return self.control_url

    @property
    def user_transport(self):
        """Get the user transport for this repository.

        Returns:
            The root transport instance.
        """
        return self.root_transport

    @property
    def control_url(self):
        """Get the control URL for this repository.

        Returns:
            The base URL of the control transport.
        """
        return self.control_transport.base

    @property
    def control_transport(self):
        """Get the control transport for this repository.

        Returns:
            The root transport instance.
        """
        return self.root_transport

    def open_repository(self):
        """Open the repository associated with this control directory.

        Returns:
            RemoteGitRepository instance for this repository.
        """
        return RemoteGitRepository(self)

    def get_branch_reference(self, name=None):
        """Get the reference URL for a symbolic branch reference.

        Args:
            name: Name of the branch to get reference for.

        Returns:
            URL with parameters indicating the target branch, or None if not
            a symbolic reference.

        Raises:
            BranchReferenceLoop: If there's a circular reference.
        """
        ref = self._get_selected_ref(name)
        try:
            ref_chain, _unused_sha = self.get_refs_container().follow(ref)
<<<<<<< HEAD
        except SymrefLoop as err:
            raise BranchReferenceLoop(self) from err
=======
        except SymrefLoop:
            raise BranchReferenceLoop(self)
>>>>>>> 6f7ec3d8
        if len(ref_chain) == 1:
            return None
        target_ref = ref_chain[1]
        from .refs import ref_to_branch_name

        try:
            branch_name = ref_to_branch_name(target_ref)
        except ValueError:
            params = {"ref": urlutils.quote(target_ref.decode("utf-8"), "")}
        else:
            if branch_name != "":
                params = {"branch": urlutils.quote(branch_name, "")}
            else:
                params = {}
        return urlutils.join_segment_parameters(self.user_url.rstrip("/"), params)

    def open_branch(
        self,
        name=None,
        unsupported=False,
        ignore_fallbacks=False,
        ref=None,
        possible_transports=None,
        nascent_ok=False,
    ):
        """Open a branch from the repository.

        Args:
            name: Name of the branch to open.
            unsupported: Whether to allow unsupported branches (unused).
            ignore_fallbacks: Whether to ignore fallback branches (unused).
            ref: Specific ref to use for the branch.
            possible_transports: List of possible transports (unused).
            nascent_ok: Whether nascent branches are acceptable.

        Returns:
            RemoteGitBranch instance.

        Raises:
            BranchReferenceLoop: If there's a circular reference.
            NotBranchError: If the branch doesn't exist and nascent_ok is False.
        """
        repo = self.open_repository()
        ref = self._get_selected_ref(name, ref)
        try:
            ref_chain, sha = self.get_refs_container().follow(ref)
        except SymrefLoop as err:
            raise BranchReferenceLoop(self) from err
        except NotGitRepository as err:
            raise NotBranchError(self.root_transport.base, controldir=self) from err
        if not nascent_ok and sha is None:
            raise NotBranchError(self.root_transport.base, controldir=self)
        return RemoteGitBranch(self, repo, ref_chain[-1], sha)

    def open_workingtree(self, recommend_upgrade=False):
        """Open the working tree for this repository.

        Remote repositories don't have working trees.

        Args:
            recommend_upgrade: Whether to recommend upgrade (unused).

        Raises:
            NotLocalUrl: Always raised as remote repos have no working trees.
        """
        raise NotLocalUrl(self.transport.base)

    def has_workingtree(self):
        """Check if this repository has a working tree.

        Remote repositories never have working trees.

        Returns:
            Always False.
        """
        return False

    def get_peeled(self, name):
        """Get the peeled SHA for a ref.

        Args:
            name: Name of the ref to get peeled SHA for.

        Returns:
            The peeled SHA if available.
        """
        return self.get_refs_container().get_peeled(name)

    def get_refs_container(self):
        """Get the refs container for this repository.

        Returns:
            DictRefsContainer with all refs from the remote repository.
        """
        if self._refs is not None:
            return self._refs
        result = self.fetch_pack(
            lambda x: None, None, lambda x: None, lambda x: trace.mutter(f"git: {x}")
        )
        self._refs = remote_refs_dict_to_container(result.refs, result.symrefs)
        return self._refs

    def push_branch(
        self,
        source,
        revision_id=None,
        overwrite=False,
        remember=False,
        create_prefix=False,
        lossy=False,
        name=None,
        tag_selector=None,
    ):
        """Push the source branch into this ControlDir."""
        if revision_id is None:
            # No revision supplied by the user, default to the branch
            # revision
            revision_id = source.last_revision()
        else:
            if not source.repository.has_revision(revision_id):
                raise NoSuchRevision(source, revision_id)

        push_result = GitPushResult()
        push_result.workingtree_updated = None
        push_result.master_branch = None
        push_result.source_branch = source
        push_result.stacked_on = None
        push_result.branch_push_result = None
        repo = self.find_repository()
        refname = self._get_selected_ref(name)
        try:
            ref_chain, old_sha = self.get_refs_container().follow(refname)
        except NotBranchError:
            actual_refname = refname
            old_sha = None
        else:
            actual_refname = ref_chain[-1] if ref_chain else refname
        if isinstance(source, GitBranch) and lossy:
            raise errors.LossyPushToSameVCS(source.controldir, self)
        source_store = get_object_store(source.repository)
        fetch_tags = source.get_config_stack().get("branch.fetch_tags")

        def get_changed_refs(remote_refs):
            if self._refs is not None:
                update_refs_container(self._refs, remote_refs)
            ret = {}
            # TODO(jelmer): Unpeel if necessary
            push_result.new_original_revid = revision_id
            if lossy:
                new_sha = source_store._lookup_revision_sha1(revision_id)
            else:
                try:
                    new_sha = repo.lookup_bzr_revision_id(revision_id)[0]
                except errors.NoSuchRevision as err:
                    raise errors.NoRoundtrippingSupport(
                        source, self.open_branch(name=name, nascent_ok=True)
                    ) from err
            old_sha = remote_refs.get(actual_refname)
            if not overwrite and remote_divergence(old_sha, new_sha, source_store):
                raise DivergedBranches(source, self.open_branch(name, nascent_ok=True))
            ret[actual_refname] = new_sha
            if fetch_tags:
                for tagname, revid in source.tags.get_tag_dict().items():
                    if tag_selector and not tag_selector(tagname):
                        continue
                    if lossy:
                        try:
                            new_sha = source_store._lookup_revision_sha1(revid)
                        except KeyError:
                            if source.repository.has_revision(revid):
                                raise
                    else:
                        try:
                            new_sha = repo.lookup_bzr_revision_id(revid)[0]
                        except errors.NoSuchRevision:
                            continue
                        else:
                            if not source.repository.has_revision(revid):
                                continue
                    ret[tag_name_to_ref(tagname)] = new_sha
            return ret

        with source_store.lock_read():

            def generate_pack_data(have, want, ofs_delta=True, progress=None):
                # dulwich >= 0.24.3 API: can be called as either
                # - generate_pack_data(have, want, ofs_delta_bool) or
                # - generate_pack_data(have, want, ofs_delta=bool)
                # Accept both as optional keyword arguments for compatibility
                git_repo = getattr(source.repository, "_git", None)
                shallow = git_repo.get_shallow() if git_repo else None
                if lossy:
                    return source_store.generate_lossy_pack_data(
                        have,
                        want,
                        shallow=shallow,
                        progress=progress,
                        ofs_delta=ofs_delta,
                    )
                elif shallow:
                    return source_store.generate_pack_data(
                        have,
                        want,
                        shallow=shallow,
                        progress=progress,
                        ofs_delta=ofs_delta,
                    )
                else:
                    return source_store.generate_pack_data(
                        have, want, progress=progress, ofs_delta=ofs_delta
                    )

            dw_result = self.send_pack(get_changed_refs, generate_pack_data)
            new_refs = dw_result.refs
            error = dw_result.ref_status.get(actual_refname)
            if error:
                raise error
            for ref, error in dw_result.ref_status.items():
                if error:
                    trace.warning("unable to open ref %s: %s", ref, error)
        push_result.new_revid = repo.lookup_foreign_revision_id(
            new_refs[actual_refname]
        )
        if old_sha is not None:
            push_result.old_revid = repo.lookup_foreign_revision_id(old_sha)
        else:
            push_result.old_revid = NULL_REVISION
        if self._refs is not None:
            update_refs_container(self._refs, new_refs)
        push_result.target_branch = self.open_branch(name)
        if old_sha is not None:
            push_result.branch_push_result = GitBranchPushResult()
            push_result.branch_push_result.source_branch = source
            push_result.branch_push_result.target_branch = push_result.target_branch
            push_result.branch_push_result.local_branch = None
            push_result.branch_push_result.master_branch = push_result.target_branch
            push_result.branch_push_result.old_revid = push_result.old_revid
            push_result.branch_push_result.new_revid = push_result.new_revid
            push_result.branch_push_result.new_original_revid = (
                push_result.new_original_revid
            )
        if source.get_push_location() is None or remember:
            source.set_push_location(push_result.target_branch.base)
        return push_result

    def _find_commondir(self):
        # There is no way to find the commondir, if there is any.
        return self


class EmptyObjectStoreIterator(dict):
    """Empty object store iterator for empty pack files.

    Used when a fetch operation returns no objects, providing a compatible
    interface that returns no objects when iterated.
    """

    def iterobjects(self):
        """Iterate over objects in the store.

        Returns:
            Empty list since this store contains no objects.
        """
        return []


class TemporaryPackIterator(Pack):
    """Pack iterator for temporary pack files.

    Handles pack files that may not have pre-generated indexes, creating
    indexes on demand when needed.
    """

    def __init__(self, path, resolve_ext_ref):
        """Initialize TemporaryPackIterator.

        Args:
            path: Path to the pack file (without .pack extension).
            resolve_ext_ref: Function to resolve external references.
        """
        super().__init__(path, resolve_ext_ref=resolve_ext_ref)
        self._idx_load = lambda: self._idx_load_or_generate(self._idx_path)

    def _idx_load_or_generate(self, path):
        """Load or generate pack index file.

        If the index file doesn't exist, generates it from the pack data
        with progress reporting.

        Args:
            path: Path to the index file.

        Returns:
            Loaded pack index.
        """
        if not os.path.exists(path):
            with ui.ui_factory.nested_progress_bar() as pb:

                def report_progress(cur, total):
                    pb.update("generating index", cur, total)

                self.data.create_index(path, progress=report_progress)
        return load_pack_index(path)

    def __del__(self):
        """Clean up temporary files when the object is destroyed.

        Removes both the index and data files since they are temporary.
        """
        if self._idx is not None:
            self._idx.close()
            os.remove(self._idx_path)
        if self._data is not None:
            self._data.close()
            os.remove(self._data_path)


class BzrGitHttpClient(dulwich.client.HttpGitClient):
    """HTTP Git client integrated with Breezy's transport system.

    Uses Breezy's HTTP transport for authentication and connection handling
    while providing Git protocol functionality through Dulwich.
    """

    def __init__(self, transport, *args, **kwargs):
        """Initialize BzrGitHttpClient.

        Args:
            transport: Breezy transport instance for HTTP operations.
            *args: Additional arguments for parent class.
            **kwargs: Additional keyword arguments for parent class.
        """
        self.transport = transport
        url = urlutils.URL.from_string(transport.external_url())
        url.user = url.quoted_user = None
        url.password = url.quoted_password = None
        url = urlutils.strip_segment_parameters(str(url))
        super().__init__(url, *args, **kwargs)

    def archive(
        self,
        path,
        committish,
        write_data,
        progress=None,
        write_error=None,
        format=None,
        subdirs=None,
        prefix=None,
    ):
        """Create an archive from the repository.

        HTTP transport doesn't support Git archive operations.

        Args:
            path: Repository path.
            committish: Commit or ref to archive.
            write_data: Callback to write archive data.
            progress: Optional progress callback.
            write_error: Optional error callback.
            format: Archive format.
            subdirs: Subdirectories to include.
            prefix: Prefix for archive entries.

        Raises:
            GitSmartRemoteNotSupported: Always raised as HTTP doesn't support archives.
        """
        raise GitSmartRemoteNotSupported(self.archive, self)

    def _http_request(self, url, headers=None, data=None, allow_compression=False):
        """Perform HTTP request.

        :param url: Request URL.
        :param headers: Optional custom headers to override defaults.
        :param data: Request data.
        :return: Tuple (`response`, `read`), where response is an `urllib3`
            response object with additional `content_type` and
            `redirect_location` properties, and `read` is a consumable read
            method for the response data.
        """
        if is_github_url(url):
            headers["User-agent"] = user_agent_for_github()
        headers["Pragma"] = "no-cache"

        response = self.transport.request(
            ("GET" if data is None else "POST"),
            url,
            body=data,
            headers=headers,
            retries=8,
        )

        if response.status == 404:
            raise NotGitRepository()
        elif response.status != 200:
            raise GitProtocolError(
                "unexpected http resp %d for %s" % (response.status, url)
            )

        read = response.read

        class WrapResponse:
            def __init__(self, response):
                self._response = response
                self.status = response.status
                self.content_type = response.getheader("Content-Type")
                self.redirect_location = response._actual.geturl()

            def readlines(self):
                return self._response.readlines()

            def close(self):
                pass

        return WrapResponse(response), read


def _git_url_and_path_from_transport(external_url):
    """Extract Git URL and path from transport external URL.

    Args:
        external_url: External URL from transport.

    Returns:
        SplitResult with URL components.
    """
    url = urlutils.strip_segment_parameters(external_url)
    return urlparse.urlsplit(url)


class RemoteGitControlDirFormat(GitControlDirFormat):
    """Control directory format for remote Git repositories.

    This format handles remote Git repositories accessed via various protocols
    (HTTP, HTTPS, SSH, Git protocol). It does not support working trees since
    remote repositories are accessed read-only or for push operations.
    """

    supports_workingtrees = False

    @classmethod
    def _known_formats(self):
        """Get known formats for remote Git control directories.

        Returns:
            Set containing this format instance.
        """
        return {RemoteGitControlDirFormat()}

    def get_branch_format(self):
        """Get the branch format for remote Git repositories.

        Returns:
            RemoteGitBranchFormat instance.
        """
        return RemoteGitBranchFormat()

    @property
    def repository_format(self):
        """Get the repository format.

        Returns:
            GitRepositoryFormat instance.
        """
        return GitRepositoryFormat()

    def is_initializable(self):
        """Check if this format can be initialized.

        Remote repositories cannot be initialized locally.

        Returns:
            Always False.
        """
        return False

    def is_supported(self):
        """Check if this format is supported.

        Returns:
            Always True.
        """
        return True

    def open(self, transport, _found=None):
        """Open this directory."""
        split_url = _git_url_and_path_from_transport(transport.external_url())
        if isinstance(transport, GitSmartTransport):
            client = transport._get_client()
        elif split_url.scheme in ("http", "https"):
            client = BzrGitHttpClient(transport)
        elif split_url.scheme in ("file",):
            client = dulwich.client.LocalGitClient()
        else:
            raise NotBranchError(transport.base)
        if not _found:
            pass  # TODO(jelmer): Actually probe for something
        return RemoteGitDir(transport, self, client, split_url.path)

    def get_format_description(self):
        """Get a description of this format.

        Returns:
            Human-readable description.
        """
        return "Remote Git Repository"

    def initialize_on_transport(self, transport):
        """Initialize a new repository on transport.

        Remote repositories cannot be initialized.

        Args:
            transport: Transport to initialize on.

        Raises:
            UninitializableFormat: Always raised.
        """
        raise UninitializableFormat(self)

    def supports_transport(self, transport):
        """Check if this format supports the given transport.

        Args:
            transport: Transport to check support for.

        Returns:
            True if transport uses supported Git protocols.

        Raises:
            NotBranchError: If transport is in-process.
        """
        try:
            external_url = transport.external_url()
        except InProcessTransport as err:
            raise NotBranchError(path=transport.base) from err
        return (
            external_url.startswith("http:")
            or external_url.startswith("https:")
            or external_url.startswith("git+")
            or external_url.startswith("git:")
        )


class GitRemoteRevisionTree(RevisionTree):
    """Revision tree for remote Git repositories.

    Provides a limited interface for working with revision trees from remote
    Git repositories. Many operations are not supported due to the remote nature
    of the repository.
    """

    def archive(
        self,
        format,
        name,
        root=None,
        subdir=None,
        force_mtime=None,
        recurse_nested=False,
    ):
        """Create an archive of this tree.

        :param format: Format name (e.g. 'tar')
        :param name: target file name
        :param root: Root directory name (or None)
        :param subdir: Subdirectory to export (or None)
        :return: Iterator over archive chunks
        """
        if recurse_nested:
            # TODO(jelmer): Parse .gitmodules from archive afterwards?
            raise NotImplementedError("recurse_nested is not yet supported")
        commit = self._repository.lookup_bzr_revision_id(self.get_revision_id())[0]
        from tempfile import SpooledTemporaryFile

        f = SpooledTemporaryFile(max_size=PACK_SPOOL_FILE_MAX_SIZE, prefix="incoming-")
        # git-upload-archive(1) generaly only supports refs. So let's see if we
        # can find one.
        reverse_refs = {
            v: k
            for (k, v) in self._repository.controldir.get_refs_container()
            .as_dict()
            .items()
        }
        try:
            committish = reverse_refs[commit]
        except KeyError:
            # No? Maybe the user has uploadArchive.allowUnreachable enabled.
            # Let's hope for the best.
            committish = commit
        self._repository.archive(
            format,
            committish,
            f.write,
            subdirs=([subdir] if subdir else None),
            prefix=(root + "/") if root else "",
        )
        f.seek(0)
        return osutils.file_iterator(f)

    def is_versioned(self, path):
        """Check if a path is versioned in this tree.

        Not supported for remote revision trees.

        Args:
            path: Path to check.

        Raises:
            GitSmartRemoteNotSupported: Always raised.
        """
        raise GitSmartRemoteNotSupported(self.is_versioned, self)

    def has_filename(self, path):
        """Check if a filename exists in this tree.

        Not supported for remote revision trees.

        Args:
            path: Path to check.

        Raises:
            GitSmartRemoteNotSupported: Always raised.
        """
        raise GitSmartRemoteNotSupported(self.has_filename, self)

    def get_file_text(self, path):
        """Get the text content of a file in this tree.

        Not supported for remote revision trees.

        Args:
            path: Path to the file.

        Raises:
            GitSmartRemoteNotSupported: Always raised.
        """
        raise GitSmartRemoteNotSupported(self.get_file_text, self)

    def list_files(self, include_root=False, from_dir=None, recursive=True):
        """List files in this tree.

        Not supported for remote revision trees.

        Args:
            include_root: Whether to include the root directory.
            from_dir: Directory to start listing from.
            recursive: Whether to list recursively.

        Raises:
            GitSmartRemoteNotSupported: Always raised.
        """
        raise GitSmartRemoteNotSupported(self.list_files, self)


class RemoteGitRepository(GitRepository):
    """Git repository accessed via remote protocols.

    This repository implementation provides access to Git repositories over
    network protocols like HTTP, SSH, and Git protocol. It has limited
    functionality compared to local repositories due to protocol constraints.
    """

    supports_random_access = False

    @property
    def user_url(self):
        """Get the user-visible URL for this repository.

        Returns:
            The control URL.
        """
        return self.control_url

    def get_parent_map(self, revids):
        """Get parent map for revision IDs.

        Not supported for remote repositories.

        Args:
            revids: Revision IDs to get parents for.

        Raises:
            GitSmartRemoteNotSupported: Always raised.
        """
        raise GitSmartRemoteNotSupported(self.get_parent_map, self)

    def archive(self, *args, **kwargs):
        """Create an archive from the repository.

        Delegates to the control directory's archive method.

        Args:
            *args: Arguments for archive creation.
            **kwargs: Keyword arguments for archive creation.

        Returns:
            Archive data iterator.
        """
        return self.controldir.archive(*args, **kwargs)

    def fetch_pack(self, determine_wants, graph_walker, pack_data, progress=None):
        """Fetch a pack from the repository.

        Delegates to the control directory's fetch_pack method.

        Args:
            determine_wants: Callback to determine wanted objects.
            graph_walker: Graph walker for object traversal.
            pack_data: Callback to receive pack data.
            progress: Optional progress reporter.

        Returns:
            Fetch result.
        """
        return self.controldir.fetch_pack(
            determine_wants, graph_walker, pack_data, progress
        )

    def send_pack(self, get_changed_refs, generate_pack_data):
        """Send a pack to the repository.

        Delegates to the control directory's send_pack method.

        Args:
            get_changed_refs: Callback to get changed refs.
            generate_pack_data: Callback to generate pack data.

        Returns:
            Send result.
        """
        return self.controldir.send_pack(get_changed_refs, generate_pack_data)

    def fetch_objects(
        self, determine_wants, graph_walker, resolve_ext_ref, progress=None
    ):
        """Fetch objects from the repository into a temporary pack.

        Args:
            determine_wants: Callback to determine wanted objects.
            graph_walker: Graph walker for object traversal.
            resolve_ext_ref: Function to resolve external references.
            progress: Optional progress reporter.

        Returns:
            Object store iterator for the fetched objects.
        """
        import tempfile

        fd, path = tempfile.mkstemp(suffix=".pack")
        try:
            self.fetch_pack(
                determine_wants, graph_walker, lambda x: os.write(fd, x), progress
            )
        finally:
            os.close(fd)
        if os.path.getsize(path) == 0:
            return EmptyObjectStoreIterator()
        return TemporaryPackIterator(path[: -len(".pack")], resolve_ext_ref)

    def lookup_bzr_revision_id(self, bzr_revid, mapping=None):
        """Look up Git SHA for a Breezy revision ID.

        Note: This won't work for round-tripped Breezy revisions, but handles
        basic cases.

        Args:
            bzr_revid: Breezy revision ID to look up.
            mapping: Optional mapping to use.

        Returns:
            Tuple of (git_sha, mapping) for the revision.

        Raises:
            NoSuchRevision: If the revision ID cannot be found.
        """
        # This won't work for any round-tripped bzr revisions, but it's a
        # start..
        try:
            return mapping_registry.revision_id_bzr_to_foreign(bzr_revid)
        except InvalidRevisionId as err:
            raise NoSuchRevision(self, bzr_revid) from err

    def lookup_foreign_revision_id(self, foreign_revid, mapping=None):
        """Look up Breezy revision ID for a Git SHA.

        Args:
            foreign_revid: Git SHA to look up.
            mapping: Optional mapping to use.

        Returns:
            Breezy revision ID for the Git SHA.
        """
        if mapping is None:
            mapping = self.get_mapping()
        # Not really an easy way to parse foreign revids here..
        return mapping.revision_id_foreign_to_bzr(foreign_revid)

    def revision_tree(self, revid):
        """Get revision tree for a revision ID.

        Args:
            revid: Revision ID to get tree for.

        Returns:
            GitRemoteRevisionTree for the revision.
        """
        return GitRemoteRevisionTree(self, revid)

    def get_revisions(self, revids):
        """Get revision objects for revision IDs.

        Not supported for remote repositories.

        Args:
            revids: Revision IDs to get.

        Raises:
            GitSmartRemoteNotSupported: Always raised.
        """
        raise GitSmartRemoteNotSupported(self.get_revisions, self)

    def has_revisions(self, revids):
        """Check if revisions exist in the repository.

        Not supported for remote repositories.

        Args:
            revids: Revision IDs to check.

        Raises:
            GitSmartRemoteNotSupported: Always raised.
        """
        raise GitSmartRemoteNotSupported(self.get_revisions, self)


class RemoteGitTagDict(GitTags):
    """Tag dictionary for remote Git repositories.

    Provides tag management functionality for remote Git repositories,
    allowing creation and deletion of tags via Git protocol operations.
    """

    def set_tag(self, name, revid):
        """Set a tag to point to a revision.

        Args:
            name: Tag name.
            revid: Revision ID to tag.
        """
        sha = self.branch.lookup_bzr_revision_id(revid)[0]
        self._set_ref(name, sha)

    def delete_tag(self, name):
        """Delete a tag.

        Args:
            name: Tag name to delete.
        """
        self._set_ref(name, dulwich.client.ZERO_SHA)

    def _set_ref(self, name, sha):
        """Set a Git reference to a specific SHA.

        Args:
            name: Tag name to set.
            sha: SHA to set the tag to, or ZERO_SHA to delete.

        Raises:
            NoSuchTag: If trying to delete a non-existent tag.
            RemoteGitError: If the server rejects the operation.
        """
        ref = tag_name_to_ref(name)

        def get_changed_refs(old_refs):
            ret = {}
            if sha == dulwich.client.ZERO_SHA and ref not in old_refs:
                raise NoSuchTag(name)
            ret[ref] = sha
            return ret

        def generate_pack_data(have, want, ofs_delta=False, progress=None):
            return pack_objects_to_data([])

        result = self.repository.send_pack(get_changed_refs, generate_pack_data)
        error = result.ref_status.get(ref)
        if error:
            raise error


class RemoteGitBranch(GitBranch):
    """Git branch accessed via remote protocols.

    Represents a Git branch that exists on a remote repository. Provides
    limited functionality due to the remote nature of the branch.
    """

    def __init__(self, controldir, repository, ref, sha):
        """Initialize RemoteGitBranch.

        Args:
            controldir: Control directory for the branch.
            repository: Repository containing the branch.
            ref: Git ref name for the branch.
            sha: Current SHA of the branch head.
        """
        self._sha = sha
        super().__init__(controldir, repository, ref, RemoteGitBranchFormat())

    def last_revision_info(self):
        """Get information about the last revision.

        Not supported for remote branches.

        Raises:
            GitSmartRemoteNotSupported: Always raised.
        """
        raise GitSmartRemoteNotSupported(self.last_revision_info, self)

    @property
    def user_url(self):
        """Get the user-visible URL for this branch.

        Returns:
            The control URL.
        """
        return self.control_url

    @property
    def control_url(self):
        """Get the control URL for this branch.

        Returns:
            The base URL of the branch.
        """
        return self.base

    def revision_id_to_revno(self, revision_id):
        """Convert a revision ID to a revision number.

        Not supported for remote branches.

        Args:
            revision_id: Revision ID to convert.

        Raises:
            GitSmartRemoteNotSupported: Always raised.
        """
        raise GitSmartRemoteNotSupported(self.revision_id_to_revno, self)

    def last_revision(self):
        """Get the last revision ID for this branch.

        Returns:
            The revision ID of the branch head.
        """
        return self.lookup_foreign_revision_id(self.head)

    @property
    def head(self):
        """Get the Git SHA of the branch head.

        Returns:
            The SHA of the current branch head.
        """
        return self._sha

    def _synchronize_history(self, destination, revision_id):
        """Synchronize revision history with destination branch.

        Args:
            destination: Destination branch to synchronize with.
            revision_id: Revision ID to synchronize to, or None for last revision.
        """
        if revision_id is None:
            revision_id = self.last_revision()
        destination.generate_revision_history(revision_id)

    def _get_parent_location(self):
        """Get the parent location for this branch.

        Remote branches don't have parent locations.

        Returns:
            Always None.
        """
        return None

    def get_push_location(self):
        """Get the push location for this branch.

        Remote branches don't have push locations.

        Returns:
            Always None.
        """
        return None

    def set_push_location(self, url):
        """Set the push location for this branch.

        Remote branches don't support setting push locations.

        Args:
            url: URL to set as push location (ignored).
        """
        pass

    def _iter_tag_refs(self):
        """Iterate over tag references in the repository.

        Yields tuples of (ref_name, tag_name, peeled_sha1, unpeeled_sha1)
        for each tag in the repository.

        Yields:
            Tuple of (ref_name, tag_name, peeled_sha, unpeeled_sha) for each tag.
        """
        refs = self.controldir.get_refs_container()
        for ref_name, unpeeled in refs.as_dict().items():
            try:
                tag_name = ref_to_tag_name(ref_name)
            except (ValueError, UnicodeDecodeError):
                continue
            peeled = refs.get_peeled(ref_name)
            if peeled is None:
                # Let's just hope it's a commit
                peeled = unpeeled
            if not isinstance(tag_name, str):
                raise TypeError(tag_name)
            yield (ref_name, tag_name, peeled, unpeeled)

    def set_last_revision_info(self, revno, revid):
        """Set the last revision info for this branch.

        Args:
            revno: Revision number (unused).
            revid: Revision ID to set as branch head.
        """
        self.generate_revision_history(revid)

    def generate_revision_history(self, revision_id, last_rev=None, other_branch=None):
        """Generate revision history up to a specific revision.

        Updates the branch head to point to the specified revision.

        Args:
            revision_id: Revision ID to generate history to.
            last_rev: Last revision (unused).
            other_branch: Other branch for comparison (unused).

        Raises:
            RemoteGitError: If the server rejects the update.
        """
        sha = self.lookup_bzr_revision_id(revision_id)[0]

        def get_changed_refs(old_refs):
            return {self.ref: sha}

        def generate_pack_data(have, want, ofs_delta=False, progress=None):
            return pack_objects_to_data([])

        result = self.repository.send_pack(get_changed_refs, generate_pack_data)
        error = result.ref_status.get(self.ref)
        if error:
            raise error
        self._sha = sha


def remote_refs_dict_to_container(refs_dict, symrefs_dict=None):
    """Convert remote refs dictionary to a refs container.

    Args:
        refs_dict: Dictionary of ref names to SHAs.
        symrefs_dict: Optional dictionary of symbolic references.

    Returns:
        DictRefsContainer with refs and peeled refs organized.
    """
    if symrefs_dict is None:
        symrefs_dict = {}
    base = {}
    peeled = {}
    for k, v in refs_dict.items():
        if is_peeled(k):
            peeled[k[:-3]] = v
        else:
            base[k] = v
    for name, target in symrefs_dict.items():
        base[name] = SYMREF + target
    ret = DictRefsContainer(base)
    ret._peeled = peeled
    return ret


def update_refs_container(container, refs_dict):
    """Update a refs container with new refs from a dictionary.

    Args:
        container: DictRefsContainer to update.
        refs_dict: Dictionary of ref names to SHAs.
    """
    peeled = {}
    base = {}
    for k, v in refs_dict.items():
        if is_peeled(k):
            peeled[k[:-3]] = v
        else:
            base[k] = v
    container._peeled = peeled
    container._refs.update(base)<|MERGE_RESOLUTION|>--- conflicted
+++ resolved
@@ -915,13 +915,8 @@
         ref = self._get_selected_ref(name)
         try:
             ref_chain, _unused_sha = self.get_refs_container().follow(ref)
-<<<<<<< HEAD
         except SymrefLoop as err:
             raise BranchReferenceLoop(self) from err
-=======
-        except SymrefLoop:
-            raise BranchReferenceLoop(self)
->>>>>>> 6f7ec3d8
         if len(ref_chain) == 1:
             return None
         target_ref = ref_chain[1]
