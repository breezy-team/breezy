# Copyright (C) 2007-2018 Jelmer Vernooij <jelmer@jelmer.uk>
#
# This program is free software; you can redistribute it and/or modify
# it under the terms of the GNU General Public License as published by
# the Free Software Foundation; either version 2 of the License, or
# (at your option) any later version.
#
# This program is distributed in the hope that it will be useful,
# but WITHOUT ANY WARRANTY; without even the implied warranty of
# MERCHANTABILITY or FITNESS FOR A PARTICULAR PURPOSE.  See the
# GNU General Public License for more details.
#
# You should have received a copy of the GNU General Public License
# along with this program; if not, write to the Free Software
# Foundation, Inc., 51 Franklin Street, Fifth Floor, Boston, MA 02110-1301 USA

"""Remote dirs, repositories and branches."""

from __future__ import absolute_import

import gzip
import re

from .. import (
    config,
    debug,
    errors,
    osutils,
    trace,
    ui,
    urlutils,
    )
from ..push import (
    PushResult,
    )
from ..errors import (
    AlreadyBranchError,
    BzrError,
    DivergedBranches,
    InProcessTransport,
    InvalidRevisionId,
    NoSuchFile,
    NoSuchRevision,
    NoSuchTag,
    NotBranchError,
    NotLocalUrl,
    PermissionDenied,
    UninitializableFormat,
    )
from ..revisiontree import RevisionTree
from ..sixish import text_type
from ..transport import (
    Transport,
    register_urlparse_netloc_protocol,
    )

from . import (
    lazy_check_versions,
    user_agent_for_github,
    )
lazy_check_versions()

from .branch import (
    GitBranch,
    GitBranchFormat,
    GitBranchPushResult,
    GitTags,
    _quick_lookup_revno,
    )
from .dir import (
    GitControlDirFormat,
    GitDir,
    )
from .errors import (
    GitSmartRemoteNotSupported,
    NoSuchRef,
    )
from .mapping import (
    mapping_registry,
    )
from .object_store import (
    get_object_store,
    )
from .push import (
    remote_divergence,
    )
from .repository import (
    GitRepository,
    )
from .refs import (
    branch_name_to_ref,
    is_peeled,
    ref_to_tag_name,
    tag_name_to_ref,
    )

import dulwich
import dulwich.client
from dulwich.errors import (
    GitProtocolError,
    HangupException,
    )
from dulwich.pack import (
    Pack,
    pack_objects_to_data,
    )
from dulwich.protocol import ZERO_SHA
from dulwich.refs import (
    DictRefsContainer,
    SYMREF,
    )
from dulwich.repo import (
    NotGitRepository,
    )
import os
import select
import tempfile

try:
    import urllib.parse as urlparse
    from urllib.parse import splituser, splitnport
except ImportError:
    import urlparse
    from urllib import splituser, splitnport

# urlparse only supports a limited number of schemes by default
register_urlparse_netloc_protocol('git')
register_urlparse_netloc_protocol('git+ssh')

from dulwich.pack import load_pack_index


class GitPushResult(PushResult):

    def _lookup_revno(self, revid):
        try:
            return _quick_lookup_revno(self.source_branch, self.target_branch,
                                       revid)
        except GitSmartRemoteNotSupported:
            return None

    @property
    def old_revno(self):
        return self._lookup_revno(self.old_revid)

    @property
    def new_revno(self):
        return self._lookup_revno(self.new_revid)


# Don't run any tests on GitSmartTransport as it is not intended to be
# a full implementation of Transport
def get_test_permutations():
    return []


def split_git_url(url):
    """Split a Git URL.

    :param url: Git URL
    :return: Tuple with host, port, username, path.
    """
    (scheme, netloc, loc, _, _) = urlparse.urlsplit(url)
    path = urlparse.unquote(loc)
    if path.startswith("/~"):
        path = path[1:]
    (username, hostport) = splituser(netloc)
    (host, port) = splitnport(hostport, None)
    return (host, port, username, path)


class RemoteGitError(BzrError):

    _fmt = "Remote server error: %(msg)s"


class HeadUpdateFailed(BzrError):

    _fmt = ("Unable to update remote HEAD branch. To update the master "
            "branch, specify the URL %(base_url)s,branch=master.")

    def __init__(self, base_url):
        super(HeadUpdateFailed, self).__init__()
        self.base_url = base_url


def parse_git_error(url, message):
    """Parse a remote git server error and return a bzr exception.

    :param url: URL of the remote repository
    :param message: Message sent by the remote git server
    """
    message = str(message).strip()
    if (message.startswith("Could not find Repository ")
        or message == 'Repository not found.'
            or (message.startswith('Repository ') and
                message.endswith(' not found.'))):
        return NotBranchError(url, message)
    if message == "HEAD failed to update":
        base_url, _ = urlutils.split_segment_parameters(url)
        return HeadUpdateFailed(base_url)
    if message.startswith('access denied or repository not exported:'):
        extra, path = message.split(': ', 1)
        return PermissionDenied(path, extra)
    if message.endswith('You are not allowed to push code to this project.'):
        return PermissionDenied(url, message)
    if message.endswith(' does not appear to be a git repository'):
        return NotBranchError(url, message)
    m = re.match(r'Permission to ([^ ]+) denied to ([^ ]+)\.', message)
    if m:
        return PermissionDenied(m.group(1), 'denied to %s' % m.group(2))
    # Don't know, just return it to the user as-is
    return RemoteGitError(message)


class GitSmartTransport(Transport):

    def __init__(self, url, _client=None):
        Transport.__init__(self, url)
        (self._host, self._port, self._username, self._path) = \
            split_git_url(url)
        if 'transport' in debug.debug_flags:
            trace.mutter('host: %r, user: %r, port: %r, path: %r',
                         self._host, self._username, self._port, self._path)
        self._client = _client
        self._stripped_path = self._path.rsplit(",", 1)[0]

    def external_url(self):
        return self.base

    def has(self, relpath):
        return False

    def _get_client(self):
        raise NotImplementedError(self._get_client)

    def _get_path(self):
        return self._stripped_path

    def get(self, path):
        raise NoSuchFile(path)

    def abspath(self, relpath):
        return urlutils.join(self.base, relpath)

    def clone(self, offset=None):
        """See Transport.clone()."""
        if offset is None:
            newurl = self.base
        else:
            newurl = urlutils.join(self.base, offset)

        return self.__class__(newurl, self._client)


class TCPGitSmartTransport(GitSmartTransport):

    _scheme = 'git'

    def _get_client(self):
        if self._client is not None:
            ret = self._client
            self._client = None
            return ret
        if self._host == '':
            # return dulwich.client.LocalGitClient()
            return dulwich.client.SubprocessGitClient()
        return dulwich.client.TCPGitClient(
            self._host, self._port, report_activity=self._report_activity)


class SSHSocketWrapper(object):

    def __init__(self, sock):
        self.sock = sock

    def read(self, len=None):
        return self.sock.recv(len)

    def write(self, data):
        return self.sock.write(data)

    def can_read(self):
        return len(select.select([self.sock.fileno()], [], [], 0)[0]) > 0


class DulwichSSHVendor(dulwich.client.SSHVendor):

    def __init__(self):
        from ..transport import ssh
        self.bzr_ssh_vendor = ssh._get_ssh_vendor()

    def run_command(self, host, command, username=None, port=None):
        connection = self.bzr_ssh_vendor.connect_ssh(
            username=username, password=None, port=port, host=host,
            command=command)
        (kind, io_object) = connection.get_sock_or_pipes()
        if kind == 'socket':
            return SSHSocketWrapper(io_object)
        else:
            raise AssertionError("Unknown io object kind %r'" % kind)


# dulwich.client.get_ssh_vendor = DulwichSSHVendor


class SSHGitSmartTransport(GitSmartTransport):

    _scheme = 'git+ssh'

    def _get_path(self):
        path = self._stripped_path
        if path.startswith("/~/"):
            return path[3:]
        return path

    def _get_client(self):
        if self._client is not None:
            ret = self._client
            self._client = None
            return ret
        location_config = config.LocationConfig(self.base)
        client = dulwich.client.SSHGitClient(
            self._host, self._port, self._username,
            report_activity=self._report_activity)
        # Set up alternate pack program paths
        upload_pack = location_config.get_user_option('git_upload_pack')
        if upload_pack:
            client.alternative_paths["upload-pack"] = upload_pack
        receive_pack = location_config.get_user_option('git_receive_pack')
        if receive_pack:
            client.alternative_paths["receive-pack"] = receive_pack
        return client


class RemoteGitBranchFormat(GitBranchFormat):

    def get_format_description(self):
        return 'Remote Git Branch'

    @property
    def _matchingcontroldir(self):
        return RemoteGitControlDirFormat()

    def initialize(self, a_controldir, name=None, repository=None,
                   append_revisions_only=None):
        raise UninitializableFormat(self)


class DefaultProgressReporter(object):

    _GIT_PROGRESS_PARTIAL_RE = re.compile(r"(.*?): +(\d+)% \((\d+)/(\d+)\)")
    _GIT_PROGRESS_TOTAL_RE = re.compile(r"(.*?): (\d+)")

    def __init__(self, pb):
        self.pb = pb

    def progress(self, text):
        text = text.rstrip(b"\r\n")
        text = text.decode('utf-8')
        if text.lower().startswith('error: '):
            trace.show_error('git: %s', text[len(b'error: '):])
        else:
            trace.mutter("git: %s", text)
            g = self._GIT_PROGRESS_PARTIAL_RE.match(text)
            if g is not None:
                (text, pct, current, total) = g.groups()
                self.pb.update(text, int(current), int(total))
            else:
                g = self._GIT_PROGRESS_TOTAL_RE.match(text)
                if g is not None:
                    (text, total) = g.groups()
                    self.pb.update(text, None, int(total))
                else:
                    trace.note("%s", text)


class RemoteGitDir(GitDir):

    def __init__(self, transport, format, client, client_path):
        self._format = format
        self.root_transport = transport
        self.transport = transport
        self._mode_check_done = None
        self._client = client
        self._client_path = client_path
        self.base = self.root_transport.base
        self._refs = None

    @property
    def _gitrepository_class(self):
        return RemoteGitRepository

    def archive(self, format, committish, write_data, progress=None,
                write_error=None, subdirs=None, prefix=None):
        if progress is None:
            pb = ui.ui_factory.nested_progress_bar()
            progress = DefaultProgressReporter(pb).progress
        else:
            pb = None
        def progress_wrapper(message):
            if message.startswith(b"fatal: Unknown archive format \'"):
                format = message.strip()[len(b"fatal: Unknown archive format '"):-1]
                raise errors.NoSuchExportFormat(format.decode('ascii'))
            return progress(message)
        try:
            self._client.archive(
                self._client_path, committish, write_data, progress_wrapper,
                write_error,
                format=(format.encode('ascii') if format else None),
                subdirs=subdirs,
                prefix=(prefix.encode('utf-8') if prefix else None))
        except GitProtocolError as e:
            raise parse_git_error(self.transport.external_url(), e)
        finally:
            if pb is not None:
                pb.finished()

<<<<<<< HEAD
    def fetch_pack(self, determine_wants, graph_walker, pack_data, progress=None,
                   depth=None):
=======
    def fetch_pack(self, determine_wants, graph_walker, pack_data,
                   progress=None):
>>>>>>> 0391bcdc
        if progress is None:
            pb = ui.ui_factory.nested_progress_bar()
            progress = DefaultProgressReporter(pb).progress
        else:
            pb = None
        try:
<<<<<<< HEAD
            result = self._client.fetch_pack(self._client_path, determine_wants,
                graph_walker, pack_data, progress, depth=depth)
=======
            result = self._client.fetch_pack(
                self._client_path, determine_wants, graph_walker, pack_data,
                progress)
>>>>>>> 0391bcdc
            if result.refs is None:
                result.refs = {}
            self._refs = remote_refs_dict_to_container(
                result.refs, result.symrefs)
            return result
        except GitProtocolError as e:
            raise parse_git_error(self.transport.external_url(), e)
        finally:
            if pb is not None:
                pb.finished()

    def send_pack(self, get_changed_refs, generate_pack_data, progress=None):
        if progress is None:
            pb = ui.ui_factory.nested_progress_bar()
            progress = DefaultProgressReporter(pb).progress
        else:
            pb = None

        def get_changed_refs_wrapper(refs):
            # TODO(jelmer): This drops symref information
            self._refs = remote_refs_dict_to_container(refs)
            return get_changed_refs(refs)
        try:
            return self._client.send_pack(
                self._client_path, get_changed_refs_wrapper,
                generate_pack_data, progress)
        except GitProtocolError as e:
            raise parse_git_error(self.transport.external_url(), e)
        finally:
            if pb is not None:
                pb.finished()

    def create_branch(self, name=None, repository=None,
                      append_revisions_only=None, ref=None):
        refname = self._get_selected_ref(name, ref)
        if refname != b'HEAD' and refname in self.get_refs_container():
            raise AlreadyBranchError(self.user_url)
        if refname in self.get_refs_container():
            ref_chain, unused_sha = self.get_refs_container().follow(
                self._get_selected_ref(None))
            if ref_chain[0] == b'HEAD':
                refname = ref_chain[1]
        repo = self.open_repository()
        return RemoteGitBranch(self, repo, refname)

    def destroy_branch(self, name=None):
        refname = self._get_selected_ref(name)

        def get_changed_refs(old_refs):
            ret = {}
            if refname not in old_refs:
                raise NotBranchError(self.user_url)
            ret[refname] = dulwich.client.ZERO_SHA
            return ret

        def generate_pack_data(have, want, ofs_delta=False):
            return pack_objects_to_data([])
        self.send_pack(get_changed_refs, generate_pack_data)

    @property
    def user_url(self):
        return self.control_url

    @property
    def user_transport(self):
        return self.root_transport

    @property
    def control_url(self):
        return self.control_transport.base

    @property
    def control_transport(self):
        return self.root_transport

    def open_repository(self):
        return RemoteGitRepository(self)

    def get_branch_reference(self, name=None):
        ref = branch_name_to_ref(name)
        val = self.get_refs_container().read_ref(ref)
        if val.startswith(SYMREF):
            return val[len(SYMREF):]
        return None

    def open_branch(self, name=None, unsupported=False,
                    ignore_fallbacks=False, ref=None, possible_transports=None,
                    nascent_ok=False):
        repo = self.open_repository()
        ref = self._get_selected_ref(name, ref)
        try:
            if not nascent_ok and ref not in self.get_refs_container():
                raise NotBranchError(
                    self.root_transport.base, controldir=self)
        except NotGitRepository:
            raise NotBranchError(self.root_transport.base,
                                 controldir=self)
        ref_chain, unused_sha = self.get_refs_container().follow(ref)
        return RemoteGitBranch(self, repo, ref_chain[-1])

    def open_workingtree(self, recommend_upgrade=False):
        raise NotLocalUrl(self.transport.base)

    def has_workingtree(self):
        return False

    def get_peeled(self, name):
        return self.get_refs_container().get_peeled(name)

    def get_refs_container(self):
        if self._refs is not None:
            return self._refs
        result = self.fetch_pack(lambda x: None, None,
<<<<<<< HEAD
            lambda x: None, lambda x: trace.mutter("git: %s" % x),
            depth=None)
=======
                                 lambda x: None,
                                 lambda x: trace.mutter("git: %s" % x))
>>>>>>> 0391bcdc
        self._refs = remote_refs_dict_to_container(
            result.refs, result.symrefs)
        return self._refs

    def push_branch(self, source, revision_id=None, overwrite=False,
                    remember=False, create_prefix=False, lossy=False,
                    name=None):
        """Push the source branch into this ControlDir."""
        if revision_id is None:
            # No revision supplied by the user, default to the branch
            # revision
            revision_id = source.last_revision()

        push_result = GitPushResult()
        push_result.workingtree_updated = None
        push_result.master_branch = None
        push_result.source_branch = source
        push_result.stacked_on = None
        push_result.branch_push_result = None
        repo = self.find_repository()
        refname = self._get_selected_ref(name)
        if isinstance(source, GitBranch) and lossy:
            raise errors.LossyPushToSameVCS(source.controldir, self)
        source_store = get_object_store(source.repository)
        with source_store.lock_read():
            def get_changed_refs(refs):
                self._refs = remote_refs_dict_to_container(refs)
                ret = {}
                # TODO(jelmer): Unpeel if necessary
                push_result.new_original_revid = revision_id
                if lossy:
                    new_sha = source_store._lookup_revision_sha1(revision_id)
                else:
                    try:
                        new_sha = repo.lookup_bzr_revision_id(revision_id)[0]
                    except errors.NoSuchRevision:
                        raise errors.NoRoundtrippingSupport(
                            source, self.open_branch(name=name, nascent_ok=True))
                if not overwrite:
                    if remote_divergence(ret.get(refname), new_sha,
                                         source_store):
                        raise DivergedBranches(
                            source, self.open_branch(name, nascent_ok=True))
                ret[refname] = new_sha
                return ret
            if lossy:
                generate_pack_data = source_store.generate_lossy_pack_data
            else:
                generate_pack_data = source_store.generate_pack_data
            new_refs = self.send_pack(get_changed_refs, generate_pack_data)
        push_result.new_revid = repo.lookup_foreign_revision_id(
            new_refs[refname])
        try:
            old_remote = self._refs[refname]
        except KeyError:
            old_remote = ZERO_SHA
        push_result.old_revid = repo.lookup_foreign_revision_id(old_remote)
        self._refs = remote_refs_dict_to_container(new_refs)
        push_result.target_branch = self.open_branch(name)
        if old_remote != ZERO_SHA:
            push_result.branch_push_result = GitBranchPushResult()
            push_result.branch_push_result.source_branch = source
            push_result.branch_push_result.target_branch = (
                push_result.target_branch)
            push_result.branch_push_result.local_branch = None
            push_result.branch_push_result.master_branch = (
                push_result.target_branch)
            push_result.branch_push_result.old_revid = push_result.old_revid
            push_result.branch_push_result.new_revid = push_result.new_revid
            push_result.branch_push_result.new_original_revid = (
                push_result.new_original_revid)
        if source.get_push_location() is None or remember:
            source.set_push_location(push_result.target_branch.base)
        return push_result

    def _find_commondir(self):
        # There is no way to find the commondir, if there is any.
        return self


class EmptyObjectStoreIterator(dict):

    def iterobjects(self):
        return []


class TemporaryPackIterator(Pack):

    def __init__(self, path, resolve_ext_ref):
        super(TemporaryPackIterator, self).__init__(
            path, resolve_ext_ref=resolve_ext_ref)
        self._idx_load = lambda: self._idx_load_or_generate(self._idx_path)

    def _idx_load_or_generate(self, path):
        if not os.path.exists(path):
            pb = ui.ui_factory.nested_progress_bar()
            try:
                def report_progress(cur, total):
                    pb.update("generating index", cur, total)
                self.data.create_index(path,
                                       progress=report_progress)
            finally:
                pb.finished()
        return load_pack_index(path)

    def __del__(self):
        if self._idx is not None:
            self._idx.close()
            os.remove(self._idx_path)
        if self._data is not None:
            self._data.close()
            os.remove(self._data_path)


class BzrGitHttpClient(dulwich.client.HttpGitClient):

    def __init__(self, transport, *args, **kwargs):
        self.transport = transport
        super(BzrGitHttpClient, self).__init__(
            transport.external_url(), *args, **kwargs)

    def _http_request(self, url, headers=None, data=None,
                      allow_compression=False):
        """Perform HTTP request.

        :param url: Request URL.
        :param headers: Optional custom headers to override defaults.
        :param data: Request data.
        :param allow_compression: Allow GZipped communication.
        :return: Tuple (`response`, `read`), where response is an `urllib3`
            response object with additional `content_type` and
            `redirect_location` properties, and `read` is a consumable read
            method for the response data.
        """
        from breezy.transport.http._urllib2_wrappers import Request
        headers['User-agent'] = user_agent_for_github()
        headers["Pragma"] = "no-cache"
        if allow_compression:
            headers["Accept-Encoding"] = "gzip"
        else:
            headers["Accept-Encoding"] = "identity"

        request = Request(
            ('GET' if data is None else 'POST'),
            url, data, headers,
            accepted_errors=[200, 404])
        request.follow_redirections = True

        response = self.transport._perform(request)

        if response.code == 404:
            raise NotGitRepository()
        elif response.code != 200:
            raise GitProtocolError("unexpected http resp %d for %s" %
                                   (response.code, url))

        # TODO: Optimization available by adding `preload_content=False` to the
        # request and just passing the `read` method on instead of going via
        # `BytesIO`, if we can guarantee that the entire response is consumed
        # before issuing the next to still allow for connection reuse from the
        # pool.
        if response.getheader("Content-Encoding") == "gzip":
            read = gzip.GzipFile(fileobj=response).read
        else:
            read = response.read

        class WrapResponse(object):

            def __init__(self, response):
                self._response = response
                self.status = response.code
                self.content_type = response.getheader("Content-Type")
                self.redirect_location = response.geturl()

            def readlines(self):
                return self._response.readlines()

            def close(self):
                self._response.close()

        return WrapResponse(response), read


class RemoteGitControlDirFormat(GitControlDirFormat):
    """The .git directory control format."""

    supports_workingtrees = False

    @classmethod
    def _known_formats(self):
        return set([RemoteGitControlDirFormat()])

    def get_branch_format(self):
        return RemoteGitBranchFormat()

    def is_initializable(self):
        return False

    def is_supported(self):
        return True

    def open(self, transport, _found=None):
        """Open this directory.

        """
        # we dont grok readonly - git isn't integrated with transport.
        url = transport.base
        if url.startswith('readonly+'):
            url = url[len('readonly+'):]
        scheme = urlparse.urlsplit(transport.external_url())[0]
        if isinstance(transport, GitSmartTransport):
            client = transport._get_client()
            client_path = transport._get_path()
        elif scheme in ("http", "https"):
            client = BzrGitHttpClient(transport)
            client_path, _ = urlutils.split_segment_parameters(transport._path)
        elif scheme == 'file':
            client = dulwich.client.LocalGitClient()
            client_path = transport.local_abspath('.')
        else:
            raise NotBranchError(transport.base)
        if not _found:
            pass  # TODO(jelmer): Actually probe for something
        return RemoteGitDir(transport, self, client, client_path)

    def get_format_description(self):
        return "Remote Git Repository"

    def initialize_on_transport(self, transport):
        raise UninitializableFormat(self)

    def supports_transport(self, transport):
        try:
            external_url = transport.external_url()
        except InProcessTransport:
            raise NotBranchError(path=transport.base)
        return (external_url.startswith("http:")
                or external_url.startswith("https:")
                or external_url.startswith("git+")
                or external_url.startswith("git:"))


class GitRemoteRevisionTree(RevisionTree):

    def archive(self, format, name, root=None, subdir=None, force_mtime=None):
        """Create an archive of this tree.

        :param format: Format name (e.g. 'tar')
        :param name: target file name
        :param root: Root directory name (or None)
        :param subdir: Subdirectory to export (or None)
        :return: Iterator over archive chunks
        """
        commit = self._repository.lookup_bzr_revision_id(
            self.get_revision_id())[0]
        f = tempfile.SpooledTemporaryFile()
        # git-upload-archive(1) generaly only supports refs. So let's see if we
        # can find one.
        reverse_refs = {
            v: k for (k, v) in
            self._repository.controldir.get_refs_container().as_dict().items()}
        try:
            committish = reverse_refs[commit]
        except KeyError:
            # No? Maybe the user has uploadArchive.allowUnreachable enabled.
            # Let's hope for the best.
            committish = commit
        self._repository.archive(
            format, committish, f.write,
            subdirs=([subdir] if subdir else None),
            prefix=(root + '/') if root else '')
        f.seek(0)
        return osutils.file_iterator(f)

    def is_versioned(self, path):
        raise GitSmartRemoteNotSupported(self.is_versioned, self)

    def has_filename(self, path):
        raise GitSmartRemoteNotSupported(self.has_filename, self)

    def get_file_text(self, path):
        raise GitSmartRemoteNotSupported(self.get_file_text, self)


class RemoteGitRepository(GitRepository):

    supports_random_access = False

    @property
    def user_url(self):
        return self.control_url

    def get_parent_map(self, revids):
        raise GitSmartRemoteNotSupported(self.get_parent_map, self)

    def archive(self, *args, **kwargs):
        return self.controldir.archive(*args, **kwargs)

    def fetch_pack(self, determine_wants, graph_walker, pack_data,
<<<<<<< HEAD
                   progress=None, depth=None):
        return self.controldir.fetch_pack(determine_wants, graph_walker,
                                          pack_data, progress, depth=depth)
=======
                   progress=None):
        return self.controldir.fetch_pack(
            determine_wants, graph_walker, pack_data, progress)
>>>>>>> 0391bcdc

    def send_pack(self, get_changed_refs, generate_pack_data):
        return self.controldir.send_pack(get_changed_refs, generate_pack_data)

    def fetch_objects(self, determine_wants, graph_walker, resolve_ext_ref,
                      progress=None, depth=None):
        fd, path = tempfile.mkstemp(suffix=".pack")
        try:
            self.fetch_pack(determine_wants, graph_walker,
<<<<<<< HEAD
                lambda x: os.write(fd, x), progress, depth=depth)
=======
                            lambda x: os.write(fd, x), progress)
>>>>>>> 0391bcdc
        finally:
            os.close(fd)
        if os.path.getsize(path) == 0:
            return EmptyObjectStoreIterator()
        return TemporaryPackIterator(path[:-len(".pack")], resolve_ext_ref)

    def lookup_bzr_revision_id(self, bzr_revid, mapping=None):
        # This won't work for any round-tripped bzr revisions, but it's a
        # start..
        try:
            return mapping_registry.revision_id_bzr_to_foreign(bzr_revid)
        except InvalidRevisionId:
            raise NoSuchRevision(self, bzr_revid)

    def lookup_foreign_revision_id(self, foreign_revid, mapping=None):
        """Lookup a revision id.

        """
        if mapping is None:
            mapping = self.get_mapping()
        # Not really an easy way to parse foreign revids here..
        return mapping.revision_id_foreign_to_bzr(foreign_revid)

    def revision_tree(self, revid):
        return GitRemoteRevisionTree(self, revid)

    def get_revisions(self, revids):
        raise GitSmartRemoteNotSupported(self.get_revisions, self)

    def has_revisions(self, revids):
        raise GitSmartRemoteNotSupported(self.get_revisions, self)


class RemoteGitTagDict(GitTags):

    def set_tag(self, name, revid):
        sha = self.branch.lookup_bzr_revision_id(revid)[0]
        self._set_ref(name, sha)

    def delete_tag(self, name):
        self._set_ref(name, dulwich.client.ZERO_SHA)

    def _set_ref(self, name, sha):
        ref = tag_name_to_ref(name)

        def get_changed_refs(old_refs):
            ret = {}
            if sha == dulwich.client.ZERO_SHA and ref not in old_refs:
                raise NoSuchTag(name)
            ret[ref] = sha
            return ret

        def generate_pack_data(have, want, ofs_delta=False):
            return pack_objects_to_data([])
        self.repository.send_pack(get_changed_refs, generate_pack_data)


class RemoteGitBranch(GitBranch):

    def __init__(self, controldir, repository, name):
        self._sha = None
        super(RemoteGitBranch, self).__init__(controldir, repository, name,
                                              RemoteGitBranchFormat())

    def last_revision_info(self):
        raise GitSmartRemoteNotSupported(self.last_revision_info, self)

    @property
    def user_url(self):
        return self.control_url

    @property
    def control_url(self):
        return self.base

    def revision_id_to_revno(self, revision_id):
        raise GitSmartRemoteNotSupported(self.revision_id_to_revno, self)

    def last_revision(self):
        return self.lookup_foreign_revision_id(self.head)

    @property
    def head(self):
        if self._sha is not None:
            return self._sha
        refs = self.controldir.get_refs_container()
        name = branch_name_to_ref(self.name)
        try:
            self._sha = refs[name]
        except KeyError:
            raise NoSuchRef(name, self.repository.user_url, refs)
        return self._sha

    def _synchronize_history(self, destination, revision_id):
        """See Branch._synchronize_history()."""
        if revision_id is None:
            revision_id = self.last_revision()
        destination.generate_revision_history(revision_id)

    def _get_parent_location(self):
        return None

    def get_push_location(self):
        return None

    def set_push_location(self, url):
        pass

    def _iter_tag_refs(self):
        """Iterate over the tag refs.

        :param refs: Refs dictionary (name -> git sha1)
        :return: iterator over (ref_name, tag_name, peeled_sha1, unpeeled_sha1)
        """
        refs = self.controldir.get_refs_container()
        for ref_name, unpeeled in refs.as_dict().items():
            try:
                tag_name = ref_to_tag_name(ref_name)
            except (ValueError, UnicodeDecodeError):
                continue
            peeled = refs.get_peeled(ref_name)
            if peeled is None:
                # Let's just hope it's a commit
                peeled = unpeeled
            if not isinstance(tag_name, text_type):
                raise TypeError(tag_name)
            yield (ref_name, tag_name, peeled, unpeeled)

    def set_last_revision_info(self, revno, revid):
        self.generate_revision_history(revid)

    def generate_revision_history(self, revision_id, last_rev=None,
                                  other_branch=None):
        sha = self.lookup_bzr_revision_id(revision_id)[0]
        def get_changed_refs(old_refs):
            return {self.ref: sha}
        def generate_pack_data(have, want, ofs_delta=False):
            return pack_objects_to_data([])
        self.repository.send_pack(get_changed_refs, generate_pack_data)
        self._sha = sha


def remote_refs_dict_to_container(refs_dict, symrefs_dict={}):
    base = {}
    peeled = {}
    for k, v in refs_dict.items():
        if is_peeled(k):
            peeled[k[:-3]] = v
        else:
            base[k] = v
    for name, target in symrefs_dict.items():
        base[name] = SYMREF + target
    ret = DictRefsContainer(base)
    ret._peeled = peeled
    return ret<|MERGE_RESOLUTION|>--- conflicted
+++ resolved
@@ -416,27 +416,17 @@
             if pb is not None:
                 pb.finished()
 
-<<<<<<< HEAD
     def fetch_pack(self, determine_wants, graph_walker, pack_data, progress=None,
                    depth=None):
-=======
-    def fetch_pack(self, determine_wants, graph_walker, pack_data,
-                   progress=None):
->>>>>>> 0391bcdc
         if progress is None:
             pb = ui.ui_factory.nested_progress_bar()
             progress = DefaultProgressReporter(pb).progress
         else:
             pb = None
         try:
-<<<<<<< HEAD
-            result = self._client.fetch_pack(self._client_path, determine_wants,
-                graph_walker, pack_data, progress, depth=depth)
-=======
             result = self._client.fetch_pack(
                 self._client_path, determine_wants, graph_walker, pack_data,
-                progress)
->>>>>>> 0391bcdc
+                progress, depth=depth)
             if result.refs is None:
                 result.refs = {}
             self._refs = remote_refs_dict_to_container(
@@ -549,14 +539,10 @@
     def get_refs_container(self):
         if self._refs is not None:
             return self._refs
-        result = self.fetch_pack(lambda x: None, None,
-<<<<<<< HEAD
+        result = self.fetch_pack(
+            lambda x: None, None,
             lambda x: None, lambda x: trace.mutter("git: %s" % x),
             depth=None)
-=======
-                                 lambda x: None,
-                                 lambda x: trace.mutter("git: %s" % x))
->>>>>>> 0391bcdc
         self._refs = remote_refs_dict_to_container(
             result.refs, result.symrefs)
         return self._refs
@@ -856,15 +842,9 @@
         return self.controldir.archive(*args, **kwargs)
 
     def fetch_pack(self, determine_wants, graph_walker, pack_data,
-<<<<<<< HEAD
                    progress=None, depth=None):
-        return self.controldir.fetch_pack(determine_wants, graph_walker,
-                                          pack_data, progress, depth=depth)
-=======
-                   progress=None):
         return self.controldir.fetch_pack(
-            determine_wants, graph_walker, pack_data, progress)
->>>>>>> 0391bcdc
+            determine_wants, graph_walker, pack_data, progress, depth=depth)
 
     def send_pack(self, get_changed_refs, generate_pack_data):
         return self.controldir.send_pack(get_changed_refs, generate_pack_data)
@@ -873,12 +853,9 @@
                       progress=None, depth=None):
         fd, path = tempfile.mkstemp(suffix=".pack")
         try:
-            self.fetch_pack(determine_wants, graph_walker,
-<<<<<<< HEAD
+            self.fetch_pack(
+                determine_wants, graph_walker,
                 lambda x: os.write(fd, x), progress, depth=depth)
-=======
-                            lambda x: os.write(fd, x), progress)
->>>>>>> 0391bcdc
         finally:
             os.close(fd)
         if os.path.getsize(path) == 0:
