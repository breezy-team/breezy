# Copyright (C) 2008-2018 Jelmer Vernooij <jelmer@jelmer.uk>
#
# This program is free software; you can redistribute it and/or modify
# it under the terms of the GNU General Public License as published by
# the Free Software Foundation; either version 2 of the License, or
# (at your option) any later version.
#
# This program is distributed in the hope that it will be useful,
# but WITHOUT ANY WARRANTY; without even the implied warranty of
# MERCHANTABILITY or FITNESS FOR A PARTICULAR PURPOSE.  See the
# GNU General Public License for more details.
#
# You should have received a copy of the GNU General Public License
# along with this program; if not, write to the Free Software
# Foundation, Inc., 51 Franklin Street, Fifth Floor, Boston, MA 02110-1301 USA

"""Fetching from git into bzr."""

from __future__ import absolute_import

from dulwich.objects import (
    Commit,
    Tag,
    Tree,
    S_IFGITLINK,
    S_ISGITLINK,
    ZERO_SHA,
    )
from dulwich.object_store import (
    tree_lookup_path,
    )
import posixpath
import stat

from .. import (
    debug,
    errors,
    osutils,
    trace,
    )
from ..errors import (
    BzrError,
    )
from ..bzr.inventory import (
    InventoryDirectory,
    InventoryFile,
    InventoryLink,
    TreeReference,
    )
from ..revision import (
    NULL_REVISION,
    )
from ..bzr.inventorytree import InventoryRevisionTree
from ..sixish import text_type
from ..bzr.testament import (
    StrictTestament3,
    )
from ..tree import find_previous_path
from ..tsort import (
    topo_sort,
    )
from ..bzr.versionedfile import (
    ChunkedContentFactory,
    )

from .mapping import (
    DEFAULT_FILE_MODE,
    mode_is_executable,
    mode_kind,
    warn_unusual_mode,
    )
from .object_store import (
    LRUTreeCache,
    _tree_to_objects,
    )


def import_git_blob(texts, mapping, path, name, hexshas,
                    base_bzr_tree, parent_id, revision_id,
                    parent_bzr_trees, lookup_object, modes, store_updater,
                    lookup_file_id):
    """Import a git blob object into a bzr repository.

    :param texts: VersionedFiles to add to
    :param path: Path in the tree
    :param blob: A git blob
    :return: Inventory delta for this file
    """
    if not isinstance(path, bytes):
        raise TypeError(path)
    decoded_path = path.decode('utf-8')
    (base_mode, mode) = modes
    (base_hexsha, hexsha) = hexshas
    if mapping.is_special_file(path):
        return []
    if base_hexsha == hexsha and base_mode == mode:
        # If nothing has changed since the base revision, we're done
        return []
    file_id = lookup_file_id(decoded_path)
    if stat.S_ISLNK(mode):
        cls = InventoryLink
    else:
        cls = InventoryFile
    ie = cls(file_id, name.decode("utf-8"), parent_id)
    if ie.kind == "file":
        ie.executable = mode_is_executable(mode)
    if base_hexsha == hexsha and mode_kind(base_mode) == mode_kind(mode):
        base_exec = base_bzr_tree.is_executable(decoded_path)
        if ie.kind == "symlink":
            ie.symlink_target = base_bzr_tree.get_symlink_target(decoded_path)
        else:
            ie.text_size = base_bzr_tree.get_file_size(decoded_path)
            ie.text_sha1 = base_bzr_tree.get_file_sha1(decoded_path)
        if ie.kind == "symlink" or ie.executable == base_exec:
            ie.revision = base_bzr_tree.get_file_revision(decoded_path)
        else:
            blob = lookup_object(hexsha)
    else:
        blob = lookup_object(hexsha)
        if ie.kind == "symlink":
            ie.revision = None
            ie.symlink_target = blob.data.decode("utf-8")
        else:
            ie.text_size = sum(map(len, blob.chunked))
            ie.text_sha1 = osutils.sha_strings(blob.chunked)
    # Check what revision we should store
    parent_keys = []
    for ptree in parent_bzr_trees:
<<<<<<< HEAD
        try:
            ppath = find_previous_path(base_bzr_tree, ptree, decoded_path)
        except errors.NoSuchFile:
            continue
=======
        ppath = find_previous_path(base_bzr_tree, ptree, decoded_path, file_id, recurse='none')
>>>>>>> d88c6ed1
        if ppath is None:
            continue
        pkind = ptree.kind(ppath)
        if (pkind == ie.kind and
            ((pkind == "symlink" and ptree.get_symlink_target(ppath) == ie.symlink_target) or
             (pkind == "file" and ptree.get_file_sha1(ppath) == ie.text_sha1 and
                ptree.is_executable(ppath) == ie.executable))):
            # found a revision in one of the parents to use
            ie.revision = ptree.get_file_revision(ppath)
            break
        parent_key = (file_id, ptree.get_file_revision(ppath))
        if parent_key not in parent_keys:
            parent_keys.append(parent_key)
    if ie.revision is None:
        # Need to store a new revision
        ie.revision = revision_id
        if ie.revision is None:
            raise ValueError("no file revision set")
        if ie.kind == 'symlink':
            chunks = []
        else:
            chunks = blob.chunked
        texts.insert_record_stream([
            ChunkedContentFactory((file_id, ie.revision),
                                  tuple(parent_keys), ie.text_sha1, chunks)])
    invdelta = []
    if base_hexsha is not None:
        old_path = decoded_path  # Renames are not supported yet
        if stat.S_ISDIR(base_mode):
            invdelta.extend(remove_disappeared_children(
                base_bzr_tree, old_path, lookup_object(base_hexsha), [],
                lookup_object))
    else:
        old_path = None
    invdelta.append((old_path, decoded_path, file_id, ie))
    if base_hexsha != hexsha:
        store_updater.add_object(blob, (ie.file_id, ie.revision), path)
    return invdelta


class SubmodulesRequireSubtrees(BzrError):
    _fmt = ("The repository you are fetching from contains submodules, "
            "which require a Bazaar format that supports tree references.")
    internal = False


def import_git_submodule(texts, mapping, path, name, hexshas,
                         base_bzr_tree, parent_id, revision_id,
                         parent_bzr_trees, lookup_object,
                         modes, store_updater, lookup_file_id):
    """Import a git submodule."""
    (base_hexsha, hexsha) = hexshas
    (base_mode, mode) = modes
    if base_hexsha == hexsha and base_mode == mode:
        return [], {}
    path = path.decode('utf-8')
    file_id = lookup_file_id(path)
    invdelta = []
    ie = TreeReference(file_id, name.decode("utf-8"), parent_id)
    ie.revision = revision_id
    if base_hexsha is not None:
        old_path = path  # Renames are not supported yet
        if stat.S_ISDIR(base_mode):
            invdelta.extend(remove_disappeared_children(
                base_bzr_tree, old_path, lookup_object(base_hexsha), [],
                lookup_object))
    else:
        old_path = None
    ie.reference_revision = mapping.revision_id_foreign_to_bzr(hexsha)
    texts.insert_record_stream([
        ChunkedContentFactory((file_id, ie.revision), (), None, [])])
    invdelta.append((old_path, path, file_id, ie))
    return invdelta, {}


def remove_disappeared_children(base_bzr_tree, path, base_tree,
                                existing_children, lookup_object):
    """Generate an inventory delta for removed children.

    :param base_bzr_tree: Base bzr tree against which to generate the
        inventory delta.
    :param path: Path to process (unicode)
    :param base_tree: Git Tree base object
    :param existing_children: Children that still exist
    :param lookup_object: Lookup a git object by its SHA1
    :return: Inventory delta, as list
    """
    if not isinstance(path, text_type):
        raise TypeError(path)
    ret = []
    for name, mode, hexsha in base_tree.iteritems():
        if name in existing_children:
            continue
        c_path = posixpath.join(path, name.decode("utf-8"))
        file_id = base_bzr_tree.path2id(c_path)
        if file_id is None:
            raise TypeError(file_id)
        ret.append((c_path, None, file_id, None))
        if stat.S_ISDIR(mode):
            ret.extend(remove_disappeared_children(
                base_bzr_tree, c_path, lookup_object(hexsha), [],
                lookup_object))
    return ret


def import_git_tree(texts, mapping, path, name, hexshas,
                    base_bzr_tree, parent_id, revision_id, parent_bzr_trees,
                    lookup_object, modes, store_updater,
                    lookup_file_id, allow_submodules=False):
    """Import a git tree object into a bzr repository.

    :param texts: VersionedFiles object to add to
    :param path: Path in the tree (str)
    :param name: Name of the tree (str)
    :param tree: A git tree object
    :param base_bzr_tree: Base inventory against which to return inventory
        delta
    :return: Inventory delta for this subtree
    """
    (base_hexsha, hexsha) = hexshas
    (base_mode, mode) = modes
    if not isinstance(path, bytes):
        raise TypeError(path)
    if not isinstance(name, bytes):
        raise TypeError(name)
    if base_hexsha == hexsha and base_mode == mode:
        # If nothing has changed since the base revision, we're done
        return [], {}
    invdelta = []
    file_id = lookup_file_id(osutils.safe_unicode(path))
    # We just have to hope this is indeed utf-8:
    ie = InventoryDirectory(file_id, name.decode("utf-8"), parent_id)
    tree = lookup_object(hexsha)
    if base_hexsha is None:
        base_tree = None
        old_path = None  # Newly appeared here
    else:
        base_tree = lookup_object(base_hexsha)
        old_path = path.decode("utf-8")  # Renames aren't supported yet
    new_path = path.decode("utf-8")
    if base_tree is None or type(base_tree) is not Tree:
        ie.revision = revision_id
        invdelta.append((old_path, new_path, ie.file_id, ie))
        texts.insert_record_stream([
            ChunkedContentFactory((ie.file_id, ie.revision), (), None, [])])
    # Remember for next time
    existing_children = set()
    child_modes = {}
    for name, child_mode, child_hexsha in tree.iteritems():
        existing_children.add(name)
        child_path = posixpath.join(path, name)
        if type(base_tree) is Tree:
            try:
                child_base_mode, child_base_hexsha = base_tree[name]
            except KeyError:
                child_base_hexsha = None
                child_base_mode = 0
        else:
            child_base_hexsha = None
            child_base_mode = 0
        if stat.S_ISDIR(child_mode):
            subinvdelta, grandchildmodes = import_git_tree(
                texts, mapping, child_path, name,
                (child_base_hexsha, child_hexsha), base_bzr_tree, file_id,
                revision_id, parent_bzr_trees, lookup_object,
                (child_base_mode, child_mode), store_updater, lookup_file_id,
                allow_submodules=allow_submodules)
        elif S_ISGITLINK(child_mode):  # submodule
            if not allow_submodules:
                raise SubmodulesRequireSubtrees()
            subinvdelta, grandchildmodes = import_git_submodule(
                texts, mapping, child_path, name,
                (child_base_hexsha, child_hexsha),
                base_bzr_tree, file_id, revision_id, parent_bzr_trees,
                lookup_object, (child_base_mode, child_mode), store_updater,
                lookup_file_id)
        else:
            if not mapping.is_special_file(name):
                subinvdelta = import_git_blob(
                    texts, mapping, child_path, name,
                    (child_base_hexsha, child_hexsha), base_bzr_tree, file_id,
                    revision_id, parent_bzr_trees, lookup_object,
                    (child_base_mode, child_mode), store_updater,
                    lookup_file_id)
            else:
                subinvdelta = []
            grandchildmodes = {}
        child_modes.update(grandchildmodes)
        invdelta.extend(subinvdelta)
        if child_mode not in (stat.S_IFDIR, DEFAULT_FILE_MODE,
                              stat.S_IFLNK, DEFAULT_FILE_MODE | 0o111,
                              S_IFGITLINK):
            child_modes[child_path] = child_mode
    # Remove any children that have disappeared
    if base_tree is not None and type(base_tree) is Tree:
        invdelta.extend(remove_disappeared_children(
            base_bzr_tree, old_path, base_tree, existing_children,
            lookup_object))
    store_updater.add_object(tree, (file_id, revision_id), path)
    return invdelta, child_modes


def verify_commit_reconstruction(target_git_object_retriever, lookup_object,
                                 o, rev, ret_tree, parent_trees, mapping,
                                 unusual_modes, verifiers):
    new_unusual_modes = mapping.export_unusual_file_modes(rev)
    if new_unusual_modes != unusual_modes:
        raise AssertionError("unusual modes don't match: %r != %r" % (
            unusual_modes, new_unusual_modes))
    # Verify that we can reconstruct the commit properly
    rec_o = target_git_object_retriever._reconstruct_commit(rev, o.tree, True,
                                                            verifiers)
    if rec_o != o:
        raise AssertionError("Reconstructed commit differs: %r != %r" % (
            rec_o, o))
    diff = []
    new_objs = {}
    for path, obj, ie in _tree_to_objects(
            ret_tree, parent_trees, target_git_object_retriever._cache.idmap,
            unusual_modes, mapping.BZR_DUMMY_FILE):
        old_obj_id = tree_lookup_path(lookup_object, o.tree, path)[1]
        new_objs[path] = obj
        if obj.id != old_obj_id:
            diff.append((path, lookup_object(old_obj_id), obj))
    for (path, old_obj, new_obj) in diff:
        while (old_obj.type_name == "tree"
               and new_obj.type_name == "tree"
               and sorted(old_obj) == sorted(new_obj)):
            for name in old_obj:
                if old_obj[name][0] != new_obj[name][0]:
                    raise AssertionError(
                        "Modes for %s differ: %o != %o" %
                        (path, old_obj[name][0], new_obj[name][0]))
                if old_obj[name][1] != new_obj[name][1]:
                    # Found a differing child, delve deeper
                    path = posixpath.join(path, name)
                    old_obj = lookup_object(old_obj[name][1])
                    new_obj = new_objs[path]
                    break
        raise AssertionError(
            "objects differ for %s: %r != %r" % (path, old_obj, new_obj))


def ensure_inventories_in_repo(repo, trees):
    real_inv_vf = repo.inventories.without_fallbacks()
    for t in trees:
        revid = t.get_revision_id()
        if not real_inv_vf.get_parent_map([(revid, )]):
            repo.add_inventory(revid, t.root_inventory, t.get_parent_ids())


def import_git_commit(repo, mapping, head, lookup_object,
                      target_git_object_retriever, trees_cache, strict):
    o = lookup_object(head)
    # Note that this uses mapping.revision_id_foreign_to_bzr. If the parents
    # were bzr roundtripped revisions they would be specified in the
    # roundtrip data.
    rev, roundtrip_revid, verifiers = mapping.import_commit(
        o, mapping.revision_id_foreign_to_bzr, strict)
    if roundtrip_revid is not None:
        original_revid = rev.revision_id
        rev.revision_id = roundtrip_revid
    # We have to do this here, since we have to walk the tree and
    # we need to make sure to import the blobs / trees with the right
    # path; this may involve adding them more than once.
    parent_trees = trees_cache.revision_trees(rev.parent_ids)
    ensure_inventories_in_repo(repo, parent_trees)
    if parent_trees == []:
        base_bzr_tree = trees_cache.revision_tree(NULL_REVISION)
        base_tree = None
        base_mode = None
    else:
        base_bzr_tree = parent_trees[0]
        base_tree = lookup_object(o.parents[0]).tree
        base_mode = stat.S_IFDIR
    store_updater = target_git_object_retriever._get_updater(rev)
    inv_delta, unusual_modes = import_git_tree(
        repo.texts, mapping, b"", b"", (base_tree, o.tree), base_bzr_tree,
        None, rev.revision_id, parent_trees, lookup_object,
        (base_mode, stat.S_IFDIR), store_updater,
        mapping.generate_file_id,
        allow_submodules=repo._format.supports_tree_reference)
    if unusual_modes != {}:
        for path, mode in unusual_modes.iteritems():
            warn_unusual_mode(rev.foreign_revid, path, mode)
        mapping.import_unusual_file_modes(rev, unusual_modes)
    try:
        basis_id = rev.parent_ids[0]
    except IndexError:
        basis_id = NULL_REVISION
        base_bzr_inventory = None
    else:
        base_bzr_inventory = base_bzr_tree.root_inventory
    rev.inventory_sha1, inv = repo.add_inventory_by_delta(
        basis_id, inv_delta, rev.revision_id, rev.parent_ids,
        base_bzr_inventory)
    ret_tree = InventoryRevisionTree(repo, inv, rev.revision_id)
    # Check verifiers
    if verifiers and roundtrip_revid is not None:
        testament = StrictTestament3(rev, ret_tree)
        calculated_verifiers = {"testament3-sha1": testament.as_sha1()}
        if calculated_verifiers != verifiers:
            trace.mutter("Testament SHA1 %r for %r did not match %r.",
                         calculated_verifiers["testament3-sha1"],
                         rev.revision_id, verifiers["testament3-sha1"])
            rev.revision_id = original_revid
            rev.inventory_sha1, inv = repo.add_inventory_by_delta(
                basis_id, inv_delta, rev.revision_id, rev.parent_ids,
                base_bzr_tree)
            ret_tree = InventoryRevisionTree(repo, inv, rev.revision_id)
    else:
        calculated_verifiers = {}
    store_updater.add_object(o, calculated_verifiers, None)
    store_updater.finish()
    trees_cache.add(ret_tree)
    repo.add_revision(rev.revision_id, rev)
    if "verify" in debug.debug_flags:
        verify_commit_reconstruction(
            target_git_object_retriever, lookup_object, o, rev, ret_tree,
            parent_trees, mapping, unusual_modes, verifiers)


def import_git_objects(repo, mapping, object_iter,
                       target_git_object_retriever, heads, pb=None,
                       limit=None):
    """Import a set of git objects into a bzr repository.

    :param repo: Target Bazaar repository
    :param mapping: Mapping to use
    :param object_iter: Iterator over Git objects.
    :return: Tuple with pack hints and last imported revision id
    """
    def lookup_object(sha):
        try:
            return object_iter[sha]
        except KeyError:
            return target_git_object_retriever[sha]
    graph = []
    checked = set()
    heads = list(set(heads))
    trees_cache = LRUTreeCache(repo)
    # Find and convert commit objects
    while heads:
        if pb is not None:
            pb.update("finding revisions to fetch", len(graph), None)
        head = heads.pop()
        if head == ZERO_SHA:
            continue
        if not isinstance(head, bytes):
            raise TypeError(head)
        try:
            o = lookup_object(head)
        except KeyError:
            continue
        if isinstance(o, Commit):
            rev, roundtrip_revid, verifiers = mapping.import_commit(
                o, mapping.revision_id_foreign_to_bzr, strict=True)
            if (repo.has_revision(rev.revision_id)
                    or (roundtrip_revid and
                        repo.has_revision(roundtrip_revid))):
                continue
            graph.append((o.id, o.parents))
            heads.extend([p for p in o.parents if p not in checked])
        elif isinstance(o, Tag):
            if o.object[1] not in checked:
                heads.append(o.object[1])
        else:
            trace.warning("Unable to import head object %r" % o)
        checked.add(o.id)
    del checked
    # Order the revisions
    # Create the inventory objects
    batch_size = 1000
    revision_ids = topo_sort(graph)
    pack_hints = []
    if limit is not None:
        revision_ids = revision_ids[:limit]
    last_imported = None
    for offset in range(0, len(revision_ids), batch_size):
        target_git_object_retriever.start_write_group()
        try:
            repo.start_write_group()
            try:
                for i, head in enumerate(
                        revision_ids[offset:offset + batch_size]):
                    if pb is not None:
                        pb.update("fetching revisions", offset + i,
                                  len(revision_ids))
                    import_git_commit(repo, mapping, head, lookup_object,
                                      target_git_object_retriever, trees_cache,
                                      strict=True)
                    last_imported = head
            except BaseException:
                repo.abort_write_group()
                raise
            else:
                hint = repo.commit_write_group()
                if hint is not None:
                    pack_hints.extend(hint)
        except BaseException:
            target_git_object_retriever.abort_write_group()
            raise
        else:
            target_git_object_retriever.commit_write_group()
    return pack_hints, last_imported


class DetermineWantsRecorder(object):

    def __init__(self, actual):
        self.actual = actual
        self.wants = []
        self.remote_refs = {}

    def __call__(self, refs):
        if type(refs) is not dict:
            raise TypeError(refs)
        self.remote_refs = refs
        self.wants = self.actual(refs)
        return self.wants<|MERGE_RESOLUTION|>--- conflicted
+++ resolved
@@ -126,14 +126,7 @@
     # Check what revision we should store
     parent_keys = []
     for ptree in parent_bzr_trees:
-<<<<<<< HEAD
-        try:
-            ppath = find_previous_path(base_bzr_tree, ptree, decoded_path)
-        except errors.NoSuchFile:
-            continue
-=======
         ppath = find_previous_path(base_bzr_tree, ptree, decoded_path, file_id, recurse='none')
->>>>>>> d88c6ed1
         if ppath is None:
             continue
         pkind = ptree.kind(ppath)
