# Copyright (C) 2009-2018 Jelmer Vernooij <jelmer@jelmer.uk>
#
# This program is free software; you can redistribute it and/or modify
# it under the terms of the GNU General Public License as published by
# the Free Software Foundation; either version 2 of the License, or
# (at your option) any later version.
#
# This program is distributed in the hope that it will be useful,
# but WITHOUT ANY WARRANTY; without even the implied warranty of
# MERCHANTABILITY or FITNESS FOR A PARTICULAR PURPOSE.  See the
# GNU General Public License for more details.
#
# You should have received a copy of the GNU General Public License
# along with this program; if not, write to the Free Software
# Foundation, Inc., 51 Franklin Street, Fifth Floor, Boston, MA 02110-1301 USA


"""Support for committing in native Git working trees."""

from dulwich.index import (
    commit_tree,
    )
import stat

from .. import (
    bugtracker,
    config as _mod_config,
    gpg,
    osutils,
    revision as _mod_revision,
    )
from ..errors import (
    BzrError,
    RootMissing,
    UnsupportedOperation,
    )
from ..repository import (
    CommitBuilder,
    )

from dulwich.objects import (
    Blob,
    Commit,
    )
from dulwich.index import read_submodule_head


from .mapping import (
    object_mode,
    fix_person_identifier,
    )
from .tree import entry_factory


class GitCommitBuilder(CommitBuilder):
    """Commit builder for Git repositories."""

    supports_record_entry_contents = False

    def __init__(self, *args, **kwargs):
        super(GitCommitBuilder, self).__init__(*args, **kwargs)
        self.random_revid = True
        self._validate_revprops(self._revprops)
        self.store = self.repository._git.object_store
        self._blobs = {}
        self._inv_delta = []
        self._deleted_paths = set()
        self._any_changes = False
        self._mapping = self.repository.get_mapping()

    def any_changes(self):
        return self._any_changes

    def record_iter_changes(self, workingtree, basis_revid, iter_changes):
        seen_root = False
        for change in iter_changes:
            if change.kind[1] in ("directory",):
                self._inv_delta.append(
                    (change.path[0], change.path[1], change.file_id,
                     entry_factory[change.kind[1]](
                         change.file_id, change.name[1], change.parent_id[1])))
                if change.kind[0] in ("file", "symlink"):
                    self._blobs[change.path[0].encode("utf-8")] = None
                    self._any_changes = True
                if change.path[1] == "":
                    seen_root = True
                continue
            self._any_changes = True
            if change.path[1] is None:
                self._inv_delta.append((change.path[0], change.path[1], change.file_id, None))
                self._deleted_paths.add(change.path[0].encode("utf-8"))
                continue
            try:
                entry_kls = entry_factory[change.kind[1]]
            except KeyError:
                raise KeyError("unknown kind %s" % change.kind[1])
            entry = entry_kls(change.file_id, change.name[1], change.parent_id[1])
            if change.kind[1] == "file":
                entry.executable = change.executable[1]
                blob = Blob()
                f, st = workingtree.get_file_with_stat(change.path[1])
                try:
                    blob.data = f.read()
                finally:
                    f.close()
                entry.text_size = len(blob.data)
                entry.text_sha1 = osutils.sha_string(blob.data)
                self.store.add_object(blob)
                sha = blob.id
            elif change.kind[1] == "symlink":
                symlink_target = workingtree.get_symlink_target(change.path[1])
                blob = Blob()
                blob.data = symlink_target.encode("utf-8")
                self.store.add_object(blob)
                sha = blob.id
                entry.symlink_target = symlink_target
                st = None
            elif change.kind[1] == "tree-reference":
                sha = read_submodule_head(workingtree.abspath(change.path[1]))
                reference_revision = workingtree.get_reference_revision(change.path[1])
                entry.reference_revision = reference_revision
                st = None
            else:
                raise AssertionError("Unknown kind %r" % change.kind[1])
            mode = object_mode(change.kind[1], change.executable[1])
            self._inv_delta.append((change.path[0], change.path[1], change.file_id, entry))
            if change.path[0] is not None:
                self._deleted_paths.add(change.path[0].encode("utf-8"))
            self._blobs[change.path[1].encode("utf-8")] = (mode, sha)
            if st is not None:
                yield change.path[1], (entry.text_sha1, st)
        if not seen_root and len(self.parents) == 0:
            raise RootMissing()
        if getattr(workingtree, "basis_tree", False):
            basis_tree = workingtree.basis_tree()
        else:
            if len(self.parents) == 0:
                basis_revid = _mod_revision.NULL_REVISION
            else:
                basis_revid = self.parents[0]
            basis_tree = self.repository.revision_tree(basis_revid)
        # Fill in entries that were not changed
        for entry in basis_tree._iter_tree_contents(include_trees=False):
            if entry.path in self._blobs:
                continue
            if entry.path in self._deleted_paths:
                continue
            self._blobs[entry.path] = (entry.mode, entry.sha)
        self.new_inventory = None

    def update_basis(self, tree):
        # Nothing to do here
        pass

    def finish_inventory(self):
        # eliminate blobs that were removed
<<<<<<< HEAD
        self._blobs = {k: v for (k, v) in self._blobs.items() if v is not None}
=======
        self._blobs = {k: v for (k, v) in viewitems(self._blobs)}
>>>>>>> c5c6c480

    def _iterblobs(self):
        return ((path, sha, mode) for (path, (mode, sha))
                in self._blobs.items())

    def commit(self, message):
        self._validate_unicode_text(message, 'commit message')
        c = Commit()
        c.parents = [self.repository.lookup_bzr_revision_id(
            revid)[0] for revid in self.parents]
        c.tree = commit_tree(self.store, self._iterblobs())
        encoding = self._revprops.pop(u'git-explicit-encoding', 'utf-8')
        c.encoding = encoding.encode('ascii')
        c.committer = fix_person_identifier(self._committer.encode(encoding))
        try:
            author = self._revprops.pop('author')
        except KeyError:
            try:
                authors = self._revprops.pop('authors').splitlines()
            except KeyError:
                author = self._committer
            else:
                if len(authors) > 1:
                    raise Exception("Unable to convert multiple authors")
                elif len(authors) == 0:
                    author = self._committer
                else:
                    author = authors[0]
        c.author = fix_person_identifier(author.encode(encoding))
        bugstext = self._revprops.pop('bugs', None)
        if bugstext is not None:
            message += "\n"
            for url, status in bugtracker.decode_bug_urls(bugstext):
                if status == bugtracker.FIXED:
                    message += "Fixes: %s\n" % url
                elif status == bugtracker.RELATED:
                    message += "Bug: %s\n" % url
                else:
                    raise bugtracker.InvalidBugStatus(status)
        if self._revprops:
            raise NotImplementedError(self._revprops)
        c.commit_time = int(self._timestamp)
        c.author_time = int(self._timestamp)
        c.commit_timezone = self._timezone
        c.author_timezone = self._timezone
        c.message = message.encode(encoding)
        if (self._config_stack.get('create_signatures') ==
                _mod_config.SIGN_ALWAYS):
            strategy = gpg.GPGStrategy(self._config_stack)
            c.gpgsig = strategy.sign(c.as_raw_string(), gpg.MODE_DETACH)
        self.store.add_object(c)
        self.repository.commit_write_group()
        self._new_revision_id = self._mapping.revision_id_foreign_to_bzr(c.id)
        return self._new_revision_id

    def abort(self):
        if self.repository.is_in_write_group():
            self.repository.abort_write_group()

    def revision_tree(self):
        return self.repository.revision_tree(self._new_revision_id)

    def get_basis_delta(self):
        return self._inv_delta

    def update_basis_by_delta(self, revid, delta):
        pass<|MERGE_RESOLUTION|>--- conflicted
+++ resolved
@@ -154,11 +154,7 @@
 
     def finish_inventory(self):
         # eliminate blobs that were removed
-<<<<<<< HEAD
-        self._blobs = {k: v for (k, v) in self._blobs.items() if v is not None}
-=======
-        self._blobs = {k: v for (k, v) in viewitems(self._blobs)}
->>>>>>> c5c6c480
+        self._blobs = {k: v for (k, v) in self._blobs.items()}
 
     def _iterblobs(self):
         return ((path, sha, mode) for (path, (mode, sha))
