--- conflicted
+++ resolved
@@ -65,12 +65,6 @@
     return get_transport_from_path(path)
 
 
-<<<<<<< HEAD
-import sqlite3
-
-
-=======
->>>>>>> b174ec82
 _mapdbs = threading.local()
 
 
