# Copyright (C) 2007 Canonical Ltd
#
# This program is free software; you can redistribute it and/or modify
# it under the terms of the GNU General Public License as published by
# the Free Software Foundation; either version 2 of the License, or
# (at your option) any later version.
#
# This program is distributed in the hope that it will be useful,
# but WITHOUT ANY WARRANTY; without even the implied warranty of
# MERCHANTABILITY or FITNESS FOR A PARTICULAR PURPOSE.  See the
# GNU General Public License for more details.
#
# You should have received a copy of the GNU General Public License
# along with this program; if not, write to the Free Software
# Foundation, Inc., 51 Franklin Street, Fifth Floor, Boston, MA 02110-1301 USA

"""A convenience class around smtplib."""

import smtplib
import socket
from email.utils import getaddresses, parseaddr

from . import config
from .errors import BzrError, InternalBzrError

smtp_password = config.Option(
    "smtp_password",
    default=None,
    help="""\
Password to use for authentication to SMTP server.
""",
)
smtp_server = config.Option(
    "smtp_server",
    default=None,
    help="""\
Hostname of the SMTP server to use for sending email.
""",
)
smtp_username = config.Option(
    "smtp_username",
    default=None,
    help="""\
Username to use for authentication to SMTP server.
""",
)


class SMTPError(BzrError):
    _fmt = "SMTP error: %(error)s"

    def __init__(self, error):
        self.error = error


class SMTPConnectionRefused(SMTPError):
    _fmt = "SMTP connection to %(host)s refused"

    def __init__(self, error, host):
        self.error = error
        self.host = host


class DefaultSMTPConnectionRefused(SMTPConnectionRefused):
    _fmt = "Please specify smtp_server.  No server at default %(host)s."


class NoDestinationAddress(InternalBzrError):
    _fmt = "Message does not have a destination address."


class SMTPConnection:
    """Connect to an SMTP server and send an email.

    This is a gateway between breezy.config.Config and smtplib.SMTP. It
    understands the basic bzr SMTP configuration information: smtp_server,
    smtp_username, and smtp_password.
    """

    _default_smtp_server = "localhost"

    def __init__(self, config, _smtp_factory=None):
        self._smtp_factory = _smtp_factory
        if self._smtp_factory is None:
            self._smtp_factory = smtplib.SMTP
        self._config = config
        self._config_smtp_server = config.get("smtp_server")
        self._smtp_server = self._config_smtp_server
        if self._smtp_server is None:
            self._smtp_server = self._default_smtp_server

        self._smtp_username = config.get("smtp_username")
        self._smtp_password = config.get("smtp_password")

        self._connection = None

    def _connect(self):
        """If we haven't connected, connect and authenticate."""
        if self._connection is not None:
            return

        self._create_connection()
        # FIXME: _authenticate() should only be called when the server has
        # refused unauthenticated access, so it can safely try to authenticate
        # with the default username. JRV20090407
        self._authenticate()

    def _create_connection(self):
        """Create an SMTP connection."""
        try:
            self._connection = self._smtp_factory(host=self._smtp_server)
<<<<<<< HEAD
        except ConnectionRefusedError as err:
            if self._config_smtp_server is None:
                raise DefaultSMTPConnectionRefused(
                    socket.error, self._smtp_server
                ) from err
=======
        except OSError as e:
            if e.args[0] == errno.ECONNREFUSED:
                if self._config_smtp_server is None:
                    raise DefaultSMTPConnectionRefused(socket.error, self._smtp_server)
                else:
                    raise SMTPConnectionRefused(socket.error, self._smtp_server)
>>>>>>> ca07defc
            else:
                raise SMTPConnectionRefused(socket.error, self._smtp_server) from err

        # Say EHLO (falling back to HELO) to query the server's features.
        code, resp = self._connection.ehlo()
        if not (200 <= code <= 299):
            code, resp = self._connection.helo()
            if not (200 <= code <= 299):
                raise SMTPError(f"server refused HELO: {code} {resp}")

        # Use TLS if the server advertised it:
        if self._connection.has_extn("starttls"):
            code, resp = self._connection.starttls()
            if not (200 <= code <= 299):
<<<<<<< HEAD
                raise SMTPError("server refused STARTTLS: %d %s" % (code, resp))
=======
                raise SMTPError(f"server refused STARTTLS: {code} {resp}")
>>>>>>> ca07defc
            # Say EHLO again, to check for newly revealed features
            code, resp = self._connection.ehlo()
            if not (200 <= code <= 299):
                raise SMTPError(f"server refused EHLO: {code} {resp}")

    def _authenticate(self):
        """If necessary authenticate yourself to the server."""
        auth = config.AuthenticationConfig()
        if self._smtp_username is None:
            # FIXME: Since _authenticate gets called even when no authentication
            # is necessary, it's not possible to use the default username
            # here yet.
            self._smtp_username = auth.get_user("smtp", self._smtp_server)
            if self._smtp_username is None:
                return

        if self._smtp_password is None:
            self._smtp_password = auth.get_password(
                "smtp", self._smtp_server, self._smtp_username
            )

        # smtplib requires that the username and password be byte
        # strings.  The CRAM-MD5 spec doesn't give any guidance on
        # encodings, but the SASL PLAIN spec says UTF-8, so that's
        # what we'll use.
        username = self._smtp_username.encode("utf-8")
        password = self._smtp_password.encode("utf-8")

        self._connection.login(username, password)

    @staticmethod
    def get_message_addresses(message):
        """Get the origin and destination addresses of a message.

        :param message: A message object supporting get() to access its
            headers, like email.message.Message or
            breezy.email_message.EmailMessage.
        :return: A pair (from_email, to_emails), where from_email is the email
            address in the From header, and to_emails a list of all the
            addresses in the To, Cc, and Bcc headers.
        """
        from_email = parseaddr(message.get("From", None))[1]
        to_full_addresses = []
        for header in ["To", "Cc", "Bcc"]:
            value = message.get(header, None)
            if value:
                to_full_addresses.append(value)
        to_emails = [pair[1] for pair in getaddresses(to_full_addresses)]

        return from_email, to_emails

    def send_email(self, message):
        """Send an email message.

        The message will be sent to all addresses in the To, Cc and Bcc
        headers.

        :param message: An email.message.Message or
            email.mime.multipart.MIMEMultipart object.
        :return: None
        """
        from_email, to_emails = self.get_message_addresses(message)

        if not to_emails:
            raise NoDestinationAddress

        try:
            self._connect()
            self._connection.sendmail(from_email, to_emails, message.as_string())
        except smtplib.SMTPRecipientsRefused as e:
            raise SMTPError(
                "server refused recipient: %d %s" % next(iter(e.recipients.values()))
<<<<<<< HEAD
            ) from er
        except smtplib.SMTPResponseException as e:
            raise SMTPError("%d %s" % (e.smtp_code, e.smtp_error)) from e
=======
            )
        except smtplib.SMTPResponseException as e:
            raise SMTPError(f"{e.smtp_code} {e.smtp_error}")
>>>>>>> ca07defc
        except smtplib.SMTPException as e:
            raise SMTPError(str(e)) from e<|MERGE_RESOLUTION|>--- conflicted
+++ resolved
@@ -109,20 +109,11 @@
         """Create an SMTP connection."""
         try:
             self._connection = self._smtp_factory(host=self._smtp_server)
-<<<<<<< HEAD
         except ConnectionRefusedError as err:
             if self._config_smtp_server is None:
                 raise DefaultSMTPConnectionRefused(
                     socket.error, self._smtp_server
                 ) from err
-=======
-        except OSError as e:
-            if e.args[0] == errno.ECONNREFUSED:
-                if self._config_smtp_server is None:
-                    raise DefaultSMTPConnectionRefused(socket.error, self._smtp_server)
-                else:
-                    raise SMTPConnectionRefused(socket.error, self._smtp_server)
->>>>>>> ca07defc
             else:
                 raise SMTPConnectionRefused(socket.error, self._smtp_server) from err
 
@@ -137,11 +128,7 @@
         if self._connection.has_extn("starttls"):
             code, resp = self._connection.starttls()
             if not (200 <= code <= 299):
-<<<<<<< HEAD
                 raise SMTPError("server refused STARTTLS: %d %s" % (code, resp))
-=======
-                raise SMTPError(f"server refused STARTTLS: {code} {resp}")
->>>>>>> ca07defc
             # Say EHLO again, to check for newly revealed features
             code, resp = self._connection.ehlo()
             if not (200 <= code <= 299):
@@ -214,14 +201,8 @@
         except smtplib.SMTPRecipientsRefused as e:
             raise SMTPError(
                 "server refused recipient: %d %s" % next(iter(e.recipients.values()))
-<<<<<<< HEAD
             ) from er
         except smtplib.SMTPResponseException as e:
             raise SMTPError("%d %s" % (e.smtp_code, e.smtp_error)) from e
-=======
-            )
-        except smtplib.SMTPResponseException as e:
-            raise SMTPError(f"{e.smtp_code} {e.smtp_error}")
->>>>>>> ca07defc
         except smtplib.SMTPException as e:
             raise SMTPError(str(e)) from e