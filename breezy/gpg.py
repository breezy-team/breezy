--- conflicted
+++ resolved
@@ -226,17 +226,10 @@
     def sign(self, content, mode):
         try:
             import gpg
-<<<<<<< HEAD
         except ModuleNotFoundError as err:
             raise GpgNotInstalled(
                 "Set create_signatures=no to disable creating signatures."
             ) from err
-=======
-        except ModuleNotFoundError:
-            raise GpgNotInstalled(
-                "Set create_signatures=no to disable creating signatures."
-            )
->>>>>>> ca07defc
 
         if isinstance(content, str):
             raise errors.BzrBadParameterUnicode("content")
@@ -268,17 +261,10 @@
         """
         try:
             import gpg
-<<<<<<< HEAD
         except ModuleNotFoundError as err:
             raise GpgNotInstalled(
                 "Set check_signatures=ignore to disable verifying signatures."
             ) from err
-=======
-        except ModuleNotFoundError:
-            raise GpgNotInstalled(
-                "Set check_signatures=ignore to disable verifying signatures."
-            )
->>>>>>> ca07defc
 
         signed_data = gpg.Data(signed_data)
         if signature:
@@ -416,15 +402,9 @@
     ).format(count[SIGNATURE_EXPIRED])
 
 
-<<<<<<< HEAD
-def verbose_expired_key_message(result, repo) -> List[str]:
-    """Takes a verify result and returns list of expired key info."""
-    signers: Dict[str, int] = {}
-=======
 def verbose_expired_key_message(result, repo) -> list[str]:
     """Takes a verify result and returns list of expired key info."""
     signers: dict[str, int] = {}
->>>>>>> ca07defc
     fingerprint_to_authors = {}
     for rev_id, validity, fingerprint in result:
         if validity == SIGNATURE_EXPIRED:
@@ -445,15 +425,9 @@
     return ret
 
 
-<<<<<<< HEAD
-def verbose_valid_message(result) -> List[str]:
-    """Takes a verify result and returns list of signed commits strings."""
-    signers: Dict[str, int] = {}
-=======
 def verbose_valid_message(result) -> list[str]:
     """Takes a verify result and returns list of signed commits strings."""
     signers: dict[str, int] = {}
->>>>>>> ca07defc
     for _rev_id, validity, uid in result:
         if validity == SIGNATURE_VALID:
             signers.setdefault(uid, 0)
@@ -468,15 +442,9 @@
     return ret
 
 
-<<<<<<< HEAD
-def verbose_not_valid_message(result, repo) -> List[str]:
-    """Takes a verify result and returns list of not valid commit info."""
-    signers: Dict[str, int] = {}
-=======
 def verbose_not_valid_message(result, repo) -> list[str]:
     """Takes a verify result and returns list of not valid commit info."""
     signers: dict[str, int] = {}
->>>>>>> ca07defc
     for rev_id, validity, _empty in result:
         if validity == SIGNATURE_NOT_VALID:
             revision = repo.get_revision(rev_id)
@@ -493,15 +461,9 @@
     return ret
 
 
-<<<<<<< HEAD
-def verbose_not_signed_message(result, repo) -> List[str]:
-    """Takes a verify result and returns list of not signed commit info."""
-    signers: Dict[str, int] = {}
-=======
 def verbose_not_signed_message(result, repo) -> list[str]:
     """Takes a verify result and returns list of not signed commit info."""
     signers: dict[str, int] = {}
->>>>>>> ca07defc
     for rev_id, validity, _empty in result:
         if validity == SIGNATURE_NOT_SIGNED:
             revision = repo.get_revision(rev_id)
@@ -518,15 +480,9 @@
     return ret
 
 
-<<<<<<< HEAD
-def verbose_missing_key_message(result) -> List[str]:
-    """Takes a verify result and returns list of missing key info."""
-    signers: Dict[str, int] = {}
-=======
 def verbose_missing_key_message(result) -> list[str]:
     """Takes a verify result and returns list of missing key info."""
     signers: dict[str, int] = {}
->>>>>>> ca07defc
     for _rev_id, validity, fingerprint in result:
         if validity == SIGNATURE_KEY_MISSING:
             signers.setdefault(fingerprint, 0)
