# Copyright (C) 2005-2011 Canonical Ltd
#
# This program is free software; you can redistribute it and/or modify
# it under the terms of the GNU General Public License as published by
# the Free Software Foundation; either version 2 of the License, or
# (at your option) any later version.
#
# This program is distributed in the hope that it will be useful,
# but WITHOUT ANY WARRANTY; without even the implied warranty of
# MERCHANTABILITY or FITNESS FOR A PARTICULAR PURPOSE.  See the
# GNU General Public License for more details.
#
# You should have received a copy of the GNU General Public License
# along with this program; if not, write to the Free Software
# Foundation, Inc., 51 Franklin Street, Fifth Floor, Boston, MA 02110-1301 USA

from __future__ import absolute_import

# The newly committed revision is going to have a shape corresponding
# to that of the working tree.  Files that are not in the
# working tree and that were in the predecessor are reported as
# removed --- this can include files that were either removed from the
# inventory or deleted in the working tree.  If they were only
# deleted from disk, they are removed from the working inventory.

# We then consider the remaining entries, which will be in the new
# version.  Directory entries are simply copied across.  File entries
# must be checked to see if a new version of the file should be
# recorded.  For each parent revision tree, we check to see what
# version of the file was present.  If the file was present in at
# least one tree, and if it was the same version in all the trees,
# then we can just refer to that version.  Otherwise, a new version
# representing the merger of the file versions must be added.

# TODO: Update hashcache before and after - or does the WorkingTree
# look after that?

# TODO: Rather than mashing together the ancestry and storing it back,
# perhaps the weave should have single method which does it all in one
# go, avoiding a lot of redundant work.

# TODO: Perhaps give a warning if one of the revisions marked as
# merged is already in the ancestry, and then don't record it as a
# distinct parent.

# TODO: If the file is newly merged but unchanged from the version it
# merges from, then it should still be reported as newly added
# relative to the basis revision.

# TODO: Change the parameter 'rev_id' to 'revision_id' to be consistent with
# the rest of the code; add a deprecation of the old name.

from . import (
    debug,
    errors,
    trace,
    ui,
    )
from .branch import Branch
from .cleanup import OperationWithCleanups
import breezy.config
from .errors import (BzrError,
                     ConflictsInTree,
                     StrictCommitFailed
                     )
from .osutils import (get_user_encoding,
                      has_symlinks,
                      is_inside_any,
                      minimum_path_selection,
                      )
from .trace import mutter, note, is_quiet
from .tree import TreeChange
from .urlutils import unescape_for_display
from .i18n import gettext


class PointlessCommit(BzrError):

    _fmt = "No changes to commit"


class CannotCommitSelectedFileMerge(BzrError):

    _fmt = 'Selected-file commit of merges is not supported yet:'\
        ' files %(files_str)s'

    def __init__(self, files):
        files_str = ', '.join(files)
        BzrError.__init__(self, files=files, files_str=files_str)


def filter_excluded(iter_changes, exclude):
    """Filter exclude filenames.

    :param iter_changes: iter_changes function
    :param exclude: List of paths to exclude
    :return: iter_changes function
    """
    for change in iter_changes:
        new_excluded = (change.path[1] is not None and
                        is_inside_any(exclude, change.path[1]))

        old_excluded = (change.path[0] is not None and
                        is_inside_any(exclude, change.path[0]))

        if old_excluded and new_excluded:
            continue

        if old_excluded or new_excluded:
            # TODO(jelmer): Perhaps raise an error here instead?
            continue

        yield change


class NullCommitReporter(object):
    """I report on progress of a commit."""

    def started(self, revno, revid, location):
        pass

    def snapshot_change(self, change, path):
        pass

    def completed(self, revno, rev_id):
        pass

    def deleted(self, path):
        pass

    def missing(self, path):
        pass

    def renamed(self, change, old_path, new_path):
        pass

    def is_verbose(self):
        return False


class ReportCommitToLog(NullCommitReporter):

    def _note(self, format, *args):
        """Output a message.

        Subclasses may choose to override this method.
        """
        note(format, *args)

    def snapshot_change(self, change, path):
        if path == '' and change in (gettext('added'), gettext('modified')):
            return
        self._note("%s %s", change, path)

    def started(self, revno, rev_id, location):
        self._note(
            gettext('Committing to: %s'),
            unescape_for_display(location, 'utf-8'))

    def completed(self, revno, rev_id):
        self._note(gettext('Committed revision %d.'), revno)
        # self._note goes to the console too; so while we want to log the
        # rev_id, we can't trivially only log it. (See bug 526425). Long
        # term we should rearrange the reporting structure, but for now
        # we just mutter seperately. We mutter the revid and revno together
        # so that concurrent bzr invocations won't lead to confusion.
        mutter('Committed revid %s as revno %d.', rev_id, revno)

    def deleted(self, path):
        self._note(gettext('deleted %s'), path)

    def missing(self, path):
        self._note(gettext('missing %s'), path)

    def renamed(self, change, old_path, new_path):
        self._note('%s %s => %s', change, old_path, new_path)

    def is_verbose(self):
        return True


class Commit(object):
    """Task of committing a new revision.

    This is a MethodObject: it accumulates state as the commit is
    prepared, and then it is discarded.  It doesn't represent
    historical revisions, just the act of recording a new one.

            missing_ids
            Modified to hold a list of files that have been deleted from
            the working directory; these should be removed from the
            working inventory.
    """

    def __init__(self,
                 reporter=None,
                 config_stack=None):
        """Create a Commit object.

        :param reporter: the default reporter to use or None to decide later
        """
        self.reporter = reporter
        self.config_stack = config_stack

    @staticmethod
    def update_revprops(revprops, branch, authors=None,
                        local=False, possible_master_transports=None):
        if revprops is None:
            revprops = {}
        if possible_master_transports is None:
            possible_master_transports = []
        if (u'branch-nick' not in revprops and
                branch.repository._format.supports_storing_branch_nick):
            revprops[u'branch-nick'] = branch._get_nick(
                local,
                possible_master_transports)
        if authors is not None:
            if u'author' in revprops or u'authors' in revprops:
                # XXX: maybe we should just accept one of them?
                raise AssertionError('author property given twice')
            if authors:
                for individual in authors:
                    if '\n' in individual:
                        raise AssertionError('\\n is not a valid character '
                                             'in an author identity')
                revprops[u'authors'] = '\n'.join(authors)
        return revprops

    def commit(self,
               message=None,
               timestamp=None,
               timezone=None,
               committer=None,
               specific_files=None,
               rev_id=None,
               allow_pointless=True,
               strict=False,
               verbose=False,
               revprops=None,
               working_tree=None,
               local=False,
               reporter=None,
               config=None,
               message_callback=None,
               recursive='down',
               exclude=None,
               possible_master_transports=None,
               lossy=False,
               parents=None):
        """Commit working copy as a new revision.

        :param message: the commit message (it or message_callback is required)
        :param message_callback: A callback: message =
            message_callback(cmt_obj)

        :param timestamp: if not None, seconds-since-epoch for a
            postdated/predated commit.

        :param specific_files: If not None, commit only those files. An empty
            list means 'commit no files'.

        :param rev_id: If set, use this as the new revision id.
            Useful for test or import commands that need to tightly
            control what revisions are assigned.  If you duplicate
            a revision id that exists elsewhere it is your own fault.
            If null (default), a time/random revision id is generated.

        :param allow_pointless: If true (default), commit even if nothing
            has changed and no merges are recorded.

        :param strict: If true, don't allow a commit if the working tree
            contains unknown files.

        :param revprops: Properties for new revision
        :param local: Perform a local only commit.
        :param reporter: the reporter to use or None for the default
        :param verbose: if True and the reporter is not None, report everything
        :param recursive: If set to 'down', commit in any subtrees that have
            pending changes of any sort during this commit.
        :param exclude: None or a list of relative paths to exclude from the
            commit. Pending changes to excluded files will be ignored by the
            commit.
        :param lossy: When committing to a foreign VCS, ignore any
            data that can not be natively represented.
        """
        operation = OperationWithCleanups(self._commit)
        self.revprops = revprops or {}
        # XXX: Can be set on __init__ or passed in - this is a bit ugly.
        self.config_stack = config or self.config_stack
        return operation.run(
<<<<<<< HEAD
               message=message,
               timestamp=timestamp,
               timezone=timezone,
               committer=committer,
               specific_files=specific_files,
               rev_id=rev_id,
               allow_pointless=allow_pointless,
               strict=strict,
               verbose=verbose,
               working_tree=working_tree,
               local=local,
               reporter=reporter,
               message_callback=message_callback,
               recursive=recursive,
               exclude=exclude,
               possible_master_transports=possible_master_transports,
               lossy=lossy,
               parents=parents)

    def _commit(self, operation, message, timestamp, timezone, committer,
            specific_files, rev_id, allow_pointless, strict, verbose,
            working_tree, local, reporter, message_callback, recursive,
            exclude, possible_master_transports, lossy, parents):
=======
            message=message,
            timestamp=timestamp,
            timezone=timezone,
            committer=committer,
            specific_files=specific_files,
            rev_id=rev_id,
            allow_pointless=allow_pointless,
            strict=strict,
            verbose=verbose,
            working_tree=working_tree,
            local=local,
            reporter=reporter,
            message_callback=message_callback,
            recursive=recursive,
            exclude=exclude,
            possible_master_transports=possible_master_transports,
            lossy=lossy)

    def _commit(self, operation, message, timestamp, timezone, committer,
                specific_files, rev_id, allow_pointless, strict, verbose,
                working_tree, local, reporter, message_callback, recursive,
                exclude, possible_master_transports, lossy):
>>>>>>> ef89c7fa
        mutter('preparing to commit')

        if working_tree is None:
            raise BzrError("working_tree must be passed into commit().")
        else:
            self.work_tree = working_tree
            self.branch = self.work_tree.branch
            if getattr(self.work_tree, 'requires_rich_root', lambda: False)():
                if not self.branch.repository.supports_rich_root():
                    raise errors.RootNotRich()
        if message_callback is None:
            if message is not None:
                if isinstance(message, bytes):
                    message = message.decode(get_user_encoding())

                def message_callback(x):
                    return message
            else:
                raise BzrError("The message or message_callback keyword"
                               " parameter is required for commit().")

        self.bound_branch = None
        self.any_entries_deleted = False
        if exclude is not None:
            self.exclude = sorted(
                minimum_path_selection(exclude))
        else:
            self.exclude = []
        self.local = local
        self.master_branch = None
        self.recursive = recursive
        self.rev_id = None
        # self.specific_files is None to indicate no filter, or any iterable to
        # indicate a filter - [] means no files at all, as per iter_changes.
        if specific_files is not None:
            self.specific_files = sorted(
                minimum_path_selection(specific_files))
        else:
            self.specific_files = None

        self.allow_pointless = allow_pointless
        self.message_callback = message_callback
        self.timestamp = timestamp
        self.timezone = timezone
        self.committer = committer
        self.strict = strict
        self.verbose = verbose

        self.work_tree.lock_write()
        operation.add_cleanup(self.work_tree.unlock)
        if parents is None:
            parents = self.work_tree.get_parent_ids()
        self.parents = parents
        self.pb = ui.ui_factory.nested_progress_bar()
        operation.add_cleanup(self.pb.finished)
        if len(parents) > 0:
            self.basis_revid = parents[0]
        else:
            self.basis_revid = breezy.revision.NULL_REVISION
        self.wt_basis_tree = self.work_tree.basis_tree()
        try:
            self.basis_tree = self.work_tree.revision_tree(self.basis_revid)
        except errors.NoSuchRevisionInTree:
            self.basis_tree = self.branch.repository.revision_tree(
                    self.basis_revid)
        self.basis_tree.lock_read()
        operation.add_cleanup(self.basis_tree.unlock)
        # Cannot commit with conflicts present.
        if len(self.work_tree.conflicts()) > 0:
            raise ConflictsInTree

        # Setup the bound branch variables as needed.
        self._check_bound_branch(operation, possible_master_transports)

        # Check that the working tree is up to date
        old_revno, old_revid, new_revno = self._check_out_of_date_tree()

        # Complete configuration setup
        if reporter is not None:
            self.reporter = reporter
        elif self.reporter is None:
            self.reporter = self._select_reporter()
        if self.config_stack is None:
            self.config_stack = self.work_tree.get_config_stack()

        # Setup the progress bar. As the number of files that need to be
        # committed in unknown, progress is reported as stages.
        # We keep track of entries separately though and include that
        # information in the progress bar during the relevant stages.
        self.pb_stage_name = ""
        self.pb_stage_count = 0
        self.pb_stage_total = 5
        if self.bound_branch:
            # 2 extra stages: "Uploading data to master branch" and "Merging
            # tags to master branch"
            self.pb_stage_total += 2
        self.pb.show_pct = False
        self.pb.show_spinner = False
        self.pb.show_eta = False
        self.pb.show_count = True
        self.pb.show_bar = True

        # After a merge, a selected file commit is not supported.
        # See 'bzr help merge' for an explanation as to why.
        if len(self.parents) > 1 and self.specific_files is not None:
            raise CannotCommitSelectedFileMerge(self.specific_files)
        # Excludes are a form of selected file commit.
        if len(self.parents) > 1 and self.exclude:
            raise CannotCommitSelectedFileMerge(self.exclude)

        # Collect the changes
        self._set_progress_stage("Collecting changes", counter=True)
        self._lossy = lossy
        self.builder = self.branch.get_commit_builder(
            self.parents, self.config_stack, timestamp, timezone, committer,
            self.revprops, rev_id, lossy=lossy)

        if self.builder.updates_branch and self.bound_branch:
            self.builder.abort()
            raise AssertionError(
                "bound branches not supported for commit builders "
                "that update the branch")

        try:
            # find the location being committed to
            if self.bound_branch:
                master_location = self.master_branch.base
            else:
                master_location = self.branch.base

            # report the start of the commit
            self.reporter.started(new_revno, self.rev_id, master_location)

            self._update_builder_with_changes()
            self._check_pointless()

            # TODO: Now the new inventory is known, check for conflicts.
            # ADHB 2006-08-08: If this is done, populate_new_inv should not add
            # weave lines, because nothing should be recorded until it is known
            # that commit will succeed.
            self._set_progress_stage("Saving data locally")
            self.builder.finish_inventory()

            # Prompt the user for a commit message if none provided
            message = message_callback(self)
            self.message = message

            # Add revision data to the local branch
            self.rev_id = self.builder.commit(self.message)

        except Exception:
            mutter("aborting commit write group because of exception:")
            trace.log_exception_quietly()
            self.builder.abort()
            raise

        self._update_branches(old_revno, old_revid, new_revno)

        # Make the working tree be up to date with the branch. This
        # includes automatic changes scheduled to be made to the tree, such
        # as updating its basis and unversioning paths that were missing.
        self.work_tree.unversion(self.deleted_paths)
        self._set_progress_stage("Updating the working tree")
<<<<<<< HEAD
        if self.work_tree.last_revision() == self.basis_revid:
            invdelta = self.builder.get_basis_delta()
        else:
            with self.wt_basis_tree.lock_read():
                invdelta = self.work_tree.root_inventory._make_delta(
                        self.wt_basis_tree.root_inventory)
        self.work_tree.update_basis_by_delta(self.rev_id, invdelta)
=======
        self.work_tree.update_basis_by_delta(self.rev_id,
                                             self.builder.get_basis_delta())
>>>>>>> ef89c7fa
        self.reporter.completed(new_revno, self.rev_id)
        self._process_post_hooks(old_revno, new_revno)
        return self.rev_id

    def _update_branches(self, old_revno, old_revid, new_revno):
        """Update the master and local branch to the new revision.

        This will try to make sure that the master branch is updated
        before the local branch.

        :param old_revno: Revision number of master branch before the
            commit
        :param old_revid: Tip of master branch before the commit
        :param new_revno: Revision number of the new commit
        """
        if not self.builder.updates_branch:
            self._process_pre_hooks(old_revno, new_revno)

            # Upload revision data to the master.
            # this will propagate merged revisions too if needed.
            if self.bound_branch:
                self._set_progress_stage("Uploading data to master branch")
                # 'commit' to the master first so a timeout here causes the
                # local branch to be out of date
                (new_revno, self.rev_id) = self.master_branch.import_last_revision_info_and_tags(
                    self.branch, new_revno, self.rev_id, lossy=self._lossy)
                if self._lossy:
                    self.branch.fetch(self.master_branch, self.rev_id)

            # and now do the commit locally.
            self.branch.set_last_revision_info(new_revno, self.rev_id)
        else:
            try:
                self._process_pre_hooks(old_revno, new_revno)
            except BaseException:
                # The commit builder will already have updated the branch,
                # revert it.
                self.branch.set_last_revision_info(old_revno, old_revid)
                raise

        # Merge local tags to remote
        if self.bound_branch:
            self._set_progress_stage("Merging tags to master branch")
            tag_updates, tag_conflicts = self.branch.tags.merge_to(
                self.master_branch.tags)
            if tag_conflicts:
                warning_lines = ['    ' + name for name, _, _ in tag_conflicts]
                note(gettext("Conflicting tags in bound branch:\n{0}".format(
                    "\n".join(warning_lines))))

    def _select_reporter(self):
        """Select the CommitReporter to use."""
        if is_quiet():
            return NullCommitReporter()
        return ReportCommitToLog()

    def _check_pointless(self):
        if self.allow_pointless:
            return
        # A merge with no effect on files
        if len(self.parents) > 1:
            return
        if self.builder.any_changes():
            return
        raise PointlessCommit()

    def _check_bound_branch(self, operation, possible_master_transports=None):
        """Check to see if the local branch is bound.

        If it is bound, then most of the commit will actually be
        done using the remote branch as the target branch.
        Only at the end will the local branch be updated.
        """
        if self.local and not self.branch.get_bound_location():
            raise errors.LocalRequiresBoundBranch()

        if not self.local:
            self.master_branch = self.branch.get_master_branch(
                possible_master_transports)

        if not self.master_branch:
            # make this branch the reference branch for out of date checks.
            self.master_branch = self.branch
            return

        # If the master branch is bound, we must fail
        master_bound_location = self.master_branch.get_bound_location()
        if master_bound_location:
            raise errors.CommitToDoubleBoundBranch(
                self.branch, self.master_branch, master_bound_location)

        # TODO: jam 20051230 We could automatically push local
        #       commits to the remote branch if they would fit.
        #       But for now, just require remote to be identical
        #       to local.

        # Make sure the local branch is identical to the master
        master_revid = self.master_branch.last_revision()
        local_revid = self.branch.last_revision()
        if local_revid != master_revid:
            raise errors.BoundBranchOutOfDate(self.branch,
                                              self.master_branch)

        # Now things are ready to change the master branch
        # so grab the lock
        self.bound_branch = self.branch
        self.master_branch.lock_write()
        operation.add_cleanup(self.master_branch.unlock)

    def _check_out_of_date_tree(self):
        """Check that the working tree is up to date.

        :return: old_revision_number, old_revision_id, new_revision_number
            tuple
        """
        try:
            first_tree_parent = self.work_tree.get_parent_ids()[0]
        except IndexError:
            # if there are no parents, treat our parent as 'None'
            # this is so that we still consider the master branch
            # - in a checkout scenario the tree may have no
            # parents but the branch may do.
            first_tree_parent = breezy.revision.NULL_REVISION
        try:
            old_revno, master_last = self.master_branch.last_revision_info()
        except errors.UnsupportedOperation:
            master_last = self.master_branch.last_revision()
            old_revno = self.branch.revision_id_to_revno(master_last)
        if master_last != first_tree_parent:
            if master_last != breezy.revision.NULL_REVISION:
                raise errors.OutOfDateTree(self.work_tree)
        if self.branch.repository.has_revision(first_tree_parent):
            new_revno = old_revno + 1
        else:
            # ghost parents never appear in revision history.
            new_revno = 1
        return old_revno, master_last, new_revno

    def _process_pre_hooks(self, old_revno, new_revno):
        """Process any registered pre commit hooks."""
        self._set_progress_stage("Running pre_commit hooks")
        self._process_hooks("pre_commit", old_revno, new_revno)

    def _process_post_hooks(self, old_revno, new_revno):
        """Process any registered post commit hooks."""
        # Process the post commit hooks, if any
        self._set_progress_stage("Running post_commit hooks")
        # old style commit hooks - should be deprecated ? (obsoleted in
        # 0.15^H^H^H^H 2.5.0)
        post_commit = self.config_stack.get('post_commit')
        if post_commit is not None:
            hooks = post_commit.split(' ')
            # this would be nicer with twisted.python.reflect.namedAny
            for hook in hooks:
                result = eval(hook + '(branch, rev_id)',
                              {'branch': self.branch,
                               'breezy': breezy,
                               'rev_id': self.rev_id})
        # process new style post commit hooks
        self._process_hooks("post_commit", old_revno, new_revno)

    def _process_hooks(self, hook_name, old_revno, new_revno):
        if not Branch.hooks[hook_name]:
            return

        # new style commit hooks:
        if not self.bound_branch:
            hook_master = self.branch
            hook_local = None
        else:
            hook_master = self.master_branch
            hook_local = self.branch
        # With bound branches, when the master is behind the local branch,
        # the 'old_revno' and old_revid values here are incorrect.
        # XXX: FIXME ^. RBC 20060206
        if self.parents:
            old_revid = self.parents[0]
        else:
            old_revid = breezy.revision.NULL_REVISION

        if hook_name == "pre_commit":
            future_tree = self.builder.revision_tree()
            tree_delta = future_tree.changes_from(self.basis_tree,
                                                  include_root=True)

        for hook in Branch.hooks[hook_name]:
            # show the running hook in the progress bar. As hooks may
            # end up doing nothing (e.g. because they are not configured by
            # the user) this is still showing progress, not showing overall
            # actions - its up to each plugin to show a UI if it want's to
            # (such as 'Emailing diff to foo@example.com').
            self.pb_stage_name = "Running %s hooks [%s]" % \
                (hook_name, Branch.hooks.get_hook_name(hook))
            self._emit_progress()
            if 'hooks' in debug.debug_flags:
                mutter("Invoking commit hook: %r", hook)
            if hook_name == "post_commit":
                hook(hook_local, hook_master, old_revno, old_revid, new_revno,
                     self.rev_id)
            elif hook_name == "pre_commit":
                hook(hook_local, hook_master,
                     old_revno, old_revid, new_revno, self.rev_id,
                     tree_delta, future_tree)

    def _update_builder_with_changes(self):
        """Update the commit builder with the data about what has changed.
        """
        specific_files = self.specific_files
        mutter("Selecting files for commit with filter %r", specific_files)

        self._check_strict()
        iter_changes = self.work_tree.iter_changes(
            self.basis_tree, specific_files=specific_files)
        if self.exclude:
            iter_changes = filter_excluded(iter_changes, self.exclude)
        iter_changes = self._filter_iter_changes(iter_changes)
        for path, fs_hash in self.builder.record_iter_changes(
                self.work_tree, self.basis_revid, iter_changes):
            self.work_tree._observed_sha1(path, fs_hash)

    def _filter_iter_changes(self, iter_changes):
        """Process iter_changes.

        This method reports on the changes in iter_changes to the user, and
        converts 'missing' entries in the iter_changes iterator to 'deleted'
        entries. 'missing' entries have their

        :param iter_changes: An iter_changes to process.
        :return: A generator of changes.
        """
        reporter = self.reporter
        report_changes = reporter.is_verbose()
        deleted_paths = []
        for change in iter_changes:
            if report_changes:
                old_path = change.path[0]
                new_path = change.path[1]
                versioned = change.versioned[1]
            kind = change.kind[1]
            versioned = change.versioned[1]
            if kind is None and versioned:
                # 'missing' path
                if report_changes:
                    reporter.missing(new_path)
                if change.kind[0] == 'symlink' and not self.work_tree.supports_symlinks():
                    trace.warning('Ignoring "%s" as symlinks are not '
                                  'supported on this filesystem.' % (change.path[0],))
                    continue
                deleted_paths.append(change[1][1])
                # Reset the new path (None) and new versioned flag (False)
                change = change.discard_new()
                new_path = change.path[1]
                versioned = False
            elif kind == 'tree-reference':
                if self.recursive == 'down':
                    self._commit_nested_tree(change[1][1])
            if change.versioned[0] or change.versioned[1]:
                yield change
                if report_changes:
                    if new_path is None:
                        reporter.deleted(old_path)
                    elif old_path is None:
                        reporter.snapshot_change(gettext('added'), new_path)
                    elif old_path != new_path:
                        reporter.renamed(gettext('renamed'),
                                         old_path, new_path)
                    else:
                        if (new_path
                                or self.work_tree.branch.repository._format.rich_root_data):
                            # Don't report on changes to '' in non rich root
                            # repositories.
                            reporter.snapshot_change(
                                gettext('modified'), new_path)
            self._next_progress_entry()
        # Unversion files that were found to be deleted
        self.deleted_paths = deleted_paths

    def _check_strict(self):
        # XXX: when we use iter_changes this would likely be faster if
        # iter_changes would check for us (even in the presence of
        # selected_files).
        if self.strict:
            # raise an exception as soon as we find a single unknown.
            for unknown in self.work_tree.unknowns():
                raise StrictCommitFailed()

    def _commit_nested_tree(self, path):
        "Commit a nested tree."
        sub_tree = self.work_tree.get_nested_tree(path)
        # FIXME: be more comprehensive here:
        # this works when both trees are in --trees repository,
        # but when both are bound to a different repository,
        # it fails; a better way of approaching this is to
        # finally implement the explicit-caches approach design
        # a while back - RBC 20070306.
        if sub_tree.branch.repository.has_same_location(
                self.work_tree.branch.repository):
            sub_tree.branch.repository = \
                self.work_tree.branch.repository
        try:
            return sub_tree.commit(message=None, revprops=self.revprops,
                                   recursive=self.recursive,
                                   message_callback=self.message_callback,
                                   timestamp=self.timestamp,
                                   timezone=self.timezone,
                                   committer=self.committer,
                                   allow_pointless=self.allow_pointless,
                                   strict=self.strict, verbose=self.verbose,
                                   local=self.local, reporter=self.reporter)
        except PointlessCommit:
            return self.work_tree.get_reference_revision(path)

    def _set_progress_stage(self, name, counter=False):
        """Set the progress stage and emit an update to the progress bar."""
        self.pb_stage_name = name
        self.pb_stage_count += 1
        if counter:
            self.pb_entries_count = 0
        else:
            self.pb_entries_count = None
        self._emit_progress()

    def _next_progress_entry(self):
        """Emit an update to the progress bar and increment the entry count."""
        self.pb_entries_count += 1
        self._emit_progress()

    def _emit_progress(self):
        if self.pb_entries_count is not None:
            text = gettext("{0} [{1}] - Stage").format(self.pb_stage_name,
                                                       self.pb_entries_count)
        else:
            text = gettext("%s - Stage") % (self.pb_stage_name, )
        self.pb.update(text, self.pb_stage_count, self.pb_stage_total)<|MERGE_RESOLUTION|>--- conflicted
+++ resolved
@@ -288,31 +288,6 @@
         # XXX: Can be set on __init__ or passed in - this is a bit ugly.
         self.config_stack = config or self.config_stack
         return operation.run(
-<<<<<<< HEAD
-               message=message,
-               timestamp=timestamp,
-               timezone=timezone,
-               committer=committer,
-               specific_files=specific_files,
-               rev_id=rev_id,
-               allow_pointless=allow_pointless,
-               strict=strict,
-               verbose=verbose,
-               working_tree=working_tree,
-               local=local,
-               reporter=reporter,
-               message_callback=message_callback,
-               recursive=recursive,
-               exclude=exclude,
-               possible_master_transports=possible_master_transports,
-               lossy=lossy,
-               parents=parents)
-
-    def _commit(self, operation, message, timestamp, timezone, committer,
-            specific_files, rev_id, allow_pointless, strict, verbose,
-            working_tree, local, reporter, message_callback, recursive,
-            exclude, possible_master_transports, lossy, parents):
-=======
             message=message,
             timestamp=timestamp,
             timezone=timezone,
@@ -329,13 +304,13 @@
             recursive=recursive,
             exclude=exclude,
             possible_master_transports=possible_master_transports,
-            lossy=lossy)
+            lossy=lossy,
+            parents=parents)
 
     def _commit(self, operation, message, timestamp, timezone, committer,
                 specific_files, rev_id, allow_pointless, strict, verbose,
                 working_tree, local, reporter, message_callback, recursive,
-                exclude, possible_master_transports, lossy):
->>>>>>> ef89c7fa
+                exclude, possible_master_transports, lossy, parents):
         mutter('preparing to commit')
 
         if working_tree is None:
@@ -499,18 +474,14 @@
         # as updating its basis and unversioning paths that were missing.
         self.work_tree.unversion(self.deleted_paths)
         self._set_progress_stage("Updating the working tree")
-<<<<<<< HEAD
         if self.work_tree.last_revision() == self.basis_revid:
             invdelta = self.builder.get_basis_delta()
         else:
+            import pdb; pdb.set_trace()
             with self.wt_basis_tree.lock_read():
                 invdelta = self.work_tree.root_inventory._make_delta(
-                        self.wt_basis_tree.root_inventory)
+                    self.wt_basis_tree.root_inventory)
         self.work_tree.update_basis_by_delta(self.rev_id, invdelta)
-=======
-        self.work_tree.update_basis_by_delta(self.rev_id,
-                                             self.builder.get_basis_delta())
->>>>>>> ef89c7fa
         self.reporter.completed(new_revno, self.rev_id)
         self._process_post_hooks(old_revno, new_revno)
         return self.rev_id
