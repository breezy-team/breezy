--- conflicted
+++ resolved
@@ -193,21 +193,13 @@
         self.assertEqual(set(),
                 repo.inventories.get_missing_compression_parent_keys())
         self.assertEqual(
-<<<<<<< HEAD
             {(b'inventories', b'rev-1')},
-=======
-            {('inventories', b'rev-1')},
->>>>>>> 66c73a90
             repo.get_missing_parent_inventories())
         # Resuming the write group does not affect
         # get_missing_parent_inventories.
         reopened_repo = self.reopen_repo_and_resume_write_group(repo)
         self.assertEqual(
-<<<<<<< HEAD
             {(b'inventories', b'rev-1')},
-=======
-            {('inventories', b'rev-1')},
->>>>>>> 66c73a90
             reopened_repo.get_missing_parent_inventories())
         # Adding the parent inventory satisfies get_missing_parent_inventories.
         reopened_repo.inventories.insert_record_stream(
