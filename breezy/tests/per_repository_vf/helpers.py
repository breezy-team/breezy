--- conflicted
+++ resolved
@@ -64,24 +64,10 @@
                                               parent_ids=[])
             # Manually add the revision text using the RevisionStore API, with
             # bad parents.
-<<<<<<< HEAD
-            rev_text = repo._serializer.write_revision_to_string(revision)
-            repo.revisions.add_lines(
-                (revision.revision_id,), [(b'incorrect-parent',)],
-                osutils.split_lines(rev_text))
-=======
             lines = repo._serializer.write_revision_to_lines(revision)
             repo.revisions.add_lines((revision.revision_id,),
                                      [(b'incorrect-parent',)],
                                      lines)
-        except:
-            repo.abort_write_group()
-            repo.unlock()
-            raise
-        else:
-            repo.commit_write_group()
-            repo.unlock()
->>>>>>> 6d867f22
 
         repo.lock_write()
         self.addCleanup(repo.unlock)
