--- conflicted
+++ resolved
@@ -595,17 +595,10 @@
 
         for path, status, kind, fileid, entry in base_files:
             # Check that the meta information is the same
-<<<<<<< HEAD
-            self.assertEqual(base_tree.get_file_size(path, fileid),
-                             to_tree.get_file_size(to_tree.id2path(fileid)))
-            self.assertEqual(base_tree.get_file_sha1(path, fileid),
-                             to_tree.get_file_sha1(to_tree.id2path(fileid)))
-=======
             self.assertEqual(base_tree.get_file_size(path),
                     to_tree.get_file_size(to_tree.id2path(fileid)))
             self.assertEqual(base_tree.get_file_sha1(path),
                     to_tree.get_file_sha1(to_tree.id2path(fileid)))
->>>>>>> ad638869
             # Check that the contents are the same
             # This is pretty expensive
             # self.assertEqual(base_tree.get_file(fileid).read(),
