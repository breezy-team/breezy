# Copyright (C) 2007-2011, 2016 Canonical Ltd
#
# This program is free software; you can redistribute it and/or modify
# it under the terms of the GNU General Public License as published by
# the Free Software Foundation; either version 2 of the License, or
# (at your option) any later version.
#
# This program is distributed in the hope that it will be useful,
# but WITHOUT ANY WARRANTY; without even the implied warranty of
# MERCHANTABILITY or FITNESS FOR A PARTICULAR PURPOSE.  See the
# GNU General Public License for more details.
#
# You should have received a copy of the GNU General Public License
# along with this program; if not, write to the Free Software
# Foundation, Inc., 51 Franklin Street, Fifth Floor, Boston, MA 02110-1301 USA

"""Tests for win32utils."""

import os

from .. import osutils, tests, win32utils
from ..win32utils import get_app_path, glob_expand
from . import TestCase, TestCaseInTempDir, TestSkipped, features
from .features import backslashdir_feature

Win32RegistryFeature = features.ModuleAvailableFeature("_winreg")


class TestWin32UtilsGlobExpand(TestCaseInTempDir):
<<<<<<< HEAD
    _test_needs_features: List[features.Feature] = []
=======
    _test_needs_features: list[features.Feature] = []
>>>>>>> ca07defc

    def test_empty_tree(self):
        self.build_tree([])
        self._run_testset(
            [[["a"], ["a"]], [["?"], ["?"]], [["*"], ["*"]], [["a", "a"], ["a", "a"]]]
        )

    def build_ascii_tree(self):
        self.build_tree(
            [
                "a",
                "a1",
                "a2",
                "a11",
                "a.1",
                "b",
                "b1",
                "b2",
                "b3",
                "c/",
                "c/c1",
                "c/c2",
                "d/",
                "d/d1",
                "d/d2",
                "d/e/",
                "d/e/e1",
            ]
        )

    def build_unicode_tree(self):
        self.requireFeature(features.UnicodeFilenameFeature)
        self.build_tree(["\u1234", "\u1234\u1234", "\u1235/", "\u1235/\u1235"])

    def test_tree_ascii(self):
        """Checks the glob expansion and path separation char
        normalization.
        """
        self.build_ascii_tree()
        self._run_testset(
            [
                # no wildcards
                [["a"], ["a"]],
                [["a", "a"], ["a", "a"]],
                [["d"], ["d"]],
                [["d/"], ["d/"]],
                # wildcards
                [["a*"], ["a", "a1", "a2", "a11", "a.1"]],
                [["?"], ["a", "b", "c", "d"]],
                [["a?"], ["a1", "a2"]],
                [["a??"], ["a11", "a.1"]],
                [["b[1-2]"], ["b1", "b2"]],
                [["d/*"], ["d/d1", "d/d2", "d/e"]],
                [["?/*"], ["c/c1", "c/c2", "d/d1", "d/d2", "d/e"]],
                [["*/*"], ["c/c1", "c/c2", "d/d1", "d/d2", "d/e"]],
                [["*/"], ["c/", "d/"]],
            ]
        )

    def test_backslash_globbing(self):
        self.requireFeature(backslashdir_feature)
        self.build_ascii_tree()
        self._run_testset(
            [
                [["d\\"], ["d/"]],
                [["d\\*"], ["d/d1", "d/d2", "d/e"]],
                [["?\\*"], ["c/c1", "c/c2", "d/d1", "d/d2", "d/e"]],
                [["*\\*"], ["c/c1", "c/c2", "d/d1", "d/d2", "d/e"]],
                [["*\\"], ["c/", "d/"]],
            ]
        )

    def test_case_insensitive_globbing(self):
        if os.path.normcase("AbC") == "AbC":
            self.skipTest("Test requires case insensitive globbing function")
        self.build_ascii_tree()
        self._run_testset(
            [
                [["A"], ["A"]],
                [["A?"], ["a1", "a2"]],
            ]
        )

    def test_tree_unicode(self):
        """Checks behaviour with non-ascii filenames."""
        self.build_unicode_tree()
        self._run_testset(
            [
                # no wildcards
                [["\u1234"], ["\u1234"]],
                [["\u1235"], ["\u1235"]],
                [["\u1235/"], ["\u1235/"]],
                [["\u1235/\u1235"], ["\u1235/\u1235"]],
                # wildcards
                [["?"], ["\u1234", "\u1235"]],
                [["*"], ["\u1234", "\u1234\u1234", "\u1235"]],
                [["\u1234*"], ["\u1234", "\u1234\u1234"]],
                [["\u1235/?"], ["\u1235/\u1235"]],
                [["\u1235/*"], ["\u1235/\u1235"]],
                [["?/"], ["\u1235/"]],
                [["*/"], ["\u1235/"]],
                [["?/?"], ["\u1235/\u1235"]],
                [["*/*"], ["\u1235/\u1235"]],
            ]
        )

    def test_unicode_backslashes(self):
        self.requireFeature(backslashdir_feature)
        self.build_unicode_tree()
        self._run_testset(
            [
                # no wildcards
                [["\u1235\\"], ["\u1235/"]],
                [["\u1235\\\u1235"], ["\u1235/\u1235"]],
                [["\u1235\\?"], ["\u1235/\u1235"]],
                [["\u1235\\*"], ["\u1235/\u1235"]],
                [["?\\"], ["\u1235/"]],
                [["*\\"], ["\u1235/"]],
                [["?\\?"], ["\u1235/\u1235"]],
                [["*\\*"], ["\u1235/\u1235"]],
            ]
        )

    def _run_testset(self, testset):
        for pattern, expected in testset:
            result = glob_expand(pattern)
            expected.sort()
            result.sort()
<<<<<<< HEAD
            self.assertEqual(expected, result, f"pattern {pattern}")
=======
            self.assertEqual(expected, result, "pattern {}".format(pattern))
>>>>>>> ca07defc


class TestAppPaths(TestCase):
    _test_needs_features = [Win32RegistryFeature]

    def test_iexplore(self):
        # typical windows users should have IE installed
        for a in ("iexplore", "iexplore.exe"):
            p = get_app_path(a)
            d, b = os.path.split(p)
            self.assertEqual("iexplore.exe", b.lower())
            self.assertNotEqual("", d)

    def test_wordpad(self):
        # typical windows users should have wordpad in the system
        # but there is problem: its path has the format REG_EXPAND_SZ
        # so naive attempt to get the path is not working
        self.requireFeature(Win32ApiFeature)
        for a in ("wordpad", "wordpad.exe"):
            p = get_app_path(a)
            d, b = os.path.split(p)
            self.assertEqual("wordpad.exe", b.lower())
            self.assertNotEqual("", d)

    def test_not_existing(self):
        p = get_app_path("not-existing")
        self.assertEqual("not-existing", p)


class TestLocations(TestCase):
    _test_needs_features = [features.win32_feature]

    def assertPathsEqual(self, p1, p2):
        # TODO: The env var values in particular might return the "short"
        # version (ie, "C:\DOCUME~1\...").  Its even possible the returned
        # values will differ only by case - handle these situations as we
        # come across them.
        self.assertEqual(p1, p2)

    def test_appdata_not_using_environment(self):
        # Test that we aren't falling back to the environment
        first = win32utils.get_appdata_location()
        self.overrideEnv("APPDATA", None)
        self.assertPathsEqual(first, win32utils.get_appdata_location())

    def test_appdata_matches_environment(self):
        # Typically the APPDATA environment variable will match
        # get_appdata_location
        # XXX - See bug 262874, which asserts the correct encoding is 'mbcs',
        encoding = osutils.get_user_encoding()
        env_val = os.environ.get("APPDATA", None)
        if not env_val:
            raise TestSkipped("No APPDATA environment variable exists")
        self.assertPathsEqual(
            win32utils.get_appdata_location(), env_val.decode(encoding)
        )

    def test_local_appdata_not_using_environment(self):
        # Test that we aren't falling back to the environment
        first = win32utils.get_local_appdata_location()
        self.overrideEnv("LOCALAPPDATA", None)
        self.assertPathsEqual(first, win32utils.get_local_appdata_location())

    def test_local_appdata_matches_environment(self):
        # LOCALAPPDATA typically only exists on Vista, so we only attempt to
        # compare when it exists.
        lad = win32utils.get_local_appdata_location()
        env = os.environ.get("LOCALAPPDATA")
        if env:
            # XXX - See bug 262874, which asserts the correct encoding is
            # 'mbcs'
            encoding = osutils.get_user_encoding()
            self.assertPathsEqual(lad, env.decode(encoding))


class TestSetHidden(TestCaseInTempDir):
    _test_needs_features = [features.win32_feature]

    def test_unicode_dir(self):
        # we should handle unicode paths without errors
        self.requireFeature(features.UnicodeFilenameFeature)
        os.mkdir("\u1234")
        win32utils.set_file_attr_hidden("\u1234")

    def test_dot_bzr_in_unicode_dir(self):
        # we should not raise traceback if we try to set hidden attribute
        # on .bzr directory below unicode path
        self.requireFeature(features.UnicodeFilenameFeature)
        os.makedirs("\u1234\\.bzr")
        path = osutils.abspath("\u1234\\.bzr")
        win32utils.set_file_attr_hidden(path)


class Test_CommandLineToArgv(tests.TestCaseInTempDir):
    def assertCommandLine(self, expected, line, argv=None, single_quotes_allowed=False):
        # Strictly speaking we should respect parameter order versus glob
        # expansions, but it's not really worth the effort here
        if argv is None:
            argv = [line]
        argv = win32utils._command_line_to_argv(
            line, argv, single_quotes_allowed=single_quotes_allowed
        )
        self.assertEqual(expected, sorted(argv))

    def test_glob_paths(self):
        self.build_tree(["a/", "a/b.c", "a/c.c", "a/c.h"])
        self.assertCommandLine(["a/b.c", "a/c.c"], "a/*.c")
        self.build_tree(["b/", "b/b.c", "b/d.c", "b/d.h"])
        self.assertCommandLine(["a/b.c", "b/b.c"], "*/b.c")
        self.assertCommandLine(["a/b.c", "a/c.c", "b/b.c", "b/d.c"], "*/*.c")
        # Bash style, just pass through the argument if nothing matches
        self.assertCommandLine(["*/*.qqq"], "*/*.qqq")

    def test_quoted_globs(self):
        self.build_tree(["a/", "a/b.c", "a/c.c", "a/c.h"])
        self.assertCommandLine(["a/*.c"], '"a/*.c"')
        self.assertCommandLine(["'a/*.c'"], "'a/*.c'")
        self.assertCommandLine(["a/*.c"], "'a/*.c'", single_quotes_allowed=True)

    def test_slashes_changed(self):
        # Quoting doesn't change the supplied args
        self.assertCommandLine(["a\\*.c"], '"a\\*.c"')
        self.assertCommandLine(["a\\*.c"], "'a\\*.c'", single_quotes_allowed=True)
        # Expands the glob, but nothing matches, swaps slashes
        self.assertCommandLine(["a/*.c"], "a\\*.c")
        self.assertCommandLine(["a/?.c"], "a\\?.c")
        # No glob, doesn't touch slashes
        self.assertCommandLine(["a\\foo.c"], "a\\foo.c")

    def test_single_quote_support(self):
        self.assertCommandLine(
            ["add", "let's-do-it.txt"],
            "add let's-do-it.txt",
            ["add", "let's-do-it.txt"],
        )
        self.expectFailure(
            "Using single quotes breaks trimming from argv",
            self.assertCommandLine,
            ["add", "lets do it.txt"],
            "add 'lets do it.txt'",
            ["add", "'lets", "do", "it.txt'"],
            single_quotes_allowed=True,
        )

    def test_case_insensitive_globs(self):
        if os.path.normcase("AbC") == "AbC":
            self.skipTest("Test requires case insensitive globbing function")
        self.build_tree(["a/", "a/b.c", "a/c.c", "a/c.h"])
        self.assertCommandLine(["A/b.c"], "A/B*")

    def test_backslashes(self):
        self.requireFeature(backslashdir_feature)
        self.build_tree(["a/", "a/b.c", "a/c.c", "a/c.h"])
        self.assertCommandLine(["a/b.c"], "a\\b*")

    def test_with_pdb(self):
        """Check stripping Python arguments before bzr script per lp:587868."""
        self.assertCommandLine(["rocks"], "-m pdb rocks", ["rocks"])
        self.build_tree(["d/", "d/f1", "d/f2"])
        self.assertCommandLine(["rm", "x*"], "-m pdb rm x*", ["rm", "x*"])
        self.assertCommandLine(
            ["add", "d/f1", "d/f2"], "-m pdb add d/*", ["add", "d/*"]
        )<|MERGE_RESOLUTION|>--- conflicted
+++ resolved
@@ -27,11 +27,7 @@
 
 
 class TestWin32UtilsGlobExpand(TestCaseInTempDir):
-<<<<<<< HEAD
-    _test_needs_features: List[features.Feature] = []
-=======
     _test_needs_features: list[features.Feature] = []
->>>>>>> ca07defc
 
     def test_empty_tree(self):
         self.build_tree([])
@@ -160,11 +156,7 @@
             result = glob_expand(pattern)
             expected.sort()
             result.sort()
-<<<<<<< HEAD
             self.assertEqual(expected, result, f"pattern {pattern}")
-=======
-            self.assertEqual(expected, result, "pattern {}".format(pattern))
->>>>>>> ca07defc
 
 
 class TestAppPaths(TestCase):
