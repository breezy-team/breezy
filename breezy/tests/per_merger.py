# Copyright (C) 2009, 2010, 2011 Canonical Ltd
#
# This program is free software; you can redistribute it and/or modify
# it under the terms of the GNU General Public License as published by
# the Free Software Foundation; either version 2 of the License, or
# (at your option) any later version.
#
# This program is distributed in the hope that it will be useful,
# but WITHOUT ANY WARRANTY; without even the implied warranty of
# MERCHANTABILITY or FITNESS FOR A PARTICULAR PURPOSE.  See the
# GNU General Public License for more details.
#
# You should have received a copy of the GNU General Public License
# along with this program; if not, write to the Free Software
# Foundation, Inc., 51 Franklin Street, Fifth Floor, Boston, MA 02110-1301 USA

"""Implementation tests for breezy.merge.Merger."""

import os

from ..conflicts import TextConflict
from .. import (
    errors,
    merge as _mod_merge,
    )
from . import (
    multiply_tests,
    TestCaseWithTransport,
    )
from .test_merge_core import MergeBuilder
from ..transform import TreeTransform



def load_tests(loader, standard_tests, pattern):
    """Multiply tests for tranport implementations."""
    result = loader.suiteClass()
    scenarios = [
        (name, {'merge_type': merger})
        for name, merger in _mod_merge.merge_type_registry.items()]
    return multiply_tests(standard_tests, scenarios, result)


class TestMergeImplementation(TestCaseWithTransport):

    def do_merge(self, target_tree, source_tree, **kwargs):
        merger = _mod_merge.Merger.from_revision_ids(
            target_tree, source_tree.last_revision(),
            other_branch=source_tree.branch)
        merger.merge_type=self.merge_type
        for name, value in kwargs.items():
            setattr(merger, name, value)
        merger.do_merge()

    def test_merge_specific_file(self):
        this_tree = self.make_branch_and_tree('this')
        this_tree.lock_write()
        self.addCleanup(this_tree.unlock)
        self.build_tree_contents([
            ('this/file1', b'a\nb\n'),
            ('this/file2', b'a\nb\n')
        ])
        this_tree.add(['file1', 'file2'])
        this_tree.commit('Added files')
        other_tree = this_tree.controldir.sprout('other').open_workingtree()
        self.build_tree_contents([
            ('other/file1', b'a\nb\nc\n'),
            ('other/file2', b'a\nb\nc\n')
        ])
        other_tree.commit('modified both')
        self.build_tree_contents([
            ('this/file1', b'd\na\nb\n'),
            ('this/file2', b'd\na\nb\n')
        ])
        this_tree.commit('modified both')
        self.do_merge(this_tree, other_tree, interesting_files=['file1'])
        self.assertFileEqual(b'd\na\nb\nc\n', 'this/file1')
        self.assertFileEqual(b'd\na\nb\n', 'this/file2')

    def test_merge_move_and_change(self):
        this_tree = self.make_branch_and_tree('this')
        this_tree.lock_write()
        self.addCleanup(this_tree.unlock)
        self.build_tree_contents([
            ('this/file1', b'line 1\nline 2\nline 3\nline 4\n'),
        ])
        this_tree.add('file1',)
        this_tree.commit('Added file')
        other_tree = this_tree.controldir.sprout('other').open_workingtree()
        self.build_tree_contents([
            ('other/file1', b'line 1\nline 2 to 2.1\nline 3\nline 4\n'),
        ])
        other_tree.commit('Changed 2 to 2.1')
        self.build_tree_contents([
            ('this/file1', b'line 1\nline 3\nline 2\nline 4\n'),
        ])
        this_tree.commit('Swapped 2 & 3')
        self.do_merge(this_tree, other_tree)
        if self.merge_type is _mod_merge.LCAMerger:
            self.expectFailure(
                "lca merge doesn't conflict for move and change",
                self.assertFileEqual,
                b'line 1\n'
                b'<<<<<<< TREE\n'
                b'line 3\n'
                b'line 2\n'
                b'=======\n'
                b'line 2 to 2.1\n'
                b'line 3\n'
                b'>>>>>>> MERGE-SOURCE\n'
                b'line 4\n', 'this/file1')
        else:
            self.assertFileEqual(b'line 1\n'
                b'<<<<<<< TREE\n'
                b'line 3\n'
                b'line 2\n'
                b'=======\n'
                b'line 2 to 2.1\n'
                b'line 3\n'
                b'>>>>>>> MERGE-SOURCE\n'
                b'line 4\n', 'this/file1')

    def test_modify_conflicts_with_delete(self):
        # If one side deletes a line, and the other modifies that line, then
        # the modification should be considered a conflict
        builder = self.make_branch_builder('test')
        builder.start_series()
        builder.build_snapshot(None,
            [('add', ('', None, 'directory', None)),
             ('add', ('foo', b'foo-id', 'file', b'a\nb\nc\nd\ne\n')),
            ], revision_id=b'BASE-id')
        # Delete 'b\n'
<<<<<<< HEAD
        builder.build_snapshot(['BASE-id'],
            [('modify', ('foo', 'a\nc\nd\ne\n'))],
            revision_id='OTHER-id')
        # Modify 'b\n', add 'X\n'
        builder.build_snapshot(['BASE-id'],
            [('modify', ('foo', 'a\nb2\nc\nd\nX\ne\n'))],
            revision_id='THIS-id')
=======
        builder.build_snapshot([b'BASE-id'],
            [('modify', (b'foo-id', b'a\nc\nd\ne\n'))],
            revision_id=b'OTHER-id')
        # Modify 'b\n', add 'X\n'
        builder.build_snapshot([b'BASE-id'],
            [('modify', (b'foo-id', b'a\nb2\nc\nd\nX\ne\n'))],
            revision_id=b'THIS-id')
>>>>>>> 443b542c
        builder.finish_series()
        branch = builder.get_branch()
        this_tree = branch.controldir.create_workingtree()
        this_tree.lock_write()
        self.addCleanup(this_tree.unlock)
        other_tree = this_tree.controldir.sprout('other', b'OTHER-id').open_workingtree()
        self.do_merge(this_tree, other_tree)
        if self.merge_type is _mod_merge.LCAMerger:
            self.expectFailure("lca merge doesn't track deleted lines",
                self.assertFileEqual,
                    b'a\n'
                    b'<<<<<<< TREE\n'
                    b'b2\n'
                    b'=======\n'
                    b'>>>>>>> MERGE-SOURCE\n'
                    b'c\n'
                    b'd\n'
                    b'X\n'
                    b'e\n', 'test/foo')
        else:
            self.assertFileEqual(
                b'a\n'
                b'<<<<<<< TREE\n'
                b'b2\n'
                b'=======\n'
                b'>>>>>>> MERGE-SOURCE\n'
                b'c\n'
                b'd\n'
                b'X\n'
                b'e\n', 'test/foo')

    def get_limbodir_deletiondir(self, wt):
        transform = TreeTransform(wt)
        limbodir = transform._limbodir
        deletiondir = transform._deletiondir
        transform.finalize()
        return (limbodir, deletiondir)

    def test_merge_with_existing_limbo_empty(self):
        """Empty limbo dir is just cleaned up - see bug 427773"""
        wt = self.make_branch_and_tree('this')
        (limbodir, deletiondir) =  self.get_limbodir_deletiondir(wt)
        os.mkdir(limbodir)
        self.do_merge(wt, wt)

    def test_merge_with_existing_limbo_non_empty(self):
        wt = self.make_branch_and_tree('this')
        (limbodir, deletiondir) =  self.get_limbodir_deletiondir(wt)
        os.mkdir(limbodir)
        os.mkdir(os.path.join(limbodir, 'something'))
        self.assertRaises(errors.ExistingLimbo, self.do_merge, wt, wt)
        self.assertRaises(errors.LockError, wt.unlock)

    def test_merge_with_pending_deletion_empty(self):
        wt = self.make_branch_and_tree('this')
        (limbodir, deletiondir) =  self.get_limbodir_deletiondir(wt)
        os.mkdir(deletiondir)
        self.do_merge(wt, wt)

    def test_merge_with_pending_deletion_non_empty(self):
        """Also see bug 427773"""
        wt = self.make_branch_and_tree('this')
        (limbodir, deletiondir) =  self.get_limbodir_deletiondir(wt)
        os.mkdir(deletiondir)
        os.mkdir(os.path.join(deletiondir, 'something'))
        self.assertRaises(errors.ExistingPendingDeletion, self.do_merge, wt, wt)
        self.assertRaises(errors.LockError, wt.unlock)


class TestHookMergeFileContent(TestCaseWithTransport):
    """Tests that the 'merge_file_content' hook is invoked."""

    def setUp(self):
        super(TestHookMergeFileContent, self).setUp()
        self.hook_log = []

    def install_hook_inactive(self):
        def inactive_factory(merger):
            # This hook is never active
            self.hook_log.append(('inactive',))
            return None
        _mod_merge.Merger.hooks.install_named_hook(
            'merge_file_content', inactive_factory, 'test hook (inactive)')

    def install_hook_noop(self):
        test = self
        class HookNA(_mod_merge.AbstractPerFileMerger):
            def merge_contents(self, merge_params):
                # This hook unconditionally does nothing.
                test.hook_log.append(('no-op',))
                return 'not_applicable', None
        def hook_na_factory(merger):
            return HookNA(merger)
        _mod_merge.Merger.hooks.install_named_hook(
            'merge_file_content', hook_na_factory, 'test hook (no-op)')

    def install_hook_success(self):
        test = self
        class HookSuccess(_mod_merge.AbstractPerFileMerger):
            def merge_contents(self, merge_params):
                test.hook_log.append(('success',))
                if merge_params.file_id == '1':
                    return 'success', ['text-merged-by-hook']
                return 'not_applicable', None
        def hook_success_factory(merger):
            return HookSuccess(merger)
        _mod_merge.Merger.hooks.install_named_hook(
            'merge_file_content', hook_success_factory, 'test hook (success)')

    def install_hook_conflict(self):
        test = self
        class HookConflict(_mod_merge.AbstractPerFileMerger):
            def merge_contents(self, merge_params):
                test.hook_log.append(('conflict',))
                if merge_params.file_id == '1':
                    return ('conflicted',
                        ['text-with-conflict-markers-from-hook'])
                return 'not_applicable', None
        def hook_conflict_factory(merger):
            return HookConflict(merger)
        _mod_merge.Merger.hooks.install_named_hook(
            'merge_file_content', hook_conflict_factory, 'test hook (delete)')

    def install_hook_delete(self):
        test = self
        class HookDelete(_mod_merge.AbstractPerFileMerger):
            def merge_contents(self, merge_params):
                test.hook_log.append(('delete',))
                if merge_params.file_id == '1':
                    return 'delete', None
                return 'not_applicable', None
        def hook_delete_factory(merger):
            return HookDelete(merger)
        _mod_merge.Merger.hooks.install_named_hook(
            'merge_file_content', hook_delete_factory, 'test hook (delete)')

    def install_hook_log_lines(self):
        """Install a hook that saves the get_lines for the this, base and other
        versions of the file.
        """
        test = self
        class HookLogLines(_mod_merge.AbstractPerFileMerger):
            def merge_contents(self, merge_params):
                test.hook_log.append((
                    'log_lines',
                    merge_params.this_lines,
                    merge_params.other_lines,
                    merge_params.base_lines,
                    ))
                return 'not_applicable', None
        def hook_log_lines_factory(merger):
            return HookLogLines(merger)
        _mod_merge.Merger.hooks.install_named_hook(
            'merge_file_content', hook_log_lines_factory,
            'test hook (log_lines)')

    def make_merge_builder(self):
        builder = MergeBuilder(self.test_base_dir)
        self.addCleanup(builder.cleanup)
        return builder

    def create_file_needing_contents_merge(self, builder, file_id):
        builder.add_file(file_id, builder.tree_root, "name1", b"text1", True)
        builder.change_contents(file_id, other="text4", this="text3")

    def test_change_vs_change(self):
        """Hook is used for (changed, changed)"""
        self.install_hook_success()
        builder = self.make_merge_builder()
        builder.add_file("1", builder.tree_root, "name1", b"text1", True)
        builder.change_contents("1", other="text4", this="text3")
        conflicts = builder.merge(self.merge_type)
        self.assertEqual(conflicts, [])
        self.assertEqual(
            builder.this.get_file('name1').read(), 'text-merged-by-hook')

    def test_change_vs_deleted(self):
        """Hook is used for (changed, deleted)"""
        self.install_hook_success()
        builder = self.make_merge_builder()
        builder.add_file("1", builder.tree_root, "name1", b"text1", True)
        builder.change_contents("1", this="text2")
        builder.remove_file("1", other=True)
        conflicts = builder.merge(self.merge_type)
        self.assertEqual(conflicts, [])
        self.assertEqual(
            builder.this.get_file('name1').read(), 'text-merged-by-hook')

    def test_result_can_be_delete(self):
        """A hook's result can be the deletion of a file."""
        self.install_hook_delete()
        builder = self.make_merge_builder()
        self.create_file_needing_contents_merge(builder, "1")
        conflicts = builder.merge(self.merge_type)
        self.assertEqual(conflicts, [])
        self.assertRaises(errors.NoSuchId, builder.this.id2path, '1')
        self.assertEqual([], list(builder.this.list_files()))

    def test_result_can_be_conflict(self):
        """A hook's result can be a conflict."""
        self.install_hook_conflict()
        builder = self.make_merge_builder()
        self.create_file_needing_contents_merge(builder, "1")
        conflicts = builder.merge(self.merge_type)
        self.assertEqual(conflicts, [TextConflict('name1', file_id='1')])
        # The hook still gets to set the file contents in this case, so that it
        # can insert custom conflict markers.
        self.assertEqual(
            builder.this.get_file('name1').read(),
            'text-with-conflict-markers-from-hook')

    def test_can_access_this_other_and_base_versions(self):
        """The hook function can call params.merger.get_lines to access the
        THIS/OTHER/BASE versions of the file.
        """
        self.install_hook_log_lines()
        builder = self.make_merge_builder()
        builder.add_file("1", builder.tree_root, "name1", b"text1", True)
        builder.change_contents("1", this="text2", other="text3")
        conflicts = builder.merge(self.merge_type)
        self.assertEqual(
            [('log_lines', ['text2'], ['text3'], ['text1'])], self.hook_log)

    def test_chain_when_not_active(self):
        """When a hook function returns None, merging still works."""
        self.install_hook_inactive()
        self.install_hook_success()
        builder = self.make_merge_builder()
        self.create_file_needing_contents_merge(builder, "1")
        conflicts = builder.merge(self.merge_type)
        self.assertEqual(conflicts, [])
        self.assertEqual(
            builder.this.get_file('name1').read(), 'text-merged-by-hook')
        self.assertEqual([('inactive',), ('success',)], self.hook_log)

    def test_chain_when_not_applicable(self):
        """When a hook function returns not_applicable, the next function is
        tried (when one exists).
        """
        self.install_hook_noop()
        self.install_hook_success()
        builder = self.make_merge_builder()
        self.create_file_needing_contents_merge(builder, "1")
        conflicts = builder.merge(self.merge_type)
        self.assertEqual(conflicts, [])
        self.assertEqual(
            builder.this.get_file('name1').read(), 'text-merged-by-hook')
        self.assertEqual([('no-op',), ('success',)], self.hook_log)

    def test_chain_stops_after_success(self):
        """When a hook function returns success, no later functions are tried.
        """
        self.install_hook_success()
        self.install_hook_noop()
        builder = self.make_merge_builder()
        self.create_file_needing_contents_merge(builder, "1")
        conflicts = builder.merge(self.merge_type)
        self.assertEqual([('success',)], self.hook_log)

    def test_chain_stops_after_conflict(self):
        """When a hook function returns conflict, no later functions are tried.
        """
        self.install_hook_conflict()
        self.install_hook_noop()
        builder = self.make_merge_builder()
        self.create_file_needing_contents_merge(builder, "1")
        conflicts = builder.merge(self.merge_type)
        self.assertEqual([('conflict',)], self.hook_log)

    def test_chain_stops_after_delete(self):
        """When a hook function returns delete, no later functions are tried.
        """
        self.install_hook_delete()
        self.install_hook_noop()
        builder = self.make_merge_builder()
        self.create_file_needing_contents_merge(builder, "1")
        conflicts = builder.merge(self.merge_type)
        self.assertEqual([('delete',)], self.hook_log)
<|MERGE_RESOLUTION|>--- conflicted
+++ resolved
@@ -130,23 +130,13 @@
              ('add', ('foo', b'foo-id', 'file', b'a\nb\nc\nd\ne\n')),
             ], revision_id=b'BASE-id')
         # Delete 'b\n'
-<<<<<<< HEAD
-        builder.build_snapshot(['BASE-id'],
-            [('modify', ('foo', 'a\nc\nd\ne\n'))],
-            revision_id='OTHER-id')
-        # Modify 'b\n', add 'X\n'
-        builder.build_snapshot(['BASE-id'],
-            [('modify', ('foo', 'a\nb2\nc\nd\nX\ne\n'))],
-            revision_id='THIS-id')
-=======
         builder.build_snapshot([b'BASE-id'],
-            [('modify', (b'foo-id', b'a\nc\nd\ne\n'))],
+            [('modify', ('foo', b'a\nc\nd\ne\n'))],
             revision_id=b'OTHER-id')
         # Modify 'b\n', add 'X\n'
         builder.build_snapshot([b'BASE-id'],
-            [('modify', (b'foo-id', b'a\nb2\nc\nd\nX\ne\n'))],
+            [('modify', ('foo', b'a\nb2\nc\nd\nX\ne\n'))],
             revision_id=b'THIS-id')
->>>>>>> 443b542c
         builder.finish_series()
         branch = builder.get_branch()
         this_tree = branch.controldir.create_workingtree()
