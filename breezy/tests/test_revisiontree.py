# Copyright (C) 2006, 2008-2012, 2016 Canonical Ltd
# Authors:  Robert Collins <robert.collins@canonical.com>
#
# This program is free software; you can redistribute it and/or modify
# it under the terms of the GNU General Public License as published by
# the Free Software Foundation; either version 2 of the License, or
# (at your option) any later version.
#
# This program is distributed in the hope that it will be useful,
# but WITHOUT ANY WARRANTY; without even the implied warranty of
# MERCHANTABILITY or FITNESS FOR A PARTICULAR PURPOSE.  See the
# GNU General Public License for more details.
#
# You should have received a copy of the GNU General Public License
# along with this program; if not, write to the Free Software
# Foundation, Inc., 51 Franklin Street, Fifth Floor, Boston, MA 02110-1301 USA

"""Tests for the RevisionTree class."""

from breezy import (
    revision,
    )
from breezy.tree import FileTimestampUnavailable
from breezy.tests import TestCaseWithTransport


class TestTreeWithCommits(TestCaseWithTransport):

    def setUp(self):
        super(TestTreeWithCommits, self).setUp()
        self.t = self.make_branch_and_tree('.')
        self.rev_id = self.t.commit('foo', allow_pointless=True)
        self.rev_tree = self.t.branch.repository.revision_tree(self.rev_id)

    def test_empty_no_unknowns(self):
        self.assertEqual([], list(self.rev_tree.unknowns()))

    def test_no_conflicts(self):
        self.assertEqual([], list(self.rev_tree.conflicts()))

    def test_parents(self):
        """RevisionTree.parent_ids should match the revision graph."""
        # XXX: TODO: Should this be a repository_implementation test ?
        # at the end of the graph, we get []
        self.assertEqual([], self.rev_tree.get_parent_ids())
        # do a commit to look further up
        revid_2 = self.t.commit('bar', allow_pointless=True)
        self.assertEqual(
            [self.rev_id],
            self.t.branch.repository.revision_tree(revid_2).get_parent_ids())
        # TODO commit a merge and check it is reported correctly.

        # the parents for a revision_tree(NULL_REVISION) are []:
        self.assertEqual([],
                         self.t.branch.repository.revision_tree(
            revision.NULL_REVISION).get_parent_ids())

    def test_empty_no_root(self):
        null_tree = self.t.branch.repository.revision_tree(
            revision.NULL_REVISION)
        self.assertIs(None, null_tree.get_root_id())

    def test_get_file_revision_root(self):
<<<<<<< HEAD
        self.assertEqual(self.rev_id,
                         self.rev_tree.get_file_revision(u'', self.rev_tree.get_root_id()))
=======
        self.assertEqual(self.rev_id, self.rev_tree.get_file_revision(u''))
>>>>>>> ad638869

    def test_get_file_revision(self):
        self.build_tree_contents([('a', b'initial')])
        self.t.add(['a'])
        revid1 = self.t.commit('add a')
        revid2 = self.t.commit('another change', allow_pointless=True)
        tree = self.t.branch.repository.revision_tree(revid2)
        self.assertEqual(revid1,
                         tree.get_file_revision('a'))

    def test_get_file_mtime_ghost(self):
        path = next(iter(self.rev_tree.all_versioned_paths()))
        self.rev_tree.root_inventory.get_entry(
            self.rev_tree.path2id(path)).revision = b'ghostrev'
        self.assertRaises(FileTimestampUnavailable,
                          self.rev_tree.get_file_mtime, path)<|MERGE_RESOLUTION|>--- conflicted
+++ resolved
@@ -61,12 +61,7 @@
         self.assertIs(None, null_tree.get_root_id())
 
     def test_get_file_revision_root(self):
-<<<<<<< HEAD
-        self.assertEqual(self.rev_id,
-                         self.rev_tree.get_file_revision(u'', self.rev_tree.get_root_id()))
-=======
         self.assertEqual(self.rev_id, self.rev_tree.get_file_revision(u''))
->>>>>>> ad638869
 
     def test_get_file_revision(self):
         self.build_tree_contents([('a', b'initial')])
