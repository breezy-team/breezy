# Copyright (C) 2006-2012, 2016 Canonical Ltd
#
# This program is free software; you can redistribute it and/or modify
# it under the terms of the GNU General Public License as published by
# the Free Software Foundation; either version 2 of the License, or
# (at your option) any later version.
#
# This program is distributed in the hope that it will be useful,
# but WITHOUT ANY WARRANTY; without even the implied warranty of
# MERCHANTABILITY or FITNESS FOR A PARTICULAR PURPOSE.  See the
# GNU General Public License for more details.
#
# You should have received a copy of the GNU General Public License
# along with this program; if not, write to the Free Software
# Foundation, Inc., 51 Franklin Street, Fifth Floor, Boston, MA 02110-1301 USA

"""Tests for the formatting and construction of errors."""

import inspect
import re
import socket
import sys

from .. import (
    controldir,
    errors,
    osutils,
    tests,
    urlutils,
    )
from ..sixish import (
    text_type,
    )


class TestErrors(tests.TestCase):

    def test_no_arg_named_message(self):
        """Ensure the __init__ and _fmt in errors do not have "message" arg.

        This test fails if __init__ or _fmt in errors has an argument
        named "message" as this can cause errors in some Python versions.
        Python 2.5 uses a slot for StandardError.message.
        See bug #603461
        """
        fmt_pattern = re.compile("%\(message\)[sir]")
        for c in errors.BzrError.__subclasses__():
            init = getattr(c, '__init__', None)
            fmt = getattr(c, '_fmt', None)
            if init:
                args = inspect.getargspec(init)[0]
                self.assertFalse('message' in args,
                    ('Argument name "message" not allowed for '
                    '"errors.%s.__init__"' % c.__name__))
            if fmt and fmt_pattern.search(fmt):
                self.assertFalse(True, ('"message" not allowed in '
                    '"errors.%s._fmt"' % c.__name__))

    def test_bad_filename_encoding(self):
        error = errors.BadFilenameEncoding(b'bad/filen\xe5me', 'UTF-8')
        self.assertContainsRe(
            str(error),
            "^Filename b?'bad/filen\\\\xe5me' is not valid in your current"
            " filesystem encoding UTF-8$")

    def test_corrupt_dirstate(self):
        error = errors.CorruptDirstate('path/to/dirstate', 'the reason why')
        self.assertEqualDiff(
            "Inconsistency in dirstate file path/to/dirstate.\n"
            "Error: the reason why",
            str(error))

    def test_dirstate_corrupt(self):
        error = errors.DirstateCorrupt('.bzr/checkout/dirstate',
                                       'trailing garbage: "x"')
        self.assertEqualDiff("The dirstate file (.bzr/checkout/dirstate)"
            " appears to be corrupt: trailing garbage: \"x\"",
            str(error))

    def test_disabled_method(self):
        error = errors.DisabledMethod("class name")
        self.assertEqualDiff(
            "The smart server method 'class name' is disabled.", str(error))

    def test_duplicate_file_id(self):
        error = errors.DuplicateFileId('a_file_id', 'foo')
        self.assertEqualDiff('File id {a_file_id} already exists in inventory'
                             ' as foo', str(error))

    def test_duplicate_help_prefix(self):
        error = errors.DuplicateHelpPrefix('foo')
        self.assertEqualDiff('The prefix foo is in the help search path twice.',
            str(error))

    def test_ghost_revisions_have_no_revno(self):
        error = errors.GhostRevisionsHaveNoRevno('target', 'ghost_rev')
        self.assertEqualDiff("Could not determine revno for {target} because"
                             " its ancestry shows a ghost at {ghost_rev}",
                             str(error))

    def test_incompatibleAPI(self):
        error = errors.IncompatibleAPI("module", (1, 2, 3), (4, 5, 6), (7, 8, 9))
        self.assertEqualDiff(
            'The API for "module" is not compatible with "(1, 2, 3)". '
            'It supports versions "(4, 5, 6)" to "(7, 8, 9)".',
            str(error))

    def test_inconsistent_delta(self):
        error = errors.InconsistentDelta('path', 'file-id', 'reason for foo')
        self.assertEqualDiff(
            "An inconsistent delta was supplied involving 'path', 'file-id'\n"
            "reason: reason for foo",
            str(error))

    def test_inconsistent_delta_delta(self):
        error = errors.InconsistentDeltaDelta([], 'reason')
        self.assertEqualDiff(
            "An inconsistent delta was supplied: []\nreason: reason",
            str(error))

    def test_in_process_transport(self):
        error = errors.InProcessTransport('fpp')
        self.assertEqualDiff(
            "The transport 'fpp' is only accessible within this process.",
            str(error))

    def test_invalid_http_range(self):
        error = errors.InvalidHttpRange('path',
                                        'Content-Range: potatoes 0-00/o0oo0',
                                        'bad range')
        self.assertEqual("Invalid http range"
                         " 'Content-Range: potatoes 0-00/o0oo0'"
                         " for path: bad range",
                         str(error))

    def test_invalid_range(self):
        error = errors.InvalidRange('path', 12, 'bad range')
        self.assertEqual("Invalid range access in path at 12: bad range",
                         str(error))

    def test_inventory_modified(self):
        error = errors.InventoryModified("a tree to be repred")
        self.assertEqualDiff("The current inventory for the tree 'a tree to "
            "be repred' has been modified, so a clean inventory cannot be "
            "read without data loss.",
            str(error))

    def test_jail_break(self):
        error = errors.JailBreak("some url")
        self.assertEqualDiff("An attempt to access a url outside the server"
            " jail was made: 'some url'.",
            str(error))

    def test_lock_active(self):
        error = errors.LockActive("lock description")
        self.assertEqualDiff("The lock for 'lock description' is in use and "
            "cannot be broken.",
            str(error))

    def test_lock_corrupt(self):
        error = errors.LockCorrupt("corruption info")
        self.assertEqualDiff("Lock is apparently held, but corrupted: "
            "corruption info\n"
            "Use 'brz break-lock' to clear it",
            str(error))

    def test_knit_data_stream_incompatible(self):
        error = errors.KnitDataStreamIncompatible(
            'stream format', 'target format')
        self.assertEqual('Cannot insert knit data stream of format '
                         '"stream format" into knit of format '
                         '"target format".', str(error))

    def test_knit_data_stream_unknown(self):
        error = errors.KnitDataStreamUnknown(
            'stream format')
        self.assertEqual('Cannot parse knit data stream of format '
                         '"stream format".', str(error))

    def test_knit_header_error(self):
        error = errors.KnitHeaderError('line foo\n', 'path/to/file')
        self.assertEqual("Knit header error: 'line foo\\n' unexpected"
                         " for file \"path/to/file\".", str(error))

    def test_knit_index_unknown_method(self):
        error = errors.KnitIndexUnknownMethod('http://host/foo.kndx',
                                              ['bad', 'no-eol'])
        self.assertEqual("Knit index http://host/foo.kndx does not have a"
                         " known method in options: ['bad', 'no-eol']",
                         str(error))

    def test_medium_not_connected(self):
        error = errors.MediumNotConnected("a medium")
        self.assertEqualDiff(
            "The medium 'a medium' is not connected.", str(error))

    def test_no_smart_medium(self):
        error = errors.NoSmartMedium("a transport")
        self.assertEqualDiff("The transport 'a transport' cannot tunnel the "
            "smart protocol.",
            str(error))

    def test_no_help_topic(self):
        error = errors.NoHelpTopic("topic")
        self.assertEqualDiff("No help could be found for 'topic'. "
            "Please use 'brz help topics' to obtain a list of topics.",
            str(error))

    def test_no_such_id(self):
        error = errors.NoSuchId("atree", "anid")
        self.assertEqualDiff("The file id \"anid\" is not present in the tree "
            "atree.",
            str(error))

    def test_no_such_revision_in_tree(self):
        error = errors.NoSuchRevisionInTree("atree", "anid")
        self.assertEqualDiff("The revision id {anid} is not present in the"
                             " tree atree.", str(error))
        self.assertIsInstance(error, errors.NoSuchRevision)

    def test_not_stacked(self):
        error = errors.NotStacked('a branch')
        self.assertEqualDiff("The branch 'a branch' is not stacked.",
            str(error))

    def test_not_write_locked(self):
        error = errors.NotWriteLocked('a thing to repr')
        self.assertEqualDiff("'a thing to repr' is not write locked but needs "
            "to be.",
            str(error))

    def test_lock_failed(self):
        error = errors.LockFailed('http://canonical.com/', 'readonly transport')
        self.assertEqualDiff("Cannot lock http://canonical.com/: readonly transport",
            str(error))
        self.assertFalse(error.internal_error)

    def test_too_many_concurrent_requests(self):
        error = errors.TooManyConcurrentRequests("a medium")
        self.assertEqualDiff("The medium 'a medium' has reached its concurrent "
            "request limit. Be sure to finish_writing and finish_reading on "
            "the currently open request.",
            str(error))

    def test_unavailable_representation(self):
        error = errors.UnavailableRepresentation(('key',), "mpdiff", "fulltext")
        self.assertEqualDiff("The encoding 'mpdiff' is not available for key "
            "('key',) which is encoded as 'fulltext'.",
            str(error))

    def test_unknown_hook(self):
        error = errors.UnknownHook("branch", "foo")
        self.assertEqualDiff("The branch hook 'foo' is unknown in this version"
            " of breezy.",
            str(error))
        error = errors.UnknownHook("tree", "bar")
        self.assertEqualDiff("The tree hook 'bar' is unknown in this version"
            " of breezy.",
            str(error))

    def test_unstackable_branch_format(self):
        format = u'foo'
        url = "/foo"
        error = errors.UnstackableBranchFormat(format, url)
        self.assertEqualDiff(
            "The branch '/foo'(foo) is not a stackable format. "
            "You will need to upgrade the branch to permit branch stacking.",
            str(error))

    def test_unstackable_location(self):
        error = errors.UnstackableLocationError('foo', 'bar')
        self.assertEqualDiff("The branch 'foo' cannot be stacked on 'bar'.",
            str(error))

    def test_unstackable_repository_format(self):
        format = u'foo'
        url = "/foo"
        error = errors.UnstackableRepositoryFormat(format, url)
        self.assertEqualDiff(
            "The repository '/foo'(foo) is not a stackable format. "
            "You will need to upgrade the repository to permit branch stacking.",
            str(error))

    def test_up_to_date(self):
        error = errors.UpToDateFormat("someformat")
        self.assertEqualDiff(
            "The branch format someformat is already at the most "
            "recent format.", str(error))

<<<<<<< HEAD
    def test_corrupt_repository(self):
        repo = self.make_repository('.')
        error = errors.CorruptRepository(repo)
        self.assertEqualDiff("An error has been detected in the repository %s.\n"
                             "Please run brz reconcile on this repository." %
                             repo.controldir.root_transport.base,
                             str(error))

=======
>>>>>>> c789fa54
    def test_read_error(self):
        # a unicode path to check that %r is being used.
        path = u'a path'
        error = errors.ReadError(path)
        self.assertContainsRe(str(error), "^Error reading from u?'a path'.$")

    def test_bad_index_format_signature(self):
        error = errors.BadIndexFormatSignature("foo", "bar")
        self.assertEqual("foo is not an index of type bar.",
            str(error))

    def test_bad_index_data(self):
        error = errors.BadIndexData("foo")
        self.assertEqual("Error in data for index foo.",
            str(error))

    def test_bad_index_duplicate_key(self):
        error = errors.BadIndexDuplicateKey("foo", "bar")
        self.assertEqual("The key 'foo' is already in index 'bar'.",
            str(error))

    def test_bad_index_key(self):
        error = errors.BadIndexKey("foo")
        self.assertEqual("The key 'foo' is not a valid key.",
            str(error))

    def test_bad_index_options(self):
        error = errors.BadIndexOptions("foo")
        self.assertEqual("Could not parse options for index foo.",
            str(error))

    def test_bad_index_value(self):
        error = errors.BadIndexValue("foo")
        self.assertEqual("The value 'foo' is not a valid value.",
            str(error))

    def test_bzrerror_from_literal_string(self):
        # Some code constructs BzrError from a literal string, in which case
        # no further formatting is done.  (I'm not sure raising the base class
        # is a great idea, but if the exception is not intended to be caught
        # perhaps no more is needed.)
        try:
            raise errors.BzrError('this is my errors; %d is not expanded')
        except errors.BzrError as e:
            self.assertEqual('this is my errors; %d is not expanded', str(e))

    def test_reading_completed(self):
        error = errors.ReadingCompleted("a request")
        self.assertEqualDiff("The MediumRequest 'a request' has already had "
            "finish_reading called upon it - the request has been completed and"
            " no more data may be read.",
            str(error))

    def test_writing_completed(self):
        error = errors.WritingCompleted("a request")
        self.assertEqualDiff("The MediumRequest 'a request' has already had "
            "finish_writing called upon it - accept bytes may not be called "
            "anymore.",
            str(error))

    def test_writing_not_completed(self):
        error = errors.WritingNotComplete("a request")
        self.assertEqualDiff("The MediumRequest 'a request' has not has "
            "finish_writing called upon it - until the write phase is complete"
            " no data may be read.",
            str(error))

    def test_transport_not_possible(self):
        error = errors.TransportNotPossible('readonly', 'original error')
        self.assertEqualDiff('Transport operation not possible:'
                         ' readonly original error', str(error))

    def assertSocketConnectionError(self, expected, *args, **kwargs):
        """Check the formatting of a SocketConnectionError exception"""
        e = errors.SocketConnectionError(*args, **kwargs)
        self.assertEqual(expected, str(e))

    def test_socket_connection_error(self):
        """Test the formatting of SocketConnectionError"""

        # There should be a default msg about failing to connect
        # we only require a host name.
        self.assertSocketConnectionError(
            'Failed to connect to ahost',
            'ahost')

        # If port is None, we don't put :None
        self.assertSocketConnectionError(
            'Failed to connect to ahost',
            'ahost', port=None)
        # But if port is supplied we include it
        self.assertSocketConnectionError(
            'Failed to connect to ahost:22',
            'ahost', port=22)

        # We can also supply extra information about the error
        # with or without a port
        self.assertSocketConnectionError(
            'Failed to connect to ahost:22; bogus error',
            'ahost', port=22, orig_error='bogus error')
        self.assertSocketConnectionError(
            'Failed to connect to ahost; bogus error',
            'ahost', orig_error='bogus error')
        # An exception object can be passed rather than a string
        orig_error = ValueError('bad value')
        self.assertSocketConnectionError(
            'Failed to connect to ahost; %s' % (str(orig_error),),
            host='ahost', orig_error=orig_error)

        # And we can supply a custom failure message
        self.assertSocketConnectionError(
            'Unable to connect to ssh host ahost:444; my_error',
            host='ahost', port=444, msg='Unable to connect to ssh host',
            orig_error='my_error')

    def test_target_not_branch(self):
        """Test the formatting of TargetNotBranch."""
        error = errors.TargetNotBranch('foo')
        self.assertEqual(
            "Your branch does not have all of the revisions required in "
            "order to merge this merge directive and the target "
            "location specified in the merge directive is not a branch: "
            "foo.", str(error))

    def test_malformed_bug_identifier(self):
        """Test the formatting of MalformedBugIdentifier."""
        error = errors.MalformedBugIdentifier('bogus', 'reason for bogosity')
        self.assertEqual(
            'Did not understand bug identifier bogus: reason for bogosity. '
            'See "brz help bugs" for more information on this feature.',
            str(error))

    def test_unexpected_smart_server_response(self):
        e = errors.UnexpectedSmartServerResponse(('not yes',))
        self.assertEqual(
            "Could not understand response from smart server: ('not yes',)",
            str(e))

    def test_unknown_container_format(self):
        """Test the formatting of UnknownContainerFormatError."""
        e = errors.UnknownContainerFormatError('bad format string')
        self.assertEqual(
            "Unrecognised container format: 'bad format string'",
            str(e))

    def test_unexpected_end_of_container(self):
        """Test the formatting of UnexpectedEndOfContainerError."""
        e = errors.UnexpectedEndOfContainerError()
        self.assertEqual(
            "Unexpected end of container stream", str(e))

    def test_unknown_record_type(self):
        """Test the formatting of UnknownRecordTypeError."""
        e = errors.UnknownRecordTypeError("X")
        self.assertEqual(
            "Unknown record type: 'X'",
            str(e))

    def test_invalid_record(self):
        """Test the formatting of InvalidRecordError."""
        e = errors.InvalidRecordError("xxx")
        self.assertEqual(
            "Invalid record: xxx",
            str(e))

    def test_container_has_excess_data(self):
        """Test the formatting of ContainerHasExcessDataError."""
        e = errors.ContainerHasExcessDataError("excess bytes")
        self.assertEqual(
            "Container has data after end marker: 'excess bytes'",
            str(e))

    def test_duplicate_record_name_error(self):
        """Test the formatting of DuplicateRecordNameError."""
        e = errors.DuplicateRecordNameError(b"n\xc3\xa5me")
        self.assertEqual(
            u"Container has multiple records with the same name: n\xe5me",
            text_type(e))

    def test_check_error(self):
        e = errors.BzrCheckError('example check failure')
        self.assertEqual(
            "Internal check failed: example check failure",
            str(e))
        self.assertTrue(e.internal_error)

    def test_repository_data_stream_error(self):
        """Test the formatting of RepositoryDataStreamError."""
        e = errors.RepositoryDataStreamError(u"my reason")
        self.assertEqual(
            "Corrupt or incompatible data stream: my reason", str(e))

    def test_immortal_pending_deletion_message(self):
        err = errors.ImmortalPendingDeletion('foo')
        self.assertEqual(
            "Unable to delete transform temporary directory foo.  "
            "Please examine foo to see if it contains any files "
            "you wish to keep, and delete it when you are done.",
            str(err))

    def test_unable_create_symlink(self):
        err = errors.UnableCreateSymlink()
        self.assertEqual(
            "Unable to create symlink on this platform",
            str(err))
        err = errors.UnableCreateSymlink(path=u'foo')
        self.assertEqual(
            "Unable to create symlink 'foo' on this platform",
            str(err))
        err = errors.UnableCreateSymlink(path=u'\xb5')
        self.assertEqual(
            "Unable to create symlink %s on this platform" % repr(u'\xb5'),
            str(err))

    def test_invalid_url_join(self):
        """Test the formatting of InvalidURLJoin."""
        e = errors.InvalidURLJoin('Reason', 'base path', ('args',))
        self.assertEqual(
            "Invalid URL join request: Reason: 'base path' + ('args',)",
            str(e))

    def test_incorrect_url(self):
        err = errors.InvalidBugTrackerURL('foo', 'http://bug.com/')
        self.assertEqual(
            ("The URL for bug tracker \"foo\" doesn't contain {id}: "
             "http://bug.com/"),
            str(err))

    def test_unable_encode_path(self):
        err = errors.UnableEncodePath('foo', 'executable')
        self.assertEqual("Unable to encode executable path 'foo' in "
                         "user encoding " + osutils.get_user_encoding(),
                         str(err))

    def test_unknown_format(self):
        err = errors.UnknownFormatError('bar', kind='foo')
        self.assertEqual("Unknown foo format: 'bar'", str(err))

    def test_unknown_rules(self):
        err = errors.UnknownRules(['foo', 'bar'])
        self.assertEqual("Unknown rules detected: foo, bar.", str(err))

    def test_tip_change_rejected(self):
        err = errors.TipChangeRejected(u'Unicode message\N{INTERROBANG}')
        self.assertEqual(
            u'Tip change rejected: Unicode message\N{INTERROBANG}',
            text_type(err))

    def test_error_from_smart_server(self):
        error_tuple = ('error', 'tuple')
        err = errors.ErrorFromSmartServer(error_tuple)
        self.assertEqual(
            "Error received from smart server: ('error', 'tuple')", str(err))

    def test_untranslateable_error_from_smart_server(self):
        error_tuple = ('error', 'tuple')
        orig_err = errors.ErrorFromSmartServer(error_tuple)
        err = errors.UnknownErrorFromSmartServer(orig_err)
        self.assertEqual(
            "Server sent an unexpected error: ('error', 'tuple')", str(err))

    def test_smart_message_handler_error(self):
        # Make an exc_info tuple.
        try:
            raise Exception("example error")
        except Exception:
            err = errors.SmartMessageHandlerError(sys.exc_info())
        # GZ 2010-11-08: Should not store exc_info in exception instances.
        try:
            self.assertStartsWith(
                str(err), "The message handler raised an exception:\n")
            self.assertEndsWith(str(err), "Exception: example error\n")
        finally:
            del err

    def test_must_have_working_tree(self):
        err = errors.MustHaveWorkingTree('foo', 'bar')
        self.assertEqual(str(err), "Branching 'bar'(foo) must create a"
                                   " working tree.")

    def test_no_such_view(self):
        err = errors.NoSuchView('foo')
        self.assertEqual("No such view: foo.", str(err))

    def test_views_not_supported(self):
        err = errors.ViewsNotSupported('atree')
        err_str = str(err)
        self.assertStartsWith(err_str, "Views are not supported by ")
        self.assertEndsWith(err_str, "; use 'brz upgrade' to change your "
            "tree to a later format.")

    def test_file_outside_view(self):
        err = errors.FileOutsideView('baz', ['foo', 'bar'])
        self.assertEqual('Specified file "baz" is outside the current view: '
                         'foo, bar', str(err))

    def test_invalid_shelf_id(self):
        invalid_id = "foo"
        err = errors.InvalidShelfId(invalid_id)
        self.assertEqual('"foo" is not a valid shelf id, '
                         'try a number instead.', str(err))

    def test_unresumable_write_group(self):
        repo = "dummy repo"
        wg_tokens = ['token']
        reason = "a reason"
        err = errors.UnresumableWriteGroup(repo, wg_tokens, reason)
        self.assertEqual(
            "Repository dummy repo cannot resume write group "
            "['token']: a reason", str(err))

    def test_unsuspendable_write_group(self):
        repo = "dummy repo"
        err = errors.UnsuspendableWriteGroup(repo)
        self.assertEqual(
            'Repository dummy repo cannot suspend a write group.', str(err))

    def test_not_branch_no_args(self):
        err = errors.NotBranchError('path')
        self.assertEqual('Not a branch: "path".', str(err))

<<<<<<< HEAD
    def test_not_branch_bzrdir_with_repo(self):
        bzrdir = self.make_repository('repo').controldir
        err = errors.NotBranchError('path', bzrdir=bzrdir)
        self.assertEqual(
            'Not a branch: "path": location is a repository.', str(err))

    def test_not_branch_bzrdir_without_repo(self):
        bzrdir = self.make_bzrdir('bzrdir')
        err = errors.NotBranchError('path', bzrdir=bzrdir)
        self.assertEqual('Not a branch: "path".', str(err))

=======
>>>>>>> c789fa54
    def test_not_branch_bzrdir_with_recursive_not_branch_error(self):
        class FakeBzrDir(object):
            def open_repository(self):
                # str() on the NotBranchError will trigger a call to this,
                # which in turn will another, identical NotBranchError.
                raise errors.NotBranchError('path', bzrdir=FakeBzrDir())
        err = errors.NotBranchError('path', bzrdir=FakeBzrDir())
        self.assertEqual('Not a branch: "path": NotBranchError.', str(err))

    def test_invalid_pattern(self):
        error = errors.InvalidPattern('Bad pattern msg.')
        self.assertEqualDiff("Invalid pattern(s) found. Bad pattern msg.",
            str(error))

    def test_recursive_bind(self):
        error = errors.RecursiveBind('foo_bar_branch')
        msg = ('Branch "foo_bar_branch" appears to be bound to itself. '
            'Please use `brz unbind` to fix.')
        self.assertEqualDiff(msg, str(error))

    def test_retry_with_new_packs(self):
        fake_exc_info = ('{exc type}', '{exc value}', '{exc traceback}')
        error = errors.RetryWithNewPacks(
            '{context}', reload_occurred=False, exc_info=fake_exc_info)
        self.assertEqual(
            'Pack files have changed, reload and retry. context: '
            '{context} {exc value}', str(error))


class PassThroughError(errors.BzrError):

    _fmt = """Pass through %(foo)s and %(bar)s"""

    def __init__(self, foo, bar):
        errors.BzrError.__init__(self, foo=foo, bar=bar)


class ErrorWithBadFormat(errors.BzrError):

    _fmt = """One format specifier: %(thing)s"""


class ErrorWithNoFormat(errors.BzrError):
    __doc__ = """This class has a docstring but no format string."""


class TestErrorFormatting(tests.TestCase):

    def test_always_str(self):
        e = PassThroughError(u'\xb5', 'bar')
        self.assertIsInstance(e.__str__(), str)
        # In Python str(foo) *must* return a real byte string
        # not a Unicode string. The following line would raise a
        # Unicode error, because it tries to call str() on the string
        # returned from e.__str__(), and it has non ascii characters
        s = str(e)
        self.assertEqual('Pass through \xc2\xb5 and bar', s)

    def test_missing_format_string(self):
        e = ErrorWithNoFormat(param='randomvalue')
        self.assertStartsWith(str(e),
                              "Unprintable exception ErrorWithNoFormat")

    def test_mismatched_format_args(self):
        # Even though ErrorWithBadFormat's format string does not match the
        # arguments we constructing it with, we can still stringify an instance
        # of this exception. The resulting string will say its unprintable.
        e = ErrorWithBadFormat(not_thing='x')
        self.assertStartsWith(
            str(e), 'Unprintable exception ErrorWithBadFormat')

    def test_cannot_bind_address(self):
        # see <https://bugs.launchpad.net/bzr/+bug/286871>
        e = errors.CannotBindAddress('example.com', 22,
                                     socket.error(13, 'Permission denied'))
        self.assertContainsRe(
            str(e),
            r'Cannot bind address "example\.com:22":.*Permission denied')

    def test_file_timestamp_unavailable(self):
        e = errors.FileTimestampUnavailable("/path/foo")
        self.assertEqual("The filestamp for /path/foo is not available.",
                         str(e))

    def test_transform_rename_failed(self):
        e = errors.TransformRenameFailed(u"from", u"to", "readonly file", 2)
        self.assertEqual(
            u"Failed to rename from to to: readonly file",
            str(e))


class TestErrorsUsingTransport(tests.TestCaseWithMemoryTransport):
    """Tests for errors that need to use a branch or repo."""

    def test_no_public_branch(self):
        b = self.make_branch('.')
        error = errors.NoPublicBranch(b)
        url = urlutils.unescape_for_display(b.base, 'ascii')
        self.assertEqualDiff(
            'There is no public branch set for "%s".' % url, str(error))

    def test_no_repo(self):
        dir = controldir.ControlDir.create(self.get_url())
        error = errors.NoRepositoryPresent(dir)
        self.assertNotEqual(-1, str(error).find((dir.transport.clone('..').base)))
        self.assertEqual(-1, str(error).find((dir.transport.base)))

    def test_corrupt_repository(self):
        repo = self.make_repository('.')
        error = errors.CorruptRepository(repo)
        self.assertEqualDiff("An error has been detected in the repository %s.\n"
                             "Please run brz reconcile on this repository." %
                             repo.bzrdir.root_transport.base,
                             str(error))

    def test_unknown_bug_tracker_abbreviation(self):
        """Test the formatting of UnknownBugTrackerAbbreviation."""
        branch = self.make_branch('some_branch')
        error = errors.UnknownBugTrackerAbbreviation('xxx', branch)
        self.assertEqual(
            "Cannot find registered bug tracker called xxx on %s" % branch,
            str(error))

    def test_not_branch_bzrdir_with_repo(self):
        bzrdir = self.make_repository('repo').bzrdir
        err = errors.NotBranchError('path', bzrdir=bzrdir)
        self.assertEqual(
            'Not a branch: "path": location is a repository.', str(err))

    def test_not_branch_bzrdir_without_repo(self):
        bzrdir = self.make_bzrdir('bzrdir')
        err = errors.NotBranchError('path', bzrdir=bzrdir)
        self.assertEqual('Not a branch: "path".', str(err))

    def test_not_branch_laziness(self):
        real_bzrdir = self.make_bzrdir('path')
        class FakeBzrDir(object):
            def __init__(self):
                self.calls = []
            def open_repository(self):
                self.calls.append('open_repository')
                raise errors.NoRepositoryPresent(real_bzrdir)
        fake_bzrdir = FakeBzrDir()
        err = errors.NotBranchError('path', bzrdir=fake_bzrdir)
        self.assertEqual([], fake_bzrdir.calls)
        str(err)
        self.assertEqual(['open_repository'], fake_bzrdir.calls)
        # Stringifying twice doesn't try to open a repository twice.
        str(err)
        self.assertEqual(['open_repository'], fake_bzrdir.calls)<|MERGE_RESOLUTION|>--- conflicted
+++ resolved
@@ -287,17 +287,6 @@
             "The branch format someformat is already at the most "
             "recent format.", str(error))
 
-<<<<<<< HEAD
-    def test_corrupt_repository(self):
-        repo = self.make_repository('.')
-        error = errors.CorruptRepository(repo)
-        self.assertEqualDiff("An error has been detected in the repository %s.\n"
-                             "Please run brz reconcile on this repository." %
-                             repo.controldir.root_transport.base,
-                             str(error))
-
-=======
->>>>>>> c789fa54
     def test_read_error(self):
         # a unicode path to check that %r is being used.
         path = u'a path'
@@ -619,20 +608,6 @@
         err = errors.NotBranchError('path')
         self.assertEqual('Not a branch: "path".', str(err))
 
-<<<<<<< HEAD
-    def test_not_branch_bzrdir_with_repo(self):
-        bzrdir = self.make_repository('repo').controldir
-        err = errors.NotBranchError('path', bzrdir=bzrdir)
-        self.assertEqual(
-            'Not a branch: "path": location is a repository.', str(err))
-
-    def test_not_branch_bzrdir_without_repo(self):
-        bzrdir = self.make_bzrdir('bzrdir')
-        err = errors.NotBranchError('path', bzrdir=bzrdir)
-        self.assertEqual('Not a branch: "path".', str(err))
-
-=======
->>>>>>> c789fa54
     def test_not_branch_bzrdir_with_recursive_not_branch_error(self):
         class FakeBzrDir(object):
             def open_repository(self):
