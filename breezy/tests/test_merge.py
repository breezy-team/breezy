# Copyright (C) 2005-2012, 2016 Canonical Ltd
#
# This program is free software; you can redistribute it and/or modify
# it under the terms of the GNU General Public License as published by
# the Free Software Foundation; either version 2 of the License, or
# (at your option) any later version.
#
# This program is distributed in the hope that it will be useful,
# but WITHOUT ANY WARRANTY; without even the implied warranty of
# MERCHANTABILITY or FITNESS FOR A PARTICULAR PURPOSE.  See the
# GNU General Public License for more details.
#
# You should have received a copy of the GNU General Public License
# along with this program; if not, write to the Free Software
# Foundation, Inc., 51 Franklin Street, Fifth Floor, Boston, MA 02110-1301 USA

import os

from .. import (
    branch as _mod_branch,
    cleanup,
    conflicts,
    errors,
    memorytree,
    merge as _mod_merge,
    option,
    revision as _mod_revision,
    tests,
    transform,
    )
from ..bzr import (
    inventory,
    knit,
    versionedfile,
    )
from ..conflicts import ConflictList, TextConflict
from ..errors import UnrelatedBranches, NoCommits
from ..merge import transform_tree, merge_inner, _PlanMerge
from ..osutils import basename, pathjoin, file_kind
from . import (
    features,
    TestCaseWithMemoryTransport,
    TestCaseWithTransport,
    test_merge_core,
    )
from ..workingtree import WorkingTree


class TestMerge(TestCaseWithTransport):
    """Test appending more than one revision"""

    def test_pending(self):
        wt = self.make_branch_and_tree('.')
        rev_a = wt.commit("lala!")
        self.assertEqual([rev_a], wt.get_parent_ids())
        self.assertRaises(errors.PointlessMerge, wt.merge_from_branch,
                          wt.branch)
        self.assertEqual([rev_a], wt.get_parent_ids())
        return wt

    def test_undo(self):
        wt = self.make_branch_and_tree('.')
        wt.commit("lala!")
        wt.commit("haha!")
        wt.commit("blabla!")
        wt.merge_from_branch(wt.branch, wt.branch.get_rev_id(2),
                             wt.branch.get_rev_id(1))

    def test_nocommits(self):
        wt = self.test_pending()
        wt2 = self.make_branch_and_tree('branch2')
        self.assertRaises(NoCommits, wt.merge_from_branch, wt2.branch)
        return wt, wt2

    def test_unrelated(self):
        wt, wt2 = self.test_nocommits()
        wt2.commit("blah")
        self.assertRaises(UnrelatedBranches, wt.merge_from_branch, wt2.branch)
        return wt2

    def test_merge_one_file(self):
        """Do a partial merge of a tree which should not affect tree parents."""
        wt1 = self.make_branch_and_tree('branch1')
        tip = wt1.commit('empty commit')
        wt2 = self.make_branch_and_tree('branch2')
        wt2.pull(wt1.branch)
        with file('branch1/foo', 'wb') as f:
            f.write('foo')
        with file('branch1/bar', 'wb') as f:
            f.write('bar')
        wt1.add('foo')
        wt1.add('bar')
        wt1.commit('add foobar')
        self.run_bzr('merge ../branch1/baz', retcode=3, working_dir='branch2')
        self.run_bzr('merge ../branch1/foo', working_dir='branch2')
        self.assertPathExists('branch2/foo')
        self.assertPathDoesNotExist('branch2/bar')
        wt2 = WorkingTree.open('branch2')
        self.assertEqual([tip], wt2.get_parent_ids())

    def test_pending_with_null(self):
        """When base is forced to revno 0, parent_ids are set"""
        wt2 = self.test_unrelated()
        wt1 = WorkingTree.open('.')
        br1 = wt1.branch
        br1.fetch(wt2.branch)
        # merge all of branch 2 into branch 1 even though they
        # are not related.
        wt1.merge_from_branch(wt2.branch, wt2.last_revision(), 'null:')
        self.assertEqual([br1.last_revision(), wt2.branch.last_revision()],
            wt1.get_parent_ids())
        return (wt1, wt2.branch)

    def test_two_roots(self):
        """Merge base is sane when two unrelated branches are merged"""
        wt1, br2 = self.test_pending_with_null()
        wt1.commit("blah")
        wt1.lock_read()
        try:
            last = wt1.branch.last_revision()
            last2 = br2.last_revision()
            graph = wt1.branch.repository.get_graph()
            self.assertEqual(last2, graph.find_unique_lca(last, last2))
        finally:
            wt1.unlock()

    def test_merge_into_null_tree(self):
        wt = self.make_branch_and_tree('tree')
        null_tree = wt.basis_tree()
        self.build_tree(['tree/file'])
        wt.add('file')
        wt.commit('tree with root')
        merger = _mod_merge.Merge3Merger(null_tree, null_tree, null_tree, wt,
                                         this_branch=wt.branch,
                                         do_merge=False)
        with merger.make_preview_transform() as tt:
            self.assertEqual([], tt.find_conflicts())
            preview = tt.get_preview_tree()
            self.assertEqual(wt.get_root_id(), preview.get_root_id())

    def test_merge_unrelated_retains_root(self):
        wt = self.make_branch_and_tree('tree')
        other_tree = self.make_branch_and_tree('other')
        self.addCleanup(other_tree.lock_read().unlock)
        merger = _mod_merge.Merge3Merger(wt, wt, wt.basis_tree(), other_tree,
                                         this_branch=wt.branch,
                                         do_merge=False)
        with transform.TransformPreview(wt) as merger.tt:
            merger._compute_transform()
            new_root_id = merger.tt.final_file_id(merger.tt.root)
            self.assertEqual(wt.get_root_id(), new_root_id)

    def test_create_rename(self):
        """Rename an inventory entry while creating the file"""
        tree =self.make_branch_and_tree('.')
        with file('name1', 'wb') as f: f.write('Hello')
        tree.add('name1')
        tree.commit(message="hello")
        tree.rename_one('name1', 'name2')
        os.unlink('name2')
        transform_tree(tree, tree.branch.basis_tree())

    def test_layered_rename(self):
        """Rename both child and parent at same time"""
        tree =self.make_branch_and_tree('.')
        os.mkdir('dirname1')
        tree.add('dirname1')
        filename = pathjoin('dirname1', 'name1')
        with file(filename, 'wb') as f: f.write('Hello')
        tree.add(filename)
        tree.commit(message="hello")
        filename2 = pathjoin('dirname1', 'name2')
        tree.rename_one(filename, filename2)
        tree.rename_one('dirname1', 'dirname2')
        transform_tree(tree, tree.branch.basis_tree())

    def test_ignore_zero_merge_inner(self):
        # Test that merge_inner's ignore zero parameter is effective
        tree_a =self.make_branch_and_tree('a')
        tree_a.commit(message="hello")
        dir_b = tree_a.controldir.sprout('b')
        tree_b = dir_b.open_workingtree()
        tree_b.lock_write()
        self.addCleanup(tree_b.unlock)
        tree_a.commit(message="hello again")
        merge_inner(tree_b.branch, tree_a, tree_b.basis_tree(),
                    this_tree=tree_b, ignore_zero=True)
        self.assertTrue('All changes applied successfully.\n' not in
            self.get_log())
        tree_b.revert()
        merge_inner(tree_b.branch, tree_a, tree_b.basis_tree(),
                    this_tree=tree_b, ignore_zero=False)
        self.assertTrue('All changes applied successfully.\n' in self.get_log())

    def test_merge_inner_conflicts(self):
        tree_a = self.make_branch_and_tree('a')
        tree_a.set_conflicts(ConflictList([TextConflict('patha')]))
        merge_inner(tree_a.branch, tree_a, tree_a, this_tree=tree_a)
        self.assertEqual(1, len(tree_a.conflicts()))

    def test_rmdir_conflict(self):
        tree_a = self.make_branch_and_tree('a')
        self.build_tree(['a/b/'])
        tree_a.add('b', b'b-id')
        tree_a.commit('added b')
        # basis_tree() is only guaranteed to be valid as long as it is actually
        # the basis tree. This mutates the tree after grabbing basis, so go to
        # the repository.
        base_tree = tree_a.branch.repository.revision_tree(tree_a.last_revision())
        tree_z = tree_a.controldir.sprout('z').open_workingtree()
        self.build_tree(['a/b/c'])
        tree_a.add('b/c')
        tree_a.commit('added c')
        os.rmdir('z/b')
        tree_z.commit('removed b')
        merge_inner(tree_z.branch, tree_a, base_tree, this_tree=tree_z)
        self.assertEqual([
            conflicts.MissingParent('Created directory', 'b', b'b-id'),
            conflicts.UnversionedParent('Versioned directory', 'b', b'b-id')],
            tree_z.conflicts())
        merge_inner(tree_a.branch, tree_z.basis_tree(), base_tree,
                    this_tree=tree_a)
        self.assertEqual([
            conflicts.DeletingParent('Not deleting', 'b', b'b-id'),
            conflicts.UnversionedParent('Versioned directory', 'b', b'b-id')],
            tree_a.conflicts())

    def test_nested_merge(self):
        self.knownFailure(
            'iter_changes doesn\'t work with changes in nested trees')
        tree = self.make_branch_and_tree('tree',
            format='development-subtree')
        sub_tree = self.make_branch_and_tree('tree/sub-tree',
            format='development-subtree')
        sub_tree.set_root_id(b'sub-tree-root')
        self.build_tree_contents([('tree/sub-tree/file', b'text1')])
        sub_tree.add('file')
        sub_tree.commit('foo')
        tree.add_reference(sub_tree)
        tree.commit('set text to 1')
        tree2 = tree.controldir.sprout('tree2').open_workingtree()
        # modify the file in the subtree
        self.build_tree_contents([('tree2/sub-tree/file', b'text2')])
        # and merge the changes from the diverged subtree into the containing
        # tree
        tree2.commit('changed file text')
        tree.merge_from_branch(tree2.branch)
        self.assertFileEqual('text2', 'tree/sub-tree/file')

    def test_merge_with_missing(self):
        tree_a = self.make_branch_and_tree('tree_a')
        self.build_tree_contents([('tree_a/file', b'content_1')])
        tree_a.add('file')
        tree_a.commit('commit base')
        # basis_tree() is only guaranteed to be valid as long as it is actually
        # the basis tree. This test commits to the tree after grabbing basis,
        # so we go to the repository.
        base_tree = tree_a.branch.repository.revision_tree(tree_a.last_revision())
        tree_b = tree_a.controldir.sprout('tree_b').open_workingtree()
        self.build_tree_contents([('tree_a/file', b'content_2')])
        tree_a.commit('commit other')
        other_tree = tree_a.basis_tree()
        # 'file' is now missing but isn't altered in any commit in b so no
        # change should be applied.
        os.unlink('tree_b/file')
        merge_inner(tree_b.branch, other_tree, base_tree, this_tree=tree_b)

    def test_merge_kind_change(self):
        tree_a = self.make_branch_and_tree('tree_a')
        self.build_tree_contents([('tree_a/file', b'content_1')])
        tree_a.add('file', b'file-id')
        tree_a.commit('added file')
        tree_b = tree_a.controldir.sprout('tree_b').open_workingtree()
        os.unlink('tree_a/file')
        self.build_tree(['tree_a/file/'])
        tree_a.commit('changed file to directory')
        tree_b.merge_from_branch(tree_a.branch)
        self.assertEqual('directory', file_kind('tree_b/file'))
        tree_b.revert()
        self.assertEqual('file', file_kind('tree_b/file'))
        self.build_tree_contents([('tree_b/file', b'content_2')])
        tree_b.commit('content change')
        tree_b.merge_from_branch(tree_a.branch)
        self.assertEqual(tree_b.conflicts(),
                         [conflicts.ContentsConflict('file',
                          file_id=b'file-id')])

    def test_merge_type_registry(self):
        merge_type_option = option.Option.OPTIONS['merge-type']
        self.assertFalse('merge4' in [x[0] for x in
                        merge_type_option.iter_switches()])
        registry = _mod_merge.get_merge_type_registry()
        registry.register_lazy('merge4', 'breezy.merge', 'Merge4Merger',
                               'time-travelling merge')
        self.assertTrue('merge4' in [x[0] for x in
                        merge_type_option.iter_switches()])
        registry.remove('merge4')
        self.assertFalse('merge4' in [x[0] for x in
                        merge_type_option.iter_switches()])

    def test_merge_other_moves_we_deleted(self):
        tree_a = self.make_branch_and_tree('A')
        tree_a.lock_write()
        self.addCleanup(tree_a.unlock)
        self.build_tree(['A/a'])
        tree_a.add('a')
        tree_a.commit('1', rev_id=b'rev-1')
        tree_a.flush()
        tree_a.rename_one('a', 'b')
        tree_a.commit('2')
        bzrdir_b = tree_a.controldir.sprout('B', revision_id='rev-1')
        tree_b = bzrdir_b.open_workingtree()
        tree_b.lock_write()
        self.addCleanup(tree_b.unlock)
        os.unlink('B/a')
        tree_b.commit('3')
        try:
            tree_b.merge_from_branch(tree_a.branch)
        except AttributeError:
            self.fail('tried to join a path when name was None')

    def test_merge_uncommitted_otherbasis_ancestor_of_thisbasis(self):
        tree_a = self.make_branch_and_tree('a')
        self.build_tree(['a/file_1', 'a/file_2'])
        tree_a.add(['file_1'])
        tree_a.commit('commit 1')
        tree_a.add(['file_2'])
        tree_a.commit('commit 2')
        tree_b = tree_a.controldir.sprout('b').open_workingtree()
        tree_b.rename_one('file_1', 'renamed')
        merger = _mod_merge.Merger.from_uncommitted(tree_a, tree_b)
        merger.merge_type = _mod_merge.Merge3Merger
        merger.do_merge()
        self.assertEqual(tree_a.get_parent_ids(), [tree_b.last_revision()])

    def test_merge_uncommitted_otherbasis_ancestor_of_thisbasis_weave(self):
        tree_a = self.make_branch_and_tree('a')
        self.build_tree(['a/file_1', 'a/file_2'])
        tree_a.add(['file_1'])
        tree_a.commit('commit 1')
        tree_a.add(['file_2'])
        tree_a.commit('commit 2')
        tree_b = tree_a.controldir.sprout('b').open_workingtree()
        tree_b.rename_one('file_1', 'renamed')
        merger = _mod_merge.Merger.from_uncommitted(tree_a, tree_b)
        merger.merge_type = _mod_merge.WeaveMerger
        merger.do_merge()
        self.assertEqual(tree_a.get_parent_ids(), [tree_b.last_revision()])

    def prepare_cherrypick(self):
        """Prepare a pair of trees for cherrypicking tests.

        Both trees have a file, 'file'.
        rev1 sets content to 'a'.
        rev2b adds 'b'.
        rev3b adds 'c'.
        A full merge of rev2b and rev3b into this_tree would add both 'b' and
        'c'.  A successful cherrypick of rev2b-rev3b into this_tree will add
        'c', but not 'b'.
        """
        this_tree = self.make_branch_and_tree('this')
        self.build_tree_contents([('this/file', b"a\n")])
        this_tree.add('file')
        this_tree.commit('rev1')
        other_tree = this_tree.controldir.sprout('other').open_workingtree()
        self.build_tree_contents([('other/file', b"a\nb\n")])
        other_tree.commit('rev2b', rev_id=b'rev2b')
        self.build_tree_contents([('other/file', b"c\na\nb\n")])
        other_tree.commit('rev3b', rev_id=b'rev3b')
        this_tree.lock_write()
        self.addCleanup(this_tree.unlock)
        return this_tree, other_tree

    def test_weave_cherrypick(self):
        this_tree, other_tree = self.prepare_cherrypick()
        merger = _mod_merge.Merger.from_revision_ids(
            this_tree, 'rev3b', 'rev2b', other_tree.branch)
        merger.merge_type = _mod_merge.WeaveMerger
        merger.do_merge()
        self.assertFileEqual('c\na\n', 'this/file')

    def test_weave_cannot_reverse_cherrypick(self):
        this_tree, other_tree = self.prepare_cherrypick()
        merger = _mod_merge.Merger.from_revision_ids(
            this_tree, 'rev2b', 'rev3b', other_tree.branch)
        merger.merge_type = _mod_merge.WeaveMerger
        self.assertRaises(errors.CannotReverseCherrypick, merger.do_merge)

    def test_merge3_can_reverse_cherrypick(self):
        this_tree, other_tree = self.prepare_cherrypick()
        merger = _mod_merge.Merger.from_revision_ids(
            this_tree, 'rev2b', 'rev3b', other_tree.branch)
        merger.merge_type = _mod_merge.Merge3Merger
        merger.do_merge()

    def test_merge3_will_detect_cherrypick(self):
        this_tree = self.make_branch_and_tree('this')
        self.build_tree_contents([('this/file', b"a\n")])
        this_tree.add('file')
        this_tree.commit('rev1')
        other_tree = this_tree.controldir.sprout('other').open_workingtree()
        self.build_tree_contents([('other/file', b"a\nb\n")])
        other_tree.commit('rev2b', rev_id=b'rev2b')
        self.build_tree_contents([('other/file', b"a\nb\nc\n")])
        other_tree.commit('rev3b', rev_id=b'rev3b')
        this_tree.lock_write()
        self.addCleanup(this_tree.unlock)

        merger = _mod_merge.Merger.from_revision_ids(
            this_tree, 'rev3b', 'rev2b', other_tree.branch)
        merger.merge_type = _mod_merge.Merge3Merger
        merger.do_merge()
        self.assertFileEqual('a\n'
                             '<<<<<<< TREE\n'
                             '=======\n'
                             'c\n'
                             '>>>>>>> MERGE-SOURCE\n',
                             'this/file')

    def test_merge_reverse_revision_range(self):
        tree = self.make_branch_and_tree(".")
        tree.lock_write()
        self.addCleanup(tree.unlock)
        self.build_tree(['a'])
        tree.add('a')
        first_rev = tree.commit("added a")
        merger = _mod_merge.Merger.from_revision_ids(tree,
                                          _mod_revision.NULL_REVISION,
                                          first_rev)
        merger.merge_type = _mod_merge.Merge3Merger
        merger.interesting_files = 'a'
        conflict_count = merger.do_merge()
        self.assertEqual(0, conflict_count)

        self.assertPathDoesNotExist("a")
        tree.revert()
        self.assertPathExists("a")

    def test_make_merger(self):
        this_tree = self.make_branch_and_tree('this')
        this_tree.commit('rev1', rev_id=b'rev1')
        other_tree = this_tree.controldir.sprout('other').open_workingtree()
        this_tree.commit('rev2', rev_id=b'rev2a')
        other_tree.commit('rev2', rev_id=b'rev2b')
        this_tree.lock_write()
        self.addCleanup(this_tree.unlock)
        merger = _mod_merge.Merger.from_revision_ids(
            this_tree, 'rev2b', other_branch=other_tree.branch)
        merger.merge_type = _mod_merge.Merge3Merger
        tree_merger = merger.make_merger()
        self.assertIs(_mod_merge.Merge3Merger, tree_merger.__class__)
        self.assertEqual('rev2b',
            tree_merger.other_tree.get_revision_id())
        self.assertEqual('rev1',
            tree_merger.base_tree.get_revision_id())
        self.assertEqual(other_tree.branch, tree_merger.other_branch)

    def test_make_preview_transform(self):
        this_tree = self.make_branch_and_tree('this')
        self.build_tree_contents([('this/file', b'1\n')])
        this_tree.add('file', b'file-id')
        this_tree.commit('rev1', rev_id=b'rev1')
        other_tree = this_tree.controldir.sprout('other').open_workingtree()
        self.build_tree_contents([('this/file', b'1\n2a\n')])
        this_tree.commit('rev2', rev_id=b'rev2a')
        self.build_tree_contents([('other/file', b'2b\n1\n')])
        other_tree.commit('rev2', rev_id=b'rev2b')
        this_tree.lock_write()
        self.addCleanup(this_tree.unlock)
        merger = _mod_merge.Merger.from_revision_ids(
            this_tree, b'rev2b', other_branch=other_tree.branch)
        merger.merge_type = _mod_merge.Merge3Merger
        tree_merger = merger.make_merger()
        tt = tree_merger.make_preview_transform()
        self.addCleanup(tt.finalize)
        preview_tree = tt.get_preview_tree()
        tree_file = this_tree.get_file('file')
        try:
            self.assertEqual('1\n2a\n', tree_file.read())
        finally:
            tree_file.close()
        preview_file = preview_tree.get_file('file')
        try:
            self.assertEqual('2b\n1\n2a\n', preview_file.read())
        finally:
            preview_file.close()

    def test_do_merge(self):
        this_tree = self.make_branch_and_tree('this')
        self.build_tree_contents([('this/file', b'1\n')])
        this_tree.add('file', b'file-id')
        this_tree.commit('rev1', rev_id=b'rev1')
        other_tree = this_tree.controldir.sprout('other').open_workingtree()
        self.build_tree_contents([('this/file', b'1\n2a\n')])
        this_tree.commit('rev2', rev_id=b'rev2a')
        self.build_tree_contents([('other/file', b'2b\n1\n')])
        other_tree.commit('rev2', rev_id=b'rev2b')
        this_tree.lock_write()
        self.addCleanup(this_tree.unlock)
        merger = _mod_merge.Merger.from_revision_ids(
            this_tree, b'rev2b', other_branch=other_tree.branch)
        merger.merge_type = _mod_merge.Merge3Merger
        tree_merger = merger.make_merger()
        tt = tree_merger.do_merge()
        tree_file = this_tree.get_file('file')
        try:
            self.assertEqual('2b\n1\n2a\n', tree_file.read())
        finally:
            tree_file.close()

    def test_merge_require_tree_root(self):
        tree = self.make_branch_and_tree(".")
        tree.lock_write()
        self.addCleanup(tree.unlock)
        self.build_tree(['a'])
        tree.add('a')
        first_rev = tree.commit("added a")
        old_root_id = tree.get_root_id()
        merger = _mod_merge.Merger.from_revision_ids(tree,
                                          _mod_revision.NULL_REVISION,
                                          first_rev)
        merger.merge_type = _mod_merge.Merge3Merger
        conflict_count = merger.do_merge()
        self.assertEqual(0, conflict_count)
        self.assertEqual({''}, set(tree.all_versioned_paths()))
        tree.set_parent_ids([])

    def test_merge_add_into_deleted_root(self):
        # Yes, people actually do this.  And report bugs if it breaks.
        source = self.make_branch_and_tree('source', format='rich-root-pack')
        self.build_tree(['source/foo/'])
        source.add('foo', b'foo-id')
        source.commit('Add foo')
        target = source.controldir.sprout('target').open_workingtree()
<<<<<<< HEAD
        subtree = target.extract('foo', b'foo-id')
=======
        subtree = target.extract('foo', 'foo-id')
>>>>>>> 2e412345
        subtree.commit('Delete root')
        self.build_tree(['source/bar'])
        source.add('bar', b'bar-id')
        source.commit('Add bar')
        subtree.merge_from_branch(source.branch)

    def test_merge_joined_branch(self):
        source = self.make_branch_and_tree('source', format='rich-root-pack')
        self.build_tree(['source/foo'])
        source.add('foo')
        source.commit('Add foo')
        target = self.make_branch_and_tree('target', format='rich-root-pack')
        self.build_tree(['target/bla'])
        target.add('bla')
        target.commit('Add bla')
        nested = source.controldir.sprout('target/subtree').open_workingtree()
        target.subsume(nested)
        target.commit('Join nested')
        self.build_tree(['source/bar'])
        source.add('bar')
        source.commit('Add bar')
        target.merge_from_branch(source.branch)
        target.commit('Merge source')


class TestPlanMerge(TestCaseWithMemoryTransport):

    def setUp(self):
        super(TestPlanMerge, self).setUp()
        mapper = versionedfile.PrefixMapper()
        factory = knit.make_file_factory(True, mapper)
        self.vf = factory(self.get_transport())
        self.plan_merge_vf = versionedfile._PlanMergeVersionedFile('root')
        self.plan_merge_vf.fallback_versionedfiles.append(self.vf)

    def add_version(self, key, parents, text):
        self.vf.add_lines(key, parents, [c+'\n' for c in text])

    def add_rev(self, prefix, revision_id, parents, text):
        self.add_version((prefix, revision_id), [(prefix, p) for p in parents],
                         text)

    def add_uncommitted_version(self, key, parents, text):
        self.plan_merge_vf.add_lines(key, parents,
                                     [c+'\n' for c in text])

    def setup_plan_merge(self):
        self.add_rev('root', 'A', [], 'abc')
        self.add_rev('root', 'B', ['A'], 'acehg')
        self.add_rev('root', 'C', ['A'], 'fabg')
        return _PlanMerge('B', 'C', self.plan_merge_vf, ('root',))

    def setup_plan_merge_uncommitted(self):
        self.add_version(('root', 'A'), [], 'abc')
        self.add_uncommitted_version(('root', 'B:'), [('root', 'A')], 'acehg')
        self.add_uncommitted_version(('root', 'C:'), [('root', 'A')], 'fabg')
        return _PlanMerge('B:', 'C:', self.plan_merge_vf, ('root',))

    def test_base_from_plan(self):
        self.setup_plan_merge()
        plan = self.plan_merge_vf.plan_merge('B', 'C')
        pwm = versionedfile.PlanWeaveMerge(plan)
        self.assertEqual(['a\n', 'b\n', 'c\n'], pwm.base_from_plan())

    def test_unique_lines(self):
        plan = self.setup_plan_merge()
        self.assertEqual(plan._unique_lines(
            plan._get_matching_blocks('B', 'C')),
            ([1, 2, 3], [0, 2]))

    def test_plan_merge(self):
        self.setup_plan_merge()
        plan = self.plan_merge_vf.plan_merge('B', 'C')
        self.assertEqual([
                          ('new-b', 'f\n'),
                          ('unchanged', 'a\n'),
                          ('killed-a', 'b\n'),
                          ('killed-b', 'c\n'),
                          ('new-a', 'e\n'),
                          ('new-a', 'h\n'),
                          ('new-a', 'g\n'),
                          ('new-b', 'g\n')],
                         list(plan))

    def test_plan_merge_cherrypick(self):
        self.add_rev('root', 'A', [], 'abc')
        self.add_rev('root', 'B', ['A'], 'abcde')
        self.add_rev('root', 'C', ['A'], 'abcefg')
        self.add_rev('root', 'D', ['A', 'B', 'C'], 'abcdegh')
        my_plan = _PlanMerge('B', 'D', self.plan_merge_vf, ('root',))
        # We shortcut when one text supersedes the other in the per-file graph.
        # We don't actually need to compare the texts at this point.
        self.assertEqual([
                          ('new-b', 'a\n'),
                          ('new-b', 'b\n'),
                          ('new-b', 'c\n'),
                          ('new-b', 'd\n'),
                          ('new-b', 'e\n'),
                          ('new-b', 'g\n'),
                          ('new-b', 'h\n')],
                          list(my_plan.plan_merge()))

    def test_plan_merge_no_common_ancestor(self):
        self.add_rev('root', 'A', [], 'abc')
        self.add_rev('root', 'B', [], 'xyz')
        my_plan = _PlanMerge('A', 'B', self.plan_merge_vf, ('root',))
        self.assertEqual([
                          ('new-a', 'a\n'),
                          ('new-a', 'b\n'),
                          ('new-a', 'c\n'),
                          ('new-b', 'x\n'),
                          ('new-b', 'y\n'),
                          ('new-b', 'z\n')],
                          list(my_plan.plan_merge()))

    def test_plan_merge_tail_ancestors(self):
        # The graph looks like this:
        #       A       # Common to all ancestors
        #      / \
        #     B   C     # Ancestors of E, only common to one side
        #     |\ /|
        #     D E F     # D, F are unique to G, H respectively
        #     |/ \|     # E is the LCA for G & H, and the unique LCA for
        #     G   H     # I, J
        #     |\ /|
        #     | X |
        #     |/ \|
        #     I   J     # criss-cross merge of G, H
        #
        # In this situation, a simple pruning of ancestors of E will leave D &
        # F "dangling", which looks like they introduce lines different from
        # the ones in E, but in actuality C&B introduced the lines, and they
        # are already present in E

        # Introduce the base text
        self.add_rev('root', 'A', [], 'abc')
        # Introduces a new line B
        self.add_rev('root', 'B', ['A'], 'aBbc')
        # Introduces a new line C
        self.add_rev('root', 'C', ['A'], 'abCc')
        # Introduce new line D
        self.add_rev('root', 'D', ['B'], 'DaBbc')
        # Merges B and C by just incorporating both
        self.add_rev('root', 'E', ['B', 'C'], 'aBbCc')
        # Introduce new line F
        self.add_rev('root', 'F', ['C'], 'abCcF')
        # Merge D & E by just combining the texts
        self.add_rev('root', 'G', ['D', 'E'], 'DaBbCc')
        # Merge F & E by just combining the texts
        self.add_rev('root', 'H', ['F', 'E'], 'aBbCcF')
        # Merge G & H by just combining texts
        self.add_rev('root', 'I', ['G', 'H'], 'DaBbCcF')
        # Merge G & H but supersede an old line in B
        self.add_rev('root', 'J', ['H', 'G'], 'DaJbCcF')
        plan = self.plan_merge_vf.plan_merge('I', 'J')
        self.assertEqual([
                          ('unchanged', 'D\n'),
                          ('unchanged', 'a\n'),
                          ('killed-b', 'B\n'),
                          ('new-b', 'J\n'),
                          ('unchanged', 'b\n'),
                          ('unchanged', 'C\n'),
                          ('unchanged', 'c\n'),
                          ('unchanged', 'F\n')],
                         list(plan))

    def test_plan_merge_tail_triple_ancestors(self):
        # The graph looks like this:
        #       A       # Common to all ancestors
        #      / \
        #     B   C     # Ancestors of E, only common to one side
        #     |\ /|
        #     D E F     # D, F are unique to G, H respectively
        #     |/|\|     # E is the LCA for G & H, and the unique LCA for
        #     G Q H     # I, J
        #     |\ /|     # Q is just an extra node which is merged into both
        #     | X |     # I and J
        #     |/ \|
        #     I   J     # criss-cross merge of G, H
        #
        # This is the same as the test_plan_merge_tail_ancestors, except we add
        # a third LCA that doesn't add new lines, but will trigger our more
        # involved ancestry logic

        self.add_rev('root', 'A', [], 'abc')
        self.add_rev('root', 'B', ['A'], 'aBbc')
        self.add_rev('root', 'C', ['A'], 'abCc')
        self.add_rev('root', 'D', ['B'], 'DaBbc')
        self.add_rev('root', 'E', ['B', 'C'], 'aBbCc')
        self.add_rev('root', 'F', ['C'], 'abCcF')
        self.add_rev('root', 'G', ['D', 'E'], 'DaBbCc')
        self.add_rev('root', 'H', ['F', 'E'], 'aBbCcF')
        self.add_rev('root', 'Q', ['E'], 'aBbCc')
        self.add_rev('root', 'I', ['G', 'Q', 'H'], 'DaBbCcF')
        # Merge G & H but supersede an old line in B
        self.add_rev('root', 'J', ['H', 'Q', 'G'], 'DaJbCcF')
        plan = self.plan_merge_vf.plan_merge('I', 'J')
        self.assertEqual([
                          ('unchanged', 'D\n'),
                          ('unchanged', 'a\n'),
                          ('killed-b', 'B\n'),
                          ('new-b', 'J\n'),
                          ('unchanged', 'b\n'),
                          ('unchanged', 'C\n'),
                          ('unchanged', 'c\n'),
                          ('unchanged', 'F\n')],
                         list(plan))

    def test_plan_merge_2_tail_triple_ancestors(self):
        # The graph looks like this:
        #     A   B     # 2 tails going back to NULL
        #     |\ /|
        #     D E F     # D, is unique to G, F to H
        #     |/|\|     # E is the LCA for G & H, and the unique LCA for
        #     G Q H     # I, J
        #     |\ /|     # Q is just an extra node which is merged into both
        #     | X |     # I and J
        #     |/ \|
        #     I   J     # criss-cross merge of G, H (and Q)
        #

        # This is meant to test after hitting a 3-way LCA, and multiple tail
        # ancestors (only have NULL_REVISION in common)

        self.add_rev('root', 'A', [], 'abc')
        self.add_rev('root', 'B', [], 'def')
        self.add_rev('root', 'D', ['A'], 'Dabc')
        self.add_rev('root', 'E', ['A', 'B'], 'abcdef')
        self.add_rev('root', 'F', ['B'], 'defF')
        self.add_rev('root', 'G', ['D', 'E'], 'Dabcdef')
        self.add_rev('root', 'H', ['F', 'E'], 'abcdefF')
        self.add_rev('root', 'Q', ['E'], 'abcdef')
        self.add_rev('root', 'I', ['G', 'Q', 'H'], 'DabcdefF')
        # Merge G & H but supersede an old line in B
        self.add_rev('root', 'J', ['H', 'Q', 'G'], 'DabcdJfF')
        plan = self.plan_merge_vf.plan_merge('I', 'J')
        self.assertEqual([
                          ('unchanged', 'D\n'),
                          ('unchanged', 'a\n'),
                          ('unchanged', 'b\n'),
                          ('unchanged', 'c\n'),
                          ('unchanged', 'd\n'),
                          ('killed-b', 'e\n'),
                          ('new-b', 'J\n'),
                          ('unchanged', 'f\n'),
                          ('unchanged', 'F\n')],
                         list(plan))

    def test_plan_merge_uncommitted_files(self):
        self.setup_plan_merge_uncommitted()
        plan = self.plan_merge_vf.plan_merge('B:', 'C:')
        self.assertEqual([
                          ('new-b', 'f\n'),
                          ('unchanged', 'a\n'),
                          ('killed-a', 'b\n'),
                          ('killed-b', 'c\n'),
                          ('new-a', 'e\n'),
                          ('new-a', 'h\n'),
                          ('new-a', 'g\n'),
                          ('new-b', 'g\n')],
                         list(plan))

    def test_plan_merge_insert_order(self):
        """Weave merges are sensitive to the order of insertion.

        Specifically for overlapping regions, it effects which region gets put
        'first'. And when a user resolves an overlapping merge, if they use the
        same ordering, then the lines match the parents, if they don't only
        *some* of the lines match.
        """
        self.add_rev('root', 'A', [], 'abcdef')
        self.add_rev('root', 'B', ['A'], 'abwxcdef')
        self.add_rev('root', 'C', ['A'], 'abyzcdef')
        # Merge, and resolve the conflict by adding *both* sets of lines
        # If we get the ordering wrong, these will look like new lines in D,
        # rather than carried over from B, C
        self.add_rev('root', 'D', ['B', 'C'],
                         'abwxyzcdef')
        # Supersede the lines in B and delete the lines in C, which will
        # conflict if they are treated as being in D
        self.add_rev('root', 'E', ['C', 'B'],
                         'abnocdef')
        # Same thing for the lines in C
        self.add_rev('root', 'F', ['C'], 'abpqcdef')
        plan = self.plan_merge_vf.plan_merge('D', 'E')
        self.assertEqual([
                          ('unchanged', 'a\n'),
                          ('unchanged', 'b\n'),
                          ('killed-b', 'w\n'),
                          ('killed-b', 'x\n'),
                          ('killed-b', 'y\n'),
                          ('killed-b', 'z\n'),
                          ('new-b', 'n\n'),
                          ('new-b', 'o\n'),
                          ('unchanged', 'c\n'),
                          ('unchanged', 'd\n'),
                          ('unchanged', 'e\n'),
                          ('unchanged', 'f\n')],
                         list(plan))
        plan = self.plan_merge_vf.plan_merge('E', 'D')
        # Going in the opposite direction shows the effect of the opposite plan
        self.assertEqual([
                          ('unchanged', 'a\n'),
                          ('unchanged', 'b\n'),
                          ('new-b', 'w\n'),
                          ('new-b', 'x\n'),
                          ('killed-a', 'y\n'),
                          ('killed-a', 'z\n'),
                          ('killed-both', 'w\n'),
                          ('killed-both', 'x\n'),
                          ('new-a', 'n\n'),
                          ('new-a', 'o\n'),
                          ('unchanged', 'c\n'),
                          ('unchanged', 'd\n'),
                          ('unchanged', 'e\n'),
                          ('unchanged', 'f\n')],
                         list(plan))

    def test_plan_merge_criss_cross(self):
        # This is specificly trying to trigger problems when using limited
        # ancestry and weaves. The ancestry graph looks like:
        #       XX      unused ancestor, should not show up in the weave
        #       |
        #       A       Unique LCA
        #       |\
        #       B \     Introduces a line 'foo'
        #      / \ \
        #     C   D E   C & D both have 'foo', E has different changes
        #     |\ /| |
        #     | X | |
        #     |/ \|/
        #     F   G      All of C, D, E are merged into F and G, so they are
        #                all common ancestors.
        #
        # The specific issue with weaves:
        #   B introduced a text ('foo') that is present in both C and D.
        #   If we do not include B (because it isn't an ancestor of E), then
        #   the A=>C and A=>D look like both sides independently introduce the
        #   text ('foo'). If F does not modify the text, it would still appear
        #   to have deleted on of the versions from C or D. If G then modifies
        #   'foo', it should appear as superseding the value in F (since it
        #   came from B), rather than conflict because of the resolution during
        #   C & D.
        self.add_rev('root', 'XX', [], 'qrs')
        self.add_rev('root', 'A', ['XX'], 'abcdef')
        self.add_rev('root', 'B', ['A'], 'axcdef')
        self.add_rev('root', 'C', ['B'], 'axcdefg')
        self.add_rev('root', 'D', ['B'], 'haxcdef')
        self.add_rev('root', 'E', ['A'], 'abcdyf')
        # Simple combining of all texts
        self.add_rev('root', 'F', ['C', 'D', 'E'], 'haxcdyfg')
        # combine and supersede 'x'
        self.add_rev('root', 'G', ['C', 'D', 'E'], 'hazcdyfg')
        plan = self.plan_merge_vf.plan_merge('F', 'G')
        self.assertEqual([
                          ('unchanged', 'h\n'),
                          ('unchanged', 'a\n'),
                          ('killed-base', 'b\n'),
                          ('killed-b', 'x\n'),
                          ('new-b', 'z\n'),
                          ('unchanged', 'c\n'),
                          ('unchanged', 'd\n'),
                          ('killed-base', 'e\n'),
                          ('unchanged', 'y\n'),
                          ('unchanged', 'f\n'),
                          ('unchanged', 'g\n')],
                         list(plan))
        plan = self.plan_merge_vf.plan_lca_merge('F', 'G')
        # This is one of the main differences between plan_merge and
        # plan_lca_merge. plan_lca_merge generates a conflict for 'x => z',
        # because 'x' was not present in one of the bases. However, in this
        # case it is spurious because 'x' does not exist in the global base A.
        self.assertEqual([
                          ('unchanged', 'h\n'),
                          ('unchanged', 'a\n'),
                          ('conflicted-a', 'x\n'),
                          ('new-b', 'z\n'),
                          ('unchanged', 'c\n'),
                          ('unchanged', 'd\n'),
                          ('unchanged', 'y\n'),
                          ('unchanged', 'f\n'),
                          ('unchanged', 'g\n')],
                         list(plan))

    def test_criss_cross_flip_flop(self):
        # This is specificly trying to trigger problems when using limited
        # ancestry and weaves. The ancestry graph looks like:
        #       XX      unused ancestor, should not show up in the weave
        #       |
        #       A       Unique LCA
        #      / \  
        #     B   C     B & C both introduce a new line
        #     |\ /|  
        #     | X |  
        #     |/ \| 
        #     D   E     B & C are both merged, so both are common ancestors
        #               In the process of merging, both sides order the new
        #               lines differently
        #
        self.add_rev('root', 'XX', [], 'qrs')
        self.add_rev('root', 'A', ['XX'], 'abcdef')
        self.add_rev('root', 'B', ['A'], 'abcdgef')
        self.add_rev('root', 'C', ['A'], 'abcdhef')
        self.add_rev('root', 'D', ['B', 'C'], 'abcdghef')
        self.add_rev('root', 'E', ['C', 'B'], 'abcdhgef')
        plan = list(self.plan_merge_vf.plan_merge('D', 'E'))
        self.assertEqual([
                          ('unchanged', 'a\n'),
                          ('unchanged', 'b\n'),
                          ('unchanged', 'c\n'),
                          ('unchanged', 'd\n'),
                          ('new-b', 'h\n'),
                          ('unchanged', 'g\n'),
                          ('killed-b', 'h\n'),
                          ('unchanged', 'e\n'),
                          ('unchanged', 'f\n'),
                         ], plan)
        pwm = versionedfile.PlanWeaveMerge(plan)
        self.assertEqualDiff('\n'.join('abcdghef') + '\n',
                             ''.join(pwm.base_from_plan()))
        # Reversing the order reverses the merge plan, and final order of 'hg'
        # => 'gh'
        plan = list(self.plan_merge_vf.plan_merge('E', 'D'))
        self.assertEqual([
                          ('unchanged', 'a\n'),
                          ('unchanged', 'b\n'),
                          ('unchanged', 'c\n'),
                          ('unchanged', 'd\n'),
                          ('new-b', 'g\n'),
                          ('unchanged', 'h\n'),
                          ('killed-b', 'g\n'),
                          ('unchanged', 'e\n'),
                          ('unchanged', 'f\n'),
                         ], plan)
        pwm = versionedfile.PlanWeaveMerge(plan)
        self.assertEqualDiff('\n'.join('abcdhgef') + '\n',
                             ''.join(pwm.base_from_plan()))
        # This is where lca differs, in that it (fairly correctly) determines
        # that there is a conflict because both sides resolved the merge
        # differently
        plan = list(self.plan_merge_vf.plan_lca_merge('D', 'E'))
        self.assertEqual([
                          ('unchanged', 'a\n'),
                          ('unchanged', 'b\n'),
                          ('unchanged', 'c\n'),
                          ('unchanged', 'd\n'),
                          ('conflicted-b', 'h\n'),
                          ('unchanged', 'g\n'),
                          ('conflicted-a', 'h\n'),
                          ('unchanged', 'e\n'),
                          ('unchanged', 'f\n'),
                         ], plan)
        pwm = versionedfile.PlanWeaveMerge(plan)
        self.assertEqualDiff('\n'.join('abcdgef') + '\n',
                             ''.join(pwm.base_from_plan()))
        # Reversing it changes what line is doubled, but still gives a
        # double-conflict
        plan = list(self.plan_merge_vf.plan_lca_merge('E', 'D'))
        self.assertEqual([
                          ('unchanged', 'a\n'),
                          ('unchanged', 'b\n'),
                          ('unchanged', 'c\n'),
                          ('unchanged', 'd\n'),
                          ('conflicted-b', 'g\n'),
                          ('unchanged', 'h\n'),
                          ('conflicted-a', 'g\n'),
                          ('unchanged', 'e\n'),
                          ('unchanged', 'f\n'),
                         ], plan)
        pwm = versionedfile.PlanWeaveMerge(plan)
        self.assertEqualDiff('\n'.join('abcdhef') + '\n',
                             ''.join(pwm.base_from_plan()))

    def assertRemoveExternalReferences(self, filtered_parent_map,
                                       child_map, tails, parent_map):
        """Assert results for _PlanMerge._remove_external_references."""
        (act_filtered_parent_map, act_child_map,
         act_tails) = _PlanMerge._remove_external_references(parent_map)

        # The parent map *should* preserve ordering, but the ordering of
        # children is not strictly defined
        # child_map = dict((k, sorted(children))
        #                  for k, children in child_map.iteritems())
        # act_child_map = dict(k, sorted(children)
        #                      for k, children in act_child_map.iteritems())
        self.assertEqual(filtered_parent_map, act_filtered_parent_map)
        self.assertEqual(child_map, act_child_map)
        self.assertEqual(sorted(tails), sorted(act_tails))

    def test__remove_external_references(self):
        # First, nothing to remove
        self.assertRemoveExternalReferences({3: [2], 2: [1], 1: []},
            {1: [2], 2: [3], 3: []}, [1], {3: [2], 2: [1], 1: []})
        # The reverse direction
        self.assertRemoveExternalReferences({1: [2], 2: [3], 3: []},
            {3: [2], 2: [1], 1: []}, [3], {1: [2], 2: [3], 3: []})
        # Extra references
        self.assertRemoveExternalReferences({3: [2], 2: [1], 1: []},
            {1: [2], 2: [3], 3: []}, [1], {3: [2, 4], 2: [1, 5], 1: [6]})
        # Multiple tails
        self.assertRemoveExternalReferences(
            {4: [2, 3], 3: [], 2: [1], 1: []},
            {1: [2], 2: [4], 3: [4], 4: []},
            [1, 3],
            {4: [2, 3], 3: [5], 2: [1], 1: [6]})
        # Multiple children
        self.assertRemoveExternalReferences(
            {1: [3], 2: [3, 4], 3: [], 4: []},
            {1: [], 2: [], 3: [1, 2], 4: [2]},
            [3, 4],
            {1: [3], 2: [3, 4], 3: [5], 4: []})

    def assertPruneTails(self, pruned_map, tails, parent_map):
        child_map = {}
        for key, parent_keys in parent_map.items():
            child_map.setdefault(key, [])
            for pkey in parent_keys:
                child_map.setdefault(pkey, []).append(key)
        _PlanMerge._prune_tails(parent_map, child_map, tails)
        self.assertEqual(pruned_map, parent_map)

    def test__prune_tails(self):
        # Nothing requested to prune
        self.assertPruneTails({1: [], 2: [], 3: []}, [],
                              {1: [], 2: [], 3: []})
        # Prune a single entry
        self.assertPruneTails({1: [], 3: []}, [2],
                              {1: [], 2: [], 3: []})
        # Prune a chain
        self.assertPruneTails({1: []}, [3],
                              {1: [], 2: [3], 3: []})
        # Prune a chain with a diamond
        self.assertPruneTails({1: []}, [5],
                              {1: [], 2: [3, 4], 3: [5], 4: [5], 5: []})
        # Prune a partial chain
        self.assertPruneTails({1: [6], 6:[]}, [5],
                              {1: [2, 6], 2: [3, 4], 3: [5], 4: [5], 5: [],
                               6: []})
        # Prune a chain with multiple tips, that pulls out intermediates
        self.assertPruneTails({1:[3], 3:[]}, [4, 5],
                              {1: [2, 3], 2: [4, 5], 3: [], 4:[], 5:[]})
        self.assertPruneTails({1:[3], 3:[]}, [5, 4],
                              {1: [2, 3], 2: [4, 5], 3: [], 4:[], 5:[]})

    def test_subtract_plans(self):
        old_plan = [
        ('unchanged', 'a\n'),
        ('new-a', 'b\n'),
        ('killed-a', 'c\n'),
        ('new-b', 'd\n'),
        ('new-b', 'e\n'),
        ('killed-b', 'f\n'),
        ('killed-b', 'g\n'),
        ]
        new_plan = [
        ('unchanged', 'a\n'),
        ('new-a', 'b\n'),
        ('killed-a', 'c\n'),
        ('new-b', 'd\n'),
        ('new-b', 'h\n'),
        ('killed-b', 'f\n'),
        ('killed-b', 'i\n'),
        ]
        subtracted_plan = [
        ('unchanged', 'a\n'),
        ('new-a', 'b\n'),
        ('killed-a', 'c\n'),
        ('new-b', 'h\n'),
        ('unchanged', 'f\n'),
        ('killed-b', 'i\n'),
        ]
        self.assertEqual(subtracted_plan,
            list(_PlanMerge._subtract_plans(old_plan, new_plan)))

    def setup_merge_with_base(self):
        self.add_rev('root', 'COMMON', [], 'abc')
        self.add_rev('root', 'THIS', ['COMMON'], 'abcd')
        self.add_rev('root', 'BASE', ['COMMON'], 'eabc')
        self.add_rev('root', 'OTHER', ['BASE'], 'eafb')

    def test_plan_merge_with_base(self):
        self.setup_merge_with_base()
        plan = self.plan_merge_vf.plan_merge('THIS', 'OTHER', 'BASE')
        self.assertEqual([('unchanged', 'a\n'),
                          ('new-b', 'f\n'),
                          ('unchanged', 'b\n'),
                          ('killed-b', 'c\n'),
                          ('new-a', 'd\n')
                         ], list(plan))

    def test_plan_lca_merge(self):
        self.setup_plan_merge()
        plan = self.plan_merge_vf.plan_lca_merge('B', 'C')
        self.assertEqual([
                          ('new-b', 'f\n'),
                          ('unchanged', 'a\n'),
                          ('killed-b', 'c\n'),
                          ('new-a', 'e\n'),
                          ('new-a', 'h\n'),
                          ('killed-a', 'b\n'),
                          ('unchanged', 'g\n')],
                         list(plan))

    def test_plan_lca_merge_uncommitted_files(self):
        self.setup_plan_merge_uncommitted()
        plan = self.plan_merge_vf.plan_lca_merge('B:', 'C:')
        self.assertEqual([
                          ('new-b', 'f\n'),
                          ('unchanged', 'a\n'),
                          ('killed-b', 'c\n'),
                          ('new-a', 'e\n'),
                          ('new-a', 'h\n'),
                          ('killed-a', 'b\n'),
                          ('unchanged', 'g\n')],
                         list(plan))

    def test_plan_lca_merge_with_base(self):
        self.setup_merge_with_base()
        plan = self.plan_merge_vf.plan_lca_merge('THIS', 'OTHER', 'BASE')
        self.assertEqual([('unchanged', 'a\n'),
                          ('new-b', 'f\n'),
                          ('unchanged', 'b\n'),
                          ('killed-b', 'c\n'),
                          ('new-a', 'd\n')
                         ], list(plan))

    def test_plan_lca_merge_with_criss_cross(self):
        self.add_version(('root', 'ROOT'), [], 'abc')
        # each side makes a change
        self.add_version(('root', 'REV1'), [('root', 'ROOT')], 'abcd')
        self.add_version(('root', 'REV2'), [('root', 'ROOT')], 'abce')
        # both sides merge, discarding others' changes
        self.add_version(('root', 'LCA1'),
            [('root', 'REV1'), ('root', 'REV2')], 'abcd')
        self.add_version(('root', 'LCA2'),
            [('root', 'REV1'), ('root', 'REV2')], 'fabce')
        plan = self.plan_merge_vf.plan_lca_merge('LCA1', 'LCA2')
        self.assertEqual([('new-b', 'f\n'),
                          ('unchanged', 'a\n'),
                          ('unchanged', 'b\n'),
                          ('unchanged', 'c\n'),
                          ('conflicted-a', 'd\n'),
                          ('conflicted-b', 'e\n'),
                         ], list(plan))

    def test_plan_lca_merge_with_null(self):
        self.add_version(('root', 'A'), [], 'ab')
        self.add_version(('root', 'B'), [], 'bc')
        plan = self.plan_merge_vf.plan_lca_merge('A', 'B')
        self.assertEqual([('new-a', 'a\n'),
                          ('unchanged', 'b\n'),
                          ('new-b', 'c\n'),
                         ], list(plan))

    def test_plan_merge_with_delete_and_change(self):
        self.add_rev('root', 'C', [], 'a')
        self.add_rev('root', 'A', ['C'], 'b')
        self.add_rev('root', 'B', ['C'], '')
        plan = self.plan_merge_vf.plan_merge('A', 'B')
        self.assertEqual([('killed-both', 'a\n'),
                          ('new-a', 'b\n'),
                         ], list(plan))

    def test_plan_merge_with_move_and_change(self):
        self.add_rev('root', 'C', [], 'abcd')
        self.add_rev('root', 'A', ['C'], 'acbd')
        self.add_rev('root', 'B', ['C'], 'aBcd')
        plan = self.plan_merge_vf.plan_merge('A', 'B')
        self.assertEqual([('unchanged', 'a\n'),
                          ('new-a', 'c\n'),
                          ('killed-b', 'b\n'),
                          ('new-b', 'B\n'),
                          ('killed-a', 'c\n'),
                          ('unchanged', 'd\n'),
                         ], list(plan))


class LoggingMerger(object):
    # These seem to be the required attributes
    requires_base = False
    supports_reprocess = False
    supports_show_base = False
    supports_cherrypick = False
    # We intentionally do not define supports_lca_trees

    def __init__(self, *args, **kwargs):
        self.args = args
        self.kwargs = kwargs


class TestMergerBase(TestCaseWithMemoryTransport):
    """Common functionality for Merger tests that don't write to disk."""

    def get_builder(self):
        builder = self.make_branch_builder('path')
        builder.start_series()
        self.addCleanup(builder.finish_series)
        return builder

    def setup_simple_graph(self):
        """Create a simple 3-node graph.

        :return: A BranchBuilder
        """
        #
        #  A
        #  |\
        #  B C
        #
        builder = self.get_builder()
        builder.build_snapshot(None,
            [('add', ('', None, 'directory', None))],
            revision_id='A-id' )
        builder.build_snapshot(['A-id'], [], revision_id='C-id')
        builder.build_snapshot(['A-id'], [], revision_id='B-id')
        return builder

    def setup_criss_cross_graph(self):
        """Create a 5-node graph with a criss-cross.

        :return: A BranchBuilder
        """
        # A
        # |\
        # B C
        # |X|
        # D E
        builder = self.setup_simple_graph()
        builder.build_snapshot(['C-id', 'B-id'], [], revision_id='E-id')
        builder.build_snapshot(['B-id', 'C-id'], [], revision_id='D-id')
        return builder

    def make_Merger(self, builder, other_revision_id,
                    interesting_files=None, interesting_ids=None):
        """Make a Merger object from a branch builder"""
        mem_tree = memorytree.MemoryTree.create_on_branch(builder.get_branch())
        mem_tree.lock_write()
        self.addCleanup(mem_tree.unlock)
        merger = _mod_merge.Merger.from_revision_ids(
            mem_tree, other_revision_id)
        merger.set_interesting_files(interesting_files)
        # It seems there is no matching function for set_interesting_ids
        merger.interesting_ids = interesting_ids
        merger.merge_type = _mod_merge.Merge3Merger
        return merger


class TestMergerInMemory(TestMergerBase):

    def test_cache_trees_with_revision_ids_None(self):
        merger = self.make_Merger(self.setup_simple_graph(), 'C-id')
        original_cache = dict(merger._cached_trees)
        merger.cache_trees_with_revision_ids([None])
        self.assertEqual(original_cache, merger._cached_trees)

    def test_cache_trees_with_revision_ids_no_revision_id(self):
        merger = self.make_Merger(self.setup_simple_graph(), 'C-id')
        original_cache = dict(merger._cached_trees)
        tree = self.make_branch_and_memory_tree('tree')
        merger.cache_trees_with_revision_ids([tree])
        self.assertEqual(original_cache, merger._cached_trees)

    def test_cache_trees_with_revision_ids_having_revision_id(self):
        merger = self.make_Merger(self.setup_simple_graph(), 'C-id')
        original_cache = dict(merger._cached_trees)
        tree = merger.this_branch.repository.revision_tree('B-id')
        original_cache['B-id'] = tree
        merger.cache_trees_with_revision_ids([tree])
        self.assertEqual(original_cache, merger._cached_trees)

    def test_find_base(self):
        merger = self.make_Merger(self.setup_simple_graph(), 'C-id')
        self.assertEqual('A-id', merger.base_rev_id)
        self.assertFalse(merger._is_criss_cross)
        self.assertIs(None, merger._lca_trees)

    def test_find_base_criss_cross(self):
        builder = self.setup_criss_cross_graph()
        merger = self.make_Merger(builder, 'E-id')
        self.assertEqual('A-id', merger.base_rev_id)
        self.assertTrue(merger._is_criss_cross)
        self.assertEqual(['B-id', 'C-id'], [t.get_revision_id()
                                            for t in merger._lca_trees])
        # If we swap the order, we should get a different lca order
        builder.build_snapshot(['E-id'], [], revision_id='F-id')
        merger = self.make_Merger(builder, 'D-id')
        self.assertEqual(['C-id', 'B-id'], [t.get_revision_id()
                                            for t in merger._lca_trees])

    def test_find_base_triple_criss_cross(self):
        #       A-.
        #      / \ \
        #     B   C F # F is merged into both branches
        #     |\ /| |
        #     | X | |\
        #     |/ \| | :
        #   : D   E |
        #    \|   |/
        #     G   H
        builder = self.setup_criss_cross_graph()
        builder.build_snapshot(['A-id'], [], revision_id='F-id')
        builder.build_snapshot(['E-id', 'F-id'], [], revision_id='H-id')
        builder.build_snapshot(['D-id', 'F-id'], [], revision_id='G-id')
        merger = self.make_Merger(builder, 'H-id')
        self.assertEqual(['B-id', 'C-id', 'F-id'],
                         [t.get_revision_id() for t in merger._lca_trees])

    def test_find_base_new_root_criss_cross(self):
        # A   B
        # |\ /|
        # | X |
        # |/ \|
        # C   D
        builder = self.get_builder()
        builder.build_snapshot(None,
            [('add', ('', None, 'directory', None))],
            revision_id='A-id')
        builder.build_snapshot([],
            [('add', ('', None, 'directory', None))],
            revision_id='B-id')
        builder.build_snapshot(['A-id', 'B-id'], [], revision_id='D-id')
        builder.build_snapshot(['A-id', 'B-id'], [], revision_id='C-id')
        merger = self.make_Merger(builder, 'D-id')
        self.assertEqual('A-id', merger.base_rev_id)
        self.assertTrue(merger._is_criss_cross)
        self.assertEqual(['A-id', 'B-id'], [t.get_revision_id()
                                            for t in merger._lca_trees])

    def test_no_criss_cross_passed_to_merge_type(self):
        class LCATreesMerger(LoggingMerger):
            supports_lca_trees = True

        merger = self.make_Merger(self.setup_simple_graph(), 'C-id')
        merger.merge_type = LCATreesMerger
        merge_obj = merger.make_merger()
        self.assertIsInstance(merge_obj, LCATreesMerger)
        self.assertFalse('lca_trees' in merge_obj.kwargs)

    def test_criss_cross_passed_to_merge_type(self):
        merger = self.make_Merger(self.setup_criss_cross_graph(), 'E-id')
        merger.merge_type = _mod_merge.Merge3Merger
        merge_obj = merger.make_merger()
        self.assertEqual(['B-id', 'C-id'], [t.get_revision_id()
                                            for t in merger._lca_trees])

    def test_criss_cross_not_supported_merge_type(self):
        merger = self.make_Merger(self.setup_criss_cross_graph(), 'E-id')
        # We explicitly do not define supports_lca_trees
        merger.merge_type = LoggingMerger
        merge_obj = merger.make_merger()
        self.assertIsInstance(merge_obj, LoggingMerger)
        self.assertFalse('lca_trees' in merge_obj.kwargs)

    def test_criss_cross_unsupported_merge_type(self):
        class UnsupportedLCATreesMerger(LoggingMerger):
            supports_lca_trees = False

        merger = self.make_Merger(self.setup_criss_cross_graph(), 'E-id')
        merger.merge_type = UnsupportedLCATreesMerger
        merge_obj = merger.make_merger()
        self.assertIsInstance(merge_obj, UnsupportedLCATreesMerger)
        self.assertFalse('lca_trees' in merge_obj.kwargs)


class TestMergerEntriesLCA(TestMergerBase):

    def make_merge_obj(self, builder, other_revision_id,
                       interesting_files=None, interesting_ids=None):
        merger = self.make_Merger(builder, other_revision_id,
            interesting_files=interesting_files,
            interesting_ids=interesting_ids)
        return merger.make_merger()

    def test_simple(self):
        builder = self.get_builder()
        builder.build_snapshot(None,
            [('add', (u'', 'a-root-id', 'directory', None)),
             ('add', (u'a', 'a-id', 'file', 'a\nb\nc\n'))],
            revision_id='A-id')
        builder.build_snapshot(['A-id'],
            [('modify', ('a-id', 'a\nb\nC\nc\n'))],
            revision_id='C-id')
        builder.build_snapshot(['A-id'],
            [('modify', ('a-id', 'a\nB\nb\nc\n'))],
            revision_id='B-id')
        builder.build_snapshot(['C-id', 'B-id'],
            [('modify', ('a-id', 'a\nB\nb\nC\nc\nE\n'))],
            revision_id='E-id')
        builder.build_snapshot(['B-id', 'C-id'],
            [('modify', ('a-id', 'a\nB\nb\nC\nc\n'))],
            revision_id='D-id', )
        merge_obj = self.make_merge_obj(builder, 'E-id')

        self.assertEqual(['B-id', 'C-id'], [t.get_revision_id()
                                            for t in merge_obj._lca_trees])
        self.assertEqual('A-id', merge_obj.base_tree.get_revision_id())
        entries = list(merge_obj._entries_lca())

        # (file_id, changed, parents, names, executable)
        # BASE, lca1, lca2, OTHER, THIS
        root_id = 'a-root-id'
        self.assertEqual([('a-id', True,
                           ((root_id, [root_id, root_id]), root_id, root_id),
                           ((u'a', [u'a', u'a']), u'a', u'a'),
                           ((False, [False, False]), False, False)),
                         ], entries)

    def test_not_in_base(self):
        # LCAs all have the same last-modified revision for the file, as do
        # the tips, but the base has something different
        #       A    base, doesn't have the file
        #       |\
        #       B C  B introduces 'foo', C introduces 'bar'
        #       |X|
        #       D E  D and E now both have 'foo' and 'bar'
        #       |X|
        #       F G  the files are now in F, G, D and E, but not in A
        #            G modifies 'bar'

        builder = self.get_builder()
        builder.build_snapshot(None,
            [('add', (u'', 'a-root-id', 'directory', None))],
            revision_id='A-id')
        builder.build_snapshot(['A-id'],
            [('add', (u'foo', 'foo-id', 'file', 'a\nb\nc\n'))],
            revision_id='B-id')
        builder.build_snapshot(['A-id'],
            [('add', (u'bar', 'bar-id', 'file', 'd\ne\nf\n'))],
            revision_id='C-id')
        builder.build_snapshot(['B-id', 'C-id'],
            [('add', (u'bar', 'bar-id', 'file', 'd\ne\nf\n'))],
            revision_id='D-id')
        builder.build_snapshot(['C-id', 'B-id'],
            [('add', (u'foo', 'foo-id', 'file', 'a\nb\nc\n'))],
            revision_id='E-id')
        builder.build_snapshot(['E-id', 'D-id'],
            [('modify', (u'bar-id', 'd\ne\nf\nG\n'))],
            revision_id='G-id')
        builder.build_snapshot(['D-id', 'E-id'], [], revision_id='F-id')
        merge_obj = self.make_merge_obj(builder, 'G-id')

        self.assertEqual(['D-id', 'E-id'], [t.get_revision_id()
                                            for t in merge_obj._lca_trees])
        self.assertEqual('A-id', merge_obj.base_tree.get_revision_id())
        entries = list(merge_obj._entries_lca())
        root_id = 'a-root-id'
        self.assertEqual([('bar-id', True,
                           ((None, [root_id, root_id]), root_id, root_id),
                           ((None, [u'bar', u'bar']), u'bar', u'bar'),
                           ((None, [False, False]), False, False)),
                         ], entries)

    def test_not_in_this(self):
        builder = self.get_builder()
        builder.build_snapshot(None,
            [('add', (u'', 'a-root-id', 'directory', None)),
             ('add', (u'a', 'a-id', 'file', 'a\nb\nc\n'))],
            revision_id='A-id')
        builder.build_snapshot(['A-id'],
            [('modify', ('a-id', 'a\nB\nb\nc\n'))],
            revision_id='B-id')
        builder.build_snapshot(['A-id'],
            [('modify', ('a-id', 'a\nb\nC\nc\n'))],
            revision_id='C-id')
        builder.build_snapshot(['C-id', 'B-id'],
            [('modify', ('a-id', 'a\nB\nb\nC\nc\nE\n'))],
            revision_id='E-id')
        builder.build_snapshot(['B-id', 'C-id'],
            [('unversion', 'a-id')],
            revision_id='D-id')
        merge_obj = self.make_merge_obj(builder, 'E-id')

        self.assertEqual(['B-id', 'C-id'], [t.get_revision_id()
                                            for t in merge_obj._lca_trees])
        self.assertEqual('A-id', merge_obj.base_tree.get_revision_id())

        entries = list(merge_obj._entries_lca())
        root_id = 'a-root-id'
        self.assertEqual([('a-id', True,
                           ((root_id, [root_id, root_id]), root_id, None),
                           ((u'a', [u'a', u'a']), u'a', None),
                           ((False, [False, False]), False, None)),
                         ], entries)

    def test_file_not_in_one_lca(self):
        #   A   # just root
        #   |\
        #   B C # B no file, C introduces a file
        #   |X|
        #   D E # D and E both have the file, unchanged from C
        builder = self.get_builder()
        builder.build_snapshot(None,
            [('add', (u'', 'a-root-id', 'directory', None))],
            revision_id='A-id')
        builder.build_snapshot(['A-id'], [], revision_id='B-id')
        builder.build_snapshot(['A-id'],
            [('add', (u'a', 'a-id', 'file', 'a\nb\nc\n'))],
            revision_id='C-id')
        builder.build_snapshot(['C-id', 'B-id'],
                               [], revision_id='E-id') # Inherited from C
        builder.build_snapshot(['B-id', 'C-id'], # Merged from C
            [('add', (u'a', 'a-id', 'file', 'a\nb\nc\n'))],
            revision_id='D-id')
        merge_obj = self.make_merge_obj(builder, 'E-id')

        self.assertEqual(['B-id', 'C-id'], [t.get_revision_id()
                                            for t in merge_obj._lca_trees])
        self.assertEqual('A-id', merge_obj.base_tree.get_revision_id())

        entries = list(merge_obj._entries_lca())
        self.assertEqual([], entries)

    def test_not_in_other(self):
        builder = self.get_builder()
        builder.build_snapshot(None,
            [('add', (u'', 'a-root-id', 'directory', None)),
             ('add', (u'a', 'a-id', 'file', 'a\nb\nc\n'))],
            revision_id='A-id')
        builder.build_snapshot(['A-id'], [], revision_id='B-id')
        builder.build_snapshot(['A-id'], [], revision_id='C-id')
        builder.build_snapshot(
                ['C-id', 'B-id'],
                [('unversion', 'a-id')], revision_id='E-id')
        builder.build_snapshot(['B-id', 'C-id'], [], revision_id='D-id')
        merge_obj = self.make_merge_obj(builder, 'E-id')

        entries = list(merge_obj._entries_lca())
        root_id = 'a-root-id'
        self.assertEqual([('a-id', True,
                           ((root_id, [root_id, root_id]), None, root_id),
                           ((u'a', [u'a', u'a']), None, u'a'),
                           ((False, [False, False]), None, False)),
                         ], entries)

    def test_not_in_other_or_lca(self):
        #       A    base, introduces 'foo'
        #       |\
        #       B C  B nothing, C deletes foo
        #       |X|
        #       D E  D restores foo (same as B), E leaves it deleted
        # Analysis:
        #   A => B, no changes
        #   A => C, delete foo (C should supersede B)
        #   C => D, restore foo
        #   C => E, no changes
        # D would then win 'cleanly' and no record would be given
        builder = self.get_builder()
        builder.build_snapshot(None,
            [('add', (u'', 'a-root-id', 'directory', None)),
             ('add', (u'foo', 'foo-id', 'file', 'content\n'))],
            revision_id='A-id')
        builder.build_snapshot(['A-id'], [], revision_id='B-id')
        builder.build_snapshot(['A-id'],
            [('unversion', 'foo-id')], revision_id='C-id')
        builder.build_snapshot(['C-id', 'B-id'], [], revision_id='E-id')
        builder.build_snapshot(['B-id', 'C-id'], [], revision_id='D-id')
        merge_obj = self.make_merge_obj(builder, 'E-id')

        entries = list(merge_obj._entries_lca())
        self.assertEqual([], entries)

    def test_not_in_other_mod_in_lca1_not_in_lca2(self):
        #       A    base, introduces 'foo'
        #       |\
        #       B C  B changes 'foo', C deletes foo
        #       |X|
        #       D E  D restores foo (same as B), E leaves it deleted (as C)
        # Analysis:
        #   A => B, modified foo
        #   A => C, delete foo, C does not supersede B
        #   B => D, no changes
        #   C => D, resolve in favor of B
        #   B => E, resolve in favor of E
        #   C => E, no changes
        # In this case, we have a conflict of how the changes were resolved. E
        # picked C and D picked B, so we should issue a conflict
        builder = self.get_builder()
        builder.build_snapshot(None,
            [('add', (u'', 'a-root-id', 'directory', None)),
             ('add', (u'foo', 'foo-id', 'file', 'content\n'))],
            revision_id='A-id')
        builder.build_snapshot(['A-id'], [
            ('modify', ('foo-id', 'new-content\n'))],
            revision_id='B-id')
        builder.build_snapshot(['A-id'],
            [('unversion', 'foo-id')],
            revision_id='C-id')
        builder.build_snapshot(['C-id', 'B-id'], [], revision_id='E-id')
        builder.build_snapshot(['B-id', 'C-id'], [], revision_id='D-id')
        merge_obj = self.make_merge_obj(builder, 'E-id')

        entries = list(merge_obj._entries_lca())
        root_id = 'a-root-id'
        self.assertEqual([('foo-id', True,
                           ((root_id, [root_id, None]), None, root_id),
                           ((u'foo', [u'foo', None]), None, 'foo'),
                           ((False, [False, None]), None, False)),
                         ], entries)

    def test_only_in_one_lca(self):
        #   A   add only root
        #   |\
        #   B C B nothing, C add file
        #   |X|
        #   D E D still has nothing, E removes file
        # Analysis:
        #   B => D, no change
        #   C => D, removed the file
        #   B => E, no change
        #   C => E, removed the file
        # Thus D & E have identical changes, and this is a no-op
        # Alternatively:
        #   A => B, no change
        #   A => C, add file, thus C supersedes B
        #   w/ C=BASE, D=THIS, E=OTHER we have 'happy convergence'
        builder = self.get_builder()
        builder.build_snapshot(None,
            [('add', (u'', 'a-root-id', 'directory', None))],
            revision_id='A-id')
        builder.build_snapshot(['A-id'], [], revision_id='B-id')
        builder.build_snapshot(['A-id'],
            [('add', (u'a', 'a-id', 'file', 'a\nb\nc\n'))],
            revision_id='C-id')
        builder.build_snapshot(['C-id', 'B-id'],
            [('unversion', 'a-id')],
            revision_id='E-id')
        builder.build_snapshot(['B-id', 'C-id'], [], revision_id='D-id')
        merge_obj = self.make_merge_obj(builder, 'E-id')

        entries = list(merge_obj._entries_lca())
        self.assertEqual([], entries)

    def test_only_in_other(self):
        builder = self.get_builder()
        builder.build_snapshot(None,
            [('add', (u'', 'a-root-id', 'directory', None))],
            revision_id='A-id')
        builder.build_snapshot(['A-id'], [], revision_id='B-id')
        builder.build_snapshot(['A-id'], [], revision_id='C-id')
        builder.build_snapshot(['C-id', 'B-id'],
            [('add', (u'a', 'a-id', 'file', 'a\nb\nc\n'))],
            revision_id='E-id')
        builder.build_snapshot(['B-id', 'C-id'], [], revision_id='D-id')
        merge_obj = self.make_merge_obj(builder, 'E-id')

        entries = list(merge_obj._entries_lca())
        root_id = 'a-root-id'
        self.assertEqual([('a-id', True,
                           ((None, [None, None]), root_id, None),
                           ((None, [None, None]), u'a', None),
                           ((None, [None, None]), False, None)),
                         ], entries)

    def test_one_lca_supersedes(self):
        # One LCA supersedes the other LCAs last modified value, but the
        # value is not the same as BASE.
        #       A    base, introduces 'foo', last mod A
        #       |\
        #       B C  B modifies 'foo' (mod B), C does nothing (mod A)
        #       |X|
        #       D E  D does nothing (mod B), E updates 'foo' (mod E)
        #       |X|
        #       F G  F updates 'foo' (mod F). G does nothing (mod E)
        #
        #   At this point, G should not be considered to modify 'foo', even
        #   though its LCAs disagree. This is because the modification in E
        #   completely supersedes the value in D.
        builder = self.get_builder()
        builder.build_snapshot(None,
            [('add', (u'', 'a-root-id', 'directory', None)),
             ('add', (u'foo', 'foo-id', 'file', 'A content\n'))],
            revision_id='A-id')
        builder.build_snapshot(['A-id'], [], revision_id='C-id')
        builder.build_snapshot(['A-id'],
            [('modify', ('foo-id', 'B content\n'))],
            revision_id='B-id')
        builder.build_snapshot(['B-id', 'C-id'], [], revision_id='D-id')
        builder.build_snapshot(['C-id', 'B-id'],
            [('modify', ('foo-id', 'E content\n'))],
            revision_id='E-id')
        builder.build_snapshot(['E-id', 'D-id'], [], revision_id='G-id')
        builder.build_snapshot(['D-id', 'E-id'],
            [('modify', ('foo-id', 'F content\n'))],
            revision_id='F-id')
        merge_obj = self.make_merge_obj(builder, 'G-id')

        self.assertEqual([], list(merge_obj._entries_lca()))

    def test_one_lca_supersedes_path(self):
        # Double-criss-cross merge, the ultimate base value is different from
        # the intermediate.
        #   A    value 'foo'
        #   |\
        #   B C  B value 'bar', C = 'foo'
        #   |X|
        #   D E  D = 'bar', E supersedes to 'bing'
        #   |X|
        #   F G  F = 'bing', G supersedes to 'barry'
        #
        # In this case, we technically should not care about the value 'bar' for
        # D, because it was clearly superseded by E's 'bing'. The
        # per-file/attribute graph would actually look like:
        #   A
        #   |
        #   B
        #   |
        #   E
        #   |
        #   G
        #
        # Because the other side of the merge never modifies the value, it just
        # takes the value from the merge.
        #
        # ATM this fails because we will prune 'foo' from the LCAs, but we
        # won't prune 'bar'. This is getting far off into edge-case land, so we
        # aren't supporting it yet.
        #
        builder = self.get_builder()
        builder.build_snapshot(None,
            [('add', (u'', 'a-root-id', 'directory', None)),
             ('add', (u'foo', 'foo-id', 'file', 'A content\n'))],
            revision_id='A-id')
        builder.build_snapshot(['A-id'], [], revision_id='C-id')
        builder.build_snapshot(['A-id'],
            [('rename', ('foo', 'bar'))],
            revision_id='B-id')
        builder.build_snapshot(['B-id', 'C-id'], [], revision_id='D-id')
        builder.build_snapshot(['C-id', 'B-id'],
            [('rename', ('foo', 'bing'))],
            revision_id='E-id') # override to bing
        builder.build_snapshot(['E-id', 'D-id'],
            [('rename', ('bing', 'barry'))],
            revision_id='G-id') # override to barry
        builder.build_snapshot(['D-id', 'E-id'],
            [('rename', ('bar', 'bing'))],
            revision_id='F-id') # Merge in E's change
        merge_obj = self.make_merge_obj(builder, 'G-id')

        self.expectFailure("We don't do an actual heads() check on lca values,"
            " or use the per-attribute graph",
            self.assertEqual, [], list(merge_obj._entries_lca()))

    def test_one_lca_accidentally_pruned(self):
        # Another incorrect resolution from the same basic flaw:
        #   A    value 'foo'
        #   |\
        #   B C  B value 'bar', C = 'foo'
        #   |X|
        #   D E  D = 'bar', E reverts to 'foo'
        #   |X|
        #   F G  F = 'bing', G switches to 'bar'
        #
        # 'bar' will not be seen as an interesting change, because 'foo' will
        # be pruned from the LCAs, even though it was newly introduced by E
        # (superseding B).
        builder = self.get_builder()
        builder.build_snapshot(None,
            [('add', (u'', 'a-root-id', 'directory', None)),
             ('add', (u'foo', 'foo-id', 'file', 'A content\n'))],
            revision_id='A-id')
        builder.build_snapshot(['A-id'], [], revision_id='C-id')
        builder.build_snapshot(['A-id'],
            [('rename', ('foo', 'bar'))],
            revision_id='B-id')
        builder.build_snapshot(['B-id', 'C-id'], [], revision_id='D-id')
        builder.build_snapshot(['C-id', 'B-id'], [], revision_id='E-id')
        builder.build_snapshot(['E-id', 'D-id'],
            [('rename', ('foo', 'bar'))],
            revision_id='G-id')
        builder.build_snapshot(['D-id', 'E-id'],
            [('rename', ('bar', 'bing'))],
            revision_id='F-id') # should end up conflicting
        merge_obj = self.make_merge_obj(builder, 'G-id')

        entries = list(merge_obj._entries_lca())
        root_id = 'a-root-id'
        self.expectFailure("We prune values from BASE even when relevant.",
            self.assertEqual,
                [('foo-id', False,
                  ((root_id, [root_id, root_id]), root_id, root_id),
                  ((u'foo', [u'bar', u'foo']), u'bar', u'bing'),
                  ((False, [False, False]), False, False)),
                ], entries)

    def test_both_sides_revert(self):
        # Both sides of a criss-cross revert the text to the lca
        #       A    base, introduces 'foo'
        #       |\
        #       B C  B modifies 'foo', C modifies 'foo'
        #       |X|
        #       D E  D reverts to B, E reverts to C
        # This should conflict
        builder = self.get_builder()
        builder.build_snapshot(None,
            [('add', (u'', 'a-root-id', 'directory', None)),
             ('add', (u'foo', 'foo-id', 'file', 'A content\n'))],
            revision_id='A-id')
        builder.build_snapshot(['A-id'],
            [('modify', ('foo-id', 'B content\n'))],
            revision_id='B-id')
        builder.build_snapshot(['A-id'],
            [('modify', ('foo-id', 'C content\n'))],
            revision_id='C-id')
        builder.build_snapshot(['C-id', 'B-id'], [], revision_id='E-id')
        builder.build_snapshot(['B-id', 'C-id'], [], revision_id='D-id')
        merge_obj = self.make_merge_obj(builder, 'E-id')

        entries = list(merge_obj._entries_lca())
        root_id = 'a-root-id'
        self.assertEqual([('foo-id', True,
                           ((root_id, [root_id, root_id]), root_id, root_id),
                           ((u'foo', [u'foo', u'foo']), u'foo', u'foo'),
                           ((False, [False, False]), False, False)),
                         ], entries)

    def test_different_lca_resolve_one_side_updates_content(self):
        # Both sides converge, but then one side updates the text.
        #       A    base, introduces 'foo'
        #       |\
        #       B C  B modifies 'foo', C modifies 'foo'
        #       |X|
        #       D E  D reverts to B, E reverts to C
        #       |
        #       F    F updates to a new value
        # We need to emit an entry for 'foo', because D & E differed on the
        # merge resolution
        builder = self.get_builder()
        builder.build_snapshot(None,
            [('add', (u'', 'a-root-id', 'directory', None)),
             ('add', (u'foo', 'foo-id', 'file', 'A content\n'))],
            revision_id='A-id')
        builder.build_snapshot(['A-id'],
            [('modify', ('foo-id', 'B content\n'))],
            revision_id='B-id')
        builder.build_snapshot(['A-id'],
            [('modify', ('foo-id', 'C content\n'))],
            revision_id='C-id', )
        builder.build_snapshot(['C-id', 'B-id'], [], revision_id='E-id')
        builder.build_snapshot(['B-id', 'C-id'], [], revision_id='D-id')
        builder.build_snapshot(['D-id'],
            [('modify', ('foo-id', 'F content\n'))],
            revision_id='F-id')
        merge_obj = self.make_merge_obj(builder, 'E-id')

        entries = list(merge_obj._entries_lca())
        root_id = 'a-root-id'
        self.assertEqual([('foo-id', True,
                           ((root_id, [root_id, root_id]), root_id, root_id),
                           ((u'foo', [u'foo', u'foo']), u'foo', u'foo'),
                           ((False, [False, False]), False, False)),
                         ], entries)

    def test_same_lca_resolution_one_side_updates_content(self):
        # Both sides converge, but then one side updates the text.
        #       A    base, introduces 'foo'
        #       |\
        #       B C  B modifies 'foo', C modifies 'foo'
        #       |X|
        #       D E  D and E use C's value
        #       |
        #       F    F updates to a new value
        # I think it is a bug that this conflicts, but we don't have a way to
        # detect otherwise. And because of:
        #   test_different_lca_resolve_one_side_updates_content
        # We need to conflict.

        builder = self.get_builder()
        builder.build_snapshot(None,
            [('add', (u'', 'a-root-id', 'directory', None)),
             ('add', (u'foo', 'foo-id', 'file', 'A content\n'))],
            revision_id='A-id')
        builder.build_snapshot(['A-id'],
            [('modify', ('foo-id', 'B content\n'))],
            revision_id='B-id')
        builder.build_snapshot(['A-id'],
            [('modify', ('foo-id', 'C content\n'))],
            revision_id='C-id')
        builder.build_snapshot(['C-id', 'B-id'], [], revision_id='E-id')
        builder.build_snapshot(['B-id', 'C-id'],
            [('modify', ('foo-id', 'C content\n'))],
            revision_id='D-id') # Same as E
        builder.build_snapshot(['D-id'],
            [('modify', ('foo-id', 'F content\n'))],
            revision_id='F-id')
        merge_obj = self.make_merge_obj(builder, 'E-id')

        entries = list(merge_obj._entries_lca())
        self.expectFailure("We don't detect that LCA resolution was the"
                           " same on both sides",
            self.assertEqual, [], entries)

    def test_only_path_changed(self):
        builder = self.get_builder()
        builder.build_snapshot(None,
            [('add', (u'', 'a-root-id', 'directory', None)),
             ('add', (u'a', 'a-id', 'file', 'content\n'))],
            revision_id='A-id')
        builder.build_snapshot(['A-id'], [], revision_id='B-id')
        builder.build_snapshot(['A-id'], [], revision_id='C-id')
        builder.build_snapshot(['C-id', 'B-id'],
            [('rename', (u'a', u'b'))],
            revision_id='E-id')
        builder.build_snapshot(['B-id', 'C-id'], [], revision_id='D-id')
        merge_obj = self.make_merge_obj(builder, 'E-id')
        entries = list(merge_obj._entries_lca())
        root_id = 'a-root-id'
        # The content was not changed, only the path
        self.assertEqual([('a-id', False,
                           ((root_id, [root_id, root_id]), root_id, root_id),
                           ((u'a', [u'a', u'a']), u'b', u'a'),
                           ((False, [False, False]), False, False)),
                         ], entries)

    def test_kind_changed(self):
        # Identical content, except 'D' changes a-id into a directory
        builder = self.get_builder()
        builder.build_snapshot(None,
            [('add', (u'', 'a-root-id', 'directory', None)),
             ('add', (u'a', 'a-id', 'file', 'content\n'))],
            revision_id='A-id')
        builder.build_snapshot(['A-id'], [], revision_id='B-id')
        builder.build_snapshot(['A-id'], [], revision_id='C-id')
        builder.build_snapshot(['C-id', 'B-id'],
            [('unversion', 'a-id'),
             ('flush', None),
             ('add', (u'a', 'a-id', 'directory', None))],
            revision_id='E-id')
        builder.build_snapshot(['B-id', 'C-id'], [], revision_id='D-id')
        merge_obj = self.make_merge_obj(builder, 'E-id')
        entries = list(merge_obj._entries_lca())
        root_id = 'a-root-id'
        # Only the kind was changed (content)
        self.assertEqual([('a-id', True,
                           ((root_id, [root_id, root_id]), root_id, root_id),
                           ((u'a', [u'a', u'a']), u'a', u'a'),
                           ((False, [False, False]), False, False)),
                         ], entries)

    def test_this_changed_kind(self):
        # Identical content, but THIS changes a file to a directory
        builder = self.get_builder()
        builder.build_snapshot(None,
            [('add', (u'', 'a-root-id', 'directory', None)),
             ('add', (u'a', 'a-id', 'file', 'content\n'))],
            revision_id='A-id')
        builder.build_snapshot(['A-id'], [], revision_id='B-id')
        builder.build_snapshot(['A-id'], [], revision_id='C-id')
        builder.build_snapshot(['C-id', 'B-id'], [], revision_id='E-id')
        builder.build_snapshot(['B-id', 'C-id'],
            [('unversion', 'a-id'),
             ('flush', None),
             ('add', (u'a', 'a-id', 'directory', None))],
            revision_id='D-id')
        merge_obj = self.make_merge_obj(builder, 'E-id')
        entries = list(merge_obj._entries_lca())
        # Only the kind was changed (content)
        self.assertEqual([], entries)

    def test_interesting_files(self):
        # Two files modified, but we should filter one of them
        builder = self.get_builder()
        builder.build_snapshot(None,
            [('add', (u'', 'a-root-id', 'directory', None)),
             ('add', (u'a', 'a-id', 'file', 'content\n')),
             ('add', (u'b', 'b-id', 'file', 'content\n'))],
            revision_id='A-id')
        builder.build_snapshot(['A-id'], [], revision_id='B-id')
        builder.build_snapshot(['A-id'], [], revision_id='C-id')
        builder.build_snapshot(['C-id', 'B-id'],
            [('modify', ('a-id', 'new-content\n')),
             ('modify', ('b-id', 'new-content\n'))],
            revision_id='E-id')
        builder.build_snapshot(['B-id', 'C-id'], [], revision_id='D-id')
        merge_obj = self.make_merge_obj(builder, 'E-id',
                                        interesting_files=['b'])
        entries = list(merge_obj._entries_lca())
        root_id = 'a-root-id'
        self.assertEqual([('b-id', True,
                           ((root_id, [root_id, root_id]), root_id, root_id),
                           ((u'b', [u'b', u'b']), u'b', u'b'),
                           ((False, [False, False]), False, False)),
                         ], entries)

    def test_interesting_file_in_this(self):
        # This renamed the file, but it should still match the entry in other
        builder = self.get_builder()
        builder.build_snapshot(None,
            [('add', (u'', 'a-root-id', 'directory', None)),
             ('add', (u'a', 'a-id', 'file', 'content\n')),
             ('add', (u'b', 'b-id', 'file', 'content\n'))],
            revision_id='A-id')
        builder.build_snapshot(['A-id'], [], revision_id='B-id')
        builder.build_snapshot(['A-id'], [], revision_id='C-id')
        builder.build_snapshot(['C-id', 'B-id'],
            [('modify', ('a-id', 'new-content\n')),
             ('modify', ('b-id', 'new-content\n'))],
            revision_id='E-id')
        builder.build_snapshot(['B-id', 'C-id'],
            [('rename', ('b', 'c'))],
            revision_id='D-id')
        merge_obj = self.make_merge_obj(builder, 'E-id',
                                        interesting_files=['c'])
        entries = list(merge_obj._entries_lca())
        root_id = 'a-root-id'
        self.assertEqual([('b-id', True,
                           ((root_id, [root_id, root_id]), root_id, root_id),
                           ((u'b', [u'b', u'b']), u'b', u'c'),
                           ((False, [False, False]), False, False)),
                         ], entries)

    def test_interesting_file_in_base(self):
        # This renamed the file, but it should still match the entry in BASE
        builder = self.get_builder()
        builder.build_snapshot(None,
            [('add', (u'', 'a-root-id', 'directory', None)),
             ('add', (u'a', 'a-id', 'file', 'content\n')),
             ('add', (u'c', 'c-id', 'file', 'content\n'))],
            revision_id='A-id')
        builder.build_snapshot(['A-id'],
            [('rename', ('c', 'b'))],
            revision_id='B-id')
        builder.build_snapshot(['A-id'],
            [('rename', ('c', 'b'))],
            revision_id='C-id')
        builder.build_snapshot(['C-id', 'B-id'],
            [('modify', ('a-id', 'new-content\n')),
             ('modify', ('c-id', 'new-content\n'))],
            revision_id='E-id')
        builder.build_snapshot(['B-id', 'C-id'], [], revision_id='D-id')
        merge_obj = self.make_merge_obj(builder, 'E-id',
                                        interesting_files=['c'])
        entries = list(merge_obj._entries_lca())
        root_id = 'a-root-id'
        self.assertEqual([('c-id', True,
                           ((root_id, [root_id, root_id]), root_id, root_id),
                           ((u'c', [u'b', u'b']), u'b', u'b'),
                           ((False, [False, False]), False, False)),
                         ], entries)

    def test_interesting_file_in_lca(self):
        # This renamed the file, but it should still match the entry in LCA
        builder = self.get_builder()
        builder.build_snapshot(None,
            [('add', (u'', 'a-root-id', 'directory', None)),
             ('add', (u'a', 'a-id', 'file', 'content\n')),
             ('add', (u'b', 'b-id', 'file', 'content\n'))],
            revision_id='A-id')
        builder.build_snapshot(['A-id'],
            [('rename', ('b', 'c'))], revision_id='B-id')
        builder.build_snapshot(['A-id'], [], revision_id='C-id')
        builder.build_snapshot(['C-id', 'B-id'],
            [('modify', ('a-id', 'new-content\n')),
             ('modify', ('b-id', 'new-content\n'))],
            revision_id='E-id')
        builder.build_snapshot(['B-id', 'C-id'],
            [('rename', ('c', 'b'))], revision_id='D-id')
        merge_obj = self.make_merge_obj(builder, 'E-id',
                                        interesting_files=['c'])
        entries = list(merge_obj._entries_lca())
        root_id = 'a-root-id'
        self.assertEqual([('b-id', True,
                           ((root_id, [root_id, root_id]), root_id, root_id),
                           ((u'b', [u'c', u'b']), u'b', u'b'),
                           ((False, [False, False]), False, False)),
                         ], entries)

    def test_interesting_ids(self):
        # Two files modified, but we should filter one of them
        builder = self.get_builder()
        builder.build_snapshot(None,
            [('add', (u'', 'a-root-id', 'directory', None)),
             ('add', (u'a', 'a-id', 'file', 'content\n')),
             ('add', (u'b', 'b-id', 'file', 'content\n'))],
            revision_id='A-id')
        builder.build_snapshot(['A-id'], [], revision_id='B-id')
        builder.build_snapshot(['A-id'], [], revision_id='C-id')
        builder.build_snapshot(['C-id', 'B-id'],
            [('modify', ('a-id', 'new-content\n')),
             ('modify', ('b-id', 'new-content\n'))], revision_id='E-id')
        builder.build_snapshot(['B-id', 'C-id'], [], revision_id='D-id')
        merge_obj = self.make_merge_obj(builder, 'E-id',
                                        interesting_ids=['b-id'])
        entries = list(merge_obj._entries_lca())
        root_id = 'a-root-id'
        self.assertEqual([('b-id', True,
                           ((root_id, [root_id, root_id]), root_id, root_id),
                           ((u'b', [u'b', u'b']), u'b', u'b'),
                           ((False, [False, False]), False, False)),
                         ], entries)



class TestMergerEntriesLCAOnDisk(tests.TestCaseWithTransport):

    def get_builder(self):
        builder = self.make_branch_builder('path')
        builder.start_series()
        self.addCleanup(builder.finish_series)
        return builder

    def get_wt_from_builder(self, builder):
        """Get a real WorkingTree from the builder."""
        the_branch = builder.get_branch()
        wt = the_branch.controldir.create_workingtree()
        # Note: This is a little bit ugly, but we are holding the branch
        #       write-locked as part of the build process, and we would like to
        #       maintain that. So we just force the WT to re-use the same
        #       branch object.
        wt._branch = the_branch
        wt.lock_write()
        self.addCleanup(wt.unlock)
        return wt

    def do_merge(self, builder, other_revision_id):
        wt = self.get_wt_from_builder(builder)
        merger = _mod_merge.Merger.from_revision_ids(
            wt, other_revision_id)
        merger.merge_type = _mod_merge.Merge3Merger
        return wt, merger.do_merge()

    def test_simple_lca(self):
        builder = self.get_builder()
        builder.build_snapshot(None,
            [('add', (u'', 'a-root-id', 'directory', None)),
             ('add', (u'a', 'a-id', 'file', 'a\nb\nc\n'))],
            revision_id='A-id')
        builder.build_snapshot(['A-id'], [], revision_id='C-id')
        builder.build_snapshot(['A-id'], [], revision_id='B-id')
        builder.build_snapshot(['C-id', 'B-id'], [], revision_id='E-id')
        builder.build_snapshot(['B-id', 'C-id'],
            [('modify', ('a-id', 'a\nb\nc\nd\ne\nf\n'))],
            revision_id='D-id')
        wt, conflicts = self.do_merge(builder, 'E-id')
        self.assertEqual(0, conflicts)
        # The merge should have simply update the contents of 'a'
        self.assertEqual('a\nb\nc\nd\ne\nf\n', wt.get_file_text('a'))

    def test_conflict_without_lca(self):
        # This test would cause a merge conflict, unless we use the lca trees
        # to determine the real ancestry
        #   A       Path at 'foo'
        #  / \
        # B   C     Path renamed to 'bar' in B
        # |\ /|
        # | X |
        # |/ \|
        # D   E     Path at 'bar' in D and E
        #     |
        #     F     Path at 'baz' in F, which supersedes 'bar' and 'foo'
        builder = self.get_builder()
        builder.build_snapshot(None,
            [('add', (u'', 'a-root-id', 'directory', None)),
             ('add', (u'foo', 'foo-id', 'file', 'a\nb\nc\n'))],
            revision_id='A-id')
        builder.build_snapshot(['A-id'], [], revision_id='C-id')
        builder.build_snapshot(['A-id'],
            [('rename', ('foo', 'bar'))], revision_id='B-id', )
        builder.build_snapshot(['C-id', 'B-id'], # merge the rename
            [('rename', ('foo', 'bar'))], revision_id='E-id')
        builder.build_snapshot(['E-id'],
            [('rename', ('bar', 'baz'))], revision_id='F-id')
        builder.build_snapshot(['B-id', 'C-id'], [], revision_id='D-id')
        wt, conflicts = self.do_merge(builder, 'F-id')
        self.assertEqual(0, conflicts)
        # The merge should simply recognize that the final rename takes
        # precedence
        self.assertEqual('baz', wt.id2path(b'foo-id'))

    def test_other_deletes_lca_renames(self):
        # This test would cause a merge conflict, unless we use the lca trees
        # to determine the real ancestry
        #   A       Path at 'foo'
        #  / \
        # B   C     Path renamed to 'bar' in B
        # |\ /|
        # | X |
        # |/ \|
        # D   E     Path at 'bar' in D and E
        #     |
        #     F     F deletes 'bar'
        builder = self.get_builder()
        builder.build_snapshot(None,
            [('add', (u'', 'a-root-id', 'directory', None)),
             ('add', (u'foo', 'foo-id', 'file', 'a\nb\nc\n'))],
            revision_id='A-id')
        builder.build_snapshot(['A-id'], [], revision_id='C-id')
        builder.build_snapshot(['A-id'],
            [('rename', ('foo', 'bar'))], revision_id='B-id')
        builder.build_snapshot(['C-id', 'B-id'], # merge the rename
            [('rename', ('foo', 'bar'))], revision_id='E-id')
        builder.build_snapshot(['E-id'],
            [('unversion', 'foo-id')], revision_id='F-id')
        builder.build_snapshot(['B-id', 'C-id'], [], revision_id='D-id')
        wt, conflicts = self.do_merge(builder, 'F-id')
        self.assertEqual(0, conflicts)
        self.assertRaises(errors.NoSuchId, wt.id2path, 'foo-id')

    def test_executable_changes(self):
        #   A       Path at 'foo'
        #  / \
        # B   C
        # |\ /|
        # | X |
        # |/ \|
        # D   E
        #     |
        #     F     Executable bit changed
        builder = self.get_builder()
        builder.build_snapshot(None,
            [('add', (u'', 'a-root-id', 'directory', None)),
             ('add', (u'foo', 'foo-id', 'file', 'a\nb\nc\n'))],
            revision_id='A-id')
        builder.build_snapshot(['A-id'], [], revision_id='C-id')
        builder.build_snapshot(['A-id'], [], revision_id='B-id')
        builder.build_snapshot(['B-id', 'C-id'], [], revision_id='D-id')
        builder.build_snapshot(['C-id', 'B-id'], [], revision_id='E-id')
        # Have to use a real WT, because BranchBuilder doesn't support exec bit
        wt = self.get_wt_from_builder(builder)
        tt = transform.TreeTransform(wt)
        try:
            tt.set_executability(True, tt.trans_id_tree_file_id('foo-id'))
            tt.apply()
        except:
            tt.finalize()
            raise
        self.assertTrue(wt.is_executable('foo'))
        wt.commit('F-id', rev_id=b'F-id')
        # Reset to D, so that we can merge F
        wt.set_parent_ids(['D-id'])
        wt.branch.set_last_revision_info(3, 'D-id')
        wt.revert()
        self.assertFalse(wt.is_executable('foo'))
        conflicts = wt.merge_from_branch(wt.branch, to_revision='F-id')
        self.assertEqual(0, conflicts)
        self.assertTrue(wt.is_executable('foo'))

    def test_create_symlink(self):
        self.requireFeature(features.SymlinkFeature)
        #   A
        #  / \
        # B   C
        # |\ /|
        # | X |
        # |/ \|
        # D   E
        #     |
        #     F     Add a symlink 'foo' => 'bar'
        # Have to use a real WT, because BranchBuilder and MemoryTree don't
        # have symlink support
        builder = self.get_builder()
        builder.build_snapshot(None,
            [('add', (u'', 'a-root-id', 'directory', None))],
            revision_id='A-id')
        builder.build_snapshot(['A-id'], [], revision_id='C-id')
        builder.build_snapshot(['A-id'], [], revision_id='B-id')
        builder.build_snapshot(['B-id', 'C-id'], [], revision_id='D-id')
        builder.build_snapshot(['C-id', 'B-id'], [], revision_id='E-id')
        # Have to use a real WT, because BranchBuilder doesn't support exec bit
        wt = self.get_wt_from_builder(builder)
        os.symlink('bar', 'path/foo')
        wt.add(['foo'], [b'foo-id'])
        self.assertEqual('bar', wt.get_symlink_target('foo'))
        wt.commit('add symlink', rev_id=b'F-id')
        # Reset to D, so that we can merge F
        wt.set_parent_ids([b'D-id'])
        wt.branch.set_last_revision_info(3, b'D-id')
        wt.revert()
<<<<<<< HEAD
        self.assertIs(None, wt.path2id('foo'))
        conflicts = wt.merge_from_branch(wt.branch, to_revision=b'F-id')
=======
        self.assertFalse(wt.is_versioned('foo'))
        conflicts = wt.merge_from_branch(wt.branch, to_revision='F-id')
>>>>>>> 2e412345
        self.assertEqual(0, conflicts)
        self.assertEqual(b'foo-id', wt.path2id('foo'))
        self.assertEqual('bar', wt.get_symlink_target('foo'))

    def test_both_sides_revert(self):
        # Both sides of a criss-cross revert the text to the lca
        #       A    base, introduces 'foo'
        #       |\
        #       B C  B modifies 'foo', C modifies 'foo'
        #       |X|
        #       D E  D reverts to B, E reverts to C
        # This should conflict
        # This must be done with a real WorkingTree, because normally their
        # inventory contains "None" rather than a real sha1
        builder = self.get_builder()
        builder.build_snapshot(None,
            [('add', (u'', 'a-root-id', 'directory', None)),
             ('add', (u'foo', 'foo-id', 'file', 'A content\n'))],
            revision_id='A-id')
        builder.build_snapshot(['A-id'],
            [('modify', ('foo-id', 'B content\n'))],
            revision_id='B-id')
        builder.build_snapshot(['A-id'],
            [('modify', ('foo-id', 'C content\n'))],
            revision_id='C-id')
        builder.build_snapshot(['C-id', 'B-id'], [],
                revision_id='E-id')
        builder.build_snapshot(['B-id', 'C-id'], [],
                revision_id='D-id')
        wt, conflicts = self.do_merge(builder, 'E-id')
        self.assertEqual(1, conflicts)
        self.assertEqualDiff('<<<<<<< TREE\n'
                             'B content\n'
                             '=======\n'
                             'C content\n'
                             '>>>>>>> MERGE-SOURCE\n',
                             wt.get_file_text('foo'))

    def test_modified_symlink(self):
        self.requireFeature(features.SymlinkFeature)
        #   A       Create symlink foo => bar
        #  / \
        # B   C     B relinks foo => baz
        # |\ /|
        # | X |
        # |/ \|
        # D   E     D & E have foo => baz
        #     |
        #     F     F changes it to bing
        #
        # Merging D & F should result in F cleanly overriding D, because D's
        # value actually comes from B

        # Have to use a real WT, because BranchBuilder and MemoryTree don't
        # have symlink support
        wt = self.make_branch_and_tree('path')
        wt.lock_write()
        self.addCleanup(wt.unlock)
        os.symlink('bar', 'path/foo')
        wt.add(['foo'], [b'foo-id'])
        wt.commit('add symlink', rev_id=b'A-id')
        os.remove('path/foo')
        os.symlink('baz', 'path/foo')
        wt.commit('foo => baz', rev_id=b'B-id')
        wt.set_last_revision(b'A-id')
        wt.branch.set_last_revision_info(1, 'A-id')
        wt.revert()
        wt.commit('C', rev_id=b'C-id')
        wt.merge_from_branch(wt.branch, b'B-id')
        self.assertEqual('baz', wt.get_symlink_target('foo'))
        wt.commit('E merges C & B', rev_id=b'E-id')
        os.remove('path/foo')
        os.symlink('bing', 'path/foo')
        wt.commit('F foo => bing', rev_id=b'F-id')
        wt.set_last_revision('B-id')
        wt.branch.set_last_revision_info(2, b'B-id')
        wt.revert()
        wt.merge_from_branch(wt.branch, b'C-id')
        wt.commit('D merges B & C', rev_id=b'D-id')
        conflicts = wt.merge_from_branch(wt.branch, to_revision=b'F-id')
        self.assertEqual(0, conflicts)
        self.assertEqual('bing', wt.get_symlink_target('foo'))

    def test_renamed_symlink(self):
        self.requireFeature(features.SymlinkFeature)
        #   A       Create symlink foo => bar
        #  / \
        # B   C     B renames foo => barry
        # |\ /|
        # | X |
        # |/ \|
        # D   E     D & E have barry
        #     |
        #     F     F renames barry to blah
        #
        # Merging D & F should result in F cleanly overriding D, because D's
        # value actually comes from B

        wt = self.make_branch_and_tree('path')
        wt.lock_write()
        self.addCleanup(wt.unlock)
        os.symlink('bar', 'path/foo')
        wt.add(['foo'], [b'foo-id'])
        wt.commit('A add symlink', rev_id=b'A-id')
        wt.rename_one('foo', 'barry')
        wt.commit('B foo => barry', rev_id=b'B-id')
        wt.set_last_revision('A-id')
        wt.branch.set_last_revision_info(1, b'A-id')
        wt.revert()
        wt.commit('C', rev_id=b'C-id')
        wt.merge_from_branch(wt.branch, b'B-id')
        self.assertEqual('barry', wt.id2path(b'foo-id'))
        self.assertEqual('bar', wt.get_symlink_target('barry'))
        wt.commit('E merges C & B', rev_id=b'E-id')
        wt.rename_one('barry', 'blah')
        wt.commit('F barry => blah', rev_id=b'F-id')
        wt.set_last_revision(b'B-id')
        wt.branch.set_last_revision_info(2, b'B-id')
        wt.revert()
        wt.merge_from_branch(wt.branch, b'C-id')
        wt.commit('D merges B & C', rev_id=b'D-id')
        self.assertEqual('barry', wt.id2path(b'foo-id'))
        # Check the output of the Merger object directly
        merger = _mod_merge.Merger.from_revision_ids(wt, b'F-id')
        merger.merge_type = _mod_merge.Merge3Merger
        merge_obj = merger.make_merger()
        root_id = wt.path2id('')
        entries = list(merge_obj._entries_lca())
        # No content change, just a path change
        self.assertEqual([(b'foo-id', False,
                           ((root_id, [root_id, root_id]), root_id, root_id),
                           ((u'foo', [u'barry', u'foo']), u'blah', u'barry'),
                           ((False, [False, False]), False, False)),
                         ], entries)
        conflicts = wt.merge_from_branch(wt.branch, to_revision=b'F-id')
        self.assertEqual(0, conflicts)
        self.assertEqual('blah', wt.id2path(b'foo-id'))

    def test_symlink_no_content_change(self):
        self.requireFeature(features.SymlinkFeature)
        #   A       Create symlink foo => bar
        #  / \
        # B   C     B relinks foo => baz
        # |\ /|
        # | X |
        # |/ \|
        # D   E     D & E have foo => baz
        # |
        # F         F has foo => bing
        #
        # Merging E into F should not cause a conflict, because E doesn't have
        # a content change relative to the LCAs (it does relative to A)
        wt = self.make_branch_and_tree('path')
        wt.lock_write()
        self.addCleanup(wt.unlock)
        os.symlink('bar', 'path/foo')
        wt.add(['foo'], [b'foo-id'])
        wt.commit('add symlink', rev_id=b'A-id')
        os.remove('path/foo')
        os.symlink('baz', 'path/foo')
        wt.commit('foo => baz', rev_id=b'B-id')
        wt.set_last_revision(b'A-id')
        wt.branch.set_last_revision_info(1, b'A-id')
        wt.revert()
        wt.commit('C', rev_id=b'C-id')
        wt.merge_from_branch(wt.branch, b'B-id')
        self.assertEqual('baz', wt.get_symlink_target('foo'))
        wt.commit('E merges C & B', rev_id=b'E-id')
        wt.set_last_revision(b'B-id')
        wt.branch.set_last_revision_info(2, b'B-id')
        wt.revert()
        wt.merge_from_branch(wt.branch, b'C-id')
        wt.commit('D merges B & C', rev_id=b'D-id')
        os.remove('path/foo')
        os.symlink('bing', 'path/foo')
        wt.commit('F foo => bing', rev_id=b'F-id')

        # Check the output of the Merger object directly
        merger = _mod_merge.Merger.from_revision_ids(wt, b'E-id')
        merger.merge_type = _mod_merge.Merge3Merger
        merge_obj = merger.make_merger()
        # Nothing interesting happened in OTHER relative to BASE
        self.assertEqual([], list(merge_obj._entries_lca()))
        # Now do a real merge, just to test the rest of the stack
        conflicts = wt.merge_from_branch(wt.branch, to_revision=b'E-id')
        self.assertEqual(0, conflicts)
        self.assertEqual('bing', wt.get_symlink_target('foo'))

    def test_symlink_this_changed_kind(self):
        self.requireFeature(features.SymlinkFeature)
        #   A       Nothing
        #  / \
        # B   C     B creates symlink foo => bar
        # |\ /|
        # | X |
        # |/ \|
        # D   E     D changes foo into a file, E has foo => bing
        #
        # Mostly, this is trying to test that we don't try to os.readlink() on
        # a file, or when there is nothing there
        wt = self.make_branch_and_tree('path')
        wt.lock_write()
        self.addCleanup(wt.unlock)
        wt.commit('base', rev_id=b'A-id')
        os.symlink('bar', 'path/foo')
        wt.add(['foo'], [b'foo-id'])
        wt.commit('add symlink foo => bar', rev_id=b'B-id')
        wt.set_last_revision(b'A-id')
        wt.branch.set_last_revision_info(1, b'A-id')
        wt.revert()
        wt.commit('C', rev_id=b'C-id')
        wt.merge_from_branch(wt.branch, b'B-id')
        self.assertEqual('bar', wt.get_symlink_target('foo'))
        os.remove('path/foo')
        # We have to change the link in E, or it won't try to do a comparison
        os.symlink('bing', 'path/foo')
        wt.commit('E merges C & B, overrides to bing', rev_id=b'E-id')
        wt.set_last_revision('B-id')
        wt.branch.set_last_revision_info(2, b'B-id')
        wt.revert()
        wt.merge_from_branch(wt.branch, b'C-id')
        os.remove('path/foo')
        self.build_tree_contents([('path/foo', b'file content\n')])
        # XXX: workaround, WT doesn't detect kind changes unless you do
        # iter_changes()
        list(wt.iter_changes(wt.basis_tree()))
        wt.commit('D merges B & C, makes it a file', rev_id=b'D-id')

        merger = _mod_merge.Merger.from_revision_ids(wt, b'E-id')
        merger.merge_type = _mod_merge.Merge3Merger
        merge_obj = merger.make_merger()
        entries = list(merge_obj._entries_lca())
        root_id = wt.path2id('')
        self.assertEqual([(b'foo-id', True,
                           ((None, [root_id, None]), root_id, root_id),
                           ((None, [u'foo', None]), u'foo', u'foo'),
                           ((None, [False, None]), False, False)),
                         ], entries)

    def test_symlink_all_wt(self):
        """Check behavior if all trees are Working Trees."""
        self.requireFeature(features.SymlinkFeature)
        # The big issue is that entry.symlink_target is None for WorkingTrees.
        # So we need to make sure we handle that case correctly.
        #   A   foo => bar
        #   |\
        #   B C B relinks foo => baz
        #   |X|
        #   D E D & E have foo => baz
        #     |
        #     F F changes it to bing
        # Merging D & F should result in F cleanly overriding D, because D's
        # value actually comes from B

        wt = self.make_branch_and_tree('path')
        wt.lock_write()
        self.addCleanup(wt.unlock)
        os.symlink('bar', 'path/foo')
        wt.add(['foo'], [b'foo-id'])
        wt.commit('add symlink', rev_id=b'A-id')
        os.remove('path/foo')
        os.symlink('baz', 'path/foo')
        wt.commit('foo => baz', rev_id=b'B-id')
        wt.set_last_revision(b'A-id')
        wt.branch.set_last_revision_info(1, b'A-id')
        wt.revert()
        wt.commit('C', rev_id=b'C-id')
        wt.merge_from_branch(wt.branch, b'B-id')
        self.assertEqual('baz', wt.get_symlink_target('foo'))
        wt.commit('E merges C & B', rev_id=b'E-id')
        os.remove('path/foo')
        os.symlink('bing', 'path/foo')
        wt.commit('F foo => bing', rev_id=b'F-id')
        wt.set_last_revision('B-id')
        wt.branch.set_last_revision_info(2, b'B-id')
        wt.revert()
        wt.merge_from_branch(wt.branch, b'C-id')
        wt.commit('D merges B & C', rev_id=b'D-id')
        wt_base = wt.controldir.sprout('base', b'A-id').open_workingtree()
        wt_base.lock_read()
        self.addCleanup(wt_base.unlock)
        wt_lca1 = wt.controldir.sprout('b-tree', b'B-id').open_workingtree()
        wt_lca1.lock_read()
        self.addCleanup(wt_lca1.unlock)
        wt_lca2 = wt.controldir.sprout('c-tree', b'C-id').open_workingtree()
        wt_lca2.lock_read()
        self.addCleanup(wt_lca2.unlock)
        wt_other = wt.controldir.sprout('other', b'F-id').open_workingtree()
        wt_other.lock_read()
        self.addCleanup(wt_other.unlock)
        merge_obj = _mod_merge.Merge3Merger(wt, wt, wt_base,
            wt_other, lca_trees=[wt_lca1, wt_lca2], do_merge=False)
        entries = list(merge_obj._entries_lca())
        root_id = wt.path2id('')
        self.assertEqual([(b'foo-id', True,
                           ((root_id, [root_id, root_id]), root_id, root_id),
                           ((u'foo', [u'foo', u'foo']), u'foo', u'foo'),
                           ((False, [False, False]), False, False)),
                         ], entries)

    def test_other_reverted_path_to_base(self):
        #   A       Path at 'foo'
        #  / \
        # B   C     Path at 'bar' in B
        # |\ /|
        # | X |
        # |/ \|
        # D   E     Path at 'bar'
        #     |
        #     F     Path at 'foo'
        builder = self.get_builder()
        builder.build_snapshot(None,
            [('add', (u'', b'a-root-id', 'directory', None)),
             ('add', (u'foo', b'foo-id', 'file', 'a\nb\nc\n'))],
            revision_id=b'A-id')
        builder.build_snapshot([b'A-id'], [], revision_id=b'C-id')
        builder.build_snapshot([b'A-id'],
            [('rename', ('foo', 'bar'))], revision_id=b'B-id')
        builder.build_snapshot([b'C-id', b'B-id'],
            [('rename', ('foo', 'bar'))], revision_id=b'E-id') # merge the rename
        builder.build_snapshot([b'E-id'],
            [('rename', ('bar', 'foo'))], revision_id=b'F-id') # Rename back to BASE
        builder.build_snapshot([b'B-id', b'C-id'], [], revision_id=b'D-id')
        wt, conflicts = self.do_merge(builder, b'F-id')
        self.assertEqual(0, conflicts)
        self.assertEqual('foo', wt.id2path(b'foo-id'))

    def test_other_reverted_content_to_base(self):
        builder = self.get_builder()
        builder.build_snapshot(None,
            [('add', (u'', b'a-root-id', 'directory', None)),
             ('add', (u'foo', b'foo-id', 'file', 'base content\n'))],
            revision_id='A-id')
        builder.build_snapshot([b'A-id'], [], revision_id='C-id')
        builder.build_snapshot([b'A-id'],
            [('modify', (b'foo-id', 'B content\n'))],
            revision_id=b'B-id')
        builder.build_snapshot([b'C-id', b'B-id'],
            [('modify', (b'foo-id', 'B content\n'))],
            revision_id=b'E-id') # merge the content
        builder.build_snapshot([b'E-id'],
            [('modify', (b'foo-id', 'base content\n'))],
            revision_id=b'F-id') # Revert back to BASE
        builder.build_snapshot([b'B-id', b'C-id'], [], revision_id=b'D-id')
        wt, conflicts = self.do_merge(builder, b'F-id')
        self.assertEqual(0, conflicts)
        # TODO: We need to use the per-file graph to properly select a BASE
        #       before this will work. Or at least use the LCA trees to find
        #       the appropriate content base. (which is B, not A).
        self.assertEqual('base content\n', wt.get_file_text('foo'))

    def test_other_modified_content(self):
        builder = self.get_builder()
        builder.build_snapshot(None,
            [('add', (u'', b'a-root-id', 'directory', None)),
             ('add', (u'foo', b'foo-id', 'file', 'base content\n'))],
            revision_id=b'A-id')
        builder.build_snapshot([b'A-id'], [], revision_id=b'C-id')
        builder.build_snapshot([b'A-id'],
            [('modify', (b'foo-id', 'B content\n'))],
            revision_id=b'B-id')
        builder.build_snapshot([b'C-id', b'B-id'],
            [('modify', (b'foo-id', 'B content\n'))],
            revision_id=b'E-id') # merge the content
        builder.build_snapshot([b'E-id'],
            [('modify', (b'foo-id', 'F content\n'))],
            revision_id=b'F-id') # Override B content
        builder.build_snapshot([b'B-id', b'C-id'], [], revision_id=b'D-id')
        wt, conflicts = self.do_merge(builder, b'F-id')
        self.assertEqual(0, conflicts)
        self.assertEqual('F content\n', wt.get_file_text('foo'))

    def test_all_wt(self):
        """Check behavior if all trees are Working Trees."""
        # The big issue is that entry.revision is None for WorkingTrees. (as is
        # entry.text_sha1, etc. So we need to make sure we handle that case
        # correctly.
        #   A   Content of 'foo', path of 'a'
        #   |\
        #   B C B modifies content, C renames 'a' => 'b'
        #   |X|
        #   D E E updates content, renames 'b' => 'c'
        builder = self.get_builder()
        builder.build_snapshot(None,
            [('add', (u'', 'a-root-id', 'directory', None)),
             ('add', (u'a', 'a-id', 'file', 'base content\n')),
             ('add', (u'foo', 'foo-id', 'file', 'base content\n'))],
            revision_id='A-id')
        builder.build_snapshot(['A-id'],
            [('modify', ('foo-id', 'B content\n'))],
            revision_id='B-id')
        builder.build_snapshot(['A-id'],
            [('rename', ('a', 'b'))],
            revision_id='C-id')
        builder.build_snapshot(['C-id', 'B-id'],
            [('rename', ('b', 'c')),
             ('modify', ('foo-id', 'E content\n'))],
            revision_id='E-id')
        builder.build_snapshot(['B-id', 'C-id'],
            [('rename', ('a', 'b'))], revision_id='D-id') # merged change
        wt_this = self.get_wt_from_builder(builder)
        wt_base = wt_this.controldir.sprout('base', 'A-id').open_workingtree()
        wt_base.lock_read()
        self.addCleanup(wt_base.unlock)
        wt_lca1 = wt_this.controldir.sprout('b-tree', 'B-id').open_workingtree()
        wt_lca1.lock_read()
        self.addCleanup(wt_lca1.unlock)
        wt_lca2 = wt_this.controldir.sprout('c-tree', 'C-id').open_workingtree()
        wt_lca2.lock_read()
        self.addCleanup(wt_lca2.unlock)
        wt_other = wt_this.controldir.sprout('other', 'E-id').open_workingtree()
        wt_other.lock_read()
        self.addCleanup(wt_other.unlock)
        merge_obj = _mod_merge.Merge3Merger(wt_this, wt_this, wt_base,
            wt_other, lca_trees=[wt_lca1, wt_lca2], do_merge=False)
        entries = list(merge_obj._entries_lca())
        root_id = 'a-root-id'
        self.assertEqual([('a-id', False,
                           ((root_id, [root_id, root_id]), root_id, root_id),
                           ((u'a', [u'a', u'b']), u'c', u'b'),
                           ((False, [False, False]), False, False)),
                          ('foo-id', True,
                           ((root_id, [root_id, root_id]), root_id, root_id),
                           ((u'foo', [u'foo', u'foo']), u'foo', u'foo'),
                           ((False, [False, False]), False, False)),
                         ], entries)

    def test_nested_tree_unmodified(self):
        # Tested with a real WT, because BranchBuilder/MemoryTree don't handle
        # 'tree-reference'
        wt = self.make_branch_and_tree('tree',
            format='development-subtree')
        wt.lock_write()
        self.addCleanup(wt.unlock)
        sub_tree = self.make_branch_and_tree('tree/sub-tree',
            format='development-subtree')
        wt.set_root_id(b'a-root-id')
        sub_tree.set_root_id(b'sub-tree-root')
        self.build_tree_contents([('tree/sub-tree/file', b'text1')])
        sub_tree.add('file')
        sub_tree.commit('foo', rev_id=b'sub-A-id')
        wt.add_reference(sub_tree)
        wt.commit('set text to 1', rev_id=b'A-id', recursive=None)
        # Now create a criss-cross merge in the parent, without modifying the
        # subtree
        wt.commit('B', rev_id=b'B-id', recursive=None)
        wt.set_last_revision('A-id')
        wt.branch.set_last_revision_info(1, 'A-id')
        wt.commit('C', rev_id=b'C-id', recursive=None)
        wt.merge_from_branch(wt.branch, to_revision='B-id')
        wt.commit('E', rev_id=b'E-id', recursive=None)
        wt.set_parent_ids(['B-id', 'C-id'])
        wt.branch.set_last_revision_info(2, 'B-id')
        wt.commit('D', rev_id=b'D-id', recursive=None)

        merger = _mod_merge.Merger.from_revision_ids(wt, 'E-id')
        merger.merge_type = _mod_merge.Merge3Merger
        merge_obj = merger.make_merger()
        entries = list(merge_obj._entries_lca())
        self.assertEqual([], entries)

    def test_nested_tree_subtree_modified(self):
        # Tested with a real WT, because BranchBuilder/MemoryTree don't handle
        # 'tree-reference'
        wt = self.make_branch_and_tree('tree',
            format='development-subtree')
        wt.lock_write()
        self.addCleanup(wt.unlock)
        sub_tree = self.make_branch_and_tree('tree/sub',
            format='development-subtree')
        wt.set_root_id(b'a-root-id')
        sub_tree.set_root_id(b'sub-tree-root')
        self.build_tree_contents([('tree/sub/file', b'text1')])
        sub_tree.add('file')
        sub_tree.commit('foo', rev_id=b'sub-A-id')
        wt.add_reference(sub_tree)
        wt.commit('set text to 1', rev_id=b'A-id', recursive=None)
        # Now create a criss-cross merge in the parent, without modifying the
        # subtree
        wt.commit('B', rev_id=b'B-id', recursive=None)
        wt.set_last_revision('A-id')
        wt.branch.set_last_revision_info(1, 'A-id')
        wt.commit('C', rev_id=b'C-id', recursive=None)
        wt.merge_from_branch(wt.branch, to_revision='B-id')
        self.build_tree_contents([('tree/sub/file', b'text2')])
        sub_tree.commit('modify contents', rev_id=b'sub-B-id')
        wt.commit('E', rev_id=b'E-id', recursive=None)
        wt.set_parent_ids(['B-id', 'C-id'])
        wt.branch.set_last_revision_info(2, 'B-id')
        wt.commit('D', rev_id=b'D-id', recursive=None)

        merger = _mod_merge.Merger.from_revision_ids(wt, 'E-id')
        merger.merge_type = _mod_merge.Merge3Merger
        merge_obj = merger.make_merger()
        entries = list(merge_obj._entries_lca())
        # Nothing interesting about this sub-tree, because content changes are
        # computed at a higher level
        self.assertEqual([], entries)

    def test_nested_tree_subtree_renamed(self):
        # Tested with a real WT, because BranchBuilder/MemoryTree don't handle
        # 'tree-reference'
        wt = self.make_branch_and_tree('tree',
            format='development-subtree')
        wt.lock_write()
        self.addCleanup(wt.unlock)
        sub_tree = self.make_branch_and_tree('tree/sub',
            format='development-subtree')
        wt.set_root_id(b'a-root-id')
        sub_tree.set_root_id(b'sub-tree-root')
        self.build_tree_contents([('tree/sub/file', b'text1')])
        sub_tree.add('file')
        sub_tree.commit('foo', rev_id=b'sub-A-id')
        wt.add_reference(sub_tree)
        wt.commit('set text to 1', rev_id=b'A-id', recursive=None)
        # Now create a criss-cross merge in the parent, without modifying the
        # subtree
        wt.commit('B', rev_id=b'B-id', recursive=None)
        wt.set_last_revision('A-id')
        wt.branch.set_last_revision_info(1, 'A-id')
        wt.commit('C', rev_id=b'C-id', recursive=None)
        wt.merge_from_branch(wt.branch, to_revision='B-id')
        wt.rename_one('sub', 'alt_sub')
        wt.commit('E', rev_id=b'E-id', recursive=None)
        wt.set_last_revision('B-id')
        wt.revert()
        wt.set_parent_ids(['B-id', 'C-id'])
        wt.branch.set_last_revision_info(2, 'B-id')
        wt.commit('D', rev_id=b'D-id', recursive=None)

        merger = _mod_merge.Merger.from_revision_ids(wt, 'E-id')
        merger.merge_type = _mod_merge.Merge3Merger
        merge_obj = merger.make_merger()
        entries = list(merge_obj._entries_lca())
        root_id = 'a-root-id'
        self.assertEqual([('sub-tree-root', False,
                           ((root_id, [root_id, root_id]), root_id, root_id),
                           ((u'sub', [u'sub', u'sub']), u'alt_sub', u'sub'),
                           ((False, [False, False]), False, False)),
                         ], entries)

    def test_nested_tree_subtree_renamed_and_modified(self):
        # Tested with a real WT, because BranchBuilder/MemoryTree don't handle
        # 'tree-reference'
        wt = self.make_branch_and_tree('tree',
            format='development-subtree')
        wt.lock_write()
        self.addCleanup(wt.unlock)
        sub_tree = self.make_branch_and_tree('tree/sub',
            format='development-subtree')
        wt.set_root_id(b'a-root-id')
        sub_tree.set_root_id(b'sub-tree-root')
        self.build_tree_contents([('tree/sub/file', b'text1')])
        sub_tree.add('file')
        sub_tree.commit('foo', rev_id=b'sub-A-id')
        wt.add_reference(sub_tree)
        wt.commit('set text to 1', rev_id=b'A-id', recursive=None)
        # Now create a criss-cross merge in the parent, without modifying the
        # subtree
        wt.commit('B', rev_id=b'B-id', recursive=None)
        wt.set_last_revision('A-id')
        wt.branch.set_last_revision_info(1, 'A-id')
        wt.commit('C', rev_id=b'C-id', recursive=None)
        wt.merge_from_branch(wt.branch, to_revision='B-id')
        self.build_tree_contents([('tree/sub/file', b'text2')])
        sub_tree.commit('modify contents', rev_id=b'sub-B-id')
        wt.rename_one('sub', 'alt_sub')
        wt.commit('E', rev_id=b'E-id', recursive=None)
        wt.set_last_revision('B-id')
        wt.revert()
        wt.set_parent_ids(['B-id', 'C-id'])
        wt.branch.set_last_revision_info(2, 'B-id')
        wt.commit('D', rev_id=b'D-id', recursive=None)

        merger = _mod_merge.Merger.from_revision_ids(wt, 'E-id')
        merger.merge_type = _mod_merge.Merge3Merger
        merge_obj = merger.make_merger()
        entries = list(merge_obj._entries_lca())
        root_id = 'a-root-id'
        self.assertEqual([('sub-tree-root', False,
                           ((root_id, [root_id, root_id]), root_id, root_id),
                           ((u'sub', [u'sub', u'sub']), u'alt_sub', u'sub'),
                           ((False, [False, False]), False, False)),
                         ], entries)


class TestLCAMultiWay(tests.TestCase):

    def assertLCAMultiWay(self, expected, base, lcas, other, this,
                          allow_overriding_lca=True):
        self.assertEqual(expected, _mod_merge.Merge3Merger._lca_multi_way(
                                (base, lcas), other, this,
                                allow_overriding_lca=allow_overriding_lca))

    def test_other_equal_equal_lcas(self):
        """Test when OTHER=LCA and all LCAs are identical."""
        self.assertLCAMultiWay('this',
            'bval', ['bval', 'bval'], 'bval', 'bval')
        self.assertLCAMultiWay('this',
            'bval', ['lcaval', 'lcaval'], 'lcaval', 'bval')
        self.assertLCAMultiWay('this',
            'bval', ['lcaval', 'lcaval', 'lcaval'], 'lcaval', 'bval')
        self.assertLCAMultiWay('this',
            'bval', ['lcaval', 'lcaval', 'lcaval'], 'lcaval', 'tval')
        self.assertLCAMultiWay('this',
            'bval', ['lcaval', 'lcaval', 'lcaval'], 'lcaval', None)

    def test_other_equal_this(self):
        """Test when other and this are identical."""
        self.assertLCAMultiWay('this',
            'bval', ['bval', 'bval'], 'oval', 'oval')
        self.assertLCAMultiWay('this',
            'bval', ['lcaval', 'lcaval'], 'oval', 'oval')
        self.assertLCAMultiWay('this',
            'bval', ['cval', 'dval'], 'oval', 'oval')
        self.assertLCAMultiWay('this',
            'bval', [None, 'lcaval'], 'oval', 'oval')
        self.assertLCAMultiWay('this',
            None, [None, 'lcaval'], 'oval', 'oval')
        self.assertLCAMultiWay('this',
            None, ['lcaval', 'lcaval'], 'oval', 'oval')
        self.assertLCAMultiWay('this',
            None, ['cval', 'dval'], 'oval', 'oval')
        self.assertLCAMultiWay('this',
            None, ['cval', 'dval'], None, None)
        self.assertLCAMultiWay('this',
            None, ['cval', 'dval', 'eval', 'fval'], 'oval', 'oval')

    def test_no_lcas(self):
        self.assertLCAMultiWay('this',
            'bval', [], 'bval', 'tval')
        self.assertLCAMultiWay('other',
            'bval', [], 'oval', 'bval')
        self.assertLCAMultiWay('conflict',
            'bval', [], 'oval', 'tval')
        self.assertLCAMultiWay('this',
            'bval', [], 'oval', 'oval')

    def test_lca_supersedes_other_lca(self):
        """If one lca == base, the other lca takes precedence"""
        self.assertLCAMultiWay('this',
            'bval', ['bval', 'lcaval'], 'lcaval', 'tval')
        self.assertLCAMultiWay('this',
            'bval', ['bval', 'lcaval'], 'lcaval', 'bval')
        # This is actually considered a 'revert' because the 'lcaval' in LCAS
        # supersedes the BASE val (in the other LCA) but then OTHER reverts it
        # back to bval.
        self.assertLCAMultiWay('other',
            'bval', ['bval', 'lcaval'], 'bval', 'lcaval')
        self.assertLCAMultiWay('conflict',
            'bval', ['bval', 'lcaval'], 'bval', 'tval')

    def test_other_and_this_pick_different_lca(self):
        # OTHER and THIS resolve the lca conflict in different ways
        self.assertLCAMultiWay('conflict',
            'bval', ['lca1val', 'lca2val'], 'lca1val', 'lca2val')
        self.assertLCAMultiWay('conflict',
            'bval', ['lca1val', 'lca2val', 'lca3val'], 'lca1val', 'lca2val')
        self.assertLCAMultiWay('conflict',
            'bval', ['lca1val', 'lca2val', 'bval'], 'lca1val', 'lca2val')

    def test_other_in_lca(self):
        # OTHER takes a value of one of the LCAs, THIS takes a new value, which
        # theoretically supersedes both LCA values and 'wins'
        self.assertLCAMultiWay('this',
            'bval', ['lca1val', 'lca2val'], 'lca1val', 'newval')
        self.assertLCAMultiWay('this',
            'bval', ['lca1val', 'lca2val', 'lca3val'], 'lca1val', 'newval')
        self.assertLCAMultiWay('conflict',
            'bval', ['lca1val', 'lca2val'], 'lca1val', 'newval',
            allow_overriding_lca=False)
        self.assertLCAMultiWay('conflict',
            'bval', ['lca1val', 'lca2val', 'lca3val'], 'lca1val', 'newval',
            allow_overriding_lca=False)
        # THIS reverted back to BASE, but that is an explicit supersede of all
        # LCAs
        self.assertLCAMultiWay('this',
            'bval', ['lca1val', 'lca2val', 'lca3val'], 'lca1val', 'bval')
        self.assertLCAMultiWay('this',
            'bval', ['lca1val', 'lca2val', 'bval'], 'lca1val', 'bval')
        self.assertLCAMultiWay('conflict',
            'bval', ['lca1val', 'lca2val', 'lca3val'], 'lca1val', 'bval',
            allow_overriding_lca=False)
        self.assertLCAMultiWay('conflict',
            'bval', ['lca1val', 'lca2val', 'bval'], 'lca1val', 'bval',
            allow_overriding_lca=False)

    def test_this_in_lca(self):
        # THIS takes a value of one of the LCAs, OTHER takes a new value, which
        # theoretically supersedes both LCA values and 'wins'
        self.assertLCAMultiWay('other',
            'bval', ['lca1val', 'lca2val'], 'oval', 'lca1val')
        self.assertLCAMultiWay('other',
            'bval', ['lca1val', 'lca2val'], 'oval', 'lca2val')
        self.assertLCAMultiWay('conflict',
            'bval', ['lca1val', 'lca2val'], 'oval', 'lca1val',
            allow_overriding_lca=False)
        self.assertLCAMultiWay('conflict',
            'bval', ['lca1val', 'lca2val'], 'oval', 'lca2val',
            allow_overriding_lca=False)
        # OTHER reverted back to BASE, but that is an explicit supersede of all
        # LCAs
        self.assertLCAMultiWay('other',
            'bval', ['lca1val', 'lca2val', 'lca3val'], 'bval', 'lca3val')
        self.assertLCAMultiWay('conflict',
            'bval', ['lca1val', 'lca2val', 'lca3val'], 'bval', 'lca3val',
            allow_overriding_lca=False)

    def test_all_differ(self):
        self.assertLCAMultiWay('conflict',
            'bval', ['lca1val', 'lca2val'], 'oval', 'tval')
        self.assertLCAMultiWay('conflict',
            'bval', ['lca1val', 'lca2val', 'lca2val'], 'oval', 'tval')
        self.assertLCAMultiWay('conflict',
            'bval', ['lca1val', 'lca2val', 'lca3val'], 'oval', 'tval')


class TestConfigurableFileMerger(tests.TestCaseWithTransport):

    def setUp(self):
        super(TestConfigurableFileMerger, self).setUp()
        self.calls = []

    def get_merger_factory(self):
        # Allows  the inner methods to access the test attributes
        calls = self.calls

        class FooMerger(_mod_merge.ConfigurableFileMerger):
            name_prefix = "foo"
            default_files = ['bar']

            def merge_text(self, params):
                calls.append('merge_text')
                return ('not_applicable', None)

        def factory(merger):
            result = FooMerger(merger)
            # Make sure we start with a clean slate
            self.assertEqual(None, result.affected_files)
            # Track the original merger
            self.merger = result
            return result

        return factory

    def _install_hook(self, factory):
        _mod_merge.Merger.hooks.install_named_hook('merge_file_content',
                                                   factory, 'test factory')

    def make_builder(self):
        builder = test_merge_core.MergeBuilder(self.test_base_dir)
        self.addCleanup(builder.cleanup)
        return builder

    def make_text_conflict(self, file_name='bar'):
        factory = self.get_merger_factory()
        self._install_hook(factory)
        builder = self.make_builder()
        builder.add_file('bar-id', builder.tree_root, file_name, 'text1', True)
        builder.change_contents('bar-id', other='text4', this='text3')
        return builder

    def make_kind_change(self):
        factory = self.get_merger_factory()
        self._install_hook(factory)
        builder = self.make_builder()
        builder.add_file('bar-id', builder.tree_root, 'bar', 'text1', True,
                         this=False)
        builder.add_dir('bar-dir', builder.tree_root, 'bar-id',
                        base=False, other=False)
        return builder

    def test_uses_this_branch(self):
        builder = self.make_text_conflict()
        tt = builder.make_preview_transform()
        self.addCleanup(tt.finalize)

    def test_affected_files_cached(self):
        """Ensures that the config variable is cached"""
        builder = self.make_text_conflict()
        conflicts = builder.merge()
        # The hook should set the variable
        self.assertEqual(['bar'], self.merger.affected_files)
        self.assertEqual(1, len(conflicts))

    def test_hook_called_for_text_conflicts(self):
        builder = self.make_text_conflict()
        conflicts = builder.merge()
        # The hook should call the merge_text() method
        self.assertEqual(['merge_text'], self.calls)

    def test_hook_not_called_for_kind_change(self):
        builder = self.make_kind_change()
        conflicts = builder.merge()
        # The hook should not call the merge_text() method
        self.assertEqual([], self.calls)

    def test_hook_not_called_for_other_files(self):
        builder = self.make_text_conflict('foobar')
        conflicts = builder.merge()
        # The hook should not call the merge_text() method
        self.assertEqual([], self.calls)


class TestMergeIntoBase(tests.TestCaseWithTransport):

    def setup_simple_branch(self, relpath, shape=None, root_id=None):
        """One commit, containing tree specified by optional shape.
        
        Default is empty tree (just root entry).
        """
        if root_id is None:
            root_id = '%s-root-id' % (relpath,)
        wt = self.make_branch_and_tree(relpath)
        wt.set_root_id(root_id)
        if shape is not None:
            adjusted_shape = [relpath + '/' + elem for elem in shape]
            self.build_tree(adjusted_shape)
            ids = ['%s-%s-id' % (relpath, basename(elem.rstrip('/')))
                   for elem in shape]
            wt.add(shape, ids=ids)
        rev_id = 'r1-%s' % (relpath,)
        wt.commit("Initial commit of %s" % (relpath,), rev_id=rev_id)
        self.assertEqual(root_id, wt.path2id(''))
        return wt

    def setup_two_branches(self, custom_root_ids=True):
        """Setup 2 branches, one will be a library, the other a project."""
        if custom_root_ids:
            root_id = None
        else:
            root_id = inventory.ROOT_ID
        project_wt = self.setup_simple_branch(
            'project', ['README', 'dir/', 'dir/file.c'],
            root_id)
        lib_wt = self.setup_simple_branch(
            'lib1', ['README', 'Makefile', 'foo.c'], root_id)

        return project_wt, lib_wt

    def do_merge_into(self, location, merge_as):
        """Helper for using MergeIntoMerger.
        
        :param location: location of directory to merge from, either the
            location of a branch or of a path inside a branch.
        :param merge_as: the path in a tree to add the new directory as.
        :returns: the conflicts from 'do_merge'.
        """
        operation = cleanup.OperationWithCleanups(self._merge_into)
        return operation.run(location, merge_as)

    def _merge_into(self, op, location, merge_as):
        # Open and lock the various tree and branch objects
        wt, subdir_relpath = WorkingTree.open_containing(merge_as)
        op.add_cleanup(wt.lock_write().unlock)
        branch_to_merge, subdir_to_merge = _mod_branch.Branch.open_containing(
            location)
        op.add_cleanup(branch_to_merge.lock_read().unlock)
        other_tree = branch_to_merge.basis_tree()
        op.add_cleanup(other_tree.lock_read().unlock)
        # Perform the merge
        merger = _mod_merge.MergeIntoMerger(this_tree=wt, other_tree=other_tree,
            other_branch=branch_to_merge, target_subdir=subdir_relpath,
            source_subpath=subdir_to_merge)
        merger.set_base_revision(_mod_revision.NULL_REVISION, branch_to_merge)
        conflicts = merger.do_merge()
        merger.set_pending()
        return conflicts

    def assertTreeEntriesEqual(self, expected_entries, tree):
        """Assert that 'tree' contains the expected inventory entries.

        :param expected_entries: sequence of (path, file-id) pairs.
        """
        files = [(path, ie.file_id) for path, ie in tree.iter_entries_by_dir()]
        self.assertEqual(expected_entries, files)


class TestMergeInto(TestMergeIntoBase):

    def test_newdir_with_unique_roots(self):
        """Merge a branch with a unique root into a new directory."""
        project_wt, lib_wt = self.setup_two_branches()
        self.do_merge_into('lib1', 'project/lib1')
        project_wt.lock_read()
        self.addCleanup(project_wt.unlock)
        # The r1-lib1 revision should be merged into this one
        self.assertEqual(['r1-project', 'r1-lib1'], project_wt.get_parent_ids())
        self.assertTreeEntriesEqual(
            [('', 'project-root-id'),
             ('README', 'project-README-id'),
             ('dir', 'project-dir-id'),
             ('lib1', 'lib1-root-id'),
             ('dir/file.c', 'project-file.c-id'),
             ('lib1/Makefile', 'lib1-Makefile-id'),
             ('lib1/README', 'lib1-README-id'),
             ('lib1/foo.c', 'lib1-foo.c-id'),
            ], project_wt)

    def test_subdir(self):
        """Merge a branch into a subdirectory of an existing directory."""
        project_wt, lib_wt = self.setup_two_branches()
        self.do_merge_into('lib1', 'project/dir/lib1')
        project_wt.lock_read()
        self.addCleanup(project_wt.unlock)
        # The r1-lib1 revision should be merged into this one
        self.assertEqual(['r1-project', 'r1-lib1'], project_wt.get_parent_ids())
        self.assertTreeEntriesEqual(
            [('', 'project-root-id'),
             ('README', 'project-README-id'),
             ('dir', 'project-dir-id'),
             ('dir/file.c', 'project-file.c-id'),
             ('dir/lib1', 'lib1-root-id'),
             ('dir/lib1/Makefile', 'lib1-Makefile-id'),
             ('dir/lib1/README', 'lib1-README-id'),
             ('dir/lib1/foo.c', 'lib1-foo.c-id'),
            ], project_wt)

    def test_newdir_with_repeat_roots(self):
        """If the file-id of the dir to be merged already exists a new ID will
        be allocated to let the merge happen.
        """
        project_wt, lib_wt = self.setup_two_branches(custom_root_ids=False)
        root_id = project_wt.path2id('')
        self.do_merge_into('lib1', 'project/lib1')
        project_wt.lock_read()
        self.addCleanup(project_wt.unlock)
        # The r1-lib1 revision should be merged into this one
        self.assertEqual(['r1-project', 'r1-lib1'], project_wt.get_parent_ids())
        new_lib1_id = project_wt.path2id('lib1')
        self.assertNotEqual(None, new_lib1_id)
        self.assertTreeEntriesEqual(
            [('', root_id),
             ('README', 'project-README-id'),
             ('dir', 'project-dir-id'),
             ('lib1', new_lib1_id),
             ('dir/file.c', 'project-file.c-id'),
             ('lib1/Makefile', 'lib1-Makefile-id'),
             ('lib1/README', 'lib1-README-id'),
             ('lib1/foo.c', 'lib1-foo.c-id'),
            ], project_wt)

    def test_name_conflict(self):
        """When the target directory name already exists a conflict is
        generated and the original directory is renamed to foo.moved.
        """
        dest_wt = self.setup_simple_branch('dest', ['dir/', 'dir/file.txt'])
        src_wt = self.setup_simple_branch('src', ['README'])
        conflicts = self.do_merge_into('src', 'dest/dir')
        self.assertEqual(1, conflicts)
        dest_wt.lock_read()
        self.addCleanup(dest_wt.unlock)
        # The r1-lib1 revision should be merged into this one
        self.assertEqual(['r1-dest', 'r1-src'], dest_wt.get_parent_ids())
        self.assertTreeEntriesEqual(
            [('', 'dest-root-id'),
             ('dir', 'src-root-id'),
             ('dir.moved', 'dest-dir-id'),
             ('dir/README', 'src-README-id'),
             ('dir.moved/file.txt', 'dest-file.txt-id'),
            ], dest_wt)

    def test_file_id_conflict(self):
        """A conflict is generated if the merge-into adds a file (or other
        inventory entry) with a file-id that already exists in the target tree.
        """
        dest_wt = self.setup_simple_branch('dest', ['file.txt'])
        # Make a second tree with a file-id that will clash with file.txt in
        # dest.
        src_wt = self.make_branch_and_tree('src')
        self.build_tree(['src/README'])
        src_wt.add(['README'], ids=[b'dest-file.txt-id'])
        src_wt.commit("Rev 1 of src.", rev_id=b'r1-src')
        conflicts = self.do_merge_into('src', 'dest/dir')
        # This is an edge case that shouldn't happen to users very often.  So
        # we don't care really about the exact presentation of the conflict,
        # just that there is one.
        self.assertEqual(1, conflicts)

    def test_only_subdir(self):
        """When the location points to just part of a tree, merge just that
        subtree.
        """
        dest_wt = self.setup_simple_branch('dest')
        src_wt = self.setup_simple_branch(
            'src', ['hello.txt', 'dir/', 'dir/foo.c'])
        conflicts = self.do_merge_into('src/dir', 'dest/dir')
        dest_wt.lock_read()
        self.addCleanup(dest_wt.unlock)
        # The r1-lib1 revision should NOT be merged into this one (this is a
        # partial merge).
        self.assertEqual(['r1-dest'], dest_wt.get_parent_ids())
        self.assertTreeEntriesEqual(
            [('', 'dest-root-id'),
             ('dir', 'src-dir-id'),
             ('dir/foo.c', 'src-foo.c-id'),
            ], dest_wt)

    def test_only_file(self):
        """An edge case: merge just one file, not a whole dir."""
        dest_wt = self.setup_simple_branch('dest')
        two_file_wt = self.setup_simple_branch(
            'two-file', ['file1.txt', 'file2.txt'])
        conflicts = self.do_merge_into('two-file/file1.txt', 'dest/file1.txt')
        dest_wt.lock_read()
        self.addCleanup(dest_wt.unlock)
        # The r1-lib1 revision should NOT be merged into this one
        self.assertEqual(['r1-dest'], dest_wt.get_parent_ids())
        self.assertTreeEntriesEqual(
            [('', 'dest-root-id'), ('file1.txt', 'two-file-file1.txt-id')],
            dest_wt)

    def test_no_such_source_path(self):
        """PathNotInTree is raised if the specified path in the source tree
        does not exist.
        """
        dest_wt = self.setup_simple_branch('dest')
        two_file_wt = self.setup_simple_branch('src', ['dir/'])
        self.assertRaises(_mod_merge.PathNotInTree, self.do_merge_into,
            'src/no-such-dir', 'dest/foo')
        dest_wt.lock_read()
        self.addCleanup(dest_wt.unlock)
        # The dest tree is unmodified.
        self.assertEqual(['r1-dest'], dest_wt.get_parent_ids())
        self.assertTreeEntriesEqual([('', 'dest-root-id')], dest_wt)

    def test_no_such_target_path(self):
        """PathNotInTree is also raised if the specified path in the target
        tree does not exist.
        """
        dest_wt = self.setup_simple_branch('dest')
        two_file_wt = self.setup_simple_branch('src', ['file.txt'])
        self.assertRaises(_mod_merge.PathNotInTree, self.do_merge_into,
            'src', 'dest/no-such-dir/foo')
        dest_wt.lock_read()
        self.addCleanup(dest_wt.unlock)
        # The dest tree is unmodified.
        self.assertEqual(['r1-dest'], dest_wt.get_parent_ids())
        self.assertTreeEntriesEqual([('', 'dest-root-id')], dest_wt)


class TestMergeHooks(TestCaseWithTransport):

    def setUp(self):
        super(TestMergeHooks, self).setUp()
        self.tree_a = self.make_branch_and_tree('tree_a')
        self.build_tree_contents([('tree_a/file', b'content_1')])
        self.tree_a.add('file', b'file-id')
        self.tree_a.commit('added file')

        self.tree_b = self.tree_a.controldir.sprout('tree_b').open_workingtree()
        self.build_tree_contents([('tree_b/file', b'content_2')])
        self.tree_b.commit('modify file')

    def test_pre_merge_hook_inject_different_tree(self):
        tree_c = self.tree_b.controldir.sprout('tree_c').open_workingtree()
        self.build_tree_contents([('tree_c/file', b'content_3')])
        tree_c.commit("more content")
        calls = []
        def factory(merger):
            self.assertIsInstance(merger, _mod_merge.Merge3Merger)
            merger.other_tree = tree_c
            calls.append(merger)
        _mod_merge.Merger.hooks.install_named_hook('pre_merge',
                                                   factory, 'test factory')
        self.tree_a.merge_from_branch(self.tree_b.branch)

        self.assertFileEqual("content_3", 'tree_a/file')
        self.assertLength(1, calls)

    def test_post_merge_hook_called(self):
        calls = []
        def factory(merger):
            self.assertIsInstance(merger, _mod_merge.Merge3Merger)
            calls.append(merger)
        _mod_merge.Merger.hooks.install_named_hook('post_merge',
                                                   factory, 'test factory')

        self.tree_a.merge_from_branch(self.tree_b.branch)

        self.assertFileEqual("content_2", 'tree_a/file')
        self.assertLength(1, calls)<|MERGE_RESOLUTION|>--- conflicted
+++ resolved
@@ -532,11 +532,7 @@
         source.add('foo', b'foo-id')
         source.commit('Add foo')
         target = source.controldir.sprout('target').open_workingtree()
-<<<<<<< HEAD
         subtree = target.extract('foo', b'foo-id')
-=======
-        subtree = target.extract('foo', 'foo-id')
->>>>>>> 2e412345
         subtree.commit('Delete root')
         self.build_tree(['source/bar'])
         source.add('bar', b'bar-id')
@@ -2304,13 +2300,8 @@
         wt.set_parent_ids([b'D-id'])
         wt.branch.set_last_revision_info(3, b'D-id')
         wt.revert()
-<<<<<<< HEAD
-        self.assertIs(None, wt.path2id('foo'))
+        self.assertFalse(wt.is_versioned('foo'))
         conflicts = wt.merge_from_branch(wt.branch, to_revision=b'F-id')
-=======
-        self.assertFalse(wt.is_versioned('foo'))
-        conflicts = wt.merge_from_branch(wt.branch, to_revision='F-id')
->>>>>>> 2e412345
         self.assertEqual(0, conflicts)
         self.assertEqual(b'foo-id', wt.path2id('foo'))
         self.assertEqual('bar', wt.get_symlink_target('foo'))
