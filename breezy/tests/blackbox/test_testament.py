--- conflicted
+++ resolved
@@ -18,11 +18,7 @@
 
 import re
 
-<<<<<<< HEAD
-from breezy.tests.test_testament import (
-=======
 from breezy.bzr.tests.test_testament import (
->>>>>>> 0931349c
     osutils,
     REV_1_SHORT,
     REV_1_SHORT_STRICT,
