--- conflicted
+++ resolved
@@ -38,10 +38,6 @@
                       TransportNotPossible,
                       )
 from ..osutils import getcwd
-<<<<<<< HEAD
-from ..bzr.smart import medium
-=======
->>>>>>> 0931349c
 from . import (
     TestSkipped,
     TestNotApplicable,
