# Copyright (C) 2008-2011 Canonical Ltd
#
# This program is free software; you can redistribute it and/or modify
# it under the terms of the GNU General Public License as published by
# the Free Software Foundation; either version 2 of the License, or
# (at your option) any later version.
#
# This program is distributed in the hope that it will be useful,
# but WITHOUT ANY WARRANTY; without even the implied warranty of
# MERCHANTABILITY or FITNESS FOR A PARTICULAR PURPOSE.  See the
# GNU General Public License for more details.
#
# You should have received a copy of the GNU General Public License
# along with this program; if not, write to the Free Software
# Foundation, Inc., 51 Franklin Street, Fifth Floor, Boston, MA 02110-1301 USA

import os

from .. import (
    errors,
    ignores,
    osutils,
    shelf,
    tests,
    transform,
    workingtree,
    )
from ..bzr import (
    pack,
    )
from . import (
    features,
    KnownFailure,
    )
from ..errors import (
    MalformedTransform,
    )


EMPTY_SHELF = (b"Bazaar pack format 1 (introduced in 0.18)\n"
               b"B23\n"
               b"metadata\n\n"
               b"d11:revision_id5:null:e"
               b"B159\n"
               b"attribs\n\n"
               b"d10:_id_numberi0e18:_new_executabilityde7:_new_idde"
               b"9:_new_namede11:_new_parentde16:_non_present_idsde"
               b"17:_removed_contentsle11:_removed_idle14:_tree_path_idsdeeE")


class TestErrors(tests.TestCase):

    def test_invalid_shelf_id(self):
        invalid_id = "foo"
        err = shelf.InvalidShelfId(invalid_id)
        self.assertEqual('"foo" is not a valid shelf id, '
                         'try a number instead.', str(err))


class TestPrepareShelf(tests.TestCaseWithTransport):

    def prepare_shelve_rename(self):
        tree = self.make_branch_and_tree('.')
        self.build_tree(['foo'])
        tree.add(['foo'], [b'foo-id'])
        tree.commit('foo')
        tree.rename_one('foo', 'bar')
        tree.lock_tree_write()
        self.addCleanup(tree.unlock)
        creator = shelf.ShelfCreator(tree, tree.basis_tree())
        self.addCleanup(creator.finalize)
        self.assertEqual([('rename', b'foo-id', 'foo', 'bar')],
                         list(creator.iter_shelvable()))
        return creator

    def check_shelve_rename(self, creator):
        work_trans_id = creator.work_transform.trans_id_file_id(b'foo-id')
        self.assertEqual('foo', creator.work_transform.final_name(
                         work_trans_id))
        shelf_trans_id = creator.shelf_transform.trans_id_file_id(b'foo-id')
        self.assertEqual('bar', creator.shelf_transform.final_name(
                         shelf_trans_id))

    def test_shelve_rename(self):
        creator = self.prepare_shelve_rename()
        creator.shelve_rename(b'foo-id')
        self.check_shelve_rename(creator)

    def test_shelve_change_handles_rename(self):
        creator = self.prepare_shelve_rename()
        creator.shelve_change(('rename', b'foo-id', 'foo', 'bar'))
        self.check_shelve_rename(creator)

    def prepare_shelve_move(self):
        tree = self.make_branch_and_tree('.')
        self.build_tree(['foo/', 'bar/', 'foo/baz'])
        tree.add(['foo', 'bar', 'foo/baz'], [b'foo-id', b'bar-id', b'baz-id'])
        tree.commit('foo')
        tree.rename_one('foo/baz', 'bar/baz')
        tree.lock_tree_write()
        self.addCleanup(tree.unlock)
        creator = shelf.ShelfCreator(tree, tree.basis_tree())
        self.addCleanup(creator.finalize)
        self.assertEqual([('rename', b'baz-id', 'foo/baz', 'bar/baz')],
                         list(creator.iter_shelvable()))
        return creator, tree

    def check_shelve_move(self, creator, tree):
        work_trans_id = creator.work_transform.trans_id_file_id(b'baz-id')
        work_foo = creator.work_transform.trans_id_file_id(b'foo-id')
        self.assertEqual(work_foo, creator.work_transform.final_parent(
                         work_trans_id))
        shelf_trans_id = creator.shelf_transform.trans_id_file_id(b'baz-id')
        shelf_bar = creator.shelf_transform.trans_id_file_id(b'bar-id')
        self.assertEqual(shelf_bar, creator.shelf_transform.final_parent(
                         shelf_trans_id))
        creator.transform()
        self.assertEqual('foo/baz', tree.id2path(b'baz-id'))

    def test_shelve_move(self):
        creator, tree = self.prepare_shelve_move()
        creator.shelve_rename(b'baz-id')
        self.check_shelve_move(creator, tree)

    def test_shelve_change_handles_move(self):
        creator, tree = self.prepare_shelve_move()
        creator.shelve_change(('rename', b'baz-id', 'foo/baz', 'bar/baz'))
        self.check_shelve_move(creator, tree)

    def test_shelve_changed_root_id(self):
        tree = self.make_branch_and_tree('.')
        self.build_tree(['foo'])
        tree.set_root_id(b'first-root-id')
        tree.add(['foo'], [b'foo-id'])
        tree.commit('foo')
        tree.set_root_id(b'second-root-id')
        tree.lock_tree_write()
        self.addCleanup(tree.unlock)
        creator = shelf.ShelfCreator(tree, tree.basis_tree())
        self.addCleanup(creator.finalize)
        self.expectFailure(
            'shelf doesn\'t support shelving root changes yet',
            self.assertEqual, [
                ('delete file', b'first-root-id', 'directory', ''),
                ('add file', b'second-root-id', 'directory', ''),
                ('rename', b'foo-id', u'foo', u'foo'),
                ], list(creator.iter_shelvable()))

        self.assertEqual([('delete file', b'first-root-id', 'directory', ''),
                          ('add file', b'second-root-id', 'directory', ''),
                          ('rename', b'foo-id', u'foo', u'foo'),
                          ], list(creator.iter_shelvable()))

    def assertShelvedFileEqual(self, expected_content, creator, file_id):
        s_trans_id = creator.shelf_transform.trans_id_file_id(file_id)
        shelf_file = creator.shelf_transform._limbo_name(s_trans_id)
        self.assertFileEqual(expected_content, shelf_file)

    def prepare_content_change(self):
        tree = self.make_branch_and_tree('.')
        tree.lock_write()
        self.addCleanup(tree.unlock)
        self.build_tree_contents([('foo', b'a\n')])
        tree.add('foo', b'foo-id')
        tree.commit('Committed foo')
        self.build_tree_contents([('foo', b'b\na\nc\n')])
        creator = shelf.ShelfCreator(tree, tree.basis_tree())
        self.addCleanup(creator.finalize)
        return creator

    def test_shelve_content_change(self):
        creator = self.prepare_content_change()
        self.assertEqual([('modify text', b'foo-id')],
                         list(creator.iter_shelvable()))
        creator.shelve_lines(b'foo-id', [b'a\n', b'c\n'])
        creator.transform()
        self.assertFileEqual(b'a\nc\n', 'foo')
        self.assertShelvedFileEqual(b'b\na\n', creator, b'foo-id')

    def test_shelve_change_handles_modify_text(self):
        creator = self.prepare_content_change()
        creator.shelve_change(('modify text', b'foo-id'))
        creator.transform()
        self.assertFileEqual(b'a\n', 'foo')
        self.assertShelvedFileEqual(b'b\na\nc\n', creator, b'foo-id')

    def test_shelve_all(self):
        creator = self.prepare_content_change()
        creator.shelve_all()
        creator.transform()
        self.assertFileEqual(b'a\n', 'foo')
        self.assertShelvedFileEqual(b'b\na\nc\n', creator, b'foo-id')

    def prepare_shelve_creation(self):
        tree = self.make_branch_and_tree('.')
        tree.lock_write()
        self.addCleanup(tree.unlock)
        tree.commit('Empty tree')
        self.build_tree_contents([('foo', b'a\n'), ('bar/',)])
        tree.add(['foo', 'bar'], [b'foo-id', b'bar-id'])
        creator = shelf.ShelfCreator(tree, tree.basis_tree())
        self.addCleanup(creator.finalize)
        self.assertEqual([('add file', b'bar-id', 'directory', 'bar'),
                          ('add file', b'foo-id', 'file', 'foo')],
                         sorted(list(creator.iter_shelvable())))
        return creator, tree

    def check_shelve_creation(self, creator, tree):
        self.assertRaises(
            StopIteration, next,
            tree.iter_entries_by_dir(specific_files=['foo']))
        s_trans_id = creator.shelf_transform.trans_id_file_id(b'foo-id')
        self.assertEqual(b'foo-id',
                         creator.shelf_transform.final_file_id(s_trans_id))
        self.assertPathDoesNotExist('foo')
        self.assertPathDoesNotExist('bar')
        self.assertShelvedFileEqual('a\n', creator, b'foo-id')
        s_bar_trans_id = creator.shelf_transform.trans_id_file_id(b'bar-id')
        self.assertEqual('directory',
                         creator.shelf_transform.final_kind(s_bar_trans_id))

    def test_shelve_creation(self):
        creator, tree = self.prepare_shelve_creation()
        creator.shelve_creation(b'foo-id')
        creator.shelve_creation(b'bar-id')
        creator.transform()
        self.check_shelve_creation(creator, tree)

    def test_shelve_change_handles_creation(self):
        creator, tree = self.prepare_shelve_creation()
        creator.shelve_change(('add file', b'foo-id', 'file', 'foo'))
        creator.shelve_change(('add file', b'bar-id', 'directory', 'bar'))
        creator.transform()
        self.check_shelve_creation(creator, tree)

    def test_shelve_directory_with_ignored(self):
        tree = self.make_branch_and_tree('.')
        tree.lock_write()
        self.addCleanup(tree.unlock)
        tree.commit('Empty tree')
        self.build_tree_contents(
            [('foo', b'a\n'), ('bar/',), ('bar/ignored', b'ign\n')])
        tree.add(['foo', 'bar'], [b'foo-id', b'bar-id'])
        creator = shelf.ShelfCreator(tree, tree.basis_tree())
        self.addCleanup(creator.finalize)
        self.assertEqual([('add file', b'bar-id', 'directory', 'bar'),
                          ('add file', b'foo-id', 'file', 'foo')],
                         sorted(list(creator.iter_shelvable())))
        ignores._set_user_ignores([])
        in_patterns = ['ignored', ]
        ignores.add_unique_user_ignores(in_patterns)

        creator.shelve_change(('add file', b'bar-id', 'directory', 'bar'))
        try:
            creator.transform()
            self.check_shelve_creation(creator, tree)
        except MalformedTransform:
            raise KnownFailure(
                'shelving directory with ignored file: see bug #611739')

    def _test_shelve_symlink_creation(self, link_name, link_target,
                                      shelve_change=False):
        self.requireFeature(features.SymlinkFeature)
        tree = self.make_branch_and_tree('.')
        tree.lock_write()
        self.addCleanup(tree.unlock)
        tree.commit('Empty tree')
        os.symlink(link_target, link_name)
        tree.add(link_name, b'foo-id')
        creator = shelf.ShelfCreator(tree, tree.basis_tree())
        self.addCleanup(creator.finalize)
        self.assertEqual([('add file', b'foo-id', 'symlink', link_name)],
                         list(creator.iter_shelvable()))
        if shelve_change:
            creator.shelve_change(
                ('add file', b'foo-id', 'symlink', link_name))
        else:
            creator.shelve_creation(b'foo-id')
        creator.transform()
        s_trans_id = creator.shelf_transform.trans_id_file_id(b'foo-id')
        self.assertPathDoesNotExist(link_name)
        limbo_name = creator.shelf_transform._limbo_name(s_trans_id)
        self.assertEqual(link_target, osutils.readlink(limbo_name))
        ptree = creator.shelf_transform.get_preview_tree()
        self.assertEqual(
<<<<<<< HEAD
            link_target,
            ptree.get_symlink_target(ptree.id2path(b'foo-id'), b'foo-id'))
=======
                link_target,
                ptree.get_symlink_target(ptree.id2path(b'foo-id')))
>>>>>>> ad638869

    def test_shelve_symlink_creation(self):
        self._test_shelve_symlink_creation('foo', 'bar')

    def test_shelve_unicode_symlink_creation(self):
        self.requireFeature(features.UnicodeFilenameFeature)
        self._test_shelve_symlink_creation(u'fo\N{Euro Sign}o',
                                           u'b\N{Euro Sign}ar')

    def test_shelve_change_handles_symlink_creation(self):
        self._test_shelve_symlink_creation('foo', 'bar', shelve_change=True)

    def _test_shelve_symlink_target_change(self, link_name,
                                           old_target, new_target,
                                           shelve_change=False):
        self.requireFeature(features.SymlinkFeature)
        tree = self.make_branch_and_tree('.')
        tree.lock_write()
        self.addCleanup(tree.unlock)
        os.symlink(old_target, link_name)
        tree.add(link_name, b'foo-id')
        tree.commit("commit symlink")
        os.unlink(link_name)
        os.symlink(new_target, link_name)
        creator = shelf.ShelfCreator(tree, tree.basis_tree())
        self.addCleanup(creator.finalize)
        self.assertEqual([('modify target', b'foo-id', link_name,
                           old_target, new_target)],
                         list(creator.iter_shelvable()))
        if shelve_change:
            creator.shelve_change(('modify target', b'foo-id', link_name,
                                   old_target, new_target))
        else:
            creator.shelve_modify_target(b'foo-id')
        creator.transform()
        self.assertEqual(old_target, osutils.readlink(link_name))
        s_trans_id = creator.shelf_transform.trans_id_file_id(b'foo-id')
        limbo_name = creator.shelf_transform._limbo_name(s_trans_id)
        self.assertEqual(new_target, osutils.readlink(limbo_name))
        ptree = creator.shelf_transform.get_preview_tree()
        self.assertEqual(new_target, ptree.get_symlink_target(
            ptree.id2path(b'foo-id')))

    def test_shelve_symlink_target_change(self):
        self._test_shelve_symlink_target_change('foo', 'bar', 'baz')

    def test_shelve_unicode_symlink_target_change(self):
        self.requireFeature(features.UnicodeFilenameFeature)
        self._test_shelve_symlink_target_change(
            u'fo\N{Euro Sign}o', u'b\N{Euro Sign}ar', u'b\N{Euro Sign}az')

    def test_shelve_change_handles_symlink_target_change(self):
        self._test_shelve_symlink_target_change('foo', 'bar', 'baz',
                                                shelve_change=True)

    def test_shelve_creation_no_contents(self):
        tree = self.make_branch_and_tree('.')
        tree.lock_write()
        self.addCleanup(tree.unlock)
        tree.commit('Empty tree')
        self.build_tree(['foo'])
        tree.add('foo', b'foo-id')
        os.unlink('foo')
        creator = shelf.ShelfCreator(tree, tree.basis_tree())
        self.addCleanup(creator.finalize)
        self.assertEqual([('add file', b'foo-id', None, 'foo')],
                         sorted(list(creator.iter_shelvable())))
        creator.shelve_creation(b'foo-id')
        creator.transform()
        self.assertRaises(
            StopIteration, next,
            tree.iter_entries_by_dir(specific_files=['foo']))
        self.assertShelvedFileEqual('', creator, b'foo-id')
        s_trans_id = creator.shelf_transform.trans_id_file_id(b'foo-id')
        self.assertEqual(b'foo-id',
                         creator.shelf_transform.final_file_id(s_trans_id))
        self.assertPathDoesNotExist('foo')

    def prepare_shelve_deletion(self):
        tree = self.make_branch_and_tree('tree')
        tree.lock_write()
        self.addCleanup(tree.unlock)
        self.build_tree_contents([('tree/foo/',), ('tree/foo/bar', b'baz')])
        tree.add(['foo', 'foo/bar'], [b'foo-id', b'bar-id'])
        tree.commit('Added file and directory')
        tree.unversion(['foo', 'foo/bar'])
        os.unlink('tree/foo/bar')
        os.rmdir('tree/foo')
        creator = shelf.ShelfCreator(tree, tree.basis_tree())
        self.addCleanup(creator.finalize)
        self.assertEqual([('delete file', b'bar-id', 'file', 'foo/bar'),
                          ('delete file', b'foo-id', 'directory', 'foo')],
                         sorted(list(creator.iter_shelvable())))
        return creator, tree

    def check_shelve_deletion(self, tree):
        self.assertTrue(tree.has_id(b'foo-id'))
        self.assertTrue(tree.has_id(b'bar-id'))
        self.assertFileEqual(b'baz', 'tree/foo/bar')

    def test_shelve_deletion(self):
        creator, tree = self.prepare_shelve_deletion()
        creator.shelve_deletion(b'foo-id')
        creator.shelve_deletion(b'bar-id')
        creator.transform()
        self.check_shelve_deletion(tree)

    def test_shelve_change_handles_deletion(self):
        creator, tree = self.prepare_shelve_deletion()
        creator.shelve_change(('delete file', b'foo-id', 'directory', 'foo'))
        creator.shelve_change(('delete file', b'bar-id', 'file', 'foo/bar'))
        creator.transform()
        self.check_shelve_deletion(tree)

    def test_shelve_delete_contents(self):
        tree = self.make_branch_and_tree('tree')
        self.build_tree(['tree/foo', ])
        tree.add('foo', b'foo-id')
        tree.commit('Added file and directory')
        os.unlink('tree/foo')
        tree.lock_tree_write()
        self.addCleanup(tree.unlock)
        creator = shelf.ShelfCreator(tree, tree.basis_tree())
        self.addCleanup(creator.finalize)
        self.assertEqual([('delete file', b'foo-id', 'file', 'foo')],
                         sorted(list(creator.iter_shelvable())))
        creator.shelve_deletion(b'foo-id')
        creator.transform()
        self.assertPathExists('tree/foo')

    def prepare_shelve_change_kind(self):
        tree = self.make_branch_and_tree('tree')
        self.build_tree_contents([('tree/foo', b'bar')])
        tree.add('foo', b'foo-id')
        tree.commit('Added file and directory')
        os.unlink('tree/foo')
        os.mkdir('tree/foo')
        tree.lock_tree_write()
        self.addCleanup(tree.unlock)
        creator = shelf.ShelfCreator(tree, tree.basis_tree())
        self.addCleanup(creator.finalize)
        self.assertEqual([('change kind', b'foo-id', 'file', 'directory',
                           'foo')], sorted(list(creator.iter_shelvable())))
        return creator

    def check_shelve_change_kind(self, creator):
        self.assertFileEqual(b'bar', 'tree/foo')
        s_trans_id = creator.shelf_transform.trans_id_file_id(b'foo-id')
        self.assertEqual('directory',
                         creator.shelf_transform._new_contents[s_trans_id])

    def test_shelve_change_kind(self):
        creator = self.prepare_shelve_change_kind()
        creator.shelve_content_change(b'foo-id')
        creator.transform()
        self.check_shelve_change_kind(creator)

    def test_shelve_change_handles_change_kind(self):
        creator = self.prepare_shelve_change_kind()
        creator.shelve_change(('change kind', b'foo-id', 'file', 'directory',
                               'foo'))
        creator.transform()
        self.check_shelve_change_kind(creator)

    def test_shelve_change_unknown_change(self):
        tree = self.make_branch_and_tree('tree')
        tree.lock_tree_write()
        self.addCleanup(tree.unlock)
        creator = shelf.ShelfCreator(tree, tree.basis_tree())
        self.addCleanup(creator.finalize)
        e = self.assertRaises(ValueError, creator.shelve_change, ('unknown',))
        self.assertEqual('Unknown change kind: "unknown"', str(e))

    def test_shelve_unversion(self):
        tree = self.make_branch_and_tree('tree')
        self.build_tree(['tree/foo', ])
        tree.add('foo', b'foo-id')
        tree.commit('Added file and directory')
        tree.unversion(['foo'])
        tree.lock_tree_write()
        self.addCleanup(tree.unlock)
        creator = shelf.ShelfCreator(tree, tree.basis_tree())
        self.addCleanup(creator.finalize)
        self.assertEqual([('delete file', b'foo-id', 'file', 'foo')],
                         sorted(list(creator.iter_shelvable())))
        creator.shelve_deletion(b'foo-id')
        creator.transform()
        self.assertPathExists('tree/foo')

    def test_shelve_serialization(self):
        tree = self.make_branch_and_tree('.')
        tree.lock_tree_write()
        self.addCleanup(tree.unlock)
        creator = shelf.ShelfCreator(tree, tree.basis_tree())
        self.addCleanup(creator.finalize)
        shelf_file = open('shelf', 'wb')
        self.addCleanup(shelf_file.close)
        try:
            creator.write_shelf(shelf_file)
        finally:
            shelf_file.close()
        self.assertFileEqual(EMPTY_SHELF, 'shelf')

    def test_write_shelf(self):
        tree = self.make_branch_and_tree('tree')
        self.build_tree(['tree/foo'])
        tree.add('foo', b'foo-id')
        tree.lock_tree_write()
        self.addCleanup(tree.unlock)
        creator = shelf.ShelfCreator(tree, tree.basis_tree())
        self.addCleanup(creator.finalize)
        list(creator.iter_shelvable())
        creator.shelve_creation(b'foo-id')
        with open('shelf', 'wb') as shelf_file:
            creator.write_shelf(shelf_file)
        parser = pack.ContainerPushParser()
        with open('shelf', 'rb') as shelf_file:
            parser.accept_bytes(shelf_file.read())
        tt = transform.TransformPreview(tree)
        self.addCleanup(tt.finalize)
        records = iter(parser.read_pending_records())
        # skip revision-id
        next(records)
        tt.deserialize(records)

    def test_shelve_unversioned(self):
        tree = self.make_branch_and_tree('tree')
        with tree.lock_tree_write():
            self.assertRaises(errors.PathsNotVersionedError,
                              shelf.ShelfCreator, tree, tree.basis_tree(),
                              ['foo'])
        # We should be able to lock/unlock the tree if ShelfCreator cleaned
        # after itself.
        wt = workingtree.WorkingTree.open('tree')
        wt.lock_tree_write()
        wt.unlock()
        # And a second tentative should raise the same error (no
        # limbo/pending_deletion leftovers).
        with tree.lock_tree_write():
            self.assertRaises(errors.PathsNotVersionedError,
                              shelf.ShelfCreator, tree, tree.basis_tree(),
                              ['foo'])

    def test_shelve_skips_added_root(self):
        """Skip adds of the root when iterating through shelvable changes."""
        tree = self.make_branch_and_tree('tree')
        tree.lock_tree_write()
        self.addCleanup(tree.unlock)
        creator = shelf.ShelfCreator(tree, tree.basis_tree())
        self.addCleanup(creator.finalize)
        self.assertEqual([], list(creator.iter_shelvable()))

    def test_shelve_skips_added_root(self):
        """Skip adds of the root when iterating through shelvable changes."""
        tree = self.make_branch_and_tree('tree')
        tree.lock_tree_write()
        self.addCleanup(tree.unlock)
        creator = shelf.ShelfCreator(tree, tree.basis_tree())
        self.addCleanup(creator.finalize)
        self.assertEqual([], list(creator.iter_shelvable()))


class TestUnshelver(tests.TestCaseWithTransport):

    def test_make_merger(self):
        tree = self.make_branch_and_tree('tree')
        tree.commit('first commit')
        self.build_tree_contents([('tree/foo', b'bar')])
        tree.lock_write()
        self.addCleanup(tree.unlock)
        tree.add('foo', b'foo-id')
        creator = shelf.ShelfCreator(tree, tree.basis_tree())
        self.addCleanup(creator.finalize)
        list(creator.iter_shelvable())
        creator.shelve_creation(b'foo-id')
        with open('shelf-file', 'w+b') as shelf_file:
            creator.write_shelf(shelf_file)
            creator.transform()
            shelf_file.seek(0)
            unshelver = shelf.Unshelver.from_tree_and_shelf(tree, shelf_file)
            unshelver.make_merger().do_merge()
            self.addCleanup(unshelver.finalize)
            self.assertFileEqual(b'bar', 'tree/foo')

    def test_unshelve_changed(self):
        tree = self.make_branch_and_tree('tree')
        tree.lock_write()
        self.addCleanup(tree.unlock)
        self.build_tree_contents([('tree/foo', b'a\nb\nc\n')])
        tree.add('foo', b'foo-id')
        tree.commit('first commit')
        self.build_tree_contents([('tree/foo', b'a\nb\nd\n')])
        creator = shelf.ShelfCreator(tree, tree.basis_tree())
        self.addCleanup(creator.finalize)
        list(creator.iter_shelvable())
        creator.shelve_lines(b'foo-id', [b'a\n', b'b\n', b'c\n'])
        shelf_file = open('shelf', 'w+b')
        self.addCleanup(shelf_file.close)
        creator.write_shelf(shelf_file)
        creator.transform()
        self.build_tree_contents([('tree/foo', b'z\na\nb\nc\n')])
        shelf_file.seek(0)
        unshelver = shelf.Unshelver.from_tree_and_shelf(tree, shelf_file)
        self.addCleanup(unshelver.finalize)
        unshelver.make_merger().do_merge()
        self.assertFileEqual(b'z\na\nb\nd\n', 'tree/foo')

    def test_unshelve_deleted(self):
        tree = self.make_branch_and_tree('tree')
        tree.lock_write()
        self.addCleanup(tree.unlock)
        self.build_tree_contents([('tree/foo/',), ('tree/foo/bar', b'baz')])
        tree.add(['foo', 'foo/bar'], [b'foo-id', b'bar-id'])
        tree.commit('Added file and directory')
        tree.unversion(['foo', 'foo/bar'])
        os.unlink('tree/foo/bar')
        os.rmdir('tree/foo')
        creator = shelf.ShelfCreator(tree, tree.basis_tree())
        list(creator.iter_shelvable())
        creator.shelve_deletion(b'foo-id')
        creator.shelve_deletion(b'bar-id')
        with open('shelf', 'w+b') as shelf_file:
            creator.write_shelf(shelf_file)
            creator.transform()
            creator.finalize()
        # validate the test setup
        self.assertTrue(tree.has_id(b'foo-id'))
        self.assertTrue(tree.has_id(b'bar-id'))
        self.assertFileEqual(b'baz', 'tree/foo/bar')
        with open('shelf', 'r+b') as shelf_file:
            unshelver = shelf.Unshelver.from_tree_and_shelf(tree, shelf_file)
            self.addCleanup(unshelver.finalize)
            unshelver.make_merger().do_merge()
        self.assertFalse(tree.has_id(b'foo-id'))
        self.assertFalse(tree.has_id(b'bar-id'))

    def test_unshelve_base(self):
        tree = self.make_branch_and_tree('tree')
        tree.lock_write()
        self.addCleanup(tree.unlock)
        tree.commit('rev1', rev_id=b'rev1')
        creator = shelf.ShelfCreator(tree, tree.basis_tree())
        self.addCleanup(creator.finalize)
        manager = tree.get_shelf_manager()
        shelf_id, shelf_file = manager.new_shelf()
        try:
            creator.write_shelf(shelf_file)
        finally:
            shelf_file.close()
        tree.commit('rev2', rev_id=b'rev2')
        shelf_file = manager.read_shelf(1)
        self.addCleanup(shelf_file.close)
        unshelver = shelf.Unshelver.from_tree_and_shelf(tree, shelf_file)
        self.addCleanup(unshelver.finalize)
        self.assertEqual(b'rev1', unshelver.base_tree.get_revision_id())

    def test_unshelve_serialization(self):
        tree = self.make_branch_and_tree('.')
        self.build_tree_contents([('shelf', EMPTY_SHELF)])
        shelf_file = open('shelf', 'rb')
        self.addCleanup(shelf_file.close)
        unshelver = shelf.Unshelver.from_tree_and_shelf(tree, shelf_file)
        unshelver.finalize()

    def test_corrupt_shelf(self):
        tree = self.make_branch_and_tree('.')
        self.build_tree_contents([('shelf', EMPTY_SHELF.replace(b'metadata',
                                                                b'foo'))])
        shelf_file = open('shelf', 'rb')
        self.addCleanup(shelf_file.close)
        e = self.assertRaises(shelf.ShelfCorrupt,
                              shelf.Unshelver.from_tree_and_shelf, tree,
                              shelf_file)
        self.assertEqual('Shelf corrupt.', str(e))

    def test_unshelve_subdir_in_now_removed_dir(self):
        tree = self.make_branch_and_tree('.')
        self.addCleanup(tree.lock_write().unlock)
        self.build_tree(['dir/', 'dir/subdir/', 'dir/subdir/foo'])
        tree.add(['dir'], [b'dir-id'])
        tree.commit('versioned dir')
        tree.add(['dir/subdir', 'dir/subdir/foo'], [b'subdir-id', b'foo-id'])
        creator = shelf.ShelfCreator(tree, tree.basis_tree())
        self.addCleanup(creator.finalize)
        for change in creator.iter_shelvable():
            creator.shelve_change(change)
        shelf_manager = tree.get_shelf_manager()
        shelf_id = shelf_manager.shelve_changes(creator)
        self.assertPathDoesNotExist('dir/subdir')
        tree.remove(['dir'])
        unshelver = shelf_manager.get_unshelver(shelf_id)
        self.addCleanup(unshelver.finalize)
        unshelver.make_merger().do_merge()
        self.assertPathExists('dir/subdir/foo')
        self.assertEqual(b'dir-id', tree.path2id('dir'))
        self.assertEqual(b'subdir-id', tree.path2id('dir/subdir'))
        self.assertEqual(b'foo-id', tree.path2id('dir/subdir/foo'))


class TestShelfManager(tests.TestCaseWithTransport):

    def test_get_shelf_manager(self):
        tree = self.make_branch_and_tree('.')
        manager = tree.get_shelf_manager()
        self.assertEqual(tree._transport.base + 'shelf/',
                         manager.transport.base)

    def get_manager(self):
        return self.make_branch_and_tree('.').get_shelf_manager()

    def test_get_shelf_filename(self):
        tree = self.make_branch_and_tree('.')
        manager = tree.get_shelf_manager()
        self.assertEqual('shelf-1', manager.get_shelf_filename(1))

    def test_get_shelf_ids(self):
        tree = self.make_branch_and_tree('.')
        manager = tree.get_shelf_manager()
        self.assertEqual([1, 3], manager.get_shelf_ids(
                         ['shelf-1', 'shelf-02', 'shelf-3']))

    def test_new_shelf(self):
        manager = self.get_manager()
        shelf_id, shelf_file = manager.new_shelf()
        shelf_file.close()
        self.assertEqual(1, shelf_id)
        shelf_id, shelf_file = manager.new_shelf()
        shelf_file.close()
        self.assertEqual(2, shelf_id)
        manager.delete_shelf(1)
        shelf_id, shelf_file = manager.new_shelf()
        shelf_file.close()
        self.assertEqual(3, shelf_id)

    def test_active_shelves(self):
        manager = self.get_manager()
        self.assertEqual([], manager.active_shelves())
        shelf_id, shelf_file = manager.new_shelf()
        shelf_file.close()
        self.assertEqual([1], manager.active_shelves())

    def test_delete_shelf(self):
        manager = self.get_manager()
        shelf_id, shelf_file = manager.new_shelf()
        shelf_file.close()
        self.assertEqual([1], manager.active_shelves())
        manager.delete_shelf(1)
        self.assertEqual([], manager.active_shelves())

    def test_last_shelf(self):
        manager = self.get_manager()
        self.assertIs(None, manager.last_shelf())
        shelf_id, shelf_file = manager.new_shelf()
        shelf_file.close()
        self.assertEqual(1, manager.last_shelf())

    def test_read_shelf(self):
        manager = self.get_manager()
        shelf_id, shelf_file = manager.new_shelf()
        try:
            shelf_file.write(b'foo')
        finally:
            shelf_file.close()
        shelf_id, shelf_file = manager.new_shelf()
        try:
            shelf_file.write(b'bar')
        finally:
            shelf_file.close()
        shelf_file = manager.read_shelf(1)
        try:
            self.assertEqual(b'foo', shelf_file.read())
        finally:
            shelf_file.close()
        shelf_file = manager.read_shelf(2)
        try:
            self.assertEqual(b'bar', shelf_file.read())
        finally:
            shelf_file.close()

    def test_read_non_existant(self):
        manager = self.get_manager()
        e = self.assertRaises(shelf.NoSuchShelfId, manager.read_shelf, 1)
        self.assertEqual('No changes are shelved with id "1".', str(e))

    def test_shelve_changes(self):
        tree = self.make_branch_and_tree('tree')
        tree.commit('no-change commit')
        tree.lock_write()
        self.addCleanup(tree.unlock)
        self.build_tree_contents([('tree/foo', b'bar')])
        self.assertFileEqual(b'bar', 'tree/foo')
        tree.add('foo', b'foo-id')
        creator = shelf.ShelfCreator(tree, tree.basis_tree())
        self.addCleanup(creator.finalize)
        list(creator.iter_shelvable())
        creator.shelve_creation(b'foo-id')
        shelf_manager = tree.get_shelf_manager()
        shelf_id = shelf_manager.shelve_changes(creator)
        self.assertPathDoesNotExist('tree/foo')
        unshelver = shelf_manager.get_unshelver(shelf_id)
        self.addCleanup(unshelver.finalize)
        unshelver.make_merger().do_merge()
        self.assertFileEqual(b'bar', 'tree/foo')

    def test_get_metadata(self):
        tree = self.make_branch_and_tree('.')
        tree.lock_tree_write()
        self.addCleanup(tree.unlock)
        creator = shelf.ShelfCreator(tree, tree.basis_tree())
        self.addCleanup(creator.finalize)
        shelf_manager = tree.get_shelf_manager()
        shelf_id = shelf_manager.shelve_changes(creator, 'foo')
        metadata = shelf_manager.get_metadata(shelf_id)
        self.assertEqual('foo', metadata[b'message'])
        self.assertEqual(b'null:', metadata[b'revision_id'])<|MERGE_RESOLUTION|>--- conflicted
+++ resolved
@@ -283,13 +283,8 @@
         self.assertEqual(link_target, osutils.readlink(limbo_name))
         ptree = creator.shelf_transform.get_preview_tree()
         self.assertEqual(
-<<<<<<< HEAD
             link_target,
-            ptree.get_symlink_target(ptree.id2path(b'foo-id'), b'foo-id'))
-=======
-                link_target,
-                ptree.get_symlink_target(ptree.id2path(b'foo-id')))
->>>>>>> ad638869
+            ptree.get_symlink_target(ptree.id2path(b'foo-id')))
 
     def test_shelve_symlink_creation(self):
         self._test_shelve_symlink_creation('foo', 'bar')
