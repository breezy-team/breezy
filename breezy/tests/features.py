# Copyright (C) 2009, 2010, 2011 Canonical Ltd
#
# This program is free software; you can redistribute it and/or modify
# it under the terms of the GNU General Public License as published by
# the Free Software Foundation; either version 2 of the License, or
# (at your option) any later version.
#
# This program is distributed in the hope that it will be useful,
# but WITHOUT ANY WARRANTY; without even the implied warranty of
# MERCHANTABILITY or FITNESS FOR A PARTICULAR PURPOSE.  See the
# GNU General Public License for more details.
#
# You should have received a copy of the GNU General Public License
# along with this program; if not, write to the Free Software
# Foundation, Inc., 51 Franklin Street, Fifth Floor, Boston, MA 02110-1301 USA

"""A collection of commonly used 'Features' to optionally run tests."""

import importlib
import os
import stat
import subprocess
import sys
import tempfile
import warnings

from .. import osutils, symbol_versioning


class Feature:
    """An operating system Feature."""

    def __init__(self):
        self._available = None

    def available(self):
        """Is the feature available?

        :return: True if the feature is available.
        """
        if self._available is None:
            self._available = self._probe()
        return self._available

    def _probe(self):
        """Implement this method in concrete features.

        :return: True if the feature is available.
        """
        raise NotImplementedError

    def __str__(self):
        if getattr(self, "feature_name", None):
            return self.feature_name()
        return self.__class__.__name__


class SymlinkFeature(Feature):
    """Whether symlinks can be created by the current user."""

    def __init__(self, path):
        super().__init__()
        self.path = path

    def _probe(self):
        return osutils.supports_symlinks(self.path)

    def feature_name(self):
        return "symlinks"


class HardlinkFeature(Feature):
    def __init__(self, path):
        super().__init__()
        self.path = path

    def _probe(self):
        return osutils.supports_hardlinks(self.path)

    def feature_name(self):
        return "hardlinks"


class _OsFifoFeature(Feature):
    def _probe(self):
        return getattr(os, "mkfifo", None)

    def feature_name(self):
        return "filesystem fifos"


OsFifoFeature = _OsFifoFeature()


class _UnicodeFilenameFeature(Feature):
    """Does the filesystem support Unicode filenames?"""

    def _probe(self):
        try:
            # Check for character combinations unlikely to be covered by any
            # single non-unicode encoding. We use the characters
            # - greek small letter alpha (U+03B1) and
            # - braille pattern dots-123456 (U+283F).
            os.stat("\u03b1\u283f")
        except UnicodeEncodeError:
            return False
        except OSError:
            # The filesystem allows the Unicode filename but the file doesn't
            # exist.
            return True
        else:
            # The filesystem allows the Unicode filename and the file exists,
            # for some reason.
            return True


UnicodeFilenameFeature = _UnicodeFilenameFeature()


class _CompatibilityThunkFeature(Feature):
    """This feature is just a thunk to another feature.

    It issues a deprecation warning if it is accessed, to let you know that you
    should really use a different feature.
    """

    def __init__(
        self, dep_version, module, name, replacement_name, replacement_module=None
    ):
        super().__init__()
        self._module = module
        if replacement_module is None:
            replacement_module = module
        self._replacement_module = replacement_module
        self._name = name
        self._replacement_name = replacement_name
        self._dep_version = dep_version
        self._feature = None

    def _ensure(self):
        if self._feature is None:
            from breezy import pyutils

<<<<<<< HEAD
            depr_msg = self._dep_version % (f"{self._module}.{self._name}")
=======
            depr_msg = self._dep_version % ("{}.{}".format(self._module, self._name))
>>>>>>> ca07defc
            use_msg = " Use {}.{} instead.".format(
                self._replacement_module, self._replacement_name
            )
            symbol_versioning.warn(depr_msg + use_msg, DeprecationWarning, stacklevel=5)
            # Import the new feature and use it as a replacement for the
            # deprecated one.
            self._feature = pyutils.get_named_object(
                self._replacement_module, self._replacement_name
            )

    def _probe(self):
        self._ensure()
        return self._feature._probe()


class ModuleAvailableFeature(Feature):
    """This is a feature than describes a module we want to be available.

    Declare the name of the module in __init__(), and then after probing, the
    module will be available as 'self.module'.

    :ivar module: The module if it is available, else None.
    """

    def __init__(self, module_name, ignore_warnings=None):
        super().__init__()
        self.module_name = module_name
        if ignore_warnings is None:
            ignore_warnings = ()
        self.ignore_warnings = ignore_warnings

    def _probe(self):
        sentinel = object()
        module = sys.modules.get(self.module_name, sentinel)
        if module is sentinel:
            with warnings.catch_warnings():
                for warning_category in self.ignore_warnings:
                    warnings.simplefilter("ignore", warning_category)
                try:
                    self._module = importlib.import_module(self.module_name)
                except ImportError:
                    return False
                return True
        else:
            self._module = module
            return True

    @property
    def module(self):
        if self.available():
            return self._module
        return None

    def feature_name(self):
        return self.module_name


class PluginLoadedFeature(Feature):
    """Check whether a plugin with specific name is loaded.

    This is different from ModuleAvailableFeature, because
    plugins can be available but explicitly disabled
    (e.g. through BRZ_DISABLE_PLUGINS=blah).

    :ivar plugin_name: The name of the plugin
    """

    def __init__(self, plugin_name):
        super().__init__()
        self.plugin_name = plugin_name

    def _probe(self):
<<<<<<< HEAD
        from ..plugin import get_loaded_plugin
=======
        from breezy.plugin import get_loaded_plugin
>>>>>>> ca07defc

        return get_loaded_plugin(self.plugin_name) is not None

    @property
    def plugin(self):
<<<<<<< HEAD
        from ..plugin import get_loaded_plugin
=======
        from breezy.plugin import get_loaded_plugin
>>>>>>> ca07defc

        return get_loaded_plugin(self.plugin_name)

    def feature_name(self):
<<<<<<< HEAD
        return f"{self.plugin_name} plugin"
=======
        return "{} plugin".format(self.plugin_name)
>>>>>>> ca07defc


class _HTTPSServerFeature(Feature):
    """Some tests want an https Server, check if one is available."""

    def _probe(self):
        try:
            import ssl  # noqa: F401

            return True
        except ModuleNotFoundError:
            return False

    def feature_name(self):
        return "HTTPSServer"


HTTPSServerFeature = _HTTPSServerFeature()


class _ByteStringNamedFilesystem(Feature):
    """Is the filesystem based on bytes?"""

    def _probe(self):
        return os.name == "posix"


ByteStringNamedFilesystem = _ByteStringNamedFilesystem()


class _UTF8Filesystem(Feature):
    """Is the filesystem UTF-8?"""

    def _probe(self):
<<<<<<< HEAD
        if sys.getfilesystemencoding().upper() in ("UTF-8", "UTF8"):
            return True
        return False
=======
        return sys.getfilesystemencoding().upper() in ("UTF-8", "UTF8")
>>>>>>> ca07defc


UTF8Filesystem = _UTF8Filesystem()


class _BreakinFeature(Feature):
    """Does this platform support the breakin feature?"""

    def _probe(self):
        from breezy import breakin

        if breakin.determine_signal() is None:
            return False
        if sys.platform == "win32":
            # Windows doesn't have os.kill, and we catch the SIGBREAK signal.
            # We trigger SIGBREAK via a Console api so we need ctypes to
            # access the function
            try:
                import ctypes  # noqa: F401
            except OSError:
                return False
        return True

    def feature_name(self):
        return "SIGQUIT or SIGBREAK w/ctypes on win32"


BreakinFeature = _BreakinFeature()


class _CaseInsCasePresFilenameFeature(Feature):
    """Is the file-system case insensitive, but case-preserving?"""

    def _probe(self):
        fileno, name = tempfile.mkstemp(prefix="MixedCase")
        try:
            # first check truly case-preserving for created files, then check
            # case insensitive when opening existing files.
            name = osutils.normpath(name)
            base, rel = osutils.split(name)
            found_rel = osutils.canonical_relpath(base, name)
            return (
                found_rel == rel
                and os.path.isfile(name.upper())
                and os.path.isfile(name.lower())
            )
        finally:
            os.close(fileno)
            os.remove(name)

    def feature_name(self):
        return "case-insensitive case-preserving filesystem"


CaseInsCasePresFilenameFeature = _CaseInsCasePresFilenameFeature()


class _CaseInsensitiveFilesystemFeature(Feature):
    """Check if underlying filesystem is case-insensitive but *not* case
    preserving.
    """

    # Note that on Windows, Cygwin, MacOS etc, the file-systems are far
    # more likely to be case preserving, so this case is rare.

    def _probe(self):
        if CaseInsCasePresFilenameFeature.available():
            return False

        from breezy import tests

        if tests.TestCaseWithMemoryTransport.TEST_ROOT is None:
            root = tempfile.mkdtemp(prefix="testbzr-", suffix=".tmp")
            tests.TestCaseWithMemoryTransport.TEST_ROOT = root
        else:
            root = tests.TestCaseWithMemoryTransport.TEST_ROOT
        tdir = tempfile.mkdtemp(prefix="case-sensitive-probe-", suffix="", dir=root)
        name_a = osutils.pathjoin(tdir, "a")
        name_A = osutils.pathjoin(tdir, "A")
        os.mkdir(name_a)
        result = osutils.isdir(name_A)
        tests._rmtree_temp_dir(tdir)
        return result

    def feature_name(self):
        return "case-insensitive filesystem"


CaseInsensitiveFilesystemFeature = _CaseInsensitiveFilesystemFeature()


class _CaseSensitiveFilesystemFeature(Feature):
    def _probe(self):
        if CaseInsCasePresFilenameFeature.available():
            return False
<<<<<<< HEAD
        return CaseInsensitiveFilesystemFeature.available()
=======
        return not CaseInsensitiveFilesystemFeature.available()
>>>>>>> ca07defc

    def feature_name(self):
        return "case-sensitive filesystem"


# new coding style is for feature instances to be lowercase
case_sensitive_filesystem_feature = _CaseSensitiveFilesystemFeature()


class _NotRunningAsRoot(Feature):
    def _probe(self):
        try:
            uid = os.getuid()
        except AttributeError:
            # If there is no uid, chances are there is no root either
            return True
        return uid != 0

    def feature_name(self):
        return "Not running as root"


not_running_as_root = _NotRunningAsRoot()

# Apport uses deprecated imp module on python3.
apport = ModuleAvailableFeature(
    "apport.report", ignore_warnings=[DeprecationWarning, PendingDeprecationWarning]
)
gpg = ModuleAvailableFeature("gpg")
lzma = ModuleAvailableFeature("lzma")
meliae = ModuleAvailableFeature("meliae.scanner")
paramiko = ModuleAvailableFeature("paramiko")
pywintypes = ModuleAvailableFeature("pywintypes")
subunit = ModuleAvailableFeature("subunit")
testtools = ModuleAvailableFeature("testtools")
flake8 = ModuleAvailableFeature("flake8.api.legacy")

lsprof_feature = ModuleAvailableFeature("breezy.lsprof")

pyinotify = ModuleAvailableFeature("pyinotify")


class _BackslashDirSeparatorFeature(Feature):
    def _probe(self):
        try:
            os.lstat(os.getcwd() + "\\")
        except OSError:
            return False
        else:
            return True

    def feature_name(self):
        return "Filesystem treats '\\' as a directory separator."


backslashdir_feature = _BackslashDirSeparatorFeature()


class _ChownFeature(Feature):
    """os.chown is supported."""

    def _probe(self):
        return os.name == "posix" and hasattr(os, "chown")


chown_feature = _ChownFeature()


class ExecutableFeature(Feature):
    """Feature testing whether an executable of a given name is on the PATH."""

    def __init__(self, name):
        super().__init__()
        self.name = name
        self._path = None

    @property
    def path(self):
        # This is a property, so accessing path ensures _probe was called
        self.available()
        return self._path

    def _probe(self):
        self._path = osutils.find_executable_on_path(self.name)
        return self._path is not None

    def feature_name(self):
<<<<<<< HEAD
        return f"{self.name} executable"
=======
        return "{} executable".format(self.name)
>>>>>>> ca07defc


bash_feature = ExecutableFeature("bash")
diff_feature = ExecutableFeature("diff")
<<<<<<< HEAD
patch_feature = ExecutableFeature("patch")
=======
>>>>>>> ca07defc
sed_feature = ExecutableFeature("sed")
msgmerge_feature = ExecutableFeature("msgmerge")


class _PosixPermissionsFeature(Feature):
    def _probe(self):
        def has_perms():
            # Create temporary file and check if specified perms are
            # maintained.
            write_perms = stat.S_IRUSR | stat.S_IWUSR | stat.S_IXUSR
            f = tempfile.mkstemp(prefix="bzr_perms_chk_")
            fd, name = f
            os.close(fd)
            osutils.chmod_if_possible(name, write_perms)

            read_perms = os.stat(name).st_mode & 0o777
            os.unlink(name)
            return write_perms == read_perms

        return (os.name == "posix") and has_perms()

    def feature_name(self):
        return "POSIX permissions support"


posix_permissions_feature = _PosixPermissionsFeature()


class _StraceFeature(Feature):
    def _probe(self):
        try:
            proc = subprocess.Popen(
<<<<<<< HEAD
                ["strace"],  # noqa: S607
                stderr=subprocess.PIPE,
                stdout=subprocess.PIPE,
            )
            proc.communicate()
            return True
        except FileNotFoundError:
            # strace is not installed
            return False
=======
                ["strace"], stderr=subprocess.PIPE, stdout=subprocess.PIPE
            )
            proc.communicate()
            return True
        except OSError as e:
            import errno

            if e.errno == errno.ENOENT:
                # strace is not installed
                return False
            else:
                raise
>>>>>>> ca07defc

    def feature_name(self):
        return "strace"


strace_feature = _StraceFeature()


class _AttribFeature(Feature):
    def _probe(self):
        if sys.platform not in ("cygwin", "win32"):
            return False
        try:
<<<<<<< HEAD
            proc = subprocess.Popen(["attrib", "."], stdout=subprocess.PIPE)  # noqa: S607
=======
            proc = subprocess.Popen(["attrib", "."], stdout=subprocess.PIPE)
>>>>>>> ca07defc
        except OSError:
            return False
        return proc.wait() == 0

    def feature_name(self):
        return "attrib Windows command-line tool"


AttribFeature = _AttribFeature()


class Win32Feature(Feature):
    """Feature testing whether we're running selftest on Windows
    or Windows-like platform.
    """

    def _probe(self):
        return sys.platform == "win32"

    def feature_name(self):
        return "win32 platform"


win32_feature = Win32Feature()


class _BackslashFilenameFeature(Feature):
    """Does the filesystem support backslashes in filenames?"""

    def _probe(self):
        try:
            fileno, name = tempfile.mkstemp(prefix="bzr\\prefix")
        except OSError:
            return False
        else:
            try:
                os.stat(name)
            except OSError:
                # mkstemp succeeded but the file wasn't actually created
                return False
            os.close(fileno)
            os.remove(name)
            return True


BackslashFilenameFeature = _BackslashFilenameFeature()


class PathFeature(Feature):
    """Feature testing whether a particular path exists."""

    def __init__(self, path):
        super().__init__()
        self.path = path

    def _probe(self):
        return os.path.exists(self.path)

    def feature_name(self):
<<<<<<< HEAD
        return f"{self.path} exists"
=======
        return "{} exists".format(self.path)
>>>>>>> ca07defc
<|MERGE_RESOLUTION|>--- conflicted
+++ resolved
@@ -141,11 +141,7 @@
         if self._feature is None:
             from breezy import pyutils
 
-<<<<<<< HEAD
             depr_msg = self._dep_version % (f"{self._module}.{self._name}")
-=======
-            depr_msg = self._dep_version % ("{}.{}".format(self._module, self._name))
->>>>>>> ca07defc
             use_msg = " Use {}.{} instead.".format(
                 self._replacement_module, self._replacement_name
             )
@@ -186,7 +182,7 @@
                     warnings.simplefilter("ignore", warning_category)
                 try:
                     self._module = importlib.import_module(self.module_name)
-                except ImportError:
+                except ModuleNotFoundError:
                     return False
                 return True
         else:
@@ -218,30 +214,18 @@
         self.plugin_name = plugin_name
 
     def _probe(self):
-<<<<<<< HEAD
         from ..plugin import get_loaded_plugin
-=======
-        from breezy.plugin import get_loaded_plugin
->>>>>>> ca07defc
 
         return get_loaded_plugin(self.plugin_name) is not None
 
     @property
     def plugin(self):
-<<<<<<< HEAD
         from ..plugin import get_loaded_plugin
-=======
-        from breezy.plugin import get_loaded_plugin
->>>>>>> ca07defc
 
         return get_loaded_plugin(self.plugin_name)
 
     def feature_name(self):
-<<<<<<< HEAD
         return f"{self.plugin_name} plugin"
-=======
-        return "{} plugin".format(self.plugin_name)
->>>>>>> ca07defc
 
 
 class _HTTPSServerFeature(Feature):
@@ -276,13 +260,9 @@
     """Is the filesystem UTF-8?"""
 
     def _probe(self):
-<<<<<<< HEAD
         if sys.getfilesystemencoding().upper() in ("UTF-8", "UTF8"):
             return True
         return False
-=======
-        return sys.getfilesystemencoding().upper() in ("UTF-8", "UTF8")
->>>>>>> ca07defc
 
 
 UTF8Filesystem = _UTF8Filesystem()
@@ -378,11 +358,7 @@
     def _probe(self):
         if CaseInsCasePresFilenameFeature.available():
             return False
-<<<<<<< HEAD
         return CaseInsensitiveFilesystemFeature.available()
-=======
-        return not CaseInsensitiveFilesystemFeature.available()
->>>>>>> ca07defc
 
     def feature_name(self):
         return "case-sensitive filesystem"
@@ -470,19 +446,12 @@
         return self._path is not None
 
     def feature_name(self):
-<<<<<<< HEAD
         return f"{self.name} executable"
-=======
-        return "{} executable".format(self.name)
->>>>>>> ca07defc
 
 
 bash_feature = ExecutableFeature("bash")
 diff_feature = ExecutableFeature("diff")
-<<<<<<< HEAD
 patch_feature = ExecutableFeature("patch")
-=======
->>>>>>> ca07defc
 sed_feature = ExecutableFeature("sed")
 msgmerge_feature = ExecutableFeature("msgmerge")
 
@@ -515,7 +484,6 @@
     def _probe(self):
         try:
             proc = subprocess.Popen(
-<<<<<<< HEAD
                 ["strace"],  # noqa: S607
                 stderr=subprocess.PIPE,
                 stdout=subprocess.PIPE,
@@ -525,20 +493,6 @@
         except FileNotFoundError:
             # strace is not installed
             return False
-=======
-                ["strace"], stderr=subprocess.PIPE, stdout=subprocess.PIPE
-            )
-            proc.communicate()
-            return True
-        except OSError as e:
-            import errno
-
-            if e.errno == errno.ENOENT:
-                # strace is not installed
-                return False
-            else:
-                raise
->>>>>>> ca07defc
 
     def feature_name(self):
         return "strace"
@@ -552,11 +506,7 @@
         if sys.platform not in ("cygwin", "win32"):
             return False
         try:
-<<<<<<< HEAD
             proc = subprocess.Popen(["attrib", "."], stdout=subprocess.PIPE)  # noqa: S607
-=======
-            proc = subprocess.Popen(["attrib", "."], stdout=subprocess.PIPE)
->>>>>>> ca07defc
         except OSError:
             return False
         return proc.wait() == 0
@@ -616,8 +566,4 @@
         return os.path.exists(self.path)
 
     def feature_name(self):
-<<<<<<< HEAD
-        return f"{self.path} exists"
-=======
-        return "{} exists".format(self.path)
->>>>>>> ca07defc
+        return f"{self.path} exists"