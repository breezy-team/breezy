# Copyright (C) 2006-2009, 2011 Canonical Ltd
#
# This program is free software; you can redistribute it and/or modify
# it under the terms of the GNU General Public License as published by
# the Free Software Foundation; either version 2 of the License, or
# (at your option) any later version.
#
# This program is distributed in the hope that it will be useful,
# but WITHOUT ANY WARRANTY; without even the implied warranty of
# MERCHANTABILITY or FITNESS FOR A PARTICULAR PURPOSE.  See the
# GNU General Public License for more details.
#
# You should have received a copy of the GNU General Public License
# along with this program; if not, write to the Free Software
# Foundation, Inc., 51 Franklin Street, Fifth Floor, Boston, MA 02110-1301 USA

import os

from breezy import errors, tests, workingtree
from breezy.mutabletree import BadReferenceTarget
from breezy.tests.per_workingtree import TestCaseWithWorkingTree


class TestBasisInventory(TestCaseWithWorkingTree):

    def make_trees(self):
        tree = self.make_branch_and_tree('tree')
        self.build_tree(['tree/file1'])
        tree.add('file1')
        sub_tree = self.make_branch_and_tree('tree/sub-tree')
        sub_tree.commit('commit')
        return tree, sub_tree

    def _references_unsupported(self, tree):
        if not tree.supports_tree_reference():
            raise tests.TestNotApplicable(
                'Tree format does not support references')
        else:
            self.fail('%r does not support references but should'
                      % (tree, ))

    def make_nested_trees(self):
        tree, sub_tree = self.make_trees()
        try:
            tree.add_reference(sub_tree)
        except errors.UnsupportedOperation:
            self._references_unsupported(tree)
        return tree, sub_tree

    def test_add_reference(self):
        tree, sub_tree = self.make_nested_trees()
        sub_tree_root_id = sub_tree.get_root_id()
        with tree.lock_write():
            if tree.supports_setting_file_ids():
                self.assertEqual(tree.path2id('sub-tree'), sub_tree_root_id)
            self.assertEqual(tree.kind('sub-tree'), 'tree-reference')
            tree.commit('commit reference')
            basis = tree.basis_tree()
            with basis.lock_read():
                sub_tree = tree.get_nested_tree('sub-tree')
                self.assertEqual(
<<<<<<< HEAD
                    sub_tree.last_revision(),
                    tree.get_reference_revision('sub-tree', sub_tree_root_id))
            finally:
                basis.unlock()
        finally:
            tree.unlock()
=======
                        sub_tree.last_revision(),
                        tree.get_reference_revision('sub-tree'))
>>>>>>> ad638869

    def test_add_reference_same_root(self):
        tree = self.make_branch_and_tree('tree')
        if not tree.supports_setting_file_ids():
            self.skipTest('format does not support setting file ids')
        self.build_tree(['tree/file1'])
        tree.add('file1')
        tree.set_root_id(b'root-id')
        sub_tree = self.make_branch_and_tree('tree/sub-tree')
        sub_tree.set_root_id(b'root-id')
        try:
            self.assertRaises(BadReferenceTarget, tree.add_reference,
                              sub_tree)
        except errors.UnsupportedOperation:
            self._references_unsupported(tree)

    def test_root_present(self):
        """Subtree root is present, though not the working tree root"""
        tree, sub_tree = self.make_trees()
        if not tree.supports_setting_file_ids():
            self.skipTest('format does not support setting file ids')
        sub_tree.set_root_id(tree.path2id('file1'))
        try:
            self.assertRaises(BadReferenceTarget, tree.add_reference,
                              sub_tree)
        except errors.UnsupportedOperation:
            self._references_unsupported(tree)

    def test_add_non_subtree(self):
        tree, sub_tree = self.make_trees()
        os.rename('tree/sub-tree', 'sibling')
        sibling = workingtree.WorkingTree.open('sibling')
        try:
            self.assertRaises(BadReferenceTarget, tree.add_reference,
                              sibling)
        except errors.UnsupportedOperation:
            self._references_unsupported(tree)

    def test_get_nested_tree(self):
        tree, sub_tree = self.make_nested_trees()
        sub_tree_root_id = sub_tree.get_root_id()
        with tree.lock_read():
            sub_tree2 = tree.get_nested_tree('sub-tree')
            self.assertEqual(sub_tree.basedir, sub_tree2.basedir)<|MERGE_RESOLUTION|>--- conflicted
+++ resolved
@@ -59,17 +59,8 @@
             with basis.lock_read():
                 sub_tree = tree.get_nested_tree('sub-tree')
                 self.assertEqual(
-<<<<<<< HEAD
                     sub_tree.last_revision(),
-                    tree.get_reference_revision('sub-tree', sub_tree_root_id))
-            finally:
-                basis.unlock()
-        finally:
-            tree.unlock()
-=======
-                        sub_tree.last_revision(),
-                        tree.get_reference_revision('sub-tree'))
->>>>>>> ad638869
+                    tree.get_reference_revision('sub-tree'))
 
     def test_add_reference_same_root(self):
         tree = self.make_branch_and_tree('tree')
