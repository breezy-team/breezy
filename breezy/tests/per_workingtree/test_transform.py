--- conflicted
+++ resolved
@@ -91,6 +91,9 @@
 
     def transform_for_sha1_test(self):
         trans, root = self.transform()
+        if getattr(self.wt, '_observed_sha1', None) is None:
+            raise tests.TestNotApplicable(
+                'wt format does not use _observed_sha1')
         self.wt.lock_tree_write()
         self.addCleanup(self.wt.unlock)
         contents = [b'just some content\n']
@@ -977,19 +980,13 @@
         raw_conflicts = resolve_conflicts(tt)
         self.assertEqual({('non-directory parent', 'Created directory',
                            'new-3')}, raw_conflicts)
-<<<<<<< HEAD
-        cooked_conflicts = cook_conflicts(raw_conflicts, tt)
+        cooked_conflicts = tt.cook_conflicts(raw_conflicts)
         if self.wt.supports_setting_file_ids():
             self.assertEqual([NonDirectoryParent('Created directory', 'parent.new',
                                                  b'parent-id')], cooked_conflicts)
         else:
             self.assertEqual([NonDirectoryParent('Created directory', 'parent.new',
                                                  None)], cooked_conflicts)
-=======
-        cooked_conflicts = tt.cook_conflicts(raw_conflicts)
-        self.assertEqual([NonDirectoryParent('Created directory', 'parent.new',
-                                             b'parent-id')], cooked_conflicts)
->>>>>>> 498937f8
         tt.apply()
         if self.wt.has_versioned_directories():
             self.assertFalse(self.wt.is_versioned('parent'))
