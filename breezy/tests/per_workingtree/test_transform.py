# Copyright (C) 2006-2012, 2016 Canonical Ltd
#
# This program is free software; you can redistribute it and/or modify
# it under the terms of the GNU General Public License as published by
# the Free Software Foundation; either version 2 of the License, or
# (at your option) any later version.
#
# This program is distributed in the hope that it will be useful,
# but WITHOUT ANY WARRANTY; without even the implied warranty of
# MERCHANTABILITY or FITNESS FOR A PARTICULAR PURPOSE.  See the
# GNU General Public License for more details.
#
# You should have received a copy of the GNU General Public License
# along with this program; if not, write to the Free Software
# Foundation, Inc., 51 Franklin Street, Fifth Floor, Boston, MA 02110-1301 USA

import errno
from io import BytesIO
import os
import sys
import time

from ... import (
    errors,
    osutils,
    tests,
    trace,
    transform,
    urlutils,
    )
from ...conflicts import (
    DeletingParent,
    DuplicateEntry,
    DuplicateID,
    MissingParent,
    NonDirectoryParent,
    ParentLoop,
    UnversionedParent,
)
from ...errors import (
    DuplicateKey,
    ExistingLimbo,
    ExistingPendingDeletion,
    ImmortalPendingDeletion,
    LockError,
)
from ...osutils import (
    file_kind,
    pathjoin,
)
from ...sixish import (
    text_type,
    )
from .. import (
    features,
    TestSkipped,
    )
from ..features import (
    HardlinkFeature,
    SymlinkFeature,
    )
from ...transform import (
    create_from_tree,
    cook_conflicts,
    FinalPaths,
    resolve_conflicts,
    resolve_checkout,
    ROOT_PARENT,
    ImmortalLimbo,
    MalformedTransform,
    NoFinalPath,
    ReusingTransform,
    TransformRenameFailed,
)

from breezy.bzr.inventorytree import InventoryTreeChange

from breezy.tests.per_workingtree import TestCaseWithWorkingTree



class TestTreeTransform(TestCaseWithWorkingTree):

    def setUp(self):
        super(TestTreeTransform, self).setUp()
        self.wt = self.make_branch_and_tree('wt')

    def transform(self):
        transform = self.wt.transform()
        self.addCleanup(transform.finalize)
        return transform, transform.root

    def transform_for_sha1_test(self):
        trans, root = self.transform()
        self.wt.lock_tree_write()
        self.addCleanup(self.wt.unlock)
        contents = [b'just some content\n']
        sha1 = osutils.sha_strings(contents)
        # Roll back the clock
        trans._creation_mtime = time.time() - 20.0
        return trans, root, contents, sha1

    def test_existing_limbo(self):
        transform, root = self.transform()
        limbo_name = transform._limbodir
        deletion_path = transform._deletiondir
        os.mkdir(pathjoin(limbo_name, 'hehe'))
        self.assertRaises(ImmortalLimbo, transform.apply)
        self.assertRaises(LockError, self.wt.unlock)
        self.assertRaises(ExistingLimbo, self.transform)
        self.assertRaises(LockError, self.wt.unlock)
        os.rmdir(pathjoin(limbo_name, 'hehe'))
        os.rmdir(limbo_name)
        os.rmdir(deletion_path)
        transform, root = self.transform()
        transform.apply()

    def test_existing_pending_deletion(self):
        transform, root = self.transform()
        deletion_path = self._limbodir = urlutils.local_path_from_url(
            transform._tree._transport.abspath('pending-deletion'))
        os.mkdir(pathjoin(deletion_path, 'blocking-directory'))
        self.assertRaises(ImmortalPendingDeletion, transform.apply)
        self.assertRaises(LockError, self.wt.unlock)
        self.assertRaises(ExistingPendingDeletion, self.transform)

    def test_build(self):
        transform, root = self.transform()
        self.wt.lock_tree_write()
        self.addCleanup(self.wt.unlock)
        self.assertIs(transform.get_tree_parent(root), ROOT_PARENT)
        imaginary_id = transform.trans_id_tree_path('imaginary')
        imaginary_id2 = transform.trans_id_tree_path('imaginary/')
        self.assertEqual(imaginary_id, imaginary_id2)
        self.assertEqual(root, transform.get_tree_parent(imaginary_id))
        self.assertEqual('directory', transform.final_kind(root))
        if self.wt.supports_setting_file_ids():
            self.assertEqual(self.wt.path2id(''), transform.final_file_id(root))
        trans_id = transform.create_path('name', root)
        if self.wt.supports_setting_file_ids():
            self.assertIs(transform.final_file_id(trans_id), None)
        self.assertFalse(transform.final_is_versioned(trans_id))
        self.assertIs(None, transform.final_kind(trans_id))
        transform.create_file([b'contents'], trans_id)
        transform.set_executability(True, trans_id)
        transform.version_file(trans_id, file_id=b'my_pretties')
        self.assertRaises(DuplicateKey, transform.version_file,
                          trans_id, file_id=b'my_pretties')
        if self.wt.supports_setting_file_ids():
            self.assertEqual(transform.final_file_id(trans_id), b'my_pretties')
        self.assertTrue(transform.final_is_versioned(trans_id))
        self.assertEqual(transform.final_parent(trans_id), root)
        self.assertIs(transform.final_parent(root), ROOT_PARENT)
        self.assertIs(transform.get_tree_parent(root), ROOT_PARENT)
        oz_id = transform.create_path('oz', root)
        transform.create_directory(oz_id)
        transform.version_file(oz_id, file_id=b'ozzie')
        trans_id2 = transform.create_path('name2', root)
        transform.create_file([b'contents'], trans_id2)
        transform.set_executability(False, trans_id2)
        transform.version_file(trans_id2, file_id=b'my_pretties2')
        modified_paths = transform.apply().modified_paths
        with self.wt.get_file('name') as f:
            self.assertEqual(b'contents', f.read())
        if self.wt.supports_setting_file_ids():
            self.assertEqual(self.wt.path2id('name'), b'my_pretties')
        self.assertIs(self.wt.is_executable('name'), True)
        self.assertIs(self.wt.is_executable('name2'), False)
        self.assertEqual('directory', file_kind(self.wt.abspath('oz')))
        self.assertEqual(len(modified_paths), 3)
        if self.wt.supports_setting_file_ids():
            tree_mod_paths = [self.wt.abspath(self.wt.id2path(f)) for f in
                              (b'ozzie', b'my_pretties', b'my_pretties2')]
            self.assertSubset(tree_mod_paths, modified_paths)
        # is it safe to finalize repeatedly?
        transform.finalize()
        transform.finalize()

    def test_apply_informs_tree_of_observed_sha1(self):
        trans, root, contents, sha1 = self.transform_for_sha1_test()
        trans_id = trans.new_file('file1', root, contents, file_id=b'file1-id',
                                  sha1=sha1)
        calls = []
        orig = self.wt._observed_sha1

        def _observed_sha1(*args):
            calls.append(args)
            orig(*args)
        self.wt._observed_sha1 = _observed_sha1
        trans.apply()
        self.assertEqual([('file1', trans._observed_sha1s[trans_id])],
                         calls)

    def test_create_file_caches_sha1(self):
        trans, root, contents, sha1 = self.transform_for_sha1_test()
        trans_id = trans.create_path('file1', root)
        trans.create_file(contents, trans_id, sha1=sha1)
        st_val = osutils.lstat(trans._limbo_name(trans_id))
        o_sha1, o_st_val = trans._observed_sha1s[trans_id]
        self.assertEqual(o_sha1, sha1)
        self.assertEqualStat(o_st_val, st_val)

    def test__apply_insertions_updates_sha1(self):
        trans, root, contents, sha1 = self.transform_for_sha1_test()
        trans_id = trans.create_path('file1', root)
        trans.create_file(contents, trans_id, sha1=sha1)
        st_val = osutils.lstat(trans._limbo_name(trans_id))
        o_sha1, o_st_val = trans._observed_sha1s[trans_id]
        self.assertEqual(o_sha1, sha1)
        self.assertEqualStat(o_st_val, st_val)
        creation_mtime = trans._creation_mtime + 10.0
        # We fake a time difference from when the file was created until now it
        # is being renamed by using os.utime. Note that the change we actually
        # want to see is the real ctime change from 'os.rename()', but as long
        # as we observe a new stat value, we should be fine.
        os.utime(trans._limbo_name(trans_id), (creation_mtime, creation_mtime))
        trans.apply()
        new_st_val = osutils.lstat(self.wt.abspath('file1'))
        o_sha1, o_st_val = trans._observed_sha1s[trans_id]
        self.assertEqual(o_sha1, sha1)
        self.assertEqualStat(o_st_val, new_st_val)
        self.assertNotEqual(st_val.st_mtime, new_st_val.st_mtime)

    def test_new_file_caches_sha1(self):
        trans, root, contents, sha1 = self.transform_for_sha1_test()
        trans_id = trans.new_file('file1', root, contents, file_id=b'file1-id',
                                  sha1=sha1)
        st_val = osutils.lstat(trans._limbo_name(trans_id))
        o_sha1, o_st_val = trans._observed_sha1s[trans_id]
        self.assertEqual(o_sha1, sha1)
        self.assertEqualStat(o_st_val, st_val)

    def test_cancel_creation_removes_observed_sha1(self):
        trans, root, contents, sha1 = self.transform_for_sha1_test()
        trans_id = trans.new_file('file1', root, contents, file_id=b'file1-id',
                                  sha1=sha1)
        self.assertTrue(trans_id in trans._observed_sha1s)
        trans.cancel_creation(trans_id)
        self.assertFalse(trans_id in trans._observed_sha1s)

    def test_create_files_same_timestamp(self):
        transform, root = self.transform()
        self.wt.lock_tree_write()
        self.addCleanup(self.wt.unlock)
        # Roll back the clock, so that we know everything is being set to the
        # exact time
        transform._creation_mtime = creation_mtime = time.time() - 20.0
        transform.create_file([b'content-one'],
                              transform.create_path('one', root))
        time.sleep(1)  # *ugly*
        transform.create_file([b'content-two'],
                              transform.create_path('two', root))
        transform.apply()
        fo, st1 = self.wt.get_file_with_stat('one', filtered=False)
        fo.close()
        fo, st2 = self.wt.get_file_with_stat('two', filtered=False)
        fo.close()
        # We only guarantee 2s resolution
        self.assertTrue(
            abs(creation_mtime - st1.st_mtime) < 2.0,
            "%s != %s within 2 seconds" % (creation_mtime, st1.st_mtime))
        # But if we have more than that, all files should get the same result
        self.assertEqual(st1.st_mtime, st2.st_mtime)

    def test_change_root_id(self):
        if not self.workingtree_format.supports_setting_file_ids:
            raise tests.TestNotApplicable(
                'format does not support setting file ids')
        transform, root = self.transform()
        self.assertNotEqual(b'new-root-id', self.wt.path2id(''))
        transform.new_directory('', ROOT_PARENT, b'new-root-id')
        transform.delete_contents(root)
        transform.unversion_file(root)
        transform.fixup_new_roots()
        transform.apply()
        self.assertEqual(b'new-root-id', self.wt.path2id(''))

    def test_replace_root(self):
        transform, root = self.transform()
        transform.new_directory('', ROOT_PARENT, b'new-root-id')
        transform.delete_contents(root)
        transform.unversion_file(root)
        transform.fixup_new_roots()
        transform.apply()

    def test_change_root_id_add_files(self):
        if not self.workingtree_format.supports_setting_file_ids:
            raise tests.TestNotApplicable(
                'format does not support setting file ids')
        transform, root = self.transform()
        self.assertNotEqual(b'new-root-id', self.wt.path2id(''))
        new_trans_id = transform.new_directory('', ROOT_PARENT, b'new-root-id')
        transform.new_file('file', new_trans_id, [b'new-contents\n'],
                           b'new-file-id')
        transform.delete_contents(root)
        transform.unversion_file(root)
        transform.fixup_new_roots()
        transform.apply()
        self.assertEqual(b'new-root-id', self.wt.path2id(''))
        self.assertEqual(b'new-file-id', self.wt.path2id('file'))
        self.assertFileEqual(b'new-contents\n', self.wt.abspath('file'))

    def test_add_two_roots(self):
        transform, root = self.transform()
        transform.new_directory('', ROOT_PARENT, b'new-root-id')
        transform.new_directory('', ROOT_PARENT, b'alt-root-id')
        self.assertRaises(ValueError, transform.fixup_new_roots)

    def test_retain_existing_root(self):
        tt, root = self.transform()
        with tt:
            tt.new_directory('', ROOT_PARENT, b'new-root-id')
            tt.fixup_new_roots()
            if self.wt.has_versioned_directories():
                self.assertTrue(tt.final_is_versioned(tt.root))
            if self.wt.supports_setting_file_ids():
                self.assertNotEqual(b'new-root-id', tt.final_file_id(tt.root))

    def test_retain_existing_root_added_file(self):
        tt, root = self.transform()
        new_trans_id = tt.new_directory('', ROOT_PARENT, b'new-root-id')
        child = tt.new_directory('child', new_trans_id, b'child-id')
        tt.fixup_new_roots()
        self.assertEqual(tt.root, tt.final_parent(child))

    def test_add_unversioned_root(self):
        transform, root = self.transform()
        transform.new_directory('', ROOT_PARENT, None)
        transform.delete_contents(transform.root)
        transform.fixup_new_roots()
        self.assertNotIn(transform.root, getattr(transform, '_new_id', []))

    def test_remove_root_fixup(self):
        transform, root = self.transform()
        old_root_id = self.wt.path2id('')
        self.assertNotEqual(b'new-root-id', old_root_id)
        transform.delete_contents(root)
        transform.unversion_file(root)
        transform.fixup_new_roots()
        transform.apply()
        self.assertEqual(old_root_id, self.wt.path2id(''))

        transform, root = self.transform()
        transform.new_directory('', ROOT_PARENT, b'new-root-id')
        transform.new_directory('', ROOT_PARENT, b'alt-root-id')
        self.assertRaises(ValueError, transform.fixup_new_roots)

    def test_fixup_new_roots_permits_empty_tree(self):
        transform, root = self.transform()
        transform.delete_contents(root)
        transform.unversion_file(root)
        transform.fixup_new_roots()
        self.assertIs(None, transform.final_kind(root))
        if self.wt.supports_setting_file_ids():
            self.assertIs(None, transform.final_file_id(root))

    def test_apply_retains_root_directory(self):
        # Do not attempt to delete the physical root directory, because that
        # is impossible.
        transform, root = self.transform()
        with transform:
            transform.delete_contents(root)
            e = self.assertRaises(AssertionError, self.assertRaises,
                                  TransformRenameFailed,
                                  transform.apply)
        self.assertContainsRe('TransformRenameFailed not raised', str(e))

    def test_apply_retains_file_id(self):
        transform, root = self.transform()
        if not self.wt.supports_setting_file_ids():
            self.skipTest('format does not support file ids')
        old_root_id = transform.tree_file_id(root)
        transform.unversion_file(root)
        transform.apply()
        self.assertEqual(old_root_id, self.wt.path2id(''))

    def test_hardlink(self):
        self.requireFeature(HardlinkFeature)
        transform, root = self.transform()
        transform.new_file('file1', root, [b'contents'])
        transform.apply()
        target = self.make_branch_and_tree('target')
        target_transform = target.transform()
        trans_id = target_transform.create_path('file1', target_transform.root)
        target_transform.create_hardlink(self.wt.abspath('file1'), trans_id)
        target_transform.apply()
        self.assertPathExists('target/file1')
        source_stat = os.stat(self.wt.abspath('file1'))
        target_stat = os.stat('target/file1')
        self.assertEqual(source_stat, target_stat)

    def test_convenience(self):
        transform, root = self.transform()
        self.wt.lock_tree_write()
        self.addCleanup(self.wt.unlock)
        transform.new_file('name', root, [b'contents'], b'my_pretties', True)
        oz = transform.new_directory('oz', root, b'oz-id')
        dorothy = transform.new_directory('dorothy', oz, b'dorothy-id')
        transform.new_file('toto', dorothy, [b'toto-contents'], b'toto-id',
                           False)

        self.assertEqual(len(transform.find_raw_conflicts()), 0)
        transform.apply()
        self.assertRaises(ReusingTransform, transform.find_raw_conflicts)
        with open(self.wt.abspath('name'), 'r') as f:
            self.assertEqual('contents', f.read())
        self.assertIs(self.wt.is_executable('name'), True)
        self.assertTrue(self.wt.is_versioned('name'))
        self.assertTrue(self.wt.is_versioned('oz'))
        self.assertTrue(self.wt.is_versioned('oz/dorothy'))
        self.assertTrue(self.wt.is_versioned('oz/dorothy/toto'))
        if self.wt.supports_setting_file_ids():
            self.assertEqual(self.wt.path2id('name'), b'my_pretties')
            self.assertEqual(self.wt.path2id('oz'), b'oz-id')
            self.assertEqual(self.wt.path2id('oz/dorothy'), b'dorothy-id')
            self.assertEqual(self.wt.path2id('oz/dorothy/toto'), b'toto-id')

        with self.wt.get_file('oz/dorothy/toto') as f:
            self.assertEqual(b'toto-contents', f.read())
        self.assertIs(self.wt.is_executable('oz/dorothy/toto'), False)

    def test_tree_reference(self):
        transform, root = self.transform()
        tree = transform._tree
        if not tree.supports_tree_reference():
            raise tests.TestNotApplicable(
                'Tree format does not support references')

        trans_id = transform.new_directory('reference', root, b'subtree-id')
        transform.set_tree_reference(b'subtree-revision', trans_id)
        transform.apply()
        tree.lock_read()
        self.addCleanup(tree.unlock)
        self.assertEqual(
            b'subtree-revision',
#            tree.get_reference_revision('reference'))
            tree.root_inventory.get_entry(b'subtree-id').reference_revision)

    def test_conflicts(self):
        transform, root = self.transform()
        trans_id = transform.new_file('name', root, [b'contents'],
                                      b'my_pretties')
        self.assertEqual(len(transform.find_raw_conflicts()), 0)
        trans_id2 = transform.new_file('name', root, [b'Crontents'], b'toto')
        self.assertEqual(transform.find_raw_conflicts(),
                         [('duplicate', trans_id, trans_id2, 'name')])
        self.assertRaises(MalformedTransform, transform.apply)
        transform.adjust_path('name', trans_id, trans_id2)
        self.assertEqual(transform.find_raw_conflicts(),
                         [('non-directory parent', trans_id)])
        tinman_id = transform.trans_id_tree_path('tinman')
        transform.adjust_path('name', tinman_id, trans_id2)
<<<<<<< HEAD
        if self.wt.has_versioned_directories():
            self.assertEqual(transform.find_conflicts(),
                             [('unversioned parent', tinman_id),
                              ('missing parent', tinman_id)])
        else:
            self.assertEqual(transform.find_conflicts(),
                             [('missing parent', tinman_id)])
        lion_id = transform.create_path('lion', root)
        if self.wt.has_versioned_directories():
            self.assertEqual(transform.find_conflicts(),
                             [('unversioned parent', tinman_id),
                              ('missing parent', tinman_id)])
        else:
            self.assertEqual(transform.find_conflicts(),
                             [('missing parent', tinman_id)])
        transform.adjust_path('name', lion_id, trans_id2)
        if self.wt.has_versioned_directories():
            self.assertEqual(transform.find_conflicts(),
                             [('unversioned parent', lion_id),
                              ('missing parent', lion_id)])
        else:
            self.assertEqual(transform.find_conflicts(),
                             [('missing parent', lion_id)])
=======
        self.assertEqual(transform.find_raw_conflicts(),
                         [('unversioned parent', tinman_id),
                          ('missing parent', tinman_id)])
        lion_id = transform.create_path('lion', root)
        self.assertEqual(transform.find_raw_conflicts(),
                         [('unversioned parent', tinman_id),
                          ('missing parent', tinman_id)])
        transform.adjust_path('name', lion_id, trans_id2)
        self.assertEqual(transform.find_raw_conflicts(),
                         [('unversioned parent', lion_id),
                          ('missing parent', lion_id)])
>>>>>>> 77719266
        transform.version_file(lion_id, file_id=b"Courage")
        self.assertEqual(transform.find_raw_conflicts(),
                         [('missing parent', lion_id),
                          ('versioning no contents', lion_id)])
        transform.adjust_path('name2', root, trans_id2)
        self.assertEqual(transform.find_raw_conflicts(),
                         [('versioning no contents', lion_id)])
        transform.create_file([b'Contents, okay?'], lion_id)
        transform.adjust_path('name2', trans_id2, trans_id2)
        self.assertEqual(transform.find_raw_conflicts(),
                         [('parent loop', trans_id2),
                          ('non-directory parent', trans_id2)])
        transform.adjust_path('name2', root, trans_id2)
        oz_id = transform.new_directory('oz', root)
        transform.set_executability(True, oz_id)
        self.assertEqual(transform.find_raw_conflicts(),
                         [('unversioned executability', oz_id)])
        transform.version_file(oz_id, file_id=b'oz-id')
        self.assertEqual(transform.find_raw_conflicts(),
                         [('non-file executability', oz_id)])
        transform.set_executability(None, oz_id)
        tip_id = transform.new_file('tip', oz_id, [b'ozma'], b'tip-id')
        transform.apply()
        if self.wt.supports_setting_file_ids():
            self.assertEqual(self.wt.path2id('name'), b'my_pretties')
        with open(self.wt.abspath('name'), 'rb') as f:
            self.assertEqual(b'contents', f.read())
        transform2, root = self.transform()
        oz_id = transform2.trans_id_tree_path('oz')
        newtip = transform2.new_file('tip', oz_id, [b'other'], b'tip-id')
        result = transform2.find_raw_conflicts()
        fp = FinalPaths(transform2)
        self.assertTrue('oz/tip' in transform2._tree_path_ids)
        self.assertEqual(fp.get_path(newtip), pathjoin('oz', 'tip'))
        self.assertEqual(len(result), 2)
        self.assertEqual((result[0][0], result[0][1]),
                         ('duplicate', newtip))
        self.assertEqual((result[1][0], result[1][2]),
                         ('duplicate id', newtip))
        transform2.finalize()
        transform3 = self.wt.transform()
        self.addCleanup(transform3.finalize)
        oz_id = transform3.trans_id_tree_path('oz')
        transform3.delete_contents(oz_id)
        self.assertEqual(transform3.find_raw_conflicts(),
                         [('missing parent', oz_id)])
        root_id = transform3.root
        tip_id = transform3.trans_id_tree_path('oz/tip')
        transform3.adjust_path('tip', root_id, tip_id)
        transform3.apply()

    def test_conflict_on_case_insensitive(self):
        tree = self.make_branch_and_tree('tree')
        # Don't try this at home, kids!
        # Force the tree to report that it is case sensitive, for conflict
        # resolution tests
        tree.case_sensitive = True
        transform = tree.transform()
        self.addCleanup(transform.finalize)
        transform.new_file('file', transform.root, [b'content'])
        transform.new_file('FiLe', transform.root, [b'content'])
        result = transform.find_raw_conflicts()
        self.assertEqual([], result)
        transform.finalize()
        # Force the tree to report that it is case insensitive, for conflict
        # generation tests
        tree.case_sensitive = False
        transform = tree.transform()
        self.addCleanup(transform.finalize)
        transform.new_file('file', transform.root, [b'content'])
        transform.new_file('FiLe', transform.root, [b'content'])
        result = transform.find_raw_conflicts()
        self.assertEqual([('duplicate', 'new-1', 'new-2', 'file')], result)

    def test_conflict_on_case_insensitive_existing(self):
        tree = self.make_branch_and_tree('tree')
        self.build_tree(['tree/FiLe'])
        # Don't try this at home, kids!
        # Force the tree to report that it is case sensitive, for conflict
        # resolution tests
        tree.case_sensitive = True
        transform = tree.transform()
        self.addCleanup(transform.finalize)
        transform.new_file('file', transform.root, [b'content'])
        result = transform.find_raw_conflicts()
        self.assertEqual([], result)
        transform.finalize()
        # Force the tree to report that it is case insensitive, for conflict
        # generation tests
        tree.case_sensitive = False
        transform = tree.transform()
        self.addCleanup(transform.finalize)
        transform.new_file('file', transform.root, [b'content'])
        result = transform.find_raw_conflicts()
        self.assertEqual([('duplicate', 'new-1', 'new-2', 'file')], result)

    def test_resolve_case_insensitive_conflict(self):
        tree = self.make_branch_and_tree('tree')
        # Don't try this at home, kids!
        # Force the tree to report that it is case insensitive, for conflict
        # resolution tests
        tree.case_sensitive = False
        transform = tree.transform()
        self.addCleanup(transform.finalize)
        transform.new_file('file', transform.root, [b'content'])
        transform.new_file('FiLe', transform.root, [b'content'])
        resolve_conflicts(transform)
        transform.apply()
        self.assertPathExists('tree/file')
        self.assertPathExists('tree/FiLe.moved')

    def test_resolve_checkout_case_conflict(self):
        tree = self.make_branch_and_tree('tree')
        # Don't try this at home, kids!
        # Force the tree to report that it is case insensitive, for conflict
        # resolution tests
        tree.case_sensitive = False
        transform = tree.transform()
        self.addCleanup(transform.finalize)
        transform.new_file('file', transform.root, [b'content'])
        transform.new_file('FiLe', transform.root, [b'content'])
        resolve_conflicts(transform,
                          pass_func=lambda t, c: resolve_checkout(t, c, []))
        transform.apply()
        self.assertPathExists('tree/file')
        self.assertPathExists('tree/FiLe.moved')

    def test_apply_case_conflict(self):
        """Ensure that a transform with case conflicts can always be applied"""
        tree = self.make_branch_and_tree('tree')
        transform = tree.transform()
        self.addCleanup(transform.finalize)
        transform.new_file('file', transform.root, [b'content'])
        transform.new_file('FiLe', transform.root, [b'content'])
        dir = transform.new_directory('dir', transform.root)
        transform.new_file('dirfile', dir, [b'content'])
        transform.new_file('dirFiLe', dir, [b'content'])
        resolve_conflicts(transform)
        transform.apply()
        self.assertPathExists('tree/file')
        if not os.path.exists('tree/FiLe.moved'):
            self.assertPathExists('tree/FiLe')
        self.assertPathExists('tree/dir/dirfile')
        if not os.path.exists('tree/dir/dirFiLe.moved'):
            self.assertPathExists('tree/dir/dirFiLe')

    def test_case_insensitive_limbo(self):
        tree = self.make_branch_and_tree('tree')
        # Don't try this at home, kids!
        # Force the tree to report that it is case insensitive
        tree.case_sensitive = False
        transform = tree.transform()
        self.addCleanup(transform.finalize)
        dir = transform.new_directory('dir', transform.root)
        first = transform.new_file('file', dir, [b'content'])
        second = transform.new_file('FiLe', dir, [b'content'])
        self.assertContainsRe(transform._limbo_name(first), 'new-1/file')
        self.assertNotContainsRe(transform._limbo_name(second), 'new-1/FiLe')

    def test_adjust_path_updates_child_limbo_names(self):
        tree = self.make_branch_and_tree('tree')
        transform = tree.transform()
        self.addCleanup(transform.finalize)
        foo_id = transform.new_directory('foo', transform.root)
        bar_id = transform.new_directory('bar', foo_id)
        baz_id = transform.new_directory('baz', bar_id)
        qux_id = transform.new_directory('qux', baz_id)
        transform.adjust_path('quxx', foo_id, bar_id)
        self.assertStartsWith(transform._limbo_name(qux_id),
                              transform._limbo_name(bar_id))

    def test_add_del(self):
        start, root = self.transform()
        start.new_directory('a', root, b'a')
        start.apply()
        transform, root = self.transform()
        transform.delete_versioned(transform.trans_id_tree_path('a'))
        transform.new_directory('a', root, b'a')
        transform.apply()

    def test_unversioning(self):
        create_tree, root = self.transform()
        parent_id = create_tree.new_directory('parent', root, b'parent-id')
        create_tree.new_file('child', parent_id, [b'child'], b'child-id')
        create_tree.apply()
        unversion = self.wt.transform()
        self.addCleanup(unversion.finalize)
        parent = unversion.trans_id_tree_path('parent')
        unversion.unversion_file(parent)
<<<<<<< HEAD
        if self.wt.has_versioned_directories():
            self.assertEqual(unversion.find_conflicts(),
                             [('unversioned parent', parent_id)])
        else:
            self.assertEqual(unversion.find_conflicts(), [])
=======
        self.assertEqual(unversion.find_raw_conflicts(),
                         [('unversioned parent', parent_id)])
>>>>>>> 77719266
        file_id = unversion.trans_id_tree_path('parent/child')
        unversion.unversion_file(file_id)
        unversion.apply()

    def test_name_invariants(self):
        create_tree, root = self.transform()
        # prepare tree
        root = create_tree.root
        create_tree.new_file('name1', root, [b'hello1'], b'name1')
        create_tree.new_file('name2', root, [b'hello2'], b'name2')
        ddir = create_tree.new_directory('dying_directory', root, b'ddir')
        create_tree.new_file('dying_file', ddir, [b'goodbye1'], b'dfile')
        create_tree.new_file('moving_file', ddir, [b'later1'], b'mfile')
        create_tree.new_file('moving_file2', root, [b'later2'], b'mfile2')
        create_tree.apply()

        mangle_tree, root = self.transform()
        root = mangle_tree.root
        # swap names
        name1 = mangle_tree.trans_id_tree_path('name1')
        name2 = mangle_tree.trans_id_tree_path('name2')
        mangle_tree.adjust_path('name2', root, name1)
        mangle_tree.adjust_path('name1', root, name2)

        # tests for deleting parent directories
        ddir = mangle_tree.trans_id_tree_path('dying_directory')
        mangle_tree.delete_contents(ddir)
        dfile = mangle_tree.trans_id_tree_path('dying_directory/dying_file')
        mangle_tree.delete_versioned(dfile)
        mangle_tree.unversion_file(dfile)
        mfile = mangle_tree.trans_id_tree_path('dying_directory/moving_file')
        mangle_tree.adjust_path('mfile', root, mfile)

        # tests for adding parent directories
        newdir = mangle_tree.new_directory('new_directory', root, b'newdir')
        mfile2 = mangle_tree.trans_id_tree_path('moving_file2')
        mangle_tree.adjust_path('mfile2', newdir, mfile2)
        mangle_tree.new_file('newfile', newdir, [b'hello3'], b'dfile')
        if self.wt.supports_setting_file_ids():
            self.assertEqual(mangle_tree.final_file_id(mfile2), b'mfile2')
        self.assertEqual(mangle_tree.final_parent(mfile2), newdir)
        mangle_tree.apply()
        with open(self.wt.abspath('name1'), 'r') as f:
            self.assertEqual(f.read(), 'hello2')
        with open(self.wt.abspath('name2'), 'r') as f:
            self.assertEqual(f.read(), 'hello1')
        mfile2_path = self.wt.abspath(pathjoin('new_directory', 'mfile2'))
        self.assertEqual(mangle_tree.final_parent(mfile2), newdir)
        with open(mfile2_path, 'r') as f:
            self.assertEqual(f.read(), 'later2')
        if self.wt.supports_setting_file_ids():
            self.assertEqual(self.wt.id2path(b'mfile2'), 'new_directory/mfile2')
            self.assertEqual(self.wt.path2id('new_directory/mfile2'), b'mfile2')
        newfile_path = self.wt.abspath(pathjoin('new_directory', 'newfile'))
        with open(newfile_path, 'r') as f:
            self.assertEqual(f.read(), 'hello3')
        if self.wt.supports_setting_file_ids():
            self.assertEqual(self.wt.path2id('dying_directory'), b'ddir')
            self.assertIs(self.wt.path2id('dying_directory/dying_file'), None)
        mfile2_path = self.wt.abspath(pathjoin('new_directory', 'mfile2'))

    def test_both_rename(self):
        create_tree, root = self.transform()
        newdir = create_tree.new_directory('selftest', root, b'selftest-id')
        create_tree.new_file('blackbox.py', newdir, [
                             b'hello1'], b'blackbox-id')
        create_tree.apply()
        mangle_tree, root = self.transform()
        selftest = mangle_tree.trans_id_tree_path('selftest')
        blackbox = mangle_tree.trans_id_tree_path('selftest/blackbox.py')
        mangle_tree.adjust_path('test', root, selftest)
        mangle_tree.adjust_path('test_too_much', root, selftest)
        mangle_tree.set_executability(True, blackbox)
        mangle_tree.apply()

    def test_both_rename2(self):
        create_tree, root = self.transform()
        breezy = create_tree.new_directory('breezy', root, b'breezy-id')
        tests = create_tree.new_directory('tests', breezy, b'tests-id')
        blackbox = create_tree.new_directory('blackbox', tests, b'blackbox-id')
        create_tree.new_file('test_too_much.py', blackbox, [b'hello1'],
                             b'test_too_much-id')
        create_tree.apply()
        mangle_tree, root = self.transform()
        breezy = mangle_tree.trans_id_tree_path('breezy')
        tests = mangle_tree.trans_id_tree_path('breezy/tests')
        test_too_much = mangle_tree.trans_id_tree_path(
            'breezy/tests/blackbox/test_too_much.py')
        mangle_tree.adjust_path('selftest', breezy, tests)
        mangle_tree.adjust_path('blackbox.py', tests, test_too_much)
        mangle_tree.set_executability(True, test_too_much)
        mangle_tree.apply()

    def test_both_rename3(self):
        create_tree, root = self.transform()
        tests = create_tree.new_directory('tests', root, b'tests-id')
        create_tree.new_file('test_too_much.py', tests, [b'hello1'],
                             b'test_too_much-id')
        create_tree.apply()
        mangle_tree, root = self.transform()
        tests = mangle_tree.trans_id_tree_path('tests')
        test_too_much = mangle_tree.trans_id_tree_path(
            'tests/test_too_much.py')
        mangle_tree.adjust_path('selftest', root, tests)
        mangle_tree.adjust_path('blackbox.py', tests, test_too_much)
        mangle_tree.set_executability(True, test_too_much)
        mangle_tree.apply()

    def test_move_dangling_ie(self):
        create_tree, root = self.transform()
        # prepare tree
        root = create_tree.root
        create_tree.new_file('name1', root, [b'hello1'], b'name1')
        create_tree.apply()
        delete_contents, root = self.transform()
        file = delete_contents.trans_id_tree_path('name1')
        delete_contents.delete_contents(file)
        delete_contents.apply()
        move_id, root = self.transform()
        name1 = move_id.trans_id_tree_path('name1')
        newdir = move_id.new_directory('dir', root, b'newdir')
        move_id.adjust_path('name2', newdir, name1)
        move_id.apply()

    def test_replace_dangling_ie(self):
        create_tree, root = self.transform()
        # prepare tree
        root = create_tree.root
        create_tree.new_file('name1', root, [b'hello1'], b'name1')
        create_tree.apply()
        delete_contents = self.wt.transform()
        self.addCleanup(delete_contents.finalize)
        file = delete_contents.trans_id_tree_path('name1')
        delete_contents.delete_contents(file)
        delete_contents.apply()
        delete_contents.finalize()
        replace = self.wt.transform()
        self.addCleanup(replace.finalize)
        name2 = replace.new_file('name2', root, [b'hello2'], b'name1')
        conflicts = replace.find_raw_conflicts()
        name1 = replace.trans_id_tree_path('name1')
        if self.wt.supports_setting_file_ids():
            self.assertEqual(conflicts, [('duplicate id', name1, name2)])
        else:
            self.assertEqual(conflicts, [])
        resolve_conflicts(replace)
        replace.apply()

    def _test_symlinks(self, link_name1, link_target1,
                       link_name2, link_target2):

        def ozpath(p):
            return 'oz/' + p

        self.requireFeature(SymlinkFeature)
        transform, root = self.transform()
        oz_id = transform.new_directory('oz', root, b'oz-id')
        transform.new_symlink(link_name1, oz_id, link_target1, b'wizard-id')
        wiz_id = transform.create_path(link_name2, oz_id)
        transform.create_symlink(link_target2, wiz_id)
        transform.version_file(wiz_id, file_id=b'wiz-id2')
        transform.set_executability(True, wiz_id)
        self.assertEqual(transform.find_raw_conflicts(),
                         [('non-file executability', wiz_id)])
        transform.set_executability(None, wiz_id)
        transform.apply()
        if self.wt.supports_setting_file_ids():
            self.assertEqual(self.wt.path2id(ozpath(link_name1)), b'wizard-id')
        self.assertEqual('symlink',
                         file_kind(self.wt.abspath(ozpath(link_name1))))
        self.assertEqual(link_target2,
                         osutils.readlink(self.wt.abspath(ozpath(link_name2))))
        self.assertEqual(link_target1,
                         osutils.readlink(self.wt.abspath(ozpath(link_name1))))

    def test_symlinks(self):
        self._test_symlinks('wizard', 'wizard-target',
                            'wizard2', 'behind_curtain')

    def test_symlinks_unicode(self):
        self.requireFeature(features.UnicodeFilenameFeature)
        self._test_symlinks(u'\N{Euro Sign}wizard',
                            u'wizard-targ\N{Euro Sign}t',
                            u'\N{Euro Sign}wizard2',
                            u'b\N{Euro Sign}hind_curtain')

    def test_unsupported_symlink_no_conflict(self):
        def tt_helper():
            wt = self.make_branch_and_tree('.')
            tt = wt.transform()
            self.addCleanup(tt.finalize)
            tt.new_symlink('foo', tt.root, 'bar')
            result = tt.find_raw_conflicts()
            self.assertEqual([], result)
        os_symlink = getattr(os, 'symlink', None)
        os.symlink = None
        try:
            tt_helper()
        finally:
            if os_symlink:
                os.symlink = os_symlink

    def get_conflicted(self):
        create, root = self.transform()
        create.new_file('dorothy', root, [b'dorothy'], b'dorothy-id')
        oz = create.new_directory('oz', root, b'oz-id')
        create.new_directory('emeraldcity', oz, b'emerald-id')
        create.apply()
        conflicts, root = self.transform()
        # set up duplicate entry, duplicate id
        new_dorothy = conflicts.new_file('dorothy', root, [b'dorothy'],
                                         b'dorothy-id')
        old_dorothy = conflicts.trans_id_tree_path('dorothy')
        oz = conflicts.trans_id_tree_path('oz')
        # set up DeletedParent parent conflict
        conflicts.delete_versioned(oz)
        emerald = conflicts.trans_id_tree_path('oz/emeraldcity')
        # set up MissingParent conflict
        munchkincity = conflicts.trans_id_file_id(b'munchkincity-id')
        conflicts.adjust_path('munchkincity', root, munchkincity)
        conflicts.new_directory('auntem', munchkincity, b'auntem-id')
        # set up parent loop
        conflicts.adjust_path('emeraldcity', emerald, emerald)
        return conflicts, emerald, oz, old_dorothy, new_dorothy

    def test_conflict_resolution(self):
        conflicts, emerald, oz, old_dorothy, new_dorothy =\
            self.get_conflicted()
        resolve_conflicts(conflicts)
        self.assertEqual(conflicts.final_name(old_dorothy), 'dorothy.moved')
        self.assertIs(conflicts.final_file_id(old_dorothy), None)
        self.assertEqual(conflicts.final_name(new_dorothy), 'dorothy')
        self.assertEqual(conflicts.final_file_id(new_dorothy), b'dorothy-id')
        self.assertEqual(conflicts.final_parent(emerald), oz)
        conflicts.apply()

    def test_cook_conflicts(self):
        tt, emerald, oz, old_dorothy, new_dorothy = self.get_conflicted()
        raw_conflicts = resolve_conflicts(tt)
        cooked_conflicts = cook_conflicts(raw_conflicts, tt)
        duplicate = DuplicateEntry('Moved existing file to', 'dorothy.moved',
                                   'dorothy', None, b'dorothy-id')
        self.assertEqual(cooked_conflicts[0], duplicate)
        duplicate_id = DuplicateID('Unversioned existing file',
                                   'dorothy.moved', 'dorothy', None,
                                   b'dorothy-id')
        self.assertEqual(cooked_conflicts[1], duplicate_id)
        missing_parent = MissingParent('Created directory', 'munchkincity',
                                       b'munchkincity-id')
        deleted_parent = DeletingParent('Not deleting', 'oz', b'oz-id')
        self.assertEqual(cooked_conflicts[2], missing_parent)
        unversioned_parent = UnversionedParent('Versioned directory',
                                               'munchkincity',
                                               b'munchkincity-id')
        unversioned_parent2 = UnversionedParent('Versioned directory', 'oz',
                                                b'oz-id')
        self.assertEqual(cooked_conflicts[3], unversioned_parent)
        parent_loop = ParentLoop(
            'Cancelled move', 'oz/emeraldcity',
            'oz/emeraldcity', b'emerald-id', b'emerald-id')
        self.assertEqual(cooked_conflicts[4], deleted_parent)
        self.assertEqual(cooked_conflicts[5], unversioned_parent2)
        self.assertEqual(cooked_conflicts[6], parent_loop)
        self.assertEqual(len(cooked_conflicts), 7)
        tt.finalize()

    def test_string_conflicts(self):
        tt, emerald, oz, old_dorothy, new_dorothy = self.get_conflicted()
        raw_conflicts = resolve_conflicts(tt)
        cooked_conflicts = cook_conflicts(raw_conflicts, tt)
        tt.finalize()
        conflicts_s = [text_type(c) for c in cooked_conflicts]
        self.assertEqual(len(cooked_conflicts), len(conflicts_s))
        self.assertEqual(conflicts_s[0], 'Conflict adding file dorothy.  '
                                         'Moved existing file to '
                                         'dorothy.moved.')
        self.assertEqual(conflicts_s[1], 'Conflict adding id to dorothy.  '
                                         'Unversioned existing file '
                                         'dorothy.moved.')
        self.assertEqual(conflicts_s[2], 'Conflict adding files to'
                                         ' munchkincity.  Created directory.')
        self.assertEqual(conflicts_s[3], 'Conflict because munchkincity is not'
                                         ' versioned, but has versioned'
                                         ' children.  Versioned directory.')
        self.assertEqualDiff(
            conflicts_s[4], "Conflict: can't delete oz because it"
                            " is not empty.  Not deleting.")
        self.assertEqual(conflicts_s[5], 'Conflict because oz is not'
                                         ' versioned, but has versioned'
                                         ' children.  Versioned directory.')
        self.assertEqual(conflicts_s[6], 'Conflict moving oz/emeraldcity into'
                                         ' oz/emeraldcity. Cancelled move.')

    def prepare_wrong_parent_kind(self):
        tt, root = self.transform()
        tt.new_file('parent', root, [b'contents'], b'parent-id')
        tt.apply()
        tt, root = self.transform()
        parent_id = tt.trans_id_tree_path('parent')
        tt.new_file('child,', parent_id, [b'contents2'], b'file-id')
        return tt

    def test_find_raw_conflicts_wrong_parent_kind(self):
        tt = self.prepare_wrong_parent_kind()
        tt.find_raw_conflicts()

    def test_resolve_conflicts_wrong_existing_parent_kind(self):
        tt = self.prepare_wrong_parent_kind()
        raw_conflicts = resolve_conflicts(tt)
        self.assertEqual({('non-directory parent', 'Created directory',
                           'new-3')}, raw_conflicts)
        cooked_conflicts = cook_conflicts(raw_conflicts, tt)
        if self.wt.supports_setting_file_ids():
            self.assertEqual([NonDirectoryParent('Created directory', 'parent.new',
                                                 b'parent-id')], cooked_conflicts)
        else:
            self.assertEqual([NonDirectoryParent('Created directory', 'parent.new',
                                                 None)], cooked_conflicts)
        tt.apply()
        if self.wt.has_versioned_directories():
            self.assertFalse(self.wt.is_versioned('parent'))
        if self.wt.supports_setting_file_ids():
            self.assertEqual(b'parent-id', self.wt.path2id('parent.new'))

    def test_resolve_conflicts_wrong_new_parent_kind(self):
        tt, root = self.transform()
        parent_id = tt.new_directory('parent', root, b'parent-id')
        tt.new_file('child,', parent_id, [b'contents2'], b'file-id')
        tt.apply()
        tt, root = self.transform()
        parent_id = tt.trans_id_tree_path('parent')
        tt.delete_contents(parent_id)
        tt.create_file([b'contents'], parent_id)
        raw_conflicts = resolve_conflicts(tt)
        self.assertEqual({('non-directory parent', 'Created directory',
                           'new-3')}, raw_conflicts)
        tt.apply()
        if self.wt.has_versioned_directories():
            self.assertFalse(self.wt.is_versioned('parent'))
            self.assertTrue(self.wt.is_versioned('parent.new'))
        if self.wt.supports_setting_file_ids():
            self.assertEqual(b'parent-id', self.wt.path2id('parent.new'))

    def test_resolve_conflicts_wrong_parent_kind_unversioned(self):
        tt, root = self.transform()
        parent_id = tt.new_directory('parent', root)
        tt.new_file('child,', parent_id, [b'contents2'])
        tt.apply()
        tt, root = self.transform()
        parent_id = tt.trans_id_tree_path('parent')
        tt.delete_contents(parent_id)
        tt.create_file([b'contents'], parent_id)
        resolve_conflicts(tt)
        tt.apply()
        if self.wt.has_versioned_directories():
            self.assertFalse(self.wt.is_versioned('parent'))
            self.assertFalse(self.wt.is_versioned('parent.new'))

    def test_resolve_conflicts_missing_parent(self):
        wt = self.make_branch_and_tree('.')
        tt = wt.transform()
        self.addCleanup(tt.finalize)
        parent = tt.assign_id()
        tt.new_file('file', parent, [b'Contents'])
        raw_conflicts = resolve_conflicts(tt)
        # Since the directory doesn't exist it's seen as 'missing'.  So
        # 'resolve_conflicts' create a conflict asking for it to be created.
        self.assertLength(1, raw_conflicts)
        self.assertEqual(('missing parent', 'Created directory', 'new-1'),
                         raw_conflicts.pop())
        # apply fail since the missing directory doesn't exist
        self.assertRaises(NoFinalPath, tt.apply)

    def test_moving_versioned_directories(self):
        create, root = self.transform()
        kansas = create.new_directory('kansas', root, b'kansas-id')
        create.new_directory('house', kansas, b'house-id')
        create.new_directory('oz', root, b'oz-id')
        create.apply()
        cyclone, root = self.transform()
        oz = cyclone.trans_id_tree_path('oz')
        house = cyclone.trans_id_tree_path('house')
        cyclone.adjust_path('house', oz, house)
        cyclone.apply()

    def test_moving_root(self):
        create, root = self.transform()
        fun = create.new_directory('fun', root, b'fun-id')
        create.new_directory('sun', root, b'sun-id')
        create.new_directory('moon', root, b'moon')
        create.apply()
        transform, root = self.transform()
        transform.adjust_root_path('oldroot', fun)
        new_root = transform.trans_id_tree_path('')
        transform.version_file(new_root, file_id=b'new-root')
        transform.apply()

    def test_renames(self):
        create, root = self.transform()
        old = create.new_directory('old-parent', root, b'old-id')
        intermediate = create.new_directory('intermediate', old, b'im-id')
        myfile = create.new_file('myfile', intermediate, [b'myfile-text'],
                                 b'myfile-id')
        create.apply()
        rename, root = self.transform()
        old = rename.trans_id_tree_path('old-parent')
        rename.adjust_path('new', root, old)
        myfile = rename.trans_id_tree_path('old-parent/intermediate/myfile')
        rename.set_executability(True, myfile)
        rename.apply()

    def test_rename_fails(self):
        self.requireFeature(features.not_running_as_root)
        # see https://bugs.launchpad.net/bzr/+bug/491763
        create, root_id = self.transform()
        create.new_directory('first-dir', root_id, b'first-id')
        create.new_file('myfile', root_id, [b'myfile-text'], b'myfile-id')
        create.apply()
        if os.name == "posix" and sys.platform != "cygwin":
            # posix filesystems fail on renaming if the readonly bit is set
            osutils.make_readonly(self.wt.abspath('first-dir'))
        elif os.name == "nt":
            # windows filesystems fail on renaming open files
            self.addCleanup(open(self.wt.abspath('myfile')).close)
        else:
            self.skipTest("Can't force a permissions error on rename")
        # now transform to rename
        rename_transform, root_id = self.transform()
        file_trans_id = rename_transform.trans_id_tree_path('myfile')
        dir_id = rename_transform.trans_id_tree_path('first-dir')
        rename_transform.adjust_path('newname', dir_id, file_trans_id)
        e = self.assertRaises(TransformRenameFailed,
                              rename_transform.apply)
        # On nix looks like:
        # "Failed to rename .../work/.bzr/checkout/limbo/new-1
        # to .../first-dir/newname: [Errno 13] Permission denied"
        # On windows looks like:
        # "Failed to rename .../work/myfile to
        # .../work/.bzr/checkout/limbo/new-1: [Errno 13] Permission denied"
        # This test isn't concerned with exactly what the error looks like,
        # and the strerror will vary across OS and locales, but the assert
        # that the exeception attributes are what we expect
        self.assertEqual(e.errno, errno.EACCES)
        if os.name == "posix":
            self.assertEndsWith(e.to_path, "/first-dir/newname")
        else:
            self.assertEqual(os.path.basename(e.from_path), "myfile")

    def test_set_executability_order(self):
        """Ensure that executability behaves the same, no matter what order.

        - create file and set executability simultaneously
        - create file and set executability afterward
        - unsetting the executability of a file whose executability has not
          been
        declared should throw an exception (this may happen when a
        merge attempts to create a file with a duplicate ID)
        """
        transform, root = self.transform()
        wt = transform._tree
        wt.lock_read()
        self.addCleanup(wt.unlock)
        transform.new_file('set_on_creation', root, [b'Set on creation'],
                           b'soc', True)
        sac = transform.new_file('set_after_creation', root,
                                 [b'Set after creation'], b'sac')
        transform.set_executability(True, sac)
        uws = transform.new_file('unset_without_set', root, [b'Unset badly'],
                                 b'uws')
        self.assertRaises(KeyError, transform.set_executability, None, uws)
        transform.apply()
        self.assertTrue(wt.is_executable('set_on_creation'))
        self.assertTrue(wt.is_executable('set_after_creation'))

    def test_preserve_mode(self):
        """File mode is preserved when replacing content"""
        if sys.platform == 'win32':
            raise TestSkipped('chmod has no effect on win32')
        transform, root = self.transform()
        transform.new_file('file1', root, [b'contents'], b'file1-id', True)
        transform.apply()
        self.wt.lock_write()
        self.addCleanup(self.wt.unlock)
        self.assertTrue(self.wt.is_executable('file1'))
        transform, root = self.transform()
        file1_id = transform.trans_id_tree_path('file1')
        transform.delete_contents(file1_id)
        transform.create_file([b'contents2'], file1_id)
        transform.apply()
        self.assertTrue(self.wt.is_executable('file1'))

    def test__set_mode_stats_correctly(self):
        """_set_mode stats to determine file mode."""
        if sys.platform == 'win32':
            raise TestSkipped('chmod has no effect on win32')

        stat_paths = []
        real_stat = os.stat

        def instrumented_stat(path):
            stat_paths.append(path)
            return real_stat(path)

        transform, root = self.transform()

        bar1_id = transform.new_file('bar', root, [b'bar contents 1\n'],
                                     file_id=b'bar-id-1', executable=False)
        transform.apply()

        transform, root = self.transform()
        bar1_id = transform.trans_id_tree_path('bar')
        bar2_id = transform.trans_id_tree_path('bar2')
        try:
            os.stat = instrumented_stat
            transform.create_file([b'bar2 contents\n'],
                                  bar2_id, mode_id=bar1_id)
        finally:
            os.stat = real_stat
            transform.finalize()

        bar1_abspath = self.wt.abspath('bar')
        self.assertEqual([bar1_abspath], stat_paths)

    def test_iter_changes(self):
        root_id = self.wt.path2id('')
        transform, root = self.transform()
        transform.new_file('old', root, [b'blah'], b'id-1', True)
        transform.apply()
        transform, root = self.transform()
        try:
            self.assertEqual([], list(transform.iter_changes()))
            old = transform.trans_id_tree_path('old')
            transform.unversion_file(old)
            self.assertEqual([(b'id-1', ('old', None), False, (True, False),
                               (root_id, root_id),
                               ('old', 'old'), ('file', 'file'),
                               (True, True), False)],
                             list(transform.iter_changes()))
            transform.new_directory('new', root, b'id-1')
            self.assertEqual([(b'id-1', ('old', 'new'), True, (True, True),
                               (root_id, root_id), ('old', 'new'),
                               ('file', 'directory'),
                               (True, False), False)],
                             list(transform.iter_changes()))
        finally:
            transform.finalize()

    def test_iter_changes_new(self):
        root_id = self.wt.path2id('')
        transform, root = self.transform()
        transform.new_file('old', root, [b'blah'])
        transform.apply()
        transform, root = self.transform()
        try:
            old = transform.trans_id_tree_path('old')
            transform.version_file(old, file_id=b'id-1')
            changes = list(transform.iter_changes())
            self.assertEqual(1, len(changes))
            self.assertEqual((None, 'old'), changes[0].path)
            self.assertEqual(False, changes[0].changed_content)
            self.assertEqual((False, True), changes[0].versioned)
            self.assertEqual((False, False), changes[0].executable)
            if self.wt.supports_setting_file_ids():
                self.assertEqual((root_id, root_id), changes[0].parent_id)
                self.assertEqual(b'id-1', changes[0].file_id)
        finally:
            transform.finalize()

    def test_iter_changes_modifications(self):
        root_id = self.wt.path2id('')
        transform, root = self.transform()
        transform.new_file('old', root, [b'blah'], b'id-1')
        transform.new_file('new', root, [b'blah'])
        transform.new_directory('subdir', root, b'subdir-id')
        transform.apply()
        transform, root = self.transform()
        try:
            old = transform.trans_id_tree_path('old')
            subdir = transform.trans_id_tree_path('subdir')
            new = transform.trans_id_tree_path('new')
            self.assertEqual([], list(transform.iter_changes()))

            # content deletion
            transform.delete_contents(old)
            self.assertEqual([InventoryTreeChange(b'id-1', ('old', 'old'), True, (True, True),
                               (root_id, root_id),
                               ('old', 'old'), ('file', None),
                               (False, False), False)],
                             list(transform.iter_changes()))

            # content change
            transform.create_file([b'blah'], old)
            self.assertEqual([InventoryTreeChange(b'id-1', ('old', 'old'), True, (True, True),
                               (root_id, root_id),
                               ('old', 'old'), ('file', 'file'),
                               (False, False), False)],
                             list(transform.iter_changes()))
            transform.cancel_deletion(old)
            self.assertEqual([InventoryTreeChange(b'id-1', ('old', 'old'), True, (True, True),
                               (root_id, root_id),
                               ('old', 'old'), ('file', 'file'),
                               (False, False), False)],
                             list(transform.iter_changes()))
            transform.cancel_creation(old)

            # move file_id to a different file
            self.assertEqual([], list(transform.iter_changes()))
            transform.unversion_file(old)
            transform.version_file(new, file_id=b'id-1')
            transform.adjust_path('old', root, new)
            self.assertEqual([(b'id-1', ('old', 'old'), True, (True, True),
                               (root_id, root_id),
                               ('old', 'old'), ('file', 'file'),
                               (False, False), False)],
                             list(transform.iter_changes()))
            transform.cancel_versioning(new)
            transform._removed_id = set()

            # execute bit
            self.assertEqual([], list(transform.iter_changes()))
            transform.set_executability(True, old)
            self.assertEqual([(b'id-1', ('old', 'old'), False, (True, True),
                               (root_id, root_id),
                               ('old', 'old'), ('file', 'file'),
                               (False, True), False)],
                             list(transform.iter_changes()))
            transform.set_executability(None, old)

            # filename
            self.assertEqual([], list(transform.iter_changes()))
            transform.adjust_path('new', root, old)
            transform._new_parent = {}
            self.assertEqual([(b'id-1', ('old', 'new'), False, (True, True),
                               (root_id, root_id),
                               ('old', 'new'), ('file', 'file'),
                               (False, False), False)],
                             list(transform.iter_changes()))
            transform._new_name = {}

            # parent directory
            self.assertEqual([], list(transform.iter_changes()))
            transform.adjust_path('new', subdir, old)
            transform._new_name = {}
            self.assertEqual([(b'id-1', ('old', 'subdir/old'), False,
                               (True, True), (root_id, b'subdir-id'), ('old', 'old'),
                               ('file', 'file'), (False, False), False)],
                             list(transform.iter_changes()))
            transform._new_path = {}

        finally:
            transform.finalize()

    def test_iter_changes_modified_bleed(self):
        root_id = self.wt.path2id('')
        """Modified flag should not bleed from one change to another"""
        # unfortunately, we have no guarantee that file1 (which is modified)
        # will be applied before file2.  And if it's applied after file2, it
        # obviously can't bleed into file2's change output.  But for now, it
        # works.
        transform, root = self.transform()
        transform.new_file('file1', root, [b'blah'], b'id-1')
        transform.new_file('file2', root, [b'blah'], b'id-2')
        transform.apply()
        transform, root = self.transform()
        try:
            transform.delete_contents(transform.trans_id_tree_path('file1'))
            transform.set_executability(True, transform.trans_id_tree_path('file2'))
            self.assertEqual(
                [InventoryTreeChange(
                 b'id-1', (u'file1', u'file1'), True, (True, True),
                 (root_id, root_id), ('file1', u'file1'),
                 ('file', None), (False, False), False),
                 InventoryTreeChange(
                 b'id-2', (u'file2', u'file2'), False, (True, True),
                 (root_id, root_id), ('file2', u'file2'),
                 ('file', 'file'), (False, True), False)],
                list(transform.iter_changes()))
        finally:
            transform.finalize()

    def test_iter_changes_move_missing(self):
        """Test moving ids with no files around"""
        root_id = self.wt.path2id('')
        # Need two steps because versioning a non-existant file is a conflict.
        transform, root = self.transform()
        transform.new_directory('floater', root, b'floater-id')
        transform.apply()
        transform, root = self.transform()
        transform.delete_contents(transform.trans_id_tree_path('floater'))
        transform.apply()
        transform, root = self.transform()
        floater = transform.trans_id_tree_path('floater')
        try:
            transform.adjust_path('flitter', root, floater)
            self.assertEqual([InventoryTreeChange(
                b'floater-id', ('floater', 'flitter'), False,
                (True, True),
                (root_id, root_id),
                ('floater', 'flitter'),
                (None, None), (False, False), False)],
                list(transform.iter_changes()))
        finally:
            transform.finalize()

    def test_iter_changes_pointless(self):
        """Ensure that no-ops are not treated as modifications"""
        transform, root = self.transform()
        transform.new_file('old', root, [b'blah'], b'id-1')
        transform.new_directory('subdir', root, b'subdir-id')
        transform.apply()
        transform, root = self.transform()
        try:
            old = transform.trans_id_tree_path('old')
            subdir = transform.trans_id_tree_path('subdir')
            self.assertEqual([], list(transform.iter_changes()))
            transform.delete_contents(subdir)
            transform.create_directory(subdir)
            transform.set_executability(False, old)
            transform.unversion_file(old)
            transform.version_file(old, file_id=b'id-1')
            transform.adjust_path('old', root, old)
            self.assertEqual([], list(transform.iter_changes()))
        finally:
            transform.finalize()

    def test_rename_count(self):
        transform, root = self.transform()
        transform.new_file('name1', root, [b'contents'])
        result = transform.apply()
        self.assertEqual(result.rename_count, 1)
        transform2, root = self.transform()
        transform2.adjust_path('name2', root,
                               transform2.trans_id_tree_path('name1'))
        result = transform2.apply()
        self.assertEqual(result.rename_count, 2)

    def test_change_parent(self):
        """Ensure that after we change a parent, the results are still right.

        Renames and parent changes on pending transforms can happen as part
        of conflict resolution, and are explicitly permitted by the
        TreeTransform API.

        This test ensures they work correctly with the rename-avoidance
        optimization.
        """
        transform, root = self.transform()
        parent1 = transform.new_directory('parent1', root)
        child1 = transform.new_file('child1', parent1, [b'contents'])
        parent2 = transform.new_directory('parent2', root)
        transform.adjust_path('child1', parent2, child1)
        transform.apply()
        self.assertPathDoesNotExist(self.wt.abspath('parent1/child1'))
        self.assertPathExists(self.wt.abspath('parent2/child1'))
        # rename limbo/new-1 => parent1, rename limbo/new-3 => parent2
        # no rename for child1 (counting only renames during apply)
        self.assertEqual(2, transform.rename_count)

    def test_cancel_parent(self):
        """Cancelling a parent doesn't cause deletion of a non-empty directory

        This is like the test_change_parent, except that we cancel the parent
        before adjusting the path.  The transform must detect that the
        directory is non-empty, and move children to safe locations.
        """
        transform, root = self.transform()
        parent1 = transform.new_directory('parent1', root)
        child1 = transform.new_file('child1', parent1, [b'contents'])
        child2 = transform.new_file('child2', parent1, [b'contents'])
        try:
            transform.cancel_creation(parent1)
        except OSError:
            self.fail('Failed to move child1 before deleting parent1')
        transform.cancel_creation(child2)
        transform.create_directory(parent1)
        try:
            transform.cancel_creation(parent1)
        # If the transform incorrectly believes that child2 is still in
        # parent1's limbo directory, it will try to rename it and fail
        # because was already moved by the first cancel_creation.
        except OSError:
            self.fail('Transform still thinks child2 is a child of parent1')
        parent2 = transform.new_directory('parent2', root)
        transform.adjust_path('child1', parent2, child1)
        transform.apply()
        self.assertPathDoesNotExist(self.wt.abspath('parent1'))
        self.assertPathExists(self.wt.abspath('parent2/child1'))
        # rename limbo/new-3 => parent2, rename limbo/new-2 => child1
        self.assertEqual(2, transform.rename_count)

    def test_adjust_and_cancel(self):
        """Make sure adjust_path keeps track of limbo children properly"""
        transform, root = self.transform()
        parent1 = transform.new_directory('parent1', root)
        child1 = transform.new_file('child1', parent1, [b'contents'])
        parent2 = transform.new_directory('parent2', root)
        transform.adjust_path('child1', parent2, child1)
        transform.cancel_creation(child1)
        try:
            transform.cancel_creation(parent1)
        # if the transform thinks child1 is still in parent1's limbo
        # directory, it will attempt to move it and fail.
        except OSError:
            self.fail('Transform still thinks child1 is a child of parent1')
        transform.finalize()

    def test_noname_contents(self):
        """TreeTransform should permit deferring naming files."""
        transform, root = self.transform()
        parent = transform.trans_id_tree_path('parent')
        try:
            transform.create_directory(parent)
        except KeyError:
            self.fail("Can't handle contents with no name")
        transform.finalize()

    def test_noname_contents_nested(self):
        """TreeTransform should permit deferring naming files."""
        transform, root = self.transform()
        parent = transform.trans_id_tree_path('parent-early')
        try:
            transform.create_directory(parent)
        except KeyError:
            self.fail("Can't handle contents with no name")
        transform.new_directory('child', parent)
        transform.adjust_path('parent', root, parent)
        transform.apply()
        self.assertPathExists(self.wt.abspath('parent/child'))
        self.assertEqual(1, transform.rename_count)

    def test_reuse_name(self):
        """Avoid reusing the same limbo name for different files"""
        transform, root = self.transform()
        parent = transform.new_directory('parent', root)
        transform.new_directory('child', parent)
        try:
            child2 = transform.new_directory('child', parent)
        except OSError:
            self.fail('Tranform tried to use the same limbo name twice')
        transform.adjust_path('child2', parent, child2)
        transform.apply()
        # limbo/new-1 => parent, limbo/new-3 => parent/child2
        # child2 is put into top-level limbo because child1 has already
        # claimed the direct limbo path when child2 is created.  There is no
        # advantage in renaming files once they're in top-level limbo, except
        # as part of apply.
        self.assertEqual(2, transform.rename_count)

    def test_reuse_when_first_moved(self):
        """Don't avoid direct paths when it is safe to use them"""
        transform, root = self.transform()
        parent = transform.new_directory('parent', root)
        child1 = transform.new_directory('child', parent)
        transform.adjust_path('child1', parent, child1)
        transform.new_directory('child', parent)
        transform.apply()
        # limbo/new-1 => parent
        self.assertEqual(1, transform.rename_count)

    def test_reuse_after_cancel(self):
        """Don't avoid direct paths when it is safe to use them"""
        transform, root = self.transform()
        parent2 = transform.new_directory('parent2', root)
        child1 = transform.new_directory('child1', parent2)
        transform.cancel_creation(parent2)
        transform.create_directory(parent2)
        transform.new_directory('child1', parent2)
        transform.adjust_path('child2', parent2, child1)
        transform.apply()
        # limbo/new-1 => parent2, limbo/new-2 => parent2/child1
        self.assertEqual(2, transform.rename_count)

    def test_finalize_order(self):
        """Finalize must be done in child-to-parent order"""
        transform, root = self.transform()
        parent = transform.new_directory('parent', root)
        transform.new_directory('child', parent)
        try:
            transform.finalize()
        except OSError:
            self.fail('Tried to remove parent before child1')

    def test_cancel_with_cancelled_child_should_succeed(self):
        transform, root = self.transform()
        parent = transform.new_directory('parent', root)
        child = transform.new_directory('child', parent)
        transform.cancel_creation(child)
        transform.cancel_creation(parent)
        transform.finalize()

    def test_rollback_on_directory_clash(self):
        def tt_helper():
            wt = self.make_branch_and_tree('.')
            tt = wt.transform()  # TreeTransform obtains write lock
            try:
                foo = tt.new_directory('foo', tt.root)
                tt.new_file('bar', foo, [b'foobar'])
                baz = tt.new_directory('baz', tt.root)
                tt.new_file('qux', baz, [b'quux'])
                # Ask for a rename 'foo' -> 'baz'
                tt.adjust_path('baz', tt.root, foo)
                # Lie to tt that we've already resolved all conflicts.
                tt.apply(no_conflicts=True)
            except BaseException:
                wt.unlock()
                raise
        # The rename will fail because the target directory is not empty (but
        # raises FileExists anyway).
        err = self.assertRaises(errors.FileExists, tt_helper)
        self.assertEndsWith(err.path, "/baz")

    def test_two_directories_clash(self):
        def tt_helper():
            wt = self.make_branch_and_tree('.')
            tt = wt.transform()  # TreeTransform obtains write lock
            try:
                foo_1 = tt.new_directory('foo', tt.root)
                tt.new_directory('bar', foo_1)
                # Adding the same directory with a different content
                foo_2 = tt.new_directory('foo', tt.root)
                tt.new_directory('baz', foo_2)
                # Lie to tt that we've already resolved all conflicts.
                tt.apply(no_conflicts=True)
            except BaseException:
                wt.unlock()
                raise
        err = self.assertRaises(errors.FileExists, tt_helper)
        self.assertEndsWith(err.path, "/foo")

    def test_two_directories_clash_finalize(self):
        def tt_helper():
            wt = self.make_branch_and_tree('.')
            tt = wt.transform()  # TreeTransform obtains write lock
            try:
                foo_1 = tt.new_directory('foo', tt.root)
                tt.new_directory('bar', foo_1)
                # Adding the same directory with a different content
                foo_2 = tt.new_directory('foo', tt.root)
                tt.new_directory('baz', foo_2)
                # Lie to tt that we've already resolved all conflicts.
                tt.apply(no_conflicts=True)
            except BaseException:
                tt.finalize()
                raise
        err = self.assertRaises(errors.FileExists, tt_helper)
        self.assertEndsWith(err.path, "/foo")

    def test_file_to_directory(self):
        wt = self.make_branch_and_tree('.')
        self.build_tree(['foo'])
        wt.add(['foo'])
        wt.commit("one")
        tt = wt.transform()
        self.addCleanup(tt.finalize)
        foo_trans_id = tt.trans_id_tree_path("foo")
        tt.delete_contents(foo_trans_id)
        tt.create_directory(foo_trans_id)
        bar_trans_id = tt.trans_id_tree_path("foo/bar")
        tt.create_file([b"aa\n"], bar_trans_id)
        tt.version_file(bar_trans_id, file_id=b"bar-1")
        tt.apply()
        self.assertPathExists("foo/bar")
        with wt.lock_read():
            self.assertEqual(wt.kind("foo"), "directory")
        wt.commit("two")
        changes = wt.changes_from(wt.basis_tree())
        self.assertFalse(changes.has_changed(), changes)

    def test_file_to_symlink(self):
        self.requireFeature(SymlinkFeature)
        wt = self.make_branch_and_tree('.')
        self.build_tree(['foo'])
        wt.add(['foo'])
        wt.commit("one")
        tt = wt.transform()
        self.addCleanup(tt.finalize)
        foo_trans_id = tt.trans_id_tree_path("foo")
        tt.delete_contents(foo_trans_id)
        tt.create_symlink("bar", foo_trans_id)
        tt.apply()
        self.assertPathExists("foo")
        wt.lock_read()
        self.addCleanup(wt.unlock)
        self.assertEqual(wt.kind("foo"), "symlink")

    def test_file_to_symlink_unsupported(self):
        wt = self.make_branch_and_tree('.')
        self.build_tree(['foo'])
        wt.add(['foo'])
        wt.commit("one")
        self.overrideAttr(osutils, 'supports_symlinks', lambda p: False)
        tt = wt.transform()
        self.addCleanup(tt.finalize)
        foo_trans_id = tt.trans_id_tree_path("foo")
        tt.delete_contents(foo_trans_id)
        log = BytesIO()
        trace.push_log_file(log)
        tt.create_symlink("bar", foo_trans_id)
        tt.apply()
        self.assertContainsRe(
            log.getvalue(),
            b'Unable to create symlink "foo" on this filesystem')

    def test_dir_to_file(self):
        wt = self.make_branch_and_tree('.')
        self.build_tree(['foo/', 'foo/bar'])
        wt.add(['foo', 'foo/bar'])
        wt.commit("one")
        tt = wt.transform()
        self.addCleanup(tt.finalize)
        foo_trans_id = tt.trans_id_tree_path("foo")
        bar_trans_id = tt.trans_id_tree_path("foo/bar")
        tt.delete_contents(foo_trans_id)
        tt.delete_versioned(bar_trans_id)
        tt.create_file([b"aa\n"], foo_trans_id)
        tt.apply()
        self.assertPathExists("foo")
        wt.lock_read()
        self.addCleanup(wt.unlock)
        self.assertEqual(wt.kind("foo"), "file")

    def test_dir_to_hardlink(self):
        self.requireFeature(HardlinkFeature)
        wt = self.make_branch_and_tree('.')
        self.build_tree(['foo/', 'foo/bar'])
        wt.add(['foo', 'foo/bar'])
        wt.commit("one")
        tt = wt.transform()
        self.addCleanup(tt.finalize)
        foo_trans_id = tt.trans_id_tree_path("foo")
        bar_trans_id = tt.trans_id_tree_path("foo/bar")
        tt.delete_contents(foo_trans_id)
        tt.delete_versioned(bar_trans_id)
        self.build_tree(['baz'])
        tt.create_hardlink("baz", foo_trans_id)
        tt.apply()
        self.assertPathExists("foo")
        self.assertPathExists("baz")
        wt.lock_read()
        self.addCleanup(wt.unlock)
        self.assertEqual(wt.kind("foo"), "file")

    def test_no_final_path(self):
        transform, root = self.transform()
        trans_id = transform.trans_id_tree_path('foo')
        transform.create_file([b'bar'], trans_id)
        transform.cancel_creation(trans_id)
        transform.apply()

    def test_create_from_tree(self):
        tree1 = self.make_branch_and_tree('tree1')
        self.build_tree_contents([('tree1/foo/',), ('tree1/bar', b'baz')])
        tree1.add(['foo', 'bar'])
        tree2 = self.make_branch_and_tree('tree2')
        tt = tree2.transform()
        foo_trans_id = tt.create_path('foo', tt.root)
        create_from_tree(tt, foo_trans_id, tree1, 'foo')
        bar_trans_id = tt.create_path('bar', tt.root)
        create_from_tree(tt, bar_trans_id, tree1, 'bar')
        tt.apply()
        self.assertEqual('directory', osutils.file_kind('tree2/foo'))
        self.assertFileEqual(b'baz', 'tree2/bar')

    def test_create_from_tree_bytes(self):
        """Provided lines are used instead of tree content."""
        tree1 = self.make_branch_and_tree('tree1')
        self.build_tree_contents([('tree1/foo', b'bar'), ])
        tree1.add('foo')
        tree2 = self.make_branch_and_tree('tree2')
        tt = tree2.transform()
        foo_trans_id = tt.create_path('foo', tt.root)
        create_from_tree(tt, foo_trans_id, tree1, 'foo', chunks=[b'qux'])
        tt.apply()
        self.assertFileEqual(b'qux', 'tree2/foo')

    def test_create_from_tree_symlink(self):
        self.requireFeature(SymlinkFeature)
        tree1 = self.make_branch_and_tree('tree1')
        os.symlink('bar', 'tree1/foo')
        tree1.add('foo')
        tt = self.make_branch_and_tree('tree2').transform()
        foo_trans_id = tt.create_path('foo', tt.root)
        create_from_tree(tt, foo_trans_id, tree1, 'foo')
        tt.apply()
        self.assertEqual('bar', os.readlink('tree2/foo'))<|MERGE_RESOLUTION|>--- conflicted
+++ resolved
@@ -450,43 +450,29 @@
                          [('non-directory parent', trans_id)])
         tinman_id = transform.trans_id_tree_path('tinman')
         transform.adjust_path('name', tinman_id, trans_id2)
-<<<<<<< HEAD
         if self.wt.has_versioned_directories():
-            self.assertEqual(transform.find_conflicts(),
+            self.assertEqual(transform.find_raw_conflicts(),
                              [('unversioned parent', tinman_id),
                               ('missing parent', tinman_id)])
         else:
-            self.assertEqual(transform.find_conflicts(),
+            self.assertEqual(transform.find_raw_conflicts(),
                              [('missing parent', tinman_id)])
         lion_id = transform.create_path('lion', root)
         if self.wt.has_versioned_directories():
-            self.assertEqual(transform.find_conflicts(),
+            self.assertEqual(transform.find_raw_conflicts(),
                              [('unversioned parent', tinman_id),
                               ('missing parent', tinman_id)])
         else:
-            self.assertEqual(transform.find_conflicts(),
+            self.assertEqual(transform.find_raw_conflicts(),
                              [('missing parent', tinman_id)])
         transform.adjust_path('name', lion_id, trans_id2)
         if self.wt.has_versioned_directories():
-            self.assertEqual(transform.find_conflicts(),
+            self.assertEqual(transform.find_raw_conflicts(),
                              [('unversioned parent', lion_id),
                               ('missing parent', lion_id)])
         else:
-            self.assertEqual(transform.find_conflicts(),
+            self.assertEqual(transform.find_raw_conflicts(),
                              [('missing parent', lion_id)])
-=======
-        self.assertEqual(transform.find_raw_conflicts(),
-                         [('unversioned parent', tinman_id),
-                          ('missing parent', tinman_id)])
-        lion_id = transform.create_path('lion', root)
-        self.assertEqual(transform.find_raw_conflicts(),
-                         [('unversioned parent', tinman_id),
-                          ('missing parent', tinman_id)])
-        transform.adjust_path('name', lion_id, trans_id2)
-        self.assertEqual(transform.find_raw_conflicts(),
-                         [('unversioned parent', lion_id),
-                          ('missing parent', lion_id)])
->>>>>>> 77719266
         transform.version_file(lion_id, file_id=b"Courage")
         self.assertEqual(transform.find_raw_conflicts(),
                          [('missing parent', lion_id),
@@ -676,16 +662,11 @@
         self.addCleanup(unversion.finalize)
         parent = unversion.trans_id_tree_path('parent')
         unversion.unversion_file(parent)
-<<<<<<< HEAD
         if self.wt.has_versioned_directories():
-            self.assertEqual(unversion.find_conflicts(),
+            self.assertEqual(unversion.find_raw_conflicts(),
                              [('unversioned parent', parent_id)])
         else:
-            self.assertEqual(unversion.find_conflicts(), [])
-=======
-        self.assertEqual(unversion.find_raw_conflicts(),
-                         [('unversioned parent', parent_id)])
->>>>>>> 77719266
+            self.assertEqual(unversion.find_raw_conflicts(), [])
         file_id = unversion.trans_id_tree_path('parent/child')
         unversion.unversion_file(file_id)
         unversion.apply()
