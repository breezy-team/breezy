--- conflicted
+++ resolved
@@ -102,12 +102,16 @@
                 ]
             )
             basis = source.revision_tree(revid)
-<<<<<<< HEAD
             parent_id = basis.path2id("")
-            entry = inventory.make_entry("file", "foo-path", parent_id, b"foo")
-            entry.revision = revid
-            entry.text_size = len("contents")
-            entry.text_sha1 = osutils.sha_string(b"contents")
+            entry = inventory.make_entry(
+                "file",
+                "foo-path",
+                parent_id,
+                b"foo",
+                revid,
+                text_size=len("contents"),
+                text_sha1=osutils.sha_string(b"contents"),
+            )
             inv_sha1, _ = source.add_inventory_by_delta(
                 revid,
                 InventoryDelta([(None, "foo-path", b"foo", entry)]),
@@ -124,23 +128,6 @@
                 revision_id=b"new",
                 parent_ids=[revid],
             )
-=======
-            parent_id = basis.path2id('')
-            entry = inventory.make_entry(
-                'file', 'foo-path', parent_id, b'foo', revid,
-                text_size=len('contents'),
-                text_sha1=osutils.sha_string(b'contents'))
-            inv_sha1, _ = source.add_inventory_by_delta(revid, InventoryDelta([
-                (None, 'foo-path', b'foo', entry)]), b'new', [revid])
-            rev = Revision(timestamp=0,
-                           timezone=None,
-                           committer="Foo Bar <foo@example.com>",
-                           message="Message",
-                           inventory_sha1=inv_sha1,
-                           properties={},
-                           revision_id=b'new',
-                           parent_ids=[revid])
->>>>>>> 751e265c
             source.add_revision(rev.revision_id, rev)
         to_repo.fetch(source, b"new")
         to_repo.lock_read()
@@ -539,9 +526,27 @@
         source.lock_write()
         self.addCleanup(source.unlock)
         source.start_write_group()
-<<<<<<< HEAD
-        inv.get_entry(b"id").revision = b"b"
-        inv.revision_id = b"b"
+        old_ie = inv.get_entry(b"id")
+        inv = inv.create_by_apply_delta(
+            InventoryDelta(
+                [
+                    (
+                        "id",
+                        "id",
+                        b"id",
+                        inventory.InventoryFile(
+                            b"id",
+                            "id",
+                            inv.root.file_id,
+                            revision=b"b",
+                            text_size=old_ie.text_size,
+                            text_sha1=old_ie.text_sha1,
+                        ),
+                    )
+                ]
+            ),
+            b"b",
+        )
         sha1 = source.add_inventory(b"b", inv, [b"a"])
         rev = Revision(
             timestamp=0,
@@ -554,23 +559,6 @@
             properties={},
         )
         source.add_revision(b"b", rev)
-=======
-        old_ie = inv.get_entry(b'id')
-        inv = inv.create_by_apply_delta(
-                InventoryDelta(
-                    [
-                        ('id', 'id', b'id', inventory.InventoryFile(b'id', 'id', inv.root.file_id, revision=b'b', text_size=old_ie.text_size, text_sha1=old_ie.text_sha1))]), b'b')
-        sha1 = source.add_inventory(b'b', inv, [b'a'])
-        rev = Revision(timestamp=0,
-                       timezone=None,
-                       committer="Foo Bar <foo@example.com>",
-                       message="Message",
-                       inventory_sha1=sha1,
-                       parent_ids=[b'a'],
-                       revision_id=b'b',
-                       properties={})
-        source.add_revision(b'b', rev)
->>>>>>> 751e265c
         self.disable_commit_write_group_paranoia(source)
         source.commit_write_group()
         try:
