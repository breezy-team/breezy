--- conflicted
+++ resolved
@@ -64,33 +64,20 @@
         rev1 = tree_a.commit('rev1')
         def check_push_rev1(repo):
             # ensure the revision is missing.
-<<<<<<< HEAD
             self.assertRaises(NoSuchRevision, repo.get_revision, rev1)
-=======
-            self.assertRaises(NoSuchRevision, repo.get_revision, b'rev1')
->>>>>>> 7063e81d
             # fetch with a limit of NULL_REVISION
             repo.fetch(tree_a.branch.repository,
                        revision_id=NULL_REVISION)
             # nothing should have been pushed
-<<<<<<< HEAD
             self.assertFalse(repo.has_revision(rev1))
-=======
-            self.assertFalse(repo.has_revision(b'rev1'))
->>>>>>> 7063e81d
             # fetch with a default limit (grab everything)
             try:
                 repo.fetch(tree_a.branch.repository)
             except errors.NoRoundtrippingSupport:
                 raise TestNotApplicable('roundtripping not supported')
             # check that b now has all the data from a's first commit.
-<<<<<<< HEAD
             rev = repo.get_revision(rev1)
             tree = repo.revision_tree(rev1)
-=======
-            rev = repo.get_revision(b'rev1')
-            tree = repo.revision_tree(b'rev1')
->>>>>>> 7063e81d
             tree.lock_read()
             self.addCleanup(tree.unlock)
             tree.get_file_text('foo')
@@ -230,31 +217,15 @@
             raise TestNotApplicable("Need stacking support in the target.")
         builder = self.make_branch_builder('branch')
         builder.start_series()
-<<<<<<< HEAD
         base = builder.build_snapshot(None, [
             ('add', ('', None, 'directory', '')),
-            ('add', ('file', None, 'file', 'content\n'))])
+            ('add', ('file', None, 'file', b'content\n'))])
         left = builder.build_snapshot([base], [
             ('modify', ('file', b'left content\n'))])
         right = builder.build_snapshot([base], [
             ('modify', ('file', b'right content\n'))])
         merge = builder.build_snapshot([left, right], [
             ('modify', ('file', b'left and right content\n'))])
-=======
-        builder.build_snapshot(None, [
-            ('add', ('', b'root-id', 'directory', '')),
-            ('add', ('file', b'file-id', 'file', b'content\n'))],
-            revision_id=b'base')
-        builder.build_snapshot([b'base'], [
-            ('modify', ('file', b'left content\n'))],
-            revision_id=b'left')
-        builder.build_snapshot([b'base'], [
-            ('modify', ('file', b'right content\n'))],
-            revision_id=b'right')
-        builder.build_snapshot([b'left', b'right'], [
-            ('modify', ('file', b'left and right content\n'))],
-            revision_id=b'merge')
->>>>>>> 7063e81d
         builder.finish_series()
         branch = builder.get_branch()
         revtree = branch.repository.revision_tree(merge)
@@ -263,7 +234,6 @@
 
         repo = self.make_to_repository('trunk')
         trunk = repo.controldir.create_branch()
-<<<<<<< HEAD
         trunk.repository.fetch(branch.repository, left)
         trunk.repository.fetch(branch.repository, right)
         repo = self.make_to_repository('stacked')
@@ -277,40 +247,17 @@
         self.assertFalse(unstacked_repo.has_revision(right))
         self.assertEqual(
             {(left,), (right,), (merge,)},
-=======
-        trunk.repository.fetch(branch.repository, b'left')
-        trunk.repository.fetch(branch.repository, b'right')
-        repo = self.make_to_repository('stacked')
-        stacked_branch = repo.controldir.create_branch()
-        stacked_branch.set_stacked_on_url(trunk.base)
-        stacked_branch.repository.fetch(branch.repository, b'merge')
-        unstacked_repo = stacked_branch.controldir.open_repository()
-        unstacked_repo.lock_read()
-        self.addCleanup(unstacked_repo.unlock)
-        self.assertFalse(unstacked_repo.has_revision(b'left'))
-        self.assertFalse(unstacked_repo.has_revision(b'right'))
-        self.assertEqual(
-            {(b'left',), (b'right',), (b'merge',)},
->>>>>>> 7063e81d
             unstacked_repo.inventories.keys())
         # And the basis inventories have been copied correctly
         trunk.lock_read()
         self.addCleanup(trunk.unlock)
         left_tree, right_tree = trunk.repository.revision_trees(
-<<<<<<< HEAD
             [left, right])
-=======
-            [b'left', b'right'])
->>>>>>> 7063e81d
         stacked_branch.lock_read()
         self.addCleanup(stacked_branch.unlock)
         (stacked_left_tree,
          stacked_right_tree) = stacked_branch.repository.revision_trees(
-<<<<<<< HEAD
             [left, right])
-=======
-            [b'left', b'right'])
->>>>>>> 7063e81d
         self.assertEqual(
             left_tree.root_inventory, stacked_left_tree.root_inventory)
         self.assertEqual(
@@ -320,7 +267,6 @@
         # present.  The texts introduced in merge (and only those) should be
         # present, and also generating a stream should succeed without blowing
         # up.
-<<<<<<< HEAD
         self.assertTrue(unstacked_repo.has_revision(merge))
         expected_texts = {(file_id, merge)}
         if stacked_branch.repository.texts.get_parent_map([(root_id,
@@ -330,17 +276,6 @@
             expected_texts.add((root_id, merge))
         self.assertEqual(expected_texts, unstacked_repo.texts.keys())
         self.assertCanStreamRevision(unstacked_repo, merge)
-=======
-        self.assertTrue(unstacked_repo.has_revision(b'merge'))
-        expected_texts = {(b'file-id', b'merge')}
-        if stacked_branch.repository.texts.get_parent_map([(b'root-id',
-            b'merge')]):
-            # If a (root-id,merge) text exists, it should be in the stacked
-            # repo.
-            expected_texts.add((b'root-id', b'merge'))
-        self.assertEqual(expected_texts, unstacked_repo.texts.keys())
-        self.assertCanStreamRevision(unstacked_repo, b'merge')
->>>>>>> 7063e81d
 
     def assertCanStreamRevision(self, repo, revision_id):
         exclude_keys = set(repo.all_revision_ids()) - {revision_id}
@@ -372,7 +307,6 @@
         file_id = revtree.path2id('file')
         repo = self.make_to_repository('trunk')
         trunk = repo.controldir.create_branch()
-<<<<<<< HEAD
         trunk.repository.fetch(branch.repository, second)
         repo = self.make_to_repository('stacked')
         stacked_branch = repo.controldir.create_branch()
@@ -385,41 +319,19 @@
         self.assertFalse(unstacked_repo.has_revision(b'ghost'))
         self.assertEqual(
             {(second,), (third,)},
-=======
-        trunk.repository.fetch(branch.repository, b'second')
-        repo = self.make_to_repository('stacked')
-        stacked_branch = repo.controldir.create_branch()
-        stacked_branch.set_stacked_on_url(trunk.base)
-        stacked_branch.repository.fetch(branch.repository, b'third')
-        unstacked_repo = stacked_branch.controldir.open_repository()
-        unstacked_repo.lock_read()
-        self.addCleanup(unstacked_repo.unlock)
-        self.assertFalse(unstacked_repo.has_revision(b'second'))
-        self.assertFalse(unstacked_repo.has_revision(b'ghost'))
-        self.assertEqual(
-            {(b'second',), (b'third',)},
->>>>>>> 7063e81d
             unstacked_repo.inventories.keys())
         # And the basis inventories have been copied correctly
         trunk.lock_read()
         self.addCleanup(trunk.unlock)
-<<<<<<< HEAD
         second_tree = trunk.repository.revision_tree(second)
         stacked_branch.lock_read()
         self.addCleanup(stacked_branch.unlock)
         stacked_second_tree = stacked_branch.repository.revision_tree(second)
-=======
-        second_tree = trunk.repository.revision_tree(b'second')
-        stacked_branch.lock_read()
-        self.addCleanup(stacked_branch.unlock)
-        stacked_second_tree = stacked_branch.repository.revision_tree(b'second')
->>>>>>> 7063e81d
         self.assertEqual(second_tree, stacked_second_tree)
         # Finally, it's not enough to see that the basis inventories are
         # present.  The texts introduced in merge (and only those) should be
         # present, and also generating a stream should succeed without blowing
         # up.
-<<<<<<< HEAD
         self.assertTrue(unstacked_repo.has_revision(third))
         expected_texts = {(file_id, third)}
         if stacked_branch.repository.texts.get_parent_map([(root_id,
@@ -429,17 +341,6 @@
             expected_texts.add((root_id, third))
         self.assertEqual(expected_texts, unstacked_repo.texts.keys())
         self.assertCanStreamRevision(unstacked_repo, third)
-=======
-        self.assertTrue(unstacked_repo.has_revision(b'third'))
-        expected_texts = {('file-id', 'third')}
-        if stacked_branch.repository.texts.get_parent_map([(b'root-id',
-            b'third')]):
-            # If a (root-id,third) text exists, it should be in the stacked
-            # repo.
-            expected_texts.add((b'root-id', b'third'))
-        self.assertEqual(expected_texts, unstacked_repo.texts.keys())
-        self.assertCanStreamRevision(unstacked_repo, b'third')
->>>>>>> 7063e81d
 
     def test_fetch_from_stacked_to_stacked_copies_parent_inventories(self):
         """Fetch from a stacked branch copies inventories for parents of
@@ -549,17 +450,10 @@
         with to_repo.lock_write():
             to_repo.start_write_group()
             try:
-<<<<<<< HEAD
                 inv = tree.branch.repository.get_inventory(rev1)
                 to_repo.add_inventory(rev1, inv, [])
                 rev = tree.branch.repository.get_revision(rev1)
                 to_repo.add_revision(rev1, rev, inv=inv)
-=======
-                inv = tree.branch.repository.get_inventory(b'rev-one')
-                to_repo.add_inventory(b'rev-one', inv, [])
-                rev = tree.branch.repository.get_revision(b'rev-one')
-                to_repo.add_revision(b'rev-one', rev, inv=inv)
->>>>>>> 7063e81d
                 self.disable_commit_write_group_paranoia(to_repo)
                 to_repo.commit_write_group()
             except:
@@ -570,11 +464,7 @@
         # reconstructable, or raise an exception (which stream based copies
         # generally do).
         try:
-<<<<<<< HEAD
             to_repo.fetch(tree.branch.repository, rev2)
-=======
-            to_repo.fetch(tree.branch.repository, b'rev-two')
->>>>>>> 7063e81d
         except (errors.BzrCheckError, errors.RevisionNotPresent) as e:
             # If an exception is raised, the revision should not be in the
             # target.
@@ -582,22 +472,12 @@
             # Can also just raise a generic check errors; stream insertion
             # does this to include all the missing data
             self.assertRaises((errors.NoSuchRevision, errors.RevisionNotPresent),
-<<<<<<< HEAD
                               to_repo.revision_tree, rev2)
         else:
             # If not exception is raised, then the text should be
             # available.
             with to_repo.lock_read():
                 rt = to_repo.revision_tree(rev2)
-=======
-                              to_repo.revision_tree, b'rev-two')
-        else:
-            # If not exception is raised, then the text should be
-            # available.
-            to_repo.lock_read()
-            try:
-                rt = to_repo.revision_tree(b'rev-two')
->>>>>>> 7063e81d
                 self.assertEqual(b'new contents\n',
                                  rt.get_file_text('a'))
 
@@ -646,16 +526,11 @@
         source.add_revision(b'b', rev)
         self.disable_commit_write_group_paranoia(source)
         source.commit_write_group()
-<<<<<<< HEAD
         try:
             self.assertRaises(errors.RevisionNotPresent, target.fetch, source)
         except errors.NoRoundtrippingSupport:
             raise TestNotApplicable('roundtripping not supported')
         self.assertFalse(target.has_revision('b'))
-=======
-        self.assertRaises(errors.RevisionNotPresent, target.fetch, source)
-        self.assertFalse(target.has_revision(b'b'))
->>>>>>> 7063e81d
 
     def test_fetch_funky_file_id(self):
         from_tree = self.make_branch_and_tree('tree')
@@ -680,7 +555,6 @@
         from_tree = self.make_branch_and_tree('tree')
         revid = from_tree.commit('foo')
         to_repo = self.make_to_repository('to')
-<<<<<<< HEAD
         try:
             to_repo.fetch(from_tree.branch.repository)
         except errors.NoRoundtrippingSupport:
@@ -689,13 +563,6 @@
         to_repo.lock_read()
         self.addCleanup(to_repo.unlock)
         stream = to_repo.inventories.get_record_stream([(revid,)],
-=======
-        to_repo.fetch(from_tree.branch.repository)
-        recorded_inv_sha1 = to_repo.get_revision(b'foo-id').inventory_sha1
-        to_repo.lock_read()
-        self.addCleanup(to_repo.unlock)
-        stream = to_repo.inventories.get_record_stream([(b'foo-id',)],
->>>>>>> 7063e81d
                                                        'unordered', True)
         bytes = stream.next().get_bytes_as('fulltext')
         computed_inv_sha1 = osutils.sha_string(bytes)
