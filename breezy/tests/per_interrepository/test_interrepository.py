# Copyright (C) 2006-2009, 2011 Canonical Ltd
#
# This program is free software; you can redistribute it and/or modify
# it under the terms of the GNU General Public License as published by
# the Free Software Foundation; either version 2 of the License, or
# (at your option) any later version.
#
# This program is distributed in the hope that it will be useful,
# but WITHOUT ANY WARRANTY; without even the implied warranty of
# MERCHANTABILITY or FITNESS FOR A PARTICULAR PURPOSE.  See the
# GNU General Public License for more details.
#
# You should have received a copy of the GNU General Public License
# along with this program; if not, write to the Free Software
# Foundation, Inc., 51 Franklin Street, Fifth Floor, Boston, MA 02110-1301 USA

"""Tests for InterRepository implementastions."""

import sys

import breezy
import breezy.errors as errors
import breezy.gpg
from breezy.bzr.inventory import Inventory
from breezy.repository import WriteGroup
from breezy.revision import NULL_REVISION
from breezy.tests import (
    TestNotApplicable,
    TestSkipped,
    )
from breezy.tests.matchers import MatchesAncestry
from breezy.tests.per_interrepository import (
    TestCaseWithInterRepository,
    )
from breezy.workingtree import WorkingTree


def check_repo_format_for_funky_id_on_win32(repo):
    if not repo._format.supports_funky_characters and sys.platform == 'win32':
        raise TestSkipped("funky chars not allowed on this platform in repository"
                          " %s" % repo.__class__.__name__)


class TestInterRepository(TestCaseWithInterRepository):

    def test_interrepository_get_returns_correct_optimiser(self):
        # we assume the optimising code paths are triggered
        # by the type of the repo not the transport - at this point.
        # we may need to update this test if this changes.
        #
        # XXX: This code tests that we get an InterRepository when we try to
        # convert between the two repositories that it wants to be tested with
        # -- but that's not necessarily correct.  So for now this is disabled.
        # mbp 20070206
        ## source_repo = self.make_repository("source")
        ## target_repo = self.make_to_repository("target")
        ## interrepo = repository.InterRepository.get(source_repo, target_repo)
        ## self.assertEqual(self.interrepo_class, interrepo.__class__)
        pass


class TestCaseWithComplexRepository(TestCaseWithInterRepository):

    def setUp(self):
        super(TestCaseWithComplexRepository, self).setUp()
        tree_a = self.make_branch_and_tree('a')
        self.controldir = tree_a.branch.controldir
        # add a corrupt inventory 'orphan'
        with tree_a.branch.repository.lock_write(), WriteGroup(tree_a.branch.repository):
            if tree_a.branch.repository._format.supports_ghosts:
                inv_file = tree_a.branch.repository.inventories
                inv_file.add_lines((b'orphan',), [], [])
        # add a real revision 'rev1'
        self.rev1 = tree_a.commit('rev1', allow_pointless=True)
        # add a real revision 'rev2' based on rev1
        self.rev2 = tree_a.commit('rev2', allow_pointless=True)

    def test_search_missing_revision_ids(self):
        # revision ids in repository A but not B are returned, fake ones
        # are stripped. (fake meaning no revision object, but an inventory
        # as some formats keyed off inventory data in the past.)
        # make a repository to compare against that claims to have rev1
        repo_b = self.make_to_repository('rev1_only')
        repo_a = self.controldir.open_repository()
        try:
            repo_b.fetch(repo_a, self.rev1)
        except errors.NoRoundtrippingSupport:
            raise TestNotApplicable('roundtripping not supported')
        # check the test will be valid
        self.assertFalse(repo_b.has_revision(self.rev2))
        result = repo_b.search_missing_revision_ids(repo_a)
        self.assertEqual({self.rev2}, result.get_keys())
        self.assertEqual(('search', {self.rev2}, {self.rev1}, 1),
                         result.get_recipe())

    def test_absent_requested_raises(self):
        # Asking for missing revisions with a tip that is itself absent in the
        # source raises NoSuchRevision.
        repo_b = self.make_to_repository('target')
        repo_a = self.controldir.open_repository()
        # No pizza revisions anywhere
        self.assertFalse(repo_a.has_revision(b'pizza'))
        self.assertFalse(repo_b.has_revision(b'pizza'))
        # Asking specifically for an absent revision errors.
        self.assertRaises(errors.NoSuchRevision,
                          repo_b.search_missing_revision_ids, repo_a, revision_ids=[
                              b'pizza'],
                          find_ghosts=True)
        self.assertRaises(errors.NoSuchRevision,
                          repo_b.search_missing_revision_ids, repo_a, revision_ids=[
                              b'pizza'],
                          find_ghosts=False)

    def test_search_missing_rev_limited(self):
        # revision ids in repository A that are not referenced by the
        # requested revision are not returned.
        # make a repository to compare against that is empty
        repo_b = self.make_to_repository('empty')
        repo_a = self.controldir.open_repository()
        result = repo_b.search_missing_revision_ids(
            repo_a, revision_ids=[self.rev1])
        self.assertEqual({self.rev1}, result.get_keys())
        self.assertEqual(('search', {self.rev1}, {NULL_REVISION}, 1),
                         result.get_recipe())

    def test_search_missing_revision_ids_limit(self):
        # The limit= argument makes fetch() limit
        # the results to the first X topo-sorted revisions.
        repo_b = self.make_to_repository('rev1_only')
        repo_a = self.controldir.open_repository()
        # check the test will be valid
        self.assertFalse(repo_b.has_revision(self.rev2))
        try:
            result = repo_b.search_missing_revision_ids(repo_a, limit=1)
        except errors.FetchLimitUnsupported:
            raise TestNotApplicable(
                'interrepo does not support limited fetches')
        self.assertEqual(('search', {self.rev1}, {b'null:'}, 1),
                         result.get_recipe())

    def test_fetch_fetches_signatures_too(self):
        if not self.repository_format.supports_revision_signatures:
            raise TestNotApplicable(
                'from repository does not support signatures')
        if not self.repository_format_to.supports_revision_signatures:
            raise TestNotApplicable(
                'to repository does not support signatures')
        # and sign 'rev2'
        tree_a = WorkingTree.open('a')
<<<<<<< HEAD
        with tree_a.branch.repository.lock_write(), WriteGroup(tree_a.branch.repository):
            tree_a.branch.repository.sign_revision(self.rev2,
                breezy.gpg.LoopbackGPGStrategy(None))
=======
        tree_a.branch.repository.lock_write()
        tree_a.branch.repository.start_write_group()
        tree_a.branch.repository.sign_revision(self.rev2,
                                               breezy.gpg.LoopbackGPGStrategy(None))
        tree_a.branch.repository.commit_write_group()
        tree_a.branch.repository.unlock()
>>>>>>> ecf6fd31

        from_repo = self.controldir.open_repository()
        from_signature = from_repo.get_signature_text(self.rev2)
        to_repo = self.make_to_repository('target')
        try:
            to_repo.fetch(from_repo)
        except errors.NoRoundtrippingSupport:
            raise TestNotApplicable('interrepo does not support roundtripping')
        to_signature = to_repo.get_signature_text(self.rev2)
        self.assertEqual(from_signature, to_signature)


class TestCaseWithGhosts(TestCaseWithInterRepository):

    def test_fetch_all_fixes_up_ghost(self):
        # we want two repositories at this point:
        # one with a revision that is a ghost in the other
        # repository.
        # 'ghost' is present in has_ghost, 'ghost' is absent in 'missing_ghost'.
        # 'references' is present in both repositories, and 'tip' is present
        # just in has_ghost.
        # has_ghost       missing_ghost
        # ------------------------------
        # 'ghost'             -
        # 'references'    'references'
        # 'tip'               -
        # In this test we fetch 'tip' which should not fetch 'ghost'
        has_ghost = self.make_repository('has_ghost')
        missing_ghost = self.make_repository('missing_ghost')
        if [True, True] != [repo._format.supports_ghosts for repo in
                            (has_ghost, missing_ghost)]:
            raise TestNotApplicable("Need ghost support.")

        def add_commit(repo, revision_id, parent_ids):
            repo.lock_write()
            repo.start_write_group()
            inv = Inventory(revision_id=revision_id)
            inv.root.revision = revision_id
            root_id = inv.root.file_id
            sha1 = repo.add_inventory(revision_id, inv, parent_ids)
            repo.texts.add_lines((root_id, revision_id), [], [])
            rev = breezy.revision.Revision(timestamp=0,
                                           timezone=None,
                                           committer="Foo Bar <foo@example.com>",
                                           message="Message",
                                           inventory_sha1=sha1,
                                           revision_id=revision_id)
            rev.parent_ids = parent_ids
            repo.add_revision(revision_id, rev)
            repo.commit_write_group()
            repo.unlock()
        add_commit(has_ghost, b'ghost', [])
        add_commit(has_ghost, b'references', [b'ghost'])
        add_commit(missing_ghost, b'references', [b'ghost'])
        add_commit(has_ghost, b'tip', [b'references'])
        missing_ghost.fetch(has_ghost, b'tip', find_ghosts=True)
        # missing ghost now has tip and ghost.
        rev = missing_ghost.get_revision(b'tip')
        inv = missing_ghost.get_inventory(b'tip')
        rev = missing_ghost.get_revision(b'ghost')
        inv = missing_ghost.get_inventory(b'ghost')
        # rev must not be corrupt now
        self.assertThat([b'ghost', b'references', b'tip'],
                        MatchesAncestry(missing_ghost, b'tip'))<|MERGE_RESOLUTION|>--- conflicted
+++ resolved
@@ -147,18 +147,10 @@
                 'to repository does not support signatures')
         # and sign 'rev2'
         tree_a = WorkingTree.open('a')
-<<<<<<< HEAD
-        with tree_a.branch.repository.lock_write(), WriteGroup(tree_a.branch.repository):
-            tree_a.branch.repository.sign_revision(self.rev2,
-                breezy.gpg.LoopbackGPGStrategy(None))
-=======
-        tree_a.branch.repository.lock_write()
-        tree_a.branch.repository.start_write_group()
-        tree_a.branch.repository.sign_revision(self.rev2,
-                                               breezy.gpg.LoopbackGPGStrategy(None))
-        tree_a.branch.repository.commit_write_group()
-        tree_a.branch.repository.unlock()
->>>>>>> ecf6fd31
+        with tree_a.branch.repository.lock_write(), \
+                WriteGroup(tree_a.branch.repository):
+            tree_a.branch.repository.sign_revision(
+                self.rev2, breezy.gpg.LoopbackGPGStrategy(None))
 
         from_repo = self.controldir.open_repository()
         from_signature = from_repo.get_signature_text(self.rev2)
