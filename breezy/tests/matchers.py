--- conflicted
+++ resolved
@@ -45,14 +45,10 @@
 from breezy.bzr.smart.request import request_handlers as smart_request_handlers
 from breezy.bzr.smart import vfs
 """)
-<<<<<<< HEAD
-from ..tree import find_previous_path
-=======
-from ..sixish import (
-    text_type,
+from ..tree import (
+    find_previous_path,
+    InterTree,
     )
-from ..tree import InterTree
->>>>>>> a4e5d9cb
 
 from testtools.matchers import Equals, Mismatch, Matcher
 
