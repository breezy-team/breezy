--- conflicted
+++ resolved
@@ -38,35 +38,14 @@
 
     def test_add_bytes_to_chk_bytes_store(self):
         repo = self.make_repository('.')
-<<<<<<< HEAD
         with repo.lock_write(), repository.WriteGroup(repo):
-            sha1, len, _ = repo.chk_bytes.add_lines((None,),
-                None, [b"foo\n", b"bar\n"], random_id=True)
-            self.assertEqual(b'4e48e2c9a3d2ca8a708cb0cc545700544efb5021',
-                sha1)
+            sha1, len, _ = repo.chk_bytes.add_lines(
+                (None,), None, [b"foo\n", b"bar\n"], random_id=True)
+            self.assertEqual(
+                b'4e48e2c9a3d2ca8a708cb0cc545700544efb5021', sha1)
             self.assertEqual(
                 {(b'sha1:4e48e2c9a3d2ca8a708cb0cc545700544efb5021',)},
                 repo.chk_bytes.keys())
-=======
-        repo.lock_write()
-        try:
-            repo.start_write_group()
-            try:
-                sha1, len, _ = repo.chk_bytes.add_lines((None,),
-                                                        None, [b"foo\n", b"bar\n"], random_id=True)
-                self.assertEqual(b'4e48e2c9a3d2ca8a708cb0cc545700544efb5021',
-                                 sha1)
-                self.assertEqual(
-                    {(b'sha1:4e48e2c9a3d2ca8a708cb0cc545700544efb5021',)},
-                    repo.chk_bytes.keys())
-            except:
-                repo.abort_write_group()
-                raise
-            else:
-                repo.commit_write_group()
-        finally:
-            repo.unlock()
->>>>>>> ecf6fd31
         # And after an unlock/lock pair
         with repo.lock_read():
             self.assertEqual(
@@ -90,30 +69,10 @@
         with repo.lock_write():
             with repository.WriteGroup(repo):
                 # Internal node pointing at a leaf.
-<<<<<<< HEAD
                 repo.chk_bytes.add_lines((None,), None, node_lines, random_id=True)
             with repository.WriteGroup(repo):
                 # Leaf in a separate pack.
                 repo.chk_bytes.add_lines((None,), None, leaf_lines, random_id=True)
-=======
-                repo.chk_bytes.add_lines(
-                    (None,), None, node_lines, random_id=True)
-            except:
-                repo.abort_write_group()
-                raise
-            else:
-                repo.commit_write_group()
-            repo.start_write_group()
-            try:
-                # Leaf in a separate pack.
-                repo.chk_bytes.add_lines(
-                    (None,), None, leaf_lines, random_id=True)
-            except:
-                repo.abort_write_group()
-                raise
-            else:
-                repo.commit_write_group()
->>>>>>> ecf6fd31
             repo.pack()
             self.assertEqual(expected_set, repo.chk_bytes.keys())
         # and reopening
