--- conflicted
+++ resolved
@@ -29,33 +29,23 @@
     def make_source_branch(self):
         # It would be nice if there was a way to force this to be memory-only
         builder = self.make_branch_builder('source')
-        content = ['content lines\n'
-                   'for the first revision\n'
-                   'which is a marginal amount of content\n'
+        content = [b'content lines\n'
+                   b'for the first revision\n'
+                   b'which is a marginal amount of content\n'
                   ]
         builder.start_series()
         builder.build_snapshot(None, [
             ('add', ('', b'root-id', 'directory', None)),
             ('add', ('a', b'a-id', 'file', ''.join(content))),
             ], revision_id=b'A-id')
-        content.append('and some more lines for B\n')
-<<<<<<< HEAD
-        builder.build_snapshot(['A-id'], [
-            ('modify', ('a', ''.join(content)))],
-            revision_id='B-id')
-        content.append('and yet even more content for C\n')
-        builder.build_snapshot(['B-id'], [
-            ('modify', ('a', ''.join(content)))],
-            revision_id='C-id')
-=======
+        content.append(b'and some more lines for B\n')
         builder.build_snapshot([b'A-id'], [
-            ('modify', (b'a-id', ''.join(content)))],
+            ('modify', ('a', b''.join(content)))],
             revision_id=b'B-id')
         content.append('and yet even more content for C\n')
         builder.build_snapshot([b'B-id'], [
-            ('modify', (b'a-id', ''.join(content)))],
+            ('modify', ('a', b''.join(content)))],
             revision_id=b'C-id')
->>>>>>> 443b542c
         builder.finish_series()
         source_b = builder.get_branch()
         source_b.lock_read()
