# Copyright (C) 2006, 2011 Canonical Ltd
#
# This program is free software; you can redistribute it and/or modify
# it under the terms of the GNU General Public License as published by
# the Free Software Foundation; either version 2 of the License, or
# (at your option) any later version.
#
# This program is distributed in the hope that it will be useful,
# but WITHOUT ANY WARRANTY; without even the implied warranty of
# MERCHANTABILITY or FITNESS FOR A PARTICULAR PURPOSE.  See the
# GNU General Public License for more details.
#
# You should have received a copy of the GNU General Public License
# along with this program; if not, write to the Free Software
# Foundation, Inc., 51 Franklin Street, Fifth Floor, Boston, MA 02110-1301 USA

"""Test that lazy regexes are not compiled right away"""

import pickle
import re

from .. import errors
from .. import (
    lazy_regex,
    tests,
    )


class TestErrors(tests.TestCase):

    def test_invalid_pattern(self):
        error = lazy_regex.InvalidPattern('Bad pattern msg.')
        self.assertEqualDiff("Invalid pattern(s) found. Bad pattern msg.",
                             str(error))


class InstrumentedLazyRegex(lazy_regex.LazyRegex):
    """Keep track of actions on the lazy regex"""

    _actions = []

    @classmethod
    def use_actions(cls, actions):
        cls._actions = actions

    def __getattr__(self, attr):
        self._actions.append(('__getattr__', attr))
        return super(InstrumentedLazyRegex, self).__getattr__(attr)

    def _real_re_compile(self, *args, **kwargs):
<<<<<<< HEAD
        self._actions.append(('_real_re_compile', args, kwargs))
=======
        self._actions.append(('_real_re_compile',
                              args, kwargs))
>>>>>>> f99be8b1
        return super(InstrumentedLazyRegex, self)._real_re_compile(
            *args, **kwargs)


class TestLazyRegex(tests.TestCase):

    def test_lazy_compile(self):
        """Make sure that LazyRegex objects compile at the right time"""
        actions = []
        InstrumentedLazyRegex.use_actions(actions)

        pattern = InstrumentedLazyRegex(args=('foo',), kwargs={})
        actions.append(('created regex', 'foo'))
        # This match call should compile the regex and go through __getattr__
        pattern.match('foo')
        # But a further call should not go through __getattr__ because it has
        # been bound locally.
        pattern.match('foo')

        self.assertEqual([('created regex', 'foo'),
                          ('__getattr__', 'match'),
                          ('_real_re_compile', ('foo',), {}),
                          ], actions)

    def test_bad_pattern(self):
        """Ensure lazy regex handles bad patterns cleanly."""
        p = lazy_regex.lazy_compile('RE:[')
        # As p.match is lazy, we make it into a lambda so its handled
        # by assertRaises correctly.
        e = self.assertRaises(lazy_regex.InvalidPattern,
                              lambda: p.match('foo'))
        # Expect either old or new form of error message
        self.assertContainsRe(e.msg, '^"RE:\\[" '
                              '(unexpected end of regular expression'
                              '|unterminated character set at position 3)$')


class TestLazyCompile(tests.TestCase):

    def test_simple_acts_like_regex(self):
        """Test that the returned object has basic regex like functionality"""
        pattern = lazy_regex.lazy_compile('foo')
        self.assertIsInstance(pattern, lazy_regex.LazyRegex)
        self.assertTrue(pattern.match('foo'))
        self.assertIs(None, pattern.match('bar'))

    def test_extra_args(self):
        """Test that extra arguments are also properly passed"""
        pattern = lazy_regex.lazy_compile('foo', re.I)
        self.assertIsInstance(pattern, lazy_regex.LazyRegex)
        self.assertTrue(pattern.match('foo'))
        self.assertTrue(pattern.match('Foo'))

    def test_findall(self):
        pattern = lazy_regex.lazy_compile('fo*')
        self.assertEqual(['f', 'fo', 'foo', 'fooo'],
                         pattern.findall('f fo foo fooo'))

    def test_finditer(self):
        pattern = lazy_regex.lazy_compile('fo*')
        matches = [(m.start(), m.end(), m.group())
                   for m in pattern.finditer('foo bar fop')]
        self.assertEqual([(0, 3, 'foo'), (8, 10, 'fo')], matches)

    def test_match(self):
        pattern = lazy_regex.lazy_compile('fo*')
        self.assertIs(None, pattern.match('baz foo'))
        self.assertEqual('fooo', pattern.match('fooo').group())

    def test_search(self):
        pattern = lazy_regex.lazy_compile('fo*')
        self.assertEqual('foo', pattern.search('baz foo').group())
        self.assertEqual('fooo', pattern.search('fooo').group())

    def test_split(self):
        pattern = lazy_regex.lazy_compile('[,;]+')
        self.assertEqual(['x', 'y', 'z'], pattern.split('x,y;z'))

    def test_pickle(self):
        # When pickling, just compile the regex.
        # Sphinx, which we use for documentation, pickles
        # some compiled regexes.
        lazy_pattern = lazy_regex.lazy_compile('[,;]+')
        pickled = pickle.dumps(lazy_pattern)
        unpickled_lazy_pattern = pickle.loads(pickled)
        self.assertEqual(['x', 'y', 'z'],
<<<<<<< HEAD
            unpickled_lazy_pattern.split('x,y;z'))
=======
                         unpickled_lazy_pattern.split('x,y;z'))


class TestInstallLazyCompile(tests.TestCase):
    """Tests for lazy compiled regexps.

    Other tests, and breezy in general, count on the lazy regexp compiler
    being installed, and this is done by loading breezy.  So these tests
    assume it is installed, and leave it installed when they're done.
    """

    def test_install(self):
        # Don't count on it being present
        lazy_regex.install_lazy_compile()
        pattern = re.compile('foo')
        self.assertIsInstance(pattern, lazy_regex.LazyRegex)

    def test_reset(self):
        lazy_regex.reset_compile()
        self.addCleanup(lazy_regex.install_lazy_compile)
        pattern = re.compile('foo')
        self.assertFalse(isinstance(pattern, lazy_regex.LazyRegex),
                         'lazy_regex.reset_compile() did not restore the original'
                         ' compile() function %s' % (type(pattern),))
        # but the returned object should still support regex operations
        m = pattern.match('foo')
        self.assertEqual('foo', m.group())
>>>>>>> f99be8b1
<|MERGE_RESOLUTION|>--- conflicted
+++ resolved
@@ -48,12 +48,7 @@
         return super(InstrumentedLazyRegex, self).__getattr__(attr)
 
     def _real_re_compile(self, *args, **kwargs):
-<<<<<<< HEAD
         self._actions.append(('_real_re_compile', args, kwargs))
-=======
-        self._actions.append(('_real_re_compile',
-                              args, kwargs))
->>>>>>> f99be8b1
         return super(InstrumentedLazyRegex, self)._real_re_compile(
             *args, **kwargs)
 
@@ -139,35 +134,5 @@
         lazy_pattern = lazy_regex.lazy_compile('[,;]+')
         pickled = pickle.dumps(lazy_pattern)
         unpickled_lazy_pattern = pickle.loads(pickled)
-        self.assertEqual(['x', 'y', 'z'],
-<<<<<<< HEAD
-            unpickled_lazy_pattern.split('x,y;z'))
-=======
-                         unpickled_lazy_pattern.split('x,y;z'))
-
-
-class TestInstallLazyCompile(tests.TestCase):
-    """Tests for lazy compiled regexps.
-
-    Other tests, and breezy in general, count on the lazy regexp compiler
-    being installed, and this is done by loading breezy.  So these tests
-    assume it is installed, and leave it installed when they're done.
-    """
-
-    def test_install(self):
-        # Don't count on it being present
-        lazy_regex.install_lazy_compile()
-        pattern = re.compile('foo')
-        self.assertIsInstance(pattern, lazy_regex.LazyRegex)
-
-    def test_reset(self):
-        lazy_regex.reset_compile()
-        self.addCleanup(lazy_regex.install_lazy_compile)
-        pattern = re.compile('foo')
-        self.assertFalse(isinstance(pattern, lazy_regex.LazyRegex),
-                         'lazy_regex.reset_compile() did not restore the original'
-                         ' compile() function %s' % (type(pattern),))
-        # but the returned object should still support regex operations
-        m = pattern.match('foo')
-        self.assertEqual('foo', m.group())
->>>>>>> f99be8b1
+        self.assertEqual(
+            ['x', 'y', 'z'], unpickled_lazy_pattern.split('x,y;z'))