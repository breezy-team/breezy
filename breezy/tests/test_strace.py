# Copyright (C) 2007-2011 Canonical Ltd
#
# This program is free software; you can redistribute it and/or modify
# it under the terms of the GNU General Public License as published by
# the Free Software Foundation; either version 2 of the License, or
# (at your option) any later version.
#
# This program is distributed in the hope that it will be useful,
# but WITHOUT ANY WARRANTY; without even the implied warranty of
# MERCHANTABILITY or FITNESS FOR A PARTICULAR PURPOSE.  See the
# GNU General Public License for more details.
#
# You should have received a copy of the GNU General Public License
# along with this program; if not, write to the Free Software
# Foundation, Inc., 51 Franklin Street, Fifth Floor, Boston, MA 02110-1301 USA

"""Tests for the strace-invoking support."""

import threading

from breezy import strace, tests

from ..strace import StraceResult, strace_detailed
from .features import strace_feature


class TestStrace(tests.TestCaseWithTransport):
    """Tests for strace functionality."""

    _test_needs_features = [strace_feature]

    def setUp(self):
<<<<<<< HEAD
        """Set up the test environment."""
        # NB: see http://pad.lv/626679 and
        # <https://code.launchpad.net/~mbp/bzr/626679-strace/+merge/34157>:
=======
        # NB: see http://pad.lv/626679:
>>>>>>> 845433b9
        # testing strace by connecting to ourselves has repeatedly caused
        # hangs in running the test suite; these are fixable given enough
        # determination but given that strace is not used by any other tests
        # at the moment and that it's only test-support code, we just leave it
        # untested -- mbp 20100901
        raise tests.TestSkipped("strace selftests are broken and disabled")

    def _check_threads(self):
        # For bug #226769, it was decided that the strace tests should not be
        # run when more than one thread is active. A lot of tests are currently
        # leaking threads for good or bad reasons, once they are fixed or
        # strace itself is fixed (bug #103133), we can get rid of the
        # restriction.
        active = threading.activeCount()
        if active > 1:  # There is always the main thread at least
            self.knownFailure(
                "%d active threads, bug #103133 needs to be fixed." % active
            )

    def strace_detailed_or_skip(self, *args, **kwargs):
        """Run strace, but cope if it's not allowed."""
        try:
            return strace_detailed(*args, **kwargs)
        except strace.StraceError as e:
            if e.err_messages.startswith(
                "attach: ptrace(PTRACE_ATTACH, ...): Operation not permitted"
            ):
                raise tests.TestSkipped("ptrace not permitted") from e
            else:
                raise

    def test_strace_callable_is_called(self):
        """Test that strace properly invokes the callable with correct arguments."""
        self._check_threads()

        output = []

        def function(positional, *args, **kwargs):
            output.append((positional, args, kwargs))

        self.strace_detailed_or_skip(
            function, ["a", "b"], {"c": "c"}, follow_children=False
        )
        self.assertEqual([("a", ("b",), {"c": "c"})], output)

    def test_strace_callable_result(self):
        """Test that strace returns the correct result from the callable."""
        self._check_threads()

        def function():
            return "foo"

        result, strace_result = self.strace_detailed_or_skip(
            function, [], {}, follow_children=False
        )
        self.assertEqual("foo", result)
        self.assertIsInstance(strace_result, StraceResult)

    def test_strace_result_has_raw_log(self):
        """Checks that a reasonable raw strace log was found by strace."""
        self._check_threads()

        def function():
            self.build_tree(["myfile"])

        unused, result = self.strace_detailed_or_skip(
            function, [], {}, follow_children=False
        )
        self.assertContainsRe(result.raw_log, "myfile")<|MERGE_RESOLUTION|>--- conflicted
+++ resolved
@@ -30,13 +30,8 @@
     _test_needs_features = [strace_feature]
 
     def setUp(self):
-<<<<<<< HEAD
         """Set up the test environment."""
-        # NB: see http://pad.lv/626679 and
-        # <https://code.launchpad.net/~mbp/bzr/626679-strace/+merge/34157>:
-=======
         # NB: see http://pad.lv/626679:
->>>>>>> 845433b9
         # testing strace by connecting to ourselves has repeatedly caused
         # hangs in running the test suite; these are fixable given enough
         # determination but given that strace is not used by any other tests
