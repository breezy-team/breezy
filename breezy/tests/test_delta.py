# Copyright (C) 2007-2010, 2016 Canonical Ltd
#
# This program is free software; you can redistribute it and/or modify
# it under the terms of the GNU General Public License as published by
# the Free Software Foundation; either version 2 of the License, or
# (at your option) any later version.
#
# This program is distributed in the hope that it will be useful,
# but WITHOUT ANY WARRANTY; without even the implied warranty of
# MERCHANTABILITY or FITNESS FOR A PARTICULAR PURPOSE.  See the
# GNU General Public License for more details.
#
# You should have received a copy of the GNU General Public License
# along with this program; if not, write to the Free Software
# Foundation, Inc., 51 Franklin Street, Fifth Floor, Boston, MA 02110-1301 USA

from io import StringIO
import os

from .. import (
    delta as _mod_delta,
    revision as _mod_revision,
    tests,
    )
<<<<<<< HEAD
from ..tree import TreeChange
=======
from ..bzr.inventorytree import InventoryTreeChange
>>>>>>> 0931349c


class InstrumentedReporter(object):
    def __init__(self):
        self.calls = []

    def report(self, path, versioned, renamed, copied, modified, exe_change,
               kind):
        self.calls.append(
            (path, versioned, renamed, copied, modified, exe_change, kind))


class TestReportChanges(tests.TestCase):
    """Test the new change reporting infrastructure"""

    def assertReport(self, expected, file_id=b'fid', path='path',
                     versioned_change='unchanged', renamed=False,
                     copied=False, modified='unchanged', exe_change=False,
                     kind=('file', 'file'), old_path=None,
                     unversioned_filter=None, view_info=None):
        if expected is None:
            expected_lines = None
        else:
            expected_lines = [expected]
        self.assertReportLines(expected_lines, file_id, path,
                               versioned_change, renamed,
                               copied, modified, exe_change,
                               kind, old_path,
                               unversioned_filter, view_info)

    def assertReportLines(self, expected_lines, file_id=b'fid', path='path',
                          versioned_change='unchanged', renamed=False, copied=False,
                          modified='unchanged', exe_change=False,
                          kind=('file', 'file'), old_path=None,
                          unversioned_filter=None, view_info=None):
        result = []

        def result_line(format, *args):
            result.append(format % args)
        reporter = _mod_delta._ChangeReporter(
            result_line, unversioned_filter=unversioned_filter,
            view_info=view_info)
        reporter.report((old_path, path), versioned_change, renamed, copied,
                        modified, exe_change, kind)
        if expected_lines is not None:
            self.assertEqualDiff('\n'.join(expected_lines), '\n'.join(result))
        else:
            self.assertEqual([], result)

    def test_rename(self):
        self.assertReport('R   old => path', renamed=True, old_path='old')
        self.assertReport('    path')
        self.assertReport('RN  old => path', renamed=True, old_path='old',
                          modified='created', kind=(None, 'file'))

    def test_kind(self):
        self.assertReport(' K  path => path/', modified='kind changed',
                          kind=('file', 'directory'), old_path='path')
        self.assertReport(' K  path/ => path', modified='kind changed',
                          kind=('directory', 'file'), old_path='old')
        self.assertReport('RK  old => path/', renamed=True,
                          modified='kind changed',
                          kind=('file', 'directory'), old_path='old')

    def test_new(self):
        self.assertReport(' N  path/', modified='created',
                          kind=(None, 'directory'))
        self.assertReport('+   path/', versioned_change='added',
                          modified='unchanged', kind=(None, 'directory'))
        self.assertReport('+   path', versioned_change='added',
                          modified='unchanged', kind=(None, None))
        self.assertReport('+N  path/', versioned_change='added',
                          modified='created', kind=(None, 'directory'))
        self.assertReport('+M  path/', versioned_change='added',
                          modified='modified', kind=(None, 'directory'))

    def test_removal(self):
        self.assertReport(' D  path/', modified='deleted',
                          kind=('directory', None), old_path='old')
        self.assertReport('-   path/', versioned_change='removed',
                          old_path='path',
                          kind=(None, 'directory'))
        self.assertReport('-D  path', versioned_change='removed',
                          old_path='path',
                          modified='deleted', kind=('file', 'directory'))

    def test_modification(self):
        self.assertReport(' M  path', modified='modified')
        self.assertReport(' M* path', modified='modified', exe_change=True)

    def test_unversioned(self):
        # by default any unversioned file is output
        self.assertReport('?   subdir/foo~', file_id=None, path='subdir/foo~',
                          old_path=None, versioned_change='unversioned',
                          renamed=False, modified='created', exe_change=False,
                          kind=(None, 'file'))
        # but we can choose to filter these. Probably that should be done
        # close to the tree, but this is a reasonable starting point.
        self.assertReport(None, file_id=None, path='subdir/foo~',
                          old_path=None, versioned_change='unversioned',
                          renamed=False, modified='created', exe_change=False,
                          kind=(None, 'file'), unversioned_filter=lambda x: True)

    def test_missing(self):
        self.assertReport('+!  missing.c', file_id=None, path='missing.c',
                          old_path=None, versioned_change='added',
                          renamed=False, modified='missing', exe_change=False,
                          kind=(None, None))

    def test_view_filtering(self):
        # If a file in within the view, it should appear in the output
        expected_lines = [
            "Operating on whole tree but only reporting on 'my' view.",
            " M  path"]
        self.assertReportLines(expected_lines, modified='modified',
                               view_info=('my', ['path']))
        # If a file in outside the view, it should not appear in the output
        expected_lines = [
            "Operating on whole tree but only reporting on 'my' view."]
        self.assertReportLines(expected_lines, modified='modified',
                               path="foo", view_info=('my', ['path']))

    def assertChangesEqual(self,
                           file_id=b'fid',
                           paths=('path', 'path'),
                           content_change=False,
                           versioned=(True, True),
                           parent_id=('pid', 'pid'),
                           name=('name', 'name'),
                           kind=('file', 'file'),
                           executable=(False, False),
                           versioned_change='unchanged',
                           renamed=False,
                           copied=False,
                           modified='unchanged',
                           exe_change=False):
        reporter = InstrumentedReporter()
        _mod_delta.report_changes([
            InventoryTreeChange(
                file_id, paths, content_change, versioned, parent_id,
                name, kind, executable, copied)], reporter)
        output = reporter.calls[0]
        self.assertEqual(paths, output[0])
        self.assertEqual(versioned_change, output[1])
        self.assertEqual(renamed, output[2])
        self.assertEqual(copied, output[3])
        self.assertEqual(modified, output[4])
        self.assertEqual(exe_change, output[5])
        self.assertEqual(kind, output[6])

    def test_report_changes(self):
        """Test change detection of report_changes"""
        # Ensure no changes are detected by default
        self.assertChangesEqual(modified='unchanged', renamed=False,
                                versioned_change='unchanged',
                                exe_change=False)
        self.assertChangesEqual(modified='kind changed',
                                kind=('file', 'directory'))
        self.assertChangesEqual(modified='created', kind=(None, 'directory'))
        self.assertChangesEqual(modified='deleted', kind=('directory', None))
        self.assertChangesEqual(content_change=True, modified='modified')
        self.assertChangesEqual(renamed=True, name=('old', 'new'))
        self.assertChangesEqual(renamed=True,
                                parent_id=('old-parent', 'new-parent'))
        self.assertChangesEqual(versioned_change='added',
                                versioned=(False, True))
        self.assertChangesEqual(versioned_change='removed',
                                versioned=(True, False))
        # execute bit is only detected as "changed" if the file is and was
        # a regular file.
        self.assertChangesEqual(exe_change=True, executable=(True, False))
        self.assertChangesEqual(exe_change=False, executable=(True, False),
                                kind=('directory', 'directory'))
        self.assertChangesEqual(exe_change=False, modified='kind changed',
                                executable=(False, True),
                                kind=('directory', 'file'))
        self.assertChangesEqual(parent_id=('pid', None))

        # Now make sure they all work together
        self.assertChangesEqual(versioned_change='removed',
                                modified='deleted', versioned=(True, False),
                                kind=('directory', None))
        self.assertChangesEqual(versioned_change='removed',
                                modified='created', versioned=(True, False),
                                kind=(None, 'file'))
        self.assertChangesEqual(versioned_change='removed',
                                modified='modified', renamed=True,
                                exe_change=True, versioned=(True, False),
                                content_change=True, name=('old', 'new'),
                                executable=(False, True))

    def test_report_unversioned(self):
        """Unversioned entries are reported well."""
        self.assertChangesEqual(file_id=None, paths=(None, 'full/path'),
                                content_change=True,
                                versioned=(False, False),
                                parent_id=(None, None),
                                name=(None, 'path'),
                                kind=(None, 'file'),
                                executable=(None, False),
                                versioned_change='unversioned',
                                renamed=False,
                                modified='created',
                                exe_change=False)


class TestChangesFrom(tests.TestCaseWithTransport):

    def show_string(self, delta, *args, **kwargs):
        to_file = StringIO()
        _mod_delta.report_delta(to_file, delta, *args, **kwargs)
        return to_file.getvalue()

    def test_kind_change(self):
        """Doing a status when a file has changed kind should work"""
        tree = self.make_branch_and_tree('.')
        self.build_tree(['filename'])
        tree.add('filename', ids=b'file-id')
        tree.commit('added filename')
        os.unlink('filename')
        self.build_tree(['filename/'])
        delta = tree.changes_from(tree.basis_tree())
        self.assertEqual([('filename', 'file', 'directory')],
                         [(c.path[1], c.kind[0], c.kind[1]) for c in delta.kind_changed])
        self.assertEqual([], delta.added)
        self.assertEqual([], delta.removed)
        self.assertEqual([], delta.renamed)
        self.assertEqual([], delta.modified)
        self.assertEqual([], delta.unchanged)
        self.assertTrue(delta.has_changed())
        self.assertEqual('kind changed:\n  filename (file => directory)\n',
                         self.show_string(delta))
        other_delta = _mod_delta.TreeDelta()
        self.assertNotEqual(other_delta, delta)
        other_delta.kind_changed = [
            InventoryTreeChange(
                b'file-id',
                ('filename', 'filename'), True, (True, True),
                (tree.path2id(''), tree.path2id('')),
                ('filename', 'filename'),
                ('file', 'symlink'), (False, False))]
        self.assertNotEqual(other_delta, delta)
        other_delta.kind_changed = [
            InventoryTreeChange(
                b'file-id',
                ('filename', 'filename'), True, (True, True),
                (tree.path2id(''), tree.path2id('')), ('filename', 'filename'),
                ('file', 'directory'), (False, False))]
        self.assertEqual(other_delta, delta)
        self.assertEqual('K  filename (file => directory) file-id\n',
                         self.show_string(delta, show_ids=True,
                                          short_status=True))

        tree.rename_one('filename', 'dirname')
        delta = tree.changes_from(tree.basis_tree())
        self.assertEqual([], delta.kind_changed)
        # This loses the fact that kind changed, remembering it as a
        # modification
        self.assertEqual([InventoryTreeChange(
            b'file-id', ('filename', 'dirname'), True,
            (True, True), (tree.path2id(''), tree.path2id('')),
            ('filename', 'dirname'), ('file', 'directory'), (False, False))],
            delta.renamed)
        self.assertTrue(delta.has_changed())


class TestDeltaShow(tests.TestCaseWithTransport):

    def _get_delta(self):
        # We build the delta from a real tree to avoid depending on internal
        # implementation details.
        wt = self.make_branch_and_tree('branch')
        self.build_tree_contents([('branch/f1', b'1\n'),
                                  ('branch/f2', b'2\n'),
                                  ('branch/f3', b'3\n'),
                                  ('branch/f4', b'4\n'),
                                  ('branch/f5', b'5\n'),
                                  ('branch/dir/',),
                                  ])
        wt.add(['f1', 'f2', 'f3', 'f4', 'dir'],
               ids=[b'f1-id', b'f2-id', b'f3-id', b'f4-id', b'dir-id'])
        wt.commit('commit one', rev_id=b'1')

        # TODO add rename,removed,etc. here?
        wt.add('f5')
        os.unlink('branch/f5')

        long_status = """added:
  dir/
  f1
  f2
  f3
  f4
missing:
  f5
"""
        short_status = """A  dir/
A  f1
A  f2
A  f3
A  f4
!  f5
"""

        repo = wt.branch.repository
        d = wt.changes_from(repo.revision_tree(_mod_revision.NULL_REVISION))
        return d, long_status, short_status

    def test_short_status(self):
        d, long_status, short_status = self._get_delta()
        out = StringIO()
        _mod_delta.report_delta(out, d, short_status=True)
        self.assertEqual(short_status, out.getvalue())

    def test_long_status(self):
        d, long_status, short_status = self._get_delta()
        out = StringIO()
        _mod_delta.report_delta(out, d, short_status=False)
        self.assertEqual(long_status, out.getvalue())

    def test_predicate_always(self):
        d, long_status, short_status = self._get_delta()
        out = StringIO()

        def always(path):
            return True
        _mod_delta.report_delta(out, d, short_status=True, predicate=always)
        self.assertEqual(short_status, out.getvalue())

    def test_short_status_path_predicate(self):
        d, long_status, short_status = self._get_delta()
        out = StringIO()

        def only_f2(path):
            return path == 'f2'
        _mod_delta.report_delta(out, d, short_status=True, predicate=only_f2)
        self.assertEqual("A  f2\n", out.getvalue())

    def test_long_status_path_predicate(self):
        d, long_status, short_status = self._get_delta()
        out = StringIO()

        def only_f2(path):
            return path == 'f2'
        _mod_delta.report_delta(out, d, short_status=False, predicate=only_f2)
        self.assertEqual("added:\n  f2\n", out.getvalue())<|MERGE_RESOLUTION|>--- conflicted
+++ resolved
@@ -22,11 +22,7 @@
     revision as _mod_revision,
     tests,
     )
-<<<<<<< HEAD
-from ..tree import TreeChange
-=======
 from ..bzr.inventorytree import InventoryTreeChange
->>>>>>> 0931349c
 
 
 class InstrumentedReporter(object):
