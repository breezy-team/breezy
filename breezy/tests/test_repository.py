# Copyright (C) 2006-2012, 2016 Canonical Ltd
#
# This program is free software; you can redistribute it and/or modify
# it under the terms of the GNU General Public License as published by
# the Free Software Foundation; either version 2 of the License, or
# (at your option) any later version.
#
# This program is distributed in the hope that it will be useful,
# but WITHOUT ANY WARRANTY; without even the implied warranty of
# MERCHANTABILITY or FITNESS FOR A PARTICULAR PURPOSE.  See the
# GNU General Public License for more details.
#
# You should have received a copy of the GNU General Public License
# along with this program; if not, write to the Free Software
# Foundation, Inc., 51 Franklin Street, Fifth Floor, Boston, MA 02110-1301 USA

"""Tests for the Repository facility that are not interface tests.

For interface tests see tests/per_repository/*.py.

For concrete class tests see this file, and for storage formats tests
also see this file.
"""

from stat import S_ISDIR

import breezy
from breezy.errors import (
    UnknownFormatError,
    UnsupportedFormatError,
    )
from breezy import (
    btree_index,
    tests,
    transport,
    vf_search,
    )
from breezy.btree_index import BTreeBuilder, BTreeGraphIndex
from breezy.index import GraphIndex
from breezy.repository import RepositoryFormat
from breezy.tests import (
    TestCase,
    TestCaseWithTransport,
    )
from breezy import (
    bzrdir,
    bzrrepository,
    controldir,
    errors,
    inventory,
    osutils,
    repository,
    revision as _mod_revision,
    upgrade,
    versionedfile,
    vf_repository,
    workingtree,
    )
from breezy.repofmt import (
    groupcompress_repo,
    knitrepo,
    knitpack_repo,
    pack_repo,
    )


class TestDefaultFormat(TestCase):

    def test_get_set_default_format(self):
        old_default = controldir.format_registry.get('default')
        private_default = old_default().repository_format.__class__
        old_format = repository.format_registry.get_default()
        self.assertTrue(isinstance(old_format, private_default))
        def make_sample_bzrdir():
            my_bzrdir = bzrdir.BzrDirMetaFormat1()
            my_bzrdir.repository_format = SampleRepositoryFormat()
            return my_bzrdir
        controldir.format_registry.remove('default')
        controldir.format_registry.register('sample', make_sample_bzrdir, '')
        controldir.format_registry.set_default('sample')
        # creating a repository should now create an instrumented dir.
        try:
            # the default branch format is used by the meta dir format
            # which is not the default bzrdir format at this point
            dir = bzrdir.BzrDirMetaFormat1().initialize('memory:///')
            result = dir.create_repository()
            self.assertEqual(result, 'A bzr repository dir')
        finally:
            controldir.format_registry.remove('default')
            controldir.format_registry.remove('sample')
            controldir.format_registry.register('default', old_default, '')
        self.assertIsInstance(repository.format_registry.get_default(),
                              old_format.__class__)


class SampleRepositoryFormat(bzrrepository.RepositoryFormatMetaDir):
    """A sample format

    this format is initializable, unsupported to aid in testing the
    open and open(unsupported=True) routines.
    """

    @classmethod
    def get_format_string(cls):
        """See RepositoryFormat.get_format_string()."""
        return "Sample .bzr repository format."

    def initialize(self, a_controldir, shared=False):
        """Initialize a repository in a BzrDir"""
        t = a_controldir.get_repository_transport(self)
        t.put_bytes('format', self.get_format_string())
        return 'A bzr repository dir'

    def is_supported(self):
        return False

    def open(self, a_controldir, _found=False):
        return "opened repository."


class SampleExtraRepositoryFormat(repository.RepositoryFormat):
    """A sample format that can not be used in a metadir

    """

    def get_format_string(self):
        raise NotImplementedError


class TestRepositoryFormat(TestCaseWithTransport):
    """Tests for the Repository format detection used by the bzr meta dir facility.BzrBranchFormat facility."""

    def test_find_format(self):
        # is the right format object found for a repository?
        # create a branch with a few known format objects.
        # this is not quite the same as
        self.build_tree(["foo/", "bar/"])
        def check_format(format, url):
            dir = format._matchingbzrdir.initialize(url)
            format.initialize(dir)
            t = transport.get_transport_from_path(url)
            found_format = bzrrepository.RepositoryFormatMetaDir.find_format(dir)
            self.assertIsInstance(found_format, format.__class__)
        check_format(repository.format_registry.get_default(), "bar")

    def test_find_format_no_repository(self):
        dir = bzrdir.BzrDirMetaFormat1().initialize(self.get_url())
        self.assertRaises(errors.NoRepositoryPresent,
                          bzrrepository.RepositoryFormatMetaDir.find_format,
                          dir)

    def test_from_string(self):
        self.assertIsInstance(
            SampleRepositoryFormat.from_string(
                "Sample .bzr repository format."),
            SampleRepositoryFormat)
        self.assertRaises(AssertionError,
            SampleRepositoryFormat.from_string,
                "Different .bzr repository format.")

    def test_find_format_unknown_format(self):
        dir = bzrdir.BzrDirMetaFormat1().initialize(self.get_url())
        SampleRepositoryFormat().initialize(dir)
        self.assertRaises(UnknownFormatError,
                          bzrrepository.RepositoryFormatMetaDir.find_format,
                          dir)

    def test_find_format_with_features(self):
        tree = self.make_branch_and_tree('.', format='2a')
        tree.branch.repository.update_feature_flags({"name": "necessity"})
<<<<<<< HEAD
        found_format = repository.RepositoryFormatMetaDir.find_format(tree.controldir)
        self.assertIsInstance(found_format, repository.RepositoryFormatMetaDir)
=======
        found_format = bzrrepository.RepositoryFormatMetaDir.find_format(tree.bzrdir)
        self.assertIsInstance(found_format, bzrrepository.RepositoryFormatMetaDir)
>>>>>>> c789fa54
        self.assertEqual(found_format.features.get("name"), "necessity")
        self.assertRaises(errors.MissingFeature, found_format.check_support_status,
            True)
        self.addCleanup(bzrrepository.RepositoryFormatMetaDir.unregister_feature,
            "name")
        bzrrepository.RepositoryFormatMetaDir.register_feature("name")
        found_format.check_support_status(True)


class TestRepositoryFormatRegistry(TestCase):

    def setUp(self):
        super(TestRepositoryFormatRegistry, self).setUp()
        self.registry = repository.RepositoryFormatRegistry()

    def test_register_unregister_format(self):
        format = SampleRepositoryFormat()
        self.registry.register(format)
        self.assertEqual(format, self.registry.get("Sample .bzr repository format."))
        self.registry.remove(format)
        self.assertRaises(KeyError, self.registry.get, "Sample .bzr repository format.")

    def test_get_all(self):
        format = SampleRepositoryFormat()
        self.assertEqual([], self.registry._get_all())
        self.registry.register(format)
        self.assertEqual([format], self.registry._get_all())

    def test_register_extra(self):
        format = SampleExtraRepositoryFormat()
        self.assertEqual([], self.registry._get_all())
        self.registry.register_extra(format)
        self.assertEqual([format], self.registry._get_all())

    def test_register_extra_lazy(self):
        self.assertEqual([], self.registry._get_all())
        self.registry.register_extra_lazy("breezy.tests.test_repository",
            "SampleExtraRepositoryFormat")
        formats = self.registry._get_all()
        self.assertEqual(1, len(formats))
        self.assertIsInstance(formats[0], SampleExtraRepositoryFormat)


class TestFormatKnit1(TestCaseWithTransport):

    def test_attribute__fetch_order(self):
        """Knits need topological data insertion."""
        repo = self.make_repository('.',
                format=controldir.format_registry.get('knit')())
        self.assertEqual('topological', repo._format._fetch_order)

    def test_attribute__fetch_uses_deltas(self):
        """Knits reuse deltas."""
        repo = self.make_repository('.',
                format=controldir.format_registry.get('knit')())
        self.assertEqual(True, repo._format._fetch_uses_deltas)

    def test_disk_layout(self):
        control = bzrdir.BzrDirMetaFormat1().initialize(self.get_url())
        repo = knitrepo.RepositoryFormatKnit1().initialize(control)
        # in case of side effects of locking.
        repo.lock_write()
        repo.unlock()
        # we want:
        # format 'Bazaar-NG Knit Repository Format 1'
        # lock: is a directory
        # inventory.weave == empty_weave
        # empty revision-store directory
        # empty weaves directory
        t = control.get_repository_transport(None)
        self.assertEqualDiff('Bazaar-NG Knit Repository Format 1',
                             t.get('format').read())
        # XXX: no locks left when unlocked at the moment
        # self.assertEqualDiff('', t.get('lock').read())
        self.assertTrue(S_ISDIR(t.stat('knits').st_mode))
        self.check_knits(t)
        # Check per-file knits.
        branch = control.create_branch()
        tree = control.create_workingtree()
        tree.add(['foo'], ['Nasty-IdC:'], ['file'])
        tree.put_file_bytes_non_atomic('Nasty-IdC:', '')
        tree.commit('1st post', rev_id='foo')
        self.assertHasKnit(t, 'knits/e8/%254easty-%2549d%2543%253a',
            '\nfoo fulltext 0 81  :')

    def assertHasKnit(self, t, knit_name, extra_content=''):
        """Assert that knit_name exists on t."""
        self.assertEqualDiff('# bzr knit index 8\n' + extra_content,
                             t.get(knit_name + '.kndx').read())

    def check_knits(self, t):
        """check knit content for a repository."""
        self.assertHasKnit(t, 'inventory')
        self.assertHasKnit(t, 'revisions')
        self.assertHasKnit(t, 'signatures')

    def test_shared_disk_layout(self):
        control = bzrdir.BzrDirMetaFormat1().initialize(self.get_url())
        repo = knitrepo.RepositoryFormatKnit1().initialize(control, shared=True)
        # we want:
        # format 'Bazaar-NG Knit Repository Format 1'
        # lock: is a directory
        # inventory.weave == empty_weave
        # empty revision-store directory
        # empty weaves directory
        # a 'shared-storage' marker file.
        t = control.get_repository_transport(None)
        self.assertEqualDiff('Bazaar-NG Knit Repository Format 1',
                             t.get('format').read())
        # XXX: no locks left when unlocked at the moment
        # self.assertEqualDiff('', t.get('lock').read())
        self.assertEqualDiff('', t.get('shared-storage').read())
        self.assertTrue(S_ISDIR(t.stat('knits').st_mode))
        self.check_knits(t)

    def test_shared_no_tree_disk_layout(self):
        control = bzrdir.BzrDirMetaFormat1().initialize(self.get_url())
        repo = knitrepo.RepositoryFormatKnit1().initialize(control, shared=True)
        repo.set_make_working_trees(False)
        # we want:
        # format 'Bazaar-NG Knit Repository Format 1'
        # lock ''
        # inventory.weave == empty_weave
        # empty revision-store directory
        # empty weaves directory
        # a 'shared-storage' marker file.
        t = control.get_repository_transport(None)
        self.assertEqualDiff('Bazaar-NG Knit Repository Format 1',
                             t.get('format').read())
        # XXX: no locks left when unlocked at the moment
        # self.assertEqualDiff('', t.get('lock').read())
        self.assertEqualDiff('', t.get('shared-storage').read())
        self.assertEqualDiff('', t.get('no-working-trees').read())
        repo.set_make_working_trees(True)
        self.assertFalse(t.has('no-working-trees'))
        self.assertTrue(S_ISDIR(t.stat('knits').st_mode))
        self.check_knits(t)

    def test_deserialise_sets_root_revision(self):
        """We must have a inventory.root.revision

        Old versions of the XML5 serializer did not set the revision_id for
        the whole inventory. So we grab the one from the expected text. Which
        is valid when the api is not being abused.
        """
        repo = self.make_repository('.',
                format=controldir.format_registry.get('knit')())
        inv_xml = '<inventory format="5">\n</inventory>\n'
        inv = repo._deserialise_inventory('test-rev-id', inv_xml)
        self.assertEqual('test-rev-id', inv.root.revision)

    def test_deserialise_uses_global_revision_id(self):
        """If it is set, then we re-use the global revision id"""
        repo = self.make_repository('.',
                format=controldir.format_registry.get('knit')())
        inv_xml = ('<inventory format="5" revision_id="other-rev-id">\n'
                   '</inventory>\n')
        # Arguably, the deserialise_inventory should detect a mismatch, and
        # raise an error, rather than silently using one revision_id over the
        # other.
        self.assertRaises(AssertionError, repo._deserialise_inventory,
            'test-rev-id', inv_xml)
        inv = repo._deserialise_inventory('other-rev-id', inv_xml)
        self.assertEqual('other-rev-id', inv.root.revision)

    def test_supports_external_lookups(self):
        repo = self.make_repository('.',
                format=controldir.format_registry.get('knit')())
        self.assertFalse(repo._format.supports_external_lookups)


class DummyRepository(object):
    """A dummy repository for testing."""

    _format = None
    _serializer = None

    def supports_rich_root(self):
        if self._format is not None:
            return self._format.rich_root_data
        return False

    def get_graph(self):
        raise NotImplementedError

    def get_parent_map(self, revision_ids):
        raise NotImplementedError


class InterDummy(repository.InterRepository):
    """An inter-repository optimised code path for DummyRepository.

    This is for use during testing where we use DummyRepository as repositories
    so that none of the default regsitered inter-repository classes will
    MATCH.
    """

    @staticmethod
    def is_compatible(repo_source, repo_target):
        """InterDummy is compatible with DummyRepository."""
        return (isinstance(repo_source, DummyRepository) and
            isinstance(repo_target, DummyRepository))


class TestInterRepository(TestCaseWithTransport):

    def test_get_default_inter_repository(self):
        # test that the InterRepository.get(repo_a, repo_b) probes
        # for a inter_repo class where is_compatible(repo_a, repo_b) returns
        # true and returns a default inter_repo otherwise.
        # This also tests that the default registered optimised interrepository
        # classes do not barf inappropriately when a surprising repository type
        # is handed to them.
        dummy_a = DummyRepository()
        dummy_a._format = RepositoryFormat()
        dummy_a._format.supports_full_versioned_files = True
        dummy_b = DummyRepository()
        dummy_b._format = RepositoryFormat()
        dummy_b._format.supports_full_versioned_files = True
        self.assertGetsDefaultInterRepository(dummy_a, dummy_b)

    def assertGetsDefaultInterRepository(self, repo_a, repo_b):
        """Asserts that InterRepository.get(repo_a, repo_b) -> the default.

        The effective default is now InterSameDataRepository because there is
        no actual sane default in the presence of incompatible data models.
        """
        inter_repo = repository.InterRepository.get(repo_a, repo_b)
        self.assertEqual(vf_repository.InterSameDataRepository,
                         inter_repo.__class__)
        self.assertEqual(repo_a, inter_repo.source)
        self.assertEqual(repo_b, inter_repo.target)

    def test_register_inter_repository_class(self):
        # test that a optimised code path provider - a
        # InterRepository subclass can be registered and unregistered
        # and that it is correctly selected when given a repository
        # pair that it returns true on for the is_compatible static method
        # check
        dummy_a = DummyRepository()
        dummy_a._format = RepositoryFormat()
        dummy_b = DummyRepository()
        dummy_b._format = RepositoryFormat()
        repo = self.make_repository('.')
        # hack dummies to look like repo somewhat.
        dummy_a._serializer = repo._serializer
        dummy_a._format.supports_tree_reference = repo._format.supports_tree_reference
        dummy_a._format.rich_root_data = repo._format.rich_root_data
        dummy_a._format.supports_full_versioned_files = repo._format.supports_full_versioned_files
        dummy_b._serializer = repo._serializer
        dummy_b._format.supports_tree_reference = repo._format.supports_tree_reference
        dummy_b._format.rich_root_data = repo._format.rich_root_data
        dummy_b._format.supports_full_versioned_files = repo._format.supports_full_versioned_files
        repository.InterRepository.register_optimiser(InterDummy)
        try:
            # we should get the default for something InterDummy returns False
            # to
            self.assertFalse(InterDummy.is_compatible(dummy_a, repo))
            self.assertGetsDefaultInterRepository(dummy_a, repo)
            # and we should get an InterDummy for a pair it 'likes'
            self.assertTrue(InterDummy.is_compatible(dummy_a, dummy_b))
            inter_repo = repository.InterRepository.get(dummy_a, dummy_b)
            self.assertEqual(InterDummy, inter_repo.__class__)
            self.assertEqual(dummy_a, inter_repo.source)
            self.assertEqual(dummy_b, inter_repo.target)
        finally:
            repository.InterRepository.unregister_optimiser(InterDummy)
        # now we should get the default InterRepository object again.
        self.assertGetsDefaultInterRepository(dummy_a, dummy_b)


class TestRepositoryFormat1(knitrepo.RepositoryFormatKnit1):

    @classmethod
    def get_format_string(cls):
        return "Test Format 1"


class TestRepositoryFormat2(knitrepo.RepositoryFormatKnit1):

    @classmethod
    def get_format_string(cls):
        return "Test Format 2"


class TestRepositoryConverter(TestCaseWithTransport):

    def test_convert_empty(self):
        source_format = TestRepositoryFormat1()
        target_format = TestRepositoryFormat2()
        repository.format_registry.register(source_format)
        self.addCleanup(repository.format_registry.remove,
            source_format)
        repository.format_registry.register(target_format)
        self.addCleanup(repository.format_registry.remove,
            target_format)
        t = self.get_transport()
        t.mkdir('repository')
        repo_dir = bzrdir.BzrDirMetaFormat1().initialize('repository')
        repo = TestRepositoryFormat1().initialize(repo_dir)
        converter = repository.CopyConverter(target_format)
        pb = breezy.ui.ui_factory.nested_progress_bar()
        try:
            converter.convert(repo, pb)
        finally:
            pb.finished()
        repo = repo_dir.open_repository()
        self.assertTrue(isinstance(target_format, repo._format.__class__))


class TestRepositoryFormatKnit3(TestCaseWithTransport):

    def test_attribute__fetch_order(self):
        """Knits need topological data insertion."""
        format = bzrdir.BzrDirMetaFormat1()
        format.repository_format = knitrepo.RepositoryFormatKnit3()
        repo = self.make_repository('.', format=format)
        self.assertEqual('topological', repo._format._fetch_order)

    def test_attribute__fetch_uses_deltas(self):
        """Knits reuse deltas."""
        format = bzrdir.BzrDirMetaFormat1()
        format.repository_format = knitrepo.RepositoryFormatKnit3()
        repo = self.make_repository('.', format=format)
        self.assertEqual(True, repo._format._fetch_uses_deltas)

    def test_convert(self):
        """Ensure the upgrade adds weaves for roots"""
        format = bzrdir.BzrDirMetaFormat1()
        format.repository_format = knitrepo.RepositoryFormatKnit1()
        tree = self.make_branch_and_tree('.', format)
        tree.commit("Dull commit", rev_id="dull")
        revision_tree = tree.branch.repository.revision_tree('dull')
        revision_tree.lock_read()
        try:
            self.assertRaises(errors.NoSuchFile, revision_tree.get_file_lines,
                revision_tree.get_root_id())
        finally:
            revision_tree.unlock()
        format = bzrdir.BzrDirMetaFormat1()
        format.repository_format = knitrepo.RepositoryFormatKnit3()
        upgrade.Convert('.', format)
        tree = workingtree.WorkingTree.open('.')
        revision_tree = tree.branch.repository.revision_tree('dull')
        revision_tree.lock_read()
        try:
            revision_tree.get_file_lines(revision_tree.get_root_id())
        finally:
            revision_tree.unlock()
        tree.commit("Another dull commit", rev_id='dull2')
        revision_tree = tree.branch.repository.revision_tree('dull2')
        revision_tree.lock_read()
        self.addCleanup(revision_tree.unlock)
        self.assertEqual('dull',
                revision_tree.get_file_revision(revision_tree.get_root_id()))

    def test_supports_external_lookups(self):
        format = bzrdir.BzrDirMetaFormat1()
        format.repository_format = knitrepo.RepositoryFormatKnit3()
        repo = self.make_repository('.', format=format)
        self.assertFalse(repo._format.supports_external_lookups)


class Test2a(tests.TestCaseWithMemoryTransport):

    def test_chk_bytes_uses_custom_btree_parser(self):
        mt = self.make_branch_and_memory_tree('test', format='2a')
        mt.lock_write()
        self.addCleanup(mt.unlock)
        mt.add([''], ['root-id'])
        mt.commit('first')
        index = mt.branch.repository.chk_bytes._index._graph_index._indices[0]
        self.assertEqual(btree_index._gcchk_factory, index._leaf_factory)
        # It should also work if we re-open the repo
        repo = mt.branch.repository.controldir.open_repository()
        repo.lock_read()
        self.addCleanup(repo.unlock)
        index = repo.chk_bytes._index._graph_index._indices[0]
        self.assertEqual(btree_index._gcchk_factory, index._leaf_factory)

    def test_fetch_combines_groups(self):
        builder = self.make_branch_builder('source', format='2a')
        builder.start_series()
        builder.build_snapshot('1', None, [
            ('add', ('', 'root-id', 'directory', '')),
            ('add', ('file', 'file-id', 'file', 'content\n'))])
        builder.build_snapshot('2', ['1'], [
            ('modify', ('file-id', 'content-2\n'))])
        builder.finish_series()
        source = builder.get_branch()
        target = self.make_repository('target', format='2a')
        target.fetch(source.repository)
        target.lock_read()
        self.addCleanup(target.unlock)
        details = target.texts._index.get_build_details(
            [('file-id', '1',), ('file-id', '2',)])
        file_1_details = details[('file-id', '1')]
        file_2_details = details[('file-id', '2')]
        # The index, and what to read off disk, should be the same for both
        # versions of the file.
        self.assertEqual(file_1_details[0][:3], file_2_details[0][:3])

    def test_fetch_combines_groups(self):
        builder = self.make_branch_builder('source', format='2a')
        builder.start_series()
        builder.build_snapshot('1', None, [
            ('add', ('', 'root-id', 'directory', '')),
            ('add', ('file', 'file-id', 'file', 'content\n'))])
        builder.build_snapshot('2', ['1'], [
            ('modify', ('file-id', 'content-2\n'))])
        builder.finish_series()
        source = builder.get_branch()
        target = self.make_repository('target', format='2a')
        target.fetch(source.repository)
        target.lock_read()
        self.addCleanup(target.unlock)
        details = target.texts._index.get_build_details(
            [('file-id', '1',), ('file-id', '2',)])
        file_1_details = details[('file-id', '1')]
        file_2_details = details[('file-id', '2')]
        # The index, and what to read off disk, should be the same for both
        # versions of the file.
        self.assertEqual(file_1_details[0][:3], file_2_details[0][:3])

    def test_fetch_combines_groups(self):
        builder = self.make_branch_builder('source', format='2a')
        builder.start_series()
        builder.build_snapshot('1', None, [
            ('add', ('', 'root-id', 'directory', '')),
            ('add', ('file', 'file-id', 'file', 'content\n'))])
        builder.build_snapshot('2', ['1'], [
            ('modify', ('file-id', 'content-2\n'))])
        builder.finish_series()
        source = builder.get_branch()
        target = self.make_repository('target', format='2a')
        target.fetch(source.repository)
        target.lock_read()
        self.addCleanup(target.unlock)
        details = target.texts._index.get_build_details(
            [('file-id', '1',), ('file-id', '2',)])
        file_1_details = details[('file-id', '1')]
        file_2_details = details[('file-id', '2')]
        # The index, and what to read off disk, should be the same for both
        # versions of the file.
        self.assertEqual(file_1_details[0][:3], file_2_details[0][:3])

    def test_format_pack_compresses_True(self):
        repo = self.make_repository('repo', format='2a')
        self.assertTrue(repo._format.pack_compresses)

    def test_inventories_use_chk_map_with_parent_base_dict(self):
        tree = self.make_branch_and_memory_tree('repo', format="2a")
        tree.lock_write()
        tree.add([''], ['TREE_ROOT'])
        revid = tree.commit("foo")
        tree.unlock()
        tree.lock_read()
        self.addCleanup(tree.unlock)
        inv = tree.branch.repository.get_inventory(revid)
        self.assertNotEqual(None, inv.parent_id_basename_to_file_id)
        inv.parent_id_basename_to_file_id._ensure_root()
        inv.id_to_entry._ensure_root()
        self.assertEqual(65536, inv.id_to_entry._root_node.maximum_size)
        self.assertEqual(65536,
            inv.parent_id_basename_to_file_id._root_node.maximum_size)

    def test_autopack_unchanged_chk_nodes(self):
        # at 20 unchanged commits, chk pages are packed that are split into
        # two groups such that the new pack being made doesn't have all its
        # pages in the source packs (though they are in the repository).
        # Use a memory backed repository, we don't need to hit disk for this
        tree = self.make_branch_and_memory_tree('tree', format='2a')
        tree.lock_write()
        self.addCleanup(tree.unlock)
        tree.add([''], ['TREE_ROOT'])
        for pos in range(20):
            tree.commit(str(pos))

    def test_pack_with_hint(self):
        tree = self.make_branch_and_memory_tree('tree', format='2a')
        tree.lock_write()
        self.addCleanup(tree.unlock)
        tree.add([''], ['TREE_ROOT'])
        # 1 commit to leave untouched
        tree.commit('1')
        to_keep = tree.branch.repository._pack_collection.names()
        # 2 to combine
        tree.commit('2')
        tree.commit('3')
        all = tree.branch.repository._pack_collection.names()
        combine = list(set(all) - set(to_keep))
        self.assertLength(3, all)
        self.assertLength(2, combine)
        tree.branch.repository.pack(hint=combine)
        final = tree.branch.repository._pack_collection.names()
        self.assertLength(2, final)
        self.assertFalse(combine[0] in final)
        self.assertFalse(combine[1] in final)
        self.assertSubset(to_keep, final)

    def test_stream_source_to_gc(self):
        source = self.make_repository('source', format='2a')
        target = self.make_repository('target', format='2a')
        stream = source._get_source(target._format)
        self.assertIsInstance(stream, groupcompress_repo.GroupCHKStreamSource)

    def test_stream_source_to_non_gc(self):
        source = self.make_repository('source', format='2a')
        target = self.make_repository('target', format='rich-root-pack')
        stream = source._get_source(target._format)
        # We don't want the child GroupCHKStreamSource
        self.assertIs(type(stream), vf_repository.StreamSource)

    def test_get_stream_for_missing_keys_includes_all_chk_refs(self):
        source_builder = self.make_branch_builder('source',
                            format='2a')
        # We have to build a fairly large tree, so that we are sure the chk
        # pages will have split into multiple pages.
        entries = [('add', ('', 'a-root-id', 'directory', None))]
        for i in 'abcdefghijklmnopqrstuvwxyz123456789':
            for j in 'abcdefghijklmnopqrstuvwxyz123456789':
                fname = i + j
                fid = fname + '-id'
                content = 'content for %s\n' % (fname,)
                entries.append(('add', (fname, fid, 'file', content)))
        source_builder.start_series()
        source_builder.build_snapshot('rev-1', None, entries)
        # Now change a few of them, so we get a few new pages for the second
        # revision
        source_builder.build_snapshot('rev-2', ['rev-1'], [
            ('modify', ('aa-id', 'new content for aa-id\n')),
            ('modify', ('cc-id', 'new content for cc-id\n')),
            ('modify', ('zz-id', 'new content for zz-id\n')),
            ])
        source_builder.finish_series()
        source_branch = source_builder.get_branch()
        source_branch.lock_read()
        self.addCleanup(source_branch.unlock)
        target = self.make_repository('target', format='2a')
        source = source_branch.repository._get_source(target._format)
        self.assertIsInstance(source, groupcompress_repo.GroupCHKStreamSource)

        # On a regular pass, getting the inventories and chk pages for rev-2
        # would only get the newly created chk pages
        search = vf_search.SearchResult({'rev-2'}, {'rev-1'}, 1,
                                    {'rev-2'})
        simple_chk_records = []
        for vf_name, substream in source.get_stream(search):
            if vf_name == 'chk_bytes':
                for record in substream:
                    simple_chk_records.append(record.key)
            else:
                for _ in substream:
                    continue
        # 3 pages, the root (InternalNode), + 2 pages which actually changed
        self.assertEqual([('sha1:91481f539e802c76542ea5e4c83ad416bf219f73',),
                          ('sha1:4ff91971043668583985aec83f4f0ab10a907d3f',),
                          ('sha1:81e7324507c5ca132eedaf2d8414ee4bb2226187',),
                          ('sha1:b101b7da280596c71a4540e9a1eeba8045985ee0',)],
                         simple_chk_records)
        # Now, when we do a similar call using 'get_stream_for_missing_keys'
        # we should get a much larger set of pages.
        missing = [('inventories', 'rev-2')]
        full_chk_records = []
        for vf_name, substream in source.get_stream_for_missing_keys(missing):
            if vf_name == 'inventories':
                for record in substream:
                    self.assertEqual(('rev-2',), record.key)
            elif vf_name == 'chk_bytes':
                for record in substream:
                    full_chk_records.append(record.key)
            else:
                self.fail('Should not be getting a stream of %s' % (vf_name,))
        # We have 257 records now. This is because we have 1 root page, and 256
        # leaf pages in a complete listing.
        self.assertEqual(257, len(full_chk_records))
        self.assertSubset(simple_chk_records, full_chk_records)

    def test_inconsistency_fatal(self):
        repo = self.make_repository('repo', format='2a')
        self.assertTrue(repo.revisions._index._inconsistency_fatal)
        self.assertFalse(repo.texts._index._inconsistency_fatal)
        self.assertFalse(repo.inventories._index._inconsistency_fatal)
        self.assertFalse(repo.signatures._index._inconsistency_fatal)
        self.assertFalse(repo.chk_bytes._index._inconsistency_fatal)


class TestKnitPackStreamSource(tests.TestCaseWithMemoryTransport):

    def test_source_to_exact_pack_092(self):
        source = self.make_repository('source', format='pack-0.92')
        target = self.make_repository('target', format='pack-0.92')
        stream_source = source._get_source(target._format)
        self.assertIsInstance(stream_source, knitpack_repo.KnitPackStreamSource)

    def test_source_to_exact_pack_rich_root_pack(self):
        source = self.make_repository('source', format='rich-root-pack')
        target = self.make_repository('target', format='rich-root-pack')
        stream_source = source._get_source(target._format)
        self.assertIsInstance(stream_source, knitpack_repo.KnitPackStreamSource)

    def test_source_to_exact_pack_19(self):
        source = self.make_repository('source', format='1.9')
        target = self.make_repository('target', format='1.9')
        stream_source = source._get_source(target._format)
        self.assertIsInstance(stream_source, knitpack_repo.KnitPackStreamSource)

    def test_source_to_exact_pack_19_rich_root(self):
        source = self.make_repository('source', format='1.9-rich-root')
        target = self.make_repository('target', format='1.9-rich-root')
        stream_source = source._get_source(target._format)
        self.assertIsInstance(stream_source, knitpack_repo.KnitPackStreamSource)

    def test_source_to_remote_exact_pack_19(self):
        trans = self.make_smart_server('target')
        trans.ensure_base()
        source = self.make_repository('source', format='1.9')
        target = self.make_repository('target', format='1.9')
        target = repository.Repository.open(trans.base)
        stream_source = source._get_source(target._format)
        self.assertIsInstance(stream_source, knitpack_repo.KnitPackStreamSource)

    def test_stream_source_to_non_exact(self):
        source = self.make_repository('source', format='pack-0.92')
        target = self.make_repository('target', format='1.9')
        stream = source._get_source(target._format)
        self.assertIs(type(stream), vf_repository.StreamSource)

    def test_stream_source_to_non_exact_rich_root(self):
        source = self.make_repository('source', format='1.9')
        target = self.make_repository('target', format='1.9-rich-root')
        stream = source._get_source(target._format)
        self.assertIs(type(stream), vf_repository.StreamSource)

    def test_source_to_remote_non_exact_pack_19(self):
        trans = self.make_smart_server('target')
        trans.ensure_base()
        source = self.make_repository('source', format='1.9')
        target = self.make_repository('target', format='1.6')
        target = repository.Repository.open(trans.base)
        stream_source = source._get_source(target._format)
        self.assertIs(type(stream_source), vf_repository.StreamSource)

    def test_stream_source_to_knit(self):
        source = self.make_repository('source', format='pack-0.92')
        target = self.make_repository('target', format='dirstate')
        stream = source._get_source(target._format)
        self.assertIs(type(stream), vf_repository.StreamSource)


class TestDevelopment6FindParentIdsOfRevisions(TestCaseWithTransport):
    """Tests for _find_parent_ids_of_revisions."""

    def setUp(self):
        super(TestDevelopment6FindParentIdsOfRevisions, self).setUp()
        self.builder = self.make_branch_builder('source')
        self.builder.start_series()
        self.builder.build_snapshot('initial', None,
            [('add', ('', 'tree-root', 'directory', None))])
        self.repo = self.builder.get_branch().repository
        self.addCleanup(self.builder.finish_series)

    def assertParentIds(self, expected_result, rev_set):
        self.assertEqual(sorted(expected_result),
            sorted(self.repo._find_parent_ids_of_revisions(rev_set)))

    def test_simple(self):
        self.builder.build_snapshot('revid1', None, [])
        self.builder.build_snapshot('revid2', ['revid1'], [])
        rev_set = ['revid2']
        self.assertParentIds(['revid1'], rev_set)

    def test_not_first_parent(self):
        self.builder.build_snapshot('revid1', None, [])
        self.builder.build_snapshot('revid2', ['revid1'], [])
        self.builder.build_snapshot('revid3', ['revid2'], [])
        rev_set = ['revid3', 'revid2']
        self.assertParentIds(['revid1'], rev_set)

    def test_not_null(self):
        rev_set = ['initial']
        self.assertParentIds([], rev_set)

    def test_not_null_set(self):
        self.builder.build_snapshot('revid1', None, [])
        rev_set = [_mod_revision.NULL_REVISION]
        self.assertParentIds([], rev_set)

    def test_ghost(self):
        self.builder.build_snapshot('revid1', None, [])
        rev_set = ['ghost', 'revid1']
        self.assertParentIds(['initial'], rev_set)

    def test_ghost_parent(self):
        self.builder.build_snapshot('revid1', None, [])
        self.builder.build_snapshot('revid2', ['revid1', 'ghost'], [])
        rev_set = ['revid2', 'revid1']
        self.assertParentIds(['ghost', 'initial'], rev_set)

    def test_righthand_parent(self):
        self.builder.build_snapshot('revid1', None, [])
        self.builder.build_snapshot('revid2a', ['revid1'], [])
        self.builder.build_snapshot('revid2b', ['revid1'], [])
        self.builder.build_snapshot('revid3', ['revid2a', 'revid2b'], [])
        rev_set = ['revid3', 'revid2a']
        self.assertParentIds(['revid1', 'revid2b'], rev_set)


class TestWithBrokenRepo(TestCaseWithTransport):
    """These tests seem to be more appropriate as interface tests?"""

    def make_broken_repository(self):
        # XXX: This function is borrowed from Aaron's "Reconcile can fix bad
        # parent references" branch which is due to land in bzr.dev soon.  Once
        # it does, this duplication should be removed.
        repo = self.make_repository('broken-repo')
        cleanups = []
        try:
            repo.lock_write()
            cleanups.append(repo.unlock)
            repo.start_write_group()
            cleanups.append(repo.commit_write_group)
            # make rev1a: A well-formed revision, containing 'file1'
            inv = inventory.Inventory(revision_id='rev1a')
            inv.root.revision = 'rev1a'
            self.add_file(repo, inv, 'file1', 'rev1a', [])
            repo.texts.add_lines((inv.root.file_id, 'rev1a'), [], [])
            repo.add_inventory('rev1a', inv, [])
            revision = _mod_revision.Revision('rev1a',
                committer='jrandom@example.com', timestamp=0,
                inventory_sha1='', timezone=0, message='foo', parent_ids=[])
            repo.add_revision('rev1a', revision, inv)

            # make rev1b, which has no Revision, but has an Inventory, and
            # file1
            inv = inventory.Inventory(revision_id='rev1b')
            inv.root.revision = 'rev1b'
            self.add_file(repo, inv, 'file1', 'rev1b', [])
            repo.add_inventory('rev1b', inv, [])

            # make rev2, with file1 and file2
            # file2 is sane
            # file1 has 'rev1b' as an ancestor, even though this is not
            # mentioned by 'rev1a', making it an unreferenced ancestor
            inv = inventory.Inventory()
            self.add_file(repo, inv, 'file1', 'rev2', ['rev1a', 'rev1b'])
            self.add_file(repo, inv, 'file2', 'rev2', [])
            self.add_revision(repo, 'rev2', inv, ['rev1a'])

            # make ghost revision rev1c
            inv = inventory.Inventory()
            self.add_file(repo, inv, 'file2', 'rev1c', [])

            # make rev3 with file2
            # file2 refers to 'rev1c', which is a ghost in this repository, so
            # file2 cannot have rev1c as its ancestor.
            inv = inventory.Inventory()
            self.add_file(repo, inv, 'file2', 'rev3', ['rev1c'])
            self.add_revision(repo, 'rev3', inv, ['rev1c'])
            return repo
        finally:
            for cleanup in reversed(cleanups):
                cleanup()

    def add_revision(self, repo, revision_id, inv, parent_ids):
        inv.revision_id = revision_id
        inv.root.revision = revision_id
        repo.texts.add_lines((inv.root.file_id, revision_id), [], [])
        repo.add_inventory(revision_id, inv, parent_ids)
        revision = _mod_revision.Revision(revision_id,
            committer='jrandom@example.com', timestamp=0, inventory_sha1='',
            timezone=0, message='foo', parent_ids=parent_ids)
        repo.add_revision(revision_id, revision, inv)

    def add_file(self, repo, inv, filename, revision, parents):
        file_id = filename + '-id'
        entry = inventory.InventoryFile(file_id, filename, 'TREE_ROOT')
        entry.revision = revision
        entry.text_size = 0
        inv.add(entry)
        text_key = (file_id, revision)
        parent_keys = [(file_id, parent) for parent in parents]
        repo.texts.add_lines(text_key, parent_keys, ['line\n'])

    def test_insert_from_broken_repo(self):
        """Inserting a data stream from a broken repository won't silently
        corrupt the target repository.
        """
        broken_repo = self.make_broken_repository()
        empty_repo = self.make_repository('empty-repo')
        try:
            empty_repo.fetch(broken_repo)
        except (errors.RevisionNotPresent, errors.BzrCheckError):
            # Test successful: compression parent not being copied leads to
            # error.
            return
        empty_repo.lock_read()
        self.addCleanup(empty_repo.unlock)
        text = next(empty_repo.texts.get_record_stream(
            [('file2-id', 'rev3')], 'topological', True))
        self.assertEqual('line\n', text.get_bytes_as('fulltext'))


class TestRepositoryPackCollection(TestCaseWithTransport):

    def get_format(self):
        return controldir.format_registry.make_bzrdir('pack-0.92')

    def get_packs(self):
        format = self.get_format()
        repo = self.make_repository('.', format=format)
        return repo._pack_collection

    def make_packs_and_alt_repo(self, write_lock=False):
        """Create a pack repo with 3 packs, and access it via a second repo."""
        tree = self.make_branch_and_tree('.', format=self.get_format())
        tree.lock_write()
        self.addCleanup(tree.unlock)
        rev1 = tree.commit('one')
        rev2 = tree.commit('two')
        rev3 = tree.commit('three')
        r = repository.Repository.open('.')
        if write_lock:
            r.lock_write()
        else:
            r.lock_read()
        self.addCleanup(r.unlock)
        packs = r._pack_collection
        packs.ensure_loaded()
        return tree, r, packs, [rev1, rev2, rev3]

    def test__clear_obsolete_packs(self):
        packs = self.get_packs()
        obsolete_pack_trans = packs.transport.clone('obsolete_packs')
        obsolete_pack_trans.put_bytes('a-pack.pack', 'content\n')
        obsolete_pack_trans.put_bytes('a-pack.rix', 'content\n')
        obsolete_pack_trans.put_bytes('a-pack.iix', 'content\n')
        obsolete_pack_trans.put_bytes('another-pack.pack', 'foo\n')
        obsolete_pack_trans.put_bytes('not-a-pack.rix', 'foo\n')
        res = packs._clear_obsolete_packs()
        self.assertEqual(['a-pack', 'another-pack'], sorted(res))
        self.assertEqual([], obsolete_pack_trans.list_dir('.'))

    def test__clear_obsolete_packs_preserve(self):
        packs = self.get_packs()
        obsolete_pack_trans = packs.transport.clone('obsolete_packs')
        obsolete_pack_trans.put_bytes('a-pack.pack', 'content\n')
        obsolete_pack_trans.put_bytes('a-pack.rix', 'content\n')
        obsolete_pack_trans.put_bytes('a-pack.iix', 'content\n')
        obsolete_pack_trans.put_bytes('another-pack.pack', 'foo\n')
        obsolete_pack_trans.put_bytes('not-a-pack.rix', 'foo\n')
        res = packs._clear_obsolete_packs(preserve={'a-pack'})
        self.assertEqual(['a-pack', 'another-pack'], sorted(res))
        self.assertEqual(['a-pack.iix', 'a-pack.pack', 'a-pack.rix'],
                         sorted(obsolete_pack_trans.list_dir('.')))

    def test__max_pack_count(self):
        """The maximum pack count is a function of the number of revisions."""
        # no revisions - one pack, so that we can have a revision free repo
        # without it blowing up
        packs = self.get_packs()
        self.assertEqual(1, packs._max_pack_count(0))
        # after that the sum of the digits, - check the first 1-9
        self.assertEqual(1, packs._max_pack_count(1))
        self.assertEqual(2, packs._max_pack_count(2))
        self.assertEqual(3, packs._max_pack_count(3))
        self.assertEqual(4, packs._max_pack_count(4))
        self.assertEqual(5, packs._max_pack_count(5))
        self.assertEqual(6, packs._max_pack_count(6))
        self.assertEqual(7, packs._max_pack_count(7))
        self.assertEqual(8, packs._max_pack_count(8))
        self.assertEqual(9, packs._max_pack_count(9))
        # check the boundary cases with two digits for the next decade
        self.assertEqual(1, packs._max_pack_count(10))
        self.assertEqual(2, packs._max_pack_count(11))
        self.assertEqual(10, packs._max_pack_count(19))
        self.assertEqual(2, packs._max_pack_count(20))
        self.assertEqual(3, packs._max_pack_count(21))
        # check some arbitrary big numbers
        self.assertEqual(25, packs._max_pack_count(112894))

    def test_repr(self):
        packs = self.get_packs()
        self.assertContainsRe(repr(packs),
            'RepositoryPackCollection(.*Repository(.*))')

    def test__obsolete_packs(self):
        tree, r, packs, revs = self.make_packs_and_alt_repo(write_lock=True)
        names = packs.names()
        pack = packs.get_pack_by_name(names[0])
        # Schedule this one for removal
        packs._remove_pack_from_memory(pack)
        # Simulate a concurrent update by renaming the .pack file and one of
        # the indices
        packs.transport.rename('packs/%s.pack' % (names[0],),
                               'obsolete_packs/%s.pack' % (names[0],))
        packs.transport.rename('indices/%s.iix' % (names[0],),
                               'obsolete_packs/%s.iix' % (names[0],))
        # Now trigger the obsoletion, and ensure that all the remaining files
        # are still renamed
        packs._obsolete_packs([pack])
        self.assertEqual([n + '.pack' for n in names[1:]],
                         sorted(packs._pack_transport.list_dir('.')))
        # names[0] should not be present in the index anymore
        self.assertEqual(names[1:],
            sorted({osutils.splitext(n)[0] for n in
                        packs._index_transport.list_dir('.')}))

    def test__obsolete_packs_missing_directory(self):
        tree, r, packs, revs = self.make_packs_and_alt_repo(write_lock=True)
        r.control_transport.rmdir('obsolete_packs')
        names = packs.names()
        pack = packs.get_pack_by_name(names[0])
        # Schedule this one for removal
        packs._remove_pack_from_memory(pack)
        # Now trigger the obsoletion, and ensure that all the remaining files
        # are still renamed
        packs._obsolete_packs([pack])
        self.assertEqual([n + '.pack' for n in names[1:]],
                         sorted(packs._pack_transport.list_dir('.')))
        # names[0] should not be present in the index anymore
        self.assertEqual(names[1:],
            sorted({osutils.splitext(n)[0] for n in
                        packs._index_transport.list_dir('.')}))

    def test_pack_distribution_zero(self):
        packs = self.get_packs()
        self.assertEqual([0], packs.pack_distribution(0))

    def test_ensure_loaded_unlocked(self):
        packs = self.get_packs()
        self.assertRaises(errors.ObjectNotLocked,
                          packs.ensure_loaded)

    def test_pack_distribution_one_to_nine(self):
        packs = self.get_packs()
        self.assertEqual([1],
            packs.pack_distribution(1))
        self.assertEqual([1, 1],
            packs.pack_distribution(2))
        self.assertEqual([1, 1, 1],
            packs.pack_distribution(3))
        self.assertEqual([1, 1, 1, 1],
            packs.pack_distribution(4))
        self.assertEqual([1, 1, 1, 1, 1],
            packs.pack_distribution(5))
        self.assertEqual([1, 1, 1, 1, 1, 1],
            packs.pack_distribution(6))
        self.assertEqual([1, 1, 1, 1, 1, 1, 1],
            packs.pack_distribution(7))
        self.assertEqual([1, 1, 1, 1, 1, 1, 1, 1],
            packs.pack_distribution(8))
        self.assertEqual([1, 1, 1, 1, 1, 1, 1, 1, 1],
            packs.pack_distribution(9))

    def test_pack_distribution_stable_at_boundaries(self):
        """When there are multi-rev packs the counts are stable."""
        packs = self.get_packs()
        # in 10s:
        self.assertEqual([10], packs.pack_distribution(10))
        self.assertEqual([10, 1], packs.pack_distribution(11))
        self.assertEqual([10, 10], packs.pack_distribution(20))
        self.assertEqual([10, 10, 1], packs.pack_distribution(21))
        # 100s
        self.assertEqual([100], packs.pack_distribution(100))
        self.assertEqual([100, 1], packs.pack_distribution(101))
        self.assertEqual([100, 10, 1], packs.pack_distribution(111))
        self.assertEqual([100, 100], packs.pack_distribution(200))
        self.assertEqual([100, 100, 1], packs.pack_distribution(201))
        self.assertEqual([100, 100, 10, 1], packs.pack_distribution(211))

    def test_plan_pack_operations_2009_revisions_skip_all_packs(self):
        packs = self.get_packs()
        existing_packs = [(2000, "big"), (9, "medium")]
        # rev count - 2009 -> 2x1000 + 9x1
        pack_operations = packs.plan_autopack_combinations(
            existing_packs, [1000, 1000, 1, 1, 1, 1, 1, 1, 1, 1, 1])
        self.assertEqual([], pack_operations)

    def test_plan_pack_operations_2010_revisions_skip_all_packs(self):
        packs = self.get_packs()
        existing_packs = [(2000, "big"), (9, "medium"), (1, "single")]
        # rev count - 2010 -> 2x1000 + 1x10
        pack_operations = packs.plan_autopack_combinations(
            existing_packs, [1000, 1000, 10])
        self.assertEqual([], pack_operations)

    def test_plan_pack_operations_2010_combines_smallest_two(self):
        packs = self.get_packs()
        existing_packs = [(1999, "big"), (9, "medium"), (1, "single2"),
            (1, "single1")]
        # rev count - 2010 -> 2x1000 + 1x10 (3)
        pack_operations = packs.plan_autopack_combinations(
            existing_packs, [1000, 1000, 10])
        self.assertEqual([[2, ["single2", "single1"]]], pack_operations)

    def test_plan_pack_operations_creates_a_single_op(self):
        packs = self.get_packs()
        existing_packs = [(50, 'a'), (40, 'b'), (30, 'c'), (10, 'd'),
                          (10, 'e'), (6, 'f'), (4, 'g')]
        # rev count 150 -> 1x100 and 5x10
        # The two size 10 packs do not need to be touched. The 50, 40, 30 would
        # be combined into a single 120 size pack, and the 6 & 4 would
        # becombined into a size 10 pack. However, if we have to rewrite them,
        # we save a pack file with no increased I/O by putting them into the
        # same file.
        distribution = packs.pack_distribution(150)
        pack_operations = packs.plan_autopack_combinations(existing_packs,
                                                           distribution)
        self.assertEqual([[130, ['a', 'b', 'c', 'f', 'g']]], pack_operations)

    def test_all_packs_none(self):
        format = self.get_format()
        tree = self.make_branch_and_tree('.', format=format)
        tree.lock_read()
        self.addCleanup(tree.unlock)
        packs = tree.branch.repository._pack_collection
        packs.ensure_loaded()
        self.assertEqual([], packs.all_packs())

    def test_all_packs_one(self):
        format = self.get_format()
        tree = self.make_branch_and_tree('.', format=format)
        tree.commit('start')
        tree.lock_read()
        self.addCleanup(tree.unlock)
        packs = tree.branch.repository._pack_collection
        packs.ensure_loaded()
        self.assertEqual([
            packs.get_pack_by_name(packs.names()[0])],
            packs.all_packs())

    def test_all_packs_two(self):
        format = self.get_format()
        tree = self.make_branch_and_tree('.', format=format)
        tree.commit('start')
        tree.commit('continue')
        tree.lock_read()
        self.addCleanup(tree.unlock)
        packs = tree.branch.repository._pack_collection
        packs.ensure_loaded()
        self.assertEqual([
            packs.get_pack_by_name(packs.names()[0]),
            packs.get_pack_by_name(packs.names()[1]),
            ], packs.all_packs())

    def test_get_pack_by_name(self):
        format = self.get_format()
        tree = self.make_branch_and_tree('.', format=format)
        tree.commit('start')
        tree.lock_read()
        self.addCleanup(tree.unlock)
        packs = tree.branch.repository._pack_collection
        packs.reset()
        packs.ensure_loaded()
        name = packs.names()[0]
        pack_1 = packs.get_pack_by_name(name)
        # the pack should be correctly initialised
        sizes = packs._names[name]
        rev_index = GraphIndex(packs._index_transport, name + '.rix', sizes[0])
        inv_index = GraphIndex(packs._index_transport, name + '.iix', sizes[1])
        txt_index = GraphIndex(packs._index_transport, name + '.tix', sizes[2])
        sig_index = GraphIndex(packs._index_transport, name + '.six', sizes[3])
        self.assertEqual(pack_repo.ExistingPack(packs._pack_transport,
            name, rev_index, inv_index, txt_index, sig_index), pack_1)
        # and the same instance should be returned on successive calls.
        self.assertTrue(pack_1 is packs.get_pack_by_name(name))

    def test_reload_pack_names_new_entry(self):
        tree, r, packs, revs = self.make_packs_and_alt_repo()
        names = packs.names()
        # Add a new pack file into the repository
        rev4 = tree.commit('four')
        new_names = tree.branch.repository._pack_collection.names()
        new_name = set(new_names).difference(names)
        self.assertEqual(1, len(new_name))
        new_name = new_name.pop()
        # The old collection hasn't noticed yet
        self.assertEqual(names, packs.names())
        self.assertTrue(packs.reload_pack_names())
        self.assertEqual(new_names, packs.names())
        # And the repository can access the new revision
        self.assertEqual({rev4:(revs[-1],)}, r.get_parent_map([rev4]))
        self.assertFalse(packs.reload_pack_names())

    def test_reload_pack_names_added_and_removed(self):
        tree, r, packs, revs = self.make_packs_and_alt_repo()
        names = packs.names()
        # Now repack the whole thing
        tree.branch.repository.pack()
        new_names = tree.branch.repository._pack_collection.names()
        # The other collection hasn't noticed yet
        self.assertEqual(names, packs.names())
        self.assertTrue(packs.reload_pack_names())
        self.assertEqual(new_names, packs.names())
        self.assertEqual({revs[-1]:(revs[-2],)}, r.get_parent_map([revs[-1]]))
        self.assertFalse(packs.reload_pack_names())

    def test_reload_pack_names_preserves_pending(self):
        # TODO: Update this to also test for pending-deleted names
        tree, r, packs, revs = self.make_packs_and_alt_repo(write_lock=True)
        # We will add one pack (via start_write_group + insert_record_stream),
        # and remove another pack (via _remove_pack_from_memory)
        orig_names = packs.names()
        orig_at_load = packs._packs_at_load
        to_remove_name = next(iter(orig_names))
        r.start_write_group()
        self.addCleanup(r.abort_write_group)
        r.texts.insert_record_stream([versionedfile.FulltextContentFactory(
            ('text', 'rev'), (), None, 'content\n')])
        new_pack = packs._new_pack
        self.assertTrue(new_pack.data_inserted())
        new_pack.finish()
        packs.allocate(new_pack)
        packs._new_pack = None
        removed_pack = packs.get_pack_by_name(to_remove_name)
        packs._remove_pack_from_memory(removed_pack)
        names = packs.names()
        all_nodes, deleted_nodes, new_nodes, _ = packs._diff_pack_names()
        new_names = {x[0][0] for x in new_nodes}
        self.assertEqual(names, sorted([x[0][0] for x in all_nodes]))
        self.assertEqual(set(names) - set(orig_names), new_names)
        self.assertEqual({new_pack.name}, new_names)
        self.assertEqual([to_remove_name],
                         sorted([x[0][0] for x in deleted_nodes]))
        packs.reload_pack_names()
        reloaded_names = packs.names()
        self.assertEqual(orig_at_load, packs._packs_at_load)
        self.assertEqual(names, reloaded_names)
        all_nodes, deleted_nodes, new_nodes, _ = packs._diff_pack_names()
        new_names = {x[0][0] for x in new_nodes}
        self.assertEqual(names, sorted([x[0][0] for x in all_nodes]))
        self.assertEqual(set(names) - set(orig_names), new_names)
        self.assertEqual({new_pack.name}, new_names)
        self.assertEqual([to_remove_name],
                         sorted([x[0][0] for x in deleted_nodes]))

    def test_autopack_obsoletes_new_pack(self):
        tree, r, packs, revs = self.make_packs_and_alt_repo(write_lock=True)
        packs._max_pack_count = lambda x: 1
        packs.pack_distribution = lambda x: [10]
        r.start_write_group()
        r.revisions.insert_record_stream([versionedfile.FulltextContentFactory(
            ('bogus-rev',), (), None, 'bogus-content\n')])
        # This should trigger an autopack, which will combine everything into a
        # single pack file.
        new_names = r.commit_write_group()
        names = packs.names()
        self.assertEqual(1, len(names))
        self.assertEqual([names[0] + '.pack'],
                         packs._pack_transport.list_dir('.'))

    def test_autopack_reloads_and_stops(self):
        tree, r, packs, revs = self.make_packs_and_alt_repo(write_lock=True)
        # After we have determined what needs to be autopacked, trigger a
        # full-pack via the other repo which will cause us to re-evaluate and
        # decide we don't need to do anything
        orig_execute = packs._execute_pack_operations
        def _munged_execute_pack_ops(*args, **kwargs):
            tree.branch.repository.pack()
            return orig_execute(*args, **kwargs)
        packs._execute_pack_operations = _munged_execute_pack_ops
        packs._max_pack_count = lambda x: 1
        packs.pack_distribution = lambda x: [10]
        self.assertFalse(packs.autopack())
        self.assertEqual(1, len(packs.names()))
        self.assertEqual(tree.branch.repository._pack_collection.names(),
                         packs.names())

    def test__save_pack_names(self):
        tree, r, packs, revs = self.make_packs_and_alt_repo(write_lock=True)
        names = packs.names()
        pack = packs.get_pack_by_name(names[0])
        packs._remove_pack_from_memory(pack)
        packs._save_pack_names(obsolete_packs=[pack])
        cur_packs = packs._pack_transport.list_dir('.')
        self.assertEqual([n + '.pack' for n in names[1:]], sorted(cur_packs))
        # obsolete_packs will also have stuff like .rix and .iix present.
        obsolete_packs = packs.transport.list_dir('obsolete_packs')
        obsolete_names = {osutils.splitext(n)[0] for n in obsolete_packs}
        self.assertEqual([pack.name], sorted(obsolete_names))

    def test__save_pack_names_already_obsoleted(self):
        tree, r, packs, revs = self.make_packs_and_alt_repo(write_lock=True)
        names = packs.names()
        pack = packs.get_pack_by_name(names[0])
        packs._remove_pack_from_memory(pack)
        # We are going to simulate a concurrent autopack by manually obsoleting
        # the pack directly.
        packs._obsolete_packs([pack])
        packs._save_pack_names(clear_obsolete_packs=True,
                               obsolete_packs=[pack])
        cur_packs = packs._pack_transport.list_dir('.')
        self.assertEqual([n + '.pack' for n in names[1:]], sorted(cur_packs))
        # Note that while we set clear_obsolete_packs=True, it should not
        # delete a pack file that we have also scheduled for obsoletion.
        obsolete_packs = packs.transport.list_dir('obsolete_packs')
        obsolete_names = {osutils.splitext(n)[0] for n in obsolete_packs}
        self.assertEqual([pack.name], sorted(obsolete_names))

    def test_pack_no_obsolete_packs_directory(self):
        """Bug #314314, don't fail if obsolete_packs directory does
        not exist."""
        tree, r, packs, revs = self.make_packs_and_alt_repo(write_lock=True)
        r.control_transport.rmdir('obsolete_packs')
        packs._clear_obsolete_packs()


class TestPack(TestCaseWithTransport):
    """Tests for the Pack object."""

    def assertCurrentlyEqual(self, left, right):
        self.assertTrue(left == right)
        self.assertTrue(right == left)
        self.assertFalse(left != right)
        self.assertFalse(right != left)

    def assertCurrentlyNotEqual(self, left, right):
        self.assertFalse(left == right)
        self.assertFalse(right == left)
        self.assertTrue(left != right)
        self.assertTrue(right != left)

    def test___eq____ne__(self):
        left = pack_repo.ExistingPack('', '', '', '', '', '')
        right = pack_repo.ExistingPack('', '', '', '', '', '')
        self.assertCurrentlyEqual(left, right)
        # change all attributes and ensure equality changes as we do.
        left.revision_index = 'a'
        self.assertCurrentlyNotEqual(left, right)
        right.revision_index = 'a'
        self.assertCurrentlyEqual(left, right)
        left.inventory_index = 'a'
        self.assertCurrentlyNotEqual(left, right)
        right.inventory_index = 'a'
        self.assertCurrentlyEqual(left, right)
        left.text_index = 'a'
        self.assertCurrentlyNotEqual(left, right)
        right.text_index = 'a'
        self.assertCurrentlyEqual(left, right)
        left.signature_index = 'a'
        self.assertCurrentlyNotEqual(left, right)
        right.signature_index = 'a'
        self.assertCurrentlyEqual(left, right)
        left.name = 'a'
        self.assertCurrentlyNotEqual(left, right)
        right.name = 'a'
        self.assertCurrentlyEqual(left, right)
        left.transport = 'a'
        self.assertCurrentlyNotEqual(left, right)
        right.transport = 'a'
        self.assertCurrentlyEqual(left, right)

    def test_file_name(self):
        pack = pack_repo.ExistingPack('', 'a_name', '', '', '', '')
        self.assertEqual('a_name.pack', pack.file_name())


class TestNewPack(TestCaseWithTransport):
    """Tests for pack_repo.NewPack."""

    def test_new_instance_attributes(self):
        upload_transport = self.get_transport('upload')
        pack_transport = self.get_transport('pack')
        index_transport = self.get_transport('index')
        upload_transport.mkdir('.')
        collection = pack_repo.RepositoryPackCollection(
            repo=None,
            transport=self.get_transport('.'),
            index_transport=index_transport,
            upload_transport=upload_transport,
            pack_transport=pack_transport,
            index_builder_class=BTreeBuilder,
            index_class=BTreeGraphIndex,
            use_chk_index=False)
        pack = pack_repo.NewPack(collection)
        self.addCleanup(pack.abort) # Make sure the write stream gets closed
        self.assertIsInstance(pack.revision_index, BTreeBuilder)
        self.assertIsInstance(pack.inventory_index, BTreeBuilder)
        self.assertIsInstance(pack._hash, type(osutils.md5()))
        self.assertTrue(pack.upload_transport is upload_transport)
        self.assertTrue(pack.index_transport is index_transport)
        self.assertTrue(pack.pack_transport is pack_transport)
        self.assertEqual(None, pack.index_sizes)
        self.assertEqual(20, len(pack.random_name))
        self.assertIsInstance(pack.random_name, str)
        self.assertIsInstance(pack.start_time, float)


class TestPacker(TestCaseWithTransport):
    """Tests for the packs repository Packer class."""

    def test_pack_optimizes_pack_order(self):
        builder = self.make_branch_builder('.', format="1.9")
        builder.start_series()
        builder.build_snapshot('A', None, [
            ('add', ('', 'root-id', 'directory', None)),
            ('add', ('f', 'f-id', 'file', 'content\n'))])
        builder.build_snapshot('B', ['A'],
            [('modify', ('f-id', 'new-content\n'))])
        builder.build_snapshot('C', ['B'],
            [('modify', ('f-id', 'third-content\n'))])
        builder.build_snapshot('D', ['C'],
            [('modify', ('f-id', 'fourth-content\n'))])
        b = builder.get_branch()
        b.lock_read()
        builder.finish_series()
        self.addCleanup(b.unlock)
        # At this point, we should have 4 pack files available
        # Because of how they were built, they correspond to
        # ['D', 'C', 'B', 'A']
        packs = b.repository._pack_collection.packs
        packer = knitpack_repo.KnitPacker(b.repository._pack_collection,
                                  packs, 'testing',
                                  revision_ids=['B', 'C'])
        # Now, when we are copying the B & C revisions, their pack files should
        # be moved to the front of the stack
        # The new ordering moves B & C to the front of the .packs attribute,
        # and leaves the others in the original order.
        new_packs = [packs[1], packs[2], packs[0], packs[3]]
        new_pack = packer.pack()
        self.assertEqual(new_packs, packer.packs)


class TestOptimisingPacker(TestCaseWithTransport):
    """Tests for the OptimisingPacker class."""

    def get_pack_collection(self):
        repo = self.make_repository('.')
        return repo._pack_collection

    def test_open_pack_will_optimise(self):
        packer = knitpack_repo.OptimisingKnitPacker(self.get_pack_collection(),
                                            [], '.test')
        new_pack = packer.open_pack()
        self.addCleanup(new_pack.abort) # ensure cleanup
        self.assertIsInstance(new_pack, pack_repo.NewPack)
        self.assertTrue(new_pack.revision_index._optimize_for_size)
        self.assertTrue(new_pack.inventory_index._optimize_for_size)
        self.assertTrue(new_pack.text_index._optimize_for_size)
        self.assertTrue(new_pack.signature_index._optimize_for_size)


class TestGCCHKPacker(TestCaseWithTransport):

    def make_abc_branch(self):
        builder = self.make_branch_builder('source')
        builder.start_series()
        builder.build_snapshot('A', None, [
            ('add', ('', 'root-id', 'directory', None)),
            ('add', ('file', 'file-id', 'file', 'content\n')),
            ])
        builder.build_snapshot('B', ['A'], [
            ('add', ('dir', 'dir-id', 'directory', None))])
        builder.build_snapshot('C', ['B'], [
            ('modify', ('file-id', 'new content\n'))])
        builder.finish_series()
        return builder.get_branch()

    def make_branch_with_disjoint_inventory_and_revision(self):
        """a repo with separate packs for a revisions Revision and Inventory.

        There will be one pack file that holds the Revision content, and one
        for the Inventory content.

        :return: (repository,
                  pack_name_with_rev_A_Revision,
                  pack_name_with_rev_A_Inventory,
                  pack_name_with_rev_C_content)
        """
        b_source = self.make_abc_branch()
        b_base = b_source.controldir.sprout('base', revision_id='A').open_branch()
        b_stacked = b_base.controldir.sprout('stacked', stacked=True).open_branch()
        b_stacked.lock_write()
        self.addCleanup(b_stacked.unlock)
        b_stacked.fetch(b_source, 'B')
        # Now re-open the stacked repo directly (no fallbacks) so that we can
        # fill in the A rev.
        repo_not_stacked = b_stacked.controldir.open_repository()
        repo_not_stacked.lock_write()
        self.addCleanup(repo_not_stacked.unlock)
        # Now we should have a pack file with A's inventory, but not its
        # Revision
        self.assertEqual([('A',), ('B',)],
                         sorted(repo_not_stacked.inventories.keys()))
        self.assertEqual([('B',)],
                         sorted(repo_not_stacked.revisions.keys()))
        stacked_pack_names = repo_not_stacked._pack_collection.names()
        # We have a couple names here, figure out which has A's inventory
        for name in stacked_pack_names:
            pack = repo_not_stacked._pack_collection.get_pack_by_name(name)
            keys = [n[1] for n in pack.inventory_index.iter_all_entries()]
            if ('A',) in keys:
                inv_a_pack_name = name
                break
        else:
            self.fail('Could not find pack containing A\'s inventory')
        repo_not_stacked.fetch(b_source.repository, 'A')
        self.assertEqual([('A',), ('B',)],
                         sorted(repo_not_stacked.revisions.keys()))
        new_pack_names = set(repo_not_stacked._pack_collection.names())
        rev_a_pack_names = new_pack_names.difference(stacked_pack_names)
        self.assertEqual(1, len(rev_a_pack_names))
        rev_a_pack_name = list(rev_a_pack_names)[0]
        # Now fetch 'C', so we have a couple pack files to join
        repo_not_stacked.fetch(b_source.repository, 'C')
        rev_c_pack_names = set(repo_not_stacked._pack_collection.names())
        rev_c_pack_names = rev_c_pack_names.difference(new_pack_names)
        self.assertEqual(1, len(rev_c_pack_names))
        rev_c_pack_name = list(rev_c_pack_names)[0]
        return (repo_not_stacked, rev_a_pack_name, inv_a_pack_name,
                rev_c_pack_name)

    def test_pack_with_distant_inventories(self):
        # See https://bugs.launchpad.net/bzr/+bug/437003
        # When repacking, it is possible to have an inventory in a different
        # pack file than the associated revision. An autopack can then come
        # along, and miss that inventory, and complain.
        (repo, rev_a_pack_name, inv_a_pack_name, rev_c_pack_name
         ) = self.make_branch_with_disjoint_inventory_and_revision()
        a_pack = repo._pack_collection.get_pack_by_name(rev_a_pack_name)
        c_pack = repo._pack_collection.get_pack_by_name(rev_c_pack_name)
        packer = groupcompress_repo.GCCHKPacker(repo._pack_collection,
                    [a_pack, c_pack], '.test-pack')
        # This would raise ValueError in bug #437003, but should not raise an
        # error once fixed.
        packer.pack()

    def test_pack_with_missing_inventory(self):
        # Similar to test_pack_with_missing_inventory, but this time, we force
        # the A inventory to actually be gone from the repository.
        (repo, rev_a_pack_name, inv_a_pack_name, rev_c_pack_name
         ) = self.make_branch_with_disjoint_inventory_and_revision()
        inv_a_pack = repo._pack_collection.get_pack_by_name(inv_a_pack_name)
        repo._pack_collection._remove_pack_from_memory(inv_a_pack)
        packer = groupcompress_repo.GCCHKPacker(repo._pack_collection,
            repo._pack_collection.all_packs(), '.test-pack')
        e = self.assertRaises(ValueError, packer.pack)
        packer.new_pack.abort()
        self.assertContainsRe(str(e),
            r"We are missing inventories for revisions: .*'A'")


class TestCrossFormatPacks(TestCaseWithTransport):

    def log_pack(self, hint=None):
        self.calls.append(('pack', hint))
        self.orig_pack(hint=hint)
        if self.expect_hint:
            self.assertTrue(hint)

    def run_stream(self, src_fmt, target_fmt, expect_pack_called):
        self.expect_hint = expect_pack_called
        self.calls = []
        source_tree = self.make_branch_and_tree('src', format=src_fmt)
        source_tree.lock_write()
        self.addCleanup(source_tree.unlock)
        tip = source_tree.commit('foo')
        target = self.make_repository('target', format=target_fmt)
        target.lock_write()
        self.addCleanup(target.unlock)
        source = source_tree.branch.repository._get_source(target._format)
        self.orig_pack = target.pack
        self.overrideAttr(target, "pack", self.log_pack)
        search = target.search_missing_revision_ids(
            source_tree.branch.repository, revision_ids=[tip])
        stream = source.get_stream(search)
        from_format = source_tree.branch.repository._format
        sink = target._get_sink()
        sink.insert_stream(stream, from_format, [])
        if expect_pack_called:
            self.assertLength(1, self.calls)
        else:
            self.assertLength(0, self.calls)

    def run_fetch(self, src_fmt, target_fmt, expect_pack_called):
        self.expect_hint = expect_pack_called
        self.calls = []
        source_tree = self.make_branch_and_tree('src', format=src_fmt)
        source_tree.lock_write()
        self.addCleanup(source_tree.unlock)
        tip = source_tree.commit('foo')
        target = self.make_repository('target', format=target_fmt)
        target.lock_write()
        self.addCleanup(target.unlock)
        source = source_tree.branch.repository
        self.orig_pack = target.pack
        self.overrideAttr(target, "pack", self.log_pack)
        target.fetch(source)
        if expect_pack_called:
            self.assertLength(1, self.calls)
        else:
            self.assertLength(0, self.calls)

    def test_sink_format_hint_no(self):
        # When the target format says packing makes no difference, pack is not
        # called.
        self.run_stream('1.9', 'rich-root-pack', False)

    def test_sink_format_hint_yes(self):
        # When the target format says packing makes a difference, pack is
        # called.
        self.run_stream('1.9', '2a', True)

    def test_sink_format_same_no(self):
        # When the formats are the same, pack is not called.
        self.run_stream('2a', '2a', False)

    def test_IDS_format_hint_no(self):
        # When the target format says packing makes no difference, pack is not
        # called.
        self.run_fetch('1.9', 'rich-root-pack', False)

    def test_IDS_format_hint_yes(self):
        # When the target format says packing makes a difference, pack is
        # called.
        self.run_fetch('1.9', '2a', True)

    def test_IDS_format_same_no(self):
        # When the formats are the same, pack is not called.
        self.run_fetch('2a', '2a', False)


class Test_LazyListJoin(tests.TestCase):

    def test__repr__(self):
        lazy = repository._LazyListJoin(['a'], ['b'])
        self.assertEqual("breezy.repository._LazyListJoin((['a'], ['b']))",
                         repr(lazy))


class TestFeatures(tests.TestCaseWithTransport):

    def test_open_with_present_feature(self):
        self.addCleanup(
            bzrrepository.RepositoryFormatMetaDir.unregister_feature,
            "makes-cheese-sandwich")
        bzrrepository.RepositoryFormatMetaDir.register_feature(
            "makes-cheese-sandwich")
        repo = self.make_repository('.')
        repo.lock_write()
        repo._format.features["makes-cheese-sandwich"] = "required"
        repo._format.check_support_status(False)
        repo.unlock()

    def test_open_with_missing_required_feature(self):
        repo = self.make_repository('.')
        repo.lock_write()
        repo._format.features["makes-cheese-sandwich"] = "required"
        self.assertRaises(errors.MissingFeature,
            repo._format.check_support_status, False)<|MERGE_RESOLUTION|>--- conflicted
+++ resolved
@@ -168,13 +168,8 @@
     def test_find_format_with_features(self):
         tree = self.make_branch_and_tree('.', format='2a')
         tree.branch.repository.update_feature_flags({"name": "necessity"})
-<<<<<<< HEAD
-        found_format = repository.RepositoryFormatMetaDir.find_format(tree.controldir)
-        self.assertIsInstance(found_format, repository.RepositoryFormatMetaDir)
-=======
-        found_format = bzrrepository.RepositoryFormatMetaDir.find_format(tree.bzrdir)
+        found_format = bzrrepository.RepositoryFormatMetaDir.find_format(tree.controldir)
         self.assertIsInstance(found_format, bzrrepository.RepositoryFormatMetaDir)
->>>>>>> c789fa54
         self.assertEqual(found_format.features.get("name"), "necessity")
         self.assertRaises(errors.MissingFeature, found_format.check_support_status,
             True)
