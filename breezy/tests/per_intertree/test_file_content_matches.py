--- conflicted
+++ resolved
@@ -32,13 +32,9 @@
         tree2.add('file', b'file-id-2')
         tree1, tree2 = self.mutable_trees_to_test_trees(self, tree1, tree2)
         inter = self.intertree_class(tree1, tree2)
-<<<<<<< HEAD
-        self.assertTrue(inter.file_content_matches(b'file-id-1', b'file-id-2'))
-=======
         self.assertTrue(inter.file_content_matches(
-            'file', 'file', 'file-id-1', 'file-id-2'))
+            'file', 'file', b'file-id-1', b'file-id-2'))
         self.assertTrue(inter.file_content_matches('file', 'file'))
->>>>>>> 972b543b
 
     def test_different_contents_and_same_verifier(self):
         tree1 = self.make_branch_and_tree('1')
@@ -51,11 +47,7 @@
         tree2.add('file', b'file-id-2')
         tree1, tree2 = self.mutable_trees_to_test_trees(self, tree1, tree2)
         inter = self.intertree_class(tree1, tree2)
-<<<<<<< HEAD
-        self.assertFalse(inter.file_content_matches(b'file-id-1', b'file-id-2'))
-=======
         self.assertFalse(inter.file_content_matches(
-            'file', 'file', 'file-id-1', 'file-id-2'))
+            'file', 'file', b'file-id-1', b'file-id-2'))
         self.assertFalse(inter.file_content_matches(
-            'file', 'file'))
->>>>>>> 972b543b
+            'file', 'file'))