--- conflicted
+++ resolved
@@ -480,20 +480,11 @@
 
     def test_reference_info_caches_cleared(self):
         branch = self.make_branch('branch')
-<<<<<<< HEAD
-        branch.lock_write()
-        branch.set_reference_info('path2', 'location2', 'file-id')
-        branch.unlock()
-        doppelganger = _mod_branch.Branch.open('branch')
-        doppelganger.set_reference_info('path3', 'location3', 'file-id')
-        self.assertEqual(('location3', 'file-id'),
-=======
         with branch.lock_write():
             branch.set_reference_info('path2', 'location2', b'file-id')
         doppelganger = _mod_branch.Branch.open('branch')
         doppelganger.set_reference_info('path3', 'location3', b'file-id')
         self.assertEqual(('location3', b'file-id'),
->>>>>>> 0089a00f
                          branch.get_reference_info('path3'))
 
     def _recordParentMapCalls(self, repo):
