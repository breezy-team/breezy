# Copyright (C) 2006-2012, 2016 Canonical Ltd
#
# This program is free software; you can redistribute it and/or modify
# it under the terms of the GNU General Public License as published by
# the Free Software Foundation; either version 2 of the License, or
# (at your option) any later version.
#
# This program is distributed in the hope that it will be useful,
# but WITHOUT ANY WARRANTY; without even the implied warranty of
# MERCHANTABILITY or FITNESS FOR A PARTICULAR PURPOSE.  See the
# GNU General Public License for more details.
#
# You should have received a copy of the GNU General Public License
# along with this program; if not, write to the Free Software
# Foundation, Inc., 51 Franklin Street, Fifth Floor, Boston, MA 02110-1301 USA

import codecs
import errno
import os
import sys
import time

from .. import (
    bencode,
    errors,
    filters,
    generate_ids,
    osutils,
    revision as _mod_revision,
    rules,
    tests,
    trace,
    transform,
    urlutils,
    )
from ..conflicts import (
    DeletingParent,
    DuplicateEntry,
    DuplicateID,
    MissingParent,
    NonDirectoryParent,
    ParentLoop,
    UnversionedParent,
)
from ..controldir import ControlDir
from ..diff import show_diff_trees
from ..errors import (
    DuplicateKey,
    ExistingLimbo,
    ExistingPendingDeletion,
    ImmortalLimbo,
    ImmortalPendingDeletion,
    LockError,
    MalformedTransform,
    ReusingTransform,
)
from ..osutils import (
    file_kind,
    pathjoin,
)
from ..merge import Merge3Merger, Merger
from ..mutabletree import MutableTree
from ..sixish import (
    BytesIO,
    PY3,
    text_type,
    )
from . import (
    features,
    TestCaseInTempDir,
    TestSkipped,
    )
from .features import (
    HardlinkFeature,
    SymlinkFeature,
    )
from ..transform import (
    build_tree,
    create_from_tree,
    cook_conflicts,
    _FileMover,
    FinalPaths,
    resolve_conflicts,
    resolve_checkout,
    ROOT_PARENT,
    TransformPreview,
    TreeTransform,
)


class TestTreeTransform(tests.TestCaseWithTransport):

    def setUp(self):
        super(TestTreeTransform, self).setUp()
        self.wt = self.make_branch_and_tree('.', format='development-subtree')
        os.chdir('..')

    def get_transform(self):
        transform = TreeTransform(self.wt)
        self.addCleanup(transform.finalize)
        return transform, transform.root

    def get_transform_for_sha1_test(self):
        trans, root = self.get_transform()
        self.wt.lock_tree_write()
        self.addCleanup(self.wt.unlock)
        contents = [b'just some content\n']
        sha1 = osutils.sha_strings(contents)
        # Roll back the clock
        trans._creation_mtime = time.time() - 20.0
        return trans, root, contents, sha1

    def test_existing_limbo(self):
        transform, root = self.get_transform()
        limbo_name = transform._limbodir
        deletion_path = transform._deletiondir
        os.mkdir(pathjoin(limbo_name, 'hehe'))
        self.assertRaises(ImmortalLimbo, transform.apply)
        self.assertRaises(LockError, self.wt.unlock)
        self.assertRaises(ExistingLimbo, self.get_transform)
        self.assertRaises(LockError, self.wt.unlock)
        os.rmdir(pathjoin(limbo_name, 'hehe'))
        os.rmdir(limbo_name)
        os.rmdir(deletion_path)
        transform, root = self.get_transform()
        transform.apply()

    def test_existing_pending_deletion(self):
        transform, root = self.get_transform()
        deletion_path = self._limbodir = urlutils.local_path_from_url(
            transform._tree._transport.abspath('pending-deletion'))
        os.mkdir(pathjoin(deletion_path, 'blocking-directory'))
        self.assertRaises(ImmortalPendingDeletion, transform.apply)
        self.assertRaises(LockError, self.wt.unlock)
        self.assertRaises(ExistingPendingDeletion, self.get_transform)

    def test_build(self):
        transform, root = self.get_transform()
        self.wt.lock_tree_write()
        self.addCleanup(self.wt.unlock)
        self.assertIs(transform.get_tree_parent(root), ROOT_PARENT)
        imaginary_id = transform.trans_id_tree_path('imaginary')
        imaginary_id2 = transform.trans_id_tree_path('imaginary/')
        self.assertEqual(imaginary_id, imaginary_id2)
        self.assertEqual(root, transform.get_tree_parent(imaginary_id))
        self.assertEqual('directory', transform.final_kind(root))
        self.assertEqual(self.wt.get_root_id(), transform.final_file_id(root))
        trans_id = transform.create_path('name', root)
        self.assertIs(transform.final_file_id(trans_id), None)
        self.assertIs(None, transform.final_kind(trans_id))
        transform.create_file([b'contents'], trans_id)
        transform.set_executability(True, trans_id)
        transform.version_file(b'my_pretties', trans_id)
        self.assertRaises(DuplicateKey, transform.version_file,
                          b'my_pretties', trans_id)
        self.assertEqual(transform.final_file_id(trans_id), b'my_pretties')
        self.assertEqual(transform.final_parent(trans_id), root)
        self.assertIs(transform.final_parent(root), ROOT_PARENT)
        self.assertIs(transform.get_tree_parent(root), ROOT_PARENT)
        oz_id = transform.create_path('oz', root)
        transform.create_directory(oz_id)
        transform.version_file(b'ozzie', oz_id)
        trans_id2 = transform.create_path('name2', root)
        transform.create_file([b'contents'], trans_id2)
        transform.set_executability(False, trans_id2)
        transform.version_file(b'my_pretties2', trans_id2)
        modified_paths = transform.apply().modified_paths
        with self.wt.get_file('name') as f:
            self.assertEqual(b'contents', f.read())
        self.assertEqual(self.wt.path2id('name'), b'my_pretties')
        self.assertIs(self.wt.is_executable('name'), True)
        self.assertIs(self.wt.is_executable('name2'), False)
        self.assertEqual('directory', file_kind(self.wt.abspath('oz')))
        self.assertEqual(len(modified_paths), 3)
        tree_mod_paths = [self.wt.abspath(self.wt.id2path(f)) for f in
                          (b'ozzie', b'my_pretties', b'my_pretties2')]
        self.assertSubset(tree_mod_paths, modified_paths)
        # is it safe to finalize repeatedly?
        transform.finalize()
        transform.finalize()

    def test_apply_informs_tree_of_observed_sha1(self):
        trans, root, contents, sha1 = self.get_transform_for_sha1_test()
        trans_id = trans.new_file('file1', root, contents, file_id=b'file1-id',
                                  sha1=sha1)
        calls = []
        orig = self.wt._observed_sha1

        def _observed_sha1(*args):
            calls.append(args)
            orig(*args)
        self.wt._observed_sha1 = _observed_sha1
        trans.apply()
        self.assertEqual([('file1', trans._observed_sha1s[trans_id])],
                         calls)

    def test_create_file_caches_sha1(self):
        trans, root, contents, sha1 = self.get_transform_for_sha1_test()
        trans_id = trans.create_path('file1', root)
        trans.create_file(contents, trans_id, sha1=sha1)
        st_val = osutils.lstat(trans._limbo_name(trans_id))
        o_sha1, o_st_val = trans._observed_sha1s[trans_id]
        self.assertEqual(o_sha1, sha1)
        self.assertEqualStat(o_st_val, st_val)

    def test__apply_insertions_updates_sha1(self):
        trans, root, contents, sha1 = self.get_transform_for_sha1_test()
        trans_id = trans.create_path('file1', root)
        trans.create_file(contents, trans_id, sha1=sha1)
        st_val = osutils.lstat(trans._limbo_name(trans_id))
        o_sha1, o_st_val = trans._observed_sha1s[trans_id]
        self.assertEqual(o_sha1, sha1)
        self.assertEqualStat(o_st_val, st_val)
        creation_mtime = trans._creation_mtime + 10.0
        # We fake a time difference from when the file was created until now it
        # is being renamed by using os.utime. Note that the change we actually
        # want to see is the real ctime change from 'os.rename()', but as long
        # as we observe a new stat value, we should be fine.
        os.utime(trans._limbo_name(trans_id), (creation_mtime, creation_mtime))
        trans.apply()
        new_st_val = osutils.lstat(self.wt.abspath('file1'))
        o_sha1, o_st_val = trans._observed_sha1s[trans_id]
        self.assertEqual(o_sha1, sha1)
        self.assertEqualStat(o_st_val, new_st_val)
        self.assertNotEqual(st_val.st_mtime, new_st_val.st_mtime)

    def test_new_file_caches_sha1(self):
        trans, root, contents, sha1 = self.get_transform_for_sha1_test()
        trans_id = trans.new_file('file1', root, contents, file_id=b'file1-id',
                                  sha1=sha1)
        st_val = osutils.lstat(trans._limbo_name(trans_id))
        o_sha1, o_st_val = trans._observed_sha1s[trans_id]
        self.assertEqual(o_sha1, sha1)
        self.assertEqualStat(o_st_val, st_val)

    def test_cancel_creation_removes_observed_sha1(self):
        trans, root, contents, sha1 = self.get_transform_for_sha1_test()
        trans_id = trans.new_file('file1', root, contents, file_id=b'file1-id',
                                  sha1=sha1)
        self.assertTrue(trans_id in trans._observed_sha1s)
        trans.cancel_creation(trans_id)
        self.assertFalse(trans_id in trans._observed_sha1s)

    def test_create_files_same_timestamp(self):
        transform, root = self.get_transform()
        self.wt.lock_tree_write()
        self.addCleanup(self.wt.unlock)
        # Roll back the clock, so that we know everything is being set to the
        # exact time
        transform._creation_mtime = creation_mtime = time.time() - 20.0
        transform.create_file([b'content-one'],
                              transform.create_path('one', root))
        time.sleep(1)  # *ugly*
        transform.create_file([b'content-two'],
                              transform.create_path('two', root))
        transform.apply()
        fo, st1 = self.wt.get_file_with_stat('one', filtered=False)
        fo.close()
        fo, st2 = self.wt.get_file_with_stat('two', filtered=False)
        fo.close()
        # We only guarantee 2s resolution
        self.assertTrue(
            abs(creation_mtime - st1.st_mtime) < 2.0,
            "%s != %s within 2 seconds" % (creation_mtime, st1.st_mtime))
        # But if we have more than that, all files should get the same result
        self.assertEqual(st1.st_mtime, st2.st_mtime)

    def test_change_root_id(self):
        transform, root = self.get_transform()
        self.assertNotEqual(b'new-root-id', self.wt.get_root_id())
        transform.new_directory('', ROOT_PARENT, b'new-root-id')
        transform.delete_contents(root)
        transform.unversion_file(root)
        transform.fixup_new_roots()
        transform.apply()
        self.assertEqual(b'new-root-id', self.wt.get_root_id())

    def test_change_root_id_add_files(self):
        transform, root = self.get_transform()
        self.assertNotEqual(b'new-root-id', self.wt.get_root_id())
        new_trans_id = transform.new_directory('', ROOT_PARENT, b'new-root-id')
        transform.new_file('file', new_trans_id, [b'new-contents\n'],
                           b'new-file-id')
        transform.delete_contents(root)
        transform.unversion_file(root)
        transform.fixup_new_roots()
        transform.apply()
        self.assertEqual(b'new-root-id', self.wt.get_root_id())
        self.assertEqual(b'new-file-id', self.wt.path2id('file'))
        self.assertFileEqual(b'new-contents\n', self.wt.abspath('file'))

    def test_add_two_roots(self):
        transform, root = self.get_transform()
        transform.new_directory('', ROOT_PARENT, b'new-root-id')
        transform.new_directory('', ROOT_PARENT, b'alt-root-id')
        self.assertRaises(ValueError, transform.fixup_new_roots)

    def test_retain_existing_root(self):
        tt, root = self.get_transform()
        with tt:
            tt.new_directory('', ROOT_PARENT, b'new-root-id')
            tt.fixup_new_roots()
            self.assertNotEqual(b'new-root-id', tt.final_file_id(tt.root))

    def test_retain_existing_root_added_file(self):
        tt, root = self.get_transform()
        new_trans_id = tt.new_directory('', ROOT_PARENT, b'new-root-id')
        child = tt.new_directory('child', new_trans_id, b'child-id')
        tt.fixup_new_roots()
        self.assertEqual(tt.root, tt.final_parent(child))

    def test_add_unversioned_root(self):
        transform, root = self.get_transform()
        transform.new_directory('', ROOT_PARENT, None)
        transform.delete_contents(transform.root)
        transform.fixup_new_roots()
        self.assertNotIn(transform.root, transform._new_id)

    def test_remove_root_fixup(self):
        transform, root = self.get_transform()
        old_root_id = self.wt.get_root_id()
        self.assertNotEqual(b'new-root-id', old_root_id)
        transform.delete_contents(root)
        transform.unversion_file(root)
        transform.fixup_new_roots()
        transform.apply()
        self.assertEqual(old_root_id, self.wt.get_root_id())

        transform, root = self.get_transform()
        transform.new_directory('', ROOT_PARENT, b'new-root-id')
        transform.new_directory('', ROOT_PARENT, b'alt-root-id')
        self.assertRaises(ValueError, transform.fixup_new_roots)

    def test_fixup_new_roots_permits_empty_tree(self):
        transform, root = self.get_transform()
        transform.delete_contents(root)
        transform.unversion_file(root)
        transform.fixup_new_roots()
        self.assertIs(None, transform.final_kind(root))
        self.assertIs(None, transform.final_file_id(root))

    def test_apply_retains_root_directory(self):
        # Do not attempt to delete the physical root directory, because that
        # is impossible.
        transform, root = self.get_transform()
        with transform:
            transform.delete_contents(root)
            e = self.assertRaises(AssertionError, self.assertRaises,
                                  errors.TransformRenameFailed,
                                  transform.apply)
        self.assertContainsRe('TransformRenameFailed not raised', str(e))

    def test_apply_retains_file_id(self):
        transform, root = self.get_transform()
        old_root_id = transform.tree_file_id(root)
        transform.unversion_file(root)
        transform.apply()
        self.assertEqual(old_root_id, self.wt.get_root_id())

    def test_hardlink(self):
        self.requireFeature(HardlinkFeature)
        transform, root = self.get_transform()
        transform.new_file('file1', root, [b'contents'])
        transform.apply()
        target = self.make_branch_and_tree('target')
        target_transform = TreeTransform(target)
        trans_id = target_transform.create_path('file1', target_transform.root)
        target_transform.create_hardlink(self.wt.abspath('file1'), trans_id)
        target_transform.apply()
        self.assertPathExists('target/file1')
        source_stat = os.stat(self.wt.abspath('file1'))
        target_stat = os.stat('target/file1')
        self.assertEqual(source_stat, target_stat)

    def test_convenience(self):
        transform, root = self.get_transform()
        self.wt.lock_tree_write()
        self.addCleanup(self.wt.unlock)
        transform.new_file('name', root, [b'contents'], b'my_pretties', True)
        oz = transform.new_directory('oz', root, b'oz-id')
        dorothy = transform.new_directory('dorothy', oz, b'dorothy-id')
        transform.new_file('toto', dorothy, [b'toto-contents'], b'toto-id',
                           False)

        self.assertEqual(len(transform.find_conflicts()), 0)
        transform.apply()
        self.assertRaises(ReusingTransform, transform.find_conflicts)
        with open(self.wt.abspath('name'), 'r') as f:
            self.assertEqual('contents', f.read())
        self.assertEqual(self.wt.path2id('name'), b'my_pretties')
        self.assertIs(self.wt.is_executable('name'), True)
        self.assertEqual(self.wt.path2id('oz'), b'oz-id')
        self.assertEqual(self.wt.path2id('oz/dorothy'), b'dorothy-id')
        self.assertEqual(self.wt.path2id('oz/dorothy/toto'), b'toto-id')

        self.assertEqual(b'toto-contents',
                         self.wt.get_file('oz/dorothy/toto').read())
        self.assertIs(self.wt.is_executable('oz/dorothy/toto'), False)

    def test_tree_reference(self):
        transform, root = self.get_transform()
        tree = transform._tree
        trans_id = transform.new_directory('reference', root, b'subtree-id')
        transform.set_tree_reference(b'subtree-revision', trans_id)
        transform.apply()
        tree.lock_read()
        self.addCleanup(tree.unlock)
        self.assertEqual(
            b'subtree-revision',
            tree.root_inventory.get_entry(b'subtree-id').reference_revision)

    def test_conflicts(self):
        transform, root = self.get_transform()
        trans_id = transform.new_file('name', root, [b'contents'],
                                      b'my_pretties')
        self.assertEqual(len(transform.find_conflicts()), 0)
        trans_id2 = transform.new_file('name', root, [b'Crontents'], b'toto')
        self.assertEqual(transform.find_conflicts(),
                         [('duplicate', trans_id, trans_id2, 'name')])
        self.assertRaises(MalformedTransform, transform.apply)
        transform.adjust_path('name', trans_id, trans_id2)
        self.assertEqual(transform.find_conflicts(),
                         [('non-directory parent', trans_id)])
        tinman_id = transform.trans_id_tree_path('tinman')
        transform.adjust_path('name', tinman_id, trans_id2)
        self.assertEqual(transform.find_conflicts(),
                         [('unversioned parent', tinman_id),
                          ('missing parent', tinman_id)])
        lion_id = transform.create_path('lion', root)
        self.assertEqual(transform.find_conflicts(),
                         [('unversioned parent', tinman_id),
                          ('missing parent', tinman_id)])
        transform.adjust_path('name', lion_id, trans_id2)
        self.assertEqual(transform.find_conflicts(),
                         [('unversioned parent', lion_id),
                          ('missing parent', lion_id)])
        transform.version_file(b"Courage", lion_id)
        self.assertEqual(transform.find_conflicts(),
                         [('missing parent', lion_id),
                          ('versioning no contents', lion_id)])
        transform.adjust_path('name2', root, trans_id2)
        self.assertEqual(transform.find_conflicts(),
                         [('versioning no contents', lion_id)])
        transform.create_file([b'Contents, okay?'], lion_id)
        transform.adjust_path('name2', trans_id2, trans_id2)
        self.assertEqual(transform.find_conflicts(),
                         [('parent loop', trans_id2),
                          ('non-directory parent', trans_id2)])
        transform.adjust_path('name2', root, trans_id2)
        oz_id = transform.new_directory('oz', root)
        transform.set_executability(True, oz_id)
        self.assertEqual(transform.find_conflicts(),
                         [('unversioned executability', oz_id)])
        transform.version_file(b'oz-id', oz_id)
        self.assertEqual(transform.find_conflicts(),
                         [('non-file executability', oz_id)])
        transform.set_executability(None, oz_id)
        tip_id = transform.new_file('tip', oz_id, [b'ozma'], b'tip-id')
        transform.apply()
        self.assertEqual(self.wt.path2id('name'), b'my_pretties')
        with open(self.wt.abspath('name'), 'rb') as f:
            self.assertEqual(b'contents', f.read())
        transform2, root = self.get_transform()
        oz_id = transform2.trans_id_tree_path('oz')
        newtip = transform2.new_file('tip', oz_id, [b'other'], b'tip-id')
        result = transform2.find_conflicts()
        fp = FinalPaths(transform2)
        self.assertTrue('oz/tip' in transform2._tree_path_ids)
        self.assertEqual(fp.get_path(newtip), pathjoin('oz', 'tip'))
        self.assertEqual(len(result), 2)
        self.assertEqual((result[0][0], result[0][1]),
                         ('duplicate', newtip))
        self.assertEqual((result[1][0], result[1][2]),
                         ('duplicate id', newtip))
        transform2.finalize()
        transform3 = TreeTransform(self.wt)
        self.addCleanup(transform3.finalize)
        oz_id = transform3.trans_id_tree_path('oz')
        transform3.delete_contents(oz_id)
        self.assertEqual(transform3.find_conflicts(),
                         [('missing parent', oz_id)])
        root_id = transform3.root
        tip_id = transform3.trans_id_tree_path('oz/tip')
        transform3.adjust_path('tip', root_id, tip_id)
        transform3.apply()

    def test_conflict_on_case_insensitive(self):
        tree = self.make_branch_and_tree('tree')
        # Don't try this at home, kids!
        # Force the tree to report that it is case sensitive, for conflict
        # resolution tests
        tree.case_sensitive = True
        transform = TreeTransform(tree)
        self.addCleanup(transform.finalize)
        transform.new_file('file', transform.root, [b'content'])
        transform.new_file('FiLe', transform.root, [b'content'])
        result = transform.find_conflicts()
        self.assertEqual([], result)
        transform.finalize()
        # Force the tree to report that it is case insensitive, for conflict
        # generation tests
        tree.case_sensitive = False
        transform = TreeTransform(tree)
        self.addCleanup(transform.finalize)
        transform.new_file('file', transform.root, [b'content'])
        transform.new_file('FiLe', transform.root, [b'content'])
        result = transform.find_conflicts()
        self.assertEqual([('duplicate', 'new-1', 'new-2', 'file')], result)

    def test_conflict_on_case_insensitive_existing(self):
        tree = self.make_branch_and_tree('tree')
        self.build_tree(['tree/FiLe'])
        # Don't try this at home, kids!
        # Force the tree to report that it is case sensitive, for conflict
        # resolution tests
        tree.case_sensitive = True
        transform = TreeTransform(tree)
        self.addCleanup(transform.finalize)
        transform.new_file('file', transform.root, [b'content'])
        result = transform.find_conflicts()
        self.assertEqual([], result)
        transform.finalize()
        # Force the tree to report that it is case insensitive, for conflict
        # generation tests
        tree.case_sensitive = False
        transform = TreeTransform(tree)
        self.addCleanup(transform.finalize)
        transform.new_file('file', transform.root, [b'content'])
        result = transform.find_conflicts()
        self.assertEqual([('duplicate', 'new-1', 'new-2', 'file')], result)

    def test_resolve_case_insensitive_conflict(self):
        tree = self.make_branch_and_tree('tree')
        # Don't try this at home, kids!
        # Force the tree to report that it is case insensitive, for conflict
        # resolution tests
        tree.case_sensitive = False
        transform = TreeTransform(tree)
        self.addCleanup(transform.finalize)
        transform.new_file('file', transform.root, [b'content'])
        transform.new_file('FiLe', transform.root, [b'content'])
        resolve_conflicts(transform)
        transform.apply()
        self.assertPathExists('tree/file')
        self.assertPathExists('tree/FiLe.moved')

    def test_resolve_checkout_case_conflict(self):
        tree = self.make_branch_and_tree('tree')
        # Don't try this at home, kids!
        # Force the tree to report that it is case insensitive, for conflict
        # resolution tests
        tree.case_sensitive = False
        transform = TreeTransform(tree)
        self.addCleanup(transform.finalize)
        transform.new_file('file', transform.root, [b'content'])
        transform.new_file('FiLe', transform.root, [b'content'])
        resolve_conflicts(transform,
                          pass_func=lambda t, c: resolve_checkout(t, c, []))
        transform.apply()
        self.assertPathExists('tree/file')
        self.assertPathExists('tree/FiLe.moved')

    def test_apply_case_conflict(self):
        """Ensure that a transform with case conflicts can always be applied"""
        tree = self.make_branch_and_tree('tree')
        transform = TreeTransform(tree)
        self.addCleanup(transform.finalize)
        transform.new_file('file', transform.root, [b'content'])
        transform.new_file('FiLe', transform.root, [b'content'])
        dir = transform.new_directory('dir', transform.root)
        transform.new_file('dirfile', dir, [b'content'])
        transform.new_file('dirFiLe', dir, [b'content'])
        resolve_conflicts(transform)
        transform.apply()
        self.assertPathExists('tree/file')
        if not os.path.exists('tree/FiLe.moved'):
            self.assertPathExists('tree/FiLe')
        self.assertPathExists('tree/dir/dirfile')
        if not os.path.exists('tree/dir/dirFiLe.moved'):
            self.assertPathExists('tree/dir/dirFiLe')

    def test_case_insensitive_limbo(self):
        tree = self.make_branch_and_tree('tree')
        # Don't try this at home, kids!
        # Force the tree to report that it is case insensitive
        tree.case_sensitive = False
        transform = TreeTransform(tree)
        self.addCleanup(transform.finalize)
        dir = transform.new_directory('dir', transform.root)
        first = transform.new_file('file', dir, [b'content'])
        second = transform.new_file('FiLe', dir, [b'content'])
        self.assertContainsRe(transform._limbo_name(first), 'new-1/file')
        self.assertNotContainsRe(transform._limbo_name(second), 'new-1/FiLe')

    def test_adjust_path_updates_child_limbo_names(self):
        tree = self.make_branch_and_tree('tree')
        transform = TreeTransform(tree)
        self.addCleanup(transform.finalize)
        foo_id = transform.new_directory('foo', transform.root)
        bar_id = transform.new_directory('bar', foo_id)
        baz_id = transform.new_directory('baz', bar_id)
        qux_id = transform.new_directory('qux', baz_id)
        transform.adjust_path('quxx', foo_id, bar_id)
        self.assertStartsWith(transform._limbo_name(qux_id),
                              transform._limbo_name(bar_id))

    def test_add_del(self):
        start, root = self.get_transform()
        start.new_directory('a', root, b'a')
        start.apply()
        transform, root = self.get_transform()
        transform.delete_versioned(transform.trans_id_tree_path('a'))
        transform.new_directory('a', root, b'a')
        transform.apply()

    def test_unversioning(self):
        create_tree, root = self.get_transform()
        parent_id = create_tree.new_directory('parent', root, b'parent-id')
        create_tree.new_file('child', parent_id, [b'child'], b'child-id')
        create_tree.apply()
        unversion = TreeTransform(self.wt)
        self.addCleanup(unversion.finalize)
        parent = unversion.trans_id_tree_path('parent')
        unversion.unversion_file(parent)
        self.assertEqual(unversion.find_conflicts(),
                         [('unversioned parent', parent_id)])
        file_id = unversion.trans_id_tree_path('parent/child')
        unversion.unversion_file(file_id)
        unversion.apply()

    def test_name_invariants(self):
        create_tree, root = self.get_transform()
        # prepare tree
        root = create_tree.root
        create_tree.new_file('name1', root, [b'hello1'], b'name1')
        create_tree.new_file('name2', root, [b'hello2'], b'name2')
        ddir = create_tree.new_directory('dying_directory', root, b'ddir')
        create_tree.new_file('dying_file', ddir, [b'goodbye1'], b'dfile')
        create_tree.new_file('moving_file', ddir, [b'later1'], b'mfile')
        create_tree.new_file('moving_file2', root, [b'later2'], b'mfile2')
        create_tree.apply()

        mangle_tree, root = self.get_transform()
        root = mangle_tree.root
        # swap names
        name1 = mangle_tree.trans_id_tree_path('name1')
        name2 = mangle_tree.trans_id_tree_path('name2')
        mangle_tree.adjust_path('name2', root, name1)
        mangle_tree.adjust_path('name1', root, name2)

        # tests for deleting parent directories
        ddir = mangle_tree.trans_id_tree_path('dying_directory')
        mangle_tree.delete_contents(ddir)
        dfile = mangle_tree.trans_id_tree_path('dying_directory/dying_file')
        mangle_tree.delete_versioned(dfile)
        mangle_tree.unversion_file(dfile)
        mfile = mangle_tree.trans_id_tree_path('dying_directory/moving_file')
        mangle_tree.adjust_path('mfile', root, mfile)

        # tests for adding parent directories
        newdir = mangle_tree.new_directory('new_directory', root, b'newdir')
        mfile2 = mangle_tree.trans_id_tree_path('moving_file2')
        mangle_tree.adjust_path('mfile2', newdir, mfile2)
        mangle_tree.new_file('newfile', newdir, [b'hello3'], b'dfile')
        self.assertEqual(mangle_tree.final_file_id(mfile2), b'mfile2')
        self.assertEqual(mangle_tree.final_parent(mfile2), newdir)
        self.assertEqual(mangle_tree.final_file_id(mfile2), b'mfile2')
        mangle_tree.apply()
        with open(self.wt.abspath('name1'), 'r') as f:
            self.assertEqual(f.read(), 'hello2')
        with open(self.wt.abspath('name2'), 'r') as f:
            self.assertEqual(f.read(), 'hello1')
        mfile2_path = self.wt.abspath(pathjoin('new_directory', 'mfile2'))
        self.assertEqual(mangle_tree.final_parent(mfile2), newdir)
        with open(mfile2_path, 'r') as f:
            self.assertEqual(f.read(), 'later2')
        self.assertEqual(self.wt.id2path(b'mfile2'), 'new_directory/mfile2')
        self.assertEqual(self.wt.path2id('new_directory/mfile2'), b'mfile2')
        newfile_path = self.wt.abspath(pathjoin('new_directory', 'newfile'))
        with open(newfile_path, 'r') as f:
            self.assertEqual(f.read(), 'hello3')
        self.assertEqual(self.wt.path2id('dying_directory'), b'ddir')
        self.assertIs(self.wt.path2id('dying_directory/dying_file'), None)
        mfile2_path = self.wt.abspath(pathjoin('new_directory', 'mfile2'))

    def test_both_rename(self):
        create_tree, root = self.get_transform()
        newdir = create_tree.new_directory('selftest', root, b'selftest-id')
        create_tree.new_file('blackbox.py', newdir, [
                             b'hello1'], b'blackbox-id')
        create_tree.apply()
        mangle_tree, root = self.get_transform()
        selftest = mangle_tree.trans_id_tree_path('selftest')
        blackbox = mangle_tree.trans_id_tree_path('selftest/blackbox.py')
        mangle_tree.adjust_path('test', root, selftest)
        mangle_tree.adjust_path('test_too_much', root, selftest)
        mangle_tree.set_executability(True, blackbox)
        mangle_tree.apply()

    def test_both_rename2(self):
        create_tree, root = self.get_transform()
        breezy = create_tree.new_directory('breezy', root, b'breezy-id')
        tests = create_tree.new_directory('tests', breezy, b'tests-id')
        blackbox = create_tree.new_directory('blackbox', tests, b'blackbox-id')
        create_tree.new_file('test_too_much.py', blackbox, [b'hello1'],
                             b'test_too_much-id')
        create_tree.apply()
        mangle_tree, root = self.get_transform()
        breezy = mangle_tree.trans_id_tree_path('breezy')
        tests = mangle_tree.trans_id_tree_path('breezy/tests')
        test_too_much = mangle_tree.trans_id_tree_path(
            'breezy/tests/blackbox/test_too_much.py')
        mangle_tree.adjust_path('selftest', breezy, tests)
        mangle_tree.adjust_path('blackbox.py', tests, test_too_much)
        mangle_tree.set_executability(True, test_too_much)
        mangle_tree.apply()

    def test_both_rename3(self):
        create_tree, root = self.get_transform()
        tests = create_tree.new_directory('tests', root, b'tests-id')
        create_tree.new_file('test_too_much.py', tests, [b'hello1'],
                             b'test_too_much-id')
        create_tree.apply()
        mangle_tree, root = self.get_transform()
        tests = mangle_tree.trans_id_tree_path('tests')
        test_too_much = mangle_tree.trans_id_tree_path(
            'tests/test_too_much.py')
        mangle_tree.adjust_path('selftest', root, tests)
        mangle_tree.adjust_path('blackbox.py', tests, test_too_much)
        mangle_tree.set_executability(True, test_too_much)
        mangle_tree.apply()

    def test_move_dangling_ie(self):
        create_tree, root = self.get_transform()
        # prepare tree
        root = create_tree.root
        create_tree.new_file('name1', root, [b'hello1'], b'name1')
        create_tree.apply()
        delete_contents, root = self.get_transform()
        file = delete_contents.trans_id_tree_path('name1')
        delete_contents.delete_contents(file)
        delete_contents.apply()
        move_id, root = self.get_transform()
        name1 = move_id.trans_id_tree_path('name1')
        newdir = move_id.new_directory('dir', root, b'newdir')
        move_id.adjust_path('name2', newdir, name1)
        move_id.apply()

    def test_replace_dangling_ie(self):
        create_tree, root = self.get_transform()
        # prepare tree
        root = create_tree.root
        create_tree.new_file('name1', root, [b'hello1'], b'name1')
        create_tree.apply()
        delete_contents = TreeTransform(self.wt)
        self.addCleanup(delete_contents.finalize)
        file = delete_contents.trans_id_tree_path('name1')
        delete_contents.delete_contents(file)
        delete_contents.apply()
        delete_contents.finalize()
        replace = TreeTransform(self.wt)
        self.addCleanup(replace.finalize)
        name2 = replace.new_file('name2', root, [b'hello2'], b'name1')
        conflicts = replace.find_conflicts()
        name1 = replace.trans_id_tree_path('name1')
        self.assertEqual(conflicts, [('duplicate id', name1, name2)])
        resolve_conflicts(replace)
        replace.apply()

    def _test_symlinks(self, link_name1, link_target1,
                       link_name2, link_target2):

        def ozpath(p):
            return 'oz/' + p

        self.requireFeature(SymlinkFeature)
        transform, root = self.get_transform()
        oz_id = transform.new_directory('oz', root, b'oz-id')
        transform.new_symlink(link_name1, oz_id, link_target1, b'wizard-id')
        wiz_id = transform.create_path(link_name2, oz_id)
        transform.create_symlink(link_target2, wiz_id)
        transform.version_file(b'wiz-id2', wiz_id)
        transform.set_executability(True, wiz_id)
        self.assertEqual(transform.find_conflicts(),
                         [('non-file executability', wiz_id)])
        transform.set_executability(None, wiz_id)
        transform.apply()
        self.assertEqual(self.wt.path2id(ozpath(link_name1)), b'wizard-id')
        self.assertEqual('symlink',
                         file_kind(self.wt.abspath(ozpath(link_name1))))
        self.assertEqual(link_target2,
                         osutils.readlink(self.wt.abspath(ozpath(link_name2))))
        self.assertEqual(link_target1,
                         osutils.readlink(self.wt.abspath(ozpath(link_name1))))

    def test_symlinks(self):
        self._test_symlinks('wizard', 'wizard-target',
                            'wizard2', 'behind_curtain')

    def test_symlinks_unicode(self):
        self.requireFeature(features.UnicodeFilenameFeature)
        self._test_symlinks(u'\N{Euro Sign}wizard',
                            u'wizard-targ\N{Euro Sign}t',
                            u'\N{Euro Sign}wizard2',
                            u'b\N{Euro Sign}hind_curtain')

    def test_unable_create_symlink(self):
        def tt_helper():
            wt = self.make_branch_and_tree('.')
            tt = TreeTransform(wt)  # TreeTransform obtains write lock
            try:
                tt.new_symlink('foo', tt.root, 'bar')
                tt.apply()
            finally:
                wt.unlock()
        os_symlink = getattr(os, 'symlink', None)
        os.symlink = None
        try:
            err = self.assertRaises(errors.UnableCreateSymlink, tt_helper)
            self.assertEqual(
                "Unable to create symlink 'foo' on this platform",
                str(err))
        finally:
            if os_symlink:
                os.symlink = os_symlink

    def get_conflicted(self):
        create, root = self.get_transform()
        create.new_file('dorothy', root, [b'dorothy'], b'dorothy-id')
        oz = create.new_directory('oz', root, b'oz-id')
        create.new_directory('emeraldcity', oz, b'emerald-id')
        create.apply()
        conflicts, root = self.get_transform()
        # set up duplicate entry, duplicate id
        new_dorothy = conflicts.new_file('dorothy', root, [b'dorothy'],
                                         b'dorothy-id')
        old_dorothy = conflicts.trans_id_tree_path('dorothy')
        oz = conflicts.trans_id_tree_path('oz')
        # set up DeletedParent parent conflict
        conflicts.delete_versioned(oz)
        emerald = conflicts.trans_id_tree_path('oz/emeraldcity')
        # set up MissingParent conflict
        munchkincity = conflicts.trans_id_file_id(b'munchkincity-id')
        conflicts.adjust_path('munchkincity', root, munchkincity)
        conflicts.new_directory('auntem', munchkincity, b'auntem-id')
        # set up parent loop
        conflicts.adjust_path('emeraldcity', emerald, emerald)
        return conflicts, emerald, oz, old_dorothy, new_dorothy

    def test_conflict_resolution(self):
        conflicts, emerald, oz, old_dorothy, new_dorothy =\
            self.get_conflicted()
        resolve_conflicts(conflicts)
        self.assertEqual(conflicts.final_name(old_dorothy), 'dorothy.moved')
        self.assertIs(conflicts.final_file_id(old_dorothy), None)
        self.assertEqual(conflicts.final_name(new_dorothy), 'dorothy')
        self.assertEqual(conflicts.final_file_id(new_dorothy), b'dorothy-id')
        self.assertEqual(conflicts.final_parent(emerald), oz)
        conflicts.apply()

    def test_cook_conflicts(self):
        tt, emerald, oz, old_dorothy, new_dorothy = self.get_conflicted()
        raw_conflicts = resolve_conflicts(tt)
        cooked_conflicts = cook_conflicts(raw_conflicts, tt)
        duplicate = DuplicateEntry('Moved existing file to', 'dorothy.moved',
                                   'dorothy', None, b'dorothy-id')
        self.assertEqual(cooked_conflicts[0], duplicate)
        duplicate_id = DuplicateID('Unversioned existing file',
                                   'dorothy.moved', 'dorothy', None,
                                   b'dorothy-id')
        self.assertEqual(cooked_conflicts[1], duplicate_id)
        missing_parent = MissingParent('Created directory', 'munchkincity',
                                       b'munchkincity-id')
        deleted_parent = DeletingParent('Not deleting', 'oz', b'oz-id')
        self.assertEqual(cooked_conflicts[2], missing_parent)
        unversioned_parent = UnversionedParent('Versioned directory',
                                               'munchkincity',
                                               b'munchkincity-id')
        unversioned_parent2 = UnversionedParent('Versioned directory', 'oz',
                                                b'oz-id')
        self.assertEqual(cooked_conflicts[3], unversioned_parent)
        parent_loop = ParentLoop(
            'Cancelled move', 'oz/emeraldcity',
            'oz/emeraldcity', b'emerald-id', b'emerald-id')
        self.assertEqual(cooked_conflicts[4], deleted_parent)
        self.assertEqual(cooked_conflicts[5], unversioned_parent2)
        self.assertEqual(cooked_conflicts[6], parent_loop)
        self.assertEqual(len(cooked_conflicts), 7)
        tt.finalize()

    def test_string_conflicts(self):
        tt, emerald, oz, old_dorothy, new_dorothy = self.get_conflicted()
        raw_conflicts = resolve_conflicts(tt)
        cooked_conflicts = cook_conflicts(raw_conflicts, tt)
        tt.finalize()
        conflicts_s = [text_type(c) for c in cooked_conflicts]
        self.assertEqual(len(cooked_conflicts), len(conflicts_s))
        self.assertEqual(conflicts_s[0], 'Conflict adding file dorothy.  '
                                         'Moved existing file to '
                                         'dorothy.moved.')
        self.assertEqual(conflicts_s[1], 'Conflict adding id to dorothy.  '
                                         'Unversioned existing file '
                                         'dorothy.moved.')
        self.assertEqual(conflicts_s[2], 'Conflict adding files to'
                                         ' munchkincity.  Created directory.')
        self.assertEqual(conflicts_s[3], 'Conflict because munchkincity is not'
                                         ' versioned, but has versioned'
                                         ' children.  Versioned directory.')
        self.assertEqualDiff(
            conflicts_s[4], "Conflict: can't delete oz because it"
                            " is not empty.  Not deleting.")
        self.assertEqual(conflicts_s[5], 'Conflict because oz is not'
                                         ' versioned, but has versioned'
                                         ' children.  Versioned directory.')
        self.assertEqual(conflicts_s[6], 'Conflict moving oz/emeraldcity into'
                                         ' oz/emeraldcity. Cancelled move.')

    def prepare_wrong_parent_kind(self):
        tt, root = self.get_transform()
        tt.new_file('parent', root, [b'contents'], b'parent-id')
        tt.apply()
        tt, root = self.get_transform()
        parent_id = tt.trans_id_file_id(b'parent-id')
        tt.new_file('child,', parent_id, [b'contents2'], b'file-id')
        return tt

    def test_find_conflicts_wrong_parent_kind(self):
        tt = self.prepare_wrong_parent_kind()
        tt.find_conflicts()

    def test_resolve_conflicts_wrong_existing_parent_kind(self):
        tt = self.prepare_wrong_parent_kind()
        raw_conflicts = resolve_conflicts(tt)
        self.assertEqual({('non-directory parent', 'Created directory',
                           'new-3')}, raw_conflicts)
        cooked_conflicts = cook_conflicts(raw_conflicts, tt)
        self.assertEqual([NonDirectoryParent('Created directory', 'parent.new',
                                             b'parent-id')], cooked_conflicts)
        tt.apply()
        self.assertFalse(self.wt.is_versioned('parent'))
        self.assertEqual(b'parent-id', self.wt.path2id('parent.new'))

    def test_resolve_conflicts_wrong_new_parent_kind(self):
        tt, root = self.get_transform()
        parent_id = tt.new_directory('parent', root, b'parent-id')
        tt.new_file('child,', parent_id, [b'contents2'], b'file-id')
        tt.apply()
        tt, root = self.get_transform()
        parent_id = tt.trans_id_file_id(b'parent-id')
        tt.delete_contents(parent_id)
        tt.create_file([b'contents'], parent_id)
        raw_conflicts = resolve_conflicts(tt)
        self.assertEqual({('non-directory parent', 'Created directory',
                           'new-3')}, raw_conflicts)
        tt.apply()
        self.assertFalse(self.wt.is_versioned('parent'))
        self.assertEqual(b'parent-id', self.wt.path2id('parent.new'))

    def test_resolve_conflicts_wrong_parent_kind_unversioned(self):
        tt, root = self.get_transform()
        parent_id = tt.new_directory('parent', root)
        tt.new_file('child,', parent_id, [b'contents2'])
        tt.apply()
        tt, root = self.get_transform()
        parent_id = tt.trans_id_tree_path('parent')
        tt.delete_contents(parent_id)
        tt.create_file([b'contents'], parent_id)
        resolve_conflicts(tt)
        tt.apply()
        self.assertFalse(self.wt.is_versioned('parent'))
        self.assertFalse(self.wt.is_versioned('parent.new'))

    def test_resolve_conflicts_missing_parent(self):
        wt = self.make_branch_and_tree('.')
        tt = TreeTransform(wt)
        self.addCleanup(tt.finalize)
        parent = tt.trans_id_file_id(b'parent-id')
        tt.new_file('file', parent, [b'Contents'])
        raw_conflicts = resolve_conflicts(tt)
        # Since the directory doesn't exist it's seen as 'missing'.  So
        # 'resolve_conflicts' create a conflict asking for it to be created.
        self.assertLength(1, raw_conflicts)
        self.assertEqual(('missing parent', 'Created directory', 'new-1'),
                         raw_conflicts.pop())
        # apply fail since the missing directory doesn't exist
        self.assertRaises(errors.NoFinalPath, tt.apply)

    def test_moving_versioned_directories(self):
        create, root = self.get_transform()
        kansas = create.new_directory('kansas', root, b'kansas-id')
        create.new_directory('house', kansas, b'house-id')
        create.new_directory('oz', root, b'oz-id')
        create.apply()
        cyclone, root = self.get_transform()
        oz = cyclone.trans_id_tree_path('oz')
        house = cyclone.trans_id_tree_path('house')
        cyclone.adjust_path('house', oz, house)
        cyclone.apply()

    def test_moving_root(self):
        create, root = self.get_transform()
        fun = create.new_directory('fun', root, b'fun-id')
        create.new_directory('sun', root, b'sun-id')
        create.new_directory('moon', root, b'moon')
        create.apply()
        transform, root = self.get_transform()
        transform.adjust_root_path('oldroot', fun)
        new_root = transform.trans_id_tree_path('')
        transform.version_file(b'new-root', new_root)
        transform.apply()

    def test_renames(self):
        create, root = self.get_transform()
        old = create.new_directory('old-parent', root, b'old-id')
        intermediate = create.new_directory('intermediate', old, b'im-id')
        myfile = create.new_file('myfile', intermediate, [b'myfile-text'],
                                 b'myfile-id')
        create.apply()
        rename, root = self.get_transform()
        old = rename.trans_id_file_id(b'old-id')
        rename.adjust_path('new', root, old)
        myfile = rename.trans_id_file_id(b'myfile-id')
        rename.set_executability(True, myfile)
        rename.apply()

    def test_rename_fails(self):
        self.requireFeature(features.not_running_as_root)
        # see https://bugs.launchpad.net/bzr/+bug/491763
        create, root_id = self.get_transform()
        create.new_directory('first-dir', root_id, b'first-id')
        create.new_file('myfile', root_id, [b'myfile-text'], b'myfile-id')
        create.apply()
        if os.name == "posix" and sys.platform != "cygwin":
            # posix filesystems fail on renaming if the readonly bit is set
            osutils.make_readonly(self.wt.abspath('first-dir'))
        elif os.name == "nt":
            # windows filesystems fail on renaming open files
            self.addCleanup(open(self.wt.abspath('myfile')).close)
        else:
            self.skipTest("Can't force a permissions error on rename")
        # now transform to rename
        rename_transform, root_id = self.get_transform()
        file_trans_id = rename_transform.trans_id_file_id(b'myfile-id')
        dir_id = rename_transform.trans_id_file_id(b'first-id')
        rename_transform.adjust_path('newname', dir_id, file_trans_id)
        e = self.assertRaises(errors.TransformRenameFailed,
                              rename_transform.apply)
        # On nix looks like:
        # "Failed to rename .../work/.bzr/checkout/limbo/new-1
        # to .../first-dir/newname: [Errno 13] Permission denied"
        # On windows looks like:
        # "Failed to rename .../work/myfile to
        # .../work/.bzr/checkout/limbo/new-1: [Errno 13] Permission denied"
        # This test isn't concerned with exactly what the error looks like,
        # and the strerror will vary across OS and locales, but the assert
        # that the exeception attributes are what we expect
        self.assertEqual(e.errno, errno.EACCES)
        if os.name == "posix":
            self.assertEndsWith(e.to_path, "/first-dir/newname")
        else:
            self.assertEqual(os.path.basename(e.from_path), "myfile")

    def test_set_executability_order(self):
        """Ensure that executability behaves the same, no matter what order.

        - create file and set executability simultaneously
        - create file and set executability afterward
        - unsetting the executability of a file whose executability has not
          been
        declared should throw an exception (this may happen when a
        merge attempts to create a file with a duplicate ID)
        """
        transform, root = self.get_transform()
        wt = transform._tree
        wt.lock_read()
        self.addCleanup(wt.unlock)
        transform.new_file('set_on_creation', root, [b'Set on creation'],
                           b'soc', True)
        sac = transform.new_file('set_after_creation', root,
                                 [b'Set after creation'], b'sac')
        transform.set_executability(True, sac)
        uws = transform.new_file('unset_without_set', root, [b'Unset badly'],
                                 b'uws')
        self.assertRaises(KeyError, transform.set_executability, None, uws)
        transform.apply()
        self.assertTrue(wt.is_executable('set_on_creation'))
        self.assertTrue(wt.is_executable('set_after_creation'))

    def test_preserve_mode(self):
        """File mode is preserved when replacing content"""
        if sys.platform == 'win32':
            raise TestSkipped('chmod has no effect on win32')
        transform, root = self.get_transform()
        transform.new_file('file1', root, [b'contents'], b'file1-id', True)
        transform.apply()
        self.wt.lock_write()
        self.addCleanup(self.wt.unlock)
        self.assertTrue(self.wt.is_executable('file1'))
        transform, root = self.get_transform()
        file1_id = transform.trans_id_tree_path('file1')
        transform.delete_contents(file1_id)
        transform.create_file([b'contents2'], file1_id)
        transform.apply()
        self.assertTrue(self.wt.is_executable('file1'))

    def test__set_mode_stats_correctly(self):
        """_set_mode stats to determine file mode."""
        if sys.platform == 'win32':
            raise TestSkipped('chmod has no effect on win32')

        stat_paths = []
        real_stat = os.stat

        def instrumented_stat(path):
            stat_paths.append(path)
            return real_stat(path)

        transform, root = self.get_transform()

        bar1_id = transform.new_file('bar', root, [b'bar contents 1\n'],
                                     file_id=b'bar-id-1', executable=False)
        transform.apply()

        transform, root = self.get_transform()
        bar1_id = transform.trans_id_tree_path('bar')
        bar2_id = transform.trans_id_tree_path('bar2')
        try:
            os.stat = instrumented_stat
            transform.create_file([b'bar2 contents\n'],
                                  bar2_id, mode_id=bar1_id)
        finally:
            os.stat = real_stat
            transform.finalize()

        bar1_abspath = self.wt.abspath('bar')
        self.assertEqual([bar1_abspath], stat_paths)

    def test_iter_changes(self):
        self.wt.set_root_id(b'eert_toor')
        transform, root = self.get_transform()
        transform.new_file('old', root, [b'blah'], b'id-1', True)
        transform.apply()
        transform, root = self.get_transform()
        try:
            self.assertEqual([], list(transform.iter_changes()))
            old = transform.trans_id_tree_path('old')
            transform.unversion_file(old)
            self.assertEqual([(b'id-1', ('old', None), False, (True, False),
                               (b'eert_toor', b'eert_toor'),
                               ('old', 'old'), ('file', 'file'),
                               (True, True))], list(transform.iter_changes()))
            transform.new_directory('new', root, b'id-1')
            self.assertEqual([(b'id-1', ('old', 'new'), True, (True, True),
                               (b'eert_toor', b'eert_toor'), ('old', 'new'),
                               ('file', 'directory'),
                               (True, False))], list(transform.iter_changes()))
        finally:
            transform.finalize()

    def test_iter_changes_new(self):
        self.wt.set_root_id(b'eert_toor')
        transform, root = self.get_transform()
        transform.new_file('old', root, [b'blah'])
        transform.apply()
        transform, root = self.get_transform()
        try:
            old = transform.trans_id_tree_path('old')
            transform.version_file(b'id-1', old)
            self.assertEqual([(b'id-1', (None, 'old'), False, (False, True),
                               (b'eert_toor', b'eert_toor'),
                               ('old', 'old'), ('file', 'file'),
                               (False, False))],
                             list(transform.iter_changes()))
        finally:
            transform.finalize()

    def test_iter_changes_modifications(self):
        self.wt.set_root_id(b'eert_toor')
        transform, root = self.get_transform()
        transform.new_file('old', root, [b'blah'], b'id-1')
        transform.new_file('new', root, [b'blah'])
        transform.new_directory('subdir', root, b'subdir-id')
        transform.apply()
        transform, root = self.get_transform()
        try:
            old = transform.trans_id_tree_path('old')
            subdir = transform.trans_id_tree_path('subdir')
            new = transform.trans_id_tree_path('new')
            self.assertEqual([], list(transform.iter_changes()))

            # content deletion
            transform.delete_contents(old)
            self.assertEqual([(b'id-1', ('old', 'old'), True, (True, True),
                               (b'eert_toor', b'eert_toor'),
                               ('old', 'old'), ('file', None),
                               (False, False))],
                             list(transform.iter_changes()))

            # content change
            transform.create_file([b'blah'], old)
            self.assertEqual([(b'id-1', ('old', 'old'), True, (True, True),
                               (b'eert_toor', b'eert_toor'),
                               ('old', 'old'), ('file', 'file'),
                               (False, False))],
                             list(transform.iter_changes()))
            transform.cancel_deletion(old)
            self.assertEqual([(b'id-1', ('old', 'old'), True, (True, True),
                               (b'eert_toor', b'eert_toor'),
                               ('old', 'old'), ('file', 'file'),
                               (False, False))],
                             list(transform.iter_changes()))
            transform.cancel_creation(old)

            # move file_id to a different file
            self.assertEqual([], list(transform.iter_changes()))
            transform.unversion_file(old)
            transform.version_file(b'id-1', new)
            transform.adjust_path('old', root, new)
            self.assertEqual([(b'id-1', ('old', 'old'), True, (True, True),
                               (b'eert_toor', b'eert_toor'),
                               ('old', 'old'), ('file', 'file'),
                               (False, False))],
                             list(transform.iter_changes()))
            transform.cancel_versioning(new)
            transform._removed_id = set()

            # execute bit
            self.assertEqual([], list(transform.iter_changes()))
            transform.set_executability(True, old)
            self.assertEqual([(b'id-1', ('old', 'old'), False, (True, True),
                               (b'eert_toor', b'eert_toor'),
                               ('old', 'old'), ('file', 'file'),
                               (False, True))],
                             list(transform.iter_changes()))
            transform.set_executability(None, old)

            # filename
            self.assertEqual([], list(transform.iter_changes()))
            transform.adjust_path('new', root, old)
            transform._new_parent = {}
            self.assertEqual([(b'id-1', ('old', 'new'), False, (True, True),
                               (b'eert_toor', b'eert_toor'),
                               ('old', 'new'), ('file', 'file'),
                               (False, False))],
                             list(transform.iter_changes()))
            transform._new_name = {}

            # parent directory
            self.assertEqual([], list(transform.iter_changes()))
            transform.adjust_path('new', subdir, old)
            transform._new_name = {}
            self.assertEqual([(b'id-1', ('old', 'subdir/old'), False,
                               (True, True), (b'eert_toor',
                                              b'subdir-id'), ('old', 'old'),
                               ('file', 'file'), (False, False))],
                             list(transform.iter_changes()))
            transform._new_path = {}

        finally:
            transform.finalize()

    def test_iter_changes_modified_bleed(self):
        self.wt.set_root_id(b'eert_toor')
        """Modified flag should not bleed from one change to another"""
        # unfortunately, we have no guarantee that file1 (which is modified)
        # will be applied before file2.  And if it's applied after file2, it
        # obviously can't bleed into file2's change output.  But for now, it
        # works.
        transform, root = self.get_transform()
        transform.new_file('file1', root, [b'blah'], b'id-1')
        transform.new_file('file2', root, [b'blah'], b'id-2')
        transform.apply()
        transform, root = self.get_transform()
        try:
            transform.delete_contents(transform.trans_id_file_id(b'id-1'))
            transform.set_executability(True,
                                        transform.trans_id_file_id(b'id-2'))
            self.assertEqual(
                [(b'id-1', (u'file1', u'file1'), True, (True, True),
                 (b'eert_toor', b'eert_toor'), ('file1', u'file1'),
                 ('file', None), (False, False)),
                 (b'id-2', (u'file2', u'file2'), False, (True, True),
                 (b'eert_toor', b'eert_toor'), ('file2', u'file2'),
                 ('file', 'file'), (False, True))],
                list(transform.iter_changes()))
        finally:
            transform.finalize()

    def test_iter_changes_move_missing(self):
        """Test moving ids with no files around"""
        self.wt.set_root_id(b'toor_eert')
        # Need two steps because versioning a non-existant file is a conflict.
        transform, root = self.get_transform()
        transform.new_directory('floater', root, b'floater-id')
        transform.apply()
        transform, root = self.get_transform()
        transform.delete_contents(transform.trans_id_tree_path('floater'))
        transform.apply()
        transform, root = self.get_transform()
        floater = transform.trans_id_tree_path('floater')
        try:
            transform.adjust_path('flitter', root, floater)
            self.assertEqual([(b'floater-id', ('floater', 'flitter'), False,
                               (True, True),
                               (b'toor_eert', b'toor_eert'),
                               ('floater', 'flitter'),
                               (None, None), (False, False))],
                             list(transform.iter_changes()))
        finally:
            transform.finalize()

    def test_iter_changes_pointless(self):
        """Ensure that no-ops are not treated as modifications"""
        self.wt.set_root_id(b'eert_toor')
        transform, root = self.get_transform()
        transform.new_file('old', root, [b'blah'], b'id-1')
        transform.new_directory('subdir', root, b'subdir-id')
        transform.apply()
        transform, root = self.get_transform()
        try:
            old = transform.trans_id_tree_path('old')
            subdir = transform.trans_id_tree_path('subdir')
            self.assertEqual([], list(transform.iter_changes()))
            transform.delete_contents(subdir)
            transform.create_directory(subdir)
            transform.set_executability(False, old)
            transform.unversion_file(old)
            transform.version_file(b'id-1', old)
            transform.adjust_path('old', root, old)
            self.assertEqual([], list(transform.iter_changes()))
        finally:
            transform.finalize()

    def test_rename_count(self):
        transform, root = self.get_transform()
        transform.new_file('name1', root, [b'contents'])
        self.assertEqual(transform.rename_count, 0)
        transform.apply()
        self.assertEqual(transform.rename_count, 1)
        transform2, root = self.get_transform()
        transform2.adjust_path('name2', root,
                               transform2.trans_id_tree_path('name1'))
        self.assertEqual(transform2.rename_count, 0)
        transform2.apply()
        self.assertEqual(transform2.rename_count, 2)

    def test_change_parent(self):
        """Ensure that after we change a parent, the results are still right.

        Renames and parent changes on pending transforms can happen as part
        of conflict resolution, and are explicitly permitted by the
        TreeTransform API.

        This test ensures they work correctly with the rename-avoidance
        optimization.
        """
        transform, root = self.get_transform()
        parent1 = transform.new_directory('parent1', root)
        child1 = transform.new_file('child1', parent1, [b'contents'])
        parent2 = transform.new_directory('parent2', root)
        transform.adjust_path('child1', parent2, child1)
        transform.apply()
        self.assertPathDoesNotExist(self.wt.abspath('parent1/child1'))
        self.assertPathExists(self.wt.abspath('parent2/child1'))
        # rename limbo/new-1 => parent1, rename limbo/new-3 => parent2
        # no rename for child1 (counting only renames during apply)
        self.assertEqual(2, transform.rename_count)

    def test_cancel_parent(self):
        """Cancelling a parent doesn't cause deletion of a non-empty directory

        This is like the test_change_parent, except that we cancel the parent
        before adjusting the path.  The transform must detect that the
        directory is non-empty, and move children to safe locations.
        """
        transform, root = self.get_transform()
        parent1 = transform.new_directory('parent1', root)
        child1 = transform.new_file('child1', parent1, [b'contents'])
        child2 = transform.new_file('child2', parent1, [b'contents'])
        try:
            transform.cancel_creation(parent1)
        except OSError:
            self.fail('Failed to move child1 before deleting parent1')
        transform.cancel_creation(child2)
        transform.create_directory(parent1)
        try:
            transform.cancel_creation(parent1)
        # If the transform incorrectly believes that child2 is still in
        # parent1's limbo directory, it will try to rename it and fail
        # because was already moved by the first cancel_creation.
        except OSError:
            self.fail('Transform still thinks child2 is a child of parent1')
        parent2 = transform.new_directory('parent2', root)
        transform.adjust_path('child1', parent2, child1)
        transform.apply()
        self.assertPathDoesNotExist(self.wt.abspath('parent1'))
        self.assertPathExists(self.wt.abspath('parent2/child1'))
        # rename limbo/new-3 => parent2, rename limbo/new-2 => child1
        self.assertEqual(2, transform.rename_count)

    def test_adjust_and_cancel(self):
        """Make sure adjust_path keeps track of limbo children properly"""
        transform, root = self.get_transform()
        parent1 = transform.new_directory('parent1', root)
        child1 = transform.new_file('child1', parent1, [b'contents'])
        parent2 = transform.new_directory('parent2', root)
        transform.adjust_path('child1', parent2, child1)
        transform.cancel_creation(child1)
        try:
            transform.cancel_creation(parent1)
        # if the transform thinks child1 is still in parent1's limbo
        # directory, it will attempt to move it and fail.
        except OSError:
            self.fail('Transform still thinks child1 is a child of parent1')
        transform.finalize()

    def test_noname_contents(self):
        """TreeTransform should permit deferring naming files."""
        transform, root = self.get_transform()
        parent = transform.trans_id_file_id(b'parent-id')
        try:
            transform.create_directory(parent)
        except KeyError:
            self.fail("Can't handle contents with no name")
        transform.finalize()

    def test_noname_contents_nested(self):
        """TreeTransform should permit deferring naming files."""
        transform, root = self.get_transform()
        parent = transform.trans_id_file_id(b'parent-id')
        try:
            transform.create_directory(parent)
        except KeyError:
            self.fail("Can't handle contents with no name")
        transform.new_directory('child', parent)
        transform.adjust_path('parent', root, parent)
        transform.apply()
        self.assertPathExists(self.wt.abspath('parent/child'))
        self.assertEqual(1, transform.rename_count)

    def test_reuse_name(self):
        """Avoid reusing the same limbo name for different files"""
        transform, root = self.get_transform()
        parent = transform.new_directory('parent', root)
        transform.new_directory('child', parent)
        try:
            child2 = transform.new_directory('child', parent)
        except OSError:
            self.fail('Tranform tried to use the same limbo name twice')
        transform.adjust_path('child2', parent, child2)
        transform.apply()
        # limbo/new-1 => parent, limbo/new-3 => parent/child2
        # child2 is put into top-level limbo because child1 has already
        # claimed the direct limbo path when child2 is created.  There is no
        # advantage in renaming files once they're in top-level limbo, except
        # as part of apply.
        self.assertEqual(2, transform.rename_count)

    def test_reuse_when_first_moved(self):
        """Don't avoid direct paths when it is safe to use them"""
        transform, root = self.get_transform()
        parent = transform.new_directory('parent', root)
        child1 = transform.new_directory('child', parent)
        transform.adjust_path('child1', parent, child1)
        transform.new_directory('child', parent)
        transform.apply()
        # limbo/new-1 => parent
        self.assertEqual(1, transform.rename_count)

    def test_reuse_after_cancel(self):
        """Don't avoid direct paths when it is safe to use them"""
        transform, root = self.get_transform()
        parent2 = transform.new_directory('parent2', root)
        child1 = transform.new_directory('child1', parent2)
        transform.cancel_creation(parent2)
        transform.create_directory(parent2)
        transform.new_directory('child1', parent2)
        transform.adjust_path('child2', parent2, child1)
        transform.apply()
        # limbo/new-1 => parent2, limbo/new-2 => parent2/child1
        self.assertEqual(2, transform.rename_count)

    def test_finalize_order(self):
        """Finalize must be done in child-to-parent order"""
        transform, root = self.get_transform()
        parent = transform.new_directory('parent', root)
        transform.new_directory('child', parent)
        try:
            transform.finalize()
        except OSError:
            self.fail('Tried to remove parent before child1')

    def test_cancel_with_cancelled_child_should_succeed(self):
        transform, root = self.get_transform()
        parent = transform.new_directory('parent', root)
        child = transform.new_directory('child', parent)
        transform.cancel_creation(child)
        transform.cancel_creation(parent)
        transform.finalize()

    def test_rollback_on_directory_clash(self):
        def tt_helper():
            wt = self.make_branch_and_tree('.')
            tt = TreeTransform(wt)  # TreeTransform obtains write lock
            try:
                foo = tt.new_directory('foo', tt.root)
                tt.new_file('bar', foo, [b'foobar'])
                baz = tt.new_directory('baz', tt.root)
                tt.new_file('qux', baz, [b'quux'])
                # Ask for a rename 'foo' -> 'baz'
                tt.adjust_path('baz', tt.root, foo)
                # Lie to tt that we've already resolved all conflicts.
                tt.apply(no_conflicts=True)
            except BaseException:
                wt.unlock()
                raise
        # The rename will fail because the target directory is not empty (but
        # raises FileExists anyway).
        err = self.assertRaises(errors.FileExists, tt_helper)
        self.assertEndsWith(err.path, "/baz")

    def test_two_directories_clash(self):
        def tt_helper():
            wt = self.make_branch_and_tree('.')
            tt = TreeTransform(wt)  # TreeTransform obtains write lock
            try:
                foo_1 = tt.new_directory('foo', tt.root)
                tt.new_directory('bar', foo_1)
                # Adding the same directory with a different content
                foo_2 = tt.new_directory('foo', tt.root)
                tt.new_directory('baz', foo_2)
                # Lie to tt that we've already resolved all conflicts.
                tt.apply(no_conflicts=True)
            except BaseException:
                wt.unlock()
                raise
        err = self.assertRaises(errors.FileExists, tt_helper)
        self.assertEndsWith(err.path, "/foo")

    def test_two_directories_clash_finalize(self):
        def tt_helper():
            wt = self.make_branch_and_tree('.')
            tt = TreeTransform(wt)  # TreeTransform obtains write lock
            try:
                foo_1 = tt.new_directory('foo', tt.root)
                tt.new_directory('bar', foo_1)
                # Adding the same directory with a different content
                foo_2 = tt.new_directory('foo', tt.root)
                tt.new_directory('baz', foo_2)
                # Lie to tt that we've already resolved all conflicts.
                tt.apply(no_conflicts=True)
            except BaseException:
                tt.finalize()
                raise
        err = self.assertRaises(errors.FileExists, tt_helper)
        self.assertEndsWith(err.path, "/foo")

    def test_file_to_directory(self):
        wt = self.make_branch_and_tree('.')
        self.build_tree(['foo'])
        wt.add(['foo'])
        wt.commit("one")
        tt = TreeTransform(wt)
        self.addCleanup(tt.finalize)
        foo_trans_id = tt.trans_id_tree_path("foo")
        tt.delete_contents(foo_trans_id)
        tt.create_directory(foo_trans_id)
        bar_trans_id = tt.trans_id_tree_path("foo/bar")
        tt.create_file([b"aa\n"], bar_trans_id)
        tt.version_file(b"bar-1", bar_trans_id)
        tt.apply()
        self.assertPathExists("foo/bar")
        wt.lock_read()
        try:
            self.assertEqual(wt.kind("foo"), "directory")
        finally:
            wt.unlock()
        wt.commit("two")
        changes = wt.changes_from(wt.basis_tree())
        self.assertFalse(changes.has_changed(), changes)

    def test_file_to_symlink(self):
        self.requireFeature(SymlinkFeature)
        wt = self.make_branch_and_tree('.')
        self.build_tree(['foo'])
        wt.add(['foo'])
        wt.commit("one")
        tt = TreeTransform(wt)
        self.addCleanup(tt.finalize)
        foo_trans_id = tt.trans_id_tree_path("foo")
        tt.delete_contents(foo_trans_id)
        tt.create_symlink("bar", foo_trans_id)
        tt.apply()
        self.assertPathExists("foo")
        wt.lock_read()
        self.addCleanup(wt.unlock)
        self.assertEqual(wt.kind("foo"), "symlink")

    def test_dir_to_file(self):
        wt = self.make_branch_and_tree('.')
        self.build_tree(['foo/', 'foo/bar'])
        wt.add(['foo', 'foo/bar'])
        wt.commit("one")
        tt = TreeTransform(wt)
        self.addCleanup(tt.finalize)
        foo_trans_id = tt.trans_id_tree_path("foo")
        bar_trans_id = tt.trans_id_tree_path("foo/bar")
        tt.delete_contents(foo_trans_id)
        tt.delete_versioned(bar_trans_id)
        tt.create_file([b"aa\n"], foo_trans_id)
        tt.apply()
        self.assertPathExists("foo")
        wt.lock_read()
        self.addCleanup(wt.unlock)
        self.assertEqual(wt.kind("foo"), "file")

    def test_dir_to_hardlink(self):
        self.requireFeature(HardlinkFeature)
        wt = self.make_branch_and_tree('.')
        self.build_tree(['foo/', 'foo/bar'])
        wt.add(['foo', 'foo/bar'])
        wt.commit("one")
        tt = TreeTransform(wt)
        self.addCleanup(tt.finalize)
        foo_trans_id = tt.trans_id_tree_path("foo")
        bar_trans_id = tt.trans_id_tree_path("foo/bar")
        tt.delete_contents(foo_trans_id)
        tt.delete_versioned(bar_trans_id)
        self.build_tree(['baz'])
        tt.create_hardlink("baz", foo_trans_id)
        tt.apply()
        self.assertPathExists("foo")
        self.assertPathExists("baz")
        wt.lock_read()
        self.addCleanup(wt.unlock)
        self.assertEqual(wt.kind("foo"), "file")

    def test_no_final_path(self):
        transform, root = self.get_transform()
        trans_id = transform.trans_id_file_id(b'foo')
        transform.create_file([b'bar'], trans_id)
        transform.cancel_creation(trans_id)
        transform.apply()

    def test_create_from_tree(self):
        tree1 = self.make_branch_and_tree('tree1')
        self.build_tree_contents([('tree1/foo/',), ('tree1/bar', b'baz')])
        tree1.add(['foo', 'bar'], [b'foo-id', b'bar-id'])
        tree2 = self.make_branch_and_tree('tree2')
        tt = TreeTransform(tree2)
        foo_trans_id = tt.create_path('foo', tt.root)
        create_from_tree(tt, foo_trans_id, tree1, 'foo', file_id=b'foo-id')
        bar_trans_id = tt.create_path('bar', tt.root)
        create_from_tree(tt, bar_trans_id, tree1, 'bar', file_id=b'bar-id')
        tt.apply()
        self.assertEqual('directory', osutils.file_kind('tree2/foo'))
        self.assertFileEqual(b'baz', 'tree2/bar')

    def test_create_from_tree_bytes(self):
        """Provided lines are used instead of tree content."""
        tree1 = self.make_branch_and_tree('tree1')
        self.build_tree_contents([('tree1/foo', b'bar'), ])
        tree1.add('foo', b'foo-id')
        tree2 = self.make_branch_and_tree('tree2')
        tt = TreeTransform(tree2)
        foo_trans_id = tt.create_path('foo', tt.root)
        create_from_tree(tt, foo_trans_id, tree1, 'foo', file_id=b'foo-id',
                         chunks=[b'qux'])
        tt.apply()
        self.assertFileEqual(b'qux', 'tree2/foo')

    def test_create_from_tree_symlink(self):
        self.requireFeature(SymlinkFeature)
        tree1 = self.make_branch_and_tree('tree1')
        os.symlink('bar', 'tree1/foo')
        tree1.add('foo', b'foo-id')
        tt = TreeTransform(self.make_branch_and_tree('tree2'))
        foo_trans_id = tt.create_path('foo', tt.root)
        create_from_tree(tt, foo_trans_id, tree1, 'foo', file_id=b'foo-id')
        tt.apply()
        self.assertEqual('bar', os.readlink('tree2/foo'))


class TransformGroup(object):

    def __init__(self, dirname, root_id):
        self.name = dirname
        os.mkdir(dirname)
        self.wt = ControlDir.create_standalone_workingtree(dirname)
        self.wt.set_root_id(root_id)
        self.b = self.wt.branch
        self.tt = TreeTransform(self.wt)
        self.root = self.tt.trans_id_tree_path('')


def conflict_text(tree, merge):
    template = b'%s TREE\n%s%s\n%s%s MERGE-SOURCE\n'
    return template % (b'<' * 7, tree, b'=' * 7, merge, b'>' * 7)


class TestInventoryAltered(tests.TestCaseWithTransport):

    def test_inventory_altered_unchanged(self):
        tree = self.make_branch_and_tree('tree')
        self.build_tree(['tree/foo'])
        tree.add('foo', b'foo-id')
        with TransformPreview(tree) as tt:
            self.assertEqual([], tt._inventory_altered())

    def test_inventory_altered_changed_parent_id(self):
        tree = self.make_branch_and_tree('tree')
        self.build_tree(['tree/foo'])
        tree.add('foo', b'foo-id')
        with TransformPreview(tree) as tt:
            tt.unversion_file(tt.root)
            tt.version_file(b'new-id', tt.root)
            foo_trans_id = tt.trans_id_tree_path('foo')
            foo_tuple = ('foo', foo_trans_id)
            root_tuple = ('', tt.root)
            self.assertEqual([root_tuple, foo_tuple], tt._inventory_altered())

    def test_inventory_altered_noop_changed_parent_id(self):
        tree = self.make_branch_and_tree('tree')
        self.build_tree(['tree/foo'])
        tree.add('foo', b'foo-id')
        with TransformPreview(tree) as tt:
            tt.unversion_file(tt.root)
            tt.version_file(tree.get_root_id(), tt.root)
            tt.trans_id_tree_path('foo')
            self.assertEqual([], tt._inventory_altered())


class TestTransformMerge(TestCaseInTempDir):

    def test_text_merge(self):
        root_id = generate_ids.gen_root_id()
        base = TransformGroup("base", root_id)
        base.tt.new_file('a', base.root, [b'a\nb\nc\nd\be\n'], b'a')
        base.tt.new_file('b', base.root, [b'b1'], b'b')
        base.tt.new_file('c', base.root, [b'c'], b'c')
        base.tt.new_file('d', base.root, [b'd'], b'd')
        base.tt.new_file('e', base.root, [b'e'], b'e')
        base.tt.new_file('f', base.root, [b'f'], b'f')
        base.tt.new_directory('g', base.root, b'g')
        base.tt.new_directory('h', base.root, b'h')
        base.tt.apply()
        other = TransformGroup("other", root_id)
        other.tt.new_file('a', other.root, [b'y\nb\nc\nd\be\n'], b'a')
        other.tt.new_file('b', other.root, [b'b2'], b'b')
        other.tt.new_file('c', other.root, [b'c2'], b'c')
        other.tt.new_file('d', other.root, [b'd'], b'd')
        other.tt.new_file('e', other.root, [b'e2'], b'e')
        other.tt.new_file('f', other.root, [b'f'], b'f')
        other.tt.new_file('g', other.root, [b'g'], b'g')
        other.tt.new_file('h', other.root, [b'h\ni\nj\nk\n'], b'h')
        other.tt.new_file('i', other.root, [b'h\ni\nj\nk\n'], b'i')
        other.tt.apply()
        this = TransformGroup("this", root_id)
        this.tt.new_file('a', this.root, [b'a\nb\nc\nd\bz\n'], b'a')
        this.tt.new_file('b', this.root, [b'b'], b'b')
        this.tt.new_file('c', this.root, [b'c'], b'c')
        this.tt.new_file('d', this.root, [b'd2'], b'd')
        this.tt.new_file('e', this.root, [b'e2'], b'e')
        this.tt.new_file('f', this.root, [b'f'], b'f')
        this.tt.new_file('g', this.root, [b'g'], b'g')
        this.tt.new_file('h', this.root, [b'1\n2\n3\n4\n'], b'h')
        this.tt.new_file('i', this.root, [b'1\n2\n3\n4\n'], b'i')
        this.tt.apply()
        Merge3Merger(this.wt, this.wt, base.wt, other.wt)

        # textual merge
        with this.wt.get_file(this.wt.id2path(b'a')) as f:
            self.assertEqual(f.read(), b'y\nb\nc\nd\bz\n')
        # three-way text conflict
        with this.wt.get_file(this.wt.id2path(b'b')) as f:
            self.assertEqual(f.read(), conflict_text(b'b', b'b2'))
        # OTHER wins
        self.assertEqual(this.wt.get_file(this.wt.id2path(b'c')).read(), b'c2')
        # THIS wins
        self.assertEqual(this.wt.get_file(this.wt.id2path(b'd')).read(), b'd2')
        # Ambigious clean merge
        self.assertEqual(this.wt.get_file(this.wt.id2path(b'e')).read(), b'e2')
        # No change
        self.assertEqual(this.wt.get_file(this.wt.id2path(b'f')).read(), b'f')
        # Correct correct results when THIS == OTHER
        self.assertEqual(this.wt.get_file(this.wt.id2path(b'g')).read(), b'g')
        # Text conflict when THIS & OTHER are text and BASE is dir
        self.assertEqual(this.wt.get_file(this.wt.id2path(b'h')).read(),
                         conflict_text(b'1\n2\n3\n4\n', b'h\ni\nj\nk\n'))
        self.assertEqual(this.wt.get_file('h.THIS').read(),
                         b'1\n2\n3\n4\n')
        self.assertEqual(this.wt.get_file('h.OTHER').read(),
                         b'h\ni\nj\nk\n')
        self.assertEqual(file_kind(this.wt.abspath('h.BASE')), 'directory')
        self.assertEqual(this.wt.get_file(this.wt.id2path(b'i')).read(),
                         conflict_text(b'1\n2\n3\n4\n', b'h\ni\nj\nk\n'))
        self.assertEqual(this.wt.get_file('i.THIS').read(),
                         b'1\n2\n3\n4\n')
        self.assertEqual(this.wt.get_file('i.OTHER').read(),
                         b'h\ni\nj\nk\n')
        self.assertEqual(os.path.exists(this.wt.abspath('i.BASE')), False)
        modified = [b'a', b'b', b'c', b'h', b'i']
        merge_modified = this.wt.merge_modified()
        self.assertSubset(merge_modified, modified)
        self.assertEqual(len(merge_modified), len(modified))
        with open(this.wt.abspath(this.wt.id2path(b'a')), 'wb') as f:
            f.write(b'booga')
        modified.pop(0)
        merge_modified = this.wt.merge_modified()
        self.assertSubset(merge_modified, modified)
        self.assertEqual(len(merge_modified), len(modified))
        this.wt.remove('b')
        this.wt.revert()

    def test_file_merge(self):
        self.requireFeature(SymlinkFeature)
        root_id = generate_ids.gen_root_id()
        base = TransformGroup("BASE", root_id)
        this = TransformGroup("THIS", root_id)
        other = TransformGroup("OTHER", root_id)
        for tg in this, base, other:
            tg.tt.new_directory('a', tg.root, b'a')
            tg.tt.new_symlink('b', tg.root, 'b', b'b')
            tg.tt.new_file('c', tg.root, [b'c'], b'c')
            tg.tt.new_symlink('d', tg.root, tg.name, b'd')
        targets = ((base, 'base-e', 'base-f', None, None),
                   (this, 'other-e', 'this-f', 'other-g', 'this-h'),
                   (other, 'other-e', None, 'other-g', 'other-h'))
        for tg, e_target, f_target, g_target, h_target in targets:
            for link, target in (('e', e_target), ('f', f_target),
                                 ('g', g_target), ('h', h_target)):
                if target is not None:
                    tg.tt.new_symlink(link, tg.root, target,
                                      link.encode('ascii'))

        for tg in this, base, other:
            tg.tt.apply()
        Merge3Merger(this.wt, this.wt, base.wt, other.wt)
        self.assertIs(os.path.isdir(this.wt.abspath('a')), True)
        self.assertIs(os.path.islink(this.wt.abspath('b')), True)
        self.assertIs(os.path.isfile(this.wt.abspath('c')), True)
        for suffix in ('THIS', 'BASE', 'OTHER'):
            self.assertEqual(os.readlink(
                this.wt.abspath('d.' + suffix)), suffix)
        self.assertIs(os.path.lexists(this.wt.abspath('d')), False)
        self.assertEqual(this.wt.id2path(b'd'), 'd.OTHER')
        self.assertEqual(this.wt.id2path(b'f'), 'f.THIS')
        self.assertEqual(os.readlink(this.wt.abspath('e')), 'other-e')
        self.assertIs(os.path.lexists(this.wt.abspath('e.THIS')), False)
        self.assertIs(os.path.lexists(this.wt.abspath('e.OTHER')), False)
        self.assertIs(os.path.lexists(this.wt.abspath('e.BASE')), False)
        self.assertIs(os.path.lexists(this.wt.abspath('g')), True)
        self.assertIs(os.path.lexists(this.wt.abspath('g.BASE')), False)
        self.assertIs(os.path.lexists(this.wt.abspath('h')), False)
        self.assertIs(os.path.lexists(this.wt.abspath('h.BASE')), False)
        self.assertIs(os.path.lexists(this.wt.abspath('h.THIS')), True)
        self.assertIs(os.path.lexists(this.wt.abspath('h.OTHER')), True)

    def test_filename_merge(self):
        root_id = generate_ids.gen_root_id()
        base = TransformGroup("BASE", root_id)
        this = TransformGroup("THIS", root_id)
        other = TransformGroup("OTHER", root_id)
        base_a, this_a, other_a = [t.tt.new_directory('a', t.root, b'a')
                                   for t in [base, this, other]]
        base_b, this_b, other_b = [t.tt.new_directory('b', t.root, b'b')
                                   for t in [base, this, other]]
        base.tt.new_directory('c', base_a, b'c')
        this.tt.new_directory('c1', this_a, b'c')
        other.tt.new_directory('c', other_b, b'c')

        base.tt.new_directory('d', base_a, b'd')
        this.tt.new_directory('d1', this_b, b'd')
        other.tt.new_directory('d', other_a, b'd')

        base.tt.new_directory('e', base_a, b'e')
        this.tt.new_directory('e', this_a, b'e')
        other.tt.new_directory('e1', other_b, b'e')

        base.tt.new_directory('f', base_a, b'f')
        this.tt.new_directory('f1', this_b, b'f')
        other.tt.new_directory('f1', other_b, b'f')

        for tg in [this, base, other]:
            tg.tt.apply()
        Merge3Merger(this.wt, this.wt, base.wt, other.wt)
        self.assertEqual(this.wt.id2path(b'c'), pathjoin('b/c1'))
        self.assertEqual(this.wt.id2path(b'd'), pathjoin('b/d1'))
        self.assertEqual(this.wt.id2path(b'e'), pathjoin('b/e1'))
        self.assertEqual(this.wt.id2path(b'f'), pathjoin('b/f1'))

    def test_filename_merge_conflicts(self):
        root_id = generate_ids.gen_root_id()
        base = TransformGroup("BASE", root_id)
        this = TransformGroup("THIS", root_id)
        other = TransformGroup("OTHER", root_id)
        base_a, this_a, other_a = [t.tt.new_directory('a', t.root, b'a')
                                   for t in [base, this, other]]
        base_b, this_b, other_b = [t.tt.new_directory('b', t.root, b'b')
                                   for t in [base, this, other]]

        base.tt.new_file('g', base_a, [b'g'], b'g')
        other.tt.new_file('g1', other_b, [b'g1'], b'g')

        base.tt.new_file('h', base_a, [b'h'], b'h')
        this.tt.new_file('h1', this_b, [b'h1'], b'h')

        base.tt.new_file('i', base.root, [b'i'], b'i')
        other.tt.new_directory('i1', this_b, b'i')

        for tg in [this, base, other]:
            tg.tt.apply()
        Merge3Merger(this.wt, this.wt, base.wt, other.wt)

        self.assertEqual(this.wt.id2path(b'g'), pathjoin('b/g1.OTHER'))
        self.assertIs(os.path.lexists(this.wt.abspath('b/g1.BASE')), True)
        self.assertIs(os.path.lexists(this.wt.abspath('b/g1.THIS')), False)
        self.assertEqual(this.wt.id2path(b'h'), pathjoin('b/h1.THIS'))
        self.assertIs(os.path.lexists(this.wt.abspath('b/h1.BASE')), True)
        self.assertIs(os.path.lexists(this.wt.abspath('b/h1.OTHER')), False)
        self.assertEqual(this.wt.id2path(b'i'), pathjoin('b/i1.OTHER'))


class TestBuildTree(tests.TestCaseWithTransport):

    def test_build_tree_with_symlinks(self):
        self.requireFeature(SymlinkFeature)
        os.mkdir('a')
        a = ControlDir.create_standalone_workingtree('a')
        os.mkdir('a/foo')
        with open('a/foo/bar', 'wb') as f:
            f.write(b'contents')
        os.symlink('a/foo/bar', 'a/foo/baz')
        a.add(['foo', 'foo/bar', 'foo/baz'])
        a.commit('initial commit')
        b = ControlDir.create_standalone_workingtree('b')
        basis = a.basis_tree()
        basis.lock_read()
        self.addCleanup(basis.unlock)
        build_tree(basis, b)
        self.assertIs(os.path.isdir('b/foo'), True)
        with open('b/foo/bar', 'rb') as f:
            self.assertEqual(f.read(), b"contents")
        self.assertEqual(os.readlink('b/foo/baz'), 'a/foo/bar')

    def test_build_with_references(self):
        tree = self.make_branch_and_tree('source',
                                         format='development-subtree')
        subtree = self.make_branch_and_tree('source/subtree',
                                            format='development-subtree')
        tree.add_reference(subtree)
        tree.commit('a revision')
        tree.branch.create_checkout('target')
        self.assertPathExists('target')
        self.assertPathExists('target/subtree')

    def test_file_conflict_handling(self):
        """Ensure that when building trees, conflict handling is done"""
        source = self.make_branch_and_tree('source')
        target = self.make_branch_and_tree('target')
        self.build_tree(['source/file', 'target/file'])
        source.add('file', b'new-file')
        source.commit('added file')
        build_tree(source.basis_tree(), target)
        self.assertEqual(
            [DuplicateEntry('Moved existing file to', 'file.moved',
                            'file', None, 'new-file')],
            target.conflicts())
        target2 = self.make_branch_and_tree('target2')
        with open('target2/file', 'wb') as target_file, \
                open('source/file', 'rb') as source_file:
            target_file.write(source_file.read())
        build_tree(source.basis_tree(), target2)
        self.assertEqual([], target2.conflicts())

    def test_symlink_conflict_handling(self):
        """Ensure that when building trees, conflict handling is done"""
        self.requireFeature(SymlinkFeature)
        source = self.make_branch_and_tree('source')
        os.symlink('foo', 'source/symlink')
        source.add('symlink', b'new-symlink')
        source.commit('added file')
        target = self.make_branch_and_tree('target')
        os.symlink('bar', 'target/symlink')
        build_tree(source.basis_tree(), target)
        self.assertEqual(
            [DuplicateEntry('Moved existing file to', 'symlink.moved',
                            'symlink', None, 'new-symlink')],
            target.conflicts())
        target = self.make_branch_and_tree('target2')
        os.symlink('foo', 'target2/symlink')
        build_tree(source.basis_tree(), target)
        self.assertEqual([], target.conflicts())

    def test_directory_conflict_handling(self):
        """Ensure that when building trees, conflict handling is done"""
        source = self.make_branch_and_tree('source')
        target = self.make_branch_and_tree('target')
        self.build_tree(['source/dir1/', 'source/dir1/file', 'target/dir1/'])
        source.add(['dir1', 'dir1/file'], [b'new-dir1', b'new-file'])
        source.commit('added file')
        build_tree(source.basis_tree(), target)
        self.assertEqual([], target.conflicts())
        self.assertPathExists('target/dir1/file')

        # Ensure contents are merged
        target = self.make_branch_and_tree('target2')
        self.build_tree(['target2/dir1/', 'target2/dir1/file2'])
        build_tree(source.basis_tree(), target)
        self.assertEqual([], target.conflicts())
        self.assertPathExists('target2/dir1/file2')
        self.assertPathExists('target2/dir1/file')

        # Ensure new contents are suppressed for existing branches
        target = self.make_branch_and_tree('target3')
        self.make_branch('target3/dir1')
        self.build_tree(['target3/dir1/file2'])
        build_tree(source.basis_tree(), target)
        self.assertPathDoesNotExist('target3/dir1/file')
        self.assertPathExists('target3/dir1/file2')
        self.assertPathExists('target3/dir1.diverted/file')
        self.assertEqual(
            [DuplicateEntry('Diverted to', 'dir1.diverted',
                            'dir1', 'new-dir1', None)],
            target.conflicts())

        target = self.make_branch_and_tree('target4')
        self.build_tree(['target4/dir1/'])
        self.make_branch('target4/dir1/file')
        build_tree(source.basis_tree(), target)
        self.assertPathExists('target4/dir1/file')
        self.assertEqual('directory', file_kind('target4/dir1/file'))
        self.assertPathExists('target4/dir1/file.diverted')
        self.assertEqual(
            [DuplicateEntry('Diverted to', 'dir1/file.diverted',
                            'dir1/file', 'new-file', None)],
            target.conflicts())

    def test_mixed_conflict_handling(self):
        """Ensure that when building trees, conflict handling is done"""
        source = self.make_branch_and_tree('source')
        target = self.make_branch_and_tree('target')
        self.build_tree(['source/name', 'target/name/'])
        source.add('name', b'new-name')
        source.commit('added file')
        build_tree(source.basis_tree(), target)
        self.assertEqual(
            [DuplicateEntry('Moved existing file to',
                            'name.moved', 'name', None, 'new-name')],
            target.conflicts())

    def test_raises_in_populated(self):
        source = self.make_branch_and_tree('source')
        self.build_tree(['source/name'])
        source.add('name')
        source.commit('added name')
        target = self.make_branch_and_tree('target')
        self.build_tree(['target/name'])
        target.add('name')
        self.assertRaises(errors.WorkingTreeAlreadyPopulated,
                          build_tree, source.basis_tree(), target)

    def test_build_tree_rename_count(self):
        source = self.make_branch_and_tree('source')
        self.build_tree(['source/file1', 'source/dir1/'])
        source.add(['file1', 'dir1'])
        source.commit('add1')
        target1 = self.make_branch_and_tree('target1')
        transform_result = build_tree(source.basis_tree(), target1)
        self.assertEqual(2, transform_result.rename_count)

        self.build_tree(['source/dir1/file2'])
        source.add(['dir1/file2'])
        source.commit('add3')
        target2 = self.make_branch_and_tree('target2')
        transform_result = build_tree(source.basis_tree(), target2)
        # children of non-root directories should not be renamed
        self.assertEqual(2, transform_result.rename_count)

    def create_ab_tree(self):
        """Create a committed test tree with two files"""
        source = self.make_branch_and_tree('source')
        self.build_tree_contents([('source/file1', b'A')])
        self.build_tree_contents([('source/file2', b'B')])
        source.add(['file1', 'file2'], [b'file1-id', b'file2-id'])
        source.commit('commit files')
        source.lock_write()
        self.addCleanup(source.unlock)
        return source

    def test_build_tree_accelerator_tree(self):
        source = self.create_ab_tree()
        self.build_tree_contents([('source/file2', b'C')])
        calls = []
        real_source_get_file = source.get_file

        def get_file(path, file_id=None):
            calls.append(file_id)
            return real_source_get_file(path, file_id)
        source.get_file = get_file
        target = self.make_branch_and_tree('target')
        revision_tree = source.basis_tree()
        revision_tree.lock_read()
        self.addCleanup(revision_tree.unlock)
        build_tree(revision_tree, target, source)
        self.assertEqual([b'file1-id'], calls)
        target.lock_read()
        self.addCleanup(target.unlock)
        self.assertEqual([], list(target.iter_changes(revision_tree)))

    def test_build_tree_accelerator_tree_observes_sha1(self):
        source = self.create_ab_tree()
        sha1 = osutils.sha_string(b'A')
        target = self.make_branch_and_tree('target')
        target.lock_write()
        self.addCleanup(target.unlock)
        state = target.current_dirstate()
        state._cutoff_time = time.time() + 60
        build_tree(source.basis_tree(), target, source)
        entry = state._get_entry(0, path_utf8=b'file1')
        self.assertEqual(sha1, entry[1][0][1])

    def test_build_tree_accelerator_tree_missing_file(self):
        source = self.create_ab_tree()
        os.unlink('source/file1')
        source.remove(['file2'])
        target = self.make_branch_and_tree('target')
        revision_tree = source.basis_tree()
        revision_tree.lock_read()
        self.addCleanup(revision_tree.unlock)
        build_tree(revision_tree, target, source)
        target.lock_read()
        self.addCleanup(target.unlock)
        self.assertEqual([], list(target.iter_changes(revision_tree)))

    def test_build_tree_accelerator_wrong_kind(self):
        self.requireFeature(SymlinkFeature)
        source = self.make_branch_and_tree('source')
        self.build_tree_contents([('source/file1', b'')])
        self.build_tree_contents([('source/file2', b'')])
        source.add(['file1', 'file2'], [b'file1-id', b'file2-id'])
        source.commit('commit files')
        os.unlink('source/file2')
        self.build_tree_contents([('source/file2/', b'C')])
        os.unlink('source/file1')
        os.symlink('file2', 'source/file1')
        calls = []
        real_source_get_file = source.get_file

        def get_file(path, file_id=None):
            calls.append(file_id)
            return real_source_get_file(path, file_id)
        source.get_file = get_file
        target = self.make_branch_and_tree('target')
        revision_tree = source.basis_tree()
        revision_tree.lock_read()
        self.addCleanup(revision_tree.unlock)
        build_tree(revision_tree, target, source)
        self.assertEqual([], calls)
        target.lock_read()
        self.addCleanup(target.unlock)
        self.assertEqual([], list(target.iter_changes(revision_tree)))

    def test_build_tree_hardlink(self):
        self.requireFeature(HardlinkFeature)
        source = self.create_ab_tree()
        target = self.make_branch_and_tree('target')
        revision_tree = source.basis_tree()
        revision_tree.lock_read()
        self.addCleanup(revision_tree.unlock)
        build_tree(revision_tree, target, source, hardlink=True)
        target.lock_read()
        self.addCleanup(target.unlock)
        self.assertEqual([], list(target.iter_changes(revision_tree)))
        source_stat = os.stat('source/file1')
        target_stat = os.stat('target/file1')
        self.assertEqual(source_stat, target_stat)

        # Explicitly disallowing hardlinks should prevent them.
        target2 = self.make_branch_and_tree('target2')
        build_tree(revision_tree, target2, source, hardlink=False)
        target2.lock_read()
        self.addCleanup(target2.unlock)
        self.assertEqual([], list(target2.iter_changes(revision_tree)))
        source_stat = os.stat('source/file1')
        target2_stat = os.stat('target2/file1')
        self.assertNotEqual(source_stat, target2_stat)

    def test_build_tree_accelerator_tree_moved(self):
        source = self.make_branch_and_tree('source')
        self.build_tree_contents([('source/file1', b'A')])
        source.add(['file1'], [b'file1-id'])
        source.commit('commit files')
        source.rename_one('file1', 'file2')
        source.lock_read()
        self.addCleanup(source.unlock)
        target = self.make_branch_and_tree('target')
        revision_tree = source.basis_tree()
        revision_tree.lock_read()
        self.addCleanup(revision_tree.unlock)
        build_tree(revision_tree, target, source)
        target.lock_read()
        self.addCleanup(target.unlock)
        self.assertEqual([], list(target.iter_changes(revision_tree)))

    def test_build_tree_hardlinks_preserve_execute(self):
        self.requireFeature(HardlinkFeature)
        source = self.create_ab_tree()
        tt = TreeTransform(source)
        trans_id = tt.trans_id_tree_path('file1')
        tt.set_executability(True, trans_id)
        tt.apply()
        self.assertTrue(source.is_executable('file1'))
        target = self.make_branch_and_tree('target')
        revision_tree = source.basis_tree()
        revision_tree.lock_read()
        self.addCleanup(revision_tree.unlock)
        build_tree(revision_tree, target, source, hardlink=True)
        target.lock_read()
        self.addCleanup(target.unlock)
        self.assertEqual([], list(target.iter_changes(revision_tree)))
        self.assertTrue(source.is_executable('file1'))

    def install_rot13_content_filter(self, pattern):
        # We could use
        # self.addCleanup(filters._reset_registry, filters._reset_registry())
        # below, but that looks a bit... hard to read even if it's exactly
        # the same thing.
        original_registry = filters._reset_registry()

        def restore_registry():
            filters._reset_registry(original_registry)
        self.addCleanup(restore_registry)

        def rot13(chunks, context=None):
            return [
                codecs.encode(chunk.decode('ascii'), 'rot13').encode('ascii')
                for chunk in chunks]
        rot13filter = filters.ContentFilter(rot13, rot13)
        filters.filter_stacks_registry.register(
            'rot13', {'yes': [rot13filter]}.get)
        os.mkdir(self.test_home_dir + '/.bazaar')
        rules_filename = self.test_home_dir + '/.bazaar/rules'
        with open(rules_filename, 'wb') as f:
            f.write(b'[name %s]\nrot13=yes\n' % (pattern,))

        def uninstall_rules():
            os.remove(rules_filename)
            rules.reset_rules()
        self.addCleanup(uninstall_rules)
        rules.reset_rules()

    def test_build_tree_content_filtered_files_are_not_hardlinked(self):
        """build_tree will not hardlink files that have content filtering rules
        applied to them (but will still hardlink other files from the same tree
        if it can).
        """
        self.requireFeature(HardlinkFeature)
        self.install_rot13_content_filter(b'file1')
        source = self.create_ab_tree()
        target = self.make_branch_and_tree('target')
        revision_tree = source.basis_tree()
        revision_tree.lock_read()
        self.addCleanup(revision_tree.unlock)
        build_tree(revision_tree, target, source, hardlink=True)
        target.lock_read()
        self.addCleanup(target.unlock)
        self.assertEqual([], list(target.iter_changes(revision_tree)))
        source_stat = os.stat('source/file1')
        target_stat = os.stat('target/file1')
        self.assertNotEqual(source_stat, target_stat)
        source_stat = os.stat('source/file2')
        target_stat = os.stat('target/file2')
        self.assertEqualStat(source_stat, target_stat)

    def test_case_insensitive_build_tree_inventory(self):
        if (features.CaseInsensitiveFilesystemFeature.available()
                or features.CaseInsCasePresFilenameFeature.available()):
            raise tests.UnavailableFeature('Fully case sensitive filesystem')
        source = self.make_branch_and_tree('source')
        self.build_tree(['source/file', 'source/FILE'])
        source.add(['file', 'FILE'], [b'lower-id', b'upper-id'])
        source.commit('added files')
        # Don't try this at home, kids!
        # Force the tree to report that it is case insensitive
        target = self.make_branch_and_tree('target')
        target.case_sensitive = False
        build_tree(source.basis_tree(), target, source, delta_from_tree=True)
        self.assertEqual('file.moved', target.id2path(b'lower-id'))
        self.assertEqual('FILE', target.id2path(b'upper-id'))

    def test_build_tree_observes_sha(self):
        source = self.make_branch_and_tree('source')
        self.build_tree(['source/file1', 'source/dir/', 'source/dir/file2'])
        source.add(['file1', 'dir', 'dir/file2'],
                   [b'file1-id', b'dir-id', b'file2-id'])
        source.commit('new files')
        target = self.make_branch_and_tree('target')
        target.lock_write()
        self.addCleanup(target.unlock)
        # We make use of the fact that DirState caches its cutoff time. So we
        # set the 'safe' time to one minute in the future.
        state = target.current_dirstate()
        state._cutoff_time = time.time() + 60
        build_tree(source.basis_tree(), target)
        entry1_sha = osutils.sha_file_by_name('source/file1')
        entry2_sha = osutils.sha_file_by_name('source/dir/file2')
        # entry[1] is the state information, entry[1][0] is the state of the
        # working tree, entry[1][0][1] is the sha value for the current working
        # tree
        entry1 = state._get_entry(0, path_utf8=b'file1')
        self.assertEqual(entry1_sha, entry1[1][0][1])
        # The 'size' field must also be set.
        self.assertEqual(25, entry1[1][0][2])
        entry1_state = entry1[1][0]
        entry2 = state._get_entry(0, path_utf8=b'dir/file2')
        self.assertEqual(entry2_sha, entry2[1][0][1])
        self.assertEqual(29, entry2[1][0][2])
        entry2_state = entry2[1][0]
        # Now, make sure that we don't have to re-read the content. The
        # packed_stat should match exactly.
<<<<<<< HEAD
        self.assertEqual(
            entry1_sha, target.get_file_sha1('file1', b'file1-id'))
        self.assertEqual(entry2_sha,
                         target.get_file_sha1('dir/file2', b'file2-id'))
=======
        self.assertEqual(entry1_sha, target.get_file_sha1('file1'))
        self.assertEqual(entry2_sha, target.get_file_sha1('dir/file2'))
>>>>>>> ad638869
        self.assertEqual(entry1_state, entry1[1][0])
        self.assertEqual(entry2_state, entry2[1][0])


class TestCommitTransform(tests.TestCaseWithTransport):

    def get_branch(self):
        tree = self.make_branch_and_tree('tree')
        tree.lock_write()
        self.addCleanup(tree.unlock)
        tree.commit('empty commit')
        return tree.branch

    def get_branch_and_transform(self):
        branch = self.get_branch()
        tt = TransformPreview(branch.basis_tree())
        self.addCleanup(tt.finalize)
        return branch, tt

    def test_commit_wrong_basis(self):
        branch = self.get_branch()
        basis = branch.repository.revision_tree(
            _mod_revision.NULL_REVISION)
        tt = TransformPreview(basis)
        self.addCleanup(tt.finalize)
        e = self.assertRaises(ValueError, tt.commit, branch, '')
        self.assertEqual('TreeTransform not based on branch basis: null:',
                         str(e))

    def test_empy_commit(self):
        branch, tt = self.get_branch_and_transform()
        rev = tt.commit(branch, 'my message')
        self.assertEqual(2, branch.revno())
        repo = branch.repository
        self.assertEqual('my message', repo.get_revision(rev).message)

    def test_merge_parents(self):
        branch, tt = self.get_branch_and_transform()
        tt.commit(branch, 'my message', [b'rev1b', b'rev1c'])
        self.assertEqual([b'rev1b', b'rev1c'],
                         branch.basis_tree().get_parent_ids()[1:])

    def test_first_commit(self):
        branch = self.make_branch('branch')
        branch.lock_write()
        self.addCleanup(branch.unlock)
        tt = TransformPreview(branch.basis_tree())
        self.addCleanup(tt.finalize)
        tt.new_directory('', ROOT_PARENT, b'TREE_ROOT')
        tt.commit(branch, 'my message')
        self.assertEqual([], branch.basis_tree().get_parent_ids())
        self.assertNotEqual(_mod_revision.NULL_REVISION,
                            branch.last_revision())

    def test_first_commit_with_merge_parents(self):
        branch = self.make_branch('branch')
        branch.lock_write()
        self.addCleanup(branch.unlock)
        tt = TransformPreview(branch.basis_tree())
        self.addCleanup(tt.finalize)
        e = self.assertRaises(ValueError, tt.commit, branch,
                              'my message', [b'rev1b-id'])
        self.assertEqual('Cannot supply merge parents for first commit.',
                         str(e))
        self.assertEqual(_mod_revision.NULL_REVISION, branch.last_revision())

    def test_add_files(self):
        branch, tt = self.get_branch_and_transform()
        tt.new_file('file', tt.root, [b'contents'], b'file-id')
        trans_id = tt.new_directory('dir', tt.root, b'dir-id')
        if SymlinkFeature.available():
            tt.new_symlink('symlink', trans_id, 'target', b'symlink-id')
        tt.commit(branch, 'message')
        tree = branch.basis_tree()
        self.assertEqual('file', tree.id2path(b'file-id'))
        self.assertEqual(b'contents', tree.get_file_text('file'))
        self.assertEqual('dir', tree.id2path(b'dir-id'))
        if SymlinkFeature.available():
            self.assertEqual('dir/symlink', tree.id2path(b'symlink-id'))
            self.assertEqual('target', tree.get_symlink_target('dir/symlink'))

    def test_add_unversioned(self):
        branch, tt = self.get_branch_and_transform()
        tt.new_file('file', tt.root, [b'contents'])
        self.assertRaises(errors.StrictCommitFailed, tt.commit, branch,
                          'message', strict=True)

    def test_modify_strict(self):
        branch, tt = self.get_branch_and_transform()
        tt.new_file('file', tt.root, [b'contents'], b'file-id')
        tt.commit(branch, 'message', strict=True)
        tt = TransformPreview(branch.basis_tree())
        self.addCleanup(tt.finalize)
        trans_id = tt.trans_id_file_id(b'file-id')
        tt.delete_contents(trans_id)
        tt.create_file([b'contents'], trans_id)
        tt.commit(branch, 'message', strict=True)

    def test_commit_malformed(self):
        """Committing a malformed transform should raise an exception.

        In this case, we are adding a file without adding its parent.
        """
        branch, tt = self.get_branch_and_transform()
        parent_id = tt.trans_id_file_id(b'parent-id')
        tt.new_file('file', parent_id, [b'contents'], b'file-id')
        self.assertRaises(errors.MalformedTransform, tt.commit, branch,
                          'message')

    def test_commit_rich_revision_data(self):
        branch, tt = self.get_branch_and_transform()
        rev_id = tt.commit(branch, 'message', timestamp=1, timezone=43201,
                           committer='me <me@example.com>',
                           revprops={u'foo': 'bar'}, revision_id=b'revid-1',
                           authors=['Author1 <author1@example.com>',
                                    'Author2 <author2@example.com>',
                                    ])
        self.assertEqual(b'revid-1', rev_id)
        revision = branch.repository.get_revision(rev_id)
        self.assertEqual(1, revision.timestamp)
        self.assertEqual(43201, revision.timezone)
        self.assertEqual('me <me@example.com>', revision.committer)
        self.assertEqual(['Author1 <author1@example.com>',
                          'Author2 <author2@example.com>'],
                         revision.get_apparent_authors())
        del revision.properties['authors']
        self.assertEqual({'foo': 'bar',
                          'branch-nick': 'tree'},
                         revision.properties)

    def test_no_explicit_revprops(self):
        branch, tt = self.get_branch_and_transform()
        rev_id = tt.commit(branch, 'message', authors=[
            'Author1 <author1@example.com>',
            'Author2 <author2@example.com>', ])
        revision = branch.repository.get_revision(rev_id)
        self.assertEqual(['Author1 <author1@example.com>',
                          'Author2 <author2@example.com>'],
                         revision.get_apparent_authors())
        self.assertEqual('tree', revision.properties['branch-nick'])


class TestFileMover(tests.TestCaseWithTransport):

    def test_file_mover(self):
        self.build_tree(['a/', 'a/b', 'c/', 'c/d'])
        mover = _FileMover()
        mover.rename('a', 'q')
        self.assertPathExists('q')
        self.assertPathDoesNotExist('a')
        self.assertPathExists('q/b')
        self.assertPathExists('c')
        self.assertPathExists('c/d')

    def test_pre_delete_rollback(self):
        self.build_tree(['a/'])
        mover = _FileMover()
        mover.pre_delete('a', 'q')
        self.assertPathExists('q')
        self.assertPathDoesNotExist('a')
        mover.rollback()
        self.assertPathDoesNotExist('q')
        self.assertPathExists('a')

    def test_apply_deletions(self):
        self.build_tree(['a/', 'b/'])
        mover = _FileMover()
        mover.pre_delete('a', 'q')
        mover.pre_delete('b', 'r')
        self.assertPathExists('q')
        self.assertPathExists('r')
        self.assertPathDoesNotExist('a')
        self.assertPathDoesNotExist('b')
        mover.apply_deletions()
        self.assertPathDoesNotExist('q')
        self.assertPathDoesNotExist('r')
        self.assertPathDoesNotExist('a')
        self.assertPathDoesNotExist('b')

    def test_file_mover_rollback(self):
        self.build_tree(['a/', 'a/b', 'c/', 'c/d/', 'c/e/'])
        mover = _FileMover()
        mover.rename('c/d', 'c/f')
        mover.rename('c/e', 'c/d')
        try:
            mover.rename('a', 'c')
        except errors.FileExists:
            mover.rollback()
        self.assertPathExists('a')
        self.assertPathExists('c/d')


class Bogus(Exception):
    pass


class TestTransformRollback(tests.TestCaseWithTransport):

    class ExceptionFileMover(_FileMover):

        def __init__(self, bad_source=None, bad_target=None):
            _FileMover.__init__(self)
            self.bad_source = bad_source
            self.bad_target = bad_target

        def rename(self, source, target):
            if (self.bad_source is not None and
                    source.endswith(self.bad_source)):
                raise Bogus
            elif (self.bad_target is not None and
                  target.endswith(self.bad_target)):
                raise Bogus
            else:
                _FileMover.rename(self, source, target)

    def test_rollback_rename(self):
        tree = self.make_branch_and_tree('.')
        self.build_tree(['a/', 'a/b'])
        tt = TreeTransform(tree)
        self.addCleanup(tt.finalize)
        a_id = tt.trans_id_tree_path('a')
        tt.adjust_path('c', tt.root, a_id)
        tt.adjust_path('d', a_id, tt.trans_id_tree_path('a/b'))
        self.assertRaises(Bogus, tt.apply,
                          _mover=self.ExceptionFileMover(bad_source='a'))
        self.assertPathExists('a')
        self.assertPathExists('a/b')
        tt.apply()
        self.assertPathExists('c')
        self.assertPathExists('c/d')

    def test_rollback_rename_into_place(self):
        tree = self.make_branch_and_tree('.')
        self.build_tree(['a/', 'a/b'])
        tt = TreeTransform(tree)
        self.addCleanup(tt.finalize)
        a_id = tt.trans_id_tree_path('a')
        tt.adjust_path('c', tt.root, a_id)
        tt.adjust_path('d', a_id, tt.trans_id_tree_path('a/b'))
        self.assertRaises(Bogus, tt.apply,
                          _mover=self.ExceptionFileMover(bad_target='c/d'))
        self.assertPathExists('a')
        self.assertPathExists('a/b')
        tt.apply()
        self.assertPathExists('c')
        self.assertPathExists('c/d')

    def test_rollback_deletion(self):
        tree = self.make_branch_and_tree('.')
        self.build_tree(['a/', 'a/b'])
        tt = TreeTransform(tree)
        self.addCleanup(tt.finalize)
        a_id = tt.trans_id_tree_path('a')
        tt.delete_contents(a_id)
        tt.adjust_path('d', tt.root, tt.trans_id_tree_path('a/b'))
        self.assertRaises(Bogus, tt.apply,
                          _mover=self.ExceptionFileMover(bad_target='d'))
        self.assertPathExists('a')
        self.assertPathExists('a/b')


class TestFinalizeRobustness(tests.TestCaseWithTransport):
    """Ensure treetransform creation errors can be safely cleaned up after"""

    def _override_globals_in_method(self, instance, method_name, globals):
        """Replace method on instance with one with updated globals"""
        import types
        func = getattr(instance, method_name).__func__
        new_globals = dict(func.__globals__)
        new_globals.update(globals)
        new_func = types.FunctionType(func.__code__, new_globals,
                                      func.__name__, func.__defaults__)
        if PY3:
            setattr(instance, method_name,
                    types.MethodType(new_func, instance))
        else:
            setattr(instance, method_name,
                    types.MethodType(new_func, instance, instance.__class__))
        self.addCleanup(delattr, instance, method_name)

    @staticmethod
    def _fake_open_raises_before(name, mode):
        """Like open() but raises before doing anything"""
        raise RuntimeError

    @staticmethod
    def _fake_open_raises_after(name, mode):
        """Like open() but raises after creating file without returning"""
        open(name, mode).close()
        raise RuntimeError

    def create_transform_and_root_trans_id(self):
        """Setup a transform creating a file in limbo"""
        tree = self.make_branch_and_tree('.')
        tt = TreeTransform(tree)
        return tt, tt.create_path("a", tt.root)

    def create_transform_and_subdir_trans_id(self):
        """Setup a transform creating a directory containing a file in limbo"""
        tree = self.make_branch_and_tree('.')
        tt = TreeTransform(tree)
        d_trans_id = tt.create_path("d", tt.root)
        tt.create_directory(d_trans_id)
        f_trans_id = tt.create_path("a", d_trans_id)
        tt.adjust_path("a", d_trans_id, f_trans_id)
        return tt, f_trans_id

    def test_root_create_file_open_raises_before_creation(self):
        tt, trans_id = self.create_transform_and_root_trans_id()
        self._override_globals_in_method(
            tt, "create_file", {"open": self._fake_open_raises_before})
        self.assertRaises(RuntimeError, tt.create_file,
                          [b"contents"], trans_id)
        path = tt._limbo_name(trans_id)
        self.assertPathDoesNotExist(path)
        tt.finalize()
        self.assertPathDoesNotExist(tt._limbodir)

    def test_root_create_file_open_raises_after_creation(self):
        tt, trans_id = self.create_transform_and_root_trans_id()
        self._override_globals_in_method(
            tt, "create_file", {"open": self._fake_open_raises_after})
        self.assertRaises(RuntimeError, tt.create_file,
                          [b"contents"], trans_id)
        path = tt._limbo_name(trans_id)
        self.assertPathExists(path)
        tt.finalize()
        self.assertPathDoesNotExist(path)
        self.assertPathDoesNotExist(tt._limbodir)

    def test_subdir_create_file_open_raises_before_creation(self):
        tt, trans_id = self.create_transform_and_subdir_trans_id()
        self._override_globals_in_method(
            tt, "create_file", {"open": self._fake_open_raises_before})
        self.assertRaises(RuntimeError, tt.create_file,
                          [b"contents"], trans_id)
        path = tt._limbo_name(trans_id)
        self.assertPathDoesNotExist(path)
        tt.finalize()
        self.assertPathDoesNotExist(tt._limbodir)

    def test_subdir_create_file_open_raises_after_creation(self):
        tt, trans_id = self.create_transform_and_subdir_trans_id()
        self._override_globals_in_method(
            tt, "create_file", {"open": self._fake_open_raises_after})
        self.assertRaises(RuntimeError, tt.create_file,
                          [b"contents"], trans_id)
        path = tt._limbo_name(trans_id)
        self.assertPathExists(path)
        tt.finalize()
        self.assertPathDoesNotExist(path)
        self.assertPathDoesNotExist(tt._limbodir)

    def test_rename_in_limbo_rename_raises_after_rename(self):
        tt, trans_id = self.create_transform_and_root_trans_id()
        parent1 = tt.new_directory('parent1', tt.root)
        child1 = tt.new_file('child1', parent1, [b'contents'])
        parent2 = tt.new_directory('parent2', tt.root)

        class FakeOSModule(object):
            def rename(self, old, new):
                os.rename(old, new)
                raise RuntimeError
        self._override_globals_in_method(tt, "_rename_in_limbo",
                                         {"os": FakeOSModule()})
        self.assertRaises(
            RuntimeError, tt.adjust_path, "child1", parent2, child1)
        path = osutils.pathjoin(tt._limbo_name(parent2), "child1")
        self.assertPathExists(path)
        tt.finalize()
        self.assertPathDoesNotExist(path)
        self.assertPathDoesNotExist(tt._limbodir)

    def test_rename_in_limbo_rename_raises_before_rename(self):
        tt, trans_id = self.create_transform_and_root_trans_id()
        parent1 = tt.new_directory('parent1', tt.root)
        child1 = tt.new_file('child1', parent1, [b'contents'])
        parent2 = tt.new_directory('parent2', tt.root)

        class FakeOSModule(object):
            def rename(self, old, new):
                raise RuntimeError
        self._override_globals_in_method(tt, "_rename_in_limbo",
                                         {"os": FakeOSModule()})
        self.assertRaises(
            RuntimeError, tt.adjust_path, "child1", parent2, child1)
        path = osutils.pathjoin(tt._limbo_name(parent1), "child1")
        self.assertPathExists(path)
        tt.finalize()
        self.assertPathDoesNotExist(path)
        self.assertPathDoesNotExist(tt._limbodir)


class TestTransformMissingParent(tests.TestCaseWithTransport):

    def make_tt_with_versioned_dir(self):
        wt = self.make_branch_and_tree('.')
        self.build_tree(['dir/', ])
        wt.add(['dir'], [b'dir-id'])
        wt.commit('Create dir')
        tt = TreeTransform(wt)
        self.addCleanup(tt.finalize)
        return wt, tt

    def test_resolve_create_parent_for_versioned_file(self):
        wt, tt = self.make_tt_with_versioned_dir()
        dir_tid = tt.trans_id_tree_path('dir')
        tt.new_file('file', dir_tid, [b'Contents'], file_id=b'file-id')
        tt.delete_contents(dir_tid)
        tt.unversion_file(dir_tid)
        conflicts = resolve_conflicts(tt)
        # one conflict for the missing directory, one for the unversioned
        # parent
        self.assertLength(2, conflicts)

    def test_non_versioned_file_create_conflict(self):
        wt, tt = self.make_tt_with_versioned_dir()
        dir_tid = tt.trans_id_tree_path('dir')
        tt.new_file('file', dir_tid, [b'Contents'])
        tt.delete_contents(dir_tid)
        tt.unversion_file(dir_tid)
        conflicts = resolve_conflicts(tt)
        # no conflicts or rather: orphaning 'file' resolve the 'dir' conflict
        self.assertLength(1, conflicts)
        self.assertEqual(('deleting parent', 'Not deleting', 'new-1'),
                         conflicts.pop())


A_ENTRY = (b'a-id', ('a', 'a'), True, (True, True),
           (b'TREE_ROOT', b'TREE_ROOT'), ('a', 'a'), ('file', 'file'),
           (False, False))
ROOT_ENTRY = (b'TREE_ROOT', ('', ''), False, (True, True), (None, None),
              ('', ''), ('directory', 'directory'), (False, False))


class TestTransformPreview(tests.TestCaseWithTransport):

    def create_tree(self):
        tree = self.make_branch_and_tree('.')
        self.build_tree_contents([('a', b'content 1')])
        tree.set_root_id(b'TREE_ROOT')
        tree.add('a', b'a-id')
        tree.commit('rev1', rev_id=b'rev1')
        return tree.branch.repository.revision_tree(b'rev1')

    def get_empty_preview(self):
        repository = self.make_repository('repo')
        tree = repository.revision_tree(_mod_revision.NULL_REVISION)
        preview = TransformPreview(tree)
        self.addCleanup(preview.finalize)
        return preview

    def test_transform_preview(self):
        revision_tree = self.create_tree()
        preview = TransformPreview(revision_tree)
        self.addCleanup(preview.finalize)

    def test_transform_preview_tree(self):
        revision_tree = self.create_tree()
        preview = TransformPreview(revision_tree)
        self.addCleanup(preview.finalize)
        preview.get_preview_tree()

    def test_transform_new_file(self):
        revision_tree = self.create_tree()
        preview = TransformPreview(revision_tree)
        self.addCleanup(preview.finalize)
        preview.new_file('file2', preview.root, [b'content B\n'], b'file2-id')
        preview_tree = preview.get_preview_tree()
        self.assertEqual(preview_tree.kind('file2'), 'file')
        with preview_tree.get_file('file2') as f:
            self.assertEqual(f.read(), b'content B\n')

    def test_diff_preview_tree(self):
        revision_tree = self.create_tree()
        preview = TransformPreview(revision_tree)
        self.addCleanup(preview.finalize)
        preview.new_file('file2', preview.root, [b'content B\n'], b'file2-id')
        preview_tree = preview.get_preview_tree()
        out = BytesIO()
        show_diff_trees(revision_tree, preview_tree, out)
        lines = out.getvalue().splitlines()
        self.assertEqual(lines[0], b"=== added file 'file2'")
        # 3 lines of diff administrivia
        self.assertEqual(lines[4], b"+content B")

    def test_transform_conflicts(self):
        revision_tree = self.create_tree()
        preview = TransformPreview(revision_tree)
        self.addCleanup(preview.finalize)
        preview.new_file('a', preview.root, [b'content 2'])
        resolve_conflicts(preview)
        trans_id = preview.trans_id_file_id(b'a-id')
        self.assertEqual('a.moved', preview.final_name(trans_id))

    def get_tree_and_preview_tree(self):
        revision_tree = self.create_tree()
        preview = TransformPreview(revision_tree)
        self.addCleanup(preview.finalize)
        a_trans_id = preview.trans_id_file_id(b'a-id')
        preview.delete_contents(a_trans_id)
        preview.create_file([b'b content'], a_trans_id)
        preview_tree = preview.get_preview_tree()
        return revision_tree, preview_tree

    def test_iter_changes(self):
        revision_tree, preview_tree = self.get_tree_and_preview_tree()
        root = revision_tree.get_root_id()
        self.assertEqual([(b'a-id', ('a', 'a'), True, (True, True),
                           (root, root), ('a', 'a'), ('file', 'file'),
                           (False, False))],
                         list(preview_tree.iter_changes(revision_tree)))

    def test_include_unchanged_succeeds(self):
        revision_tree, preview_tree = self.get_tree_and_preview_tree()
        changes = preview_tree.iter_changes(revision_tree,
                                            include_unchanged=True)
        self.assertEqual([ROOT_ENTRY, A_ENTRY], list(changes))

    def test_specific_files(self):
        revision_tree, preview_tree = self.get_tree_and_preview_tree()
        changes = preview_tree.iter_changes(revision_tree,
                                            specific_files=[''])
        self.assertEqual([A_ENTRY], list(changes))

    def test_want_unversioned(self):
        revision_tree, preview_tree = self.get_tree_and_preview_tree()
        changes = preview_tree.iter_changes(revision_tree,
                                            want_unversioned=True)
        self.assertEqual([A_ENTRY], list(changes))

    def test_ignore_extra_trees_no_specific_files(self):
        # extra_trees is harmless without specific_files, so we'll silently
        # accept it, even though we won't use it.
        revision_tree, preview_tree = self.get_tree_and_preview_tree()
        preview_tree.iter_changes(revision_tree, extra_trees=[preview_tree])

    def test_ignore_require_versioned_no_specific_files(self):
        # require_versioned is meaningless without specific_files.
        revision_tree, preview_tree = self.get_tree_and_preview_tree()
        preview_tree.iter_changes(revision_tree, require_versioned=False)

    def test_ignore_pb(self):
        # pb could be supported, but TT.iter_changes doesn't support it.
        revision_tree, preview_tree = self.get_tree_and_preview_tree()
        preview_tree.iter_changes(revision_tree)

    def test_kind(self):
        revision_tree = self.create_tree()
        preview = TransformPreview(revision_tree)
        self.addCleanup(preview.finalize)
        preview.new_file('file', preview.root, [b'contents'], b'file-id')
        preview.new_directory('directory', preview.root, b'dir-id')
        preview_tree = preview.get_preview_tree()
        self.assertEqual('file', preview_tree.kind('file'))
        self.assertEqual('directory', preview_tree.kind('directory'))

    def test_get_file_mtime(self):
        preview = self.get_empty_preview()
        file_trans_id = preview.new_file('file', preview.root, [b'contents'],
                                         b'file-id')
        limbo_path = preview._limbo_name(file_trans_id)
        preview_tree = preview.get_preview_tree()
        self.assertEqual(os.stat(limbo_path).st_mtime,
                         preview_tree.get_file_mtime('file'))

    def test_get_file_mtime_renamed(self):
        work_tree = self.make_branch_and_tree('tree')
        self.build_tree(['tree/file'])
        work_tree.add('file', b'file-id')
        preview = TransformPreview(work_tree)
        self.addCleanup(preview.finalize)
        file_trans_id = preview.trans_id_tree_path('file')
        preview.adjust_path('renamed', preview.root, file_trans_id)
        preview_tree = preview.get_preview_tree()
<<<<<<< HEAD
        preview_tree.get_file_mtime('renamed', b'file-id')
        work_tree.get_file_mtime('file', b'file-id')
=======
        preview_mtime = preview_tree.get_file_mtime('renamed')
        work_mtime = work_tree.get_file_mtime('file')
>>>>>>> ad638869

    def test_get_file_size(self):
        work_tree = self.make_branch_and_tree('tree')
        self.build_tree_contents([('tree/old', b'old')])
        work_tree.add('old', b'old-id')
        preview = TransformPreview(work_tree)
        self.addCleanup(preview.finalize)
        preview.new_file('name', preview.root, [b'contents'], b'new-id',
                         'executable')
        tree = preview.get_preview_tree()
        self.assertEqual(len('old'), tree.get_file_size('old'))
        self.assertEqual(len('contents'), tree.get_file_size('name'))

    def test_get_file(self):
        preview = self.get_empty_preview()
        preview.new_file('file', preview.root, [b'contents'], b'file-id')
        preview_tree = preview.get_preview_tree()
        with preview_tree.get_file('file') as tree_file:
            self.assertEqual(b'contents', tree_file.read())

    def test_get_symlink_target(self):
        self.requireFeature(SymlinkFeature)
        preview = self.get_empty_preview()
        preview.new_symlink('symlink', preview.root, 'target', b'symlink-id')
        preview_tree = preview.get_preview_tree()
        self.assertEqual('target',
                         preview_tree.get_symlink_target('symlink'))

    def test_all_file_ids(self):
        tree = self.make_branch_and_tree('tree')
        self.build_tree(['tree/a', 'tree/b', 'tree/c'])
        tree.add(['a', 'b', 'c'], [b'a-id', b'b-id', b'c-id'])
        preview = TransformPreview(tree)
        self.addCleanup(preview.finalize)
        preview.unversion_file(preview.trans_id_file_id(b'b-id'))
        c_trans_id = preview.trans_id_file_id(b'c-id')
        preview.unversion_file(c_trans_id)
        preview.version_file(b'c-id', c_trans_id)
        preview_tree = preview.get_preview_tree()
        self.assertEqual({b'a-id', b'c-id', tree.get_root_id()},
                         preview_tree.all_file_ids())

    def test_path2id_deleted_unchanged(self):
        tree = self.make_branch_and_tree('tree')
        self.build_tree(['tree/unchanged', 'tree/deleted'])
        tree.add(['unchanged', 'deleted'], [b'unchanged-id', b'deleted-id'])
        preview = TransformPreview(tree)
        self.addCleanup(preview.finalize)
        preview.unversion_file(preview.trans_id_file_id(b'deleted-id'))
        preview_tree = preview.get_preview_tree()
        self.assertEqual(b'unchanged-id', preview_tree.path2id('unchanged'))
        self.assertFalse(preview_tree.is_versioned('deleted'))

    def test_path2id_created(self):
        tree = self.make_branch_and_tree('tree')
        self.build_tree(['tree/unchanged'])
        tree.add(['unchanged'], [b'unchanged-id'])
        preview = TransformPreview(tree)
        self.addCleanup(preview.finalize)
        preview.new_file('new', preview.trans_id_file_id(b'unchanged-id'),
                         [b'contents'], b'new-id')
        preview_tree = preview.get_preview_tree()
        self.assertEqual(b'new-id', preview_tree.path2id('unchanged/new'))

    def test_path2id_moved(self):
        tree = self.make_branch_and_tree('tree')
        self.build_tree(['tree/old_parent/', 'tree/old_parent/child'])
        tree.add(['old_parent', 'old_parent/child'],
                 [b'old_parent-id', b'child-id'])
        preview = TransformPreview(tree)
        self.addCleanup(preview.finalize)
        new_parent = preview.new_directory('new_parent', preview.root,
                                           b'new_parent-id')
        preview.adjust_path('child', new_parent,
                            preview.trans_id_file_id(b'child-id'))
        preview_tree = preview.get_preview_tree()
        self.assertFalse(preview_tree.is_versioned('old_parent/child'))
        self.assertEqual(b'child-id', preview_tree.path2id('new_parent/child'))

    def test_path2id_renamed_parent(self):
        tree = self.make_branch_and_tree('tree')
        self.build_tree(['tree/old_name/', 'tree/old_name/child'])
        tree.add(['old_name', 'old_name/child'],
                 [b'parent-id', b'child-id'])
        preview = TransformPreview(tree)
        self.addCleanup(preview.finalize)
        preview.adjust_path('new_name', preview.root,
                            preview.trans_id_file_id(b'parent-id'))
        preview_tree = preview.get_preview_tree()
        self.assertFalse(preview_tree.is_versioned('old_name/child'))
        self.assertEqual(b'child-id', preview_tree.path2id('new_name/child'))

    def assertMatchingIterEntries(self, tt, specific_files=None):
        preview_tree = tt.get_preview_tree()
        preview_result = list(preview_tree.iter_entries_by_dir(
                              specific_files=specific_files))
        tree = tt._tree
        tt.apply()
        actual_result = list(tree.iter_entries_by_dir(
            specific_files=specific_files))
        self.assertEqual(actual_result, preview_result)

    def test_iter_entries_by_dir_new(self):
        tree = self.make_branch_and_tree('tree')
        tt = TreeTransform(tree)
        tt.new_file('new', tt.root, [b'contents'], b'new-id')
        self.assertMatchingIterEntries(tt)

    def test_iter_entries_by_dir_deleted(self):
        tree = self.make_branch_and_tree('tree')
        self.build_tree(['tree/deleted'])
        tree.add('deleted', b'deleted-id')
        tt = TreeTransform(tree)
        tt.delete_contents(tt.trans_id_file_id(b'deleted-id'))
        self.assertMatchingIterEntries(tt)

    def test_iter_entries_by_dir_unversioned(self):
        tree = self.make_branch_and_tree('tree')
        self.build_tree(['tree/removed'])
        tree.add('removed', b'removed-id')
        tt = TreeTransform(tree)
        tt.unversion_file(tt.trans_id_file_id(b'removed-id'))
        self.assertMatchingIterEntries(tt)

    def test_iter_entries_by_dir_moved(self):
        tree = self.make_branch_and_tree('tree')
        self.build_tree(['tree/moved', 'tree/new_parent/'])
        tree.add(['moved', 'new_parent'], [b'moved-id', b'new_parent-id'])
        tt = TreeTransform(tree)
        tt.adjust_path('moved', tt.trans_id_file_id(b'new_parent-id'),
                       tt.trans_id_file_id(b'moved-id'))
        self.assertMatchingIterEntries(tt)

    def test_iter_entries_by_dir_specific_files(self):
        tree = self.make_branch_and_tree('tree')
        tree.set_root_id(b'tree-root-id')
        self.build_tree(['tree/parent/', 'tree/parent/child'])
        tree.add(['parent', 'parent/child'], [b'parent-id', b'child-id'])
        tt = TreeTransform(tree)
        self.assertMatchingIterEntries(tt, ['', 'parent/child'])

    def test_symlink_content_summary(self):
        self.requireFeature(SymlinkFeature)
        preview = self.get_empty_preview()
        preview.new_symlink('path', preview.root, 'target', b'path-id')
        summary = preview.get_preview_tree().path_content_summary('path')
        self.assertEqual(('symlink', None, None, 'target'), summary)

    def test_missing_content_summary(self):
        preview = self.get_empty_preview()
        summary = preview.get_preview_tree().path_content_summary('path')
        self.assertEqual(('missing', None, None, None), summary)

    def test_deleted_content_summary(self):
        tree = self.make_branch_and_tree('tree')
        self.build_tree(['tree/path/'])
        tree.add('path')
        preview = TransformPreview(tree)
        self.addCleanup(preview.finalize)
        preview.delete_contents(preview.trans_id_tree_path('path'))
        summary = preview.get_preview_tree().path_content_summary('path')
        self.assertEqual(('missing', None, None, None), summary)

    def test_file_content_summary_executable(self):
        preview = self.get_empty_preview()
        path_id = preview.new_file('path', preview.root, [
                                   b'contents'], b'path-id')
        preview.set_executability(True, path_id)
        summary = preview.get_preview_tree().path_content_summary('path')
        self.assertEqual(4, len(summary))
        self.assertEqual('file', summary[0])
        # size must be known
        self.assertEqual(len('contents'), summary[1])
        # executable
        self.assertEqual(True, summary[2])
        # will not have hash (not cheap to determine)
        self.assertIs(None, summary[3])

    def test_change_executability(self):
        tree = self.make_branch_and_tree('tree')
        self.build_tree(['tree/path'])
        tree.add('path')
        preview = TransformPreview(tree)
        self.addCleanup(preview.finalize)
        path_id = preview.trans_id_tree_path('path')
        preview.set_executability(True, path_id)
        summary = preview.get_preview_tree().path_content_summary('path')
        self.assertEqual(True, summary[2])

    def test_file_content_summary_non_exec(self):
        preview = self.get_empty_preview()
        preview.new_file('path', preview.root, [b'contents'], b'path-id')
        summary = preview.get_preview_tree().path_content_summary('path')
        self.assertEqual(4, len(summary))
        self.assertEqual('file', summary[0])
        # size must be known
        self.assertEqual(len('contents'), summary[1])
        # not executable
        self.assertEqual(False, summary[2])
        # will not have hash (not cheap to determine)
        self.assertIs(None, summary[3])

    def test_dir_content_summary(self):
        preview = self.get_empty_preview()
        preview.new_directory('path', preview.root, b'path-id')
        summary = preview.get_preview_tree().path_content_summary('path')
        self.assertEqual(('directory', None, None, None), summary)

    def test_tree_content_summary(self):
        preview = self.get_empty_preview()
        path = preview.new_directory('path', preview.root, b'path-id')
        preview.set_tree_reference(b'rev-1', path)
        summary = preview.get_preview_tree().path_content_summary('path')
        self.assertEqual(4, len(summary))
        self.assertEqual('tree-reference', summary[0])

    def test_annotate(self):
        tree = self.make_branch_and_tree('tree')
        self.build_tree_contents([('tree/file', b'a\n')])
        tree.add('file', b'file-id')
        tree.commit('a', rev_id=b'one')
        self.build_tree_contents([('tree/file', b'a\nb\n')])
        preview = TransformPreview(tree)
        self.addCleanup(preview.finalize)
        file_trans_id = preview.trans_id_file_id(b'file-id')
        preview.delete_contents(file_trans_id)
        preview.create_file([b'a\nb\nc\n'], file_trans_id)
        preview_tree = preview.get_preview_tree()
        expected = [
            (b'one', b'a\n'),
            (b'me:', b'b\n'),
            (b'me:', b'c\n'),
        ]
        annotation = preview_tree.annotate_iter(
            'file', default_revision=b'me:')
        self.assertEqual(expected, annotation)

    def test_annotate_missing(self):
        preview = self.get_empty_preview()
        preview.new_file('file', preview.root, [b'a\nb\nc\n'], b'file-id')
        preview_tree = preview.get_preview_tree()
        expected = [
            (b'me:', b'a\n'),
            (b'me:', b'b\n'),
            (b'me:', b'c\n'),
            ]
        annotation = preview_tree.annotate_iter(
            'file', default_revision=b'me:')
        self.assertEqual(expected, annotation)

    def test_annotate_rename(self):
        tree = self.make_branch_and_tree('tree')
        self.build_tree_contents([('tree/file', b'a\n')])
        tree.add('file', b'file-id')
        tree.commit('a', rev_id=b'one')
        preview = TransformPreview(tree)
        self.addCleanup(preview.finalize)
        file_trans_id = preview.trans_id_file_id(b'file-id')
        preview.adjust_path('newname', preview.root, file_trans_id)
        preview_tree = preview.get_preview_tree()
        expected = [
            (b'one', b'a\n'),
        ]
        annotation = preview_tree.annotate_iter(
            'file', default_revision=b'me:')
        self.assertEqual(expected, annotation)

    def test_annotate_deleted(self):
        tree = self.make_branch_and_tree('tree')
        self.build_tree_contents([('tree/file', b'a\n')])
        tree.add('file', b'file-id')
        tree.commit('a', rev_id=b'one')
        self.build_tree_contents([('tree/file', b'a\nb\n')])
        preview = TransformPreview(tree)
        self.addCleanup(preview.finalize)
        file_trans_id = preview.trans_id_file_id(b'file-id')
        preview.delete_contents(file_trans_id)
        preview_tree = preview.get_preview_tree()
        annotation = preview_tree.annotate_iter(
            'file', default_revision=b'me:')
        self.assertIs(None, annotation)

    def test_stored_kind(self):
        preview = self.get_empty_preview()
        preview.new_file('file', preview.root, [b'a\nb\nc\n'], b'file-id')
        preview_tree = preview.get_preview_tree()
        self.assertEqual('file', preview_tree.stored_kind('file'))

    def test_is_executable(self):
        preview = self.get_empty_preview()
        preview.new_file('file', preview.root, [b'a\nb\nc\n'], b'file-id')
        preview.set_executability(True, preview.trans_id_file_id(b'file-id'))
        preview_tree = preview.get_preview_tree()
        self.assertEqual(True, preview_tree.is_executable('file'))

    def test_get_set_parent_ids(self):
        revision_tree, preview_tree = self.get_tree_and_preview_tree()
        self.assertEqual([], preview_tree.get_parent_ids())
        preview_tree.set_parent_ids([b'rev-1'])
        self.assertEqual([b'rev-1'], preview_tree.get_parent_ids())

    def test_plan_file_merge(self):
        work_a = self.make_branch_and_tree('wta')
        self.build_tree_contents([('wta/file', b'a\nb\nc\nd\n')])
        work_a.add('file', b'file-id')
        base_id = work_a.commit('base version')
        tree_b = work_a.controldir.sprout('wtb').open_workingtree()
        preview = TransformPreview(work_a)
        self.addCleanup(preview.finalize)
        trans_id = preview.trans_id_file_id(b'file-id')
        preview.delete_contents(trans_id)
        preview.create_file([b'b\nc\nd\ne\n'], trans_id)
        self.build_tree_contents([('wtb/file', b'a\nc\nd\nf\n')])
        tree_a = preview.get_preview_tree()
        tree_a.set_parent_ids([base_id])
        self.assertEqual([
            ('killed-a', b'a\n'),
            ('killed-b', b'b\n'),
            ('unchanged', b'c\n'),
            ('unchanged', b'd\n'),
            ('new-a', b'e\n'),
            ('new-b', b'f\n'),
        ], list(tree_a.plan_file_merge(b'file-id', tree_b)))

    def test_plan_file_merge_revision_tree(self):
        work_a = self.make_branch_and_tree('wta')
        self.build_tree_contents([('wta/file', b'a\nb\nc\nd\n')])
        work_a.add('file', b'file-id')
        base_id = work_a.commit('base version')
        tree_b = work_a.controldir.sprout('wtb').open_workingtree()
        preview = TransformPreview(work_a.basis_tree())
        self.addCleanup(preview.finalize)
        trans_id = preview.trans_id_file_id(b'file-id')
        preview.delete_contents(trans_id)
        preview.create_file([b'b\nc\nd\ne\n'], trans_id)
        self.build_tree_contents([('wtb/file', b'a\nc\nd\nf\n')])
        tree_a = preview.get_preview_tree()
        tree_a.set_parent_ids([base_id])
        self.assertEqual([
            ('killed-a', b'a\n'),
            ('killed-b', b'b\n'),
            ('unchanged', b'c\n'),
            ('unchanged', b'd\n'),
            ('new-a', b'e\n'),
            ('new-b', b'f\n'),
        ], list(tree_a.plan_file_merge(b'file-id', tree_b)))

    def test_walkdirs(self):
        preview = self.get_empty_preview()
        preview.new_directory('', ROOT_PARENT, b'tree-root')
        # FIXME: new_directory should mark root.
        preview.fixup_new_roots()
        preview_tree = preview.get_preview_tree()
        preview.new_file('a', preview.root, [b'contents'], b'a-id')
        expected = [(('', b'tree-root'),
                     [('a', 'a', 'file', None, b'a-id', 'file')])]
        self.assertEqual(expected, list(preview_tree.walkdirs()))

    def test_extras(self):
        work_tree = self.make_branch_and_tree('tree')
        self.build_tree(['tree/removed-file', 'tree/existing-file',
                         'tree/not-removed-file'])
        work_tree.add(['removed-file', 'not-removed-file'])
        preview = TransformPreview(work_tree)
        self.addCleanup(preview.finalize)
        preview.new_file('new-file', preview.root, [b'contents'])
        preview.new_file('new-versioned-file', preview.root, [b'contents'],
                         b'new-versioned-id')
        tree = preview.get_preview_tree()
        preview.unversion_file(preview.trans_id_tree_path('removed-file'))
        self.assertEqual({'new-file', 'removed-file', 'existing-file'},
                         set(tree.extras()))

    def test_merge_into_preview(self):
        work_tree = self.make_branch_and_tree('tree')
        self.build_tree_contents([('tree/file', b'b\n')])
        work_tree.add('file', b'file-id')
        work_tree.commit('first commit')
        child_tree = work_tree.controldir.sprout('child').open_workingtree()
        self.build_tree_contents([('child/file', b'b\nc\n')])
        child_tree.commit('child commit')
        child_tree.lock_write()
        self.addCleanup(child_tree.unlock)
        work_tree.lock_write()
        self.addCleanup(work_tree.unlock)
        preview = TransformPreview(work_tree)
        self.addCleanup(preview.finalize)
        file_trans_id = preview.trans_id_file_id(b'file-id')
        preview.delete_contents(file_trans_id)
        preview.create_file([b'a\nb\n'], file_trans_id)
        preview_tree = preview.get_preview_tree()
        merger = Merger.from_revision_ids(preview_tree,
                                          child_tree.branch.last_revision(),
                                          other_branch=child_tree.branch,
                                          tree_branch=work_tree.branch)
        merger.merge_type = Merge3Merger
        tt = merger.make_merger().make_preview_transform()
        self.addCleanup(tt.finalize)
        final_tree = tt.get_preview_tree()
        self.assertEqual(
            b'a\nb\nc\n',
            final_tree.get_file_text(final_tree.id2path(b'file-id')))

    def test_merge_preview_into_workingtree(self):
        tree = self.make_branch_and_tree('tree')
        tree.set_root_id(b'TREE_ROOT')
        tt = TransformPreview(tree)
        self.addCleanup(tt.finalize)
        tt.new_file('name', tt.root, [b'content'], b'file-id')
        tree2 = self.make_branch_and_tree('tree2')
        tree2.set_root_id(b'TREE_ROOT')
        merger = Merger.from_uncommitted(tree2, tt.get_preview_tree(),
                                         tree.basis_tree())
        merger.merge_type = Merge3Merger
        merger.do_merge()

    def test_merge_preview_into_workingtree_handles_conflicts(self):
        tree = self.make_branch_and_tree('tree')
        self.build_tree_contents([('tree/foo', b'bar')])
        tree.add('foo', b'foo-id')
        tree.commit('foo')
        tt = TransformPreview(tree)
        self.addCleanup(tt.finalize)
        trans_id = tt.trans_id_file_id(b'foo-id')
        tt.delete_contents(trans_id)
        tt.create_file([b'baz'], trans_id)
        tree2 = tree.controldir.sprout('tree2').open_workingtree()
        self.build_tree_contents([('tree2/foo', b'qux')])
        merger = Merger.from_uncommitted(tree2, tt.get_preview_tree(),
                                         tree.basis_tree())
        merger.merge_type = Merge3Merger
        merger.do_merge()

    def test_has_filename(self):
        wt = self.make_branch_and_tree('tree')
        self.build_tree(['tree/unmodified', 'tree/removed', 'tree/modified'])
        tt = TransformPreview(wt)
        removed_id = tt.trans_id_tree_path('removed')
        tt.delete_contents(removed_id)
        tt.new_file('new', tt.root, [b'contents'])
        modified_id = tt.trans_id_tree_path('modified')
        tt.delete_contents(modified_id)
        tt.create_file([b'modified-contents'], modified_id)
        self.addCleanup(tt.finalize)
        tree = tt.get_preview_tree()
        self.assertTrue(tree.has_filename('unmodified'))
        self.assertFalse(tree.has_filename('not-present'))
        self.assertFalse(tree.has_filename('removed'))
        self.assertTrue(tree.has_filename('new'))
        self.assertTrue(tree.has_filename('modified'))

    def test_is_executable(self):
        tree = self.make_branch_and_tree('tree')
        preview = TransformPreview(tree)
        self.addCleanup(preview.finalize)
        preview.new_file('foo', preview.root, [b'bar'], b'baz-id')
        preview_tree = preview.get_preview_tree()
<<<<<<< HEAD
        self.assertEqual(
            False, preview_tree.is_executable('tree/foo', b'baz-id'))
=======
>>>>>>> ad638869
        self.assertEqual(False, preview_tree.is_executable('tree/foo'))

    def test_commit_preview_tree(self):
        tree = self.make_branch_and_tree('tree')
        rev_id = tree.commit('rev1')
        tree.branch.lock_write()
        self.addCleanup(tree.branch.unlock)
        tt = TransformPreview(tree)
        tt.new_file('file', tt.root, [b'contents'], b'file_id')
        self.addCleanup(tt.finalize)
        preview = tt.get_preview_tree()
        preview.set_parent_ids([rev_id])
        builder = tree.branch.get_commit_builder([rev_id])
        list(builder.record_iter_changes(preview, rev_id, tt.iter_changes()))
        builder.finish_inventory()
        rev2_id = builder.commit('rev2')
        rev2_tree = tree.branch.repository.revision_tree(rev2_id)
        self.assertEqual(b'contents', rev2_tree.get_file_text('file'))

    def test_ascii_limbo_paths(self):
        self.requireFeature(features.UnicodeFilenameFeature)
        branch = self.make_branch('any')
        tree = branch.repository.revision_tree(_mod_revision.NULL_REVISION)
        tt = TransformPreview(tree)
        self.addCleanup(tt.finalize)
        foo_id = tt.new_directory('', ROOT_PARENT)
        bar_id = tt.new_file(u'\u1234bar', foo_id, [b'contents'])
        limbo_path = tt._limbo_name(bar_id)
        self.assertEqual(limbo_path, limbo_path)


class FakeSerializer(object):
    """Serializer implementation that simply returns the input.

    The input is returned in the order used by pack.ContainerPushParser.
    """
    @staticmethod
    def bytes_record(bytes, names):
        return names, bytes


class TestSerializeTransform(tests.TestCaseWithTransport):

    _test_needs_features = [features.UnicodeFilenameFeature]

    def get_preview(self, tree=None):
        if tree is None:
            tree = self.make_branch_and_tree('tree')
        tt = TransformPreview(tree)
        self.addCleanup(tt.finalize)
        return tt

    def assertSerializesTo(self, expected, tt):
        records = list(tt.serialize(FakeSerializer()))
        self.assertEqual(expected, records)

    @staticmethod
    def default_attribs():
        return {
            b'_id_number': 1,
            b'_new_name': {},
            b'_new_parent': {},
            b'_new_executability': {},
            b'_new_id': {},
            b'_tree_path_ids': {b'': b'new-0'},
            b'_removed_id': [],
            b'_removed_contents': [],
            b'_non_present_ids': {},
            }

    def make_records(self, attribs, contents):
        records = [
            ((((b'attribs'),),), bencode.bencode(attribs))]
        records.extend([(((n, k),), c) for n, k, c in contents])
        return records

    def creation_records(self):
        attribs = self.default_attribs()
        attribs[b'_id_number'] = 3
        attribs[b'_new_name'] = {
            b'new-1': u'foo\u1234'.encode('utf-8'), b'new-2': b'qux'}
        attribs[b'_new_id'] = {b'new-1': b'baz', b'new-2': b'quxx'}
        attribs[b'_new_parent'] = {b'new-1': b'new-0', b'new-2': b'new-0'}
        attribs[b'_new_executability'] = {b'new-1': 1}
        contents = [
            (b'new-1', b'file', b'i 1\nbar\n'),
            (b'new-2', b'directory', b''),
            ]
        return self.make_records(attribs, contents)

    def test_serialize_creation(self):
        tt = self.get_preview()
        tt.new_file(u'foo\u1234', tt.root, [b'bar'], b'baz', True)
        tt.new_directory('qux', tt.root, b'quxx')
        self.assertSerializesTo(self.creation_records(), tt)

    def test_deserialize_creation(self):
        tt = self.get_preview()
        tt.deserialize(iter(self.creation_records()))
        self.assertEqual(3, tt._id_number)
        self.assertEqual({'new-1': u'foo\u1234',
                          'new-2': 'qux'}, tt._new_name)
        self.assertEqual({'new-1': b'baz', 'new-2': b'quxx'}, tt._new_id)
        self.assertEqual({'new-1': tt.root, 'new-2': tt.root}, tt._new_parent)
        self.assertEqual({b'baz': 'new-1', b'quxx': 'new-2'}, tt._r_new_id)
        self.assertEqual({'new-1': True}, tt._new_executability)
        self.assertEqual({'new-1': 'file',
                          'new-2': 'directory'}, tt._new_contents)
        foo_limbo = open(tt._limbo_name('new-1'), 'rb')
        try:
            foo_content = foo_limbo.read()
        finally:
            foo_limbo.close()
        self.assertEqual(b'bar', foo_content)

    def symlink_creation_records(self):
        attribs = self.default_attribs()
        attribs[b'_id_number'] = 2
        attribs[b'_new_name'] = {b'new-1': u'foo\u1234'.encode('utf-8')}
        attribs[b'_new_parent'] = {b'new-1': b'new-0'}
        contents = [(b'new-1', b'symlink', u'bar\u1234'.encode('utf-8'))]
        return self.make_records(attribs, contents)

    def test_serialize_symlink_creation(self):
        self.requireFeature(features.SymlinkFeature)
        tt = self.get_preview()
        tt.new_symlink(u'foo\u1234', tt.root, u'bar\u1234')
        self.assertSerializesTo(self.symlink_creation_records(), tt)

    def test_deserialize_symlink_creation(self):
        self.requireFeature(features.SymlinkFeature)
        tt = self.get_preview()
        tt.deserialize(iter(self.symlink_creation_records()))
        abspath = tt._limbo_name('new-1')
        foo_content = osutils.readlink(abspath)
        self.assertEqual(u'bar\u1234', foo_content)

    def make_destruction_preview(self):
        tree = self.make_branch_and_tree('.')
        self.build_tree([u'foo\u1234', 'bar'])
        tree.add([u'foo\u1234', 'bar'], [b'foo-id', b'bar-id'])
        return self.get_preview(tree)

    def destruction_records(self):
        attribs = self.default_attribs()
        attribs[b'_id_number'] = 3
        attribs[b'_removed_id'] = [b'new-1']
        attribs[b'_removed_contents'] = [b'new-2']
        attribs[b'_tree_path_ids'] = {
            b'': b'new-0',
            u'foo\u1234'.encode('utf-8'): b'new-1',
            b'bar': b'new-2',
            }
        return self.make_records(attribs, [])

    def test_serialize_destruction(self):
        tt = self.make_destruction_preview()
        foo_trans_id = tt.trans_id_tree_path(u'foo\u1234')
        tt.unversion_file(foo_trans_id)
        bar_trans_id = tt.trans_id_tree_path('bar')
        tt.delete_contents(bar_trans_id)
        self.assertSerializesTo(self.destruction_records(), tt)

    def test_deserialize_destruction(self):
        tt = self.make_destruction_preview()
        tt.deserialize(iter(self.destruction_records()))
        self.assertEqual({u'foo\u1234': 'new-1',
                          'bar': 'new-2',
                          '': tt.root}, tt._tree_path_ids)
        self.assertEqual({'new-1': u'foo\u1234',
                          'new-2': 'bar',
                          tt.root: ''}, tt._tree_id_paths)
        self.assertEqual({'new-1'}, tt._removed_id)
        self.assertEqual({'new-2'}, tt._removed_contents)

    def missing_records(self):
        attribs = self.default_attribs()
        attribs[b'_id_number'] = 2
        attribs[b'_non_present_ids'] = {
            b'boo': b'new-1', }
        return self.make_records(attribs, [])

    def test_serialize_missing(self):
        tt = self.get_preview()
        tt.trans_id_file_id(b'boo')
        self.assertSerializesTo(self.missing_records(), tt)

    def test_deserialize_missing(self):
        tt = self.get_preview()
        tt.deserialize(iter(self.missing_records()))
        self.assertEqual({b'boo': 'new-1'}, tt._non_present_ids)

    def make_modification_preview(self):
        LINES_ONE = b'aa\nbb\ncc\ndd\n'
        LINES_TWO = b'z\nbb\nx\ndd\n'
        tree = self.make_branch_and_tree('tree')
        self.build_tree_contents([('tree/file', LINES_ONE)])
        tree.add('file', b'file-id')
        return self.get_preview(tree), [LINES_TWO]

    def modification_records(self):
        attribs = self.default_attribs()
        attribs[b'_id_number'] = 2
        attribs[b'_tree_path_ids'] = {
            b'file': b'new-1',
            b'': b'new-0', }
        attribs[b'_removed_contents'] = [b'new-1']
        contents = [(b'new-1', b'file',
                     b'i 1\nz\n\nc 0 1 1 1\ni 1\nx\n\nc 0 3 3 1\n')]
        return self.make_records(attribs, contents)

    def test_serialize_modification(self):
        tt, LINES = self.make_modification_preview()
        trans_id = tt.trans_id_file_id(b'file-id')
        tt.delete_contents(trans_id)
        tt.create_file(LINES, trans_id)
        self.assertSerializesTo(self.modification_records(), tt)

    def test_deserialize_modification(self):
        tt, LINES = self.make_modification_preview()
        tt.deserialize(iter(self.modification_records()))
        self.assertFileEqual(b''.join(LINES), tt._limbo_name('new-1'))

    def make_kind_change_preview(self):
        LINES = b'a\nb\nc\nd\n'
        tree = self.make_branch_and_tree('tree')
        self.build_tree(['tree/foo/'])
        tree.add('foo', b'foo-id')
        return self.get_preview(tree), [LINES]

    def kind_change_records(self):
        attribs = self.default_attribs()
        attribs[b'_id_number'] = 2
        attribs[b'_tree_path_ids'] = {
            b'foo': b'new-1',
            b'': b'new-0', }
        attribs[b'_removed_contents'] = [b'new-1']
        contents = [(b'new-1', b'file',
                     b'i 4\na\nb\nc\nd\n\n')]
        return self.make_records(attribs, contents)

    def test_serialize_kind_change(self):
        tt, LINES = self.make_kind_change_preview()
        trans_id = tt.trans_id_file_id(b'foo-id')
        tt.delete_contents(trans_id)
        tt.create_file(LINES, trans_id)
        self.assertSerializesTo(self.kind_change_records(), tt)

    def test_deserialize_kind_change(self):
        tt, LINES = self.make_kind_change_preview()
        tt.deserialize(iter(self.kind_change_records()))
        self.assertFileEqual(b''.join(LINES), tt._limbo_name('new-1'))

    def make_add_contents_preview(self):
        LINES = b'a\nb\nc\nd\n'
        tree = self.make_branch_and_tree('tree')
        self.build_tree(['tree/foo'])
        tree.add('foo')
        os.unlink('tree/foo')
        return self.get_preview(tree), LINES

    def add_contents_records(self):
        attribs = self.default_attribs()
        attribs[b'_id_number'] = 2
        attribs[b'_tree_path_ids'] = {
            b'foo': b'new-1',
            b'': b'new-0', }
        contents = [(b'new-1', b'file',
                     b'i 4\na\nb\nc\nd\n\n')]
        return self.make_records(attribs, contents)

    def test_serialize_add_contents(self):
        tt, LINES = self.make_add_contents_preview()
        trans_id = tt.trans_id_tree_path('foo')
        tt.create_file([LINES], trans_id)
        self.assertSerializesTo(self.add_contents_records(), tt)

    def test_deserialize_add_contents(self):
        tt, LINES = self.make_add_contents_preview()
        tt.deserialize(iter(self.add_contents_records()))
        self.assertFileEqual(LINES, tt._limbo_name('new-1'))

    def test_get_parents_lines(self):
        LINES_ONE = b'aa\nbb\ncc\ndd\n'
        tree = self.make_branch_and_tree('tree')
        self.build_tree_contents([('tree/file', LINES_ONE)])
        tree.add('file', b'file-id')
        tt = self.get_preview(tree)
        trans_id = tt.trans_id_tree_path('file')
        self.assertEqual(([b'aa\n', b'bb\n', b'cc\n', b'dd\n'],),
                         tt._get_parents_lines(trans_id))

    def test_get_parents_texts(self):
        LINES_ONE = b'aa\nbb\ncc\ndd\n'
        tree = self.make_branch_and_tree('tree')
        self.build_tree_contents([('tree/file', LINES_ONE)])
        tree.add('file', b'file-id')
        tt = self.get_preview(tree)
        trans_id = tt.trans_id_tree_path('file')
        self.assertEqual((LINES_ONE,),
                         tt._get_parents_texts(trans_id))


class TestOrphan(tests.TestCaseWithTransport):

    def test_no_orphan_for_transform_preview(self):
        tree = self.make_branch_and_tree('tree')
        tt = transform.TransformPreview(tree)
        self.addCleanup(tt.finalize)
        self.assertRaises(NotImplementedError, tt.new_orphan, 'foo', 'bar')

    def _set_orphan_policy(self, wt, policy):
        wt.branch.get_config_stack().set('transform.orphan_policy',
                                         policy)

    def _prepare_orphan(self, wt):
        self.build_tree(['dir/', 'dir/file', 'dir/foo'])
        wt.add(['dir', 'dir/file'], [b'dir-id', b'file-id'])
        wt.commit('add dir and file ignoring foo')
        tt = transform.TreeTransform(wt)
        self.addCleanup(tt.finalize)
        # dir and bar are deleted
        dir_tid = tt.trans_id_tree_path('dir')
        file_tid = tt.trans_id_tree_path('dir/file')
        orphan_tid = tt.trans_id_tree_path('dir/foo')
        tt.delete_contents(file_tid)
        tt.unversion_file(file_tid)
        tt.delete_contents(dir_tid)
        tt.unversion_file(dir_tid)
        # There should be a conflict because dir still contain foo
        raw_conflicts = tt.find_conflicts()
        self.assertLength(1, raw_conflicts)
        self.assertEqual(('missing parent', 'new-1'), raw_conflicts[0])
        return tt, orphan_tid

    def test_new_orphan_created(self):
        wt = self.make_branch_and_tree('.')
        self._set_orphan_policy(wt, 'move')
        tt, orphan_tid = self._prepare_orphan(wt)
        warnings = []

        def warning(*args):
            warnings.append(args[0] % args[1:])
        self.overrideAttr(trace, 'warning', warning)
        remaining_conflicts = resolve_conflicts(tt)
        self.assertEqual(['dir/foo has been orphaned in brz-orphans'],
                         warnings)
        # Yeah for resolved conflicts !
        self.assertLength(0, remaining_conflicts)
        # We have a new orphan
        self.assertEqual('foo.~1~', tt.final_name(orphan_tid))
        self.assertEqual('brz-orphans',
                         tt.final_name(tt.final_parent(orphan_tid)))

    def test_never_orphan(self):
        wt = self.make_branch_and_tree('.')
        self._set_orphan_policy(wt, 'conflict')
        tt, orphan_tid = self._prepare_orphan(wt)
        remaining_conflicts = resolve_conflicts(tt)
        self.assertLength(1, remaining_conflicts)
        self.assertEqual(('deleting parent', 'Not deleting', 'new-1'),
                         remaining_conflicts.pop())

    def test_orphan_error(self):
        def bogus_orphan(tt, orphan_id, parent_id):
            raise transform.OrphaningError(tt.final_name(orphan_id),
                                           tt.final_name(parent_id))
        transform.orphaning_registry.register('bogus', bogus_orphan,
                                              'Raise an error when orphaning')
        wt = self.make_branch_and_tree('.')
        self._set_orphan_policy(wt, 'bogus')
        tt, orphan_tid = self._prepare_orphan(wt)
        remaining_conflicts = resolve_conflicts(tt)
        self.assertLength(1, remaining_conflicts)
        self.assertEqual(('deleting parent', 'Not deleting', 'new-1'),
                         remaining_conflicts.pop())

    def test_unknown_orphan_policy(self):
        wt = self.make_branch_and_tree('.')
        # Set a fictional policy nobody ever implemented
        self._set_orphan_policy(wt, 'donttouchmypreciouuus')
        tt, orphan_tid = self._prepare_orphan(wt)
        warnings = []

        def warning(*args):
            warnings.append(args[0] % args[1:])
        self.overrideAttr(trace, 'warning', warning)
        remaining_conflicts = resolve_conflicts(tt)
        # We fallback to the default policy which create a conflict
        self.assertLength(1, remaining_conflicts)
        self.assertEqual(('deleting parent', 'Not deleting', 'new-1'),
                         remaining_conflicts.pop())
        self.assertLength(1, warnings)
        self.assertStartsWith(warnings[0], 'Value "donttouchmypreciouuus" ')


class TestTransformHooks(tests.TestCaseWithTransport):

    def setUp(self):
        super(TestTransformHooks, self).setUp()
        self.wt = self.make_branch_and_tree('.')
        os.chdir('..')

    def get_transform(self):
        transform = TreeTransform(self.wt)
        self.addCleanup(transform.finalize)
        return transform, transform.root

    def test_pre_commit_hooks(self):
        calls = []

        def record_pre_transform(tree, tt):
            calls.append((tree, tt))
        MutableTree.hooks.install_named_hook(
            'pre_transform', record_pre_transform, "Pre transform")
        transform, root = self.get_transform()
        old_root_id = transform.tree_file_id(root)
        transform.apply()
        self.assertEqual(old_root_id, self.wt.get_root_id())
        self.assertEqual([(self.wt, transform)], calls)

    def test_post_commit_hooks(self):
        calls = []

        def record_post_transform(tree, tt):
            calls.append((tree, tt))
        MutableTree.hooks.install_named_hook(
            'post_transform', record_post_transform, "Post transform")
        transform, root = self.get_transform()
        old_root_id = transform.tree_file_id(root)
        transform.apply()
        self.assertEqual(old_root_id, self.wt.get_root_id())
        self.assertEqual([(self.wt, transform)], calls)


class TestLinkTree(tests.TestCaseWithTransport):

    _test_needs_features = [HardlinkFeature]

    def setUp(self):
        tests.TestCaseWithTransport.setUp(self)
        self.parent_tree = self.make_branch_and_tree('parent')
        self.parent_tree.lock_write()
        self.addCleanup(self.parent_tree.unlock)
        self.build_tree_contents([('parent/foo', b'bar')])
        self.parent_tree.add('foo')
        self.parent_tree.commit('added foo')
        child_controldir = self.parent_tree.controldir.sprout('child')
        self.child_tree = child_controldir.open_workingtree()

    def hardlinked(self):
        parent_stat = os.lstat(self.parent_tree.abspath('foo'))
        child_stat = os.lstat(self.child_tree.abspath('foo'))
        return parent_stat.st_ino == child_stat.st_ino

    def test_link_fails_if_modified(self):
        """If the file to be linked has modified text, don't link."""
        self.build_tree_contents([('child/foo', b'baz')])
        transform.link_tree(self.child_tree, self.parent_tree)
        self.assertFalse(self.hardlinked())

    def test_link_fails_if_execute_bit_changed(self):
        """If the file to be linked has modified execute bit, don't link."""
        tt = TreeTransform(self.child_tree)
        try:
            trans_id = tt.trans_id_tree_path('foo')
            tt.set_executability(True, trans_id)
            tt.apply()
        finally:
            tt.finalize()
        transform.link_tree(self.child_tree, self.parent_tree)
        self.assertFalse(self.hardlinked())

    def test_link_succeeds_if_unmodified(self):
        """If the file to be linked is unmodified, link"""
        transform.link_tree(self.child_tree, self.parent_tree)
        self.assertTrue(self.hardlinked())<|MERGE_RESOLUTION|>--- conflicted
+++ resolved
@@ -2319,15 +2319,8 @@
         entry2_state = entry2[1][0]
         # Now, make sure that we don't have to re-read the content. The
         # packed_stat should match exactly.
-<<<<<<< HEAD
-        self.assertEqual(
-            entry1_sha, target.get_file_sha1('file1', b'file1-id'))
-        self.assertEqual(entry2_sha,
-                         target.get_file_sha1('dir/file2', b'file2-id'))
-=======
         self.assertEqual(entry1_sha, target.get_file_sha1('file1'))
         self.assertEqual(entry2_sha, target.get_file_sha1('dir/file2'))
->>>>>>> ad638869
         self.assertEqual(entry1_state, entry1[1][0])
         self.assertEqual(entry2_state, entry2[1][0])
 
@@ -2903,13 +2896,8 @@
         file_trans_id = preview.trans_id_tree_path('file')
         preview.adjust_path('renamed', preview.root, file_trans_id)
         preview_tree = preview.get_preview_tree()
-<<<<<<< HEAD
-        preview_tree.get_file_mtime('renamed', b'file-id')
-        work_tree.get_file_mtime('file', b'file-id')
-=======
         preview_mtime = preview_tree.get_file_mtime('renamed')
         work_mtime = work_tree.get_file_mtime('file')
->>>>>>> ad638869
 
     def test_get_file_size(self):
         work_tree = self.make_branch_and_tree('tree')
@@ -3367,11 +3355,6 @@
         self.addCleanup(preview.finalize)
         preview.new_file('foo', preview.root, [b'bar'], b'baz-id')
         preview_tree = preview.get_preview_tree()
-<<<<<<< HEAD
-        self.assertEqual(
-            False, preview_tree.is_executable('tree/foo', b'baz-id'))
-=======
->>>>>>> ad638869
         self.assertEqual(False, preview_tree.is_executable('tree/foo'))
 
     def test_commit_preview_tree(self):
