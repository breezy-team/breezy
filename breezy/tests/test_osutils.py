--- conflicted
+++ resolved
@@ -1176,11 +1176,7 @@
         # (It would be ok if it happened earlier but at the moment it
         # doesn't.)
         e = self.assertRaises(OSError, list, osutils._walkdirs_utf8("."))
-<<<<<<< HEAD
-        self.assertEqual(b'./test-unreadable', e.filename)
-=======
         self.assertEqual('./test-unreadable', osutils.safe_unicode(e.filename))
->>>>>>> 120f5168
         self.assertEqual(errno.EACCES, e.errno)
         # Ensure the message contains the file name
         self.assertContainsRe(str(e), "\\./test-unreadable")
