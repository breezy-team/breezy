--- conflicted
+++ resolved
@@ -41,11 +41,7 @@
     place or abort() to cancel.
     """
 
-<<<<<<< HEAD
-    __slots__ = ["tmpfilename", "realfilename", "_fd"]
-=======
     __slots__ = ["_fd", "realfilename", "tmpfilename"]
->>>>>>> ca07defc
 
     def __init__(self, filename, mode="wb", new_mode=None):
         global _hostname
@@ -55,16 +51,12 @@
         if _hostname is None:
             _hostname = osutils.get_host_name()
 
-<<<<<<< HEAD
         self.tmpfilename = "%s.%d.%s.%s.tmp" % (
             filename,
             _pid,
             _hostname,
             osutils.rand_chars(10),
         )
-=======
-        self.tmpfilename = f"{filename}.{_pid}.{_hostname}.{osutils.rand_chars(10)}.tmp"
->>>>>>> ca07defc
 
         self.realfilename = filename
 
@@ -72,11 +64,7 @@
         if mode == "wb":
             flags |= osutils.O_BINARY
         elif mode != "wt":
-<<<<<<< HEAD
             raise ValueError(f"invalid AtomicFile mode {mode!r}")
-=======
-            raise ValueError("invalid AtomicFile mode {!r}".format(mode))
->>>>>>> ca07defc
 
         local_mode = new_mode if new_mode is not None else 438
 
@@ -92,19 +80,11 @@
                 osutils.chmod_if_possible(self.tmpfilename, new_mode)
 
     def __repr__(self):
-<<<<<<< HEAD
         return f"{self.__class__.__name__}({self.realfilename!r})"
 
     def write(self, data):
         """Write some data to the file. Like file.write()."""
         return os.write(self._fd, data)
-=======
-        return "{}({!r})".format(self.__class__.__name__, self.realfilename)
-
-    def write(self, data):
-        """Write some data to the file. Like file.write()."""
-        os.write(self._fd, data)
->>>>>>> ca07defc
 
     def _close_tmpfile(self, func_name):
         """Close the local temp file in preparation for commit or abort."""
