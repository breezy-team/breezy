--- conflicted
+++ resolved
@@ -24,11 +24,7 @@
 class _LRUNode:
     """This maintains the linked-list which is the lru internals."""
 
-<<<<<<< HEAD
-    __slots__ = ("prev", "next_key", "key", "value")
-=======
     __slots__ = ("key", "next_key", "prev", "value")
->>>>>>> ca07defc
 
     def __init__(self, key, value):
         self.prev = None
@@ -37,14 +33,7 @@
         self.value = value
 
     def __repr__(self):
-<<<<<<< HEAD
         prev_key = None if self.prev is None else self.prev.key
-=======
-        if self.prev is None:
-            prev_key = None
-        else:
-            prev_key = self.prev.key
->>>>>>> ca07defc
         return "{}({!r} n:{!r} p:{!r})".format(
             self.__class__.__name__, self.key, self.next_key, prev_key
         )
