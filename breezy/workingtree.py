--- conflicted
+++ resolved
@@ -30,9 +30,7 @@
 """
 
 import contextlib
-import errno
 import os
-import sys
 from typing import TYPE_CHECKING, Optional, Tuple
 
 if TYPE_CHECKING:
@@ -472,16 +470,9 @@
                 if kinds[pos] is None:
                     fullpath = osutils.normpath(self.abspath(f))
                     try:
-<<<<<<< HEAD
-                        kinds[pos] = osutils.file_kind(fullpath)
+                        kinds[pos] = file_kind(fullpath)
                     except FileNotFoundError:
                         raise NoSuchFile(fullpath)
-=======
-                        kinds[pos] = file_kind(fullpath)
-                    except OSError as e:
-                        if e.errno == errno.ENOENT:
-                            raise NoSuchFile(fullpath)
->>>>>>> 4e0d94fd
 
     def add_parent_tree_id(self, revision_id, allow_leftmost_as_ghost=False):
         """Add revision_id as a parent.
