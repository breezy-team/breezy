--- conflicted
+++ resolved
@@ -183,11 +183,7 @@
 class _CoalescedOffset:
     """A data container for keeping track of coalesced offsets."""
 
-<<<<<<< HEAD
-    __slots__ = ["start", "length", "ranges"]
-=======
     __slots__ = ["length", "ranges", "start"]
->>>>>>> ca07defc
 
     def __init__(self, start, length, ranges):
         self.start = start
@@ -283,11 +279,7 @@
         :raises TransportNotPossible: If this transport has no way to
             flush to disk.
         """
-<<<<<<< HEAD
         raise errors.TransportNotPossible(f"{self.transport} cannot fdatasync")
-=======
-        raise errors.TransportNotPossible("{} cannot fdatasync".format(self.transport))
->>>>>>> ca07defc
 
 
 class FileFileStream(FileStream):
@@ -431,11 +423,7 @@
             new_transport = cur_transport.clone("..")
             if new_transport.base == cur_transport.base:
                 raise errors.CommandError(
-<<<<<<< HEAD
                     f"Failed to create path prefix for {cur_transport.base}."
-=======
-                    "Failed to create path prefix for {}.".format(cur_transport.base)
->>>>>>> ca07defc
                 )
             try:
                 new_transport.mkdir(".", mode=mode)
@@ -748,7 +736,6 @@
         :param offsets: A list of offsets to be read from the given file.
         :return: yield (pos, data) tuples for each request
         """
-<<<<<<< HEAD
         try:
             yield from _transport_rs.seek_and_read(
                 fp,
@@ -757,48 +744,6 @@
                 bytes_to_read_before_seek=self._bytes_to_read_before_seek,
                 path=relpath,
             )
-=======
-        # We are going to iterate multiple times, we need a list
-        offsets = list(offsets)
-        sorted_offsets = sorted(offsets)
-
-        # turn the list of offsets into a stack
-        offset_stack = iter(offsets)
-        cur_offset_and_size = next(offset_stack)
-        coalesced = self._coalesce_offsets(
-            sorted_offsets,
-            limit=self._max_readv_combine,
-            fudge_factor=self._bytes_to_read_before_seek,
-        )
-
-        # Cache the results, but only until they have been fulfilled
-        data_map = {}
-        try:
-            for c_offset in coalesced:
-                # TODO: jam 20060724 it might be faster to not issue seek if
-                #       we are already at the right location. This should be
-                #       benchmarked.
-                fp.seek(c_offset.start)
-                data = fp.read(c_offset.length)
-                if len(data) < c_offset.length:
-                    raise errors.ShortReadvError(
-                        relpath, c_offset.start, c_offset.length, actual=len(data)
-                    )
-                for suboffset, subsize in c_offset.ranges:
-                    key = (c_offset.start + suboffset, subsize)
-                    data_map[key] = data[suboffset : suboffset + subsize]
-
-                # Now that we've read some data, see if we can yield anything back
-                while cur_offset_and_size in data_map:
-                    this_data = data_map.pop(cur_offset_and_size)
-                    this_offset = cur_offset_and_size[0]
-                    try:
-                        cur_offset_and_size = next(offset_stack)
-                    except StopIteration:
-                        fp.close()
-                        cur_offset_and_size = None
-                    yield this_offset, this_data
->>>>>>> ca07defc
         finally:
             fp.close()
 
@@ -811,62 +756,9 @@
             offsets, in start-to-end order, with no duplicated regions,
             expanded by the transports recommended page size.
         """
-<<<<<<< HEAD
         return _transport_rs.sort_expand_and_combine(
             offsets, upper_limit, self.recommended_page_size()
         )
-=======
-        offsets = sorted(offsets)
-        # short circuit empty requests
-        if len(offsets) == 0:
-
-            def empty_yielder():
-                # Quick thunk to stop this function becoming a generator
-                # itself, rather we return a generator that has nothing to
-                # yield.
-                if False:
-                    yield None
-
-            return empty_yielder()
-        # expand by page size at either end
-        maximum_expansion = self.recommended_page_size()
-        new_offsets = []
-        for offset, length in offsets:
-            expansion = maximum_expansion - length
-            if expansion < 0:
-                # we're asking for more than the minimum read anyway.
-                expansion = 0
-            reduction = expansion // 2
-            new_offset = offset - reduction
-            new_length = length + expansion
-            if new_offset < 0:
-                # don't ask for anything < 0
-                new_offset = 0
-            if upper_limit is not None and new_offset + new_length > upper_limit:
-                new_length = upper_limit - new_offset
-            new_offsets.append((new_offset, new_length))
-        # combine the expanded offsets
-        offsets = []
-        current_offset, current_length = new_offsets[0]
-        current_finish = current_length + current_offset
-        for offset, length in new_offsets[1:]:
-            finish = offset + length
-            if offset > current_finish:
-                # there is a gap, output the current accumulator and start
-                # a new one for the region we're examining.
-                offsets.append((current_offset, current_length))
-                current_offset = offset
-                current_length = length
-                current_finish = finish
-                continue
-            if finish > current_finish:
-                # extend the current accumulator to the end of the region
-                # we're examining.
-                current_finish = finish
-                current_length = finish - current_offset
-        offsets.append((current_offset, current_length))
-        return offsets
->>>>>>> ca07defc
 
     @staticmethod
     def _coalesce_offsets(offsets, limit=None, fudge_factor=None, max_size=None):
@@ -898,50 +790,12 @@
             for where to start, how much to read, and how to split those chunks
             back up
         """
-<<<<<<< HEAD
         return [
             _CoalescedOffset(start, length, ranges)
             for start, length, ranges in _transport_rs.coalesce_offsets(
                 offsets, limit, fudge_factor, max_size
             )
         ]
-=======
-        last_end = None
-        cur = _CoalescedOffset(None, None, [])
-        coalesced_offsets = []
-
-        if max_size <= 0:
-            # 'unlimited', but we actually take this to mean 100MB buffer limit
-            max_size = 100 * 1024 * 1024
-
-        for start, size in offsets:
-            end = start + size
-            if (
-                last_end is not None
-                and start <= last_end + fudge_factor
-                and start >= cur.start
-                and (limit <= 0 or len(cur.ranges) < limit)
-                and (max_size <= 0 or end - cur.start <= max_size)
-            ):
-                if start < last_end:
-                    raise ValueError(
-                        "Overlapping range not allowed:"
-                        " last range ended at {}, new one starts at {}".format(
-                            last_end, start
-                        )
-                    )
-                cur.length = end - cur.start
-                cur.ranges.append((start - cur.start, size))
-            else:
-                if cur.start is not None:
-                    coalesced_offsets.append(cur)
-                cur = _CoalescedOffset(start, size, [(0, size)])
-            last_end = end
-
-        if cur.start is not None:
-            coalesced_offsets.append(cur)
-        return coalesced_offsets
->>>>>>> ca07defc
 
     def put_bytes(self, relpath: str, raw_bytes: bytes, mode=None):
         """Atomically put the supplied bytes into the given location.
@@ -953,13 +807,7 @@
         :return: None
         """
         if not isinstance(raw_bytes, bytes):
-<<<<<<< HEAD
             raise TypeError(f"raw_bytes must be a plain string, not {type(raw_bytes)}")
-=======
-            raise TypeError(
-                "raw_bytes must be a plain string, not {}".format(type(raw_bytes))
-            )
->>>>>>> ca07defc
         return self.put_file(relpath, BytesIO(raw_bytes), mode=mode)
 
     def put_bytes_non_atomic(
@@ -986,13 +834,7 @@
         :param dir_mode: Possible access permissions for new directories.
         """
         if not isinstance(raw_bytes, bytes):
-<<<<<<< HEAD
             raise TypeError(f"raw_bytes must be a plain string, not {type(raw_bytes)}")
-=======
-            raise TypeError(
-                "raw_bytes must be a plain string, not {}".format(type(raw_bytes))
-            )
->>>>>>> ca07defc
         self.put_file_non_atomic(
             relpath,
             BytesIO(raw_bytes),
@@ -1090,11 +932,7 @@
         :returns: the length of relpath before the content was written to it.
         """
         if not isinstance(data, bytes):
-<<<<<<< HEAD
             raise TypeError(f"bytes must be a plain string, not {type(data)}")
-=======
-            raise TypeError("bytes must be a plain string, not {}".format(type(data)))
->>>>>>> ca07defc
         return self.append_file(relpath, BytesIO(data), mode=mode)
 
     def copy(self, rel_from, rel_to):
@@ -1224,13 +1062,7 @@
         self.rmdir(relpath)
 
     def __repr__(self):
-<<<<<<< HEAD
         return f"<{self.__module__}.{self.__class__.__name__} url={self.base}>"
-=======
-        return "<{}.{} url={}>".format(
-            self.__module__, self.__class__.__name__, self.base
-        )
->>>>>>> ca07defc
 
     def stat(self, relpath):
         """Return the stat information for a file.
@@ -1251,32 +1083,16 @@
     def readlink(self, relpath):
         """Return a string representing the path to which the symbolic link points."""
         raise errors.TransportNotPossible(
-<<<<<<< HEAD
             f"Dereferencing symlinks is not supported on {self}"
-=======
-            "Dereferencing symlinks is not supported on {}".format(self)
->>>>>>> ca07defc
         )
 
     def hardlink(self, source, link_name):
         """Create a hardlink pointing to source named link_name."""
-<<<<<<< HEAD
         raise errors.TransportNotPossible(f"Hard links are not supported on {self}")
 
     def symlink(self, source, link_name):
         """Create a symlink pointing to source named link_name."""
         raise errors.TransportNotPossible(f"Symlinks are not supported on {self}")
-=======
-        raise errors.TransportNotPossible(
-            "Hard links are not supported on {}".format(self)
-        )
-
-    def symlink(self, source, link_name):
-        """Create a symlink pointing to source named link_name."""
-        raise errors.TransportNotPossible(
-            "Symlinks are not supported on {}".format(self)
-        )
->>>>>>> ca07defc
 
     def listable(self):
         """Return True if this store supports listing."""
@@ -1305,13 +1121,7 @@
 
         :return: A lock object, which should contain an unlock() function.
         """
-<<<<<<< HEAD
         raise errors.TransportNotPossible(f"transport locks not supported on {self}")
-=======
-        raise errors.TransportNotPossible(
-            "transport locks not supported on {}".format(self)
-        )
->>>>>>> ca07defc
 
     def lock_write(self, relpath):
         """Lock the given file for exclusive (write) access.
@@ -1324,13 +1134,7 @@
 
         :return: A lock object, which should contain an unlock() function.
         """
-<<<<<<< HEAD
         raise errors.TransportNotPossible(f"transport locks not supported on {self}")
-=======
-        raise errors.TransportNotPossible(
-            "transport locks not supported on {}".format(self)
-        )
->>>>>>> ca07defc
 
     def is_readonly(self):
         """Return true if this connection cannot be written to."""
@@ -1501,11 +1305,7 @@
             # Note that we don't put the password back even if we
             # have one so that it doesn't get accidentally
             # exposed.
-<<<<<<< HEAD
             netloc = f"{urlutils.quote(user)}@{netloc}"
-=======
-            netloc = "{}@{}".format(urlutils.quote(user), netloc)
->>>>>>> ca07defc
         if port is not None:
             netloc = "%s:%d" % (netloc, port)
         path = urlutils.escape(path)
@@ -1736,15 +1536,7 @@
         try:
             return factory.get_obj()(base), None
         except errors.DependencyNotPresent as e:
-<<<<<<< HEAD
             mutter(f"failed to instantiate transport {factory!r} for {base!r}: {e!r}")
-=======
-            mutter(
-                "failed to instantiate transport {!r} for {!r}: {!r}".format(
-                    factory, base, e
-                )
-            )
->>>>>>> ca07defc
             last_err = e
             continue
     return None, last_err
@@ -1886,7 +1678,6 @@
 
 register_transport_proto("memory://")
 register_lazy_transport("memory://", "breezy.transport.memory", "MemoryTransport")
-<<<<<<< HEAD
 
 register_transport_proto(
     "readonly+",
@@ -1900,8 +1691,6 @@
 register_lazy_transport(
     "fakenfs+", "breezy.transport.fakenfs", "FakeNFSTransportDecorator"
 )
-=======
->>>>>>> ca07defc
 
 register_transport_proto("log+")
 register_lazy_transport("log+", "breezy.transport.log", "TransportLogDecorator")
@@ -1940,7 +1729,6 @@
     "bzr-v2://", "breezy.transport.remote", "RemoteTCPTransportV2Only"
 )
 register_transport_proto(
-<<<<<<< HEAD
     "bzr+http://",
     #                help="Fast access using the Bazaar smart server over HTTP."
     register_netloc=True,
@@ -1952,68 +1740,6 @@
     register_netloc=True,
 )
 register_lazy_transport(
-=======
-    "readonly+",
-    #              help="This modifier converts any transport to be readonly."
-)
-register_lazy_transport(
-    "readonly+", "breezy.transport.readonly", "ReadonlyTransportDecorator"
-)
-
-register_transport_proto("fakenfs+")
-register_lazy_transport(
-    "fakenfs+", "breezy.transport.fakenfs", "FakeNFSTransportDecorator"
-)
-
-register_transport_proto("log+")
-register_lazy_transport("log+", "breezy.transport.log", "TransportLogDecorator")
-
-register_transport_proto("trace+")
-register_lazy_transport("trace+", "breezy.transport.trace", "TransportTraceDecorator")
-
-register_transport_proto("unlistable+")
-register_lazy_transport(
-    "unlistable+", "breezy.transport.unlistable", "UnlistableTransportDecorator"
-)
-
-register_transport_proto("brokenrename+")
-register_lazy_transport(
-    "brokenrename+", "breezy.transport.brokenrename", "BrokenRenameTransportDecorator"
-)
-
-register_transport_proto("vfat+")
-register_lazy_transport(
-    "vfat+", "breezy.transport.fakevfat", "FakeVFATTransportDecorator"
-)
-
-register_transport_proto("nosmart+")
-register_lazy_transport(
-    "nosmart+", "breezy.transport.nosmart", "NoSmartTransportDecorator"
-)
-
-register_transport_proto(
-    "bzr://", help="Fast access using the Bazaar smart server.", register_netloc=True
-)
-
-register_lazy_transport("bzr://", "breezy.transport.remote", "RemoteTCPTransport")
-register_transport_proto("bzr-v2://", register_netloc=True)
-
-register_lazy_transport(
-    "bzr-v2://", "breezy.transport.remote", "RemoteTCPTransportV2Only"
-)
-register_transport_proto(
-    "bzr+http://",
-    #                help="Fast access using the Bazaar smart server over HTTP."
-    register_netloc=True,
-)
-register_lazy_transport("bzr+http://", "breezy.transport.remote", "RemoteHTTPTransport")
-register_transport_proto(
-    "bzr+https://",
-    #                help="Fast access using the Bazaar smart server over HTTPS."
-    register_netloc=True,
-)
-register_lazy_transport(
->>>>>>> ca07defc
     "bzr+https://", "breezy.transport.remote", "RemoteHTTPTransport"
 )
 register_transport_proto(
@@ -2027,11 +1753,7 @@
 register_lazy_transport("ssh:", "breezy.transport.remote", "HintingSSHTransport")
 
 
-<<<<<<< HEAD
 transport_server_registry = registry.Registry[str, Callable, None]()
-=======
-transport_server_registry = registry.Registry[str, Callable]()
->>>>>>> ca07defc
 transport_server_registry.register_lazy(
     "bzr",
     "breezy.bzr.smart.server",
