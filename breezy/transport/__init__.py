# Copyright (C) 2005-2012, 2016 Canonical Ltd
#
# This program is free software; you can redistribute it and/or modify
# it under the terms of the GNU General Public License as published by
# the Free Software Foundation; either version 2 of the License, or
# (at your option) any later version.
#
# This program is distributed in the hope that it will be useful,
# but WITHOUT ANY WARRANTY; without even the implied warranty of
# MERCHANTABILITY or FITNESS FOR A PARTICULAR PURPOSE.  See the
# GNU General Public License for more details.
#
# You should have received a copy of the GNU General Public License
# along with this program; if not, write to the Free Software
# Foundation, Inc., 51 Franklin Street, Fifth Floor, Boston, MA 02110-1301 USA

"""Transport is an abstraction layer to handle file access.

The abstraction is to allow access from the local filesystem, as well
as remote (such as http or sftp).

Transports are constructed from a string, being a URL or (as a degenerate
case) a local filesystem path.  This is typically the top directory of
a bzrdir, repository, or similar object we are interested in working with.
The Transport returned has methods to read, write and manipulate files within
it.
"""

import errno
import sys
from io import BytesIO
from stat import S_ISDIR
from typing import Any, Callable, Dict, TypeVar

from .. import _transport_rs  # type: ignore
from .. import errors, hooks, osutils, registry, ui, urlutils
from ..trace import mutter

# a dictionary of open file streams. Keys are absolute paths, values are
# transport defined.
_file_streams: Dict[str, Any] = {}


def _get_protocol_handlers():
    """Return a dictionary of {urlprefix: [factory]}"""
    return transport_list_registry


def _set_protocol_handlers(new_handlers):
    """Replace the current protocol handlers dictionary.

    WARNING this will remove all build in protocols. Use with care.
    """
    global transport_list_registry
    transport_list_registry = new_handlers


def _clear_protocol_handlers():
    global transport_list_registry
    transport_list_registry = TransportListRegistry()


def _get_transport_modules():
    """Return a list of the modules providing transports."""
    modules = set()
    for prefix, factory_list in transport_list_registry.items():
        for factory in factory_list:
            modules.add(factory.get_module())
    # Add chroot and pathfilter directly, because there is no handler
    # registered for it.
    modules.add('breezy.transport.chroot')
    modules.add('breezy.transport.pathfilter')
    result = sorted(modules)
    return result


class UnusableRedirect(errors.BzrError):

    _fmt = ("Unable to follow redirect from %(source)s to %(target)s: "
            "%(reason)s.")

    def __init__(self, source, target, reason):
        super().__init__(
            source=source, target=target, reason=reason)


class UnsupportedProtocol(errors.PathError):

    _fmt = 'Unsupported protocol for url "%(path)s"%(extra)s'

    def __init__(self, url, extra=""):
        errors.PathError.__init__(self, url, extra=extra)


class NoSuchFile(errors.PathError):

    _fmt = "No such file: %(path)r%(extra)s"


class FileExists(errors.PathError):

    _fmt = "File exists: %(path)r%(extra)s"


class TransportListRegistry(registry.Registry):
    """A registry which simplifies tracking available Transports.

    A registration of a new protocol requires two steps:
    1) register the prefix with the function register_transport( )
    2) register the protocol provider with the function
    register_transport_provider( ) ( and the "lazy" variant )

    This is needed because:
    a) a single provider can support multiple protocols (like the ftp
    provider which supports both the ftp:// and the aftp:// protocols)
    b) a single protocol can have multiple providers (like the http://
    protocol which was supported by both the urllib and pycurl providers)
    """

    def register_transport_provider(self, key, obj):
        self.get(key).insert(0, registry._ObjectGetter(obj))

    def register_lazy_transport_provider(self, key, module_name, member_name):
        self.get(key).insert(0,
                             registry._LazyObjectGetter(module_name, member_name))

    def register_transport(self, key, help=None):
        self.register(key, [], help)


transport_list_registry = TransportListRegistry()


def register_transport_proto(prefix, help=None, info=None,
                             register_netloc=False):
    transport_list_registry.register_transport(prefix, help)
    if register_netloc:
        if not prefix.endswith('://'):
            raise ValueError(prefix)
        register_urlparse_netloc_protocol(prefix[:-3])


def register_lazy_transport(prefix, module, classname):
    if prefix not in transport_list_registry:
        register_transport_proto(prefix)
    transport_list_registry.register_lazy_transport_provider(
        prefix, module, classname)


def register_transport(prefix, klass):
    if prefix not in transport_list_registry:
        register_transport_proto(prefix)
    transport_list_registry.register_transport_provider(prefix, klass)


def register_urlparse_netloc_protocol(protocol):
    """Ensure that protocol is setup to be used with urlparse netloc parsing."""
    if protocol not in urlutils.urlparse.uses_netloc:
        urlutils.urlparse.uses_netloc.append(protocol)


def _unregister_urlparse_netloc_protocol(protocol):
    """Remove protocol from urlparse netloc parsing.

    Except for tests, you should never use that function. Using it with 'http',
    for example, will break all http transports.
    """
    if protocol in urlutils.urlparse.uses_netloc:
        urlutils.urlparse.uses_netloc.remove(protocol)


def unregister_transport(scheme, factory):
    """Unregister a transport."""
    l = transport_list_registry.get(scheme)
    for i in l:
        o = i.get_obj()
        if o == factory:
            transport_list_registry.get(scheme).remove(i)
            break
    if len(l) == 0:
        transport_list_registry.remove(scheme)


class _CoalescedOffset:
    """A data container for keeping track of coalesced offsets."""

    __slots__ = ['start', 'length', 'ranges']

    def __init__(self, start, length, ranges):
        self.start = start
        self.length = length
        self.ranges = ranges

    def __lt__(self, other):
        return ((self.start, self.length, self.ranges) <
                (other.start, other.length, other.ranges))

    def __eq__(self, other):
        return ((self.start, self.length, self.ranges) ==
                (other.start, other.length, other.ranges))

    def __repr__(self):
        return '{}({!r}, {!r}, {!r})'.format(self.__class__.__name__,
                                   self.start, self.length, self.ranges)


class LateReadError:
    """A helper for transports which pretends to be a readable file.

    When read() is called, errors.ReadError is raised.
    """

    def __init__(self, path):
        self._path = path

    def close(self):
        """a no-op - do nothing."""

    def __enter__(self):
        return self

    def __exit__(self, exc_type, exc_val, exc_tb):
        # If there was an error raised, prefer the original one
        try:
            self.close()
        except:
            if exc_type is None:
                raise
        return False

    def _fail(self):
        """Raise ReadError."""
        raise errors.ReadError(self._path)

    def __iter__(self):
        self._fail()

    def read(self, count=-1):
        self._fail()

    def readlines(self):
        self._fail()


class FileStream:
    """Base class for FileStreams."""

    def __init__(self, transport, relpath):
        """Create a FileStream for relpath on transport."""
        self.transport = transport
        self.relpath = relpath

    def _close(self):
        """A hook point for subclasses that need to take action on close."""

    def __enter__(self):
        return self

    def __exit__(self, exc_type, exc_value, exc_tb):
        self.close()
        return False

    def close(self, want_fdatasync=False):
        if want_fdatasync:
            try:
                self.fdatasync()
            except errors.TransportNotPossible:
                pass
        self._close()
        del _file_streams[self.transport.abspath(self.relpath)]

    def fdatasync(self):
        """Force data out to physical disk if possible.

        :raises TransportNotPossible: If this transport has no way to
            flush to disk.
        """
        raise errors.TransportNotPossible(
            "{} cannot fdatasync".format(self.transport))


class FileFileStream(FileStream):
    """A file stream object returned by open_write_stream.

    This version uses a file like object to perform writes.
    """

    def __init__(self, transport, relpath, file_handle):
        FileStream.__init__(self, transport, relpath)
        self.file_handle = file_handle

    def _close(self):
        self.file_handle.close()

    def fdatasync(self):
        """Force data out to physical disk if possible."""
        self.file_handle.flush()
        try:
            fileno = self.file_handle.fileno()
        except AttributeError:
            raise errors.TransportNotPossible()
        osutils.fdatasync(fileno)

    def write(self, bytes):
        class F(object):
            def __init__(self, f):
                self.f = f
            def write(self, b):
                self.f.write(b)
                return len(b)
        osutils.pump_string_file(bytes, F(self.file_handle))
        return len(bytes)

    def flush(self):
        self.file_handle.flush()


class AppendBasedFileStream(FileStream):
    """A file stream object returned by open_write_stream.

    This version uses append on a transport to perform writes.
    """

    def write(self, bytes):
        self.transport.append_bytes(self.relpath, bytes)
        return len(bytes)
<<<<<<< HEAD

    def flush(self):
        pass
=======
>>>>>>> 969a7c50


class TransportHooks(hooks.Hooks):
    """Mapping of hook names to registered callbacks for transport hooks"""

    def __init__(self):
        super().__init__()
        self.add_hook("post_connect",
                      "Called after a new connection is established or a reconnect "
                      "occurs. The sole argument passed is either the connected "
                      "transport or smart medium instance.", (2, 5))


class Transport:
    """This class encapsulates methods for retrieving or putting a file
    from/to a storage location.

    :ivar base: Base URL for the transport; should always end in a slash.
    """

    # implementations can override this if it is more efficient
    # for them to combine larger read chunks together
    _max_readv_combine = 50
    # It is better to read this much more data in order, rather
    # than doing another seek. Even for the local filesystem,
    # there is a benefit in just reading.
    # TODO: jam 20060714 Do some real benchmarking to figure out
    #       where the biggest benefit between combining reads and
    #       and seeking is. Consider a runtime auto-tune.
    _bytes_to_read_before_seek = 0

    hooks = TransportHooks()

    base: str

    def __init__(self, base):
        super().__init__()
        self.base = base
        (self._raw_base, self._segment_parameters) = (
            urlutils.split_segment_parameters(base))

    def _translate_error(self, e, path, raise_generic=True):
        """Translate an IOError or OSError into an appropriate bzr error.

        This handles things like ENOENT, ENOTDIR, EEXIST, and EACCESS
        """
        if getattr(e, 'errno', None) is not None:
            if e.errno in (errno.ENOENT, errno.ENOTDIR):
                raise NoSuchFile(path, extra=e)
            elif e.errno == errno.EINVAL:
                mutter("EINVAL returned on path {}: {!r}".format(path, e))
                raise NoSuchFile(path, extra=e)
            # I would rather use errno.EFOO, but there doesn't seem to be
            # any matching for 267
            # This is the error when doing a listdir on a file:
            # WindowsError: [Errno 267] The directory name is invalid
            if sys.platform == 'win32' and e.errno in (errno.ESRCH, 267):
                raise NoSuchFile(path, extra=e)
            if e.errno == errno.EEXIST:
                raise FileExists(path, extra=e)
            if e.errno == errno.EACCES:
                raise errors.PermissionDenied(path, extra=e)
            if e.errno == errno.ENOTEMPTY:
                raise errors.DirectoryNotEmpty(path, extra=e)
            if e.errno == errno.EBUSY:
                raise errors.ResourceBusy(path, extra=e)
        if raise_generic:
            raise errors.TransportError(orig_error=e)

    def clone(self, offset=None):
        """Return a new Transport object, cloned from the current location,
        using a subdirectory or parent directory. This allows connections
        to be pooled, rather than a new one needed for each subdir.
        """
        raise NotImplementedError(self.clone)

    def create_prefix(self, mode=None):
        """Create all the directories leading down to self.base."""
        cur_transport = self
        needed = [cur_transport]
        # Recurse upwards until we can create a directory successfully
        while True:
            new_transport = cur_transport.clone('..')
            if new_transport.base == cur_transport.base:
                raise errors.CommandError(
                    "Failed to create path prefix for %s."
                    % cur_transport.base)
            try:
                new_transport.mkdir('.', mode=mode)
            except NoSuchFile:
                needed.append(new_transport)
                cur_transport = new_transport
            except FileExists:
                break
            else:
                break
        # Now we only need to create child directories
        while needed:
            cur_transport = needed.pop()
            cur_transport.ensure_base(mode=mode)

    def ensure_base(self, mode=None):
        """Ensure that the directory this transport references exists.

        This will create a directory if it doesn't exist.
        :return: True if the directory was created, False otherwise.
        """
        # The default implementation just uses "Easier to ask for forgiveness
        # than permission". We attempt to create the directory, and just
        # suppress FileExists and PermissionDenied (for Windows) exceptions.
        try:
            self.mkdir('.', mode=mode)
        except (FileExists, errors.PermissionDenied):
            return False
        except errors.TransportNotPossible:
            if self.has('.'):
                return False
            raise
        else:
            return True

    def external_url(self):
        """Return a URL for self that can be given to an external process.

        There is no guarantee that the URL can be accessed from a different
        machine - e.g. file:/// urls are only usable on the local machine,
        sftp:/// urls when the server is only bound to localhost are only
        usable from localhost etc.

        NOTE: This method may remove security wrappers (e.g. on chroot
        transports) and thus should *only* be used when the result will not
        be used to obtain a new transport within breezy. Ideally chroot
        transports would know enough to cause the external url to be the exact
        one used that caused the chrooting in the first place, but that is not
        currently the case.

        :return: A URL that can be given to another process.
        :raises InProcessTransport: If the transport is one that cannot be
            accessed out of the current process (e.g. a MemoryTransport)
            then InProcessTransport is raised.
        """
        raise NotImplementedError(self.external_url)

    def get_segment_parameters(self):
        """Return the segment parameters for the top segment of the URL.
        """
        return self._segment_parameters

    def set_segment_parameter(self, name, value):
        """Set a segment parameter.

        Args:
          name: Segment parameter name (urlencoded string)
          value: Segment parameter value (urlencoded string)
        """
        if value is None:
            try:
                del self._segment_parameters[name]
            except KeyError:
                pass
        else:
            self._segment_parameters[name] = value
        self.base = urlutils.join_segment_parameters(
            self._raw_base, self._segment_parameters)

    def _pump(self, from_file, to_file):
        """Most children will need to copy from one file-like
        object or string to another one.
        This just gives them something easy to call.
        """
        return osutils.pumpfile(from_file, to_file)

    def _get_total(self, multi):
        """Try to figure out how many entries are in multi,
        but if not possible, return None.
        """
        try:
            return len(multi)
        except TypeError:  # We can't tell how many, because relpaths is a generator
            return None

    def _report_activity(self, bytes, direction):
        """Notify that this transport has activity.

        Implementations should call this from all methods that actually do IO.
        Be careful that it's not called twice, if one method is implemented on
        top of another.

        Args:
          bytes: Number of bytes read or written.
          direction: 'read' or 'write' or None.
        """
        ui.ui_factory.report_transport_activity(self, bytes, direction)

    def _update_pb(self, pb, msg, count, total):
        """Update the progress bar based on the current count
        and total available, total may be None if it was
        not possible to determine.
        """
        if pb is None:
            return
        if total is None:
            pb.update(msg, count, count + 1)
        else:
            pb.update(msg, count, total)

    def _iterate_over(self, multi, func, pb, msg, expand=True):
        """Iterate over all entries in multi, passing them to func,
        and update the progress bar as you go along.

        :param expand:  If True, the entries will be passed to the function
                        by expanding the tuple. If False, it will be passed
                        as a single parameter.
        """
        total = self._get_total(multi)
        result = []
        count = 0
        for entry in multi:
            self._update_pb(pb, msg, count, total)
            if expand:
                result.append(func(*entry))
            else:
                result.append(func(entry))
            count += 1
        return tuple(result)

    def abspath(self, relpath):
        """Return the full url to the given relative path.

        :param relpath: a string of a relative path
        """

        # XXX: Robert Collins 20051016 - is this really needed in the public
        # interface ?
        raise NotImplementedError(self.abspath)

    def recommended_page_size(self):
        """Return the recommended page size for this transport.

        This is potentially different for every path in a given namespace.
        For example, local transports might use an operating system call to
        get the block size for a given path, which can vary due to mount
        points.

        :return: The page size in bytes.
        """
        return 4 * 1024

    def relpath(self, abspath):
        """Return the local path portion from a given absolute path.

        This default implementation is not suitable for filesystems with
        aliasing, such as that given by symlinks, where a path may not
        start with our base, but still be a relpath once aliasing is
        resolved.
        """
        # TODO: This might want to use breezy.osutils.relpath
        #       but we have to watch out because of the prefix issues
        if not (abspath == self.base[:-1] or abspath.startswith(self.base)):
            raise errors.PathNotChild(abspath, self.base)
        pl = len(self.base)
        return abspath[pl:].strip('/')

    def local_abspath(self, relpath):
        """Return the absolute path on the local filesystem.

        This function will only be defined for Transports which have a
        physical local filesystem representation.

        :raises errors.NotLocalUrl: When no local path representation is
            available.
        """
        raise errors.NotLocalUrl(self.abspath(relpath))

    def has(self, relpath):
        """Does the file relpath exist?

        Note that some transports MAY allow querying on directories, but this
        is not part of the protocol.  In other words, the results of
        t.has("a_directory_name") are undefined.

        :rtype: bool
        """
        raise NotImplementedError(self.has)

    def has_any(self, relpaths):
        """Return True if any of the paths exist."""
        for relpath in relpaths:
            if self.has(relpath):
                return True
        return False

    def iter_files_recursive(self):
        """Iter the relative paths of files in the transports sub-tree.

        *NOTE*: This only lists *files*, not subdirectories!

        As with other listing functions, only some transports implement this,.
        you may check via listable() to determine if it will.
        """
        raise errors.TransportNotPossible("This transport has not "
                                          "implemented iter_files_recursive "
                                          "(but must claim to be listable "
                                          "to trigger this error).")

    def get(self, relpath):
        """Get the file at the given relative path.

        This may fail in a number of ways:
         - HTTP servers may return content for a directory. (unexpected
           content failure)
         - FTP servers may indicate NoSuchFile for a directory.
         - SFTP servers may give a file handle for a directory that will
           fail on read().

        For correct use of the interface, be sure to catch errors.PathError
        when calling it and catch errors.ReadError when reading from the
        returned object.

        :param relpath: The relative path to the file
        :rtype: File-like object.
        """
        raise NotImplementedError(self.get)

    def get_bytes(self, relpath):
        """Get a raw string of the bytes for a file at the given location.

        :param relpath: The relative path to the file
        """
        f = self.get(relpath)
        try:
            return f.read()
        finally:
            f.close()

    def get_smart_medium(self):
        """Return a smart client medium for this transport if possible.

        A smart medium doesn't imply the presence of a smart server: it implies
        that the smart protocol can be tunnelled via this transport.

        :raises NoSmartMedium: if no smart server medium is available.
        """
        raise errors.NoSmartMedium(self)

    def readv(self, relpath, offsets, adjust_for_latency=False,
              upper_limit=None):
        """Get parts of the file at the given relative path.

        Args:
          relpath: The path to read data from.
          offsets: A list of (offset, size) tuples.
          adjust_for_latency: Adjust the requested offsets to accomodate
            transport latency. This may re-order the offsets, expand them to
            grab adjacent data when there is likely a high cost to requesting
            data relative to delivering it.
          upper_limit: When adjust_for_latency is True setting upper_limit
            allows the caller to tell the transport about the length of the
            file, so that requests are not issued for ranges beyond the end of
            the file. This matters because some servers and/or transports error
            in such a case rather than just satisfying the available ranges.
            upper_limit should always be provided when adjust_for_latency is
            True, and should be the size of the file in bytes.
        Returns: A list or generator of (offset, data) tuples
        """
        if adjust_for_latency:
            # Design note: We may wish to have different algorithms for the
            # expansion of the offsets per-transport. E.g. for local disk to
            # use page-aligned expansion. If that is the case consider the
            # following structure:
            #  - a test that transport.readv uses self._offset_expander or some
            #    similar attribute, to do the expansion
            #  - a test for each transport that it has some known-good offset
            #    expander
            #  - unit tests for each offset expander
            #  - a set of tests for the offset expander interface, giving
            #    baseline behaviour (which the current transport
            #    adjust_for_latency tests could be repurposed to).
            offsets = self._sort_expand_and_combine(offsets, upper_limit)
        return self._readv(relpath, offsets)

    def _readv(self, relpath, offsets):
        """Get parts of the file at the given relative path.

        :param relpath: The path to read.
        :param offsets: A list of (offset, size) tuples.
        :return: A list or generator of (offset, data) tuples
        """
        if not offsets:
            return

        fp = self.get(relpath)
        return self._seek_and_read(fp, offsets, relpath)

    def _seek_and_read(self, fp, offsets, relpath='<unknown>'):
        """An implementation of readv that uses fp.seek and fp.read.

        This uses _coalesce_offsets to issue larger reads and fewer seeks.

        :param fp: A file-like object that supports seek() and read(size).
            Note that implementations are allowed to call .close() on this file
            handle, so don't trust that you can use it for other work.
        :param offsets: A list of offsets to be read from the given file.
        :return: yield (pos, data) tuples for each request
        """
        try:
            for (pos, data) in _transport_rs.seek_and_read(fp, offsets,
                                                           max_readv_combine=self._max_readv_combine,
                                                           bytes_to_read_before_seek=self._bytes_to_read_before_seek, path=relpath):
                yield (pos, data)
        finally:
            fp.close()

    def _sort_expand_and_combine(self, offsets, upper_limit):
        """Helper for readv.

        :param offsets: A readv vector - (offset, length) tuples.
        :param upper_limit: The highest byte offset that may be requested.
        :return: A readv vector that will read all the regions requested by
            offsets, in start-to-end order, with no duplicated regions,
            expanded by the transports recommended page size.
        """
        return _transport_rs.sort_expand_and_combine(offsets, upper_limit, self.recommended_page_size())

    @staticmethod
    def _coalesce_offsets(offsets, limit=None, fudge_factor=None, max_size=None):
        """Yield coalesced offsets.

        With a long list of neighboring requests, combine them
        into a single large request, while retaining the original
        offsets.
        Turns  [(15, 10), (25, 10)] => [(15, 20, [(0, 10), (10, 10)])]
        Note that overlapping requests are not permitted. (So [(15, 10), (20,
        10)] will raise a ValueError.) This is because the data we access never
        overlaps, and it allows callers to trust that we only need any byte of
        data for 1 request (so nothing needs to be buffered to fulfill a second
        request.)

        :param offsets: A list of (start, length) pairs
        :param limit: Only combine a maximum of this many pairs Some transports
                penalize multiple reads more than others, and sometimes it is
                better to return early.
                0 means no limit
        :param fudge_factor: All transports have some level of 'it is
                better to read some more data and throw it away rather
                than seek', so collapse if we are 'close enough'
        :param max_size: Create coalesced offsets no bigger than this size.
                When a single offset is bigger than 'max_size', it will keep
                its size and be alone in the coalesced offset.
                0 means no maximum size.
        :return: return a list of _CoalescedOffset objects, which have members
            for where to start, how much to read, and how to split those chunks
            back up
        """
        return [_CoalescedOffset(start, length, ranges) for start, length, ranges in _transport_rs.coalesce_offsets(offsets, limit, fudge_factor, max_size)]

    def put_bytes(self, relpath: str, raw_bytes: bytes, mode=None):
        """Atomically put the supplied bytes into the given location.

        :param relpath: The location to put the contents, relative to the
            transport base.
        :param raw_bytes: A bytestring of data.
        :param mode: Create the file with the given mode.
        :return: None
        """
        if not isinstance(raw_bytes, bytes):
            raise TypeError(
                'raw_bytes must be a plain string, not %s' % type(raw_bytes))
        return self.put_file(relpath, BytesIO(raw_bytes), mode=mode)

    def put_bytes_non_atomic(self, relpath, raw_bytes: bytes, mode=None,
                             create_parent_dir=False,
                             dir_mode=None):
        """Copy the string into the target location.

        This function is not strictly safe to use. See
        Transport.put_bytes_non_atomic for more information.

        :param relpath: The remote location to put the contents.
        :param raw_bytes:   A string object containing the raw bytes to write
                        into the target file.
        :param mode:    Possible access permissions for new file.
                        None means do not set remote permissions.
        :param create_parent_dir: If we cannot create the target file because
                        the parent directory does not exist, go ahead and
                        create it, and then try again.
        :param dir_mode: Possible access permissions for new directories.
        """
        if not isinstance(raw_bytes, bytes):
            raise TypeError(
                'raw_bytes must be a plain string, not %s' % type(raw_bytes))
        self.put_file_non_atomic(relpath, BytesIO(raw_bytes), mode=mode,
                                 create_parent_dir=create_parent_dir,
                                 dir_mode=dir_mode)

    def put_file(self, relpath, f, mode=None):
        """Copy the file-like object into the location.

        :param relpath: Location to put the contents, relative to base.
        :param f:       File-like object.
        :param mode: The mode for the newly created file,
                     None means just use the default.
        :return: The length of the file that was written.
        """
        raise NotImplementedError(self.put_file)

    def put_file_non_atomic(self, relpath, f, mode=None,
                            create_parent_dir=False,
                            dir_mode=None):
        """Copy the file-like object into the target location.

        This function is not strictly safe to use. It is only meant to
        be used when you already know that the target does not exist.
        It is not safe, because it will open and truncate the remote
        file. So there may be a time when the file has invalid contents.

        :param relpath: The remote location to put the contents.
        :param f:       File-like object.
        :param mode:    Possible access permissions for new file.
                        None means do not set remote permissions.
        :param create_parent_dir: If we cannot create the target file because
                        the parent directory does not exist, go ahead and
                        create it, and then try again.
        :param dir_mode: Possible access permissions for new directories.
        """
        # Default implementation just does an atomic put.
        try:
            return self.put_file(relpath, f, mode=mode)
        except NoSuchFile:
            if not create_parent_dir:
                raise
            parent_dir = osutils.dirname(relpath)
            if parent_dir:
                self.mkdir(parent_dir, mode=dir_mode)
                return self.put_file(relpath, f, mode=mode)

    def mkdir(self, relpath, mode=None):
        """Create a directory at the given path."""
        raise NotImplementedError(self.mkdir)

    def open_write_stream(self, relpath, mode=None):
        """Open a writable file stream at relpath.

        A file stream is a file like object with a write() method that accepts
        bytes to write.. Buffering may occur internally until the stream is
        closed with stream.close().  Calls to readv or the get_* methods will
        be synchronised with any internal buffering that may be present.

        :param relpath: The relative path to the file.
        :param mode: The mode for the newly created file,
                     None means just use the default
        :return: A FileStream. FileStream objects have two methods, write() and
            close(). There is no guarantee that data is committed to the file
            if close() has not been called (even if get() is called on the same
            path).
        """
        raise NotImplementedError(self.open_write_stream)

    def append_file(self, relpath, f, mode=None):
        """Append bytes from a file-like object to a file at relpath.

        The file is created if it does not already exist.

        :param f: a file-like object of the bytes to append.
        :param mode: Unix mode for newly created files.  This is not used for
            existing files.

        :returns: the length of relpath before the content was written to it.
        """
        raise NotImplementedError(self.append_file)

    def append_bytes(self, relpath, data, mode=None):
        """Append bytes to a file at relpath.

        The file is created if it does not already exist.

        :param relpath: The relative path to the file.
        :param data: a string of the bytes to append.
        :param mode: Unix mode for newly created files.  This is not used for
            existing files.

        :returns: the length of relpath before the content was written to it.
        """
        if not isinstance(data, bytes):
            raise TypeError(
                'bytes must be a plain string, not %s' % type(data))
        return self.append_file(relpath, BytesIO(data), mode=mode)

    def copy(self, rel_from, rel_to):
        """Copy the item at rel_from to the location at rel_to.

        Override this for efficiency if a specific transport can do it
        faster than this default implementation.
        """
        with self.get(rel_from) as f:
            self.put_file(rel_to, f)

    def copy_to(self, relpaths, other, mode=None, pb=None):
        """Copy a set of entries from self into another Transport.

        :param relpaths: A list/generator of entries to be copied.
        :param mode: This is the target mode for the newly created files
        TODO: This interface needs to be updated so that the target location
              can be different from the source location.
        """
        # The dummy implementation just does a simple get + put
        def copy_entry(path):
            other.put_file(path, self.get(path), mode=mode)

        return len(self._iterate_over(relpaths, copy_entry, pb, 'copy_to', expand=False))

    def copy_tree(self, from_relpath, to_relpath):
        """Copy a subtree from one relpath to another.

        If a faster implementation is available, specific transports should
        implement it.
        """
        source = self.clone(from_relpath)
        target = self.clone(to_relpath)

        # create target directory with the same rwx bits as source.
        # use mask to ensure that bits other than rwx are ignored.
        stat = self.stat(from_relpath)
        target.mkdir('.', stat.st_mode & 0o777)
        source.copy_tree_to_transport(target)

    def copy_tree_to_transport(self, to_transport):
        """Copy a subtree from one transport to another.

        self.base is used as the source tree root, and to_transport.base
        is used as the target.  to_transport.base must exist (and be a
        directory).
        """
        files = []
        directories = ['.']
        while directories:
            dir = directories.pop()
            if dir != '.':
                to_transport.mkdir(dir)
            for path in self.list_dir(dir):
                path = dir + '/' + path
                stat = self.stat(path)
                if S_ISDIR(stat.st_mode):
                    directories.append(path)
                else:
                    files.append(path)
        self.copy_to(files, to_transport)

    def rename(self, rel_from, rel_to):
        """Rename a file or directory.

        This *must* fail if the destination is a nonempty directory - it must
        not automatically remove it.  It should raise DirectoryNotEmpty, or
        some other PathError if the case can't be specifically detected.

        If the destination is an empty directory or a file this function may
        either fail or succeed, depending on the underlying transport.  It
        should not attempt to remove the destination if overwriting is not the
        native transport behaviour.  If at all possible the transport should
        ensure that the rename either completes or not, without leaving the
        destination deleted and the new file not moved in place.

        This is intended mainly for use in implementing LockDir.
        """
        # transports may need to override this
        raise NotImplementedError(self.rename)

    def move(self, rel_from, rel_to):
        """Move the item at rel_from to the location at rel_to.

        The destination is deleted if possible, even if it's a non-empty
        directory tree.

        If a transport can directly implement this it is suggested that
        it do so for efficiency.
        """
        if S_ISDIR(self.stat(rel_from).st_mode):
            self.copy_tree(rel_from, rel_to)
            self.delete_tree(rel_from)
        else:
            self.copy(rel_from, rel_to)
            self.delete(rel_from)

    def delete(self, relpath):
        """Delete the item at relpath"""
        raise NotImplementedError(self.delete)

    def delete_tree(self, relpath):
        """Delete an entire tree. This may require a listable transport."""
        subtree = self.clone(relpath)
        files = []
        directories = ['.']
        pending_rmdirs = []
        while directories:
            dir = directories.pop()
            if dir != '.':
                pending_rmdirs.append(dir)
            for path in subtree.list_dir(dir):
                path = dir + '/' + path
                stat = subtree.stat(path)
                if S_ISDIR(stat.st_mode):
                    directories.append(path)
                else:
                    files.append(path)
        for file in files:
            subtree.delete(file)
        pending_rmdirs.reverse()
        for dir in pending_rmdirs:
            subtree.rmdir(dir)
        self.rmdir(relpath)

    def __repr__(self):
        return "<{}.{} url={}>".format(self.__module__, self.__class__.__name__, self.base)

    def stat(self, relpath):
        """Return the stat information for a file.
        WARNING: This may not be implementable for all protocols, so use
        sparingly.
        NOTE: This returns an object with fields such as 'st_size'. It MAY
        or MAY NOT return the literal result of an os.stat() call, so all
        access should be via named fields.
        ALSO NOTE: Stats of directories may not be supported on some
        transports.
        """
        raise NotImplementedError(self.stat)

    def rmdir(self, relpath):
        """Remove a directory at the given path."""
        raise NotImplementedError

    def readlink(self, relpath):
        """Return a string representing the path to which the symbolic link points."""
        raise errors.TransportNotPossible(
            "Dereferencing symlinks is not supported on %s" % self)

    def hardlink(self, source, link_name):
        """Create a hardlink pointing to source named link_name."""
        raise errors.TransportNotPossible(
            "Hard links are not supported on %s" % self)

    def symlink(self, source, link_name):
        """Create a symlink pointing to source named link_name."""
        raise errors.TransportNotPossible(
            "Symlinks are not supported on %s" % self)

    def listable(self):
        """Return True if this store supports listing."""
        raise NotImplementedError(self.listable)

    def list_dir(self, relpath):
        """Return a list of all files at the given location.
        WARNING: many transports do not support this, so trying avoid using
        it if at all possible.
        """
        raise errors.TransportNotPossible("Transport %r has not "
                                          "implemented list_dir "
                                          "(but must claim to be listable "
                                          "to trigger this error)."
                                          % (self))

    def lock_read(self, relpath):
        """Lock the given file for shared (read) access.

        WARNING: many transports do not support this, so trying avoid using it.
        These methods may be removed in the future.

        Transports may raise TransportNotPossible if OS-level locks cannot be
        taken over this transport.

        :return: A lock object, which should contain an unlock() function.
        """
        raise errors.TransportNotPossible(
            "transport locks not supported on %s" % self)

    def lock_write(self, relpath):
        """Lock the given file for exclusive (write) access.

        WARNING: many transports do not support this, so trying avoid using it.
        These methods may be removed in the future.

        Transports may raise TransportNotPossible if OS-level locks cannot be
        taken over this transport.

        :return: A lock object, which should contain an unlock() function.
        """
        raise errors.TransportNotPossible(
            "transport locks not supported on %s" % self)

    def is_readonly(self):
        """Return true if this connection cannot be written to."""
        return False

    def _can_roundtrip_unix_modebits(self):
        """Return true if this transport can store and retrieve unix modebits.

        (For example, 0700 to make a directory owner-private.)

        Note: most callers will not want to switch on this, but should rather
        just try and set permissions and let them be either stored or not.
        This is intended mainly for the use of the test suite.

        Warning: this is not guaranteed to be accurate as sometimes we can't
        be sure: for example with vfat mounted on unix, or a windows sftp
        server."""
        # TODO: Perhaps return a e.g. TransportCharacteristics that can answer
        # several questions about the transport.
        return False

    def _reuse_for(self, other_base):
        # This is really needed for ConnectedTransport only, but it's easier to
        # have Transport refuses to be reused than testing that the reuse
        # should be asked to ConnectedTransport only.
        return None

    def disconnect(self):
        # This is really needed for ConnectedTransport only, but it's easier to
        # have Transport do nothing than testing that the disconnect should be
        # asked to ConnectedTransport only.
        pass

    def _redirected_to(self, source, target):
        """Returns a transport suitable to re-issue a redirected request.

        :param source: The source url as returned by the server.
        :param target: The target url as returned by the server.

        The redirection can be handled only if the relpath involved is not
        renamed by the redirection.

        :returns: A transport
        :raise UnusableRedirect: when redirection can not be provided
        """
        # This returns None by default, meaning the transport can't handle the
        # redirection.
        raise UnusableRedirect(
            source, target, "transport does not support redirection")


class _SharedConnection:
    """A connection shared between several transports."""

    def __init__(self, connection=None, credentials=None, base=None):
        """Constructor.

        :param connection: An opaque object specific to each transport.

        :param credentials: An opaque object containing the credentials used to
            create the connection.
        """
        self.connection = connection
        self.credentials = credentials
        self.base = base


class ConnectedTransport(Transport):
    """A transport connected to a remote server.

    This class provide the basis to implement transports that need to connect
    to a remote server.

    Host and credentials are available as private attributes, cloning preserves
    them and share the underlying, protocol specific, connection.
    """

    def __init__(self, base, _from_transport=None):
        """Constructor.

        The caller should ensure that _from_transport points at the same host
        as the new base.

        :param base: transport root URL

        :param _from_transport: optional transport to build from. The built
            transport will share the connection with this transport.
        """
        if not base.endswith('/'):
            base += '/'
        self._parsed_url = self._split_url(base)
        if _from_transport is not None:
            # Copy the password as it does not appear in base and will be lost
            # otherwise. It can appear in the _split_url above if the user
            # provided it on the command line. Otherwise, daughter classes will
            # prompt the user for one when appropriate.
            self._parsed_url.password = _from_transport._parsed_url.password
            self._parsed_url.quoted_password = (
                _from_transport._parsed_url.quoted_password)

        base = str(self._parsed_url)

        super().__init__(base)
        if _from_transport is None:
            self._shared_connection = _SharedConnection()
        else:
            self._shared_connection = _from_transport._shared_connection

    @property
    def _user(self):
        return self._parsed_url.user

    @property
    def _password(self):
        return self._parsed_url.password

    @property
    def _host(self):
        return self._parsed_url.host

    @property
    def _port(self):
        return self._parsed_url.port

    @property
    def _path(self):
        return self._parsed_url.path

    @property
    def _scheme(self):
        return self._parsed_url.scheme

    def clone(self, offset=None):
        """Return a new transport with root at self.base + offset

        We leave the daughter classes take advantage of the hint
        that it's a cloning not a raw creation.
        """
        if offset is None:
            return self.__class__(self.base, _from_transport=self)
        else:
            return self.__class__(self.abspath(offset), _from_transport=self)

    @staticmethod
    def _split_url(url):
        return urlutils.URL.from_string(url)

    @staticmethod
    def _unsplit_url(scheme, user, password, host, port, path):
        """Build the full URL for the given already URL encoded path.

        user, password, host and path will be quoted if they contain reserved
        chars.

        Args:
          scheme: protocol
          user: login
          password: associated password
          host: the server address
          port: the associated port
          path: the absolute path on the server

        :return: The corresponding URL.
        """
        netloc = urlutils.quote(host)
        if user is not None:
            # Note that we don't put the password back even if we
            # have one so that it doesn't get accidentally
            # exposed.
            netloc = '{}@{}'.format(urlutils.quote(user), netloc)
        if port is not None:
            netloc = '%s:%d' % (netloc, port)
        path = urlutils.escape(path)
        return urlutils.urlparse.urlunparse((scheme, netloc, path, None, None, None))

    def relpath(self, abspath):
        """Return the local path portion from a given absolute path"""
        parsed_url = self._split_url(abspath)
        error = []
        if parsed_url.scheme != self._parsed_url.scheme:
            error.append('scheme mismatch')
        if parsed_url.user != self._parsed_url.user:
            error.append('user name mismatch')
        if parsed_url.host != self._parsed_url.host:
            error.append('host mismatch')
        if parsed_url.port != self._parsed_url.port:
            error.append('port mismatch')
        if (not (parsed_url.path == self._parsed_url.path[:-1] or
                 parsed_url.path.startswith(self._parsed_url.path))):
            error.append('path mismatch')
        if error:
            extra = ', '.join(error)
            raise errors.PathNotChild(abspath, self.base, extra=extra)
        pl = len(self._parsed_url.path)
        return parsed_url.path[pl:].strip('/')

    def abspath(self, relpath):
        """Return the full url to the given relative path.

        Args:
          relpath: the relative path urlencoded

        :returns: the Unicode version of the absolute path for relpath.
        """
        return str(self._parsed_url.clone(relpath))

    def _remote_path(self, relpath):
        """Return the absolute path part of the url to the given relative path.

        This is the path that the remote server expect to receive in the
        requests, daughter classes should redefine this method if needed and
        use the result to build their requests.

        Args:
          relpath: the path relative to the transport base urlencoded.

        :return: the absolute Unicode path on the server,
        """
        return self._parsed_url.clone(relpath).path

    def _get_shared_connection(self):
        """Get the object shared amongst cloned transports.

        This should be used only by classes that needs to extend the sharing
        with objects other than transports.

        Use _get_connection to get the connection itself.
        """
        return self._shared_connection

    def _set_connection(self, connection, credentials=None):
        """Record a newly created connection with its associated credentials.

        Note: To ensure that connection is still shared after a temporary
        failure and a new one needs to be created, daughter classes should
        always call this method to set the connection and do so each time a new
        connection is created.

        Args:
          connection: An opaque object representing the connection used by
            the daughter class.
          credentials: An opaque object representing the credentials
            needed to create the connection.
        """
        self._shared_connection.connection = connection
        self._shared_connection.credentials = credentials
        for hook in self.hooks["post_connect"]:
            hook(self)

    def _get_connection(self):
        """Returns the transport specific connection object."""
        return self._shared_connection.connection

    def _get_credentials(self):
        """Returns the credentials used to establish the connection."""
        return self._shared_connection.credentials

    def _update_credentials(self, credentials):
        """Update the credentials of the current connection.

        Some protocols can renegociate the credentials within a connection,
        this method allows daughter classes to share updated credentials.

        :param credentials: the updated credentials.
        """
        # We don't want to call _set_connection here as we are only updating
        # the credentials not creating a new connection.
        self._shared_connection.credentials = credentials

    def _reuse_for(self, other_base):
        """Returns a transport sharing the same connection if possible.

        Note: we share the connection if the expected credentials are the
        same: (host, port, user). Some protocols may disagree and redefine the
        criteria in daughter classes.

        Note: we don't compare the passwords here because other_base may have
        been obtained from an existing transport.base which do not mention the
        password.

        :param other_base: the URL we want to share the connection with.

        :return: A new transport or None if the connection cannot be shared.
        """
        try:
            parsed_url = self._split_url(other_base)
        except urlutils.InvalidURL:
            # No hope in trying to reuse an existing transport for an invalid
            # URL
            return None

        transport = None
        # Don't compare passwords, they may be absent from other_base or from
        # self and they don't carry more information than user anyway.
        if (parsed_url.scheme == self._parsed_url.scheme
            and parsed_url.user == self._parsed_url.user
            and parsed_url.host == self._parsed_url.host
                and parsed_url.port == self._parsed_url.port):
            path = parsed_url.path
            if not path.endswith('/'):
                # This normally occurs at __init__ time, but it's easier to do
                # it now to avoid creating two transports for the same base.
                path += '/'
            if self._parsed_url.path == path:
                # shortcut, it's really the same transport
                return self
            # We don't call clone here because the intent is different: we
            # build a new transport on a different base (which may be totally
            # unrelated) but we share the connection.
            transport = self.__class__(other_base, _from_transport=self)
        return transport

    def disconnect(self):
        """Disconnect the transport.

        If and when required the transport willl reconnect automatically.
        """
        raise NotImplementedError(self.disconnect)


def get_transport_from_path(path, possible_transports=None):
    """Open a transport for a local path.

    :param path: Local path as byte or unicode string
    :return: Transport object for path
    """
    return get_transport_from_url(urlutils.local_path_to_url(path),
                                  possible_transports)


def get_transport_from_url(url, possible_transports=None):
    """Open a transport to access a URL.

    Args:
      base: a URL
      transports: optional reusable transports list. If not None, created
        transports will be added to the list.

    Returns: A new transport optionally sharing its connection with one of
        possible_transports.
    """
    transport = None
    if possible_transports is not None:
        for t in possible_transports:
            try:
                t_same_connection = t._reuse_for(url)
            except AttributeError:
                continue
            if t_same_connection is not None:
                # Add only new transports
                if t_same_connection not in possible_transports:
                    possible_transports.append(t_same_connection)
                return t_same_connection

    last_err = None
    for proto, factory_list in transport_list_registry.items():
        if proto is not None and url.startswith(proto):
            transport, last_err = _try_transport_factories(url, factory_list)
            if transport:
                if possible_transports is not None:
                    if transport in possible_transports:
                        raise AssertionError()
                    possible_transports.append(transport)
                return transport
    if not urlutils.is_url(url):
        raise urlutils.InvalidURL(path=url)
    raise UnsupportedProtocol(url, last_err)


def get_transport(base, possible_transports=None, purpose=None):
    """Open a transport to access a URL or directory.

    Args:
      base: either a URL or a directory name.
      transports: optional reusable transports list. If not None, created
        transports will be added to the list.
      purpose: Purpose for which the transport will be used
        (e.g. 'read', 'write' or None)

    :return: A new transport optionally sharing its connection with one of
        possible_transports.
    """
    if base is None:
        base = '.'
    from ..location import location_to_url
    return get_transport_from_url(
        location_to_url(base, purpose=purpose),
        possible_transports)


def _try_transport_factories(base, factory_list):
    last_err = None
    for factory in factory_list:
        try:
            return factory.get_obj()(base), None
        except errors.DependencyNotPresent as e:
            mutter("failed to instantiate transport %r for %r: %r" %
                   (factory, base, e))
            last_err = e
            continue
    return None, last_err


T = TypeVar('T')


def do_catching_redirections(
        action: Callable[[Transport], T],
        transport: Transport,
        redirected: Callable[
            [Transport, errors.RedirectRequested, str], Transport]) -> T:
    """Execute an action with given transport catching redirections.

    This is a facility provided for callers needing to follow redirections
    silently. The silence is relative: it is the caller responsability to
    inform the user about each redirection or only inform the user of a user
    via the exception parameter.

    Args:
      action: A callable, what the caller want to do while catching
                  redirections.
      transport: The initial transport used.
      redirected: A callable receiving the redirected transport and the
                  RedirectRequested exception.

    :return: Whatever 'action' returns
    """
    MAX_REDIRECTIONS = 8

    # If a loop occurs, there is little we can do. So we don't try to detect
    # them, just getting out if too much redirections occurs. The solution
    # is outside: where the loop is defined.
    for redirections in range(MAX_REDIRECTIONS):
        try:
            return action(transport)
        except errors.RedirectRequested as e:
            redirection_notice = '{} is{} redirected to {}'.format(
                e.source, e.permanently, e.target)
            transport = redirected(transport, e, redirection_notice)
    else:
        # Loop exited without resolving redirect ? Either the
        # user has kept a very very very old reference or a loop
        # occurred in the redirections.  Nothing we can cure here:
        # tell the user. Note that as the user has been informed
        # about each redirection (it is the caller responsibility
        # to do that in redirected via the provided
        # redirection_notice). The caller may provide more
        # information if needed (like what file or directory we
        # were trying to act upon when the redirection loop
        # occurred).
        raise errors.TooManyRedirections


class Server:
    """A Transport Server.

    The Server interface provides a server for a given transport type.
    """

    def start_server(self):
        """Setup the server to service requests."""

    def stop_server(self):
        """Remove the server and cleanup any resources it owns."""


def open_file(url):
    """Open a file from a URL.

    :param url: URL to open
    :return: A file-like object.
    """
    base, filename = urlutils.split(path)
    transport = get_transport(base)
    return open_file_via_transport(filename, transport)


def open_file_via_transport(filename, transport):
    """Open a file using the transport, follow redirects as necessary."""
    def open_file(transport):
        return transport.get(filename)

    def follow_redirection(transport, e, redirection_notice):
        mutter(redirection_notice)
        base, filename = urlutils.split(e.target)
        redirected_transport = get_transport(base)
        return redirected_transport

    return do_catching_redirections(open_file, transport, follow_redirection)


# None is the default transport, for things with no url scheme
register_transport_proto('file://',
                         help="Access using the standard filesystem (default)")
register_lazy_transport('file://', 'breezy.transport.local', 'LocalTransport')

register_transport_proto('sftp://',
                         help="Access using SFTP (most SSH servers provide SFTP).",
                         register_netloc=True)
register_lazy_transport('sftp://', 'breezy.transport.sftp', 'SFTPTransport')
# Decorated http transport
register_transport_proto('http+urllib://',
                         #                help="Read-only access of branches exported on the web."
                         register_netloc=True)
register_lazy_transport('http+urllib://', 'breezy.transport.http.urllib',
                        'HttpTransport')
register_transport_proto('https+urllib://',
                         #                help="Read-only access of branches exported on the web using SSL."
                         register_netloc=True)
register_lazy_transport('https+urllib://', 'breezy.transport.http.urllib',
                        'HttpTransport')
# Default http transports (last declared wins (if it can be imported))
register_transport_proto('http://',
                         help="Read-only access of branches exported on the web.")
register_transport_proto('https://',
                         help="Read-only access of branches exported on the web using SSL.")
# The default http implementation is urllib
register_lazy_transport('http://', 'breezy.transport.http.urllib',
                        'HttpTransport')
register_lazy_transport('https://', 'breezy.transport.http.urllib',
                        'HttpTransport')

register_transport_proto(
    'gio+', help="Access using any GIO supported protocols.")
register_lazy_transport(
    'gio+', 'breezy.transport.gio_transport', 'GioTransport')


register_transport_proto('memory://')
register_lazy_transport('memory://', 'breezy.transport.memory',
                        'MemoryTransport')

register_transport_proto('readonly+',
                         #              help="This modifier converts any transport to be readonly."
                         )
register_lazy_transport('readonly+', 'breezy.transport.readonly',
                        'ReadonlyTransportDecorator')

register_transport_proto('fakenfs+')
register_lazy_transport('fakenfs+', 'breezy.transport.fakenfs',
                        'FakeNFSTransportDecorator')

register_transport_proto('log+')
register_lazy_transport('log+', 'breezy.transport.log',
                        'TransportLogDecorator')

register_transport_proto('trace+')
register_lazy_transport('trace+', 'breezy.transport.trace',
                        'TransportTraceDecorator')

register_transport_proto('unlistable+')
register_lazy_transport('unlistable+', 'breezy.transport.unlistable',
                        'UnlistableTransportDecorator')

register_transport_proto('brokenrename+')
register_lazy_transport('brokenrename+', 'breezy.transport.brokenrename',
                        'BrokenRenameTransportDecorator')

register_transport_proto('vfat+')
register_lazy_transport('vfat+',
                        'breezy.transport.fakevfat',
                        'FakeVFATTransportDecorator')

register_transport_proto('nosmart+')
register_lazy_transport('nosmart+', 'breezy.transport.nosmart',
                        'NoSmartTransportDecorator')

register_transport_proto('bzr://',
                         help="Fast access using the Bazaar smart server.",
                         register_netloc=True)

register_lazy_transport('bzr://', 'breezy.transport.remote',
                        'RemoteTCPTransport')
register_transport_proto('bzr-v2://', register_netloc=True)

register_lazy_transport('bzr-v2://', 'breezy.transport.remote',
                        'RemoteTCPTransportV2Only')
register_transport_proto('bzr+http://',
                         #                help="Fast access using the Bazaar smart server over HTTP."
                         register_netloc=True)
register_lazy_transport('bzr+http://', 'breezy.transport.remote',
                        'RemoteHTTPTransport')
register_transport_proto('bzr+https://',
                         #                help="Fast access using the Bazaar smart server over HTTPS."
                         register_netloc=True)
register_lazy_transport('bzr+https://',
                        'breezy.transport.remote',
                        'RemoteHTTPTransport')
register_transport_proto('bzr+ssh://',
                         help="Fast access using the Bazaar smart server over SSH.",
                         register_netloc=True)
register_lazy_transport('bzr+ssh://', 'breezy.transport.remote',
                        'RemoteSSHTransport')

register_transport_proto('ssh:')
register_lazy_transport('ssh:', 'breezy.transport.remote',
                        'HintingSSHTransport')


transport_server_registry = registry.Registry[str, Callable]()
transport_server_registry.register_lazy('bzr', 'breezy.bzr.smart.server',
                                        'serve_bzr', help="The Bazaar smart server protocol over TCP. (default port: 4155)")
transport_server_registry.default_key = 'bzr'<|MERGE_RESOLUTION|>--- conflicted
+++ resolved
@@ -324,12 +324,9 @@
     def write(self, bytes):
         self.transport.append_bytes(self.relpath, bytes)
         return len(bytes)
-<<<<<<< HEAD
 
     def flush(self):
         pass
-=======
->>>>>>> 969a7c50
 
 
 class TransportHooks(hooks.Hooks):
