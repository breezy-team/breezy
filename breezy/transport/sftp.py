--- conflicted
+++ resolved
@@ -210,14 +210,9 @@
         # short readv.
         data_stream = itertools.chain(fp.readv(requests), itertools.repeat(None))
         for (start, length), data in zip(requests, data_stream, strict=False):
-<<<<<<< HEAD
-            if data is None and cur_coalesced is not None:
-                raise errors.ShortReadvError(self.relpath, start, length, len(data))
-=======
             if data is None:
                 if cur_coalesced is not None:
                     raise errors.ShortReadvError(self.relpath, start, length, len(data))
->>>>>>> 6f7ec3d8
             if len(data) != length:
                 raise errors.ShortReadvError(self.relpath, start, length, len(data))
             self._report_activity(length, "read")
