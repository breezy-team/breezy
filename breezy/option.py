--- conflicted
+++ resolved
@@ -123,24 +123,12 @@
 
     try:
         return merge_types[typestring][0]
-<<<<<<< HEAD
     except KeyError as e:
         templ = "%s%%7s: %%s" % (" " * 12)
         lines = [templ % (f[0], f[1][1]) for f in merge_types.items()]
         type_list = "\n".join(lines)
         msg = f"No known merge type {typestring}. Supported types are:\n{type_list}"
         raise errors.CommandError(msg) from e
-=======
-    except KeyError:
-        templ = "%s%%7s: %%s" % (" " * 12)
-        lines = [templ % (f[0], f[1][1]) for f in merge_types.items()]
-        type_list = "\n".join(lines)
-        msg = "No known merge type {}. Supported types are:\n{}".format(
-            typestring,
-            type_list,
-        )
-        raise errors.CommandError(msg)
->>>>>>> ca07defc
 
 
 class Option:
@@ -157,11 +145,7 @@
     # The dictionary of commonly used options. these are only legal
     # if a command explicitly references them by name in the list
     # of supported options.
-<<<<<<< HEAD
-    OPTIONS: Dict[str, "Option"] = {}
-=======
     OPTIONS: dict[str, "Option"] = {}
->>>>>>> ca07defc
 
     def __init__(
         self,
@@ -226,7 +210,6 @@
 
     def add_option(self, parser, short_name):
         """Add this option to an Optparse parser."""
-<<<<<<< HEAD
         option_strings = [f"--{self.name}"]
         if short_name is not None:
             option_strings.append(f"-{short_name}")
@@ -235,58 +218,28 @@
         if optargfn is None:
             parser.add_option(
                 *option_strings,
-=======
-        option_strings = ["--{}".format(self.name)]
-        if short_name is not None:
-            option_strings.append("-{}".format(short_name))
-        if self.hidden:
-            help = optparse.SUPPRESS_HELP
-        else:
-            help = self.help
-        optargfn = self.type
-        if optargfn is None:
-            parser.add_option(
->>>>>>> ca07defc
                 action="callback",
                 callback=self._optparse_bool_callback,
                 callback_args=(True,),
                 help=help,
-<<<<<<< HEAD
             )
             negation_strings = [f"--{self.get_negation_name()}"]
             parser.add_option(
                 *negation_strings,
-=======
-                *option_strings,
-            )
-            negation_strings = ["--{}".format(self.get_negation_name())]
-            parser.add_option(
->>>>>>> ca07defc
                 action="callback",
                 callback=self._optparse_bool_callback,
                 callback_args=(False,),
                 help=optparse.SUPPRESS_HELP,
-<<<<<<< HEAD
             )
         else:
             parser.add_option(
                 *option_strings,
-=======
-                *negation_strings,
-            )
-        else:
-            parser.add_option(
->>>>>>> ca07defc
                 action="callback",
                 callback=self._optparse_callback,
                 type="string",
                 metavar=self.argname.upper(),
                 help=help,
                 default=OptionParser.DEFAULT_VALUE,
-<<<<<<< HEAD
-=======
-                *option_strings,
->>>>>>> ca07defc
             )
 
     def _optparse_bool_callback(self, option, opt_str, value, parser, bool_v):
@@ -297,15 +250,10 @@
     def _optparse_callback(self, option, opt, value, parser):
         try:
             v = self.type(value)
-        except ValueError:
+        except ValueError as e:
             raise optparse.OptionValueError(
-<<<<<<< HEAD
                 f"invalid value for option {option}: {value}"
             ) from e
-=======
-                "invalid value for option {}: {}".format(option, value)
-            )
->>>>>>> ca07defc
         setattr(parser.values, self._param_name, v)
         if self.custom_callback is not None:
             self.custom_callback(option, self.name, v, parser)
@@ -337,18 +285,11 @@
 
     def add_option(self, parser, short_name):
         """Add this option to an Optparse parser."""
-<<<<<<< HEAD
         option_strings = [f"--{self.name}"]
         if short_name is not None:
             option_strings.append(f"-{short_name}")
         parser.add_option(
             *option_strings,
-=======
-        option_strings = ["--{}".format(self.name)]
-        if short_name is not None:
-            option_strings.append("-{}".format(short_name))
-        parser.add_option(
->>>>>>> ca07defc
             action="callback",
             callback=self._optparse_callback,
             type="string",
@@ -356,10 +297,6 @@
             help=self.help,
             dest=self._param_name,
             default=[],
-<<<<<<< HEAD
-=======
-            *option_strings,
->>>>>>> ca07defc
         )
 
     def _optparse_callback(self, option, opt, value, parser):
@@ -486,11 +423,7 @@
                 if key in self.registry.aliases():
                     continue
                 option_strings = [
-<<<<<<< HEAD
                     f"--{name}"
-=======
-                    ("--{}".format(name))
->>>>>>> ca07defc
                     for name in [key]
                     + [
                         alias
@@ -503,21 +436,12 @@
                 else:
                     help = self.registry.get_help(key)
                 if self.short_value_switches and key in self.short_value_switches:
-<<<<<<< HEAD
                     option_strings.append(f"-{self.short_value_switches[key]}")
                 parser.add_option(
                     *option_strings,
                     action="callback",
                     callback=self._optparse_value_callback(key),
                     help=help,
-=======
-                    option_strings.append("-{}".format(self.short_value_switches[key]))
-                parser.add_option(
-                    action="callback",
-                    callback=self._optparse_value_callback(key),
-                    help=help,
-                    *option_strings,
->>>>>>> ca07defc
                 )
 
     def _optparse_value_callback(self, cb_value):
@@ -717,10 +641,6 @@
     "timezone", type=str, help="Display timezone as local, original, or utc."
 )
 
-<<<<<<< HEAD
 diff_writer_registry = _mod_registry.Registry[str, Callable, None]()
-=======
-diff_writer_registry = _mod_registry.Registry[str, Callable]()
->>>>>>> ca07defc
 diff_writer_registry.register("plain", lambda x: x, "Plaintext diff output.")
 diff_writer_registry.default_key = "plain"