--- conflicted
+++ resolved
@@ -66,11 +66,7 @@
         else:
             raise ValueError("ambiguous_width should be 1 or 2")
 
-<<<<<<< HEAD
-        self.max_lines = kwargs.get("max_lines", None)
-=======
         self.max_lines = kwargs.get("max_lines")
->>>>>>> ca07defc
         textwrap.TextWrapper.__init__(self, width, **kwargs)
 
     def _unicode_char_width(self, uc):
@@ -160,11 +156,7 @@
     def _wrap_chunks(self, chunks):
         lines = []
         if self.width <= 0:
-<<<<<<< HEAD
             raise ValueError(f"invalid width {self.width!r} (must be > 0)")
-=======
-            raise ValueError("invalid width {!r} (must be > 0)".format(self.width))
->>>>>>> ca07defc
         if self.max_lines is not None:
             if self.max_lines > 1:
                 indent = self.subsequent_indent
@@ -226,26 +218,13 @@
                 if (
                     self.max_lines is None
                     or len(lines) + 1 < self.max_lines
-                    or (
-<<<<<<< HEAD
+                    or ((
                         not chunks
-                        or self.drop_whitespace
+                        or (self.drop_whitespace
                         and len(chunks) == 1
-                        and not chunks[0].strip()
+                        and not chunks[0].strip())
                     )
-                    and cur_len <= width
-=======
-                        (
-                            not chunks
-                            or (
-                                self.drop_whitespace
-                                and len(chunks) == 1
-                                and not chunks[0].strip()
-                            )
-                        )
-                        and cur_len <= width
-                    )
->>>>>>> ca07defc
+                    and cur_len <= width)
                 ):
                     # Convert current line back to a string and store it in
                     # list of all lines (return value).
