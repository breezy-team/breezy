--- conflicted
+++ resolved
@@ -55,32 +55,20 @@
 
 
 def report_bug(exc_info, stderr):
-<<<<<<< HEAD
     if (debug.debug_flag_enabled("no_apport")) or os.environ.get(
         "APPORT_DISABLE", None
     ):
-=======
-    if ("no_apport" in debug.debug_flags) or os.environ.get("APPORT_DISABLE", None):
->>>>>>> ca07defc
         return report_bug_legacy(exc_info, stderr)
     try:
         if report_bug_to_apport(exc_info, stderr):
             # wrote a file; if None then report the old way
             return
-    except ImportError as e:
-<<<<<<< HEAD
+    except ModuleNotFoundError as e:
         trace.mutter(f"couldn't find apport bug-reporting library: {e}")
     except Exception as e:
         # this should only happen if apport is installed but it didn't
         # work, eg because of an io error writing the crash file
         trace.mutter(f"brz: failed to report crash using apport: {e!r}")
-=======
-        trace.mutter("couldn't find apport bug-reporting library: {}".format(e))
-    except Exception as e:
-        # this should only happen if apport is installed but it didn't
-        # work, eg because of an io error writing the crash file
-        trace.mutter("brz: failed to report crash using apport: {!r}".format(e))
->>>>>>> ca07defc
         trace.log_exception_quietly()
     return report_bug_legacy(exc_info, stderr)
 
@@ -101,11 +89,7 @@
             platform.platform(aliased=1),
         )
     )
-<<<<<<< HEAD
     print_wrapped(f"arguments: {sys.argv!r}\n")
-=======
-    print_wrapped("arguments: {!r}\n".format(sys.argv))
->>>>>>> ca07defc
     print_wrapped(
         textwrap.fill(
             "plugins: " + plugin.format_concise_plugin_list(),
@@ -269,15 +253,8 @@
     if sys.platform == "win32":
         user_part = ""
     else:
-<<<<<<< HEAD
         user_part = ".%d" % os.getuid()
     filename = osutils.pathjoin(crash_dir, f"brz{user_part}.{date_string}.crash")
-=======
-        user_part = f".{os.getuid()}"
-    filename = osutils.pathjoin(
-        crash_dir, "brz{}.{}.crash".format(user_part, date_string)
-    )
->>>>>>> ca07defc
     # be careful here that people can't play tmp-type symlink mischief in the
     # world-writable directory
     return filename, os.fdopen(
