--- conflicted
+++ resolved
@@ -156,20 +156,6 @@
         """
         raise NotImplementedError(self._add)
 
-<<<<<<< HEAD
-    @needs_write_lock
-=======
-    def apply_inventory_delta(self, changes):
-        """Apply changes to the inventory as an atomic operation.
-
-        :param changes: An inventory delta to apply to the working tree's
-            inventory.
-        :return None:
-        :seealso Inventory.apply_delta: For details on the changes parameter.
-        """
-        raise NotImplementedError(self.apply_inventory_delta)
-
->>>>>>> 7d5291c6
     def commit(self, message=None, revprops=None, *args, **kwargs):
         # avoid circular imports
         from breezy import commit
