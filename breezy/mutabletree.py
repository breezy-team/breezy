# Copyright (C) 2006-2011 Canonical Ltd
#
# This program is free software; you can redistribute it and/or modify
# it under the terms of the GNU General Public License as published by
# the Free Software Foundation; either version 2 of the License, or
# (at your option) any later version.
#
# This program is distributed in the hope that it will be useful,
# but WITHOUT ANY WARRANTY; without even the implied warranty of
# MERCHANTABILITY or FITNESS FOR A PARTICULAR PURPOSE.  See the
# GNU General Public License for more details.
#
# You should have received a copy of the GNU General Public License
# along with this program; if not, write to the Free Software
# Foundation, Inc., 51 Franklin Street, Fifth Floor, Boston, MA 02110-1301 USA

"""MutableTree object.

See MutableTree for more details.
"""

<<<<<<< HEAD
=======
from typing import Optional, Union, List


>>>>>>> 0931349c
from . import (
    errors,
    hooks,
    osutils,
    trace,
    tree,
    )



class BadReferenceTarget(errors.InternalBzrError):

    _fmt = "Can't add reference to %(other_tree)s into %(tree)s." \
           "%(reason)s"

    def __init__(self, tree, other_tree, reason):
        self.tree = tree
        self.other_tree = other_tree
        self.reason = reason


class MutableTree(tree.Tree):
    """A MutableTree is a specialisation of Tree which is able to be mutated.

    Generally speaking these mutations are only possible within a lock_write
    context, and will revert if the lock is broken abnormally - but this cannot
    be guaranteed - depending on the exact implementation of the mutable state.

    The most common form of Mutable Tree is WorkingTree, see breezy.workingtree.
    For tests we also have MemoryTree which is a MutableTree whose contents are
    entirely in memory.

    For now, we are not treating MutableTree as an interface to provide
    conformance tests for - rather we are testing MemoryTree specifically, and
    interface testing implementations of WorkingTree.

    A mutable tree always has an associated Branch and ControlDir object - the
    branch and bzrdir attributes.
    """

    def __init__(self, *args, **kw):
        super(MutableTree, self).__init__(*args, **kw)
        # Is this tree on a case-insensitive or case-preserving file-system?
        # Sub-classes may initialize to False if they detect they are being
        # used on media which doesn't differentiate the case of names.
        self.case_sensitive = True

    def is_control_filename(self, filename):
        """True if filename is the name of a control file in this tree.

        :param filename: A filename within the tree. This is a relative path
            from the root of this tree.

        This is true IF and ONLY IF the filename is part of the meta data
        that bzr controls in this tree. I.E. a random .bzr directory placed
        on disk will not be a control file for this tree.
        """
        raise NotImplementedError(self.is_control_filename)

    def add(self, files: Union[str, List[str]], kinds: Optional[Union[str, List[str]]] = None):
        """Add paths to the set of versioned paths.

        Note that the command line normally calls smart_add instead,
        which can automatically recurse.

        This adds the files to the tree, so that they will be
        recorded by the next commit.

        Args:
          files: List of paths to add, relative to the base of the tree.
          kinds: Optional parameter to specify the kinds to be used for
            each file.
        """
<<<<<<< HEAD
        if isinstance(files, str):
            # XXX: Passing a single string is inconsistent and should be
            # deprecated.
            if not (ids is None or isinstance(ids, bytes)):
                raise AssertionError()
            if not (kinds is None or isinstance(kinds, str)):
                raise AssertionError()
            files = [files]
            if ids is not None:
                ids = [ids]
            if kinds is not None:
                kinds = [kinds]

        files = [path.strip('/') for path in files]

        if ids is None:
            ids = [None] * len(files)
        else:
            if not (len(ids) == len(files)):
                raise AssertionError()
        if kinds is None:
            kinds = [None] * len(files)
        elif not len(kinds) == len(files):
            raise AssertionError()
        with self.lock_tree_write():
            for f in files:
                # generic constraint checks:
                if self.is_control_filename(f):
                    raise errors.ForbiddenControlFileError(filename=f)
                fp = osutils.splitpath(f)
            # fill out file kinds for all files [not needed when we stop
            # caring about the instantaneous file kind within a uncommmitted tree
            #
            self._gather_kinds(files, kinds)
            self._add(files, ids, kinds)
=======
        raise NotImplementedError(self.add)
>>>>>>> 0931349c

    def add_reference(self, sub_tree):
        """Add a TreeReference to the tree, pointing at sub_tree.

        :param sub_tree: subtree to add.
        """
        raise errors.UnsupportedOperation(self.add_reference, self)

    def commit(self, message=None, revprops=None, *args, **kwargs):
        # avoid circular imports
        from breezy import commit
        possible_master_transports = []
        with self.lock_write():
            revprops = commit.Commit.update_revprops(
                revprops,
                self.branch,
                kwargs.pop('authors', None),
                kwargs.get('local', False),
                possible_master_transports)
            # args for wt.commit start at message from the Commit.commit method,
            args = (message, ) + args
            for hook in MutableTree.hooks['start_commit']:
                hook(self)
            committed_id = commit.Commit().commit(working_tree=self,
                                                  revprops=revprops,
                                                  possible_master_transports=possible_master_transports,
                                                  *args, **kwargs)
            post_hook_params = PostCommitHookParams(self)
            for hook in MutableTree.hooks['post_commit']:
                hook(post_hook_params)
            return committed_id

    def has_changes(self, _from_tree=None):
        """Quickly check that the tree contains at least one commitable change.

        :param _from_tree: tree to compare against to find changes (default to
            the basis tree and is intended to be used by tests).

        :return: True if a change is found. False otherwise
        """
        raise NotImplementedError(self.has_changes)

    def check_changed_or_out_of_date(self, strict, opt_name,
                                     more_error, more_warning):
        """Check the tree for uncommitted changes and branch synchronization.

        If strict is None and not set in the config files, a warning is issued.
        If strict is True, an error is raised.
        If strict is False, no checks are done and no warning is issued.

        :param strict: True, False or None, searched in branch config if None.

        :param opt_name: strict option name to search in config file.

        :param more_error: Details about how to avoid the check.

        :param more_warning: Details about what is happening.
        """
        with self.lock_read():
            if strict is None:
                strict = self.branch.get_config_stack().get(opt_name)
            if strict is not False:
                err_class = None
                if self.has_changes():
                    err_class = errors.UncommittedChanges
                elif self.last_revision() != self.branch.last_revision():
                    # The tree has lost sync with its branch, there is little
                    # chance that the user is aware of it but he can still
                    # force the action with --no-strict
                    err_class = errors.OutOfDateTree
                if err_class is not None:
                    if strict is None:
                        err = err_class(self, more=more_warning)
                        # We don't want to interrupt the user if he expressed
                        # no preference about strict.
                        trace.warning('%s', err._format())
                    else:
                        err = err_class(self, more=more_error)
                        raise err

    def last_revision(self):
        """Return the revision id of the last commit performed in this tree.

        In early tree formats the result of last_revision is the same as the
        branch last_revision, but that is no longer the case for modern tree
        formats.

        last_revision returns the left most parent id, or None if there are no
        parents.

        last_revision was deprecated as of 0.11. Please use get_parent_ids
        instead.
        """
        raise NotImplementedError(self.last_revision)

    def lock_tree_write(self):
        """Lock the working tree for write, and the branch for read.

        This is useful for operations which only need to mutate the working
        tree. Taking out branch write locks is a relatively expensive process
        and may fail if the branch is on read only media. So branch write locks
        should only be taken out when we are modifying branch data - such as in
        operations like commit, pull, uncommit and update.
        """
        raise NotImplementedError(self.lock_tree_write)

    def lock_write(self):
        """Lock the tree and its branch. This allows mutating calls to be made.

        Some mutating methods will take out implicit write locks, but in
        general you should always obtain a write lock before calling mutating
        methods on a tree.
        """
        raise NotImplementedError(self.lock_write)

    def mkdir(self, path):
        """Create a directory in the tree.

        :param path: A unicode file path.
        :return: the file id of the new directory.
        """
        raise NotImplementedError(self.mkdir)

    def _observed_sha1(self, path, sha_and_stat):
        """Tell the tree we have observed a paths sha1.

        The intent of this function is to allow trees that have a hashcache to
        update the hashcache during commit. If the observed file is too new
        (based on the stat_value) to be safely hash-cached the tree will ignore
        it.

        The default implementation does nothing.

        :param path: The file path
        :param sha_and_stat: The sha 1 and stat result observed.
        :return: None
        """

    def put_file_bytes_non_atomic(self, path, bytes):
        """Update the content of a file in the tree.

        Note that the file is written in-place rather than being
        written to a temporary location and renamed. As a consequence,
        readers can potentially see the file half-written.

        :param path: path of the file
        :param bytes: the new file contents
        """
        raise NotImplementedError(self.put_file_bytes_non_atomic)

    def set_parent_ids(self, revision_ids, allow_leftmost_as_ghost=False):
        """Set the parents ids of the working tree.

        :param revision_ids: A list of revision_ids.
        """
        raise NotImplementedError(self.set_parent_ids)

    def set_parent_trees(self, parents_list, allow_leftmost_as_ghost=False):
        """Set the parents of the working tree.

        :param parents_list: A list of (revision_id, tree) tuples.
            If tree is None, then that element is treated as an unreachable
            parent tree - i.e. a ghost.
        """
        raise NotImplementedError(self.set_parent_trees)

    def smart_add(self, file_list, recurse=True, action=None, save=True):
        """Version file_list, optionally recursing into directories.

        This is designed more towards DWIM for humans than API clarity.
        For the specific behaviour see the help for cmd_add().

        :param file_list: List of zero or more paths.  *NB: these are
            interpreted relative to the process cwd, not relative to the
            tree.*  (Add and most other tree methods use tree-relative
            paths.)
        :param action: A reporter to be called with the working tree, parent_ie,
            path and kind of the path being added. It may return a file_id if
            a specific one should be used.
        :param save: Save the changes after completing the adds. If False
            this provides dry-run functionality by doing the add and not saving
            the changes.
        :return: A tuple - files_added, ignored_files. files_added is the count
            of added files, and ignored_files is a dict mapping files that were
            ignored to the rule that caused them to be ignored.
        """
        raise NotImplementedError(self.smart_add)

    def rename_one(self, from_rel, to_rel, after=False):
        """Rename one file.

        This can change the directory or the filename or both.

        rename_one has several 'modes' to work. First, it can rename a physical
        file and change the file_id. That is the normal mode. Second, it can
        only change the file_id without touching any physical file.

        rename_one uses the second mode if 'after == True' and 'to_rel' is
        either not versioned or newly added, and present in the working tree.

        rename_one uses the second mode if 'after == False' and 'from_rel' is
        versioned but no longer in the working tree, and 'to_rel' is not
        versioned but present in the working tree.

        rename_one uses the first mode if 'after == False' and 'from_rel' is
        versioned and present in the working tree, and 'to_rel' is not
        versioned and not present in the working tree.

        Everything else results in an error.
        """
        raise NotImplementedError(self.rename_one)

    def copy_one(self, from_rel, to_rel):
        """Copy one file or directory.

        This can change the directory or the filename or both.

        """
        raise NotImplementedError(self.copy_one)

    def transform(self, pb=None):
        """Return a transform object for use with this tree."""
        raise NotImplementedError(self.transform)


class MutableTreeHooks(hooks.Hooks):
    """A dictionary mapping a hook name to a list of callables for mutabletree
    hooks.
    """

    def __init__(self):
        """Create the default hooks.

        """
        hooks.Hooks.__init__(self, "breezy.mutabletree", "MutableTree.hooks")
        self.add_hook('start_commit',
                      "Called before a commit is performed on a tree. The start commit "
                      "hook is able to change the tree before the commit takes place. "
                      "start_commit is called with the breezy.mutabletree.MutableTree "
                      "that the commit is being performed on.", (1, 4))
        self.add_hook('post_commit',
                      "Called after a commit is performed on a tree. The hook is "
                      "called with a breezy.mutabletree.PostCommitHookParams object. "
                      "The mutable tree the commit was performed on is available via "
                      "the mutable_tree attribute of that object.", (2, 0))
        self.add_hook('pre_transform',
                      "Called before a tree transform on this tree. The hook is called "
                      "with the tree that is being transformed and the transform.",
                      (2, 5))
        self.add_hook('post_build_tree',
                      "Called after a completely new tree is built. The hook is "
                      "called with the tree as its only argument.", (2, 5))
        self.add_hook('post_transform',
                      "Called after a tree transform has been performed on a tree. "
                      "The hook is called with the tree that is being transformed and "
                      "the transform.",
                      (2, 5))


# install the default hooks into the MutableTree class.
MutableTree.hooks = MutableTreeHooks()


class PostCommitHookParams(object):
    """Parameters for the post_commit hook.

    To access the parameters, use the following attributes:

    * mutable_tree - the MutableTree object
    """

    def __init__(self, mutable_tree):
        """Create the parameters for the post_commit hook."""
        self.mutable_tree = mutable_tree<|MERGE_RESOLUTION|>--- conflicted
+++ resolved
@@ -19,12 +19,9 @@
 See MutableTree for more details.
 """
 
-<<<<<<< HEAD
-=======
 from typing import Optional, Union, List
 
 
->>>>>>> 0931349c
 from . import (
     errors,
     hooks,
@@ -98,45 +95,7 @@
           kinds: Optional parameter to specify the kinds to be used for
             each file.
         """
-<<<<<<< HEAD
-        if isinstance(files, str):
-            # XXX: Passing a single string is inconsistent and should be
-            # deprecated.
-            if not (ids is None or isinstance(ids, bytes)):
-                raise AssertionError()
-            if not (kinds is None or isinstance(kinds, str)):
-                raise AssertionError()
-            files = [files]
-            if ids is not None:
-                ids = [ids]
-            if kinds is not None:
-                kinds = [kinds]
-
-        files = [path.strip('/') for path in files]
-
-        if ids is None:
-            ids = [None] * len(files)
-        else:
-            if not (len(ids) == len(files)):
-                raise AssertionError()
-        if kinds is None:
-            kinds = [None] * len(files)
-        elif not len(kinds) == len(files):
-            raise AssertionError()
-        with self.lock_tree_write():
-            for f in files:
-                # generic constraint checks:
-                if self.is_control_filename(f):
-                    raise errors.ForbiddenControlFileError(filename=f)
-                fp = osutils.splitpath(f)
-            # fill out file kinds for all files [not needed when we stop
-            # caring about the instantaneous file kind within a uncommmitted tree
-            #
-            self._gather_kinds(files, kinds)
-            self._add(files, ids, kinds)
-=======
         raise NotImplementedError(self.add)
->>>>>>> 0931349c
 
     def add_reference(self, sub_tree):
         """Add a TreeReference to the tree, pointing at sub_tree.
