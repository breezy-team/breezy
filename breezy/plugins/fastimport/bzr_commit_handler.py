# Copyright (C) 2008 Canonical Ltd
#
# This program is free software; you can redistribute it and/or modify
# it under the terms of the GNU General Public License as published by
# the Free Software Foundation; either version 2 of the License, or
# (at your option) any later version.
#
# This program is distributed in the hope that it will be useful,
# but WITHOUT ANY WARRANTY; without even the implied warranty of
# MERCHANTABILITY or FITNESS FOR A PARTICULAR PURPOSE.  See the
# GNU General Public License for more details.
#
# You should have received a copy of the GNU General Public License
# along with this program.  If not, see <http://www.gnu.org/licenses/>.

"""CommitHandlers that build and save revisions & their inventories."""

import contextlib
from typing import Dict, List, Set, Tuple, Optional

from fastimport import processor

from ... import debug, errors, osutils, revision
from ...bzr import generate_ids, inventory, serializer
from ...bzr.inventory_delta import InventoryDelta
from ...trace import mutter, note, warning
from .helpers import escape_commit_message, mode_to_kind

_serializer_handles_escaping = hasattr(
<<<<<<< HEAD
    serializer.RevisionSerializer, "squashes_xml_invalid_characters"
=======
    serializer.Serializer, "squashes_xml_invalid_characters"
>>>>>>> ca07defc
)


def copy_inventory(inv: inventory.Inventory) -> inventory.Inventory:
    entries = inv.iter_entries_by_dir()
    inv = inventory.Inventory(None, inv.revision_id)
    for _path, inv_entry in entries:
        inv.add(inv_entry.copy())
    return inv


class CommitHandler(processor.CommitHandler):
    """Base class for Bazaar CommitHandlers."""

    def __init__(
<<<<<<< HEAD
        self,
        command,
        cache_mgr,
        rev_store,
        verbose: bool = False,
        prune_empty_dirs: bool = True,
    ) -> None:
=======
        self, command, cache_mgr, rev_store, verbose=False, prune_empty_dirs=True
    ):
>>>>>>> ca07defc
        super().__init__(command)
        self.cache_mgr = cache_mgr
        self.rev_store = rev_store
        self.verbose = verbose
        self.branch_ref = command.ref
        self.prune_empty_dirs = prune_empty_dirs
        # This tracks path->file-id for things we're creating this commit.
        # If the same path is created multiple times, we need to warn the
        # user and add it just once.
        # If a path is added then renamed or copied, we need to handle that.
        self._new_file_ids: Dict[str, inventory.FileID] = {}
        # This tracks path->file-id for things we're modifying this commit.
        # If a path is modified then renamed or copied, we need the make
        # sure we grab the new content.
        self._modified_file_ids: Dict[str, inventory.FileID] = {}
        # This tracks the paths for things we're deleting this commit.
        # If the same path is added or the destination of a rename say,
        # then a fresh file-id is required.
        self._paths_deleted_this_commit: Set[str] = set()

    def mutter(self, msg, *args):
        """Output a mutter but add context."""
        msg = f"{msg} ({self.command.id})"
        mutter(msg, *args)

    def debug(self, msg, *args):
        """Output a mutter if the appropriate -D option was given."""
        if debug.debug_flag_enabled("fast-import"):
            msg = f"{msg} ({self.command.id})"
            mutter(msg, *args)

    def note(self, msg, *args):
        """Output a note but add context."""
        msg = f"{msg} ({self.command.id})"
        note(msg, *args)

    def warning(self, msg, *args) -> None:
        """Output a warning but add context."""
        msg = f"{msg} ({self.command.id})"
        warning(msg, *args)

    def pre_process_files(self) -> None:
        """Prepare for committing."""
        self.revision_id = self.gen_revision_id()
        # cache of texts for this commit, indexed by file-id
        self.data_for_commit: Dict[bytes, bytes] = {}
        # if self.rev_store.expects_rich_root():
        self.data_for_commit[inventory.ROOT_ID] = b""

        # Track the heads and get the real parent list
        parents = self.cache_mgr.reftracker.track_heads(self.command)

        # Convert the parent commit-ids to bzr revision-ids
        if parents:
            self.parents = [self.cache_mgr.lookup_committish(p) for p in parents]
        else:
            self.parents = []
        self.debug(
            "%s id: %s, parents: %s",
            self.command.id,
            self.revision_id,
            str(self.parents),
        )

        # Tell the RevisionStore we're starting a new commit
        self.revision = self.build_revision()
        self.parent_invs = [self.get_inventory(p) for p in self.parents]
        self.rev_store.start_new_revision(self.revision, self.parents, self.parent_invs)

        # cache of per-file parents for this commit, indexed by file-id
        self.per_file_parents_for_commit: Dict[
            inventory.FileID, List[inventory.FileID]
        ] = {}
        if self.rev_store.expects_rich_root():
            self.per_file_parents_for_commit[inventory.ROOT_ID] = []

        # Keep the basis inventory. This needs to be treated as read-only.
        if len(self.parents) == 0:
            self.basis_inventory = self._init_inventory()
        else:
            self.basis_inventory = self.get_inventory(self.parents[0])
        if hasattr(self.basis_inventory, "root_id"):
            self.inventory_root_id = self.basis_inventory.root_id
        else:
            self.inventory_root_id = self.basis_inventory.root.file_id

        # directory-path -> inventory-entry for current inventory
        self.directory_entries: Dict[str, inventory.InventoryEntry] = {}

        self._dirs_that_might_become_empty: Set[str] = set()

        # A given file-id can only appear once so we accumulate
        # the entries in a dict then build the actual delta at the end
        self._delta_entries_by_fileid: Dict[
            inventory.FileID,
            Tuple[Optional[str], Optional[str], inventory.FileID, inventory.InventoryEntry],
        ] = {}
        if len(self.parents) == 0 or not self.rev_store.expects_rich_root():
<<<<<<< HEAD
            old_path = "" if self.parents else None
            # Need to explicitly add the root entry for the first revision
            # and for non rich-root inventories
            root_id = inventory.ROOT_ID
            root_ie = inventory.InventoryDirectory(root_id, "", None, self.revision_id)
=======
            if self.parents:
                old_path = ""
            else:
                old_path = None
            # Need to explicitly add the root entry for the first revision
            # and for non rich-root inventories
            root_id = inventory.ROOT_ID
            root_ie = inventory.InventoryDirectory(root_id, "", None)
            root_ie.revision = self.revision_id
>>>>>>> ca07defc
            self._add_entry((old_path, "", root_id, root_ie))

    def _init_inventory(self) -> inventory.Inventory:
        return self.rev_store.init_inventory(self.revision_id)

    def get_inventory(self, revision_id: revision.RevisionID) -> inventory.Inventory:
        """Get the inventory for a revision id."""
        try:
            inv = self.cache_mgr.inventories[revision_id]
        except KeyError:
            if self.verbose:
                self.mutter("get_inventory cache miss for %s", revision_id)
            # Not cached so reconstruct from the RevisionStore
            inv = self.rev_store.get_inventory(revision_id)
            self.cache_mgr.inventories[revision_id] = inv
        return inv

    def _get_data(self, file_id: inventory.FileID) -> bytes:
        """Get the data bytes for a file-id."""
        return self.data_for_commit[file_id]

    def _get_lines(self, file_id: inventory.FileID) -> None:
        """Get the lines for a file-id."""
        return osutils.split_lines(self._get_data(file_id))

    def _get_per_file_parents(
        self, file_id: inventory.FileID
    ) -> List[inventory.FileID]:
        """Get the lines for a file-id."""
        return self.per_file_parents_for_commit[file_id]

    def _get_inventories(self, revision_ids):
        """Get the inventories for revision-ids.

        This is a callback used by the RepositoryStore to
        speed up inventory reconstruction.
        """
        present = []
        inventories = []
        # If an inventory is in the cache, we assume it was
        # successfully loaded into the revision store
        for revision_id in revision_ids:
            try:
                inv = self.cache_mgr.inventories[revision_id]
                present.append(revision_id)
            except KeyError:
                if self.verbose:
                    self.note("get_inventories cache miss for %s", revision_id)
                # Not cached so reconstruct from the revision store
                try:
                    inv = self.get_inventory(revision_id)
                    present.append(revision_id)
                except BaseException:
                    inv = self._init_inventory()
                self.cache_mgr.inventories[revision_id] = inv
            inventories.append(inv)
        return present, inventories

    def bzr_file_id_and_new(self, path: str) -> Tuple[inventory.FileID, bool]:
        """Get a Bazaar file identifier and new flag for a path.

        :return: file_id, is_new where
          is_new = True if the file_id is newly created
        """
        if path not in self._paths_deleted_this_commit:
            # Try file-ids renamed in this commit
            id = self._modified_file_ids.get(path)
            if id is not None:
                return id, False

            # Try the basis inventory
            id = self.basis_inventory.path2id(path)
            if id is not None:
                return id, False

            # Try the other inventories
            if len(self.parents) > 1:
                for _inv in self.parent_invs[1:]:
                    id = self.basis_inventory.path2id(path)
                    if id is not None:
                        return id, False

        # Doesn't exist yet so create it
<<<<<<< HEAD
        basename = osutils.basename(path)
        file_id = generate_ids.gen_file_id(basename)
        self.debug(
            "Generated new file id %s for '%s' in revision-id '%s'",
            file_id,
            path,
            self.revision_id,
        )
        self._new_file_ids[path] = file_id
        return file_id, True

    def bzr_file_id(self, path) -> inventory.FileID:
=======
        dirname, basename = osutils.split(path)
        id = generate_ids.gen_file_id(basename)
        self.debug(
            "Generated new file id %s for '%s' in revision-id '%s'",
            id,
            path,
            self.revision_id,
        )
        self._new_file_ids[path] = id
        return id, True

    def bzr_file_id(self, path):
>>>>>>> ca07defc
        """Get a Bazaar file identifier for a path."""
        return self.bzr_file_id_and_new(path)[0]

    def _utf8_decode(self, field, value) -> str:
        try:
            return value.decode("utf-8")
        except UnicodeDecodeError:
            # The spec says fields are *typically* utf8 encoded
            # but that isn't enforced by git-fast-export (at least)
<<<<<<< HEAD
            self.warning(f"{field} not in utf8 - replacing unknown characters")
=======
            self.warning("{} not in utf8 - replacing unknown characters".format(field))
>>>>>>> ca07defc
            return value.decode("utf-8", "replace")

    def _decode_path(self, path) -> str:
        try:
            return path.decode("utf-8")
        except UnicodeDecodeError:
            # The spec says fields are *typically* utf8 encoded
            # but that isn't enforced by git-fast-export (at least)
<<<<<<< HEAD
            self.warning(f"path {path!r} not in utf8 - replacing unknown characters")
=======
            self.warning(
                "path {!r} not in utf8 - replacing unknown characters".format(path)
            )
>>>>>>> ca07defc
            return path.decode("utf-8", "replace")

    def _format_name_email(self, section: str, name: str, email: str) -> str:
        """Format name & email as a string."""
<<<<<<< HEAD
        name = self._utf8_decode(f"{section} name", name)
        email = self._utf8_decode(f"{section} email", email)
=======
        name = self._utf8_decode("{} name".format(section), name)
        email = self._utf8_decode("{} email".format(section), email)
>>>>>>> ca07defc

        if email:
            return f"{name} <{email}>"
        else:
            return name

    def gen_revision_id(self) -> revision.RevisionID:
        """Generate a revision id.

        Subclasses may override this to produce deterministic ids say.
        """
        committer = self.command.committer
        # Perhaps 'who' being the person running the import is ok? If so,
        # it might be a bit quicker and give slightly better compression?
        who = self._format_name_email("committer", committer[0], committer[1])
        timestamp = committer[2]
        return generate_ids.gen_revision_id(who, timestamp)

    def build_revision(self):
        rev_props = self._legal_revision_properties(self.command.properties)
        if "branch-nick" not in rev_props:
            rev_props["branch-nick"] = self.cache_mgr.branch_mapper.git_to_bzr(
                self.branch_ref
            )
        self._save_author_info(rev_props)
        committer = self.command.committer
        who = self._format_name_email("committer", committer[0], committer[1])
        try:
            message = self.command.message.decode("utf-8")

        except UnicodeDecodeError:
            self.warning("commit message not in utf8 - replacing unknown characters")
            message = self.command.message.decode("utf-8", "replace")
        if not _serializer_handles_escaping:
            # We need to assume the bad ol' days
            message = escape_commit_message(message)
        return revision.Revision(
            timestamp=committer[2],
            timezone=committer[3],
            committer=who,
            message=message,
            revision_id=self.revision_id,
            properties=rev_props,
<<<<<<< HEAD
            inventory_sha1=None,
=======
>>>>>>> ca07defc
            parent_ids=self.parents,
        )

    def _legal_revision_properties(self, props: Dict[str, str]) -> Dict[str, str]:
        """Clean-up any revision properties we can't handle."""
        # For now, we just check for None because that's not allowed in 2.0rc1
        result = {}
        if props is not None:
            for name, value in props.items():
                if value is None:
<<<<<<< HEAD
                    self.warning(f"converting None to empty string for property {name}")
=======
                    self.warning(
                        "converting None to empty string for property {}".format(name)
                    )
>>>>>>> ca07defc
                    result[name] = ""
                else:
                    result[name] = value
        return result

    def _save_author_info(self, rev_props: Dict[str, str]) -> None:
        author = self.command.author
        if author is None:
            return
        if self.command.more_authors:
            authors = [author] + self.command.more_authors
            author_ids = [
                self._format_name_email("author", a[0], a[1]) for a in authors
            ]
        elif author != self.command.committer:
            author_ids = [self._format_name_email("author", author[0], author[1])]
        else:
            return
        # If we reach here, there are authors worth storing
        rev_props["authors"] = "\n".join(author_ids)

<<<<<<< HEAD
    def _modify_item(
        self,
        path: str,
        kind: str,
        is_executable: bool,
        data: Optional[bytes],
        inv: inventory.Inventory,
    ) -> None:
=======
    def _modify_item(self, path, kind, is_executable, data, inv):
>>>>>>> ca07defc
        """Add to or change an item in the inventory."""
        # If we've already added this, warn the user that we're ignoring it.
        # In the future, it might be nice to double check that the new data
        # is the same as the old but, frankly, exporters should be fixed
        # not to produce bad data streams in the first place ...
        existing = self._new_file_ids.get(path)
        if existing:
            # We don't warn about directories because it's fine for them
            # to be created already by a previous rename
            if kind != "directory":
<<<<<<< HEAD
                self.warning(f"{path} already added in this commit - ignoring")
=======
                self.warning("{} already added in this commit - ignoring".format(path))
>>>>>>> ca07defc
            return

        # Create the new InventoryEntry
        basename, parent_id = self._ensure_directory(path, inv)
        file_id = self.bzr_file_id(path)
<<<<<<< HEAD
        if kind == "file":
            if data is None:
                raise AssertionError
            ie = inventory.InventoryFile(
                file_id,
                basename,
                parent_id,
                self.revision_id,
                executable=is_executable,
                text_sha1=osutils.sha_string(data),
                text_size=len(data),
            )
=======
        ie = inventory.make_entry(kind, basename, parent_id, file_id)
        ie.revision = self.revision_id
        if kind == "file":
            ie.executable = is_executable
>>>>>>> ca07defc
            # lines = osutils.split_lines(data)
            self.data_for_commit[file_id] = data
        elif kind == "directory":
<<<<<<< HEAD
            ie = inventory.InventoryDirectory(
                file_id, basename, parent_id, self.revision_id
            )
=======
>>>>>>> ca07defc
            self.directory_entries[path] = ie
            # There are no lines stored for a directory so
            # make sure the cache used by get_lines knows that
            self.data_for_commit[file_id] = b""
        elif kind == "symlink":
<<<<<<< HEAD
            ie = inventory.InventoryLink(
                file_id,
                basename,
                parent_id,
                self.revision_id,
                symlink_target=self._decode_path(data),
            )
=======
            ie.symlink_target = self._decode_path(data)
>>>>>>> ca07defc
            # There are no lines stored for a symlink so
            # make sure the cache used by get_lines knows that
            self.data_for_commit[file_id] = b""
        else:
            self.warning(
<<<<<<< HEAD
                f"Cannot import items of kind '{kind}' yet - ignoring '{path}'"
=======
                "Cannot import items of kind '{}' yet - ignoring '{}'".format(
                    kind, path
                )
>>>>>>> ca07defc
            )
            return
        # Record it
        try:
            old_ie = inv.get_entry(file_id)
        except errors.NoSuchId:
            try:
                self.record_new(path, ie)
            except:
                print(
<<<<<<< HEAD
                    f"failed to add path '{path}' with entry '{ie}' in command {self.command.id}"
                )
                print(f"parent's children are:\n{inv.get_children(ie.parent_id)!r}\n")
=======
                    "failed to add path '{}' with entry '{}' in command {}".format(
                        path, ie, self.command.id
                    )
                )
                print("parent's children are:\n{!r}\n".format(ie.parent_id.children))
>>>>>>> ca07defc
                raise
        else:
            if old_ie.kind == "directory":
                self.record_delete(path, old_ie)
            self.record_changed(path, ie)

<<<<<<< HEAD
    def _ensure_directory(
        self, path: str, inv: inventory.Inventory
    ) -> Tuple[str, inventory.FileID]:
=======
    def _ensure_directory(self, path, inv):
>>>>>>> ca07defc
        """Ensure that the containing directory exists for 'path'."""
        dirname, basename = osutils.split(path)
        if dirname == "":
            # the root node doesn't get updated
            return basename, self.inventory_root_id
        try:
            ie = self._get_directory_entry(inv, dirname)
        except KeyError:
            # We will create this entry, since it doesn't exist
            pass
        else:
            return basename, ie.file_id

        # No directory existed, we will just create one, first, make sure
        # the parent exists
        dir_basename, parent_id = self._ensure_directory(dirname, inv)
        dir_file_id = self.bzr_file_id(dirname)
<<<<<<< HEAD
        ie = inventory.InventoryDirectory(
            dir_file_id, dir_basename, parent_id, self.revision_id
        )
=======
        ie = inventory.entry_factory["directory"](dir_file_id, dir_basename, parent_id)
        ie.revision = self.revision_id
>>>>>>> ca07defc
        self.directory_entries[dirname] = ie
        # There are no lines stored for a directory so
        # make sure the cache used by get_lines knows that
        self.data_for_commit[dir_file_id] = b""

        # It's possible that a file or symlink with that file-id
        # already exists. If it does, we need to delete it.
        if inv.has_id(dir_file_id):
            self.record_delete(dirname, ie)
        self.record_new(dirname, ie)
        return basename, ie.file_id

    def _get_directory_entry(
        self, inv: inventory.Inventory, dirname: str
    ) -> inventory.InventoryEntry:
        """Get the inventory entry for a directory.

        Raises KeyError if dirname is not a directory in inv.
        """
        result = self.directory_entries.get(dirname)
        if result is None:
            if dirname in self._paths_deleted_this_commit:
                raise KeyError
            try:
                file_id = inv.path2id(dirname)
            except errors.NoSuchId as e:
                # In a CHKInventory, this is raised if there's no root yet
                raise KeyError from e
            if file_id is None:
                raise KeyError
            result = inv.get_entry(file_id)
            # dirname must be a directory for us to return it
            if result.kind == "directory":
                self.directory_entries[dirname] = result
            else:
                raise KeyError
        return result

    def _delete_item(self, path: str, inv: inventory.Inventory) -> None:
        newly_added = self._new_file_ids.get(path)
        if newly_added:
            # We've only just added this path earlier in this commit.
            file_id = newly_added
            # note: delta entries look like (old, new, file-id, ie)
            ie = self._delta_entries_by_fileid[file_id][3]
        else:
            file_id = inv.path2id(path)
            if file_id is None:
                self.mutter("ignoring delete of %s as not in inventory", path)
                return
            try:
                ie = inv.get_entry(file_id)
            except errors.NoSuchId:
                self.mutter("ignoring delete of %s as not in inventory", path)
                return
        self.record_delete(path, ie)

<<<<<<< HEAD
    def _copy_item(
        self, src_path: str, dest_path: str, inv: inventory.Inventory
    ) -> None:
=======
    def _copy_item(self, src_path, dest_path, inv):
>>>>>>> ca07defc
        newly_changed = self._new_file_ids.get(src_path) or self._modified_file_ids.get(
            src_path
        )
        if newly_changed:
            # We've only just added/changed this path earlier in this commit.
            file_id = newly_changed
            # note: delta entries look like (old, new, file-id, ie)
            ie = self._delta_entries_by_fileid[file_id][3]
        else:
            file_id = inv.path2id(src_path)
            if file_id is None:
                self.warning(
                    "ignoring copy of %s to %s - source does not exist",
                    src_path,
                    dest_path,
                )
                return
            ie = inv.get_entry(file_id)
        if ie is None:
            raise AssertionError
        kind = ie.kind
        if kind == "file":
            if newly_changed:
                content = self.data_for_commit[file_id]
            else:
                revtree = self.rev_store.repo.revision_tree(self.parents[0])
                content = revtree.get_file_text(src_path)
            self._modify_item(dest_path, kind, ie.executable, content, inv)
        elif kind == "symlink":
            self._modify_item(
                dest_path, kind, False, ie.symlink_target.encode("utf-8"), inv
            )
        else:
            self.warning(
                "ignoring copy of %s %s - feature not yet supported", kind, dest_path
            )

<<<<<<< HEAD
    def _rename_item(
        self, old_path: str, new_path: str, inv: inventory.Inventory
    ) -> None:
=======
    def _rename_item(self, old_path, new_path, inv):
>>>>>>> ca07defc
        existing = self._new_file_ids.get(old_path) or self._modified_file_ids.get(
            old_path
        )
        if existing:
            # We've only just added/modified this path earlier in this commit.
            # Change the add/modify of old_path to an add of new_path
            self._rename_pending_change(old_path, new_path, existing)
            return

        file_id = inv.path2id(old_path)
        if file_id is None:
            self.warning(
<<<<<<< HEAD
                f"ignoring rename of {old_path} to {new_path} - old path does not exist"
=======
                "ignoring rename of {} to {} - old path does not exist".format(
                    old_path, new_path
                )
>>>>>>> ca07defc
            )
            return
        ie = inv.get_entry(file_id)
        rev_id = ie.revision
        new_file_id = inv.path2id(new_path)
        if new_file_id is not None:
            self.record_delete(new_path, inv.get_entry(new_file_id))
        self.record_rename(old_path, new_path, file_id, ie)

        # The revision-id for this entry will be/has been updated and
        # that means the loader then needs to know what the "new" text is.
        # We therefore must go back to the revision store to get it.
        lines = self.rev_store.get_file_lines(rev_id, old_path)
        self.data_for_commit[file_id] = b"".join(lines)

    def _delete_all_items(self, inv: inventory.Inventory) -> None:
        if len(inv) == 0:
            return
        for path, ie in inv.iter_entries_by_dir():
            if path != "":
                self.record_delete(path, ie)

    def _warn_unless_in_merges(self, fileid: inventory.FileID, path: str) -> None:
        if len(self.parents) <= 1:
            return
        for parent in self.parents[1:]:
            if self.get_inventory(parent).has_id(fileid):
                return
        self.warning("ignoring delete of %s as not in parent inventories", path)

    def post_process_files(self) -> None:
        """Save the revision."""
        delta = self._get_final_delta()
        inv = self.rev_store.load_using_delta(
            self.revision,
            self.basis_inventory,
            delta,
            None,
            self._get_data,
            self._get_per_file_parents,
            self._get_inventories,
        )
        self.cache_mgr.inventories[self.revision_id] = inv
        # print "committed %s" % self.revision_id

    def _get_final_delta(self):
        """Generate the final delta.

        Smart post-processing of changes, e.g. pruning of directories
        that would become empty, goes here.
        """
        delta: List[
            Tuple[Optional[str], Optional[str], inventory.FileID, inventory.InventoryEntry]
        ] = list(self._delta_entries_by_fileid.values())
        if self.prune_empty_dirs and self._dirs_that_might_become_empty:
            candidates = self._dirs_that_might_become_empty
            while candidates:
                never_born = set()
                parent_dirs_that_might_become_empty = set()
                for path, file_id in self._empty_after_delta(
                    InventoryDelta(delta), candidates
                ):
                    newly_added = self._new_file_ids.get(path)
                    if newly_added:
                        never_born.add(newly_added)
                    else:
                        delta.append((path, None, file_id, None))
                    parent_dir = osutils.dirname(path)
                    if parent_dir:
                        parent_dirs_that_might_become_empty.add(parent_dir)
                candidates = parent_dirs_that_might_become_empty
                # Clean up entries that got deleted before they were ever added
                if never_born:
                    delta = [de for de in delta if de[2] not in never_born]
        return InventoryDelta(delta)

<<<<<<< HEAD
    def _empty_after_delta(
        self, delta, candidates
    ) -> List[Tuple[str, inventory.FileID]]:
=======
    def _empty_after_delta(self, delta, candidates):
>>>>>>> ca07defc
        # self.mutter("delta so far is:\n%s" % "\n".join([str(de) for de in delta]))
        # self.mutter("candidates for deletion are:\n%s" % "\n".join([c for c in candidates]))
        new_inv = self._get_proposed_inventory(delta)
        result = []
        for dir in candidates:
            file_id = new_inv.path2id(dir)
            if file_id is None:
                continue
            ie = new_inv.get_entry(file_id)
            if ie.kind != "directory":
                continue
            if len(new_inv.get_children(ie.file_id)) == 0:
                result.append((dir, file_id))
                if self.verbose:
                    self.note(f"pruning empty directory {dir}")
        return result

    def _get_proposed_inventory(self, delta) -> inventory.Inventory:
        if len(self.parents):
            # new_inv = self.basis_inventory._get_mutable_inventory()
            # Note that this will create unreferenced chk pages if we end up
            # deleting entries, because this 'test' inventory won't end up
            # used. However, it is cheaper than having to create a full copy of
            # the inventory for every commit.
            new_inv = self.basis_inventory.create_by_apply_delta(
                delta, b"not-a-valid-revision-id:"
            )
        else:
            new_inv = inventory.Inventory(revision_id=self.revision_id)
            # This is set in the delta so remove it to prevent a duplicate
<<<<<<< HEAD
            new_inv.remove_recursive_id(inventory.ROOT_ID)
            new_inv.apply_delta(delta)
=======
            new_inv.delete(inventory.ROOT_ID)
            try:
                new_inv.apply_delta(delta)
            except errors.InconsistentDelta:
                self.mutter(
                    "INCONSISTENT DELTA IS:\n{}".format(
                        "\n".join([str(de) for de in delta])
                    )
                )
                raise
>>>>>>> ca07defc
        return new_inv

    def _add_entry(
        self,
        entry: Tuple[
            Optional[str], Optional[str], inventory.FileID, inventory.InventoryEntry
        ],
    ) -> None:
        # We need to combine the data if multiple entries have the same file-id.
        # For example, a rename followed by a modification looks like:
        #
        # (x, y, f, e) & (y, y, f, g) => (x, y, f, g)
        #
        # Likewise, a modification followed by a rename looks like:
        #
        # (x, x, f, e) & (x, y, f, g) => (x, y, f, g)
        #
        # Here's a rename followed by a delete and a modification followed by
        # a delete:
        #
        # (x, y, f, e) & (y, None, f, None) => (x, None, f, None)
        # (x, x, f, e) & (x, None, f, None) => (x, None, f, None)
        #
        # In summary, we use the original old-path, new new-path and new ie
        # when combining entries.
        old_path = entry[0]
        new_path = entry[1]
        file_id = entry[2]
        ie = entry[3]
        existing = self._delta_entries_by_fileid.get(file_id, None)
        if existing is not None:
            old_path = existing[0]
            entry = (old_path, new_path, file_id, ie)
        if new_path is None and old_path is None:
            # This is a delete cancelling a previous add
            del self._delta_entries_by_fileid[file_id]
            if existing is None or existing[1] is None:
                raise AssertionError
            parent_dir = osutils.dirname(existing[1])
<<<<<<< HEAD
            self.mutter("cancelling add of %s with parent %s", existing[1], parent_dir)
=======
            self.mutter(
                "cancelling add of {} with parent {}".format(existing[1], parent_dir)
            )
>>>>>>> ca07defc
            if parent_dir:
                self._dirs_that_might_become_empty.add(parent_dir)
            return
        else:
            self._delta_entries_by_fileid[file_id] = entry

        # Collect parent directories that might become empty
        if new_path is None:
            if old_path is None:
                raise AssertionError
            # delete
            parent_dir = osutils.dirname(old_path)
            # note: no need to check the root
            if parent_dir:
                self._dirs_that_might_become_empty.add(parent_dir)
        elif old_path is not None and old_path != new_path:
            # rename
            old_parent_dir = osutils.dirname(old_path)
            new_parent_dir = osutils.dirname(new_path)
            if old_parent_dir and old_parent_dir != new_parent_dir:
                self._dirs_that_might_become_empty.add(old_parent_dir)

        # Calculate the per-file parents, if not already done
        if file_id in self.per_file_parents_for_commit:
            return
        if old_path is None:
            # add
            # If this is a merge, the file was most likely added already.
            # The per-file parent(s) must therefore be calculated and
            # we can't assume there are none.
<<<<<<< HEAD
            (
                per_file_parents,
                revision,
            ) = self.rev_store.get_parents_and_revision_for_entry(ie)
            entry = (entry[0], entry[1], entry[2], ie.derive(revision=revision))
=======
            per_file_parents, ie.revision = (
                self.rev_store.get_parents_and_revision_for_entry(ie)
            )
>>>>>>> ca07defc
            self.per_file_parents_for_commit[file_id] = per_file_parents
        elif new_path is None:
            # delete
            pass
        elif old_path != new_path:
            # rename
            per_file_parents, _ = self.rev_store.get_parents_and_revision_for_entry(ie)
            self.per_file_parents_for_commit[file_id] = per_file_parents
        else:
            # modify
<<<<<<< HEAD
            (
                per_file_parents,
                revision,
            ) = self.rev_store.get_parents_and_revision_for_entry(ie)
            entry = (entry[0], entry[1], entry[2], ie.derive(revision=revision))
=======
            per_file_parents, ie.revision = (
                self.rev_store.get_parents_and_revision_for_entry(ie)
            )
>>>>>>> ca07defc
            self.per_file_parents_for_commit[file_id] = per_file_parents

    def record_new(self, path: str, ie: inventory.InventoryEntry) -> None:
        self._add_entry((None, path, ie.file_id, ie))

    def record_changed(self, path: str, ie: inventory.InventoryEntry) -> None:
        self._add_entry((path, path, ie.file_id, ie))
        self._modified_file_ids[path] = ie.file_id

    def record_delete(self, path: str, ie: inventory.InventoryEntry) -> None:
        self._add_entry((path, None, ie.file_id, None))
        self._paths_deleted_this_commit.add(path)
        if ie.kind == "directory":
<<<<<<< HEAD
            with contextlib.suppress(KeyError):
                del self.directory_entries[path]
=======
            try:
                del self.directory_entries[path]
            except KeyError:
                pass
>>>>>>> ca07defc
            if self.basis_inventory.get_entry(ie.file_id).kind == "directory":
                for child_relpath, entry in self.basis_inventory.iter_entries_by_dir(
                    from_dir=ie.file_id
                ):
                    child_path = osutils.pathjoin(path, child_relpath)
                    self._add_entry((child_path, None, entry.file_id, None))
                    self._paths_deleted_this_commit.add(child_path)
                    if entry.kind == "directory":
<<<<<<< HEAD
                        with contextlib.suppress(KeyError):
                            del self.directory_entries[child_path]

    def record_rename(
        self,
        old_path: str,
        new_path: str,
        file_id: inventory.FileID,
        old_ie: inventory.InventoryEntry,
    ) -> None:
        new_basename, new_parent_id = self._ensure_directory(
            new_path, self.basis_inventory
        )
        new_ie = old_ie.derive(
            name=new_basename, parent_id=new_parent_id, revision=self.revision_id
        )
=======
                        try:
                            del self.directory_entries[child_path]
                        except KeyError:
                            pass

    def record_rename(self, old_path, new_path, file_id, old_ie):
        new_ie = old_ie.copy()
        new_basename, new_parent_id = self._ensure_directory(
            new_path, self.basis_inventory
        )
        new_ie.name = new_basename
        new_ie.parent_id = new_parent_id
        new_ie.revision = self.revision_id
>>>>>>> ca07defc
        self._add_entry((old_path, new_path, file_id, new_ie))
        self._modified_file_ids[new_path] = file_id
        self._paths_deleted_this_commit.discard(new_path)
        if new_ie.kind == "directory":
            self.directory_entries[new_path] = new_ie

    def _rename_pending_change(
        self, old_path: str, new_path: str, file_id: inventory.FileID
    ) -> None:
        """Instead of adding/modifying old-path, add new-path instead."""
        # note: delta entries look like (old, new, file-id, ie)
        old_ie = self._delta_entries_by_fileid[file_id][3]

        # Delete the old path. Note that this might trigger implicit
        # deletion of newly created parents that could now become empty.
        self.record_delete(old_path, old_ie)

        # Update the dictionaries used for tracking new file-ids
        if old_path in self._new_file_ids:
            del self._new_file_ids[old_path]
        else:
            del self._modified_file_ids[old_path]
        self._new_file_ids[new_path] = file_id

        # Create the new InventoryEntry
        kind = old_ie.kind
        basename, parent_id = self._ensure_directory(new_path, self.basis_inventory)
<<<<<<< HEAD
        if kind == "file":
            ie = inventory.InventoryFile(
                file_id,
                basename,
                parent_id,
                self.revision_id,
                executable=old_ie.executable,
                text_sha1=old_ie.text_sha1,
                text_size=old_ie.text_size,
            )
        elif kind == "symlink":
            ie = inventory.InventoryLink(
                file_id,
                basename,
                parent_id,
                self.revision_id,
                symlink_target=old_ie.symlink_target,
            )
        else:
            raise AssertionError("unknown kind: {}".format(kind))
=======
        ie = inventory.make_entry(kind, basename, parent_id, file_id)
        ie.revision = self.revision_id
        if kind == "file":
            ie.executable = old_ie.executable
            ie.text_sha1 = old_ie.text_sha1
            ie.text_size = old_ie.text_size
        elif kind == "symlink":
            ie.symlink_target = old_ie.symlink_target
>>>>>>> ca07defc

        # Record it
        self.record_new(new_path, ie)

    def modify_handler(self, filecmd) -> None:
        (kind, executable) = mode_to_kind(filecmd.mode)
        if filecmd.dataref is not None:
            if kind == "directory":
                data = None
            elif kind == "tree-reference":
                data = filecmd.dataref
            else:
                data = self.cache_mgr.fetch_blob(filecmd.dataref)
        else:
            data = filecmd.data
        self.debug("modifying %s", filecmd.path)
        decoded_path = self._decode_path(filecmd.path)
        self._modify_item(decoded_path, kind, executable, data, self.basis_inventory)

    def delete_handler(self, filecmd) -> None:
        self.debug("deleting %s", filecmd.path)
        self._delete_item(self._decode_path(filecmd.path), self.basis_inventory)

    def copy_handler(self, filecmd) -> None:
        src_path = self._decode_path(filecmd.src_path)
        dest_path = self._decode_path(filecmd.dest_path)
        self.debug("copying %s to %s", src_path, dest_path)
        self._copy_item(src_path, dest_path, self.basis_inventory)

    def rename_handler(self, filecmd) -> None:
        old_path = self._decode_path(filecmd.old_path)
        new_path = self._decode_path(filecmd.new_path)
        self.debug("renaming %s to %s", old_path, new_path)
        self._rename_item(old_path, new_path, self.basis_inventory)

    def deleteall_handler(self, filecmd) -> None:
        self.debug("deleting all files (and also all directories)")
        self._delete_all_items(self.basis_inventory)<|MERGE_RESOLUTION|>--- conflicted
+++ resolved
@@ -16,7 +16,7 @@
 """CommitHandlers that build and save revisions & their inventories."""
 
 import contextlib
-from typing import Dict, List, Set, Tuple, Optional
+from typing import Optional
 
 from fastimport import processor
 
@@ -27,11 +27,7 @@
 from .helpers import escape_commit_message, mode_to_kind
 
 _serializer_handles_escaping = hasattr(
-<<<<<<< HEAD
     serializer.RevisionSerializer, "squashes_xml_invalid_characters"
-=======
-    serializer.Serializer, "squashes_xml_invalid_characters"
->>>>>>> ca07defc
 )
 
 
@@ -47,7 +43,6 @@
     """Base class for Bazaar CommitHandlers."""
 
     def __init__(
-<<<<<<< HEAD
         self,
         command,
         cache_mgr,
@@ -55,10 +50,6 @@
         verbose: bool = False,
         prune_empty_dirs: bool = True,
     ) -> None:
-=======
-        self, command, cache_mgr, rev_store, verbose=False, prune_empty_dirs=True
-    ):
->>>>>>> ca07defc
         super().__init__(command)
         self.cache_mgr = cache_mgr
         self.rev_store = rev_store
@@ -69,15 +60,15 @@
         # If the same path is created multiple times, we need to warn the
         # user and add it just once.
         # If a path is added then renamed or copied, we need to handle that.
-        self._new_file_ids: Dict[str, inventory.FileID] = {}
+        self._new_file_ids: dict[str, inventory.FileId] = {}
         # This tracks path->file-id for things we're modifying this commit.
         # If a path is modified then renamed or copied, we need the make
         # sure we grab the new content.
-        self._modified_file_ids: Dict[str, inventory.FileID] = {}
+        self._modified_file_ids: dict[str, inventory.FileId] = {}
         # This tracks the paths for things we're deleting this commit.
         # If the same path is added or the destination of a rename say,
         # then a fresh file-id is required.
-        self._paths_deleted_this_commit: Set[str] = set()
+        self._paths_deleted_this_commit: set[str] = set()
 
     def mutter(self, msg, *args):
         """Output a mutter but add context."""
@@ -104,7 +95,7 @@
         """Prepare for committing."""
         self.revision_id = self.gen_revision_id()
         # cache of texts for this commit, indexed by file-id
-        self.data_for_commit: Dict[bytes, bytes] = {}
+        self.data_for_commit: dict[bytes, bytes] = {}
         # if self.rev_store.expects_rich_root():
         self.data_for_commit[inventory.ROOT_ID] = b""
 
@@ -129,8 +120,8 @@
         self.rev_store.start_new_revision(self.revision, self.parents, self.parent_invs)
 
         # cache of per-file parents for this commit, indexed by file-id
-        self.per_file_parents_for_commit: Dict[
-            inventory.FileID, List[inventory.FileID]
+        self.per_file_parents_for_commit: dict[
+            inventory.FileId, list[inventory.FileId]
         ] = {}
         if self.rev_store.expects_rich_root():
             self.per_file_parents_for_commit[inventory.ROOT_ID] = []
@@ -146,34 +137,22 @@
             self.inventory_root_id = self.basis_inventory.root.file_id
 
         # directory-path -> inventory-entry for current inventory
-        self.directory_entries: Dict[str, inventory.InventoryEntry] = {}
-
-        self._dirs_that_might_become_empty: Set[str] = set()
+        self.directory_entries: dict[str, inventory.InventoryEntry] = {}
+
+        self._dirs_that_might_become_empty: set[str] = set()
 
         # A given file-id can only appear once so we accumulate
         # the entries in a dict then build the actual delta at the end
-        self._delta_entries_by_fileid: Dict[
-            inventory.FileID,
-            Tuple[Optional[str], Optional[str], inventory.FileID, inventory.InventoryEntry],
+        self._delta_entries_by_fileid: dict[
+            inventory.FileId,
+            tuple[Optional[str], Optional[str], inventory.FileId, inventory.InventoryEntry],
         ] = {}
         if len(self.parents) == 0 or not self.rev_store.expects_rich_root():
-<<<<<<< HEAD
             old_path = "" if self.parents else None
             # Need to explicitly add the root entry for the first revision
             # and for non rich-root inventories
             root_id = inventory.ROOT_ID
             root_ie = inventory.InventoryDirectory(root_id, "", None, self.revision_id)
-=======
-            if self.parents:
-                old_path = ""
-            else:
-                old_path = None
-            # Need to explicitly add the root entry for the first revision
-            # and for non rich-root inventories
-            root_id = inventory.ROOT_ID
-            root_ie = inventory.InventoryDirectory(root_id, "", None)
-            root_ie.revision = self.revision_id
->>>>>>> ca07defc
             self._add_entry((old_path, "", root_id, root_ie))
 
     def _init_inventory(self) -> inventory.Inventory:
@@ -191,17 +170,17 @@
             self.cache_mgr.inventories[revision_id] = inv
         return inv
 
-    def _get_data(self, file_id: inventory.FileID) -> bytes:
+    def _get_data(self, file_id: inventory.FileId) -> bytes:
         """Get the data bytes for a file-id."""
         return self.data_for_commit[file_id]
 
-    def _get_lines(self, file_id: inventory.FileID) -> None:
+    def _get_lines(self, file_id: inventory.FileId) -> None:
         """Get the lines for a file-id."""
         return osutils.split_lines(self._get_data(file_id))
 
     def _get_per_file_parents(
-        self, file_id: inventory.FileID
-    ) -> List[inventory.FileID]:
+        self, file_id: inventory.FileId
+    ) -> list[inventory.FileId]:
         """Get the lines for a file-id."""
         return self.per_file_parents_for_commit[file_id]
 
@@ -232,7 +211,7 @@
             inventories.append(inv)
         return present, inventories
 
-    def bzr_file_id_and_new(self, path: str) -> Tuple[inventory.FileID, bool]:
+    def bzr_file_id_and_new(self, path: str) -> tuple[inventory.FileId, bool]:
         """Get a Bazaar file identifier and new flag for a path.
 
         :return: file_id, is_new where
@@ -257,7 +236,6 @@
                         return id, False
 
         # Doesn't exist yet so create it
-<<<<<<< HEAD
         basename = osutils.basename(path)
         file_id = generate_ids.gen_file_id(basename)
         self.debug(
@@ -269,21 +247,7 @@
         self._new_file_ids[path] = file_id
         return file_id, True
 
-    def bzr_file_id(self, path) -> inventory.FileID:
-=======
-        dirname, basename = osutils.split(path)
-        id = generate_ids.gen_file_id(basename)
-        self.debug(
-            "Generated new file id %s for '%s' in revision-id '%s'",
-            id,
-            path,
-            self.revision_id,
-        )
-        self._new_file_ids[path] = id
-        return id, True
-
-    def bzr_file_id(self, path):
->>>>>>> ca07defc
+    def bzr_file_id(self, path) -> inventory.FileId:
         """Get a Bazaar file identifier for a path."""
         return self.bzr_file_id_and_new(path)[0]
 
@@ -293,11 +257,7 @@
         except UnicodeDecodeError:
             # The spec says fields are *typically* utf8 encoded
             # but that isn't enforced by git-fast-export (at least)
-<<<<<<< HEAD
             self.warning(f"{field} not in utf8 - replacing unknown characters")
-=======
-            self.warning("{} not in utf8 - replacing unknown characters".format(field))
->>>>>>> ca07defc
             return value.decode("utf-8", "replace")
 
     def _decode_path(self, path) -> str:
@@ -306,24 +266,13 @@
         except UnicodeDecodeError:
             # The spec says fields are *typically* utf8 encoded
             # but that isn't enforced by git-fast-export (at least)
-<<<<<<< HEAD
             self.warning(f"path {path!r} not in utf8 - replacing unknown characters")
-=======
-            self.warning(
-                "path {!r} not in utf8 - replacing unknown characters".format(path)
-            )
->>>>>>> ca07defc
             return path.decode("utf-8", "replace")
 
     def _format_name_email(self, section: str, name: str, email: str) -> str:
         """Format name & email as a string."""
-<<<<<<< HEAD
         name = self._utf8_decode(f"{section} name", name)
         email = self._utf8_decode(f"{section} email", email)
-=======
-        name = self._utf8_decode("{} name".format(section), name)
-        email = self._utf8_decode("{} email".format(section), email)
->>>>>>> ca07defc
 
         if email:
             return f"{name} <{email}>"
@@ -367,33 +316,24 @@
             message=message,
             revision_id=self.revision_id,
             properties=rev_props,
-<<<<<<< HEAD
             inventory_sha1=None,
-=======
->>>>>>> ca07defc
             parent_ids=self.parents,
         )
 
-    def _legal_revision_properties(self, props: Dict[str, str]) -> Dict[str, str]:
+    def _legal_revision_properties(self, props: dict[str, str]) -> dict[str, str]:
         """Clean-up any revision properties we can't handle."""
         # For now, we just check for None because that's not allowed in 2.0rc1
         result = {}
         if props is not None:
             for name, value in props.items():
                 if value is None:
-<<<<<<< HEAD
                     self.warning(f"converting None to empty string for property {name}")
-=======
-                    self.warning(
-                        "converting None to empty string for property {}".format(name)
-                    )
->>>>>>> ca07defc
                     result[name] = ""
                 else:
                     result[name] = value
         return result
 
-    def _save_author_info(self, rev_props: Dict[str, str]) -> None:
+    def _save_author_info(self, rev_props: dict[str, str]) -> None:
         author = self.command.author
         if author is None:
             return
@@ -409,7 +349,6 @@
         # If we reach here, there are authors worth storing
         rev_props["authors"] = "\n".join(author_ids)
 
-<<<<<<< HEAD
     def _modify_item(
         self,
         path: str,
@@ -418,9 +357,6 @@
         data: Optional[bytes],
         inv: inventory.Inventory,
     ) -> None:
-=======
-    def _modify_item(self, path, kind, is_executable, data, inv):
->>>>>>> ca07defc
         """Add to or change an item in the inventory."""
         # If we've already added this, warn the user that we're ignoring it.
         # In the future, it might be nice to double check that the new data
@@ -431,17 +367,12 @@
             # We don't warn about directories because it's fine for them
             # to be created already by a previous rename
             if kind != "directory":
-<<<<<<< HEAD
                 self.warning(f"{path} already added in this commit - ignoring")
-=======
-                self.warning("{} already added in this commit - ignoring".format(path))
->>>>>>> ca07defc
             return
 
         # Create the new InventoryEntry
         basename, parent_id = self._ensure_directory(path, inv)
         file_id = self.bzr_file_id(path)
-<<<<<<< HEAD
         if kind == "file":
             if data is None:
                 raise AssertionError
@@ -454,27 +385,17 @@
                 text_sha1=osutils.sha_string(data),
                 text_size=len(data),
             )
-=======
-        ie = inventory.make_entry(kind, basename, parent_id, file_id)
-        ie.revision = self.revision_id
-        if kind == "file":
-            ie.executable = is_executable
->>>>>>> ca07defc
             # lines = osutils.split_lines(data)
             self.data_for_commit[file_id] = data
         elif kind == "directory":
-<<<<<<< HEAD
             ie = inventory.InventoryDirectory(
                 file_id, basename, parent_id, self.revision_id
             )
-=======
->>>>>>> ca07defc
             self.directory_entries[path] = ie
             # There are no lines stored for a directory so
             # make sure the cache used by get_lines knows that
             self.data_for_commit[file_id] = b""
         elif kind == "symlink":
-<<<<<<< HEAD
             ie = inventory.InventoryLink(
                 file_id,
                 basename,
@@ -482,21 +403,12 @@
                 self.revision_id,
                 symlink_target=self._decode_path(data),
             )
-=======
-            ie.symlink_target = self._decode_path(data)
->>>>>>> ca07defc
             # There are no lines stored for a symlink so
             # make sure the cache used by get_lines knows that
             self.data_for_commit[file_id] = b""
         else:
             self.warning(
-<<<<<<< HEAD
                 f"Cannot import items of kind '{kind}' yet - ignoring '{path}'"
-=======
-                "Cannot import items of kind '{}' yet - ignoring '{}'".format(
-                    kind, path
-                )
->>>>>>> ca07defc
             )
             return
         # Record it
@@ -507,30 +419,18 @@
                 self.record_new(path, ie)
             except:
                 print(
-<<<<<<< HEAD
                     f"failed to add path '{path}' with entry '{ie}' in command {self.command.id}"
                 )
                 print(f"parent's children are:\n{inv.get_children(ie.parent_id)!r}\n")
-=======
-                    "failed to add path '{}' with entry '{}' in command {}".format(
-                        path, ie, self.command.id
-                    )
-                )
-                print("parent's children are:\n{!r}\n".format(ie.parent_id.children))
->>>>>>> ca07defc
                 raise
         else:
             if old_ie.kind == "directory":
                 self.record_delete(path, old_ie)
             self.record_changed(path, ie)
 
-<<<<<<< HEAD
     def _ensure_directory(
         self, path: str, inv: inventory.Inventory
-    ) -> Tuple[str, inventory.FileID]:
-=======
-    def _ensure_directory(self, path, inv):
->>>>>>> ca07defc
+    ) -> tuple[str, inventory.FileId]:
         """Ensure that the containing directory exists for 'path'."""
         dirname, basename = osutils.split(path)
         if dirname == "":
@@ -548,14 +448,9 @@
         # the parent exists
         dir_basename, parent_id = self._ensure_directory(dirname, inv)
         dir_file_id = self.bzr_file_id(dirname)
-<<<<<<< HEAD
         ie = inventory.InventoryDirectory(
             dir_file_id, dir_basename, parent_id, self.revision_id
         )
-=======
-        ie = inventory.entry_factory["directory"](dir_file_id, dir_basename, parent_id)
-        ie.revision = self.revision_id
->>>>>>> ca07defc
         self.directory_entries[dirname] = ie
         # There are no lines stored for a directory so
         # make sure the cache used by get_lines knows that
@@ -613,13 +508,9 @@
                 return
         self.record_delete(path, ie)
 
-<<<<<<< HEAD
     def _copy_item(
         self, src_path: str, dest_path: str, inv: inventory.Inventory
     ) -> None:
-=======
-    def _copy_item(self, src_path, dest_path, inv):
->>>>>>> ca07defc
         newly_changed = self._new_file_ids.get(src_path) or self._modified_file_ids.get(
             src_path
         )
@@ -657,13 +548,9 @@
                 "ignoring copy of %s %s - feature not yet supported", kind, dest_path
             )
 
-<<<<<<< HEAD
     def _rename_item(
         self, old_path: str, new_path: str, inv: inventory.Inventory
     ) -> None:
-=======
-    def _rename_item(self, old_path, new_path, inv):
->>>>>>> ca07defc
         existing = self._new_file_ids.get(old_path) or self._modified_file_ids.get(
             old_path
         )
@@ -676,13 +563,7 @@
         file_id = inv.path2id(old_path)
         if file_id is None:
             self.warning(
-<<<<<<< HEAD
                 f"ignoring rename of {old_path} to {new_path} - old path does not exist"
-=======
-                "ignoring rename of {} to {} - old path does not exist".format(
-                    old_path, new_path
-                )
->>>>>>> ca07defc
             )
             return
         ie = inv.get_entry(file_id)
@@ -705,7 +586,7 @@
             if path != "":
                 self.record_delete(path, ie)
 
-    def _warn_unless_in_merges(self, fileid: inventory.FileID, path: str) -> None:
+    def _warn_unless_in_merges(self, fileid: inventory.FileId, path: str) -> None:
         if len(self.parents) <= 1:
             return
         for parent in self.parents[1:]:
@@ -734,8 +615,8 @@
         Smart post-processing of changes, e.g. pruning of directories
         that would become empty, goes here.
         """
-        delta: List[
-            Tuple[Optional[str], Optional[str], inventory.FileID, inventory.InventoryEntry]
+        delta: list[
+            tuple[Optional[str], Optional[str], inventory.FileId, inventory.InventoryEntry]
         ] = list(self._delta_entries_by_fileid.values())
         if self.prune_empty_dirs and self._dirs_that_might_become_empty:
             candidates = self._dirs_that_might_become_empty
@@ -759,13 +640,9 @@
                     delta = [de for de in delta if de[2] not in never_born]
         return InventoryDelta(delta)
 
-<<<<<<< HEAD
     def _empty_after_delta(
         self, delta, candidates
-    ) -> List[Tuple[str, inventory.FileID]]:
-=======
-    def _empty_after_delta(self, delta, candidates):
->>>>>>> ca07defc
+    ) -> list[tuple[str, inventory.FileId]]:
         # self.mutter("delta so far is:\n%s" % "\n".join([str(de) for de in delta]))
         # self.mutter("candidates for deletion are:\n%s" % "\n".join([c for c in candidates]))
         new_inv = self._get_proposed_inventory(delta)
@@ -796,27 +673,14 @@
         else:
             new_inv = inventory.Inventory(revision_id=self.revision_id)
             # This is set in the delta so remove it to prevent a duplicate
-<<<<<<< HEAD
             new_inv.remove_recursive_id(inventory.ROOT_ID)
             new_inv.apply_delta(delta)
-=======
-            new_inv.delete(inventory.ROOT_ID)
-            try:
-                new_inv.apply_delta(delta)
-            except errors.InconsistentDelta:
-                self.mutter(
-                    "INCONSISTENT DELTA IS:\n{}".format(
-                        "\n".join([str(de) for de in delta])
-                    )
-                )
-                raise
->>>>>>> ca07defc
         return new_inv
 
     def _add_entry(
         self,
-        entry: Tuple[
-            Optional[str], Optional[str], inventory.FileID, inventory.InventoryEntry
+        entry: tuple[
+            Optional[str], Optional[str], inventory.FileId, inventory.InventoryEntry
         ],
     ) -> None:
         # We need to combine the data if multiple entries have the same file-id.
@@ -850,13 +714,7 @@
             if existing is None or existing[1] is None:
                 raise AssertionError
             parent_dir = osutils.dirname(existing[1])
-<<<<<<< HEAD
             self.mutter("cancelling add of %s with parent %s", existing[1], parent_dir)
-=======
-            self.mutter(
-                "cancelling add of {} with parent {}".format(existing[1], parent_dir)
-            )
->>>>>>> ca07defc
             if parent_dir:
                 self._dirs_that_might_become_empty.add(parent_dir)
             return
@@ -887,17 +745,11 @@
             # If this is a merge, the file was most likely added already.
             # The per-file parent(s) must therefore be calculated and
             # we can't assume there are none.
-<<<<<<< HEAD
             (
                 per_file_parents,
                 revision,
             ) = self.rev_store.get_parents_and_revision_for_entry(ie)
             entry = (entry[0], entry[1], entry[2], ie.derive(revision=revision))
-=======
-            per_file_parents, ie.revision = (
-                self.rev_store.get_parents_and_revision_for_entry(ie)
-            )
->>>>>>> ca07defc
             self.per_file_parents_for_commit[file_id] = per_file_parents
         elif new_path is None:
             # delete
@@ -908,17 +760,11 @@
             self.per_file_parents_for_commit[file_id] = per_file_parents
         else:
             # modify
-<<<<<<< HEAD
             (
                 per_file_parents,
                 revision,
             ) = self.rev_store.get_parents_and_revision_for_entry(ie)
             entry = (entry[0], entry[1], entry[2], ie.derive(revision=revision))
-=======
-            per_file_parents, ie.revision = (
-                self.rev_store.get_parents_and_revision_for_entry(ie)
-            )
->>>>>>> ca07defc
             self.per_file_parents_for_commit[file_id] = per_file_parents
 
     def record_new(self, path: str, ie: inventory.InventoryEntry) -> None:
@@ -932,15 +778,8 @@
         self._add_entry((path, None, ie.file_id, None))
         self._paths_deleted_this_commit.add(path)
         if ie.kind == "directory":
-<<<<<<< HEAD
             with contextlib.suppress(KeyError):
                 del self.directory_entries[path]
-=======
-            try:
-                del self.directory_entries[path]
-            except KeyError:
-                pass
->>>>>>> ca07defc
             if self.basis_inventory.get_entry(ie.file_id).kind == "directory":
                 for child_relpath, entry in self.basis_inventory.iter_entries_by_dir(
                     from_dir=ie.file_id
@@ -949,7 +788,6 @@
                     self._add_entry((child_path, None, entry.file_id, None))
                     self._paths_deleted_this_commit.add(child_path)
                     if entry.kind == "directory":
-<<<<<<< HEAD
                         with contextlib.suppress(KeyError):
                             del self.directory_entries[child_path]
 
@@ -957,7 +795,7 @@
         self,
         old_path: str,
         new_path: str,
-        file_id: inventory.FileID,
+        file_id: inventory.FileId,
         old_ie: inventory.InventoryEntry,
     ) -> None:
         new_basename, new_parent_id = self._ensure_directory(
@@ -966,21 +804,6 @@
         new_ie = old_ie.derive(
             name=new_basename, parent_id=new_parent_id, revision=self.revision_id
         )
-=======
-                        try:
-                            del self.directory_entries[child_path]
-                        except KeyError:
-                            pass
-
-    def record_rename(self, old_path, new_path, file_id, old_ie):
-        new_ie = old_ie.copy()
-        new_basename, new_parent_id = self._ensure_directory(
-            new_path, self.basis_inventory
-        )
-        new_ie.name = new_basename
-        new_ie.parent_id = new_parent_id
-        new_ie.revision = self.revision_id
->>>>>>> ca07defc
         self._add_entry((old_path, new_path, file_id, new_ie))
         self._modified_file_ids[new_path] = file_id
         self._paths_deleted_this_commit.discard(new_path)
@@ -988,7 +811,7 @@
             self.directory_entries[new_path] = new_ie
 
     def _rename_pending_change(
-        self, old_path: str, new_path: str, file_id: inventory.FileID
+        self, old_path: str, new_path: str, file_id: inventory.FileId
     ) -> None:
         """Instead of adding/modifying old-path, add new-path instead."""
         # note: delta entries look like (old, new, file-id, ie)
@@ -1008,7 +831,6 @@
         # Create the new InventoryEntry
         kind = old_ie.kind
         basename, parent_id = self._ensure_directory(new_path, self.basis_inventory)
-<<<<<<< HEAD
         if kind == "file":
             ie = inventory.InventoryFile(
                 file_id,
@@ -1029,16 +851,6 @@
             )
         else:
             raise AssertionError("unknown kind: {}".format(kind))
-=======
-        ie = inventory.make_entry(kind, basename, parent_id, file_id)
-        ie.revision = self.revision_id
-        if kind == "file":
-            ie.executable = old_ie.executable
-            ie.text_sha1 = old_ie.text_sha1
-            ie.text_size = old_ie.text_size
-        elif kind == "symlink":
-            ie.symlink_target = old_ie.symlink_target
->>>>>>> ca07defc
 
         # Record it
         self.record_new(new_path, ie)
