--- conflicted
+++ resolved
@@ -20,6 +20,7 @@
 import re
 import shutil
 import tempfile
+from typing import Optional
 
 from ... import branch as _mod_branch
 from ... import controldir, errors, urlutils
@@ -35,6 +36,7 @@
 )
 from ...git.urls import git_url_to_bzr_url
 from ...lazy_import import lazy_import
+from ...trace import mutter
 
 lazy_import(
     globals(),
@@ -554,20 +556,6 @@
         ref_lp = repo_lp.getRefByPath(path=ref_path)
         return (repo_lp, ref_lp)
 
-<<<<<<< HEAD
-    def _get_lp_bzr_branch_from_branch(self, branch):
-        """Get the Launchpad Bazaar branch object from a branch.
-
-        Args:
-            branch: The branch to get the Launchpad branch object for.
-
-        Returns:
-            The corresponding Launchpad Bazaar branch object.
-        """
-        return self.launchpad.branches.getByUrl(url=urlutils.unescape(branch.user_url))
-
-=======
->>>>>>> 845433b9
     def _get_derived_git_path(self, base_path, owner, project):
         """Generate a Git repository path for a derived branch.
 
@@ -652,28 +640,6 @@
             br_to = dir_to.target_branch
         return br_to, (f"https://git.launchpad.net/{to_path}/+ref/{name}")
 
-<<<<<<< HEAD
-    def _get_derived_bzr_path(self, base_branch, name, owner, project):
-        """Generate a Bazaar branch path for a derived branch.
-
-        Args:
-            base_branch: The base branch to derive from.
-            name: The name of the derived branch.
-            owner: The owner of the derived branch.
-            project: The project name, or None to derive from base_branch.
-
-        Returns:
-            A path string for the derived Bazaar branch.
-        """
-        if project is None:
-            base_branch_lp = self._get_lp_bzr_branch_from_branch(base_branch)
-            project = "/".join(base_branch_lp.unique_name.split("/")[1:-1])
-        # TODO(jelmer): Surely there is a better way of creating one of these
-        # URLs?
-        return f"~{owner}/{project}/{name}"
-
-=======
->>>>>>> 845433b9
     def get_push_url(self, branch):
         """Get the URL for pushing to the given branch.
 
@@ -783,20 +749,7 @@
         (base_vcs, base_user, base_password, base_path, base_params) = self._split_url(
             base_branch.user_url
         )
-<<<<<<< HEAD
-        if base_vcs == "bzr":
-            to_path = self._get_derived_bzr_path(base_branch, name, owner, project)
-            for scheme in preferred_schemes:
-                try:
-                    prefix = BZR_SCHEME_MAP[scheme]
-                except KeyError:
-                    continue
-                return _mod_branch.Branch.open(prefix + to_path)
-            raise AssertionError(f"no supported schemes: {preferred_schemes!r}")
-        elif base_vcs == "git":
-=======
         if base_vcs == "git":
->>>>>>> 845433b9
             to_path = self._get_derived_git_path(base_path.strip("/"), owner, project)
             for scheme in preferred_schemes:
                 try:
@@ -985,208 +938,6 @@
         )
 
 
-<<<<<<< HEAD
-class LaunchpadBazaarMergeProposalBuilder(MergeProposalBuilder):
-    """Merge proposal builder for Launchpad Bazaar branches.
-
-    This class handles the creation of merge proposals between Bazaar branches
-    hosted on Launchpad.
-    """
-
-    def __init__(
-        self,
-        lp_host,
-        source_branch,
-        target_branch,
-        staging=None,
-        approve=None,
-        fixes=None,
-    ):
-        """Constructor.
-
-        :param source_branch: The branch to propose for merging.
-        :param target_branch: The branch to merge into.
-        :param staging: If True, propose the merge against staging instead of
-            production.
-        :param approve: If True, mark the new proposal as approved immediately.
-            This is useful when a project permits some things to be approved
-            by the submitter (e.g. merges between release and deployment
-            branches).
-        """
-        self.lp_host = lp_host
-        self.launchpad = lp_host.launchpad
-        self.source_branch = source_branch
-        self.source_branch_lp = self.launchpad.branches.getByUrl(
-            url=source_branch.user_url
-        )
-        if target_branch is None:
-            self.target_branch_lp = self.source_branch_lp.get_target()
-            self.target_branch = _mod_branch.Branch.open(
-                self.target_branch_lp.bzr_identity
-            )
-        else:
-            self.target_branch = target_branch
-            self.target_branch_lp = self.launchpad.branches.getByUrl(
-                url=target_branch.user_url
-            )
-        self.approve = approve
-        self.fixes = fixes
-
-    def get_infotext(self):
-        """Determine the initial comment for the merge proposal.
-
-        Returns:
-            A formatted string containing source and target branch information.
-        """
-        info = [f"Source: {self.source_branch_lp.bzr_identity}\n"]
-        info.append(f"Target: {self.target_branch_lp.bzr_identity}\n")
-        return "".join(info)
-
-    def get_initial_body(self):
-        """Get a body for the proposal for the user to modify.
-
-        Uses hooks to generate an initial body based on the changes between
-        the source and target branches.
-
-        Returns:
-            A string body for the merge proposal, or None if no hooks are configured.
-        """
-        if not self.hooks["merge_proposal_body"]:
-            return None
-
-        def list_modified_files():
-            lca_tree = self.source_branch_lp.find_lca_tree(self.target_branch_lp)
-            source_tree = self.source_branch.basis_tree()
-            files = modified_files(lca_tree, source_tree)
-            return list(files)
-
-        with self.target_branch.lock_read(), self.source_branch.lock_read():
-            body = None
-            for hook in self.hooks["merge_proposal_body"]:
-                body = hook(
-                    {
-                        "target_branch": self.target_branch_lp.bzr_identity,
-                        "modified_files_callback": list_modified_files,
-                        "old_body": body,
-                    }
-                )
-            return body
-
-    def check_proposal(self):
-        """Check that the submission is sensible."""
-        if self.source_branch_lp.self_link == self.target_branch_lp.self_link:
-            raise errors.CommandError("Source and target branches must be different.")
-        for mp in self.source_branch_lp.landing_targets:
-            if mp.queue_status in ("Merged", "Rejected"):
-                continue
-            if mp.target_branch.self_link == self.target_branch_lp.self_link:
-                raise MergeProposalExists(lp_uris.canonical_url(mp))
-
-    def approve_proposal(self, mp):
-        """Approve the merge proposal.
-
-        Creates an approval comment and sets the status to 'Approved'.
-
-        Args:
-            mp: The Launchpad merge proposal object to approve.
-        """
-        with self.source_branch.lock_read():
-            _call_webservice(
-                mp.createComment,
-                vote="Approve",
-                subject="",  # Use the default subject.
-                content="Rubberstamp! Proposer approves of own proposal.",
-            )
-            _call_webservice(
-                mp.setStatus,
-                status="Approved",
-                revid=self.source_branch.last_revision(),
-            )
-
-    def create_proposal(
-        self,
-        description,
-        title=None,
-        reviewers=None,
-        labels=None,
-        prerequisite_branch=None,
-        commit_message=None,
-        work_in_progress=False,
-        allow_collaboration=False,
-        delete_source_after_merge: Optional[bool] = None,
-    ):
-        """Create a merge proposal on Launchpad for Bazaar branches.
-
-        Args:
-            description: The description text for the merge proposal.
-            title: The title (not supported by Launchpad, will raise exception
-                if provided).
-            reviewers: List of reviewer names or email addresses.
-            labels: Labels for the proposal (not supported by Launchpad).
-            prerequisite_branch: Optional prerequisite branch that must be merged first.
-            commit_message: Optional commit message for when the proposal is merged.
-            work_in_progress: If True, mark as work in progress (not needing review).
-            allow_collaboration: Allow collaboration (ignored by Launchpad).
-            delete_source_after_merge: Delete source after merge (ignored by Launchpad).
-
-        Returns:
-            A LaunchpadMergeProposal object representing the created proposal.
-
-        Raises:
-            LabelsUnsupported: If labels are provided.
-            TitleUnsupported: If title is provided.
-            MergeProposalExists: If a merge proposal already exists.
-            WebserviceFailure: If the Launchpad API call fails.
-        """
-        if labels:
-            raise LabelsUnsupported(self)
-        if title:
-            raise TitleUnsupported(self)
-        if prerequisite_branch is not None:
-            prereq = self.launchpad.branches.getByUrl(url=prerequisite_branch.user_url)
-        else:
-            prereq = None
-        if reviewers is None:
-            reviewer_objs: list[Any] = []
-        else:
-            reviewer_objs = []
-            for reviewer in reviewers:
-                reviewer_objs.append(self.lp_host._getPerson(reviewer))
-        if delete_source_after_merge is True:
-            mutter(
-                "Ignoring request to delete source after merge, "
-                "which launchpad does not support"
-            )
-        try:
-            mp = _call_webservice(
-                self.source_branch_lp.createMergeProposal,
-                target_branch=self.target_branch_lp,
-                prerequisite_branch=prereq,
-                initial_comment=description.strip(),
-                commit_message=commit_message,
-                needs_review=(not work_in_progress),
-                reviewers=[reviewer.self_link for reviewer in reviewer_objs],
-                review_types=["" for reviewer in reviewer_objs],
-            )
-        except WebserviceFailure as e:
-            # Urgh.
-            if (
-                b"There is already a branch merge proposal registered for branch "
-            ) in e.message:
-                raise MergeProposalExists(self.source_branch.user_url) from e
-            raise
-
-        if self.approve:
-            self.approve_proposal(mp)
-        if self.fixes:
-            if self.fixes.startswith("lp:"):
-                self.fixes = self.fixes[3:]
-            _call_webservice(mp.linkBug, bug=self.launchpad.bugs[int(self.fixes)])
-        return LaunchpadMergeProposal(mp)
-
-
-=======
->>>>>>> 845433b9
 class LaunchpadGitMergeProposalBuilder(MergeProposalBuilder):
     """Merge proposal builder for Launchpad Git repositories.
 
