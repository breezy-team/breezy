# Copyright (C) 2010, 2011 Canonical Ltd
# Copyright (C) 2018 Breezy Developers
#
# This program is free software; you can redistribute it and/or modify
# it under the terms of the GNU General Public License as published by
# the Free Software Foundation; either version 2 of the License, or
# (at your option) any later version.
#
# This program is distributed in the hope that it will be useful,
# but WITHOUT ANY WARRANTY; without even the implied warranty of
# MERCHANTABILITY or FITNESS FOR A PARTICULAR PURPOSE.  See the
# GNU General Public License for more details.
#
# You should have received a copy of the GNU General Public License
# along with this program; if not, write to the Free Software
# Foundation, Inc., 51 Franklin Street, Fifth Floor, Boston, MA 02110-1301 USA

"""Support for Launchpad."""

import re
import shutil
import tempfile
from typing import Any, List, Optional

from ... import branch as _mod_branch
from ... import controldir, errors, urlutils
from ...forge import (
    AutoMergeUnsupported,
    Forge,
    LabelsUnsupported,
    MergeProposal,
    MergeProposalBuilder,
    MergeProposalExists,
    TitleUnsupported,
    UnsupportedForge,
)
from ...git.urls import git_url_to_bzr_url
from ...lazy_import import lazy_import
from ...trace import mutter

lazy_import(
    globals(),
    """
from breezy.plugins.launchpad import (
    uris as lp_uris,
    )

""",
)
from ...transport import get_transport

DEFAULT_PREFERRED_SCHEMES = ["ssh", "http"]

BZR_SCHEME_MAP = {
    "ssh": "bzr+ssh://bazaar.launchpad.net/",
    "http": "https://bazaar.launchpad.net/",
    "https": "https://bazaar.launchpad.net/",
}

GIT_SCHEME_MAP = {
    "ssh": "git+ssh://git.launchpad.net/",
    "http": "https://git.launchpad.net/",
    "https": "https://git.launchpad.net/",
}


# TODO(jelmer): Make selection of launchpad staging a configuration option.


def status_to_lp_mp_statuses(status):
    statuses = []
    if status in ("open", "all"):
        statuses.extend(
            [
                "Work in progress",
                "Needs review",
                "Approved",
                "Code failed to merge",
                "Queued",
            ]
        )
    if status in ("closed", "all"):
        statuses.extend(["Rejected", "Superseded"])
    if status in ("merged", "all"):
        statuses.append("Merged")
    return statuses


def plausible_launchpad_url(url):
    if url is None:
        return False
    if url.startswith("lp:"):
        return True
    regex = re.compile(
        r"([a-z]*\+)*(bzr\+ssh|http|ssh|git|https)" r"://(bazaar|git).*\.launchpad\.net"
    )
    return bool(regex.match(url))


class WebserviceFailure(Exception):
    def __init__(self, message):
        self.message = message


def _call_webservice(call, *args, **kwargs):
    """Make a call to the webservice, wrapping failures.

    :param call: The call to make.
    :param *args: *args for the call.
    :param **kwargs: **kwargs for the call.
    :return: The result of calling call(*args, *kwargs).
    """
    from lazr.restfulclient import errors as restful_errors

    try:
        return call(*args, **kwargs)
    except restful_errors.HTTPError as e:
        error_lines = []
        for line in e.content.splitlines():
            if line.startswith(b"Traceback (most recent call last):"):
                break
            error_lines.append(line)
        raise WebserviceFailure(b"".join(error_lines)) from e


class LaunchpadMergeProposal(MergeProposal):
    supports_auto_merge = False

    def __init__(self, mp):
        self._mp = mp

    def get_web_url(self):
        return self._mp.web_link

    def get_source_branch_url(self, *, preferred_schemes=None):
        # TODO(jelmer): Honor preferred_schemes
        if self._mp.source_branch:
            return self._mp.source_branch.bzr_identity
        else:
            return git_url_to_bzr_url(
                self._mp.source_git_repository.git_identity,
                ref=self._mp.source_git_path.encode("utf-8"),
            )

    def get_source_revision(self):
        if self._mp.source_branch:
            last_scanned_id = self._mp.source_branch.last_scanned_id
            if last_scanned_id:
                return last_scanned_id.encode("utf-8")
            else:
                return None
        else:
            from ...git.mapping import default_mapping

            git_repo = self._mp.source_git_repository
            git_ref = git_repo.getRefByPath(path=self._mp.source_git_path)
            sha = git_ref.commit_sha1
            if sha is None:
                return None
            return default_mapping.revision_id_foreign_to_bzr(sha.encode("ascii"))

    def get_target_branch_url(self, *, preferred_schemes=None):
        # TODO(jelmer): Honor preferred_schemes
        if self._mp.target_branch:
            return self._mp.target_branch.bzr_identity
        else:
            return git_url_to_bzr_url(
                self._mp.target_git_repository.git_identity,
                ref=self._mp.target_git_path.encode("utf-8"),
            )

    def set_target_branch_name(self, name):
        # The launchpad API doesn't support changing branch names today.
        raise NotImplementedError(self.set_target_branch_name)

    @property
    def url(self):
        return lp_uris.canonical_url(self._mp)

    def is_merged(self):
        return self._mp.queue_status == "Merged"

    def is_closed(self):
        return self._mp.queue_status in ("Rejected", "Superseded")

    def reopen(self):
        self._mp.setStatus(status="Needs review")

    def get_description(self):
        return self._mp.description

    def set_description(self, description):
        self._mp.description = description
        self._mp.lp_save()

    def get_commit_message(self):
        return self._mp.commit_message

    def get_title(self):
        raise TitleUnsupported(self)

    def set_title(self):
        raise TitleUnsupported(self)

    def set_commit_message(self, commit_message):
        self._mp.commit_message = commit_message
        self._mp.lp_save()

    def close(self):
        self._mp.setStatus(status="Rejected")

    def can_be_merged(self):
        if not self._mp.preview_diff:
            # Maybe?
            return True
        return not bool(self._mp.preview_diff.conflicts)

    def get_merged_by(self):
        merge_reporter = self._mp.merge_reporter
        if merge_reporter is None:
            return None
        return merge_reporter.name

    def get_merged_at(self):
        return self._mp.date_merged

    def merge(self, commit_message=None, auto=False):
        if auto:
            raise AutoMergeUnsupported(self)
        target_branch = _mod_branch.Branch.open(self.get_target_branch_url())
        source_branch = _mod_branch.Branch.open(self.get_source_branch_url())
        # TODO(jelmer): Ideally this would use a memorytree, but merge doesn't
        # support that yet.
        # tree = target_branch.create_memorytree()
        tmpdir = tempfile.mkdtemp()
        try:
            tree = target_branch.create_checkout(to_location=tmpdir, lightweight=True)
            tree.merge_from_branch(source_branch)
            tree.commit(commit_message or self._mp.commit_message)
        finally:
            shutil.rmtree(tmpdir)

    def post_comment(self, body):
        self._mp.createComment(content=body)


class Launchpad(Forge):
    """The Launchpad hosting service."""

    # https://bugs.launchpad.net/launchpad/+bug/397676
    supports_merge_proposal_labels = False

    supports_merge_proposal_title = False

    supports_merge_proposal_commit_message = True

    supports_allow_collaboration = False

    merge_proposal_description_format = "plain"

    def __init__(self, service_root):
        self._api_base_url = service_root
        self._launchpad = None

    @property
    def name(self):
        if self._api_base_url == lp_uris.LPNET_SERVICE_ROOT:
            return "Launchpad"
        return f"Launchpad at {self.base_url}"

    @property
    def launchpad(self):
        if self._launchpad is None:
            from .lp_api import connect_launchpad

            self._launchpad = connect_launchpad(self._api_base_url, version="devel")
        return self._launchpad

    @property
    def base_url(self):
        return lp_uris.web_root_for_service_root(self._api_base_url)

    def __repr__(self):
        return f"Launchpad(service_root={self._api_base_url})"

    def get_current_user(self):
        return self.launchpad.me.name

    def get_user_url(self, username):
        return self.launchpad.people[username].web_link

    def hosts(self, branch):
        # TODO(jelmer): staging vs non-staging?
        return plausible_launchpad_url(branch.user_url)

    @classmethod
    def probe_from_hostname(cls, hostname, possible_transports=None):
        if re.match(hostname, r"(bazaar|git).*\.launchpad\.net"):
            return Launchpad(lp_uris.LPNET_SERVICE_ROOT)
        raise UnsupportedForge(hostname)

    @classmethod
    def probe_from_url(cls, url, possible_transports=None):
        if plausible_launchpad_url(url):
            return Launchpad(lp_uris.LPNET_SERVICE_ROOT)
        raise UnsupportedForge(url)

    def _get_lp_git_ref_from_branch(self, branch):
        url, params = urlutils.split_segment_parameters(branch.user_url)
        (scheme, user, password, host, port, path) = urlutils.parse_url(url)
        repo_lp = self.launchpad.git_repositories.getByPath(path=path.strip("/"))
        try:
            ref_path = params["ref"]
        except KeyError:
            branch_name = params.get("branch", branch.name)
            if branch_name:
                ref_path = f"refs/heads/{branch_name}"
            else:
                ref_path = repo_lp.default_branch
        ref_lp = repo_lp.getRefByPath(path=ref_path)
        return (repo_lp, ref_lp)

    def _get_lp_bzr_branch_from_branch(self, branch):
        return self.launchpad.branches.getByUrl(url=urlutils.unescape(branch.user_url))

    def _get_derived_git_path(self, base_path, owner, project):
        base_repo = self.launchpad.git_repositories.getByPath(path=base_path)
        if project is None:
            project = urlutils.parse_url(base_repo.git_ssh_url)[-1].strip("/")
        if project.startswith("~"):
            project = "/".join(base_path.split("/")[1:])
        # TODO(jelmer): Surely there is a better way of creating one of these
        # URLs?
        return f"~{owner}/{project}"

    def _publish_git(
        self,
        local_branch,
        base_path,
        name,
        owner,
        project=None,
        revision_id=None,
        overwrite=False,
        allow_lossy=True,
        tag_selector=None,
    ):
        if tag_selector is None:

            def tag_selector(t):
                return False

        to_path = self._get_derived_git_path(base_path, owner, project)
        to_transport = get_transport(GIT_SCHEME_MAP["ssh"] + to_path)
        try:
            dir_to = controldir.ControlDir.open_from_transport(to_transport)
        except errors.NotBranchError:
            # Didn't find anything
            dir_to = None

        if dir_to is None:
            try:
                br_to = local_branch.create_clone_on_transport(
                    to_transport,
                    revision_id=revision_id,
                    name=name,
                    tag_selector=tag_selector,
                )
            except errors.NoRoundtrippingSupport:
                br_to = local_branch.create_clone_on_transport(
                    to_transport,
                    revision_id=revision_id,
                    name=name,
                    lossy=True,
                    tag_selector=tag_selector,
                )
        else:
            try:
                dir_to = dir_to.push_branch(
                    local_branch,
                    revision_id,
                    overwrite=overwrite,
                    name=name,
                    tag_selector=tag_selector,
                )
            except errors.NoRoundtrippingSupport:
                if not allow_lossy:
                    raise
                dir_to = dir_to.push_branch(
                    local_branch,
                    revision_id,
                    overwrite=overwrite,
                    name=name,
                    lossy=True,
                    tag_selector=tag_selector,
                )
            br_to = dir_to.target_branch
        return br_to, (f"https://git.launchpad.net/{to_path}/+ref/{name}")

    def _get_derived_bzr_path(self, base_branch, name, owner, project):
        if project is None:
            base_branch_lp = self._get_lp_bzr_branch_from_branch(base_branch)
            project = "/".join(base_branch_lp.unique_name.split("/")[1:-1])
        # TODO(jelmer): Surely there is a better way of creating one of these
        # URLs?
        return f"~{owner}/{project}/{name}"

    def get_push_url(self, branch):
        (vcs, user, password, path, params) = self._split_url(branch.user_url)
        if vcs == "bzr":
            branch_lp = self._get_lp_bzr_branch_from_branch(branch)
            return branch_lp.bzr_identity
        elif vcs == "git":
            return urlutils.join_segment_parameters(
                GIT_SCHEME_MAP["ssh"] + path, params
            )
        else:
            raise AssertionError

    def _publish_bzr(
        self,
        local_branch,
        base_branch,
        name,
        owner,
        project=None,
        revision_id=None,
        overwrite=False,
        allow_lossy=True,
        tag_selector=None,
    ):
        to_path = self._get_derived_bzr_path(base_branch, name, owner, project)
        to_transport = get_transport(BZR_SCHEME_MAP["ssh"] + to_path)
        try:
            dir_to = controldir.ControlDir.open_from_transport(to_transport)
        except errors.NotBranchError:
            # Didn't find anything
            dir_to = None

        if dir_to is None:
            br_to = local_branch.create_clone_on_transport(
                to_transport, revision_id=revision_id, tag_selector=tag_selector
            )
        else:
            br_to = dir_to.push_branch(
                local_branch,
                revision_id,
                overwrite=overwrite,
                tag_selector=tag_selector,
            ).target_branch
        return br_to, ("https://code.launchpad.net/" + to_path)

    def _split_url(self, url):
        url, params = urlutils.split_segment_parameters(url)
        (scheme, user, password, host, port, path) = urlutils.parse_url(url)
        path = path.strip("/")
        if host.startswith("bazaar."):
            vcs = "bzr"
        elif host.startswith("git."):
            vcs = "git"
        else:
            raise ValueError(f"unknown host {host}")
        return (vcs, user, password, path, params)

    def publish_derived(
        self,
        local_branch,
        base_branch,
        name,
        project=None,
        owner=None,
        revision_id=None,
        overwrite=False,
        allow_lossy=True,
        tag_selector=None,
    ):
        """Publish a branch to the site, derived from base_branch.

        :param base_branch: branch to derive the new branch from
        :param new_branch: branch to publish
        :param name: Name of the new branch on the remote host
        :param project: Optional project name
        :param owner: Optional owner
        :return: resulting branch
        """
        if owner is None:
            owner = self.launchpad.me.name
        (base_vcs, base_user, base_password, base_path, base_params) = self._split_url(
            base_branch.user_url
        )
        # TODO(jelmer): Prevent publishing to development focus
        if base_vcs == "bzr":
            return self._publish_bzr(
                local_branch,
                base_branch,
                name,
                project=project,
                owner=owner,
                revision_id=revision_id,
                overwrite=overwrite,
                allow_lossy=allow_lossy,
                tag_selector=tag_selector,
            )
        elif base_vcs == "git":
            return self._publish_git(
                local_branch,
                base_path,
                name,
                project=project,
                owner=owner,
                revision_id=revision_id,
                overwrite=overwrite,
                allow_lossy=allow_lossy,
                tag_selector=tag_selector,
            )
        else:
            raise AssertionError("not a valid Launchpad URL")

    def get_derived_branch(
        self, base_branch, name, project=None, owner=None, preferred_schemes=None
    ):
        if preferred_schemes is None:
            preferred_schemes = DEFAULT_PREFERRED_SCHEMES
        if owner is None:
            owner = self.launchpad.me.name
        (base_vcs, base_user, base_password, base_path, base_params) = self._split_url(
            base_branch.user_url
        )
        if base_vcs == "bzr":
            to_path = self._get_derived_bzr_path(base_branch, name, owner, project)
            for scheme in preferred_schemes:
                try:
                    prefix = BZR_SCHEME_MAP[scheme]
                except KeyError:
                    continue
                return _mod_branch.Branch.open(prefix + to_path)
            raise AssertionError(f"no supported schemes: {preferred_schemes!r}")
        elif base_vcs == "git":
            to_path = self._get_derived_git_path(base_path.strip("/"), owner, project)
            for scheme in preferred_schemes:
                try:
                    prefix = GIT_SCHEME_MAP[scheme]
                except KeyError:
                    continue
                to_url = urlutils.join_segment_parameters(
                    prefix + to_path, {"branch": name}
                )
                return _mod_branch.Branch.open(to_url)
            raise AssertionError(f"no supported schemes: {preferred_schemes!r}")
        else:
            raise AssertionError("not a valid Launchpad URL")

    def iter_proposals(self, source_branch, target_branch, status="open"):
        (base_vcs, base_user, base_password, base_path, base_params) = self._split_url(
            target_branch.user_url
        )
        statuses = status_to_lp_mp_statuses(status)
        if base_vcs == "bzr":
            target_branch_lp = self.launchpad.branches.getByUrl(
                url=target_branch.user_url
            )
            source_branch_lp = self.launchpad.branches.getByUrl(
                url=source_branch.user_url
            )
            for mp in target_branch_lp.getMergeProposals(status=statuses):
                if mp.source_branch_link != source_branch_lp.self_link:
                    continue
                yield LaunchpadMergeProposal(mp)
        elif base_vcs == "git":
            (source_repo_lp, source_branch_lp) = self._get_lp_git_ref_from_branch(
                source_branch
            )
            (target_repo_lp, target_branch_lp) = self._get_lp_git_ref_from_branch(
                target_branch
            )
            for mp in target_branch_lp.getMergeProposals(status=statuses):
                if (
                    target_branch_lp.path != mp.target_git_path
                    or target_repo_lp != mp.target_git_repository
                    or source_branch_lp.path != mp.source_git_path
                    or source_repo_lp != mp.source_git_repository
                ):
                    continue
                yield LaunchpadMergeProposal(mp)
        else:
            raise AssertionError("not a valid Launchpad URL")

    def get_proposer(self, source_branch, target_branch):
        (base_vcs, base_user, base_password, base_path, base_params) = self._split_url(
            target_branch.user_url
        )
        if base_vcs == "bzr":
            return LaunchpadBazaarMergeProposalBuilder(
                self, source_branch, target_branch
            )
        elif base_vcs == "git":
            return LaunchpadGitMergeProposalBuilder(self, source_branch, target_branch)
        else:
            raise AssertionError("not a valid Launchpad URL")

    @classmethod
    def iter_instances(cls):
        from . import lp_api

        credential_store = lp_api.get_credential_store()
        for service_root in set(lp_uris.service_roots.values()):
            auth_engine = lp_api.get_auth_engine(service_root)
            creds = credential_store.load(auth_engine.unique_consumer_id)
            if creds is not None:
                yield cls(service_root)

    def iter_my_proposals(self, status="open", author=None):
        statuses = status_to_lp_mp_statuses(status)
        if author is None:
            author_obj = self.launchpad.me
        else:
            author_obj = self._getPerson(author)
        for mp in author_obj.getMergeProposals(status=statuses):
            yield LaunchpadMergeProposal(mp)

    def iter_my_forks(self, owner=None):
        # Launchpad doesn't really have the concept of "forks"
        return iter([])

    def _getPerson(self, person):
        if "@" in person:
            return self.launchpad.people.getByEmail(email=person)
        else:
            return self.launchpad.people[person]

    def get_web_url(self, branch):
        (vcs, user, password, path, params) = self._split_url(branch.user_url)
        if vcs == "bzr":
            branch_lp = self._get_lp_bzr_branch_from_branch(branch)
            return branch_lp.web_link
        elif vcs == "git":
            (repo_lp, ref_lp) = self._get_lp_git_ref_from_branch(branch)
            return ref_lp.web_link
        else:
            raise AssertionError

    def get_proposal_by_url(self, url):
        # Launchpad doesn't have a way to find a merge proposal by URL.
        (scheme, user, password, host, port, path) = urlutils.parse_url(url)
        LAUNCHPAD_CODE_DOMAINS = [
            f"code.{domain}" for domain in lp_uris.LAUNCHPAD_DOMAINS.values()
        ]
        if host not in LAUNCHPAD_CODE_DOMAINS:
            raise UnsupportedForge(url)
        # TODO(jelmer): Check if this is a launchpad URL. Otherwise, raise
        # UnsupportedForge
        # See https://api.launchpad.net/devel/#branch_merge_proposal
        # the syntax is:
        # https://api.launchpad.net/devel/~<author.name>/<project.name>/<branch.name>/+merge/<id>
        api_url = str(self.launchpad._root_uri) + path
        mp = self.launchpad.load(api_url)
        return LaunchpadMergeProposal(mp)

    def create_project(self, path, summary=None):
        self.launchpad.projects.new_project(
            display_name=path, name=path, summary=summary, title=path
        )


class LaunchpadBazaarMergeProposalBuilder(MergeProposalBuilder):
    def __init__(
        self,
        lp_host,
        source_branch,
        target_branch,
        staging=None,
        approve=None,
        fixes=None,
    ):
        """Constructor.

        :param source_branch: The branch to propose for merging.
        :param target_branch: The branch to merge into.
        :param staging: If True, propose the merge against staging instead of
            production.
        :param approve: If True, mark the new proposal as approved immediately.
            This is useful when a project permits some things to be approved
            by the submitter (e.g. merges between release and deployment
            branches).
        """
        self.lp_host = lp_host
        self.launchpad = lp_host.launchpad
        self.source_branch = source_branch
        self.source_branch_lp = self.launchpad.branches.getByUrl(
            url=source_branch.user_url
        )
        if target_branch is None:
            self.target_branch_lp = self.source_branch_lp.get_target()
            self.target_branch = _mod_branch.Branch.open(
                self.target_branch_lp.bzr_identity
            )
        else:
            self.target_branch = target_branch
            self.target_branch_lp = self.launchpad.branches.getByUrl(
                url=target_branch.user_url
            )
        self.approve = approve
        self.fixes = fixes

    def get_infotext(self):
        """Determine the initial comment for the merge proposal."""
        info = [f"Source: {self.source_branch_lp.bzr_identity}\n"]
        info.append(f"Target: {self.target_branch_lp.bzr_identity}\n")
        return "".join(info)

    def get_initial_body(self):
        """Get a body for the proposal for the user to modify.

        :return: a str or None.
        """
        if not self.hooks["merge_proposal_body"]:
            return None

        def list_modified_files():
            lca_tree = self.source_branch_lp.find_lca_tree(self.target_branch_lp)
            source_tree = self.source_branch.basis_tree()
            files = modified_files(lca_tree, source_tree)
            return list(files)

        with self.target_branch.lock_read(), self.source_branch.lock_read():
            body = None
            for hook in self.hooks["merge_proposal_body"]:
                body = hook(
                    {
                        "target_branch": self.target_branch_lp.bzr_identity,
                        "modified_files_callback": list_modified_files,
                        "old_body": body,
                    }
                )
            return body

    def check_proposal(self):
        """Check that the submission is sensible."""
        if self.source_branch_lp.self_link == self.target_branch_lp.self_link:
            raise errors.CommandError("Source and target branches must be different.")
        for mp in self.source_branch_lp.landing_targets:
            if mp.queue_status in ("Merged", "Rejected"):
                continue
            if mp.target_branch.self_link == self.target_branch_lp.self_link:
                raise MergeProposalExists(lp_uris.canonical_url(mp))

    def approve_proposal(self, mp):
        with self.source_branch.lock_read():
            _call_webservice(
                mp.createComment,
                vote="Approve",
                subject="",  # Use the default subject.
                content="Rubberstamp! Proposer approves of own proposal.",
            )
            _call_webservice(
                mp.setStatus,
                status="Approved",
                revid=self.source_branch.last_revision(),
            )

    def create_proposal(
        self,
        description,
        title=None,
        reviewers=None,
        labels=None,
        prerequisite_branch=None,
        commit_message=None,
        work_in_progress=False,
        allow_collaboration=False,
        delete_source_after_merge: Optional[bool] = None,
    ):
        """Perform the submission."""
        if labels:
            raise LabelsUnsupported(self)
        if title:
            raise TitleUnsupported(self)
        if prerequisite_branch is not None:
            prereq = self.launchpad.branches.getByUrl(url=prerequisite_branch.user_url)
        else:
            prereq = None
        if reviewers is None:
            reviewer_objs: List[Any] = []
        else:
            reviewer_objs = []
            for reviewer in reviewers:
                reviewer_objs.append(self.lp_host._getPerson(reviewer))
        if delete_source_after_merge is True:
            mutter(
                "Ignoring request to delete source after merge, "
                "which launchpad does not support"
            )
        try:
            mp = _call_webservice(
                self.source_branch_lp.createMergeProposal,
                target_branch=self.target_branch_lp,
                prerequisite_branch=prereq,
                initial_comment=description.strip(),
                commit_message=commit_message,
                needs_review=(not work_in_progress),
                reviewers=[reviewer.self_link for reviewer in reviewer_objs],
                review_types=["" for reviewer in reviewer_objs],
            )
        except WebserviceFailure as e:
            # Urgh.
            if (
                b"There is already a branch merge proposal " b"registered for branch "
            ) in e.message:
                raise MergeProposalExists(self.source_branch.user_url) from e
            raise

        if self.approve:
            self.approve_proposal(mp)
        if self.fixes:
            if self.fixes.startswith("lp:"):
                self.fixes = self.fixes[3:]
            _call_webservice(mp.linkBug, bug=self.launchpad.bugs[int(self.fixes)])
        return LaunchpadMergeProposal(mp)


class LaunchpadGitMergeProposalBuilder(MergeProposalBuilder):
    def __init__(
        self,
        lp_host,
        source_branch,
        target_branch,
        staging=None,
        approve=None,
        fixes=None,
    ):
        """Constructor.

        :param source_branch: The branch to propose for merging.
        :param target_branch: The branch to merge into.
        :param staging: If True, propose the merge against staging instead of
            production.
        :param approve: If True, mark the new proposal as approved immediately.
            This is useful when a project permits some things to be approved
            by the submitter (e.g. merges between release and deployment
            branches).
        """
        self.lp_host = lp_host
        self.launchpad = lp_host.launchpad
        self.source_branch = source_branch
        (
            self.source_repo_lp,
            self.source_branch_lp,
        ) = self.lp_host._get_lp_git_ref_from_branch(source_branch)
        if target_branch is None:
            self.target_branch_lp = self.source_branch.get_target()
            self.target_branch = _mod_branch.Branch.open(
                self.target_branch_lp.git_https_url
            )
        else:
            self.target_branch = target_branch
            (
                self.target_repo_lp,
                self.target_branch_lp,
            ) = self.lp_host._get_lp_git_ref_from_branch(target_branch)
        self.approve = approve
        self.fixes = fixes

    def get_infotext(self):
        """Determine the initial comment for the merge proposal."""
        info = [f"Source: {self.source_branch.user_url}\n"]
        info.append(f"Target: {self.target_branch.user_url}\n")
        return "".join(info)

    def get_initial_body(self):
        """Get a body for the proposal for the user to modify.

        :return: a str or None.
        """
        if not self.hooks["merge_proposal_body"]:
            return None

        def list_modified_files():
            lca_tree = self.source_branch_lp.find_lca_tree(self.target_branch_lp)
            source_tree = self.source_branch.basis_tree()
            files = modified_files(lca_tree, source_tree)
            return list(files)

        with self.target_branch.lock_read(), self.source_branch.lock_read():
            body = None
            for hook in self.hooks["merge_proposal_body"]:
                body = hook(
                    {
                        "target_branch": self.target_branch,
                        "modified_files_callback": list_modified_files,
                        "old_body": body,
                    }
                )
            return body

    def check_proposal(self):
        """Check that the submission is sensible."""
        if self.source_branch_lp.self_link == self.target_branch_lp.self_link:
            raise errors.CommandError("Source and target branches must be different.")
        for mp in self.source_branch_lp.landing_targets:
            if mp.queue_status in ("Merged", "Rejected"):
                continue
            if mp.target_branch.self_link == self.target_branch_lp.self_link:
                raise MergeProposalExists(lp_uris.canonical_url(mp))

    def approve_proposal(self, mp):
        with self.source_branch.lock_read():
            _call_webservice(
                mp.createComment,
                vote="Approve",
                subject="",  # Use the default subject.
                content="Rubberstamp! Proposer approves of own proposal.",
            )
            _call_webservice(
<<<<<<< HEAD
                mp.setStatus,
                status="Approved",
                revid=self.source_branch.last_revision(),
            )

    def create_proposal(
        self,
        description,
        reviewers=None,
        labels=None,
        prerequisite_branch=None,
        commit_message=None,
        work_in_progress=False,
        allow_collaboration=False,
    ):
=======
                mp.setStatus, status='Approved',
                revid=self.source_branch.last_revision())

    def create_proposal(self, description, title=None, reviewers=None, labels=None,
                        prerequisite_branch=None, commit_message=None,
                        work_in_progress=False, allow_collaboration=False,
                        delete_source_after_merge: Optional[bool] = False):
>>>>>>> 751e265c
        """Perform the submission."""
        if labels:
            raise LabelsUnsupported(self)
        if prerequisite_branch is not None:
            (
                prereq_repo_lp,
                prereq_branch_lp,
            ) = self.lp_host._get_lp_git_ref_from_branch(prerequisite_branch)
        else:
            prereq_branch_lp = None
        if reviewers is None:
            reviewers = []
        if delete_source_after_merge:
            mutter(
                'Ignoring request to delete source after merge, '
                'which launchpad does not support')
        try:
            mp = _call_webservice(
                self.source_branch_lp.createMergeProposal,
                merge_target=self.target_branch_lp,
                merge_prerequisite=prereq_branch_lp,
                initial_comment=description.strip(),
                commit_message=commit_message,
                needs_review=(not work_in_progress),
                reviewers=[
                    self.launchpad.people[reviewer].self_link for reviewer in reviewers
                ],
                review_types=[None for reviewer in reviewers],
            )
        except WebserviceFailure as e:
            # Urgh.
            if (
                "There is already a branch merge proposal " "registered for branch "
            ) in e.message:
                raise MergeProposalExists(self.source_branch.user_url) from e
            raise
        if self.approve:
            self.approve_proposal(mp)
        if self.fixes:
            if self.fixes.startswith("lp:"):
                self.fixes = self.fixes[3:]
            _call_webservice(mp.linkBug, bug=self.launchpad.bugs[int(self.fixes)])
        return LaunchpadMergeProposal(mp)


def modified_files(old_tree, new_tree):
    """Return a list of paths in the new tree with modified contents."""
    for change in new_tree.iter_changes(old_tree):
        if change.changed_content and change.kind[1] == "file":
            yield str(path)<|MERGE_RESOLUTION|>--- conflicted
+++ resolved
@@ -911,7 +911,6 @@
                 content="Rubberstamp! Proposer approves of own proposal.",
             )
             _call_webservice(
-<<<<<<< HEAD
                 mp.setStatus,
                 status="Approved",
                 revid=self.source_branch.last_revision(),
@@ -920,22 +919,15 @@
     def create_proposal(
         self,
         description,
+        title=None,
         reviewers=None,
         labels=None,
         prerequisite_branch=None,
         commit_message=None,
         work_in_progress=False,
         allow_collaboration=False,
+        delete_source_after_merge: Optional[bool] = False,
     ):
-=======
-                mp.setStatus, status='Approved',
-                revid=self.source_branch.last_revision())
-
-    def create_proposal(self, description, title=None, reviewers=None, labels=None,
-                        prerequisite_branch=None, commit_message=None,
-                        work_in_progress=False, allow_collaboration=False,
-                        delete_source_after_merge: Optional[bool] = False):
->>>>>>> 751e265c
         """Perform the submission."""
         if labels:
             raise LabelsUnsupported(self)
@@ -950,8 +942,9 @@
             reviewers = []
         if delete_source_after_merge:
             mutter(
-                'Ignoring request to delete source after merge, '
-                'which launchpad does not support')
+                "Ignoring request to delete source after merge, "
+                "which launchpad does not support"
+            )
         try:
             mp = _call_webservice(
                 self.source_branch_lp.createMergeProposal,
