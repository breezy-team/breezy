# Copyright (C) 2010, 2011 Canonical Ltd
# Copyright (C) 2018 Breezy Developers
#
# This program is free software; you can redistribute it and/or modify
# it under the terms of the GNU General Public License as published by
# the Free Software Foundation; either version 2 of the License, or
# (at your option) any later version.
#
# This program is distributed in the hope that it will be useful,
# but WITHOUT ANY WARRANTY; without even the implied warranty of
# MERCHANTABILITY or FITNESS FOR A PARTICULAR PURPOSE.  See the
# GNU General Public License for more details.
#
# You should have received a copy of the GNU General Public License
# along with this program; if not, write to the Free Software
# Foundation, Inc., 51 Franklin Street, Fifth Floor, Boston, MA 02110-1301 USA

"""Support for Launchpad."""

import re
import shutil
import tempfile
from typing import Any, Optional

from ... import branch as _mod_branch
from ... import controldir, errors, urlutils
from ...forge import (
    AutoMergeUnsupported,
    Forge,
    LabelsUnsupported,
    MergeProposal,
    MergeProposalBuilder,
    MergeProposalExists,
    TitleUnsupported,
    UnsupportedForge,
)
from ...git.urls import git_url_to_bzr_url
from ...lazy_import import lazy_import
from ...trace import mutter

lazy_import(
    globals(),
    """
from breezy.plugins.launchpad import (
    uris as lp_uris,
    )

""",
)
from ...transport import get_transport

DEFAULT_PREFERRED_SCHEMES = ["ssh", "http"]

BZR_SCHEME_MAP = {
    "ssh": "bzr+ssh://bazaar.launchpad.net/",
    "http": "https://bazaar.launchpad.net/",
    "https": "https://bazaar.launchpad.net/",
}

GIT_SCHEME_MAP = {
    "ssh": "git+ssh://git.launchpad.net/",
    "http": "https://git.launchpad.net/",
    "https": "https://git.launchpad.net/",
}


# TODO(jelmer): Make selection of launchpad staging a configuration option.


def status_to_lp_mp_statuses(status):
    statuses = []
    if status in ("open", "all"):
        statuses.extend(
            [
                "Work in progress",
                "Needs review",
                "Approved",
                "Code failed to merge",
                "Queued",
            ]
        )
    if status in ("closed", "all"):
        statuses.extend(["Rejected", "Superseded"])
    if status in ("merged", "all"):
        statuses.append("Merged")
    return statuses


def plausible_launchpad_url(url):
    if url is None:
        return False
    if url.startswith("lp:"):
        return True
    regex = re.compile(
        r"([a-z]*\+)*(bzr\+ssh|http|ssh|git|https)" r"://(bazaar|git).*\.launchpad\.net"
    )
    return bool(regex.match(url))


class WebserviceFailure(Exception):
    def __init__(self, message):
        self.message = message


def _call_webservice(call, *args, **kwargs):
    """Make a call to the webservice, wrapping failures.

    :param call: The call to make.
    :param *args: *args for the call.
    :param **kwargs: **kwargs for the call.
    :return: The result of calling call(*args, *kwargs).
    """
    from lazr.restfulclient import errors as restful_errors

    try:
        return call(*args, **kwargs)
    except restful_errors.HTTPError as e:
        error_lines = []
        for line in e.content.splitlines():
            if line.startswith(b"Traceback (most recent call last):"):
                break
            error_lines.append(line)
<<<<<<< HEAD
        raise WebserviceFailure(b"".join(error_lines)) from e
=======
        raise WebserviceFailure(b"".join(error_lines))
>>>>>>> ca07defc


class LaunchpadMergeProposal(MergeProposal):
    supports_auto_merge = False

    def __init__(self, mp):
        self._mp = mp

    def get_web_url(self):
        return self._mp.web_link

    def get_source_branch_url(self, *, preferred_schemes=None):
        # TODO(jelmer): Honor preferred_schemes
        if self._mp.source_branch:
            return self._mp.source_branch.bzr_identity
        else:
            return git_url_to_bzr_url(
                self._mp.source_git_repository.git_identity,
                ref=self._mp.source_git_path.encode("utf-8"),
            )

    def get_source_revision(self):
        if self._mp.source_branch:
            last_scanned_id = self._mp.source_branch.last_scanned_id
            if last_scanned_id:
                return last_scanned_id.encode("utf-8")
            else:
                return None
        else:
<<<<<<< HEAD
            from ...git.mapping import default_mapping
=======
            from breezy.git.mapping import default_mapping
>>>>>>> ca07defc

            git_repo = self._mp.source_git_repository
            git_ref = git_repo.getRefByPath(path=self._mp.source_git_path)
            sha = git_ref.commit_sha1
            if sha is None:
                return None
            return default_mapping.revision_id_foreign_to_bzr(sha.encode("ascii"))

    def get_target_branch_url(self, *, preferred_schemes=None):
        # TODO(jelmer): Honor preferred_schemes
        if self._mp.target_branch:
            return self._mp.target_branch.bzr_identity
        else:
            return git_url_to_bzr_url(
                self._mp.target_git_repository.git_identity,
                ref=self._mp.target_git_path.encode("utf-8"),
            )

    def set_target_branch_name(self, name):
        # The launchpad API doesn't support changing branch names today.
        raise NotImplementedError(self.set_target_branch_name)

    @property
    def url(self):
        return lp_uris.canonical_url(self._mp)

    def is_merged(self):
        return self._mp.queue_status == "Merged"

    def is_closed(self):
        return self._mp.queue_status in ("Rejected", "Superseded")

    def reopen(self):
        self._mp.setStatus(status="Needs review")

    def get_description(self):
        return self._mp.description

    def set_description(self, description):
        self._mp.description = description
        self._mp.lp_save()

    def get_commit_message(self):
        return self._mp.commit_message

    def get_title(self):
        raise TitleUnsupported(self)

    def set_title(self):
        raise TitleUnsupported(self)

    def set_commit_message(self, commit_message):
        self._mp.commit_message = commit_message
        self._mp.lp_save()

    def close(self):
        self._mp.setStatus(status="Rejected")

    def can_be_merged(self):
        if not self._mp.preview_diff:
            # Maybe?
            return True
        return not bool(self._mp.preview_diff.conflicts)

    def get_merged_by(self):
        merge_reporter = self._mp.merge_reporter
        if merge_reporter is None:
            return None
        return merge_reporter.name

    def get_merged_at(self):
        return self._mp.date_merged

    def merge(self, commit_message=None, auto=False):
        if auto:
            raise AutoMergeUnsupported(self)
        target_branch = _mod_branch.Branch.open(self.get_target_branch_url())
        source_branch = _mod_branch.Branch.open(self.get_source_branch_url())
        # TODO(jelmer): Ideally this would use a memorytree, but merge doesn't
        # support that yet.
        # tree = target_branch.create_memorytree()
        tmpdir = tempfile.mkdtemp()
        try:
            tree = target_branch.create_checkout(to_location=tmpdir, lightweight=True)
            tree.merge_from_branch(source_branch)
            tree.commit(commit_message or self._mp.commit_message)
        finally:
            shutil.rmtree(tmpdir)

    def post_comment(self, body):
        self._mp.createComment(content=body)


class Launchpad(Forge):
    """The Launchpad hosting service."""

    # https://bugs.launchpad.net/launchpad/+bug/397676
    supports_merge_proposal_labels = False

    supports_merge_proposal_title = False

    supports_merge_proposal_commit_message = True

    supports_allow_collaboration = False

    merge_proposal_description_format = "plain"

    def __init__(self, service_root):
        self._api_base_url = service_root
        self._launchpad = None

    @property
    def name(self):
        if self._api_base_url == lp_uris.LPNET_SERVICE_ROOT:
            return "Launchpad"
<<<<<<< HEAD
        return f"Launchpad at {self.base_url}"
=======
        return "Launchpad at {}".format(self.base_url)
>>>>>>> ca07defc

    @property
    def launchpad(self):
        if self._launchpad is None:
<<<<<<< HEAD
            from .lp_api import connect_launchpad

            self._launchpad = connect_launchpad(self._api_base_url, version="devel")
=======
            self._launchpad = lp_api.connect_launchpad(
                self._api_base_url, version="devel"
            )
>>>>>>> ca07defc
        return self._launchpad

    @property
    def base_url(self):
        return lp_uris.web_root_for_service_root(self._api_base_url)

    def __repr__(self):
<<<<<<< HEAD
        return f"Launchpad(service_root={self._api_base_url})"
=======
        return "Launchpad(service_root={})".format(self._api_base_url)
>>>>>>> ca07defc

    def get_current_user(self):
        return self.launchpad.me.name

    def get_user_url(self, username):
        return self.launchpad.people[username].web_link

    def hosts(self, branch):
        # TODO(jelmer): staging vs non-staging?
        return plausible_launchpad_url(branch.user_url)

    @classmethod
    def probe_from_hostname(cls, hostname, possible_transports=None):
        if re.match(hostname, r"(bazaar|git).*\.launchpad\.net"):
            return Launchpad(lp_uris.LPNET_SERVICE_ROOT)
        raise UnsupportedForge(hostname)

    @classmethod
    def probe_from_url(cls, url, possible_transports=None):
        if plausible_launchpad_url(url):
            return Launchpad(lp_uris.LPNET_SERVICE_ROOT)
        raise UnsupportedForge(url)

    def _get_lp_git_ref_from_branch(self, branch):
        url, params = urlutils.split_segment_parameters(branch.user_url)
        (scheme, user, password, host, port, path) = urlutils.parse_url(url)
        repo_lp = self.launchpad.git_repositories.getByPath(path=path.strip("/"))
        try:
            ref_path = params["ref"]
        except KeyError:
            branch_name = params.get("branch", branch.name)
            if branch_name:
<<<<<<< HEAD
                ref_path = f"refs/heads/{branch_name}"
=======
                ref_path = "refs/heads/{}".format(branch_name)
>>>>>>> ca07defc
            else:
                ref_path = repo_lp.default_branch
        ref_lp = repo_lp.getRefByPath(path=ref_path)
        return (repo_lp, ref_lp)

    def _get_lp_bzr_branch_from_branch(self, branch):
        return self.launchpad.branches.getByUrl(url=urlutils.unescape(branch.user_url))

    def _get_derived_git_path(self, base_path, owner, project):
        base_repo = self.launchpad.git_repositories.getByPath(path=base_path)
        if project is None:
            project = urlutils.parse_url(base_repo.git_ssh_url)[-1].strip("/")
        if project.startswith("~"):
            project = "/".join(base_path.split("/")[1:])
        # TODO(jelmer): Surely there is a better way of creating one of these
        # URLs?
<<<<<<< HEAD
        return f"~{owner}/{project}"
=======
        return "~{}/{}".format(owner, project)
>>>>>>> ca07defc

    def _publish_git(
        self,
        local_branch,
        base_path,
        name,
        owner,
        project=None,
        revision_id=None,
        overwrite=False,
        allow_lossy=True,
        tag_selector=None,
    ):
        if tag_selector is None:

            def tag_selector(t):
                return False

        to_path = self._get_derived_git_path(base_path, owner, project)
        to_transport = get_transport(GIT_SCHEME_MAP["ssh"] + to_path)
        try:
            dir_to = controldir.ControlDir.open_from_transport(to_transport)
        except errors.NotBranchError:
            # Didn't find anything
            dir_to = None

        if dir_to is None:
            try:
                br_to = local_branch.create_clone_on_transport(
                    to_transport,
                    revision_id=revision_id,
                    name=name,
                    tag_selector=tag_selector,
                )
            except errors.NoRoundtrippingSupport:
                br_to = local_branch.create_clone_on_transport(
                    to_transport,
                    revision_id=revision_id,
                    name=name,
                    lossy=True,
                    tag_selector=tag_selector,
                )
        else:
            try:
                dir_to = dir_to.push_branch(
                    local_branch,
                    revision_id,
                    overwrite=overwrite,
                    name=name,
                    tag_selector=tag_selector,
                )
            except errors.NoRoundtrippingSupport:
                if not allow_lossy:
                    raise
                dir_to = dir_to.push_branch(
                    local_branch,
                    revision_id,
                    overwrite=overwrite,
                    name=name,
                    lossy=True,
                    tag_selector=tag_selector,
                )
            br_to = dir_to.target_branch
<<<<<<< HEAD
        return br_to, (f"https://git.launchpad.net/{to_path}/+ref/{name}")
=======
        return br_to, ("https://git.launchpad.net/{}/+ref/{}".format(to_path, name))
>>>>>>> ca07defc

    def _get_derived_bzr_path(self, base_branch, name, owner, project):
        if project is None:
            base_branch_lp = self._get_lp_bzr_branch_from_branch(base_branch)
            project = "/".join(base_branch_lp.unique_name.split("/")[1:-1])
        # TODO(jelmer): Surely there is a better way of creating one of these
        # URLs?
        return f"~{owner}/{project}/{name}"

    def get_push_url(self, branch):
        (vcs, user, password, path, params) = self._split_url(branch.user_url)
        if vcs == "bzr":
            branch_lp = self._get_lp_bzr_branch_from_branch(branch)
            return branch_lp.bzr_identity
        elif vcs == "git":
            return urlutils.join_segment_parameters(
                GIT_SCHEME_MAP["ssh"] + path, params
            )
        else:
            raise AssertionError

    def _publish_bzr(
        self,
        local_branch,
        base_branch,
        name,
        owner,
        project=None,
        revision_id=None,
        overwrite=False,
        allow_lossy=True,
        tag_selector=None,
    ):
        to_path = self._get_derived_bzr_path(base_branch, name, owner, project)
        to_transport = get_transport(BZR_SCHEME_MAP["ssh"] + to_path)
        try:
            dir_to = controldir.ControlDir.open_from_transport(to_transport)
        except errors.NotBranchError:
            # Didn't find anything
            dir_to = None

        if dir_to is None:
            br_to = local_branch.create_clone_on_transport(
                to_transport, revision_id=revision_id, tag_selector=tag_selector
            )
        else:
            br_to = dir_to.push_branch(
                local_branch,
                revision_id,
                overwrite=overwrite,
                tag_selector=tag_selector,
            ).target_branch
        return br_to, ("https://code.launchpad.net/" + to_path)

    def _split_url(self, url):
        url, params = urlutils.split_segment_parameters(url)
        (scheme, user, password, host, port, path) = urlutils.parse_url(url)
        path = path.strip("/")
        if host.startswith("bazaar."):
            vcs = "bzr"
        elif host.startswith("git."):
            vcs = "git"
        else:
<<<<<<< HEAD
            raise ValueError(f"unknown host {host}")
=======
            raise ValueError("unknown host {}".format(host))
>>>>>>> ca07defc
        return (vcs, user, password, path, params)

    def publish_derived(
        self,
        local_branch,
        base_branch,
        name,
        project=None,
        owner=None,
        revision_id=None,
        overwrite=False,
        allow_lossy=True,
        tag_selector=None,
    ):
        """Publish a branch to the site, derived from base_branch.

        :param base_branch: branch to derive the new branch from
        :param new_branch: branch to publish
        :param name: Name of the new branch on the remote host
        :param project: Optional project name
        :param owner: Optional owner
        :return: resulting branch
        """
        if owner is None:
            owner = self.launchpad.me.name
        (base_vcs, base_user, base_password, base_path, base_params) = self._split_url(
            base_branch.user_url
        )
        # TODO(jelmer): Prevent publishing to development focus
        if base_vcs == "bzr":
            return self._publish_bzr(
                local_branch,
                base_branch,
                name,
                project=project,
                owner=owner,
                revision_id=revision_id,
                overwrite=overwrite,
                allow_lossy=allow_lossy,
                tag_selector=tag_selector,
            )
        elif base_vcs == "git":
            return self._publish_git(
                local_branch,
                base_path,
                name,
                project=project,
                owner=owner,
                revision_id=revision_id,
                overwrite=overwrite,
                allow_lossy=allow_lossy,
                tag_selector=tag_selector,
            )
        else:
            raise AssertionError("not a valid Launchpad URL")

    def get_derived_branch(
        self, base_branch, name, project=None, owner=None, preferred_schemes=None
    ):
        if preferred_schemes is None:
            preferred_schemes = DEFAULT_PREFERRED_SCHEMES
        if owner is None:
            owner = self.launchpad.me.name
        (base_vcs, base_user, base_password, base_path, base_params) = self._split_url(
            base_branch.user_url
        )
        if base_vcs == "bzr":
            to_path = self._get_derived_bzr_path(base_branch, name, owner, project)
            for scheme in preferred_schemes:
                try:
                    prefix = BZR_SCHEME_MAP[scheme]
                except KeyError:
                    continue
                return _mod_branch.Branch.open(prefix + to_path)
<<<<<<< HEAD
            raise AssertionError(f"no supported schemes: {preferred_schemes!r}")
=======
            raise AssertionError("no supported schemes: {!r}".format(preferred_schemes))
>>>>>>> ca07defc
        elif base_vcs == "git":
            to_path = self._get_derived_git_path(base_path.strip("/"), owner, project)
            for scheme in preferred_schemes:
                try:
                    prefix = GIT_SCHEME_MAP[scheme]
                except KeyError:
                    continue
                to_url = urlutils.join_segment_parameters(
                    prefix + to_path, {"branch": name}
                )
                return _mod_branch.Branch.open(to_url)
<<<<<<< HEAD
            raise AssertionError(f"no supported schemes: {preferred_schemes!r}")
=======
            raise AssertionError("no supported schemes: {!r}".format(preferred_schemes))
>>>>>>> ca07defc
        else:
            raise AssertionError("not a valid Launchpad URL")

    def iter_proposals(self, source_branch, target_branch, status="open"):
        (base_vcs, base_user, base_password, base_path, base_params) = self._split_url(
            target_branch.user_url
        )
        statuses = status_to_lp_mp_statuses(status)
        if base_vcs == "bzr":
            target_branch_lp = self.launchpad.branches.getByUrl(
                url=target_branch.user_url
            )
            source_branch_lp = self.launchpad.branches.getByUrl(
                url=source_branch.user_url
            )
            for mp in target_branch_lp.getMergeProposals(status=statuses):
                if mp.source_branch_link != source_branch_lp.self_link:
                    continue
                yield LaunchpadMergeProposal(mp)
        elif base_vcs == "git":
            (source_repo_lp, source_branch_lp) = self._get_lp_git_ref_from_branch(
                source_branch
            )
            (target_repo_lp, target_branch_lp) = self._get_lp_git_ref_from_branch(
                target_branch
            )
            for mp in target_branch_lp.getMergeProposals(status=statuses):
                if (
                    target_branch_lp.path != mp.target_git_path
                    or target_repo_lp != mp.target_git_repository
                    or source_branch_lp.path != mp.source_git_path
                    or source_repo_lp != mp.source_git_repository
                ):
                    continue
                yield LaunchpadMergeProposal(mp)
        else:
            raise AssertionError("not a valid Launchpad URL")

    def get_proposer(self, source_branch, target_branch):
        (base_vcs, base_user, base_password, base_path, base_params) = self._split_url(
            target_branch.user_url
        )
        if base_vcs == "bzr":
            return LaunchpadBazaarMergeProposalBuilder(
                self, source_branch, target_branch
            )
        elif base_vcs == "git":
            return LaunchpadGitMergeProposalBuilder(self, source_branch, target_branch)
        else:
            raise AssertionError("not a valid Launchpad URL")

    @classmethod
    def iter_instances(cls):
        from . import lp_api

        credential_store = lp_api.get_credential_store()
        for service_root in set(lp_uris.service_roots.values()):
            auth_engine = lp_api.get_auth_engine(service_root)
            creds = credential_store.load(auth_engine.unique_consumer_id)
            if creds is not None:
                yield cls(service_root)

    def iter_my_proposals(self, status="open", author=None):
        statuses = status_to_lp_mp_statuses(status)
        author_obj = self.launchpad.me if author is None else self._getPerson(author)
        for mp in author_obj.getMergeProposals(status=statuses):
            yield LaunchpadMergeProposal(mp)

    def iter_my_forks(self, owner=None):
        # Launchpad doesn't really have the concept of "forks"
        return iter([])

    def _getPerson(self, person):
        if "@" in person:
            return self.launchpad.people.getByEmail(email=person)
        else:
            return self.launchpad.people[person]

    def get_web_url(self, branch):
        (vcs, user, password, path, params) = self._split_url(branch.user_url)
        if vcs == "bzr":
            branch_lp = self._get_lp_bzr_branch_from_branch(branch)
            return branch_lp.web_link
        elif vcs == "git":
            (repo_lp, ref_lp) = self._get_lp_git_ref_from_branch(branch)
            return ref_lp.web_link
        else:
            raise AssertionError

    def get_proposal_by_url(self, url):
        # Launchpad doesn't have a way to find a merge proposal by URL.
        (scheme, user, password, host, port, path) = urlutils.parse_url(url)
        LAUNCHPAD_CODE_DOMAINS = [
<<<<<<< HEAD
            f"code.{domain}" for domain in lp_uris.LAUNCHPAD_DOMAINS.values()
=======
            ("code.{}".format(domain)) for domain in lp_uris.LAUNCHPAD_DOMAINS.values()
>>>>>>> ca07defc
        ]
        if host not in LAUNCHPAD_CODE_DOMAINS:
            raise UnsupportedForge(url)
        # TODO(jelmer): Check if this is a launchpad URL. Otherwise, raise
        # UnsupportedForge
        # See https://api.launchpad.net/devel/#branch_merge_proposal
        # the syntax is:
        # https://api.launchpad.net/devel/~<author.name>/<project.name>/<branch.name>/+merge/<id>
        api_url = str(self.launchpad._root_uri) + path
        mp = self.launchpad.load(api_url)
        return LaunchpadMergeProposal(mp)

    def create_project(self, path, summary=None):
        self.launchpad.projects.new_project(
            display_name=path, name=path, summary=summary, title=path
        )


class LaunchpadBazaarMergeProposalBuilder(MergeProposalBuilder):
    def __init__(
        self,
        lp_host,
        source_branch,
        target_branch,
        staging=None,
        approve=None,
        fixes=None,
    ):
        """Constructor.

        :param source_branch: The branch to propose for merging.
        :param target_branch: The branch to merge into.
        :param staging: If True, propose the merge against staging instead of
            production.
        :param approve: If True, mark the new proposal as approved immediately.
            This is useful when a project permits some things to be approved
            by the submitter (e.g. merges between release and deployment
            branches).
        """
        self.lp_host = lp_host
        self.launchpad = lp_host.launchpad
        self.source_branch = source_branch
        self.source_branch_lp = self.launchpad.branches.getByUrl(
            url=source_branch.user_url
        )
        if target_branch is None:
            self.target_branch_lp = self.source_branch_lp.get_target()
            self.target_branch = _mod_branch.Branch.open(
                self.target_branch_lp.bzr_identity
            )
        else:
            self.target_branch = target_branch
            self.target_branch_lp = self.launchpad.branches.getByUrl(
                url=target_branch.user_url
            )
        self.approve = approve
        self.fixes = fixes

    def get_infotext(self):
        """Determine the initial comment for the merge proposal."""
<<<<<<< HEAD
        info = [f"Source: {self.source_branch_lp.bzr_identity}\n"]
        info.append(f"Target: {self.target_branch_lp.bzr_identity}\n")
=======
        info = ["Source: {}\n".format(self.source_branch_lp.bzr_identity)]
        info.append("Target: {}\n".format(self.target_branch_lp.bzr_identity))
>>>>>>> ca07defc
        return "".join(info)

    def get_initial_body(self):
        """Get a body for the proposal for the user to modify.

        :return: a str or None.
        """
        if not self.hooks["merge_proposal_body"]:
            return None

        def list_modified_files():
            lca_tree = self.source_branch_lp.find_lca_tree(self.target_branch_lp)
            source_tree = self.source_branch.basis_tree()
            files = modified_files(lca_tree, source_tree)
            return list(files)

        with self.target_branch.lock_read(), self.source_branch.lock_read():
            body = None
            for hook in self.hooks["merge_proposal_body"]:
                body = hook(
                    {
                        "target_branch": self.target_branch_lp.bzr_identity,
                        "modified_files_callback": list_modified_files,
                        "old_body": body,
                    }
                )
            return body

    def check_proposal(self):
        """Check that the submission is sensible."""
        if self.source_branch_lp.self_link == self.target_branch_lp.self_link:
            raise errors.CommandError("Source and target branches must be different.")
        for mp in self.source_branch_lp.landing_targets:
            if mp.queue_status in ("Merged", "Rejected"):
                continue
            if mp.target_branch.self_link == self.target_branch_lp.self_link:
                raise MergeProposalExists(lp_uris.canonical_url(mp))

    def approve_proposal(self, mp):
        with self.source_branch.lock_read():
            _call_webservice(
                mp.createComment,
                vote="Approve",
                subject="",  # Use the default subject.
                content="Rubberstamp! Proposer approves of own proposal.",
            )
            _call_webservice(
                mp.setStatus,
                status="Approved",
                revid=self.source_branch.last_revision(),
            )

    def create_proposal(
        self,
        description,
        title=None,
        reviewers=None,
        labels=None,
        prerequisite_branch=None,
        commit_message=None,
        work_in_progress=False,
        allow_collaboration=False,
        delete_source_after_merge: Optional[bool] = None,
    ):
        """Perform the submission."""
        if labels:
            raise LabelsUnsupported(self)
        if title:
            raise TitleUnsupported(self)
        if prerequisite_branch is not None:
            prereq = self.launchpad.branches.getByUrl(url=prerequisite_branch.user_url)
        else:
            prereq = None
        if reviewers is None:
            reviewer_objs: list[Any] = []
        else:
            reviewer_objs = []
            for reviewer in reviewers:
                reviewer_objs.append(self.lp_host._getPerson(reviewer))
        if delete_source_after_merge is True:
            mutter(
                "Ignoring request to delete source after merge, "
                "which launchpad does not support"
            )
        try:
            mp = _call_webservice(
                self.source_branch_lp.createMergeProposal,
                target_branch=self.target_branch_lp,
                prerequisite_branch=prereq,
                initial_comment=description.strip(),
                commit_message=commit_message,
                needs_review=(not work_in_progress),
                reviewers=[reviewer.self_link for reviewer in reviewer_objs],
                review_types=["" for reviewer in reviewer_objs],
            )
        except WebserviceFailure as e:
            # Urgh.
            if (
                b"There is already a branch merge proposal registered for branch "
            ) in e.message:
<<<<<<< HEAD
                raise MergeProposalExists(self.source_branch.user_url) from e
=======
                raise MergeProposalExists(self.source_branch.user_url)
>>>>>>> ca07defc
            raise

        if self.approve:
            self.approve_proposal(mp)
        if self.fixes:
            if self.fixes.startswith("lp:"):
                self.fixes = self.fixes[3:]
            _call_webservice(mp.linkBug, bug=self.launchpad.bugs[int(self.fixes)])
        return LaunchpadMergeProposal(mp)


class LaunchpadGitMergeProposalBuilder(MergeProposalBuilder):
    def __init__(
        self,
        lp_host,
        source_branch,
        target_branch,
        staging=None,
        approve=None,
        fixes=None,
    ):
        """Constructor.

        :param source_branch: The branch to propose for merging.
        :param target_branch: The branch to merge into.
        :param staging: If True, propose the merge against staging instead of
            production.
        :param approve: If True, mark the new proposal as approved immediately.
            This is useful when a project permits some things to be approved
            by the submitter (e.g. merges between release and deployment
            branches).
        """
        self.lp_host = lp_host
        self.launchpad = lp_host.launchpad
        self.source_branch = source_branch
<<<<<<< HEAD
        (
            self.source_repo_lp,
            self.source_branch_lp,
        ) = self.lp_host._get_lp_git_ref_from_branch(source_branch)
=======
        (self.source_repo_lp, self.source_branch_lp) = (
            self.lp_host._get_lp_git_ref_from_branch(source_branch)
        )
>>>>>>> ca07defc
        if target_branch is None:
            self.target_branch_lp = self.source_branch.get_target()
            self.target_branch = _mod_branch.Branch.open(
                self.target_branch_lp.git_https_url
            )
        else:
            self.target_branch = target_branch
<<<<<<< HEAD
            (
                self.target_repo_lp,
                self.target_branch_lp,
            ) = self.lp_host._get_lp_git_ref_from_branch(target_branch)
=======
            (self.target_repo_lp, self.target_branch_lp) = (
                self.lp_host._get_lp_git_ref_from_branch(target_branch)
            )
>>>>>>> ca07defc
        self.approve = approve
        self.fixes = fixes

    def get_infotext(self):
        """Determine the initial comment for the merge proposal."""
<<<<<<< HEAD
        info = [f"Source: {self.source_branch.user_url}\n"]
        info.append(f"Target: {self.target_branch.user_url}\n")
=======
        info = ["Source: {}\n".format(self.source_branch.user_url)]
        info.append("Target: {}\n".format(self.target_branch.user_url))
>>>>>>> ca07defc
        return "".join(info)

    def get_initial_body(self):
        """Get a body for the proposal for the user to modify.

        :return: a str or None.
        """
        if not self.hooks["merge_proposal_body"]:
            return None

        def list_modified_files():
            lca_tree = self.source_branch_lp.find_lca_tree(self.target_branch_lp)
            source_tree = self.source_branch.basis_tree()
            files = modified_files(lca_tree, source_tree)
            return list(files)

        with self.target_branch.lock_read(), self.source_branch.lock_read():
            body = None
            for hook in self.hooks["merge_proposal_body"]:
                body = hook(
                    {
                        "target_branch": self.target_branch,
                        "modified_files_callback": list_modified_files,
                        "old_body": body,
                    }
                )
            return body

    def check_proposal(self):
        """Check that the submission is sensible."""
        if self.source_branch_lp.self_link == self.target_branch_lp.self_link:
            raise errors.CommandError("Source and target branches must be different.")
        for mp in self.source_branch_lp.landing_targets:
            if mp.queue_status in ("Merged", "Rejected"):
                continue
            if mp.target_branch.self_link == self.target_branch_lp.self_link:
                raise MergeProposalExists(lp_uris.canonical_url(mp))

    def approve_proposal(self, mp):
        with self.source_branch.lock_read():
            _call_webservice(
                mp.createComment,
                vote="Approve",
                subject="",  # Use the default subject.
                content="Rubberstamp! Proposer approves of own proposal.",
            )
            _call_webservice(
                mp.setStatus,
                status="Approved",
                revid=self.source_branch.last_revision(),
            )

    def create_proposal(
        self,
        description,
<<<<<<< HEAD
        title=None,
=======
>>>>>>> ca07defc
        reviewers=None,
        labels=None,
        prerequisite_branch=None,
        commit_message=None,
        work_in_progress=False,
        allow_collaboration=False,
<<<<<<< HEAD
        delete_source_after_merge: Optional[bool] = False,
=======
>>>>>>> ca07defc
    ):
        """Perform the submission."""
        if labels:
            raise LabelsUnsupported(self)
        if prerequisite_branch is not None:
<<<<<<< HEAD
            (
                prereq_repo_lp,
                prereq_branch_lp,
            ) = self.lp_host._get_lp_git_ref_from_branch(prerequisite_branch)
=======
            (prereq_repo_lp, prereq_branch_lp) = (
                self.lp_host._get_lp_git_ref_from_branch(prerequisite_branch)
            )
>>>>>>> ca07defc
        else:
            prereq_branch_lp = None
        if reviewers is None:
            reviewers = []
        if delete_source_after_merge:
            mutter(
                "Ignoring request to delete source after merge, "
                "which launchpad does not support"
            )
        try:
            mp = _call_webservice(
                self.source_branch_lp.createMergeProposal,
                merge_target=self.target_branch_lp,
                merge_prerequisite=prereq_branch_lp,
                initial_comment=description.strip(),
                commit_message=commit_message,
                needs_review=(not work_in_progress),
                reviewers=[
                    self.launchpad.people[reviewer].self_link for reviewer in reviewers
                ],
                review_types=[None for reviewer in reviewers],
            )
        except WebserviceFailure as e:
            # Urgh.
            if (
                "There is already a branch merge proposal registered for branch "
            ) in e.message:
<<<<<<< HEAD
                raise MergeProposalExists(self.source_branch.user_url) from e
=======
                raise MergeProposalExists(self.source_branch.user_url)
>>>>>>> ca07defc
            raise
        if self.approve:
            self.approve_proposal(mp)
        if self.fixes:
            if self.fixes.startswith("lp:"):
                self.fixes = self.fixes[3:]
            _call_webservice(mp.linkBug, bug=self.launchpad.bugs[int(self.fixes)])
        return LaunchpadMergeProposal(mp)


def modified_files(old_tree, new_tree):
    """Return a list of paths in the new tree with modified contents."""
    for change in new_tree.iter_changes(old_tree):
        if change.changed_content and change.kind[1] == "file":
            yield str(path)<|MERGE_RESOLUTION|>--- conflicted
+++ resolved
@@ -120,11 +120,7 @@
             if line.startswith(b"Traceback (most recent call last):"):
                 break
             error_lines.append(line)
-<<<<<<< HEAD
         raise WebserviceFailure(b"".join(error_lines)) from e
-=======
-        raise WebserviceFailure(b"".join(error_lines))
->>>>>>> ca07defc
 
 
 class LaunchpadMergeProposal(MergeProposal):
@@ -154,11 +150,7 @@
             else:
                 return None
         else:
-<<<<<<< HEAD
             from ...git.mapping import default_mapping
-=======
-            from breezy.git.mapping import default_mapping
->>>>>>> ca07defc
 
             git_repo = self._mp.source_git_repository
             git_ref = git_repo.getRefByPath(path=self._mp.source_git_path)
@@ -274,24 +266,14 @@
     def name(self):
         if self._api_base_url == lp_uris.LPNET_SERVICE_ROOT:
             return "Launchpad"
-<<<<<<< HEAD
         return f"Launchpad at {self.base_url}"
-=======
-        return "Launchpad at {}".format(self.base_url)
->>>>>>> ca07defc
 
     @property
     def launchpad(self):
         if self._launchpad is None:
-<<<<<<< HEAD
             from .lp_api import connect_launchpad
 
             self._launchpad = connect_launchpad(self._api_base_url, version="devel")
-=======
-            self._launchpad = lp_api.connect_launchpad(
-                self._api_base_url, version="devel"
-            )
->>>>>>> ca07defc
         return self._launchpad
 
     @property
@@ -299,11 +281,7 @@
         return lp_uris.web_root_for_service_root(self._api_base_url)
 
     def __repr__(self):
-<<<<<<< HEAD
         return f"Launchpad(service_root={self._api_base_url})"
-=======
-        return "Launchpad(service_root={})".format(self._api_base_url)
->>>>>>> ca07defc
 
     def get_current_user(self):
         return self.launchpad.me.name
@@ -336,11 +314,7 @@
         except KeyError:
             branch_name = params.get("branch", branch.name)
             if branch_name:
-<<<<<<< HEAD
                 ref_path = f"refs/heads/{branch_name}"
-=======
-                ref_path = "refs/heads/{}".format(branch_name)
->>>>>>> ca07defc
             else:
                 ref_path = repo_lp.default_branch
         ref_lp = repo_lp.getRefByPath(path=ref_path)
@@ -357,11 +331,7 @@
             project = "/".join(base_path.split("/")[1:])
         # TODO(jelmer): Surely there is a better way of creating one of these
         # URLs?
-<<<<<<< HEAD
         return f"~{owner}/{project}"
-=======
-        return "~{}/{}".format(owner, project)
->>>>>>> ca07defc
 
     def _publish_git(
         self,
@@ -425,11 +395,7 @@
                     tag_selector=tag_selector,
                 )
             br_to = dir_to.target_branch
-<<<<<<< HEAD
         return br_to, (f"https://git.launchpad.net/{to_path}/+ref/{name}")
-=======
-        return br_to, ("https://git.launchpad.net/{}/+ref/{}".format(to_path, name))
->>>>>>> ca07defc
 
     def _get_derived_bzr_path(self, base_branch, name, owner, project):
         if project is None:
@@ -493,11 +459,7 @@
         elif host.startswith("git."):
             vcs = "git"
         else:
-<<<<<<< HEAD
             raise ValueError(f"unknown host {host}")
-=======
-            raise ValueError("unknown host {}".format(host))
->>>>>>> ca07defc
         return (vcs, user, password, path, params)
 
     def publish_derived(
@@ -572,11 +534,7 @@
                 except KeyError:
                     continue
                 return _mod_branch.Branch.open(prefix + to_path)
-<<<<<<< HEAD
             raise AssertionError(f"no supported schemes: {preferred_schemes!r}")
-=======
-            raise AssertionError("no supported schemes: {!r}".format(preferred_schemes))
->>>>>>> ca07defc
         elif base_vcs == "git":
             to_path = self._get_derived_git_path(base_path.strip("/"), owner, project)
             for scheme in preferred_schemes:
@@ -588,11 +546,7 @@
                     prefix + to_path, {"branch": name}
                 )
                 return _mod_branch.Branch.open(to_url)
-<<<<<<< HEAD
             raise AssertionError(f"no supported schemes: {preferred_schemes!r}")
-=======
-            raise AssertionError("no supported schemes: {!r}".format(preferred_schemes))
->>>>>>> ca07defc
         else:
             raise AssertionError("not a valid Launchpad URL")
 
@@ -686,11 +640,7 @@
         # Launchpad doesn't have a way to find a merge proposal by URL.
         (scheme, user, password, host, port, path) = urlutils.parse_url(url)
         LAUNCHPAD_CODE_DOMAINS = [
-<<<<<<< HEAD
             f"code.{domain}" for domain in lp_uris.LAUNCHPAD_DOMAINS.values()
-=======
-            ("code.{}".format(domain)) for domain in lp_uris.LAUNCHPAD_DOMAINS.values()
->>>>>>> ca07defc
         ]
         if host not in LAUNCHPAD_CODE_DOMAINS:
             raise UnsupportedForge(url)
@@ -751,13 +701,8 @@
 
     def get_infotext(self):
         """Determine the initial comment for the merge proposal."""
-<<<<<<< HEAD
         info = [f"Source: {self.source_branch_lp.bzr_identity}\n"]
         info.append(f"Target: {self.target_branch_lp.bzr_identity}\n")
-=======
-        info = ["Source: {}\n".format(self.source_branch_lp.bzr_identity)]
-        info.append("Target: {}\n".format(self.target_branch_lp.bzr_identity))
->>>>>>> ca07defc
         return "".join(info)
 
     def get_initial_body(self):
@@ -858,11 +803,7 @@
             if (
                 b"There is already a branch merge proposal registered for branch "
             ) in e.message:
-<<<<<<< HEAD
                 raise MergeProposalExists(self.source_branch.user_url) from e
-=======
-                raise MergeProposalExists(self.source_branch.user_url)
->>>>>>> ca07defc
             raise
 
         if self.approve:
@@ -898,16 +839,10 @@
         self.lp_host = lp_host
         self.launchpad = lp_host.launchpad
         self.source_branch = source_branch
-<<<<<<< HEAD
         (
             self.source_repo_lp,
             self.source_branch_lp,
         ) = self.lp_host._get_lp_git_ref_from_branch(source_branch)
-=======
-        (self.source_repo_lp, self.source_branch_lp) = (
-            self.lp_host._get_lp_git_ref_from_branch(source_branch)
-        )
->>>>>>> ca07defc
         if target_branch is None:
             self.target_branch_lp = self.source_branch.get_target()
             self.target_branch = _mod_branch.Branch.open(
@@ -915,28 +850,17 @@
             )
         else:
             self.target_branch = target_branch
-<<<<<<< HEAD
             (
                 self.target_repo_lp,
                 self.target_branch_lp,
             ) = self.lp_host._get_lp_git_ref_from_branch(target_branch)
-=======
-            (self.target_repo_lp, self.target_branch_lp) = (
-                self.lp_host._get_lp_git_ref_from_branch(target_branch)
-            )
->>>>>>> ca07defc
         self.approve = approve
         self.fixes = fixes
 
     def get_infotext(self):
         """Determine the initial comment for the merge proposal."""
-<<<<<<< HEAD
         info = [f"Source: {self.source_branch.user_url}\n"]
         info.append(f"Target: {self.target_branch.user_url}\n")
-=======
-        info = ["Source: {}\n".format(self.source_branch.user_url)]
-        info.append("Target: {}\n".format(self.target_branch.user_url))
->>>>>>> ca07defc
         return "".join(info)
 
     def get_initial_body(self):
@@ -992,35 +916,23 @@
     def create_proposal(
         self,
         description,
-<<<<<<< HEAD
         title=None,
-=======
->>>>>>> ca07defc
         reviewers=None,
         labels=None,
         prerequisite_branch=None,
         commit_message=None,
         work_in_progress=False,
         allow_collaboration=False,
-<<<<<<< HEAD
         delete_source_after_merge: Optional[bool] = False,
-=======
->>>>>>> ca07defc
     ):
         """Perform the submission."""
         if labels:
             raise LabelsUnsupported(self)
         if prerequisite_branch is not None:
-<<<<<<< HEAD
             (
                 prereq_repo_lp,
                 prereq_branch_lp,
             ) = self.lp_host._get_lp_git_ref_from_branch(prerequisite_branch)
-=======
-            (prereq_repo_lp, prereq_branch_lp) = (
-                self.lp_host._get_lp_git_ref_from_branch(prerequisite_branch)
-            )
->>>>>>> ca07defc
         else:
             prereq_branch_lp = None
         if reviewers is None:
@@ -1048,11 +960,7 @@
             if (
                 "There is already a branch merge proposal registered for branch "
             ) in e.message:
-<<<<<<< HEAD
                 raise MergeProposalExists(self.source_branch.user_url) from e
-=======
-                raise MergeProposalExists(self.source_branch.user_url)
->>>>>>> ca07defc
             raise
         if self.approve:
             self.approve_proposal(mp)
