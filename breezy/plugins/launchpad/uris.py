# Copyright (C) 2009-2012 Canonical Ltd
#
# This program is free software; you can redistribute it and/or modify
# it under the terms of the GNU General Public License as published by
# the Free Software Foundation; either version 2 of the License, or
# (at your option) any later version.
#
# This program is distributed in the hope that it will be useful,
# but WITHOUT ANY WARRANTY; without even the implied warranty of
# MERCHANTABILITY or FITNESS FOR A PARTICULAR PURPOSE.  See the
# GNU General Public License for more details.
#
# You should have received a copy of the GNU General Public License
# along with this program; if not, write to the Free Software
# Foundation, Inc., 51 Franklin Street, Fifth Floor, Boston, MA 02110-1301 USA

"""Launchpad URIs."""

from urllib.parse import urlparse, urlunparse

# We use production as the default because edge has been deprecated circa
# 2010-11 (see bug https://bugs.launchpad.net/bzr/+bug/583667)
DEFAULT_INSTANCE = "production"

LAUNCHPAD_DOMAINS = {
    "production": "launchpad.net",
    "staging": "staging.launchpad.net",
    "qastaging": "qastaging.launchpad.net",
    "demo": "demo.launchpad.net",
    "test": "launchpad.test",
}

LAUNCHPAD_BAZAAR_DOMAINS = [f"bazaar.{domain}" for domain in LAUNCHPAD_DOMAINS.values()]

LPNET_SERVICE_ROOT = "https://api.launchpad.net/"
QASTAGING_SERVICE_ROOT = "https://api.qastaging.launchpad.net/"
STAGING_SERVICE_ROOT = "https://api.staging.launchpad.net/"
DEV_SERVICE_ROOT = "https://api.launchpad.test/"
DOGFOOD_SERVICE_ROOT = "https://api.dogfood.paddev.net/"
TEST_DEV_SERVICE_ROOT = "http://api.launchpad.test:8085/"

service_roots = {
    "production": LPNET_SERVICE_ROOT,
    "edge": LPNET_SERVICE_ROOT,
    "qastaging": QASTAGING_SERVICE_ROOT,
    "staging": STAGING_SERVICE_ROOT,
    "dogfood": DOGFOOD_SERVICE_ROOT,
    "dev": DEV_SERVICE_ROOT,
    "test_dev": TEST_DEV_SERVICE_ROOT,
}


def lookup_service_root(root):
    """Dereference an alias to a service root.

    A recognized server alias such as "staging" gets turned into the
    appropriate URI. A URI gets returned as is. Any other string raises a
    ValueError.
    """
    if root in service_roots:
        return service_roots[root]

    # It's not an alias. Is it a valid URL?
    (scheme, netloc, path, parameters, query, fragment) = urlparse(root)
    if scheme != "" and netloc != "":
        return root

    # It's not an alias or a valid URL.
    raise ValueError(f"{root} is not a valid URL or an alias for any Launchpad server")


def web_root_for_service_root(service_root):
    """Turn a service root URL into a web root URL.

    This is done heuristically, not with a lookup.
    """
    service_root = lookup_service_root(service_root)
    web_root_uri = urlparse(service_root)
    web_root_uri = web_root_uri._replace(path="")
    web_root_uri = web_root_uri._replace(
<<<<<<< HEAD
        netloc=web_root_uri.netloc.replace("api.", "", 1)
    )
    return str(web_root_uri)
=======
        netloc=web_root_uri.netloc.replace("api.", "", 1))
    return urlunparse(web_root_uri)
>>>>>>> ac3ab8b3


def canonical_url(object):
    """Return the canonical URL for a branch."""
    scheme, netloc, path, params, query, fragment = urlparse(str(object.self_link))
    path = "/".join(path.split("/")[2:])
    netloc = netloc.replace("api.", "code.")
    return urlunparse((scheme, netloc, path, params, query, fragment))<|MERGE_RESOLUTION|>--- conflicted
+++ resolved
@@ -78,14 +78,9 @@
     web_root_uri = urlparse(service_root)
     web_root_uri = web_root_uri._replace(path="")
     web_root_uri = web_root_uri._replace(
-<<<<<<< HEAD
         netloc=web_root_uri.netloc.replace("api.", "", 1)
     )
-    return str(web_root_uri)
-=======
-        netloc=web_root_uri.netloc.replace("api.", "", 1))
     return urlunparse(web_root_uri)
->>>>>>> ac3ab8b3
 
 
 def canonical_url(object):
