# Copyright (C) 2007-2012, 2016 Canonical Ltd
#
# This program is free software; you can redistribute it and/or modify
# it under the terms of the GNU General Public License as published by
# the Free Software Foundation; either version 2 of the License, or
# (at your option) any later version.
#
# This program is distributed in the hope that it will be useful,
# but WITHOUT ANY WARRANTY; without even the implied warranty of
# MERCHANTABILITY or FITNESS FOR A PARTICULAR PURPOSE.  See the
# GNU General Public License for more details.
#
# You should have received a copy of the GNU General Public License
# along with this program; if not, write to the Free Software
# Foundation, Inc., 51 Franklin Street, Fifth Floor, Boston, MA 02110-1301 USA

"""Tests for directory lookup through Launchpad.net"""

import os

try:
    from xmlrpc.client import Fault
    from http.client import parse_headers
except ImportError:  # python < 3
    from xmlrpclib import Fault

import breezy
from ... import (
    debug,
    tests,
    transport,
    )
from ...branch import Branch
from ...directory_service import directories
from ...sixish import PY3
from ...tests import (
    features,
    ssl_certs,
    TestCaseInTempDir,
    TestCaseWithMemoryTransport
)
from . import (
    _register_directory,
    lp_registration,
    )
from .lp_directory import (
    LaunchpadDirectory)
from .account import get_lp_login, set_lp_login
from ...tests import http_server


def load_tests(loader, standard_tests, pattern):
    result = loader.suiteClass()
    t_tests, remaining_tests = tests.split_suite_by_condition(
        standard_tests, tests.condition_isinstance((
            TestXMLRPCTransport,
            )))
    transport_scenarios = [
        ('http', dict(server_class=PreCannedHTTPServer,)),
        ]
    if features.HTTPSServerFeature.available():
        transport_scenarios.append(
            ('https', dict(server_class=PreCannedHTTPSServer,)),
            )
    tests.multiply_tests(t_tests, transport_scenarios, result)

    # No parametrization for the remaining tests
    result.addTests(remaining_tests)

    return result


class FakeResolveFactory(object):

    def __init__(self, test, expected_path, result):
        self._test = test
        self._expected_path = expected_path
        self._result = result
        self._submitted = False

    def __call__(self, path):
        self._test.assertEqual(self._expected_path, path)
        return self

    def submit(self, service):
        self._service_url = service.service_url
        self._submitted = True
        return self._result


class LocalDirectoryURLTests(TestCaseInTempDir):
    """Tests for branch urls that we try to pass through local resolution."""

    def assertResolve(self, expected, url, submitted=False):
        path = url[url.index(':') + 1:].lstrip('/')
        factory = FakeResolveFactory(self, path,
                                     dict(urls=['bzr+ssh://fake-resolved']))
        directory = LaunchpadDirectory()
        self.assertEqual(expected,
                         directory._resolve(url, factory, _lp_login='user'))
        # We are testing local resolution, and the fallback when necessary.
        self.assertEqual(submitted, factory._submitted)

    def test_short_form(self):
        self.assertResolve('bzr+ssh://bazaar.launchpad.net/+branch/apt',
                           'lp:apt')

    def test_two_part_form(self):
        self.assertResolve('bzr+ssh://bazaar.launchpad.net/+branch/apt/2.2',
                           'lp:apt/2.2')

    def test_two_part_plus_subdir(self):
        # We allow you to pass more than just what resolves. That way you can
        # do things like "brz log lp:apt/2.2/BUGS"
        # Though the virtual FS implementation currently aborts when given a
        # URL like this, rather than letting you recurse upwards to find the
        # real branch at lp:apt/2.2
        self.assertResolve('bzr+ssh://bazaar.launchpad.net/+branch/apt/2.2/BUGS',
                           'lp:apt/2.2/BUGS')

    def test_user_expansion(self):
        self.assertResolve('bzr+ssh://bazaar.launchpad.net/~user/apt/foo',
                           'lp:~/apt/foo')

    def test_ubuntu(self):
        # Confirmed against xmlrpc. If you don't have a ~user, xmlrpc doesn't
        # care that you are asking for 'ubuntu'
        self.assertResolve('bzr+ssh://bazaar.launchpad.net/+branch/ubuntu',
                           'lp:ubuntu')

    def test_ubuntu_invalid(self):
        """Invalid ubuntu urls don't crash.

        :seealso: http://pad.lv/843900
        """
        # This ought to be natty-updates.
        self.assertRaises(lp_registration.InvalidURL,
                          self.assertResolve,
                          '',
                          'ubuntu:natty/updates/smartpm')

    def test_ubuntu_apt(self):
        self.assertResolve('bzr+ssh://bazaar.launchpad.net/+branch/ubuntu/apt',
                           'lp:ubuntu/apt')

    def test_ubuntu_natty_apt(self):
        self.assertResolve(
            'bzr+ssh://bazaar.launchpad.net/+branch/ubuntu/natty/apt',
            'lp:ubuntu/natty/apt')

    def test_ubuntu_natty_apt_filename(self):
        self.assertResolve(
            'bzr+ssh://bazaar.launchpad.net/+branch/ubuntu/natty/apt/filename',
            'lp:ubuntu/natty/apt/filename')

    def test_user_two_part(self):
        # We fall back to the ResolveFactory. The real Launchpad one will raise
        # InvalidURL for this case.
        self.assertResolve('bzr+ssh://fake-resolved', 'lp:~jameinel/apt',
                           submitted=True)

    def test_user_three_part(self):
        self.assertResolve('bzr+ssh://bazaar.launchpad.net/~jameinel/apt/foo',
                           'lp:~jameinel/apt/foo')

    def test_user_three_part_plus_filename(self):
        self.assertResolve(
            'bzr+ssh://bazaar.launchpad.net/~jameinel/apt/foo/fname',
            'lp:~jameinel/apt/foo/fname')

    def test_user_ubuntu_two_part(self):
        self.assertResolve('bzr+ssh://fake-resolved', 'lp:~jameinel/ubuntu',
                           submitted=True)
        self.assertResolve('bzr+ssh://fake-resolved', 'lp:~jameinel/debian',
                           submitted=True)

    def test_user_ubuntu_three_part(self):
        self.assertResolve('bzr+ssh://fake-resolved',
                           'lp:~jameinel/ubuntu/natty', submitted=True)
        self.assertResolve('bzr+ssh://fake-resolved',
                           'lp:~jameinel/debian/sid', submitted=True)

    def test_user_ubuntu_four_part(self):
        self.assertResolve('bzr+ssh://fake-resolved',
                           'lp:~jameinel/ubuntu/natty/project', submitted=True)
        self.assertResolve('bzr+ssh://fake-resolved',
                           'lp:~jameinel/debian/sid/project', submitted=True)

    def test_user_ubuntu_five_part(self):
        self.assertResolve(
            'bzr+ssh://bazaar.launchpad.net/~jameinel/ubuntu/natty/apt/branch',
            'lp:~jameinel/ubuntu/natty/apt/branch')
        self.assertResolve(
            'bzr+ssh://bazaar.launchpad.net/~jameinel/debian/sid/apt/branch',
            'lp:~jameinel/debian/sid/apt/branch')

    def test_user_ubuntu_five_part_plus_subdir(self):
        self.assertResolve(
            'bzr+ssh://bazaar.launchpad.net/~jameinel/ubuntu/natty/apt/branch/f',
            'lp:~jameinel/ubuntu/natty/apt/branch/f')
        self.assertResolve(
            'bzr+ssh://bazaar.launchpad.net/~jameinel/debian/sid/apt/branch/f',
            'lp:~jameinel/debian/sid/apt/branch/f')

    def test_handles_special_lp(self):
        self.assertResolve(
            'bzr+ssh://bazaar.launchpad.net/+branch/apt', 'lp:apt')
        self.assertResolve('bzr+ssh://bazaar.launchpad.net/+branch/apt',
                           'lp:///apt')
        self.assertResolve('bzr+ssh://bazaar.launchpad.net/+branch/apt',
                           'lp://production/apt')
        self.assertResolve('bzr+ssh://bazaar.launchpad.dev/+branch/apt',
                           'lp://dev/apt')
        self.assertResolve('bzr+ssh://bazaar.staging.launchpad.net/+branch/apt',
                           'lp://staging/apt')
        self.assertResolve('bzr+ssh://bazaar.qastaging.launchpad.net/+branch/apt',
                           'lp://qastaging/apt')
        self.assertResolve('bzr+ssh://bazaar.demo.launchpad.net/+branch/apt',
                           'lp://demo/apt')

    def test_debug_launchpad_uses_resolver(self):
        self.assertResolve('bzr+ssh://bazaar.launchpad.net/+branch/bzr',
                           'lp:bzr', submitted=False)
        debug.debug_flags.add('launchpad')
        self.addCleanup(debug.debug_flags.discard, 'launchpad')
        self.assertResolve('bzr+ssh://fake-resolved', 'lp:bzr', submitted=True)


class DirectoryUrlTests(TestCaseInTempDir):
    """Tests for branch urls through Launchpad.net directory"""

    def test_short_form(self):
        """A launchpad url should map to a http url"""
        factory = FakeResolveFactory(
            self, 'apt', dict(urls=[
                'http://bazaar.launchpad.net/~apt/apt/devel']))
        directory = LaunchpadDirectory()
        self.assertEqual('http://bazaar.launchpad.net/~apt/apt/devel',
                         directory._resolve('lp:apt', factory))
        # Make sure that resolve went to the production server.
        self.assertEqual('https://xmlrpc.launchpad.net/bazaar/',
                         factory._service_url)

    def test_qastaging(self):
        """A launchpad url should map to a http url"""
        factory = FakeResolveFactory(
            self, 'apt', dict(urls=[
                'http://bazaar.qastaging.launchpad.net/~apt/apt/devel']))
        url = 'lp://qastaging/apt'
        directory = LaunchpadDirectory()
        self.assertEqual('http://bazaar.qastaging.launchpad.net/~apt/apt/devel',
                         directory._resolve(url, factory))
        # Make sure that resolve went to the qastaging server.
        self.assertEqual('https://xmlrpc.qastaging.launchpad.net/bazaar/',
                         factory._service_url)

    def test_staging(self):
        """A launchpad url should map to a http url"""
        factory = FakeResolveFactory(
            self, 'apt', dict(urls=[
                'http://bazaar.staging.launchpad.net/~apt/apt/devel']))
        url = 'lp://staging/apt'
        directory = LaunchpadDirectory()
        self.assertEqual('http://bazaar.staging.launchpad.net/~apt/apt/devel',
                         directory._resolve(url, factory))
        # Make sure that resolve went to the staging server.
        self.assertEqual('https://xmlrpc.staging.launchpad.net/bazaar/',
                         factory._service_url)

    def test_url_from_directory(self):
        """A launchpad url should map to a http url"""
        factory = FakeResolveFactory(
            self, 'apt', dict(urls=[
                'http://bazaar.launchpad.net/~apt/apt/devel']))
        directory = LaunchpadDirectory()
        self.assertEqual('http://bazaar.launchpad.net/~apt/apt/devel',
                         directory._resolve('lp:///apt', factory))

    def test_directory_skip_bad_schemes(self):
        factory = FakeResolveFactory(
            self, 'apt', dict(urls=[
                'bad-scheme://bazaar.launchpad.net/~apt/apt/devel',
                'http://bazaar.launchpad.net/~apt/apt/devel',
                'http://another/location']))
        directory = LaunchpadDirectory()
        self.assertEqual('http://bazaar.launchpad.net/~apt/apt/devel',
                         directory._resolve('lp:///apt', factory))

    def test_directory_no_matching_schemes(self):
        # If the XMLRPC call does not return any protocols we support,
        # invalidURL is raised.
        factory = FakeResolveFactory(
            self, 'apt', dict(urls=[
                'bad-scheme://bazaar.launchpad.net/~apt/apt/devel']))
        directory = LaunchpadDirectory()
        self.assertRaises(lp_registration.InvalidURL,
                          directory._resolve, 'lp:///apt', factory)

    def test_directory_fault(self):
        # Test that XMLRPC faults get converted to InvalidURL errors.
        factory = FakeResolveFactory(self, 'apt', None)

        def submit(service):
            raise Fault(42, 'something went wrong')
        factory.submit = submit
        directory = LaunchpadDirectory()
        self.assertRaises(lp_registration.InvalidURL,
                          directory._resolve, 'lp:///apt', factory)

    def test_skip_bzr_ssh_launchpad_net_when_anonymous(self):
        # Test that bzr+ssh://bazaar.launchpad.net gets skipped if
        # Bazaar does not know the user's Launchpad ID:
        self.assertEqual(None, get_lp_login())
        factory = FakeResolveFactory(
            self, 'apt', dict(urls=[
                'bzr+ssh://bazaar.launchpad.net/~apt/apt/devel',
                'http://bazaar.launchpad.net/~apt/apt/devel']))
        directory = LaunchpadDirectory()
        self.assertEqual('http://bazaar.launchpad.net/~apt/apt/devel',
                         directory._resolve('lp:///apt', factory))

    def test_skip_sftp_launchpad_net_when_anonymous(self):
        # Test that sftp://bazaar.launchpad.net gets skipped if
        # Bazaar does not know the user's Launchpad ID:
        self.assertEqual(None, get_lp_login())
        factory = FakeResolveFactory(
            self, 'apt', dict(urls=[
                'sftp://bazaar.launchpad.net/~apt/apt/devel',
                'http://bazaar.launchpad.net/~apt/apt/devel']))
        directory = LaunchpadDirectory()
        self.assertEqual('http://bazaar.launchpad.net/~apt/apt/devel',
                         directory._resolve('lp:///apt', factory))

    def test_with_login_avoid_resolve_factory(self):
        # Test that bzr+ssh URLs get rewritten to include the user's
        # Launchpad ID (assuming we know the Launchpad ID).
        factory = FakeResolveFactory(
            self, 'apt', dict(urls=[
                'bzr+ssh://my-super-custom/special/devel',
                'http://bazaar.launchpad.net/~apt/apt/devel']))
        directory = LaunchpadDirectory()
        self.assertEqual(
            'bzr+ssh://bazaar.launchpad.net/+branch/apt',
            directory._resolve('lp:///apt', factory, _lp_login='username'))

    def test_no_rewrite_of_other_bzr_ssh(self):
        # Test that we don't rewrite bzr+ssh URLs for other
        self.assertEqual(None, get_lp_login())
        factory = FakeResolveFactory(
            self, 'apt', dict(urls=[
                'bzr+ssh://example.com/~apt/apt/devel',
                'http://bazaar.launchpad.net/~apt/apt/devel']))
        directory = LaunchpadDirectory()
        self.assertEqual('bzr+ssh://example.com/~apt/apt/devel',
                         directory._resolve('lp:///apt', factory))

    # TODO: check we get an error if the url is unreasonable
    def test_error_for_bad_url(self):
        directory = LaunchpadDirectory()
        self.assertRaises(lp_registration.InvalidURL,
                          directory._resolve, 'lp://ratotehunoahu')

    def test_resolve_tilde_to_user(self):
        factory = FakeResolveFactory(
            self, '~username/apt/test', dict(urls=[
                'bzr+ssh://bazaar.launchpad.net/~username/apt/test']))
        directory = LaunchpadDirectory()
        self.assertEqual(
            'bzr+ssh://bazaar.launchpad.net/~username/apt/test',
            directory._resolve('lp:~/apt/test', factory, _lp_login='username'))
        # Should also happen when the login is just set by config
        set_lp_login('username')
        self.assertEqual(
            'bzr+ssh://bazaar.launchpad.net/~username/apt/test',
            directory._resolve('lp:~/apt/test', factory))

    def test_tilde_fails_no_login(self):
        factory = FakeResolveFactory(
            self, '~username/apt/test', dict(urls=[
                'bzr+ssh://bazaar.launchpad.net/~username/apt/test']))
        self.assertIs(None, get_lp_login())
        directory = LaunchpadDirectory()
        self.assertRaises(lp_registration.InvalidURL,
                          directory._resolve, 'lp:~/apt/test', factory)


class DirectoryOpenBranchTests(TestCaseWithMemoryTransport):

    def test_directory_open_branch(self):
        # Test that opening an lp: branch redirects to the real location.
        target_branch = self.make_branch('target')

        class FooService(object):
            """A directory service that maps the name to a FILE url"""

            def look_up(self, name, url):
                if 'lp:///apt' == url:
                    return target_branch.base.rstrip('/')
                return '!unexpected look_up value!'

        directories.remove('lp:')
        directories.remove('ubuntu:')
        directories.remove('debianlp:')
        directories.register('lp:', FooService, 'Map lp URLs to local urls')
        self.addCleanup(_register_directory)
        self.addCleanup(directories.remove, 'lp:')
        t = transport.get_transport('lp:///apt')
        branch = Branch.open_from_transport(t)
        self.assertEqual(target_branch.base, branch.base)


class PredefinedRequestHandler(http_server.TestingHTTPRequestHandler):
    """Request handler for a unique and pre-defined request.

    The only thing we care about here is that we receive a connection. But
    since we want to dialog with a real http client, we have to send it correct
    responses.

    We expect to receive a *single* request nothing more (and we won't even
    check what request it is), the tests will recognize us from our response.
    """

    def handle_one_request(self):
        tcs = self.server.test_case_server
        requestline = self.rfile.readline()
        if PY3:
            parse_headers(self.rfile)
        else:
            self.MessageClass(self.rfile, 0)
        if requestline.startswith(b'POST'):
            # The body should be a single line (or we don't know where it ends
            # and we don't want to issue a blocking read)
            self.rfile.readline()

        self.wfile.write(tcs.canned_response)


class PreCannedServerMixin(object):

    def __init__(self):
        super(PreCannedServerMixin, self).__init__(
            request_handler=PredefinedRequestHandler)
        # Bytes read and written by the server
        self.bytes_read = 0
        self.bytes_written = 0
        self.canned_response = None


class PreCannedHTTPServer(PreCannedServerMixin, http_server.HttpServer):
    pass


if features.HTTPSServerFeature.available():
    from ...tests import https_server

    class PreCannedHTTPSServer(PreCannedServerMixin, https_server.HTTPSServer):
        pass


class TestXMLRPCTransport(tests.TestCase):

    # set by load_tests
    server_class = None

    def setUp(self):
        super(TestXMLRPCTransport, self).setUp()
        self.server = self.server_class()
        self.server.start_server()
        self.addCleanup(self.server.stop_server)
        # Ensure we don't clobber env
        self.overrideEnv('BRZ_LP_XMLRPC_URL', None)
        # Ensure we use the right certificates for https.
        # FIXME: There should be a better way but the only alternative I can
        # think of involves carrying the ca_certs through the lp_registration
        # infrastructure to _urllib2_wrappers... -- vila 2012-01-20
        breezy.get_global_state().cmdline_overrides._from_cmdline(
            ['ssl.ca_certs=%s' % ssl_certs.build_path('ca.crt')])

    def set_canned_response(self, server, path):
        response_format = b'''HTTP/1.1 200 OK\r
Date: Tue, 11 Jul 2006 04:32:56 GMT\r
Server: Apache/2.0.54 (Fedora)\r
Last-Modified: Sun, 23 Apr 2006 19:35:20 GMT\r
ETag: "56691-23-38e9ae00"\r
Accept-Ranges: bytes\r
Content-Length: %(length)d\r
Connection: close\r
Content-Type: text/plain; charset=UTF-8\r
\r
<?xml version='1.0'?>
<methodResponse>
<params>
<param>
<value><struct>
<member>
<name>urls</name>
<value><array><data>
<value><string>bzr+ssh://bazaar.launchpad.net/%(path)s</string></value>
<value><string>http://bazaar.launchpad.net/%(path)s</string></value>
</data></array></value>
</member>
</struct></value>
</param>
</params>
</methodResponse>
'''
        length = 334 + 2 * len(path)
        server.canned_response = response_format % {
            b'length': length, b'path': path}

    def do_request(self, server_url):
        os.environ['BRZ_LP_XMLRPC_URL'] = self.server.get_url()
        service = lp_registration.LaunchpadService()
        resolve = lp_registration.ResolveLaunchpadPathRequest('bzr')
        result = resolve.submit(service)
        return result

    def test_direct_request(self):
        self.set_canned_response(self.server, b'~bzr-pqm/bzr/bzr.dev')
        result = self.do_request(self.server.get_url())
        urls = result.get('urls', None)
        self.assertIsNot(None, urls)
        self.assertEqual(
            ['bzr+ssh://bazaar.launchpad.net/~bzr-pqm/bzr/bzr.dev',
             'http://bazaar.launchpad.net/~bzr-pqm/bzr/bzr.dev'],
            urls)
    # FIXME: we need to test with a real proxy, I can't find a way so simulate
    # CONNECT without leaving one server hanging the test :-/ Since that maybe
    # related to the leaking tests problems, I'll punt for now -- vila 20091030


class TestDebuntuExpansions(TestCaseInTempDir):
    """Test expansions for ubuntu: and debianlp: schemes."""

    def setUp(self):
        super(TestDebuntuExpansions, self).setUp()
        self.directory = LaunchpadDirectory()

    def _make_factory(self, package='foo', distro='ubuntu', series=None):
        if series is None:
            path = '%s/%s' % (distro, package)
            url_suffix = '~branch/%s/%s' % (distro, package)
        else:
            path = '%s/%s/%s' % (distro, series, package)
            url_suffix = '~branch/%s/%s/%s' % (distro, series, package)
        return FakeResolveFactory(
            self, path, dict(urls=[
                'http://bazaar.launchpad.net/' + url_suffix]))

    def assertURL(self, expected_url, shortcut, package='foo', distro='ubuntu',
                  series=None):
        factory = self._make_factory(package=package, distro=distro,
                                     series=series)
        self.assertEqual('http://bazaar.launchpad.net/~branch/' + expected_url,
                         self.directory._resolve(shortcut, factory))

    # Bogus distro.

    def test_bogus_distro(self):
        factory = FakeResolveFactory(self, 'foo', dict(urls=[]))
        self.assertRaises(lp_registration.InvalidURL,
                          self.directory._resolve, 'gentoo:foo', factory)

    def test_trick_bogus_distro_u(self):
        factory = FakeResolveFactory(self, 'foo', dict(urls=[]))
        self.assertRaises(lp_registration.InvalidURL,
                          self.directory._resolve, 'utube:foo', factory)

    def test_trick_bogus_distro_d(self):
        factory = FakeResolveFactory(self, 'foo', dict(urls=[]))
        self.assertRaises(lp_registration.InvalidURL,
                          self.directory._resolve, 'debuntu:foo', factory)

    def test_missing_ubuntu_distroseries_without_project(self):
        # Launchpad does not hold source packages for Intrepid.  Missing or
        # bogus distroseries with no project name is treated like a project.
        self.assertURL('ubuntu/intrepid', 'ubuntu:intrepid',
                       package='intrepid')

    def test_missing_ubuntu_distroseries_with_project(self):
        # Launchpad does not hold source packages for Intrepid.  Missing or
        # bogus distroseries with a project name is treated like an unknown
        # series (i.e. we keep it verbatim).
        self.assertURL('ubuntu/intrepid/foo',
                       'ubuntu:intrepid/foo', series='intrepid')

    def test_missing_debian_distroseries(self):
        # Launchpad does not hold source packages for unstable.  Missing or
        # bogus distroseries is treated like a project.
        self.assertURL('debian/sid',
                       'debianlp:sid', package='sid', distro='debian')

    # Ubuntu Default distro series.

    def test_ubuntu_default_distroseries_expansion(self):
        self.assertURL('ubuntu/foo', 'ubuntu:foo')

    def test_ubuntu_natty_distroseries_expansion(self):
        self.assertURL('ubuntu/natty/foo', 'ubuntu:natty/foo', series='natty')

    def test_ubuntu_maverick_distroseries_expansion(self):
        self.assertURL('ubuntu/maverick/foo', 'ubuntu:maverick/foo',
                       series='maverick')

<<<<<<< HEAD
    def test_ubuntu_m_distroseries_expansion(self):
        self.assertURL('ubuntu/maverick/foo',
                       'ubuntu:m/foo', series='maverick')

=======
>>>>>>> 7f766ea8
    def test_ubuntu_lucid_distroseries_expansion(self):
        self.assertURL('ubuntu/lucid/foo', 'ubuntu:lucid/foo', series='lucid')

    def test_ubuntu_karmic_distroseries_expansion(self):
        self.assertURL('ubuntu/karmic/foo', 'ubuntu:karmic/foo',
                       series='karmic')

    def test_ubuntu_jaunty_distroseries_expansion(self):
        self.assertURL('ubuntu/jaunty/foo', 'ubuntu:jaunty/foo',
                       series='jaunty')

    def test_ubuntu_hardy_distroseries_expansion(self):
        self.assertURL('ubuntu/hardy/foo', 'ubuntu:hardy/foo', series='hardy')

    def test_ubuntu_dapper_distroseries_expansion(self):
        self.assertURL('ubuntu/dapper/foo', 'ubuntu:dapper/foo',
                       series='dapper')

    # Debian default distro series.

    def test_debian_default_distroseries_expansion(self):
        self.assertURL('debian/foo', 'debianlp:foo', distro='debian')

    def test_debian_squeeze_distroseries_expansion(self):
        self.assertURL('debian/squeeze/foo', 'debianlp:squeeze/foo',
                       distro='debian', series='squeeze')

    def test_debian_lenny_distroseries_expansion(self):
        self.assertURL('debian/lenny/foo', 'debianlp:lenny/foo',
                       distro='debian', series='lenny')<|MERGE_RESOLUTION|>--- conflicted
+++ resolved
@@ -602,13 +602,6 @@
         self.assertURL('ubuntu/maverick/foo', 'ubuntu:maverick/foo',
                        series='maverick')
 
-<<<<<<< HEAD
-    def test_ubuntu_m_distroseries_expansion(self):
-        self.assertURL('ubuntu/maverick/foo',
-                       'ubuntu:m/foo', series='maverick')
-
-=======
->>>>>>> 7f766ea8
     def test_ubuntu_lucid_distroseries_expansion(self):
         self.assertURL('ubuntu/lucid/foo', 'ubuntu:lucid/foo', series='lucid')
 
