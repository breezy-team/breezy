--- conflicted
+++ resolved
@@ -90,7 +90,7 @@
         path, subpath = split(path)
         subpaths.insert(0, subpath)
     if lp_branch:
-<<<<<<< HEAD
+        ui.ui_factory.show_user_warning("launchpad_bazaar_deprecation")
         urls = [join(lp_branch.composePublicURL(scheme="bzr+ssh"), *subpaths)]
         # Private Launchpad bzr branches do not have a public HTTP URL.
         # Calling .composePublicURL() on them causes the Launchpad API
@@ -100,15 +100,6 @@
         if not lp_branch.private:
             urls.append(join(lp_branch.composePublicURL(scheme="http"), *subpaths))
         return {"urls": urls}
-=======
-        ui.ui_factory.show_user_warning("launchpad_bazaar_deprecation")
-        return {
-            "urls": [
-                join(lp_branch.composePublicURL(scheme="bzr+ssh"), *subpaths),
-                join(lp_branch.composePublicURL(scheme="http"), *subpaths),
-            ]
-        }
->>>>>>> 3f625089
     elif git_repo:
         return {
             "urls": [
