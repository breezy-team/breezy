--- conflicted
+++ resolved
@@ -348,11 +348,7 @@
         self.assertEqual(set([(b'git:bla', b'somerevid')]), self._texts.keys())
         self.assertEqual(next(self._texts.get_record_stream([(b'git:bla', b'somerevid')],
             "unordered", True)).get_bytes_as("fulltext"), b"bar")
-<<<<<<< HEAD
-        self.assertEqual(1, len(ret)) 
-=======
         self.assertEqual(1, len(ret))
->>>>>>> 49b39d38
         self.assertEqual(None, ret[0][0])
         self.assertEqual("bla", ret[0][1])
         ie = ret[0][3]
