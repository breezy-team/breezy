--- conflicted
+++ resolved
@@ -272,12 +272,8 @@
         r.do_commit("message", committer="Somebody <user@example.com>")
         out, err = self.run_bzr(["check", "gitr"])
         self.maxDiff = None
-<<<<<<< HEAD
         self.assertMultiLineEqual(out, b'')
         self.assertTrue(err.endswith, b'3 objects\n')
-=======
-        self.assertMultiLineEqual(out, '')
-        self.assertTrue(err.endswith, '3 objects\n')
 
     def test_log_shallow(self):
         # Smoke test for "bzr log" in a git repository with shallow depth.
@@ -299,5 +295,4 @@
                 'committer: Somebody <user@example.com>\n'
                 'timestamp: Mon 2018-05-14 20:36:05 +0000\n'
                 'message:\n'
-                '  message\n')
->>>>>>> 72c1a93a
+                '  message\n')