# Copyright (C) 2005-2010 Canonical Ltd
#
# This program is free software; you can redistribute it and/or modify
# it under the terms of the GNU General Public License as published by
# the Free Software Foundation; either version 2 of the License, or
# (at your option) any later version.
#
# This program is distributed in the hope that it will be useful,
# but WITHOUT ANY WARRANTY; without even the implied warranty of
# MERCHANTABILITY or FITNESS FOR A PARTICULAR PURPOSE.  See the
# GNU General Public License for more details.
#
# You should have received a copy of the GNU General Public License
# along with this program; if not, write to the Free Software
# Foundation, Inc., 51 Franklin Street, Fifth Floor, Boston, MA 02110-1301 USA

from typing import List

from ...bzr import inventory
from ...bzr.inventory import ROOT_ID, Inventory
from ...bzr.xml_serializer import (Element, SubElement, XMLInventorySerializer,
                                   XMLRevisionSerializer, escape_invalid_chars)
from ...errors import BzrError
from ... import revision as _mod_revision


class Revision(_mod_revision.Revision):

    def __new__(cls, *args, **kwargs):
        inventory_id = kwargs.pop("inventory_id", None)
        parent_sha1s = kwargs.pop("parent_sha1s", None)
        self = _mod_revision.Revision.__new__(cls, *args, **kwargs)
        self.inventory_id = inventory_id
        self.parent_sha1s = parent_sha1s
        return self


class _RevisionSerializer_v4(XMLRevisionSerializer):
    """Version 0.0.4 serializer

    You should use the revision_serializer_v4 singleton.

    v4 serialisation is no longer supported, only deserialisation.
    """

    __slots__: List[str] = []

    def _pack_revision(self, rev):
        """Revision object -> xml tree"""
        root = Element('revision',
                       committer=rev.committer,
                       timestamp='%.9f' % rev.timestamp,
                       revision_id=rev.revision_id,
                       inventory_id=rev.inventory_id,
                       inventory_sha1=rev.inventory_sha1,
                       )
        if rev.timezone:
            root.set('timezone', str(rev.timezone))
        root.text = '\n'

        msg = SubElement(root, 'message')
        msg.text = escape_invalid_chars(rev.message)[0]
        msg.tail = '\n'

        if rev.parents:
            pelts = SubElement(root, 'parents')
            pelts.tail = pelts.text = '\n'
            for i, parent_id in enumerate(rev.parents):
                p = SubElement(pelts, 'revision_ref')
                p.tail = '\n'
                p.set('revision_id', parent_id)
                if i < len(rev.parent_sha1s):
                    p.set('revision_sha1', rev.parent_sha1s[i])
        return root

    def write_revision_to_string(self, rev):
        return tostring(self._pack_revision(rev)) + b'\n'

    def _write_element(self, elt, f):
        ElementTree(elt).write(f, 'utf-8')
        f.write(b'\n')

    def _unpack_revision(self, elt):
        """XML Element -> Revision object"""

        # <changeset> is deprecated...
        if elt.tag not in ('revision', 'changeset'):
            raise BzrError("unexpected tag in revision file: %r" % elt)

        rev = Revision(committer=elt.get('committer'),
                       timestamp=float(elt.get('timestamp')),
                       revision_id=elt.get('revision_id'),
                       inventory_id=elt.get('inventory_id'),
                       inventory_sha1=elt.get('inventory_sha1')
                       )

        precursor = elt.get('precursor')
        precursor_sha1 = elt.get('precursor_sha1')

        pelts = elt.find('parents')

        if pelts:
            for p in pelts:
                rev.parent_ids.append(p.get('revision_id'))
                rev.parent_sha1s.append(p.get('revision_sha1'))
            if precursor:
                # must be consistent
                prec_parent = rev.parent_ids[0]
        elif precursor:
            # revisions written prior to 0.0.5 have a single precursor
            # give as an attribute
            rev.parent_ids.append(precursor)
            rev.parent_sha1s.append(precursor_sha1)

        v = elt.get('timezone')
        rev.timezone = v and int(v)

        rev.message = elt.findtext('message')  # text of <message>
        return rev


class _InventorySerializer_v4(XMLInventorySerializer):
    """Version 0.0.4 serializer

    You should use the inventory_serializer_v4 singleton.

    v4 serialisation is no longer supported, only deserialisation.
    """

    def _pack_entry(self, ie):
        """Convert InventoryEntry to XML element"""
        e = Element('entry')
        e.set('name', ie.name)
        e.set('file_id', ie.file_id.decode('ascii'))
        e.set('kind', ie.kind)

        if ie.text_size is not None:
            e.set('text_size', '%d' % ie.text_size)

        for f in ['text_id', 'text_sha1', 'symlink_target']:
            v = getattr(ie, f)
            if v is not None:
                e.set(f, v)

        # to be conservative, we don't externalize the root pointers
        # for now, leaving them as null in the xml form.  in a future
        # version it will be implied by nested elements.
        if ie.parent_id != ROOT_ID:
            e.set('parent_id', ie.parent_id)

        e.tail = '\n'

        return e

    def _unpack_inventory(self, elt, revision_id=None, entry_cache=None,
                          return_from_cache=False):
        """Construct from XML Element

        :param revision_id: Ignored parameter used by xml5.
        """
        root_id = elt.get('file_id')
        root_id = (root_id.encode('ascii') if root_id else ROOT_ID)
        inv = Inventory(root_id)
        for e in elt:
            ie = self._unpack_entry(e, entry_cache=entry_cache,
                                    return_from_cache=return_from_cache)
            if ie.parent_id == ROOT_ID:
                ie.parent_id = root_id
            inv.add(ie)
        return inv

    def _unpack_entry(self, elt, entry_cache=None, return_from_cache=False):
        # original format inventories don't have a parent_id for
        # nodes in the root directory, but it's cleaner to use one
        # internally.
        parent_id = elt.get('parent_id')
        parent_id = (parent_id.encode('ascii') if parent_id else ROOT_ID)

        file_id = elt.get('file_id').encode('ascii')
        kind = elt.get('kind')
        if kind == 'directory':
            ie = inventory.InventoryDirectory(file_id,
                                              elt.get('name'),
                                              parent_id)
        elif kind == 'file':
            ie = inventory.InventoryFile(file_id,
                                         elt.get('name'),
                                         parent_id)
            ie.text_id = elt.get('text_id')
            if ie.text_id is not None:
                ie.text_id = ie.text_id.encode('utf-8')
            ie.text_sha1 = elt.get('text_sha1')
            if ie.text_sha1 is not None:
                ie.text_sha1 = ie.text_sha1.encode('ascii')
            v = elt.get('text_size')
            ie.text_size = v and int(v)
        elif kind == 'symlink':
            ie = inventory.InventoryLink(file_id,
                                         elt.get('name'),
                                         parent_id)
            ie.symlink_target = elt.get('symlink_target')
        else:
            raise BzrError("unknown kind %r" % kind)

        ## mutter("read inventoryentry: %r", elt.attrib)

        return ie

<<<<<<< HEAD
    def _pack_revision(self, rev):
        """Revision object -> xml tree"""
        root = Element('revision',
                       committer=rev.committer,
                       timestamp='%.9f' % rev.timestamp,
                       revision_id=rev.revision_id,
                       inventory_id=rev.inventory_id,
                       inventory_sha1=rev.inventory_sha1,
                       )
        if rev.timezone:
            root.set('timezone', str(rev.timezone))
        root.text = '\n'

        msg = SubElement(root, 'message')
        msg.text = escape_invalid_chars(rev.message)[0]
        msg.tail = '\n'

        if rev.parents:
            pelts = SubElement(root, 'parents')
            pelts.tail = pelts.text = '\n'
            for i, parent_id in enumerate(rev.parents):
                p = SubElement(pelts, 'revision_ref')
                p.tail = '\n'
                p.set('revision_id', parent_id)
                if i < len(rev.parent_sha1s):
                    p.set('revision_sha1', rev.parent_sha1s[i])
        return root

    def write_revision_to_string(self, rev):
        return tostring(self._pack_revision(rev)) + b'\n'

    def _write_element(self, elt, f):
        ElementTree(elt).write(f, 'utf-8')
        f.write(b'\n')

    def _unpack_revision(self, elt):
        """XML Element -> Revision object"""

        # <changeset> is deprecated...
        if elt.tag not in ('revision', 'changeset'):
            raise BzrError("unexpected tag in revision file: %r" % elt)

        v = elt.get('timezone')
        timezone = v and int(v)

        message = elt.findtext('message')  # text of <message>

        precursor = elt.get('precursor')
        precursor_sha1 = elt.get('precursor_sha1')

        pelts = elt.find('parents')

        parent_ids = []
        parent_sha1s = []

        if pelts:
            for p in pelts:
                parent_ids.append(p.get('revision_id').encode('utf-8'))
                parent_sha1s.append(p.get('revision_sha1').encode('utf-8') if p.get('revision_sha1') else None)
            if precursor:
                # must be consistent
                prec_parent = parent_ids[0]
        elif precursor:
            # revisions written prior to 0.0.5 have a single precursor
            # give as an attribute
            parent_ids.append(precursor)
            parent_sha1s.append(precursor_sha1)

        return Revision(
                committer=elt.get('committer'),
                timestamp=float(elt.get('timestamp')),
                revision_id=elt.get('revision_id').encode('utf-8'),
                inventory_id=elt.get('inventory_id').encode('utf-8'),
                inventory_sha1=elt.get('inventory_sha1').encode('utf-8'),
                timezone=timezone,
                message=message,
                parent_ids=parent_ids,
                parent_sha1s=parent_sha1s,
                properties={},
                )

=======
>>>>>>> 8b955bba

revision_serializer_v4 = _RevisionSerializer_v4()
inventory_serializer_v4 = _InventorySerializer_v4()<|MERGE_RESOLUTION|>--- conflicted
+++ resolved
@@ -87,36 +87,44 @@
         if elt.tag not in ('revision', 'changeset'):
             raise BzrError("unexpected tag in revision file: %r" % elt)
 
-        rev = Revision(committer=elt.get('committer'),
-                       timestamp=float(elt.get('timestamp')),
-                       revision_id=elt.get('revision_id'),
-                       inventory_id=elt.get('inventory_id'),
-                       inventory_sha1=elt.get('inventory_sha1')
-                       )
+        v = elt.get('timezone')
+        timezone = v and int(v)
+
+        message = elt.findtext('message')  # text of <message>
 
         precursor = elt.get('precursor')
         precursor_sha1 = elt.get('precursor_sha1')
 
         pelts = elt.find('parents')
 
+        parent_ids = []
+        parent_sha1s = []
+
         if pelts:
             for p in pelts:
-                rev.parent_ids.append(p.get('revision_id'))
-                rev.parent_sha1s.append(p.get('revision_sha1'))
+                parent_ids.append(p.get('revision_id').encode('utf-8'))
+                parent_sha1s.append(p.get('revision_sha1').encode('utf-8') if p.get('revision_sha1') else None)
             if precursor:
                 # must be consistent
-                prec_parent = rev.parent_ids[0]
+                prec_parent = parent_ids[0]
         elif precursor:
             # revisions written prior to 0.0.5 have a single precursor
             # give as an attribute
-            rev.parent_ids.append(precursor)
-            rev.parent_sha1s.append(precursor_sha1)
-
-        v = elt.get('timezone')
-        rev.timezone = v and int(v)
-
-        rev.message = elt.findtext('message')  # text of <message>
-        return rev
+            parent_ids.append(precursor)
+            parent_sha1s.append(precursor_sha1)
+
+        return Revision(
+                committer=elt.get('committer'),
+                timestamp=float(elt.get('timestamp')),
+                revision_id=elt.get('revision_id').encode('utf-8'),
+                inventory_id=elt.get('inventory_id').encode('utf-8'),
+                inventory_sha1=elt.get('inventory_sha1').encode('utf-8'),
+                timezone=timezone,
+                message=message,
+                parent_ids=parent_ids,
+                parent_sha1s=parent_sha1s,
+                properties={},
+                )
 
 
 class _InventorySerializer_v4(XMLInventorySerializer):
@@ -206,90 +214,5 @@
 
         return ie
 
-<<<<<<< HEAD
-    def _pack_revision(self, rev):
-        """Revision object -> xml tree"""
-        root = Element('revision',
-                       committer=rev.committer,
-                       timestamp='%.9f' % rev.timestamp,
-                       revision_id=rev.revision_id,
-                       inventory_id=rev.inventory_id,
-                       inventory_sha1=rev.inventory_sha1,
-                       )
-        if rev.timezone:
-            root.set('timezone', str(rev.timezone))
-        root.text = '\n'
-
-        msg = SubElement(root, 'message')
-        msg.text = escape_invalid_chars(rev.message)[0]
-        msg.tail = '\n'
-
-        if rev.parents:
-            pelts = SubElement(root, 'parents')
-            pelts.tail = pelts.text = '\n'
-            for i, parent_id in enumerate(rev.parents):
-                p = SubElement(pelts, 'revision_ref')
-                p.tail = '\n'
-                p.set('revision_id', parent_id)
-                if i < len(rev.parent_sha1s):
-                    p.set('revision_sha1', rev.parent_sha1s[i])
-        return root
-
-    def write_revision_to_string(self, rev):
-        return tostring(self._pack_revision(rev)) + b'\n'
-
-    def _write_element(self, elt, f):
-        ElementTree(elt).write(f, 'utf-8')
-        f.write(b'\n')
-
-    def _unpack_revision(self, elt):
-        """XML Element -> Revision object"""
-
-        # <changeset> is deprecated...
-        if elt.tag not in ('revision', 'changeset'):
-            raise BzrError("unexpected tag in revision file: %r" % elt)
-
-        v = elt.get('timezone')
-        timezone = v and int(v)
-
-        message = elt.findtext('message')  # text of <message>
-
-        precursor = elt.get('precursor')
-        precursor_sha1 = elt.get('precursor_sha1')
-
-        pelts = elt.find('parents')
-
-        parent_ids = []
-        parent_sha1s = []
-
-        if pelts:
-            for p in pelts:
-                parent_ids.append(p.get('revision_id').encode('utf-8'))
-                parent_sha1s.append(p.get('revision_sha1').encode('utf-8') if p.get('revision_sha1') else None)
-            if precursor:
-                # must be consistent
-                prec_parent = parent_ids[0]
-        elif precursor:
-            # revisions written prior to 0.0.5 have a single precursor
-            # give as an attribute
-            parent_ids.append(precursor)
-            parent_sha1s.append(precursor_sha1)
-
-        return Revision(
-                committer=elt.get('committer'),
-                timestamp=float(elt.get('timestamp')),
-                revision_id=elt.get('revision_id').encode('utf-8'),
-                inventory_id=elt.get('inventory_id').encode('utf-8'),
-                inventory_sha1=elt.get('inventory_sha1').encode('utf-8'),
-                timezone=timezone,
-                message=message,
-                parent_ids=parent_ids,
-                parent_sha1s=parent_sha1s,
-                properties={},
-                )
-
-=======
->>>>>>> 8b955bba
-
 revision_serializer_v4 = _RevisionSerializer_v4()
 inventory_serializer_v4 = _InventorySerializer_v4()