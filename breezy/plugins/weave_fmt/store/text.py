# Copyright (C) 2005, 2006, 2008, 2009, 2010 Canonical Ltd
#
# This program is free software; you can redistribute it and/or modify
# it under the terms of the GNU General Public License as published by
# the Free Software Foundation; either version 2 of the License, or
# (at your option) any later version.
#
# This program is distributed in the hope that it will be useful,
# but WITHOUT ANY WARRANTY; without even the implied warranty of
# MERCHANTABILITY or FITNESS FOR A PARTICULAR PURPOSE.  See the
# GNU General Public License for more details.
#
# You should have received a copy of the GNU General Public License
# along with this program; if not, write to the Free Software
# Foundation, Inc., 51 Franklin Street, Fifth Floor, Boston, MA 02110-1301 USA

"""A store that keeps the full text of every version.

This store keeps uncompressed versions of the full text. It does not
do any sort of delta compression.
"""

import gzip
from io import BytesIO
import os

from .... import osutils
<<<<<<< HEAD
from ....errors import BzrError, NoSuchFile, FileExists
=======
from ....errors import BzrError
>>>>>>> 0931349c
from . import TransportStore
from ....trace import mutter
from ....transport import NoSuchFile, FileExists


class TextStore(TransportStore):
    """Store that holds files indexed by unique names.

    Files can be added, but not modified once they are in.  Typically
    the hash is used as the name, or something else known to be unique,
    such as a UUID.

    Files are stored uncompressed, with no delta compression.
    """

    def _add_compressed(self, fn, f):
        if isinstance(f, bytes):
            f = BytesIO(f)

        sio = BytesIO()
        gf = gzip.GzipFile(mode='wb', fileobj=sio)
        # if pumpfile handles files that don't fit in ram,
        # so will this function
        osutils.pumpfile(f, gf)
        gf.close()
        sio.seek(0)
        self._try_put(fn, sio)

    def _add(self, fn, f):
        if self._compressed:
            self._add_compressed(fn, f)
        else:
            self._try_put(fn, f)

    def _try_put(self, fn, f):
        try:
            self._transport.put_file(fn, f, mode=self._file_mode)
        except NoSuchFile:
            if not self._prefixed:
                raise
            try:
                self._transport.mkdir(os.path.dirname(fn), mode=self._dir_mode)
            except FileExists:
                pass
            self._transport.put_file(fn, f, mode=self._file_mode)

    def _get(self, fn):
        if fn.endswith('.gz'):
            return self._get_compressed(fn)
        else:
            return self._transport.get(fn)

    def _get_compressed(self, filename):
        """Returns a file reading from a particular entry."""
        f = self._transport.get(filename)
        # gzip.GzipFile.read() requires a tell() function
        # but some transports return objects that cannot seek
        # so buffer them in a BytesIO instead
        if getattr(f, 'tell', None) is not None:
            return gzip.GzipFile(mode='rb', fileobj=f)
        try:
            sio = BytesIO(f.read())
            return gzip.GzipFile(mode='rb', fileobj=sio)
        finally:
            f.close()<|MERGE_RESOLUTION|>--- conflicted
+++ resolved
@@ -25,11 +25,7 @@
 import os
 
 from .... import osutils
-<<<<<<< HEAD
-from ....errors import BzrError, NoSuchFile, FileExists
-=======
 from ....errors import BzrError
->>>>>>> 0931349c
 from . import TransportStore
 from ....trace import mutter
 from ....transport import NoSuchFile, FileExists
