--- conflicted
+++ resolved
@@ -750,15 +750,9 @@
         return bool(stat.S_ISREG(mode) and stat.S_IEXEC & mode)
 
     def is_executable(self, path, file_id=None):
-<<<<<<< HEAD
-        if not self._supports_executable():
+        if not self.trust_executable_bit:
             ie = self._path2ie(path)
             return ie.executable
-=======
-        if not self.trust_executable_bit:
-            inv, inv_file_id = self._path2inv_file_id(path)
-            return inv.get_entry(inv_file_id).executable
->>>>>>> 58faddf9
         else:
             mode = os.lstat(self.abspath(path)).st_mode
             return bool(stat.S_ISREG(mode) and stat.S_IEXEC & mode)
