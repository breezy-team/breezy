# Copyright (C) 2008-2011 Canonical Ltd
#
# This program is free software; you can redistribute it and/or modify
# it under the terms of the GNU General Public License as published by
# the Free Software Foundation; either version 2 of the License, or
# (at your option) any later version.
#
# This program is distributed in the hope that it will be useful,
# but WITHOUT ANY WARRANTY; without even the implied warranty of
# MERCHANTABILITY or FITNESS FOR A PARTICULAR PURPOSE.  See the
# GNU General Public License for more details.
#
# You should have received a copy of the GNU General Public License
# along with this program; if not, write to the Free Software
# Foundation, Inc., 51 Franklin Street, Fifth Floor, Boston, MA 02110-1301 USA
#

"""B+Tree indices."""

from io import BytesIO

from ..lazy_import import lazy_import

lazy_import(
    globals(),
    """
<<<<<<< HEAD
=======
import bisect
>>>>>>> ca07defc
import math
import tempfile
import zlib
""",
)

from .. import chunk_writer, debug, fifo_cache, lru_cache, osutils, trace, transport
from . import index as _mod_index
<<<<<<< HEAD
from . import static_tuple
=======
>>>>>>> ca07defc
from .index import _OPTION_KEY_ELEMENTS, _OPTION_LEN, _OPTION_NODE_REFS

_BTSIGNATURE = b"B+Tree Graph Index 2\n"
_OPTION_ROW_LENGTHS = b"row_lengths="
_LEAF_FLAG = b"type=leaf\n"
_INTERNAL_FLAG = b"type=internal\n"
_INTERNAL_OFFSET = b"offset="

_RESERVED_HEADER_BYTES = 120
_PAGE_SIZE = 4096

# 4K per page: 4MB - 1000 entries
_NODE_CACHE_SIZE = 1000


class _BuilderRow:
    """The stored state accumulated while writing out a row in the index.

    :ivar spool: A temporary file used to accumulate nodes for this row
        in the tree.
    :ivar nodes: The count of nodes emitted so far.
    """

    def __init__(self):
        """Create a _BuilderRow."""
        self.nodes = 0
        self.spool = None  # tempfile.TemporaryFile(prefix='bzr-index-row-')
        self.writer = None

    def finish_node(self, pad=True):
        byte_lines, _, padding = self.writer.finish()
        if self.nodes == 0:
            self.spool = BytesIO()
            # padded note:
            self.spool.write(b"\x00" * _RESERVED_HEADER_BYTES)
        elif self.nodes == 1:
            # We got bigger than 1 node, switch to a temp file
            spool = tempfile.TemporaryFile(prefix="bzr-index-row-")
            spool.write(self.spool.getvalue())
            self.spool = spool
        skipped_bytes = 0
        if not pad and padding:
            del byte_lines[-1]
            skipped_bytes = padding
        self.spool.writelines(byte_lines)
        remainder = (self.spool.tell() + skipped_bytes) % _PAGE_SIZE
        if remainder != 0:
            raise AssertionError(
<<<<<<< HEAD
                "incorrect node length: %d, %d" % (self.spool.tell(), remainder)
=======
                f"incorrect node length: {self.spool.tell()}, {remainder}"
>>>>>>> ca07defc
            )
        self.nodes += 1
        self.writer = None


class _InternalBuilderRow(_BuilderRow):
    """The stored state accumulated while writing out internal rows."""

    def finish_node(self, pad=True):
        if not pad:
            raise AssertionError("Must pad internal nodes only.")
        _BuilderRow.finish_node(self)


class _LeafBuilderRow(_BuilderRow):
    """The stored state accumulated while writing out a leaf rows."""


class BTreeBuilder(_mod_index.GraphIndexBuilder):
    """A Builder for B+Tree based Graph indices.

    The resulting graph has the structure:

    _SIGNATURE OPTIONS NODES
    _SIGNATURE     := 'B+Tree Graph Index 1' NEWLINE
    OPTIONS        := REF_LISTS KEY_ELEMENTS LENGTH
    REF_LISTS      := 'node_ref_lists=' DIGITS NEWLINE
    KEY_ELEMENTS   := 'key_elements=' DIGITS NEWLINE
    LENGTH         := 'len=' DIGITS NEWLINE
    ROW_LENGTHS    := 'row_lengths' DIGITS (COMMA DIGITS)*
    NODES          := NODE_COMPRESSED*
    NODE_COMPRESSED:= COMPRESSED_BYTES{4096}
    NODE_RAW       := INTERNAL | LEAF
    INTERNAL       := INTERNAL_FLAG POINTERS
    LEAF           := LEAF_FLAG ROWS
    KEY_ELEMENT    := Not-whitespace-utf8
    KEY            := KEY_ELEMENT (NULL KEY_ELEMENT)*
    ROWS           := ROW*
    ROW            := KEY NULL ABSENT? NULL REFERENCES NULL VALUE NEWLINE
    ABSENT         := 'a'
    REFERENCES     := REFERENCE_LIST (TAB REFERENCE_LIST){node_ref_lists - 1}
    REFERENCE_LIST := (REFERENCE (CR REFERENCE)*)?
    REFERENCE      := KEY
    VALUE          := no-newline-no-null-bytes
    """

    def __init__(self, reference_lists=0, key_elements=1, spill_at=100000):
        """See GraphIndexBuilder.__init__.

        :param spill_at: Optional parameter controlling the maximum number
            of nodes that BTreeBuilder will hold in memory.
        """
        _mod_index.GraphIndexBuilder.__init__(
            self, reference_lists=reference_lists, key_elements=key_elements
        )
        self._spill_at = spill_at
        self._backing_indices = []
        # A map of {key: (node_refs, value)}
        self._nodes = {}
        # Indicate it hasn't been built yet
        self._nodes_by_key = None
        self._optimize_for_size = False

    def add_node(self, key, value, references=()):
        r"""Add a node to the index.

        If adding the node causes the builder to reach its spill_at threshold,
        disk spilling will be triggered.

        :param key: The key. keys are non-empty tuples containing
            as many whitespace-free utf8 bytestrings as the key length
            defined for this index.
        :param references: An iterable of iterables of keys. Each is a
            reference to another key.
        :param value: The value to associate with the key. It may be any
            bytes as long as it does not contain \0 or \n.
        """
        # Ensure that 'key' is a tuple.
        key = tuple(key)
        # we don't care about absent_references
        node_refs, _ = self._check_key_ref_value(key, references, value)
        if key in self._nodes:
            raise _mod_index.BadIndexDuplicateKey(key, self)
<<<<<<< HEAD
        self._nodes[key] = static_tuple.StaticTuple(node_refs, value)
=======
        self._nodes[key] = (node_refs, value)
>>>>>>> ca07defc
        if self._nodes_by_key is not None and self._key_length > 1:
            self._update_nodes_by_key(key, value, node_refs)
        if len(self._nodes) < self._spill_at:
            return
        self._spill_mem_keys_to_disk()

    def _spill_mem_keys_to_disk(self):
        """Write the in memory keys down to disk to cap memory consumption.

        If we already have some keys written to disk, we will combine them so
        as to preserve the sorted order.  The algorithm for combining uses
        powers of two.  So on the first spill, write all mem nodes into a
        single index. On the second spill, combine the mem nodes with the nodes
        on disk to create a 2x sized disk index and get rid of the first index.
        On the third spill, create a single new disk index, which will contain
        the mem nodes, and preserve the existing 2x sized index.  On the fourth,
        combine mem with the first and second indexes, creating a new one of
        size 4x. On the fifth create a single new one, etc.
        """
        if self._combine_backing_indices:
            (new_backing_file, size, backing_pos) = self._spill_mem_keys_and_combine()
        else:
            new_backing_file, size = self._spill_mem_keys_without_combining()
        # Note: The transport here isn't strictly needed, because we will use
        #       direct access to the new_backing._file object
        new_backing = BTreeGraphIndex(
            transport.get_transport_from_path("."), "<temp>", size
        )
        # GC will clean up the file
        new_backing._file = new_backing_file
        if self._combine_backing_indices:
            if len(self._backing_indices) == backing_pos:
                self._backing_indices.append(None)
            self._backing_indices[backing_pos] = new_backing
<<<<<<< HEAD
            for backing_pos in range(backing_pos):  # noqa: B020
                self._backing_indices[backing_pos] = None
=======
            for bp in range(backing_pos):
                self._backing_indices[bp] = None
>>>>>>> ca07defc
        else:
            self._backing_indices.append(new_backing)
        self._nodes = {}
        self._nodes_by_key = None

    def _spill_mem_keys_without_combining(self):
        return self._write_nodes(self._iter_mem_nodes(), allow_optimize=False)

    def _spill_mem_keys_and_combine(self):
        iterators_to_combine = [self._iter_mem_nodes()]
        pos = -1
        for pos, backing in enumerate(self._backing_indices):
            if backing is None:
                pos -= 1
                break
            iterators_to_combine.append(backing.iter_all_entries())
        backing_pos = pos + 1
        new_backing_file, size = self._write_nodes(
            self._iter_smallest(iterators_to_combine), allow_optimize=False
        )
        return new_backing_file, size, backing_pos

    def add_nodes(self, nodes):
        """Add nodes to the index.

        :param nodes: An iterable of (key, node_refs, value) entries to add.
        """
        if self.reference_lists:
            for key, value, node_refs in nodes:
                self.add_node(key, value, node_refs)
        else:
            for key, value in nodes:
                self.add_node(key, value)

    def _iter_mem_nodes(self):
        """Iterate over the nodes held in memory."""
        nodes = self._nodes
        if self.reference_lists:
            for key in sorted(nodes):
                references, value = nodes[key]
                yield self, key, value, references
        else:
            for key in sorted(nodes):
                references, value = nodes[key]
                yield self, key, value

    def _iter_smallest(self, iterators_to_combine):
        if len(iterators_to_combine) == 1:
            yield from iterators_to_combine[0]
            return
        current_values = []
        for iterator in iterators_to_combine:
            try:
                current_values.append(next(iterator))
            except StopIteration:
                current_values.append(None)
        last = None
        while True:
            # Decorate candidates with the value to allow 2.4's min to be used.
            candidates = [
                (item[1][1], item)
                for item in enumerate(current_values)
                if item[1] is not None
            ]
            if not len(candidates):
                return
            selected = min(candidates)
            # undecorate back to (pos, node)
            selected = selected[1]
            if last == selected[1][1]:
                raise _mod_index.BadIndexDuplicateKey(last, self)
            last = selected[1][1]
            # Yield, with self as the index
            yield (self,) + selected[1][1:]
            pos = selected[0]
            try:
                current_values[pos] = next(iterators_to_combine[pos])
            except StopIteration:
                current_values[pos] = None

    def _add_key(self, string_key, line, rows, allow_optimize=True):
        """Add a key to the current chunk.

        :param string_key: The key to add.
        :param line: The fully serialised key and value.
        :param allow_optimize: If set to False, prevent setting the optimize
            flag when writing out. This is used by the _spill_mem_keys_to_disk
            functionality.
        """
        new_leaf = False
        if rows[-1].writer is None:
            # opening a new leaf chunk;
            new_leaf = True
            for pos, internal_row in enumerate(rows[:-1]):
                # flesh out any internal nodes that are needed to
                # preserve the height of the tree
                if internal_row.writer is None:
                    length = _PAGE_SIZE
                    if internal_row.nodes == 0:
                        length -= _RESERVED_HEADER_BYTES  # padded
                    if allow_optimize:
                        optimize_for_size = self._optimize_for_size
                    else:
                        optimize_for_size = False
                    internal_row.writer = chunk_writer.ChunkWriter(
                        length, 0, optimize_for_size=optimize_for_size
                    )
                    internal_row.writer.write(_INTERNAL_FLAG)
                    internal_row.writer.write(
                        _INTERNAL_OFFSET + b"%d\n" % rows[pos + 1].nodes
                    )
            # add a new leaf
            length = _PAGE_SIZE
            if rows[-1].nodes == 0:
                length -= _RESERVED_HEADER_BYTES  # padded
            rows[-1].writer = chunk_writer.ChunkWriter(
                length, optimize_for_size=self._optimize_for_size
            )
            rows[-1].writer.write(_LEAF_FLAG)
        if rows[-1].writer.write(line):
            # if we failed to write, despite having an empty page to write to,
            # then line is too big. raising the error avoids infinite recursion
            # searching for a suitably large page that will not be found.
            if new_leaf:
                raise _mod_index.BadIndexKey(string_key)
            # this key did not fit in the node:
            rows[-1].finish_node()
            key_line = string_key + b"\n"
            new_row = True
            for row in reversed(rows[:-1]):
                # Mark the start of the next node in the node above. If it
                # doesn't fit then propagate upwards until we find one that
                # it does fit into.
                if row.writer.write(key_line):
                    row.finish_node()
                else:
                    # We've found a node that can handle the pointer.
                    new_row = False
                    break
            # If we reached the current root without being able to mark the
            # division point, then we need a new root:
            if new_row:
                # We need a new row
<<<<<<< HEAD
                if debug.debug_flag_enabled("index"):
=======
                if "index" in debug.debug_flags:
>>>>>>> ca07defc
                    trace.mutter("Inserting new global row.")
                new_row = _InternalBuilderRow()
                reserved_bytes = 0
                rows.insert(0, new_row)
                # This will be padded, hence the -100
                new_row.writer = chunk_writer.ChunkWriter(
                    _PAGE_SIZE - _RESERVED_HEADER_BYTES,
                    reserved_bytes,
                    optimize_for_size=self._optimize_for_size,
                )
                new_row.writer.write(_INTERNAL_FLAG)
                new_row.writer.write(_INTERNAL_OFFSET + b"%d\n" % (rows[1].nodes - 1))
                new_row.writer.write(key_line)
            self._add_key(string_key, line, rows, allow_optimize=allow_optimize)

    def _write_nodes(self, node_iterator, allow_optimize=True):
        """Write node_iterator out as a B+Tree.

        :param node_iterator: An iterator of sorted nodes. Each node should
            match the output given by iter_all_entries.
        :param allow_optimize: If set to False, prevent setting the optimize
            flag when writing out. This is used by the _spill_mem_keys_to_disk
            functionality.
        :return: A file handle for a temporary file containing a B+Tree for
            the nodes.
        """
        # The index rows - rows[0] is the root, rows[1] is the layer under it
        # etc.
        rows = []
        # forward sorted by key. In future we may consider topological sorting,
        # at the cost of table scans for direct lookup, or a second index for
        # direct lookup
        key_count = 0
        # A stack with the number of nodes of each size. 0 is the root node
        # and must always be 1 (if there are any nodes in the tree).
        self.row_lengths = []
        # Loop over all nodes adding them to the bottom row
        # (rows[-1]). When we finish a chunk in a row,
        # propagate the key that didn't fit (comes after the chunk) to the
        # row above, transitively.
        for node in node_iterator:
            if key_count == 0:
                # First key triggers the first row
                rows.append(_LeafBuilderRow())
            key_count += 1
            string_key, line = _btree_serializer._flatten_node(
                node, self.reference_lists
            )
            self._add_key(string_key, line, rows, allow_optimize=allow_optimize)
        for row in reversed(rows):
            pad = not isinstance(row, _LeafBuilderRow)
            row.finish_node(pad=pad)
        lines = [_BTSIGNATURE]
        lines.append(b"%s%d\n" % (_OPTION_NODE_REFS, self.reference_lists))
        lines.append(b"%s%d\n" % (_OPTION_KEY_ELEMENTS, self._key_length))
        lines.append(b"%s%d\n" % (_OPTION_LEN, key_count))
        row_lengths = [row.nodes for row in rows]
        lines.append(
            _OPTION_ROW_LENGTHS
            + ",".join(map(str, row_lengths)).encode("ascii")
            + b"\n"
        )
        if row_lengths and row_lengths[-1] > 1:
            result = tempfile.NamedTemporaryFile(prefix="bzr-index-")
        else:
            result = BytesIO()
        result.writelines(lines)
        position = sum(map(len, lines))
        if position > _RESERVED_HEADER_BYTES:
            raise AssertionError(
                "Could not fit the header in the"
<<<<<<< HEAD
                " reserved space: %d > %d" % (position, _RESERVED_HEADER_BYTES)
=======
                f" reserved space: {position} > {_RESERVED_HEADER_BYTES}"
>>>>>>> ca07defc
            )
        # write the rows out:
        for row in rows:
            reserved = _RESERVED_HEADER_BYTES  # reserved space for first node
            row.spool.flush()
            row.spool.seek(0)
            # copy nodes to the finalised file.
            # Special case the first node as it may be prefixed
            node = row.spool.read(_PAGE_SIZE)
            result.write(node[reserved:])
            if len(node) == _PAGE_SIZE:
                result.write(b"\x00" * (reserved - position))
            position = 0  # Only the root row actually has an offset
            copied_len = osutils.pumpfile(row.spool, result)
            if copied_len != (row.nodes - 1) * _PAGE_SIZE:
                if not isinstance(row, _LeafBuilderRow):
                    raise AssertionError(
                        "Incorrect amount of data copied"
<<<<<<< HEAD
                        " expected: %d, got: %d"
                        % ((row.nodes - 1) * _PAGE_SIZE, copied_len)
=======
                        f" expected: {(row.nodes - 1) * _PAGE_SIZE}, got: {copied_len}"
>>>>>>> ca07defc
                    )
        result.flush()
        size = result.tell()
        result.seek(0)
        return result, size

    def finish(self):
        """Finalise the index.

        :return: A file handle for a temporary file containing the nodes added
            to the index.
        """
        return self._write_nodes(self.iter_all_entries())[0]

    def iter_all_entries(self):
        """Iterate over all keys within the index.

        :return: An iterable of (index, key, value, reference_lists). There is
            no defined order for the result iteration - it will be in the most
            efficient order for the index (in this case dictionary hash order).
        """
<<<<<<< HEAD
        if debug.debug_flag_enabled("evil"):
=======
        if "evil" in debug.debug_flags:
>>>>>>> ca07defc
            trace.mutter_callsite(3, "iter_all_entries scales with size of history.")
        # Doing serial rather than ordered would be faster; but this shouldn't
        # be getting called routinely anyway.
        iterators = [self._iter_mem_nodes()]
        for backing in self._backing_indices:
            if backing is not None:
                iterators.append(backing.iter_all_entries())
        if len(iterators) == 1:
            return iterators[0]
        return self._iter_smallest(iterators)

    def iter_entries(self, keys):
        """Iterate over keys within the index.

        :param keys: An iterable providing the keys to be retrieved.
        :return: An iterable of (index, key, value, reference_lists). There is
            no defined order for the result iteration - it will be in the most
            efficient order for the index (keys iteration order in this case).
        """
        keys = set(keys)
        # Note: We don't use keys.intersection() here. If you read the C api,
        #       set.intersection(other) special cases when other is a set and
        #       will iterate the smaller of the two and lookup in the other.
        #       It does *not* do this for any other type (even dict, unlike
        #       some other set functions.) Since we expect keys is generally <<
        #       self._nodes, it is faster to iterate over it in a list
        #       comprehension
        nodes = self._nodes
        local_keys = [key for key in keys if key in nodes]
        if self.reference_lists:
            for key in local_keys:
                node = nodes[key]
                yield self, key, node[1], node[0]
        else:
            for key in local_keys:
                node = nodes[key]
                yield self, key, node[1]
        # Find things that are in backing indices that have not been handled
        # yet.
        if not self._backing_indices:
            return  # We won't find anything there either
        # Remove all of the keys that we found locally
        keys.difference_update(local_keys)
        for backing in self._backing_indices:
            if backing is None:
                continue
            if not keys:
                return
            for node in backing.iter_entries(keys):
                keys.remove(node[1])
                yield (self,) + node[1:]

    def iter_entries_prefix(self, keys):
        """Iterate over keys within the index using prefix matching.

        Prefix matching is applied within the tuple of a key, not to within
        the bytestring of each key element. e.g. if you have the keys ('foo',
        'bar'), ('foobar', 'gam') and do a prefix search for ('foo', None) then
        only the former key is returned.

        :param keys: An iterable providing the key prefixes to be retrieved.
            Each key prefix takes the form of a tuple the length of a key, but
            with the last N elements 'None' rather than a regular bytestring.
            The first element cannot be 'None'.
        :return: An iterable as per iter_all_entries, but restricted to the
            keys with a matching prefix to those supplied. No additional keys
            will be returned, and every match that is in the index will be
            returned.
        """
        keys = set(keys)
        if not keys:
            return
        for backing in self._backing_indices:
            if backing is None:
                continue
            for node in backing.iter_entries_prefix(keys):
                yield (self,) + node[1:]
        if self._key_length == 1:
            for key in keys:
                _mod_index._sanity_check_key(self, key)
                try:
                    node = self._nodes[key]
                except KeyError:
                    continue
                if self.reference_lists:
                    yield self, key, node[1], node[0]
                else:
                    yield self, key, node[1]
            return
        nodes_by_key = self._get_nodes_by_key()
        yield from _mod_index._iter_entries_prefix(self, nodes_by_key, keys)

    def _get_nodes_by_key(self):
        if self._nodes_by_key is None:
            nodes_by_key = {}
            if self.reference_lists:
                for key, (references, value) in self._nodes.items():
                    key_dict = nodes_by_key
                    for subkey in key[:-1]:
                        key_dict = key_dict.setdefault(subkey, {})
                    key_dict[key[-1]] = key, value, references
            else:
<<<<<<< HEAD
                for key, (references, value) in self._nodes.items():  # noqa: B007
=======
                for key, (_references, value) in self._nodes.items():
>>>>>>> ca07defc
                    key_dict = nodes_by_key
                    for subkey in key[:-1]:
                        key_dict = key_dict.setdefault(subkey, {})
                    key_dict[key[-1]] = key, value
            self._nodes_by_key = nodes_by_key
        return self._nodes_by_key

    def key_count(self):
        """Return an estimate of the number of keys in this index.

        For InMemoryGraphIndex the estimate is exact.
        """
        return len(self._nodes) + sum(
            backing.key_count()
            for backing in self._backing_indices
            if backing is not None
        )

    def validate(self):
        """In memory index's have no known corruption at the moment."""

    def __lt__(self, other):
        if isinstance(other, type(self)):
            return self._nodes < other._nodes
        # Always sort existing indexes before ones that are still being built.
        if isinstance(other, BTreeGraphIndex):
            return False
        raise TypeError


class _LeafNode(dict):
    """A leaf node for a serialised B+Tree index."""

<<<<<<< HEAD
    __slots__ = ("min_key", "max_key", "_keys")
=======
    __slots__ = ("_keys", "max_key", "min_key")
>>>>>>> ca07defc

    def __init__(self, bytes, key_length, ref_list_length):
        """Parse bytes to create a leaf node object."""
        # splitlines mangles the \r delimiters.. don't use it.
        key_list = _btree_serializer._parse_leaf_lines(
            bytes, key_length, ref_list_length
        )
        if key_list:
            self.min_key = key_list[0][0]
            self.max_key = key_list[-1][0]
        else:
            self.min_key = self.max_key = None
        super().__init__(key_list)
        self._keys = dict(self)

    def all_items(self):
        """Return a sorted list of (key, (value, refs)) items."""
        items = sorted(self.items())
        return items

    def all_keys(self):
        """Return a sorted list of all keys."""
        keys = sorted(self.keys())
        return keys


class _InternalNode:
    """An internal node for a serialised B+Tree index."""

    __slots__ = ("keys", "offset")

    def __init__(self, bytes):
        """Parse bytes to create an internal node object."""
        # splitlines mangles the \r delimiters.. don't use it.
        self.keys = self._parse_lines(bytes.split(b"\n"))

    def _parse_lines(self, lines):
        nodes = []
        self.offset = int(lines[1][7:])
        for line in lines[2:]:
            if line == b"":
                break
<<<<<<< HEAD
            # GZ 2017-05-24: Used to intern() each chunk of line as well, need
            # to recheck performance and perhaps adapt StaticTuple to adjust.
            nodes.append(as_st(line.split(b"\0")).intern())
=======
            nodes.append(tuple(line.split(b"\0")))
>>>>>>> ca07defc
        return nodes


class BTreeGraphIndex:
    """Access to nodes via the standard GraphIndex interface for B+Tree's.

    Individual nodes are held in a LRU cache. This holds the root node in
    memory except when very large walks are done.
    """

    def __init__(self, transport, name, size, unlimited_cache=False, offset=0):
        """Create a B+Tree index object on the index name.

        :param transport: The transport to read data for the index from.
        :param name: The file name of the index on transport.
        :param size: Optional size of the index in bytes. This allows
            compatibility with the GraphIndex API, as well as ensuring that
            the initial read (to read the root node header) can be done
            without over-reading even on empty indices, and on small indices
            allows single-IO to read the entire index.
        :param unlimited_cache: If set to True, then instead of using an
            LRUCache with size _NODE_CACHE_SIZE, we will use a dict and always
            cache all leaf nodes.
        :param offset: The start of the btree index data isn't byte 0 of the
            file. Instead it starts at some point later.
        """
        self._transport = transport
        self._name = name
        self._size = size
        self._file = None
        self._recommended_pages = self._compute_recommended_pages()
        self._root_node = None
        self._base_offset = offset
        self._leaf_factory = _LeafNode
        # Default max size is 100,000 leave values
        self._leaf_value_cache = None  # lru_cache.LRUCache(100*1000)
        if unlimited_cache:
            self._leaf_node_cache = {}
            self._internal_node_cache = {}
        else:
            self._leaf_node_cache = lru_cache.LRUCache(_NODE_CACHE_SIZE)
            # We use a FIFO here just to prevent possible blowout. However, a
            # 300k record btree has only 3k leaf nodes, and only 20 internal
            # nodes. A value of 100 scales to ~100*100*100 = 1M records.
            self._internal_node_cache = fifo_cache.FIFOCache(100)
        self._key_count = None
        self._row_lengths = None
        self._row_offsets = None  # Start of each row, [-1] is the end

    def __hash__(self):
        return id(self)

    def __eq__(self, other):
        """Equal when self and other were created with the same parameters."""
        return (
            isinstance(self, type(other))
            and self._transport == other._transport
            and self._name == other._name
            and self._size == other._size
        )

    def __lt__(self, other):
        if isinstance(other, type(self)):
            return (self._name, self._size) < (other._name, other._size)
        # Always sort existing indexes before ones that are still being built.
        if isinstance(other, BTreeBuilder):
            return True
        raise TypeError

    def __ne__(self, other):
        return not self.__eq__(other)

    def _get_and_cache_nodes(self, nodes):
        """Read nodes and cache them in the lru.

        The nodes list supplied is sorted and then read from disk, each node
        being inserted it into the _node_cache.

        Note: Asking for more nodes than the _node_cache can contain will
        result in some of the results being immediately discarded, to prevent
        this an assertion is raised if more nodes are asked for than are
        cachable.

        :return: A dict of {node_pos: node}
        """
        found = {}
        start_of_leaves = None
        for node_pos, node in self._read_nodes(sorted(nodes)):
            if node_pos == 0:  # Special case
                self._root_node = node
            else:
                if start_of_leaves is None:
                    start_of_leaves = self._row_offsets[-2]
                if node_pos < start_of_leaves:
                    self._internal_node_cache[node_pos] = node
                else:
                    self._leaf_node_cache[node_pos] = node
            found[node_pos] = node
        return found

    def _compute_recommended_pages(self):
        """Convert transport's recommended_page_size into btree pages.

        recommended_page_size is in bytes, we want to know how many _PAGE_SIZE
        pages fit in that length.
        """
        recommended_read = self._transport.recommended_page_size()
        recommended_pages = int(math.ceil(recommended_read / _PAGE_SIZE))
        return recommended_pages

    def _compute_total_pages_in_index(self):
        """How many pages are in the index.

        If we have read the header we will use the value stored there.
        Otherwise it will be computed based on the length of the index.
        """
        if self._size is None:
            raise AssertionError(
                "_compute_total_pages_in_index should not be"
                " called when self._size is None"
            )
        if self._root_node is not None:
            # This is the number of pages as defined by the header
            return self._row_offsets[-1]
        # This is the number of pages as defined by the size of the index. They
        # should be indentical.
        total_pages = int(math.ceil(self._size / _PAGE_SIZE))
        return total_pages

    def _expand_offsets(self, offsets):
        """Find extra pages to download.

        The idea is that we always want to make big-enough requests (like 64kB
        for http), so that we don't waste round trips. So given the entries
        that we already have cached and the new pages being downloaded figure
        out what other pages we might want to read.

        See also doc/developers/btree_index_prefetch.txt for more details.

        :param offsets: The offsets to be read
        :return: A list of offsets to download
        """
<<<<<<< HEAD
        if debug.debug_flag_enabled("index"):
=======
        if "index" in debug.debug_flags:
>>>>>>> ca07defc
            trace.mutter("expanding: %s\toffsets: %s", self._name, offsets)

        if len(offsets) >= self._recommended_pages:
            # Don't add more, we are already requesting more than enough
<<<<<<< HEAD
            if debug.debug_flag_enabled("index"):
=======
            if "index" in debug.debug_flags:
>>>>>>> ca07defc
                trace.mutter(
                    "  not expanding large request (%s >= %s)",
                    len(offsets),
                    self._recommended_pages,
                )
            return offsets
        if self._size is None:
            # Don't try anything, because we don't know where the file ends
<<<<<<< HEAD
            if debug.debug_flag_enabled("index"):
=======
            if "index" in debug.debug_flags:
>>>>>>> ca07defc
                trace.mutter("  not expanding without knowing index size")
            return offsets
        total_pages = self._compute_total_pages_in_index()
        cached_offsets = self._get_offsets_to_cached_pages()
        # If reading recommended_pages would read the rest of the index, just
        # do so.
        if total_pages - len(cached_offsets) <= self._recommended_pages:
            # Read whatever is left
            if cached_offsets:
                expanded = [x for x in range(total_pages) if x not in cached_offsets]
            else:
                expanded = list(range(total_pages))
<<<<<<< HEAD
            if debug.debug_flag_enabled("index"):
=======
            if "index" in debug.debug_flags:
>>>>>>> ca07defc
                trace.mutter("  reading all unread pages: %s", expanded)
            return expanded

        if self._root_node is None:
            # ATM on the first read of the root node of a large index, we don't
            # bother pre-reading any other pages. This is because the
            # likelyhood of actually reading interesting pages is very low.
            # See doc/developers/btree_index_prefetch.txt for a discussion, and
            # a possible implementation when we are guessing that the second
            # layer index is small
            final_offsets = offsets
        else:
            tree_depth = len(self._row_lengths)
            if len(cached_offsets) < tree_depth and len(offsets) == 1:
                # We haven't read enough to justify expansion
                # If we are only going to read the root node, and 1 leaf node,
                # then it isn't worth expanding our request. Once we've read at
                # least 2 nodes, then we are probably doing a search, and we
                # start expanding our requests.
<<<<<<< HEAD
                if debug.debug_flag_enabled("index"):
=======
                if "index" in debug.debug_flags:
>>>>>>> ca07defc
                    trace.mutter("  not expanding on first reads")
                return offsets
            final_offsets = self._expand_to_neighbors(
                offsets, cached_offsets, total_pages
            )

        final_offsets = sorted(final_offsets)
<<<<<<< HEAD
        if debug.debug_flag_enabled("index"):
=======
        if "index" in debug.debug_flags:
>>>>>>> ca07defc
            trace.mutter("expanded:  %s", final_offsets)
        return final_offsets

    def _expand_to_neighbors(self, offsets, cached_offsets, total_pages):
        """Expand requests to neighbors until we have enough pages.

        This is called from _expand_offsets after policy has determined that we
        want to expand.
        We only want to expand requests within a given layer. We cheat a little
        bit and assume all requests will be in the same layer. This is true
        given the current design, but if it changes this algorithm may perform
        oddly.

        :param offsets: requested offsets
        :param cached_offsets: offsets for pages we currently have cached
        :return: A set() of offsets after expansion
        """
        final_offsets = set(offsets)
        first = end = None
        new_tips = set(final_offsets)
        while len(final_offsets) < self._recommended_pages and new_tips:
            next_tips = set()
            for pos in new_tips:
                if first is None:
                    first, end = self._find_layer_first_and_end(pos)
                previous = pos - 1
                if (
                    previous > 0
                    and previous not in cached_offsets
                    and previous not in final_offsets
                    and previous >= first
                ):
                    next_tips.add(previous)
                after = pos + 1
                if (
                    after < total_pages
                    and after not in cached_offsets
                    and after not in final_offsets
                    and after < end
                ):
                    next_tips.add(after)
                # This would keep us from going bigger than
                # recommended_pages by only expanding the first offsets.
                # However, if we are making a 'wide' request, it is
                # reasonable to expand all points equally.
                # if len(final_offsets) > recommended_pages:
                #     break
            final_offsets.update(next_tips)
            new_tips = next_tips
        return final_offsets

    def clear_cache(self):
        """Clear out any cached/memoized values.

        This can be called at any time, but generally it is used when we have
        extracted some information, but don't expect to be requesting any more
        from this index.
        """
        # Note that we don't touch self._root_node or self._internal_node_cache
        # We don't expect either of those to be big, and it can save
        # round-trips in the future. We may re-evaluate this if InternalNode
        # memory starts to be an issue.
        self._leaf_node_cache.clear()

    def external_references(self, ref_list_num):
        if self._root_node is None:
            self._get_root_node()
        if ref_list_num + 1 > self.node_ref_lists:
            raise ValueError(
<<<<<<< HEAD
                "No ref list %d, index has %d ref lists"
                % (ref_list_num, self.node_ref_lists)
=======
                f"No ref list {ref_list_num}, index has {self.node_ref_lists} ref lists"
>>>>>>> ca07defc
            )
        keys = set()
        refs = set()
        for node in self.iter_all_entries():
            keys.add(node[1])
            refs.update(node[3][ref_list_num])
        return refs - keys

    def _find_layer_first_and_end(self, offset):
        """Find the start/stop nodes for the layer corresponding to offset.

        :return: (first, end)
            first is the first node in this layer
            end is the first node of the next layer
        """
        first = end = 0
        for roffset in self._row_offsets:
            first = end
            end = roffset
            if offset < roffset:
                break
        return first, end

    def _get_offsets_to_cached_pages(self):
        """Determine what nodes we already have cached."""
        cached_offsets = set(self._internal_node_cache)
        # cache may be dict or LRUCache, keys() is the common method
        cached_offsets.update(self._leaf_node_cache.keys())
        if self._root_node is not None:
            cached_offsets.add(0)
        return cached_offsets

    def _get_root_node(self):
        if self._root_node is None:
            # We may not have a root node yet
            self._get_internal_nodes([0])
        return self._root_node

    def _get_nodes(self, cache, node_indexes):
        found = {}
        needed = []
        for idx in node_indexes:
            if idx == 0 and self._root_node is not None:
                found[0] = self._root_node
                continue
            try:
                found[idx] = cache[idx]
            except KeyError:
                needed.append(idx)
        if not needed:
            return found
        needed = self._expand_offsets(needed)
        found.update(self._get_and_cache_nodes(needed))
        return found

    def _get_internal_nodes(self, node_indexes):
        """Get a node, from cache or disk.

        After getting it, the node will be cached.
        """
        return self._get_nodes(self._internal_node_cache, node_indexes)

    def _cache_leaf_values(self, nodes):
        """Cache directly from key => value, skipping the btree."""
        if self._leaf_value_cache is not None:
            for node in nodes.values():
                for key, value in node.all_items():
                    if key in self._leaf_value_cache:
                        # Don't add the rest of the keys, we've seen this node
                        # before.
                        break
                    self._leaf_value_cache[key] = value

    def _get_leaf_nodes(self, node_indexes):
        """Get a bunch of nodes, from cache or disk."""
        found = self._get_nodes(self._leaf_node_cache, node_indexes)
        self._cache_leaf_values(found)
        return found

    def iter_all_entries(self):
        """Iterate over all keys within the index.

        :return: An iterable of (index, key, value) or
            (index, key, value, reference_lists).
            The former tuple is used when there are no reference lists in the
            index, making the API compatible with simple key:value index types.
            There is no defined order for the result iteration - it will be in
            the most efficient order for the index.
        """
<<<<<<< HEAD
        if debug.debug_flag_enabled("evil"):
=======
        if "evil" in debug.debug_flags:
>>>>>>> ca07defc
            trace.mutter_callsite(3, "iter_all_entries scales with size of history.")
        if not self.key_count():
            return
        if self._row_offsets[-1] == 1:
            # There is only the root node, and we read that via key_count()
            if self.node_ref_lists:
                for key, (value, refs) in self._root_node.all_items():
                    yield (self, key, value, refs)
            else:
<<<<<<< HEAD
                for key, (value, refs) in self._root_node.all_items():  # noqa: B007
=======
                for key, (value, _refs) in self._root_node.all_items():
>>>>>>> ca07defc
                    yield (self, key, value)
            return
        start_of_leaves = self._row_offsets[-2]
        end_of_leaves = self._row_offsets[-1]
        needed_offsets = list(range(start_of_leaves, end_of_leaves))
        if needed_offsets == [0]:
            # Special case when we only have a root node, as we have already
            # read everything
            nodes = [(0, self._root_node)]
        else:
            nodes = self._read_nodes(needed_offsets)
        # We iterate strictly in-order so that we can use this function
        # for spilling index builds to disk.
        if self.node_ref_lists:
            for _, node in nodes:
                for key, (value, refs) in node.all_items():
                    yield (self, key, value, refs)
        else:
            for _, node in nodes:
<<<<<<< HEAD
                for key, (value, refs) in node.all_items():  # noqa: B007
=======
                for key, (value, _refs) in node.all_items():
>>>>>>> ca07defc
                    yield (self, key, value)

    @staticmethod
    def _multi_bisect_right(in_keys, fixed_keys):
        """Find the positions where each 'in_key' would fit in fixed_keys.

        This is equivalent to doing "bisect_right" on each in_key into
        fixed_keys

        :param in_keys: A sorted list of keys to match with fixed_keys
        :param fixed_keys: A sorted list of keys to match against
        :return: A list of (integer position, [key list]) tuples.
        """
        import bisect

        if not in_keys:
            return []
        if not fixed_keys:
            # no pointers in the fixed_keys list, which means everything must
            # fall to the left.
            return [(0, in_keys)]

        # TODO: Iterating both lists will generally take M + N steps
        #       Bisecting each key will generally take M * log2 N steps.
        #       If we had an efficient way to compare, we could pick the method
        #       based on which has the fewer number of steps.
        #       There is also the argument that bisect_right is a compiled
        #       function, so there is even more to be gained.
        # iter_steps = len(in_keys) + len(fixed_keys)
        # bisect_steps = len(in_keys) * math.log(len(fixed_keys), 2)
        if len(in_keys) == 1:  # Bisect will always be faster for M = 1
            return [(bisect.bisect_right(fixed_keys, in_keys[0]), in_keys)]
        # elif bisect_steps < iter_steps:
        #     offsets = {}
        #     for key in in_keys:
        #         offsets.setdefault(bisect_right(fixed_keys, key),
        #                            []).append(key)
        #     return [(o, offsets[o]) for o in sorted(offsets)]
        in_keys_iter = iter(in_keys)
        fixed_keys_iter = enumerate(fixed_keys)
        cur_in_key = next(in_keys_iter)
        cur_fixed_offset, cur_fixed_key = next(fixed_keys_iter)

        class InputDone(Exception):
            pass

        class FixedDone(Exception):
            pass

        output = []
        cur_out = []

        # TODO: Another possibility is that rather than iterating on each side,
        #       we could use a combination of bisecting and iterating. For
        #       example, while cur_in_key < fixed_key, bisect to find its
        #       point, then iterate all matching keys, then bisect (restricted
        #       to only the remainder) for the next one, etc.
        try:
            while True:
                if cur_in_key < cur_fixed_key:
                    cur_keys = []
                    cur_out = (cur_fixed_offset, cur_keys)
                    output.append(cur_out)
                    while cur_in_key < cur_fixed_key:
                        cur_keys.append(cur_in_key)
                        try:
                            cur_in_key = next(in_keys_iter)
                        except StopIteration as exc:
                            raise InputDone from exc
                    # At this point cur_in_key must be >= cur_fixed_key
                # step the cur_fixed_key until we pass the cur key, or walk off
                # the end
                while cur_in_key >= cur_fixed_key:
                    try:
                        cur_fixed_offset, cur_fixed_key = next(fixed_keys_iter)
                    except StopIteration as exc:
                        raise FixedDone from exc
        except InputDone:
            # We consumed all of the input, nothing more to do
            pass
        except FixedDone:
            # There was some input left, but we consumed all of fixed, so we
            # have to add one more for the tail
            cur_keys = [cur_in_key]
            cur_keys.extend(in_keys_iter)
            cur_out = (len(fixed_keys), cur_keys)
            output.append(cur_out)
        return output

    def _walk_through_internal_nodes(self, keys):
        """Take the given set of keys, and find the corresponding LeafNodes.

        :param keys: An unsorted iterable of keys to search for
        :return: (nodes, index_and_keys)
            nodes is a dict mapping {index: LeafNode}
            keys_at_index is a list of tuples of [(index, [keys for Leaf])]
        """
        # 6 seconds spent in miss_torture using the sorted() line.
        # Even with out of order disk IO it seems faster not to sort it when
        # large queries are being made.
        keys_at_index = [(0, sorted(keys))]

        for _row_pos, next_row_start in enumerate(self._row_offsets[1:-1]):
            node_indexes = [idx for idx, s_keys in keys_at_index]
            nodes = self._get_internal_nodes(node_indexes)

            next_nodes_and_keys = []
            for node_index, sub_keys in keys_at_index:
                node = nodes[node_index]
                positions = self._multi_bisect_right(sub_keys, node.keys)
                node_offset = next_row_start + node.offset
                next_nodes_and_keys.extend(
                    [(node_offset + pos, s_keys) for pos, s_keys in positions]
                )
            keys_at_index = next_nodes_and_keys
        # We should now be at the _LeafNodes
        node_indexes = [idx for idx, s_keys in keys_at_index]

        # TODO: We may *not* want to always read all the nodes in one
        #       big go. Consider setting a max size on this.
        nodes = self._get_leaf_nodes(node_indexes)
        return nodes, keys_at_index

    def iter_entries(self, keys):
        """Iterate over keys within the index.

        :param keys: An iterable providing the keys to be retrieved.
        :return: An iterable as per iter_all_entries, but restricted to the
            keys supplied. No additional keys will be returned, and every
            key supplied that is in the index will be returned.
        """
        # 6 seconds spent in miss_torture using the sorted() line.
        # Even with out of order disk IO it seems faster not to sort it when
        # large queries are being made.
        # However, now that we are doing multi-way bisecting, we need the keys
        # in sorted order anyway. We could change the multi-way code to not
        # require sorted order. (For example, it bisects for the first node,
        # does an in-order search until a key comes before the current point,
        # which it then bisects for, etc.)
        keys = frozenset(keys)
        if not keys:
            return

        if not self.key_count():
            return

        needed_keys = []
        if self._leaf_value_cache is None:
            needed_keys = keys
        else:
            for key in keys:
                value = self._leaf_value_cache.get(key, None)
                if value is not None:
                    # This key is known not to be here, skip it
                    value, refs = value
                    if self.node_ref_lists:
                        yield (self, key, value, refs)
                    else:
                        yield (self, key, value)
                else:
                    needed_keys.append(key)

        needed_keys = keys
        if not needed_keys:
            return
        nodes, nodes_and_keys = self._walk_through_internal_nodes(needed_keys)
        for node_index, sub_keys in nodes_and_keys:
            if not sub_keys:
                continue
            node = nodes[node_index]
            for next_sub_key in sub_keys:
                if next_sub_key in node:
                    value, refs = node[next_sub_key]
                    if self.node_ref_lists:
                        yield (self, next_sub_key, value, refs)
                    else:
                        yield (self, next_sub_key, value)

    def _find_ancestors(self, keys, ref_list_num, parent_map, missing_keys):
        """Find the parent_map information for the set of keys.

        This populates the parent_map dict and missing_keys set based on the
        queried keys. It also can fill out an arbitrary number of parents that
        it finds while searching for the supplied keys.

        It is unlikely that you want to call this directly. See
        "CombinedGraphIndex.find_ancestry()" for a more appropriate API.

        :param keys: A keys whose ancestry we want to return
            Every key will either end up in 'parent_map' or 'missing_keys'.
        :param ref_list_num: This index in the ref_lists is the parents we
            care about.
        :param parent_map: {key: parent_keys} for keys that are present in this
            index. This may contain more entries than were in 'keys', that are
            reachable ancestors of the keys requested.
        :param missing_keys: keys which are known to be missing in this index.
            This may include parents that were not directly requested, but we
            were able to determine that they are not present in this index.
        :return: search_keys    parents that were found but not queried to know
            if they are missing or present. Callers can re-query this index for
            those keys, and they will be placed into parent_map or missing_keys
        """
        if not self.key_count():
            # We use key_count() to trigger reading the root node and
            # determining info about this BTreeGraphIndex
            # If we don't have any keys, then everything is missing
            missing_keys.update(keys)
            return set()
        if ref_list_num >= self.node_ref_lists:
            raise ValueError(
<<<<<<< HEAD
                "No ref list %d, index has %d ref lists"
                % (ref_list_num, self.node_ref_lists)
=======
                f"No ref list {ref_list_num}, index has {self.node_ref_lists} ref lists"
>>>>>>> ca07defc
            )

        # The main trick we are trying to accomplish is that when we find a
        # key listing its parents, we expect that the parent key is also likely
        # to sit on the same page. Allowing us to expand parents quickly
        # without suffering the full stack of bisecting, etc.
        nodes, nodes_and_keys = self._walk_through_internal_nodes(keys)

        # These are parent keys which could not be immediately resolved on the
        # page where the child was present. Note that we may already be
        # searching for that key, and it may actually be present [or known
        # missing] on one of the other pages we are reading.
        # TODO:
        #   We could try searching for them in the immediate previous or next
        #   page. If they occur "later" we could put them in a pending lookup
        #   set, and then for each node we read thereafter we could check to
        #   see if they are present.
        #   However, we don't know the impact of keeping this list of things
        #   that I'm going to search for every node I come across from here on
        #   out.
        #   It doesn't handle the case when the parent key is missing on a
        #   page that we *don't* read. So we already have to handle being
        #   re-entrant for that.
        #   Since most keys contain a date string, they are more likely to be
        #   found earlier in the file than later, but we would know that right
        #   away (key < min_key), and wouldn't keep searching it on every other
        #   page that we read.
        #   Mostly, it is an idea, one which should be benchmarked.
        parents_not_on_page = set()

        for node_index, sub_keys in nodes_and_keys:
            if not sub_keys:
                continue
            # sub_keys is all of the keys we are looking for that should exist
            # on this page, if they aren't here, then they won't be found
            node = nodes[node_index]
            parents_to_check = set()
            for next_sub_key in sub_keys:
                if next_sub_key not in node:
                    # This one is just not present in the index at all
                    missing_keys.add(next_sub_key)
                else:
                    value, refs = node[next_sub_key]
                    parent_keys = refs[ref_list_num]
                    parent_map[next_sub_key] = parent_keys
                    parents_to_check.update(parent_keys)
            # Don't look for things we've already found
            parents_to_check = parents_to_check.difference(parent_map)
            # this can be used to test the benefit of having the check loop
            # inlined.
            # parents_not_on_page.update(parents_to_check)
            # continue
            while parents_to_check:
                next_parents_to_check = set()
                for key in parents_to_check:
                    if key in node:
                        value, refs = node[key]
                        parent_keys = refs[ref_list_num]
                        parent_map[key] = parent_keys
                        next_parents_to_check.update(parent_keys)
                    else:
                        # This parent either is genuinely missing, or should be
                        # found on another page. Perf test whether it is better
                        # to check if this node should fit on this page or not.
                        # in the 'everything-in-one-pack' scenario, this *not*
                        # doing the check is 237ms vs 243ms.
                        # So slightly better, but I assume the standard 'lots
                        # of packs' is going to show a reasonable improvement
                        # from the check, because it avoids 'going around
                        # again' for everything that is in another index
                        # parents_not_on_page.add(key)
                        # Missing for some reason
                        if key < node.min_key:
                            # in the case of bzr.dev, 3.4k/5.3k misses are
                            # 'earlier' misses (65%)
                            parents_not_on_page.add(key)
                        elif key > node.max_key:
                            # This parent key would be present on a different
                            # LeafNode
                            parents_not_on_page.add(key)
                        else:
                            # assert (key != node.min_key and
                            #         key != node.max_key)
                            # If it was going to be present, it would be on
                            # *this* page, so mark it missing.
                            missing_keys.add(key)
                parents_to_check = next_parents_to_check.difference(parent_map)
                # Might want to do another .difference() from missing_keys
        # parents_not_on_page could have been found on a different page, or be
        # known to be missing. So cull out everything that has already been
        # found.
        search_keys = parents_not_on_page.difference(parent_map).difference(
            missing_keys
        )
        return search_keys

    def iter_entries_prefix(self, keys):
        """Iterate over keys within the index using prefix matching.

        Prefix matching is applied within the tuple of a key, not to within
        the bytestring of each key element. e.g. if you have the keys ('foo',
        'bar'), ('foobar', 'gam') and do a prefix search for ('foo', None) then
        only the former key is returned.

        WARNING: Note that this method currently causes a full index parse
        unconditionally (which is reasonably appropriate as it is a means for
        thunking many small indices into one larger one and still supplies
        iter_all_entries at the thunk layer).

        :param keys: An iterable providing the key prefixes to be retrieved.
            Each key prefix takes the form of a tuple the length of a key, but
            with the last N elements 'None' rather than a regular bytestring.
            The first element cannot be 'None'.
        :return: An iterable as per iter_all_entries, but restricted to the
            keys with a matching prefix to those supplied. No additional keys
            will be returned, and every match that is in the index will be
            returned.
        """
        keys = sorted(set(keys))
        if not keys:
            return
        # Load if needed to check key lengths
        if self._key_count is None:
            self._get_root_node()
        # TODO: only access nodes that can satisfy the prefixes we are looking
        # for. For now, to meet API usage (as this function is not used by
        # current breezy) just suck the entire index and iterate in memory.
        nodes = {}
        if self.node_ref_lists:
            if self._key_length == 1:
                for _1, key, value, refs in self.iter_all_entries():
                    nodes[key] = value, refs
            else:
                nodes_by_key = {}
                for _1, key, value, refs in self.iter_all_entries():
                    key_value = key, value, refs
                    # For a key of (foo, bar, baz) create
                    # _nodes_by_key[foo][bar][baz] = key_value
                    key_dict = nodes_by_key
                    for subkey in key[:-1]:
                        key_dict = key_dict.setdefault(subkey, {})
                    key_dict[key[-1]] = key_value
        else:
            if self._key_length == 1:
                for _1, key, value in self.iter_all_entries():
                    nodes[key] = value
            else:
                nodes_by_key = {}
                for _1, key, value in self.iter_all_entries():
                    key_value = key, value
                    # For a key of (foo, bar, baz) create
                    # _nodes_by_key[foo][bar][baz] = key_value
                    key_dict = nodes_by_key
                    for subkey in key[:-1]:
                        key_dict = key_dict.setdefault(subkey, {})
                    key_dict[key[-1]] = key_value
        if self._key_length == 1:
            for key in keys:
                _mod_index._sanity_check_key(self, key)
                try:
                    if self.node_ref_lists:
                        value, node_refs = nodes[key]
                        yield self, key, value, node_refs
                    else:
                        yield self, key, nodes[key]
                except KeyError:
                    pass
            return
        yield from _mod_index._iter_entries_prefix(self, nodes_by_key, keys)

    def key_count(self):
        """Return an estimate of the number of keys in this index.

        For BTreeGraphIndex the estimate is exact as it is contained in the
        header.
        """
        if self._key_count is None:
            self._get_root_node()
        return self._key_count

    def _compute_row_offsets(self):
        """Fill out the _row_offsets attribute based on _row_lengths."""
        offsets = []
        row_offset = 0
        for row in self._row_lengths:
            offsets.append(row_offset)
            row_offset += row
        offsets.append(row_offset)
        self._row_offsets = offsets

    def _parse_header_from_bytes(self, bytes):
        """Parse the header from a region of bytes.

        :param bytes: The data to parse.
        :return: An offset, data tuple such as readv yields, for the unparsed
            data. (which may be of length 0).
        """
        signature = bytes[0 : len(self._signature())]
        if not signature == self._signature():
            raise _mod_index.BadIndexFormatSignature(self._name, BTreeGraphIndex)
        lines = bytes[len(self._signature()) :].splitlines()
        options_line = lines[0]
        if not options_line.startswith(_OPTION_NODE_REFS):
            raise _mod_index.BadIndexOptions(self)
        try:
            self.node_ref_lists = int(options_line[len(_OPTION_NODE_REFS) :])
        except ValueError as e:
            raise _mod_index.BadIndexOptions(self) from e
        options_line = lines[1]
        if not options_line.startswith(_OPTION_KEY_ELEMENTS):
            raise _mod_index.BadIndexOptions(self)
        try:
            self._key_length = int(options_line[len(_OPTION_KEY_ELEMENTS) :])
        except ValueError as e:
            raise _mod_index.BadIndexOptions(self) from e
        options_line = lines[2]
        if not options_line.startswith(_OPTION_LEN):
            raise _mod_index.BadIndexOptions(self)
        try:
            self._key_count = int(options_line[len(_OPTION_LEN) :])
        except ValueError as e:
            raise _mod_index.BadIndexOptions(self) from e
        options_line = lines[3]
        if not options_line.startswith(_OPTION_ROW_LENGTHS):
            raise _mod_index.BadIndexOptions(self)
        try:
            self._row_lengths = [
                int(length)
                for length in options_line[len(_OPTION_ROW_LENGTHS) :].split(b",")
                if length
            ]
        except ValueError as e:
            raise _mod_index.BadIndexOptions(self) from e
        self._compute_row_offsets()

        # calculate the bytes we have processed
        header_end = len(signature) + sum(map(len, lines[0:4])) + 4
        return header_end, bytes[header_end:]

    def _read_nodes(self, nodes):
        """Read some nodes from disk into the LRU cache.

        This performs a readv to get the node data into memory, and parses each
        node, then yields it to the caller. The nodes are requested in the
        supplied order. If possible doing sort() on the list before requesting
        a read may improve performance.

        :param nodes: The nodes to read. 0 - first node, 1 - second node etc.
        :return: None
        """
        # may be the byte string of the whole file
        bytes = None
        # list of (offset, length) regions of the file that should, evenually
        # be read in to data_ranges, either from 'bytes' or from the transport
        ranges = []
        base_offset = self._base_offset
        for index in nodes:
            offset = index * _PAGE_SIZE
            size = _PAGE_SIZE
            if index == 0:
                # Root node - special case
                if self._size:
                    size = min(_PAGE_SIZE, self._size)
                else:
                    # The only case where we don't know the size, is for very
                    # small indexes. So we read the whole thing
                    bytes = self._transport.get_bytes(self._name)
                    num_bytes = len(bytes)
                    self._size = num_bytes - base_offset
                    # the whole thing should be parsed out of 'bytes'
                    ranges = [
                        (start, min(_PAGE_SIZE, num_bytes - start))
                        for start in range(base_offset, num_bytes, _PAGE_SIZE)
                    ]
                    break
            else:
                if offset > self._size:
                    raise AssertionError(
<<<<<<< HEAD
                        "tried to read past the end"
                        f" of the file {offset} > {self._size}"
=======
                        "tried to read past the end of the file {} > {}".format(
                            offset, self._size
                        )
>>>>>>> ca07defc
                    )
                size = min(size, self._size - offset)
            ranges.append((base_offset + offset, size))
        if not ranges:
            return
        elif bytes is not None:
            # already have the whole file
            data_ranges = [
                (start, bytes[start : start + size]) for start, size in ranges
            ]
        elif self._file is None:
            data_ranges = self._transport.readv(self._name, ranges)
        else:
            data_ranges = []
            for offset, size in ranges:
                self._file.seek(offset)
                data_ranges.append((offset, self._file.read(size)))
        for offset, data in data_ranges:
            offset -= base_offset
            if offset == 0:
                # extract the header
                offset, data = self._parse_header_from_bytes(data)
                if len(data) == 0:
                    continue
            bytes = zlib.decompress(data)
            if bytes.startswith(_LEAF_FLAG):
                node = self._leaf_factory(bytes, self._key_length, self.node_ref_lists)
            elif bytes.startswith(_INTERNAL_FLAG):
                node = _InternalNode(bytes)
            else:
<<<<<<< HEAD
                raise AssertionError(f"Unknown node type for {bytes!r}")
=======
                raise AssertionError("Unknown node type for {!r}".format(bytes))
>>>>>>> ca07defc
            yield offset // _PAGE_SIZE, node

    def _signature(self):
        """The file signature for this index type."""
        return _BTSIGNATURE

    def validate(self):
        """Validate that everything in the index can be accessed."""
        # just read and parse every node.
        self._get_root_node()
        if len(self._row_lengths) > 1:
            start_node = self._row_offsets[1]
        else:
            # We shouldn't be reading anything anyway
            start_node = 1
        node_end = self._row_offsets[-1]
        for _node in self._read_nodes(list(range(start_node, node_end))):
            pass


_gcchk_factory = _LeafNode

try:
    from . import _btree_serializer_pyx as _btree_serializer  # type: ignore

    _gcchk_factory = _btree_serializer._parse_into_chk  # type: ignore
except ImportError as e:
    osutils.failed_to_load_extension(e)
    from . import _btree_serializer_py as _btree_serializer<|MERGE_RESOLUTION|>--- conflicted
+++ resolved
@@ -24,10 +24,6 @@
 lazy_import(
     globals(),
     """
-<<<<<<< HEAD
-=======
-import bisect
->>>>>>> ca07defc
 import math
 import tempfile
 import zlib
@@ -36,10 +32,6 @@
 
 from .. import chunk_writer, debug, fifo_cache, lru_cache, osutils, trace, transport
 from . import index as _mod_index
-<<<<<<< HEAD
-from . import static_tuple
-=======
->>>>>>> ca07defc
 from .index import _OPTION_KEY_ELEMENTS, _OPTION_LEN, _OPTION_NODE_REFS
 
 _BTSIGNATURE = b"B+Tree Graph Index 2\n"
@@ -88,11 +80,7 @@
         remainder = (self.spool.tell() + skipped_bytes) % _PAGE_SIZE
         if remainder != 0:
             raise AssertionError(
-<<<<<<< HEAD
                 "incorrect node length: %d, %d" % (self.spool.tell(), remainder)
-=======
-                f"incorrect node length: {self.spool.tell()}, {remainder}"
->>>>>>> ca07defc
             )
         self.nodes += 1
         self.writer = None
@@ -176,11 +164,7 @@
         node_refs, _ = self._check_key_ref_value(key, references, value)
         if key in self._nodes:
             raise _mod_index.BadIndexDuplicateKey(key, self)
-<<<<<<< HEAD
-        self._nodes[key] = static_tuple.StaticTuple(node_refs, value)
-=======
         self._nodes[key] = (node_refs, value)
->>>>>>> ca07defc
         if self._nodes_by_key is not None and self._key_length > 1:
             self._update_nodes_by_key(key, value, node_refs)
         if len(self._nodes) < self._spill_at:
@@ -215,13 +199,8 @@
             if len(self._backing_indices) == backing_pos:
                 self._backing_indices.append(None)
             self._backing_indices[backing_pos] = new_backing
-<<<<<<< HEAD
             for backing_pos in range(backing_pos):  # noqa: B020
                 self._backing_indices[backing_pos] = None
-=======
-            for bp in range(backing_pos):
-                self._backing_indices[bp] = None
->>>>>>> ca07defc
         else:
             self._backing_indices.append(new_backing)
         self._nodes = {}
@@ -365,11 +344,7 @@
             # division point, then we need a new root:
             if new_row:
                 # We need a new row
-<<<<<<< HEAD
                 if debug.debug_flag_enabled("index"):
-=======
-                if "index" in debug.debug_flags:
->>>>>>> ca07defc
                     trace.mutter("Inserting new global row.")
                 new_row = _InternalBuilderRow()
                 reserved_bytes = 0
@@ -441,11 +416,7 @@
         if position > _RESERVED_HEADER_BYTES:
             raise AssertionError(
                 "Could not fit the header in the"
-<<<<<<< HEAD
                 " reserved space: %d > %d" % (position, _RESERVED_HEADER_BYTES)
-=======
-                f" reserved space: {position} > {_RESERVED_HEADER_BYTES}"
->>>>>>> ca07defc
             )
         # write the rows out:
         for row in rows:
@@ -464,12 +435,8 @@
                 if not isinstance(row, _LeafBuilderRow):
                     raise AssertionError(
                         "Incorrect amount of data copied"
-<<<<<<< HEAD
                         " expected: %d, got: %d"
                         % ((row.nodes - 1) * _PAGE_SIZE, copied_len)
-=======
-                        f" expected: {(row.nodes - 1) * _PAGE_SIZE}, got: {copied_len}"
->>>>>>> ca07defc
                     )
         result.flush()
         size = result.tell()
@@ -491,11 +458,7 @@
             no defined order for the result iteration - it will be in the most
             efficient order for the index (in this case dictionary hash order).
         """
-<<<<<<< HEAD
         if debug.debug_flag_enabled("evil"):
-=======
-        if "evil" in debug.debug_flags:
->>>>>>> ca07defc
             trace.mutter_callsite(3, "iter_all_entries scales with size of history.")
         # Doing serial rather than ordered would be faster; but this shouldn't
         # be getting called routinely anyway.
@@ -598,11 +561,7 @@
                         key_dict = key_dict.setdefault(subkey, {})
                     key_dict[key[-1]] = key, value, references
             else:
-<<<<<<< HEAD
                 for key, (references, value) in self._nodes.items():  # noqa: B007
-=======
-                for key, (_references, value) in self._nodes.items():
->>>>>>> ca07defc
                     key_dict = nodes_by_key
                     for subkey in key[:-1]:
                         key_dict = key_dict.setdefault(subkey, {})
@@ -636,11 +595,7 @@
 class _LeafNode(dict):
     """A leaf node for a serialised B+Tree index."""
 
-<<<<<<< HEAD
-    __slots__ = ("min_key", "max_key", "_keys")
-=======
     __slots__ = ("_keys", "max_key", "min_key")
->>>>>>> ca07defc
 
     def __init__(self, bytes, key_length, ref_list_length):
         """Parse bytes to create a leaf node object."""
@@ -683,13 +638,7 @@
         for line in lines[2:]:
             if line == b"":
                 break
-<<<<<<< HEAD
-            # GZ 2017-05-24: Used to intern() each chunk of line as well, need
-            # to recheck performance and perhaps adapt StaticTuple to adjust.
-            nodes.append(as_st(line.split(b"\0")).intern())
-=======
             nodes.append(tuple(line.split(b"\0")))
->>>>>>> ca07defc
         return nodes
 
 
@@ -832,20 +781,12 @@
         :param offsets: The offsets to be read
         :return: A list of offsets to download
         """
-<<<<<<< HEAD
         if debug.debug_flag_enabled("index"):
-=======
-        if "index" in debug.debug_flags:
->>>>>>> ca07defc
             trace.mutter("expanding: %s\toffsets: %s", self._name, offsets)
 
         if len(offsets) >= self._recommended_pages:
             # Don't add more, we are already requesting more than enough
-<<<<<<< HEAD
             if debug.debug_flag_enabled("index"):
-=======
-            if "index" in debug.debug_flags:
->>>>>>> ca07defc
                 trace.mutter(
                     "  not expanding large request (%s >= %s)",
                     len(offsets),
@@ -854,11 +795,7 @@
             return offsets
         if self._size is None:
             # Don't try anything, because we don't know where the file ends
-<<<<<<< HEAD
             if debug.debug_flag_enabled("index"):
-=======
-            if "index" in debug.debug_flags:
->>>>>>> ca07defc
                 trace.mutter("  not expanding without knowing index size")
             return offsets
         total_pages = self._compute_total_pages_in_index()
@@ -871,11 +808,7 @@
                 expanded = [x for x in range(total_pages) if x not in cached_offsets]
             else:
                 expanded = list(range(total_pages))
-<<<<<<< HEAD
             if debug.debug_flag_enabled("index"):
-=======
-            if "index" in debug.debug_flags:
->>>>>>> ca07defc
                 trace.mutter("  reading all unread pages: %s", expanded)
             return expanded
 
@@ -895,11 +828,7 @@
                 # then it isn't worth expanding our request. Once we've read at
                 # least 2 nodes, then we are probably doing a search, and we
                 # start expanding our requests.
-<<<<<<< HEAD
                 if debug.debug_flag_enabled("index"):
-=======
-                if "index" in debug.debug_flags:
->>>>>>> ca07defc
                     trace.mutter("  not expanding on first reads")
                 return offsets
             final_offsets = self._expand_to_neighbors(
@@ -907,11 +836,7 @@
             )
 
         final_offsets = sorted(final_offsets)
-<<<<<<< HEAD
         if debug.debug_flag_enabled("index"):
-=======
-        if "index" in debug.debug_flags:
->>>>>>> ca07defc
             trace.mutter("expanded:  %s", final_offsets)
         return final_offsets
 
@@ -981,12 +906,8 @@
             self._get_root_node()
         if ref_list_num + 1 > self.node_ref_lists:
             raise ValueError(
-<<<<<<< HEAD
                 "No ref list %d, index has %d ref lists"
                 % (ref_list_num, self.node_ref_lists)
-=======
-                f"No ref list {ref_list_num}, index has {self.node_ref_lists} ref lists"
->>>>>>> ca07defc
             )
         keys = set()
         refs = set()
@@ -1076,11 +997,7 @@
             There is no defined order for the result iteration - it will be in
             the most efficient order for the index.
         """
-<<<<<<< HEAD
         if debug.debug_flag_enabled("evil"):
-=======
-        if "evil" in debug.debug_flags:
->>>>>>> ca07defc
             trace.mutter_callsite(3, "iter_all_entries scales with size of history.")
         if not self.key_count():
             return
@@ -1090,11 +1007,7 @@
                 for key, (value, refs) in self._root_node.all_items():
                     yield (self, key, value, refs)
             else:
-<<<<<<< HEAD
                 for key, (value, refs) in self._root_node.all_items():  # noqa: B007
-=======
-                for key, (value, _refs) in self._root_node.all_items():
->>>>>>> ca07defc
                     yield (self, key, value)
             return
         start_of_leaves = self._row_offsets[-2]
@@ -1114,11 +1027,7 @@
                     yield (self, key, value, refs)
         else:
             for _, node in nodes:
-<<<<<<< HEAD
                 for key, (value, refs) in node.all_items():  # noqa: B007
-=======
-                for key, (value, _refs) in node.all_items():
->>>>>>> ca07defc
                     yield (self, key, value)
 
     @staticmethod
@@ -1329,12 +1238,8 @@
             return set()
         if ref_list_num >= self.node_ref_lists:
             raise ValueError(
-<<<<<<< HEAD
                 "No ref list %d, index has %d ref lists"
                 % (ref_list_num, self.node_ref_lists)
-=======
-                f"No ref list {ref_list_num}, index has {self.node_ref_lists} ref lists"
->>>>>>> ca07defc
             )
 
         # The main trick we are trying to accomplish is that when we find a
@@ -1613,14 +1518,8 @@
             else:
                 if offset > self._size:
                     raise AssertionError(
-<<<<<<< HEAD
                         "tried to read past the end"
                         f" of the file {offset} > {self._size}"
-=======
-                        "tried to read past the end of the file {} > {}".format(
-                            offset, self._size
-                        )
->>>>>>> ca07defc
                     )
                 size = min(size, self._size - offset)
             ranges.append((base_offset + offset, size))
@@ -1651,11 +1550,7 @@
             elif bytes.startswith(_INTERNAL_FLAG):
                 node = _InternalNode(bytes)
             else:
-<<<<<<< HEAD
                 raise AssertionError(f"Unknown node type for {bytes!r}")
-=======
-                raise AssertionError("Unknown node type for {!r}".format(bytes))
->>>>>>> ca07defc
             yield offset // _PAGE_SIZE, node
 
     def _signature(self):
@@ -1682,6 +1577,6 @@
     from . import _btree_serializer_pyx as _btree_serializer  # type: ignore
 
     _gcchk_factory = _btree_serializer._parse_into_chk  # type: ignore
-except ImportError as e:
+except ModuleNotFoundError as e:
     osutils.failed_to_load_extension(e)
     from . import _btree_serializer_py as _btree_serializer