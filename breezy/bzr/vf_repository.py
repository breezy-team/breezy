# Copyright (C) 2005-2011 Canonical Ltd
#
# This program is free software; you can redistribute it and/or modify
# it under the terms of the GNU General Public License as published by
# the Free Software Foundation; either version 2 of the License, or
# (at your option) any later version.
#
# This program is distributed in the hope that it will be useful,
# but WITHOUT ANY WARRANTY; without even the implied warranty of
# MERCHANTABILITY or FITNESS FOR A PARTICULAR PURPOSE.  See the
# GNU General Public License for more details.
#
# You should have received a copy of the GNU General Public License
# along with this program; if not, write to the Free Software
# Foundation, Inc., 51 Franklin Street, Fifth Floor, Boston, MA 02110-1301 USA

"""Repository formats built around versioned files."""

from __future__ import absolute_import


from ..lazy_import import lazy_import
lazy_import(globals(), """
import itertools

from breezy import (
    config as _mod_config,
    debug,
    fifo_cache,
    gpg,
    graph,
    lru_cache,
    osutils,
    revision as _mod_revision,
    static_tuple,
    tsort,
    ui,
    )
from breezy.bzr import (
    fetch as _mod_fetch,
    check,
    generate_ids,
    inventory_delta,
    inventorytree,
    versionedfile,
    vf_search,
    )

from breezy.recordcounter import RecordCounter
from breezy.i18n import gettext
from breezy.bzr.testament import Testament
""")

from .. import (
    errors,
    )
from ..decorators import (
    only_raises,
    )
from .inventory import (
    Inventory,
    ROOT_ID,
    entry_factory,
    )

from ..repository import (
    CommitBuilder,
    InterRepository,
    Repository,
    RepositoryFormat,
    WriteGroup,
    )
from .repository import (
    MetaDirRepository,
    RepositoryFormatMetaDir,
    )

from ..sixish import (
    BytesIO,
    range,
    viewitems,
    viewvalues,
    )

from ..trace import (
    mutter
    )


class VersionedFileRepositoryFormat(RepositoryFormat):
    """Base class for all repository formats that are VersionedFiles-based."""

    supports_full_versioned_files = True
    supports_versioned_directories = True
    supports_unreferenced_revisions = True

    # Should commit add an inventory, or an inventory delta to the repository.
    _commit_inv_deltas = True
    # What order should fetch operations request streams in?
    # The default is unordered as that is the cheapest for an origin to
    # provide.
    _fetch_order = 'unordered'
    # Does this repository format use deltas that can be fetched as-deltas ?
    # (E.g. knits, where the knit deltas can be transplanted intact.
    # We default to False, which will ensure that enough data to get
    # a full text out of any fetch stream will be grabbed.
    _fetch_uses_deltas = False


class VersionedFileCommitBuilder(CommitBuilder):
    """Commit builder implementation for versioned files based repositories.
    """

    def __init__(self, repository, parents, config_stack, timestamp=None,
                 timezone=None, committer=None, revprops=None,
                 revision_id=None, lossy=False):
        super(VersionedFileCommitBuilder, self).__init__(repository,
                                                         parents, config_stack, timestamp, timezone, committer, revprops,
                                                         revision_id, lossy)
        try:
            basis_id = self.parents[0]
        except IndexError:
            basis_id = _mod_revision.NULL_REVISION
        self.basis_delta_revision = basis_id
        self._new_inventory = None
        self._basis_delta = []
        self.__heads = graph.HeadsCache(repository.get_graph()).heads
        # memo'd check for no-op commits.
        self._any_changes = False

    def any_changes(self):
        """Return True if any entries were changed.

        This includes merge-only changes. It is the core for the --unchanged
        detection in commit.

        :return: True if any changes have occured.
        """
        return self._any_changes

    def _ensure_fallback_inventories(self):
        """Ensure that appropriate inventories are available.

        This only applies to repositories that are stacked, and is about
        enusring the stacking invariants. Namely, that for any revision that is
        present, we either have all of the file content, or we have the parent
        inventory and the delta file content.
        """
        if not self.repository._fallback_repositories:
            return
        if not self.repository._format.supports_chks:
            raise errors.BzrError("Cannot commit directly to a stacked branch"
                                  " in pre-2a formats. See "
                                  "https://bugs.launchpad.net/bzr/+bug/375013 for details.")
        # This is a stacked repo, we need to make sure we have the parent
        # inventories for the parents.
        parent_keys = [(p,) for p in self.parents]
        parent_map = self.repository.inventories._index.get_parent_map(
            parent_keys)
        missing_parent_keys = {pk for pk in parent_keys
                               if pk not in parent_map}
        fallback_repos = list(reversed(self.repository._fallback_repositories))
        missing_keys = [('inventories', pk[0])
                        for pk in missing_parent_keys]
        resume_tokens = []
        while missing_keys and fallback_repos:
            fallback_repo = fallback_repos.pop()
            source = fallback_repo._get_source(self.repository._format)
            sink = self.repository._get_sink()
            missing_keys = sink.insert_missing_keys(source, missing_keys)
        if missing_keys:
            raise errors.BzrError('Unable to fill in parent inventories for a'
                                  ' stacked branch')

    def commit(self, message):
        """Make the actual commit.

        :return: The revision id of the recorded revision.
        """
        self._validate_unicode_text(message, 'commit message')
        rev = _mod_revision.Revision(
            timestamp=self._timestamp,
            timezone=self._timezone,
            committer=self._committer,
            message=message,
            inventory_sha1=self.inv_sha1,
            revision_id=self._new_revision_id,
            properties=self._revprops)
        rev.parent_ids = self.parents
        if self._config_stack.get('create_signatures') == _mod_config.SIGN_ALWAYS:
            testament = Testament(rev, self.revision_tree())
            plaintext = testament.as_short_text()
            self.repository.store_revision_signature(
                gpg.GPGStrategy(self._config_stack), plaintext,
                self._new_revision_id)
        self.repository._add_revision(rev)
        self._ensure_fallback_inventories()
        self.repository.commit_write_group()
        return self._new_revision_id

    def abort(self):
        """Abort the commit that is being built.
        """
        self.repository.abort_write_group()

    def revision_tree(self):
        """Return the tree that was just committed.

        After calling commit() this can be called to get a
        RevisionTree representing the newly committed tree. This is
        preferred to calling Repository.revision_tree() because that may
        require deserializing the inventory, while we already have a copy in
        memory.
        """
        if self._new_inventory is None:
            self._new_inventory = self.repository.get_inventory(
                self._new_revision_id)
        return inventorytree.InventoryRevisionTree(self.repository,
                                                   self._new_inventory, self._new_revision_id)

    def finish_inventory(self):
        """Tell the builder that the inventory is finished.

        :return: The inventory id in the repository, which can be used with
            repository.get_inventory.
        """
        # an inventory delta was accumulated without creating a new
        # inventory.
        basis_id = self.basis_delta_revision
        self.inv_sha1, self._new_inventory = self.repository.add_inventory_by_delta(
            basis_id, self._basis_delta, self._new_revision_id,
            self.parents)
        return self._new_revision_id

    def _gen_revision_id(self):
        """Return new revision-id."""
        return generate_ids.gen_revision_id(self._committer, self._timestamp)

    def _require_root_change(self, tree):
        """Enforce an appropriate root object change.

        This is called once when record_iter_changes is called, if and only if
        the root was not in the delta calculated by record_iter_changes.

        :param tree: The tree which is being committed.
        """
        if self.repository.supports_rich_root():
            return
        if len(self.parents) == 0:
            raise errors.RootMissing()
        entry = entry_factory['directory'](tree.path2id(''), '',
                                           None)
        entry.revision = self._new_revision_id
        self._basis_delta.append(('', '', entry.file_id, entry))

    def _get_delta(self, ie, basis_inv, path):
        """Get a delta against the basis inventory for ie."""
        if not basis_inv.has_id(ie.file_id):
            # add
            result = (None, path, ie.file_id, ie)
            self._basis_delta.append(result)
            return result
        elif ie != basis_inv.get_entry(ie.file_id):
            # common but altered
            # TODO: avoid tis id2path call.
            result = (basis_inv.id2path(ie.file_id), path, ie.file_id, ie)
            self._basis_delta.append(result)
            return result
        else:
            # common, unaltered
            return None

    def _heads(self, file_id, revision_ids):
        """Calculate the graph heads for revision_ids in the graph of file_id.

        This can use either a per-file graph or a global revision graph as we
        have an identity relationship between the two graphs.
        """
        return self.__heads(revision_ids)

    def get_basis_delta(self):
        """Return the complete inventory delta versus the basis inventory.

        :return: An inventory delta, suitable for use with apply_delta, or
            Repository.add_inventory_by_delta, etc.
        """
        return self._basis_delta

    def record_iter_changes(self, tree, basis_revision_id, iter_changes,
                            _entry_factory=entry_factory):
        """Record a new tree via iter_changes.

        :param tree: The tree to obtain text contents from for changed objects.
        :param basis_revision_id: The revision id of the tree the iter_changes
            has been generated against. Currently assumed to be the same
            as self.parents[0] - if it is not, errors may occur.
        :param iter_changes: An iter_changes iterator with the changes to apply
            to basis_revision_id. The iterator must not include any items with
            a current kind of None - missing items must be either filtered out
            or errored-on before record_iter_changes sees the item.
        :param _entry_factory: Private method to bind entry_factory locally for
            performance.
        :return: A generator of (relpath, fs_hash) tuples for use with
            tree._observed_sha1.
        """
        # Create an inventory delta based on deltas between all the parents and
        # deltas between all the parent inventories. We use inventory delta's
        # between the inventory objects because iter_changes masks
        # last-changed-field only changes.
        # Working data:
        # file_id -> change map, change is fileid, paths, changed, versioneds,
        # parents, names, kinds, executables
        merged_ids = {}
        # {file_id -> revision_id -> inventory entry, for entries in parent
        # trees that are not parents[0]
        parent_entries = {}
        ghost_basis = False
        try:
            revtrees = list(self.repository.revision_trees(self.parents))
        except errors.NoSuchRevision:
            # one or more ghosts, slow path.
            revtrees = []
            for revision_id in self.parents:
                try:
                    revtrees.append(self.repository.revision_tree(revision_id))
                except errors.NoSuchRevision:
                    if not revtrees:
                        basis_revision_id = _mod_revision.NULL_REVISION
                        ghost_basis = True
                    revtrees.append(self.repository.revision_tree(
                        _mod_revision.NULL_REVISION))
        # The basis inventory from a repository
        if revtrees:
            basis_tree = revtrees[0]
        else:
            basis_tree = self.repository.revision_tree(
                _mod_revision.NULL_REVISION)
        basis_inv = basis_tree.root_inventory
        if len(self.parents) > 0:
            if basis_revision_id != self.parents[0] and not ghost_basis:
                raise Exception(
                    "arbitrary basis parents not yet supported with merges")
            for revtree in revtrees[1:]:
                for change in revtree.root_inventory._make_delta(basis_inv):
                    if change[1] is None:
                        # Not present in this parent.
                        continue
                    if change[2] not in merged_ids:
                        if change[0] is not None:
                            basis_entry = basis_inv.get_entry(change[2])
                            merged_ids[change[2]] = [
                                # basis revid
                                basis_entry.revision,
                                # new tree revid
                                change[3].revision]
                            parent_entries[change[2]] = {
                                # basis parent
                                basis_entry.revision: basis_entry,
                                # this parent
                                change[3].revision: change[3],
                                }
                        else:
                            merged_ids[change[2]] = [change[3].revision]
                            parent_entries[change[2]] = {
                                change[3].revision: change[3]}
                    else:
                        merged_ids[change[2]].append(change[3].revision)
                        parent_entries[change[2]
                                       ][change[3].revision] = change[3]
        else:
            merged_ids = {}
        # Setup the changes from the tree:
        # changes maps file_id -> (change, [parent revision_ids])
        changes = {}
        for change in iter_changes:
            # This probably looks up in basis_inv way to much.
            if change[1][0] is not None:
                head_candidate = [basis_inv.get_entry(change[0]).revision]
            else:
                head_candidate = []
            changes[change[0]] = change, merged_ids.get(change[0],
                                                        head_candidate)
        unchanged_merged = set(merged_ids) - set(changes)
        # Extend the changes dict with synthetic changes to record merges of
        # texts.
        for file_id in unchanged_merged:
            # Record a merged version of these items that did not change vs the
            # basis. This can be either identical parallel changes, or a revert
            # of a specific file after a merge. The recorded content will be
            # that of the current tree (which is the same as the basis), but
            # the per-file graph will reflect a merge.
            # NB:XXX: We are reconstructing path information we had, this
            # should be preserved instead.
            # inv delta  change: (file_id, (path_in_source, path_in_target),
            #   changed_content, versioned, parent, name, kind,
            #   executable)
            try:
                basis_entry = basis_inv.get_entry(file_id)
            except errors.NoSuchId:
                # a change from basis->some_parents but file_id isn't in basis
                # so was new in the merge, which means it must have changed
                # from basis -> current, and as it hasn't the add was reverted
                # by the user. So we discard this change.
                pass
            else:
                change = (file_id,
                          (basis_inv.id2path(file_id), tree.id2path(file_id)),
                          False, (True, True),
                          (basis_entry.parent_id, basis_entry.parent_id),
                          (basis_entry.name, basis_entry.name),
                          (basis_entry.kind, basis_entry.kind),
                          (basis_entry.executable, basis_entry.executable))
                changes[file_id] = (change, merged_ids[file_id])
        # changes contains tuples with the change and a set of inventory
        # candidates for the file.
        # inv delta is:
        # old_path, new_path, file_id, new_inventory_entry
        seen_root = False  # Is the root in the basis delta?
        inv_delta = self._basis_delta
        modified_rev = self._new_revision_id
        for change, head_candidates in viewvalues(changes):
            if change[3][1]:  # versioned in target.
                # Several things may be happening here:
                # We may have a fork in the per-file graph
                #  - record a change with the content from tree
                # We may have a change against < all trees
                #  - carry over the tree that hasn't changed
                # We may have a change against all trees
                #  - record the change with the content from tree
                kind = change[6][1]
                file_id = change[0]
                entry = _entry_factory[kind](file_id, change[5][1],
                                             change[4][1])
                head_set = self._heads(change[0], set(head_candidates))
                heads = []
                # Preserve ordering.
                for head_candidate in head_candidates:
                    if head_candidate in head_set:
                        heads.append(head_candidate)
                        head_set.remove(head_candidate)
                carried_over = False
                if len(heads) == 1:
                    # Could be a carry-over situation:
                    parent_entry_revs = parent_entries.get(file_id, None)
                    if parent_entry_revs:
                        parent_entry = parent_entry_revs.get(heads[0], None)
                    else:
                        parent_entry = None
                    if parent_entry is None:
                        # The parent iter_changes was called against is the one
                        # that is the per-file head, so any change is relevant
                        # iter_changes is valid.
                        carry_over_possible = False
                    else:
                        # could be a carry over situation
                        # A change against the basis may just indicate a merge,
                        # we need to check the content against the source of the
                        # merge to determine if it was changed after the merge
                        # or carried over.
                        if (parent_entry.kind != entry.kind
                            or parent_entry.parent_id != entry.parent_id
                                or parent_entry.name != entry.name):
                            # Metadata common to all entries has changed
                            # against per-file parent
                            carry_over_possible = False
                        else:
                            carry_over_possible = True
                        # per-type checks for changes against the parent_entry
                        # are done below.
                else:
                    # Cannot be a carry-over situation
                    carry_over_possible = False
                # Populate the entry in the delta
                if kind == 'file':
                    # XXX: There is still a small race here: If someone reverts the content of a file
                    # after iter_changes examines and decides it has changed,
                    # we will unconditionally record a new version even if some
                    # other process reverts it while commit is running (with
                    # the revert happening after iter_changes did its
                    # examination).
                    if change[7][1]:
                        entry.executable = True
                    else:
                        entry.executable = False
                    if (carry_over_possible
                            and parent_entry.executable == entry.executable):
                        # Check the file length, content hash after reading
                        # the file.
                        nostore_sha = parent_entry.text_sha1
                    else:
                        nostore_sha = None
                    file_obj, stat_value = tree.get_file_with_stat(change[1][1])
                    try:
                        entry.text_sha1, entry.text_size = self._add_file_to_weave(
                            file_id, file_obj, heads, nostore_sha)
                        yield change[1][1], (entry.text_sha1, stat_value)
                    except errors.ExistingContent:
                        # No content change against a carry_over parent
                        # Perhaps this should also yield a fs hash update?
                        carried_over = True
                        entry.text_size = parent_entry.text_size
                        entry.text_sha1 = parent_entry.text_sha1
                    finally:
                        file_obj.close()
                elif kind == 'symlink':
                    # Wants a path hint?
                    entry.symlink_target = tree.get_symlink_target(
                        change[1][1])
                    if (carry_over_possible and
                            parent_entry.symlink_target ==
                            entry.symlink_target):
                        carried_over = True
                    else:
                        self._add_file_to_weave(
                            change[0], BytesIO(), heads, None)
                elif kind == 'directory':
                    if carry_over_possible:
                        carried_over = True
                    else:
                        # Nothing to set on the entry.
                        # XXX: split into the Root and nonRoot versions.
                        if change[1][1] != '' or self.repository.supports_rich_root():
                            self._add_file_to_weave(
                                change[0], BytesIO(), heads, None)
                elif kind == 'tree-reference':
                    if not self.repository._format.supports_tree_reference:
                        # This isn't quite sane as an error, but we shouldn't
                        # ever see this code path in practice: tree's don't
                        # permit references when the repo doesn't support tree
                        # references.
                        raise errors.UnsupportedOperation(
                            tree.add_reference, self.repository)
                    reference_revision = tree.get_reference_revision(
                        change[1][1])
                    entry.reference_revision = reference_revision
                    if (carry_over_possible
                            and parent_entry.reference_revision ==
                            reference_revision):
                        carried_over = True
                    else:
                        self._add_file_to_weave(
                            change[0], BytesIO(), heads, None)
                else:
                    raise AssertionError('unknown kind %r' % kind)
                if not carried_over:
                    entry.revision = modified_rev
                else:
                    entry.revision = parent_entry.revision
            else:
                entry = None
            new_path = change[1][1]
            inv_delta.append((change[1][0], new_path, change[0], entry))
            if new_path == '':
                seen_root = True
        # The initial commit adds a root directory, but this in itself is not
        # a worthwhile commit.
        if ((len(inv_delta) > 0 and basis_revision_id != _mod_revision.NULL_REVISION)
                or (len(inv_delta) > 1 and basis_revision_id == _mod_revision.NULL_REVISION)):
            # This should perhaps be guarded by a check that the basis we
            # commit against is the basis for the commit and if not do a delta
            # against the basis.
            self._any_changes = True
        if not seen_root:
            # housekeeping root entry changes do not affect no-change commits.
            self._require_root_change(tree)
        self.basis_delta_revision = basis_revision_id

    def _add_file_to_weave(self, file_id, fileobj, parents, nostore_sha):
        parent_keys = tuple([(file_id, parent) for parent in parents])
        return self.repository.texts.add_lines(
            (file_id, self._new_revision_id), parent_keys, fileobj.readlines(),
            nostore_sha=nostore_sha, random_id=self.random_revid)[0:2]


class VersionedFileRepository(Repository):
    """Repository holding history for one or more branches.

    The repository holds and retrieves historical information including
    revisions and file history.  It's normally accessed only by the Branch,
    which views a particular line of development through that history.

    The Repository builds on top of some byte storage facilies (the revisions,
    signatures, inventories, texts and chk_bytes attributes) and a Transport,
    which respectively provide byte storage and a means to access the (possibly
    remote) disk.

    The byte storage facilities are addressed via tuples, which we refer to
    as 'keys' throughout the code base. Revision_keys, inventory_keys and
    signature_keys are all 1-tuples: (revision_id,). text_keys are two-tuples:
    (file_id, revision_id). chk_bytes uses CHK keys - a 1-tuple with a single
    byte string made up of a hash identifier and a hash value.
    We use this interface because it allows low friction with the underlying
    code that implements disk indices, network encoding and other parts of
    breezy.

    :ivar revisions: A breezy.versionedfile.VersionedFiles instance containing
        the serialised revisions for the repository. This can be used to obtain
        revision graph information or to access raw serialised revisions.
        The result of trying to insert data into the repository via this store
        is undefined: it should be considered read-only except for implementors
        of repositories.
    :ivar signatures: A breezy.versionedfile.VersionedFiles instance containing
        the serialised signatures for the repository. This can be used to
        obtain access to raw serialised signatures.  The result of trying to
        insert data into the repository via this store is undefined: it should
        be considered read-only except for implementors of repositories.
    :ivar inventories: A breezy.versionedfile.VersionedFiles instance containing
        the serialised inventories for the repository. This can be used to
        obtain unserialised inventories.  The result of trying to insert data
        into the repository via this store is undefined: it should be
        considered read-only except for implementors of repositories.
    :ivar texts: A breezy.versionedfile.VersionedFiles instance containing the
        texts of files and directories for the repository. This can be used to
        obtain file texts or file graphs. Note that Repository.iter_file_bytes
        is usually a better interface for accessing file texts.
        The result of trying to insert data into the repository via this store
        is undefined: it should be considered read-only except for implementors
        of repositories.
    :ivar chk_bytes: A breezy.versionedfile.VersionedFiles instance containing
        any data the repository chooses to store or have indexed by its hash.
        The result of trying to insert data into the repository via this store
        is undefined: it should be considered read-only except for implementors
        of repositories.
    :ivar _transport: Transport for file access to repository, typically
        pointing to .bzr/repository.
    """

    # What class to use for a CommitBuilder. Often it's simpler to change this
    # in a Repository class subclass rather than to override
    # get_commit_builder.
    _commit_builder_class = VersionedFileCommitBuilder

    def add_fallback_repository(self, repository):
        """Add a repository to use for looking up data not held locally.

        :param repository: A repository.
        """
        if not self._format.supports_external_lookups:
            raise errors.UnstackableRepositoryFormat(self._format, self.base)
        # This can raise an exception, so should be done before we lock the
        # fallback repository.
        self._check_fallback_repository(repository)
        if self.is_locked():
            # This repository will call fallback.unlock() when we transition to
            # the unlocked state, so we make sure to increment the lock count
            repository.lock_read()
        self._fallback_repositories.append(repository)
        self.texts.add_fallback_versioned_files(repository.texts)
        self.inventories.add_fallback_versioned_files(repository.inventories)
        self.revisions.add_fallback_versioned_files(repository.revisions)
        self.signatures.add_fallback_versioned_files(repository.signatures)
        if self.chk_bytes is not None:
            self.chk_bytes.add_fallback_versioned_files(repository.chk_bytes)

    @only_raises(errors.LockNotHeld, errors.LockBroken)
    def unlock(self):
        super(VersionedFileRepository, self).unlock()
        if self.control_files._lock_count == 0:
            self._inventory_entry_cache.clear()

    def add_inventory(self, revision_id, inv, parents):
        """Add the inventory inv to the repository as revision_id.

        :param parents: The revision ids of the parents that revision_id
                        is known to have and are in the repository already.

        :returns: The validator(which is a sha1 digest, though what is sha'd is
            repository format specific) of the serialized inventory.
        """
        if not self.is_in_write_group():
            raise AssertionError("%r not in write group" % (self,))
        _mod_revision.check_not_reserved_id(revision_id)
        if not (inv.revision_id is None or inv.revision_id == revision_id):
            raise AssertionError(
                "Mismatch between inventory revision"
                " id and insertion revid (%r, %r)"
                % (inv.revision_id, revision_id))
        if inv.root is None:
            raise errors.RootMissing()
        return self._add_inventory_checked(revision_id, inv, parents)

    def _add_inventory_checked(self, revision_id, inv, parents):
        """Add inv to the repository after checking the inputs.

        This function can be overridden to allow different inventory styles.

        :seealso: add_inventory, for the contract.
        """
        inv_lines = self._serializer.write_inventory_to_lines(inv)
        return self._inventory_add_lines(revision_id, parents,
                                         inv_lines, check_content=False)

    def add_inventory_by_delta(self, basis_revision_id, delta, new_revision_id,
                               parents, basis_inv=None, propagate_caches=False):
        """Add a new inventory expressed as a delta against another revision.

        See the inventory developers documentation for the theory behind
        inventory deltas.

        :param basis_revision_id: The inventory id the delta was created
            against. (This does not have to be a direct parent.)
        :param delta: The inventory delta (see Inventory.apply_delta for
            details).
        :param new_revision_id: The revision id that the inventory is being
            added for.
        :param parents: The revision ids of the parents that revision_id is
            known to have and are in the repository already. These are supplied
            for repositories that depend on the inventory graph for revision
            graph access, as well as for those that pun ancestry with delta
            compression.
        :param basis_inv: The basis inventory if it is already known,
            otherwise None.
        :param propagate_caches: If True, the caches for this inventory are
          copied to and updated for the result if possible.

        :returns: (validator, new_inv)
            The validator(which is a sha1 digest, though what is sha'd is
            repository format specific) of the serialized inventory, and the
            resulting inventory.
        """
        if not self.is_in_write_group():
            raise AssertionError("%r not in write group" % (self,))
        _mod_revision.check_not_reserved_id(new_revision_id)
        basis_tree = self.revision_tree(basis_revision_id)
        with basis_tree.lock_read():
            # Note that this mutates the inventory of basis_tree, which not all
            # inventory implementations may support: A better idiom would be to
            # return a new inventory, but as there is no revision tree cache in
            # repository this is safe for now - RBC 20081013
            if basis_inv is None:
                basis_inv = basis_tree.root_inventory
            basis_inv.apply_delta(delta)
            basis_inv.revision_id = new_revision_id
            return (self.add_inventory(new_revision_id, basis_inv, parents),
                    basis_inv)

    def _inventory_add_lines(self, revision_id, parents, lines,
                             check_content=True):
        """Store lines in inv_vf and return the sha1 of the inventory."""
        parents = [(parent,) for parent in parents]
        result = self.inventories.add_lines((revision_id,), parents, lines,
                                            check_content=check_content)[0]
        self.inventories._access.flush()
        return result

    def add_revision(self, revision_id, rev, inv=None):
        """Add rev to the revision store as revision_id.

        :param revision_id: the revision id to use.
        :param rev: The revision object.
        :param inv: The inventory for the revision. if None, it will be looked
                    up in the inventory storer
        """
        # TODO: jam 20070210 Shouldn't we check rev.revision_id and
        #       rev.parent_ids?
        _mod_revision.check_not_reserved_id(revision_id)
        # check inventory present
        if not self.inventories.get_parent_map([(revision_id,)]):
            if inv is None:
                raise errors.WeaveRevisionNotPresent(revision_id,
                                                     self.inventories)
            else:
                # yes, this is not suitable for adding with ghosts.
                rev.inventory_sha1 = self.add_inventory(revision_id, inv,
                                                        rev.parent_ids)
        else:
            key = (revision_id,)
            rev.inventory_sha1 = self.inventories.get_sha1s([key])[key]
        self._add_revision(rev)

    def _add_revision(self, revision):
        text = self._serializer.write_revision_to_string(revision)
        key = (revision.revision_id,)
        parents = tuple((parent,) for parent in revision.parent_ids)
        self.revisions.add_lines(key, parents, osutils.split_lines(text))

    def _check_inventories(self, checker):
        """Check the inventories found from the revision scan.

        This is responsible for verifying the sha1 of inventories and
        creating a pending_keys set that covers data referenced by inventories.
        """
        with ui.ui_factory.nested_progress_bar() as bar:
            self._do_check_inventories(checker, bar)

    def _do_check_inventories(self, checker, bar):
        """Helper for _check_inventories."""
        revno = 0
        keys = {'chk_bytes': set(), 'inventories': set(), 'texts': set()}
        kinds = ['chk_bytes', 'texts']
        count = len(checker.pending_keys)
        bar.update(gettext("inventories"), 0, 2)
        current_keys = checker.pending_keys
        checker.pending_keys = {}
        # Accumulate current checks.
        for key in current_keys:
            if key[0] != 'inventories' and key[0] not in kinds:
                checker._report_items.append('unknown key type %r' % (key,))
            keys[key[0]].add(key[1:])
        if keys['inventories']:
            # NB: output order *should* be roughly sorted - topo or
            # inverse topo depending on repository - either way decent
            # to just delta against. However, pre-CHK formats didn't
            # try to optimise inventory layout on disk. As such the
            # pre-CHK code path does not use inventory deltas.
            last_object = None
            for record in self.inventories.check(keys=keys['inventories']):
                if record.storage_kind == 'absent':
                    checker._report_items.append(
                        'Missing inventory {%s}' % (record.key,))
                else:
                    last_object = self._check_record('inventories', record,
                                                     checker, last_object,
                                                     current_keys[('inventories',) + record.key])
            del keys['inventories']
        else:
            return
        bar.update(gettext("texts"), 1)
        while (checker.pending_keys or keys['chk_bytes'] or
               keys['texts']):
            # Something to check.
            current_keys = checker.pending_keys
            checker.pending_keys = {}
            # Accumulate current checks.
            for key in current_keys:
                if key[0] not in kinds:
                    checker._report_items.append(
                        'unknown key type %r' % (key,))
                keys[key[0]].add(key[1:])
            # Check the outermost kind only - inventories || chk_bytes || texts
            for kind in kinds:
                if keys[kind]:
                    last_object = None
                    for record in getattr(self, kind).check(keys=keys[kind]):
                        if record.storage_kind == 'absent':
                            checker._report_items.append(
                                'Missing %s {%s}' % (kind, record.key,))
                        else:
                            last_object = self._check_record(kind, record,
                                                             checker, last_object, current_keys[(kind,) + record.key])
                    keys[kind] = set()
                    break

    def _check_record(self, kind, record, checker, last_object, item_data):
        """Check a single text from this repository."""
        if kind == 'inventories':
            rev_id = record.key[0]
            inv = self._deserialise_inventory(rev_id,
                                              record.get_bytes_as('fulltext'))
            if last_object is not None:
                delta = inv._make_delta(last_object)
                for old_path, path, file_id, ie in delta:
                    if ie is None:
                        continue
                    ie.check(checker, rev_id, inv)
            else:
                for path, ie in inv.iter_entries():
                    ie.check(checker, rev_id, inv)
            if self._format.fast_deltas:
                return inv
        elif kind == 'chk_bytes':
            # No code written to check chk_bytes for this repo format.
            checker._report_items.append(
                'unsupported key type chk_bytes for %s' % (record.key,))
        elif kind == 'texts':
            self._check_text(record, checker, item_data)
        else:
            checker._report_items.append(
                'unknown key type %s for %s' % (kind, record.key))

    def _check_text(self, record, checker, item_data):
        """Check a single text."""
        # Check it is extractable.
        # TODO: check length.
        if record.storage_kind == 'chunked':
            chunks = record.get_bytes_as(record.storage_kind)
            sha1 = osutils.sha_strings(chunks)
            length = sum(map(len, chunks))
        else:
            content = record.get_bytes_as('fulltext')
            sha1 = osutils.sha_string(content)
            length = len(content)
        if item_data and sha1 != item_data[1]:
            checker._report_items.append(
                'sha1 mismatch: %s has sha1 %s expected %s referenced by %s' %
                (record.key, sha1, item_data[1], item_data[2]))

    def _eliminate_revisions_not_present(self, revision_ids):
        """Check every revision id in revision_ids to see if we have it.

        Returns a set of the present revisions.
        """
        with self.lock_read():
            result = []
            graph = self.get_graph()
            parent_map = graph.get_parent_map(revision_ids)
            # The old API returned a list, should this actually be a set?
            return list(parent_map)

    def __init__(self, _format, a_controldir, control_files):
        """Instantiate a VersionedFileRepository.

        :param _format: The format of the repository on disk.
        :param controldir: The ControlDir of the repository.
        :param control_files: Control files to use for locking, etc.
        """
        # In the future we will have a single api for all stores for
        # getting file texts, inventories and revisions, then
        # this construct will accept instances of those things.
        super(VersionedFileRepository, self).__init__(_format, a_controldir,
                                                      control_files)
        self._transport = control_files._transport
        self.base = self._transport.base
        # for tests
        self._reconcile_does_inventory_gc = True
        self._reconcile_fixes_text_parents = False
        self._reconcile_backsup_inventory = True
        # An InventoryEntry cache, used during deserialization
        self._inventory_entry_cache = fifo_cache.FIFOCache(10 * 1024)
        # Is it safe to return inventory entries directly from the entry cache,
        # rather copying them?
        self._safe_to_return_from_cache = False

    def fetch(self, source, revision_id=None, find_ghosts=False,
              fetch_spec=None):
        """Fetch the content required to construct revision_id from source.

        If revision_id is None and fetch_spec is None, then all content is
        copied.

        fetch() may not be used when the repository is in a write group -
        either finish the current write group before using fetch, or use
        fetch before starting the write group.

        :param find_ghosts: Find and copy revisions in the source that are
            ghosts in the target (and not reachable directly by walking out to
            the first-present revision in target from revision_id).
        :param revision_id: If specified, all the content needed for this
            revision ID will be copied to the target.  Fetch will determine for
            itself which content needs to be copied.
        :param fetch_spec: If specified, a SearchResult or
            PendingAncestryResult that describes which revisions to copy.  This
            allows copying multiple heads at once.  Mutually exclusive with
            revision_id.
        """
        if fetch_spec is not None and revision_id is not None:
            raise AssertionError(
                "fetch_spec and revision_id are mutually exclusive.")
        if self.is_in_write_group():
            raise errors.InternalBzrError(
                "May not fetch while in a write group.")
        # fast path same-url fetch operations
        # TODO: lift out to somewhere common with RemoteRepository
        # <https://bugs.launchpad.net/bzr/+bug/401646>
        if (self.has_same_location(source) and
            fetch_spec is None and
                self._has_same_fallbacks(source)):
            # check that last_revision is in 'from' and then return a
            # no-operation.
            if (revision_id is not None
                    and not _mod_revision.is_null(revision_id)):
                self.get_revision(revision_id)
            return 0, []
        inter = InterRepository.get(source, self)
        if (fetch_spec is not None
                and not getattr(inter, "supports_fetch_spec", False)):
            raise errors.UnsupportedOperation(
                "fetch_spec not supported for %r" % inter)
        return inter.fetch(revision_id=revision_id,
                           find_ghosts=find_ghosts, fetch_spec=fetch_spec)

    def gather_stats(self, revid=None, committers=None):
        """See Repository.gather_stats()."""
        with self.lock_read():
            result = super(VersionedFileRepository,
                           self).gather_stats(revid, committers)
            # now gather global repository information
            # XXX: This is available for many repos regardless of listability.
            if self.user_transport.listable():
                # XXX: do we want to __define len__() ?
                # Maybe the versionedfiles object should provide a different
                # method to get the number of keys.
                result['revisions'] = len(self.revisions.keys())
                # result['size'] = t
            return result

    def get_commit_builder(self, branch, parents, config_stack, timestamp=None,
                           timezone=None, committer=None, revprops=None,
                           revision_id=None, lossy=False):
        """Obtain a CommitBuilder for this repository.

        :param branch: Branch to commit to.
        :param parents: Revision ids of the parents of the new revision.
        :param config_stack: Configuration stack to use.
        :param timestamp: Optional timestamp recorded for commit.
        :param timezone: Optional timezone for timestamp.
        :param committer: Optional committer to set for commit.
        :param revprops: Optional dictionary of revision properties.
        :param revision_id: Optional revision id.
        :param lossy: Whether to discard data that can not be natively
            represented, when pushing to a foreign VCS
        """
        if self._fallback_repositories and not self._format.supports_chks:
            raise errors.BzrError("Cannot commit directly to a stacked branch"
                                  " in pre-2a formats. See "
                                  "https://bugs.launchpad.net/bzr/+bug/375013 for details.")
        result = self._commit_builder_class(self, parents, config_stack,
                                            timestamp, timezone, committer, revprops, revision_id,
                                            lossy)
        self.start_write_group()
        return result

    def get_missing_parent_inventories(self, check_for_missing_texts=True):
        """Return the keys of missing inventory parents for revisions added in
        this write group.

        A revision is not complete if the inventory delta for that revision
        cannot be calculated.  Therefore if the parent inventories of a
        revision are not present, the revision is incomplete, and e.g. cannot
        be streamed by a smart server.  This method finds missing inventory
        parents for revisions added in this write group.
        """
        if not self._format.supports_external_lookups:
            # This is only an issue for stacked repositories
            return set()
        if not self.is_in_write_group():
            raise AssertionError('not in a write group')

        # XXX: We assume that every added revision already has its
        # corresponding inventory, so we only check for parent inventories that
        # might be missing, rather than all inventories.
        parents = set(self.revisions._index.get_missing_parents())
        parents.discard(_mod_revision.NULL_REVISION)
        unstacked_inventories = self.inventories._index
        present_inventories = unstacked_inventories.get_parent_map(
            key[-1:] for key in parents)
        parents.difference_update(present_inventories)
        if len(parents) == 0:
            # No missing parent inventories.
            return set()
        if not check_for_missing_texts:
            return set(('inventories', rev_id) for (rev_id,) in parents)
        # Ok, now we have a list of missing inventories.  But these only matter
        # if the inventories that reference them are missing some texts they
        # appear to introduce.
        # XXX: Texts referenced by all added inventories need to be present,
        # but at the moment we're only checking for texts referenced by
        # inventories at the graph's edge.
        key_deps = self.revisions._index._key_dependencies
        key_deps.satisfy_refs_for_keys(present_inventories)
        referrers = frozenset(r[0] for r in key_deps.get_referrers())
        file_ids = self.fileids_altered_by_revision_ids(referrers)
        missing_texts = set()
        for file_id, version_ids in viewitems(file_ids):
            missing_texts.update(
                (file_id, version_id) for version_id in version_ids)
        present_texts = self.texts.get_parent_map(missing_texts)
        missing_texts.difference_update(present_texts)
        if not missing_texts:
            # No texts are missing, so all revisions and their deltas are
            # reconstructable.
            return set()
        # Alternatively the text versions could be returned as the missing
        # keys, but this is likely to be less data.
        missing_keys = set(('inventories', rev_id) for (rev_id,) in parents)
        return missing_keys

    def has_revisions(self, revision_ids):
        """Probe to find out the presence of multiple revisions.

        :param revision_ids: An iterable of revision_ids.
        :return: A set of the revision_ids that were present.
        """
        with self.lock_read():
            parent_map = self.revisions.get_parent_map(
                [(rev_id,) for rev_id in revision_ids])
            result = set()
            if _mod_revision.NULL_REVISION in revision_ids:
                result.add(_mod_revision.NULL_REVISION)
            result.update([key[0] for key in parent_map])
            return result

    def get_revision_reconcile(self, revision_id):
        """'reconcile' helper routine that allows access to a revision always.

        This variant of get_revision does not cross check the weave graph
        against the revision one as get_revision does: but it should only
        be used by reconcile, or reconcile-alike commands that are correcting
        or testing the revision graph.
        """
        with self.lock_read():
            return self.get_revisions([revision_id])[0]

    def iter_revisions(self, revision_ids):
        """Iterate over revision objects.

        :param revision_ids: An iterable of revisions to examine. None may be
            passed to request all revisions known to the repository. Note that
            not all repositories can find unreferenced revisions; for those
            repositories only referenced ones will be returned.
        :return: An iterator of (revid, revision) tuples. Absent revisions (
            those asked for but not available) are returned as (revid, None).
        """
        with self.lock_read():
            for rev_id in revision_ids:
                if not rev_id or not isinstance(rev_id, bytes):
                    raise errors.InvalidRevisionId(
                        revision_id=rev_id, branch=self)
            keys = [(key,) for key in revision_ids]
            stream = self.revisions.get_record_stream(keys, 'unordered', True)
            for record in stream:
                revid = record.key[0]
                if record.storage_kind == 'absent':
                    yield (revid, None)
                else:
                    text = record.get_bytes_as('fulltext')
                    rev = self._serializer.read_revision_from_string(text)
                    yield (revid, rev)

    def add_signature_text(self, revision_id, signature):
        """Store a signature text for a revision.

        :param revision_id: Revision id of the revision
        :param signature: Signature text.
        """
        with self.lock_write():
            self.signatures.add_lines((revision_id,), (),
                                      osutils.split_lines(signature))

    def sign_revision(self, revision_id, gpg_strategy):
        with self.lock_write():
            testament = Testament.from_revision(
                self, revision_id)
            plaintext = testament.as_short_text()
            self.store_revision_signature(gpg_strategy, plaintext, revision_id)

    def store_revision_signature(self, gpg_strategy, plaintext, revision_id):
        with self.lock_write():
            signature = gpg_strategy.sign(plaintext, gpg.MODE_CLEAR)
            self.add_signature_text(revision_id, signature)

    def verify_revision_signature(self, revision_id, gpg_strategy):
        """Verify the signature on a revision.

        :param revision_id: the revision to verify
        :gpg_strategy: the GPGStrategy object to used

        :return: gpg.SIGNATURE_VALID or a failed SIGNATURE_ value
        """
        with self.lock_read():
            if not self.has_signature_for_revision_id(revision_id):
                return gpg.SIGNATURE_NOT_SIGNED, None
            signature = self.get_signature_text(revision_id)

            testament = Testament.from_revision(
                self, revision_id)

            (status, key, signed_plaintext) = gpg_strategy.verify(signature)
            if testament.as_short_text() != signed_plaintext:
                return gpg.SIGNATURE_NOT_VALID, None
            return (status, key)

    def find_text_key_references(self):
        """Find the text key references within the repository.

        :return: A dictionary mapping text keys ((fileid, revision_id) tuples)
            to whether they were referred to by the inventory of the
            revision_id that they contain. The inventory texts from all present
            revision ids are assessed to generate this report.
        """
        revision_keys = self.revisions.keys()
        w = self.inventories
        with ui.ui_factory.nested_progress_bar() as pb:
            return self._serializer._find_text_key_references(
                w.iter_lines_added_or_present_in_keys(revision_keys, pb=pb))

    def _inventory_xml_lines_for_keys(self, keys):
        """Get a line iterator of the sort needed for findind references.

        Not relevant for non-xml inventory repositories.

        Ghosts in revision_keys are ignored.

        :param revision_keys: The revision keys for the inventories to inspect.
        :return: An iterator over (inventory line, revid) for the fulltexts of
            all of the xml inventories specified by revision_keys.
        """
        stream = self.inventories.get_record_stream(keys, 'unordered', True)
        for record in stream:
            if record.storage_kind != 'absent':
                chunks = record.get_bytes_as('chunked')
                revid = record.key[-1]
                lines = osutils.chunks_to_lines(chunks)
                for line in lines:
                    yield line, revid

    def _find_file_ids_from_xml_inventory_lines(self, line_iterator,
                                                revision_keys):
        """Helper routine for fileids_altered_by_revision_ids.

        This performs the translation of xml lines to revision ids.

        :param line_iterator: An iterator of lines, origin_version_id
        :param revision_keys: The revision ids to filter for. This should be a
            set or other type which supports efficient __contains__ lookups, as
            the revision key from each parsed line will be looked up in the
            revision_keys filter.
        :return: a dictionary mapping altered file-ids to an iterable of
            revision_ids. Each altered file-ids has the exact revision_ids that
            altered it listed explicitly.
        """
        seen = set(self._serializer._find_text_key_references(line_iterator))
        parent_keys = self._find_parent_keys_of_revisions(revision_keys)
        parent_seen = set(self._serializer._find_text_key_references(
            self._inventory_xml_lines_for_keys(parent_keys)))
        new_keys = seen - parent_seen
        result = {}
        setdefault = result.setdefault
        for key in new_keys:
            setdefault(key[0], set()).add(key[-1])
        return result

    def _find_parent_keys_of_revisions(self, revision_keys):
        """Similar to _find_parent_ids_of_revisions, but used with keys.

        :param revision_keys: An iterable of revision_keys.
        :return: The parents of all revision_keys that are not already in
            revision_keys
        """
        parent_map = self.revisions.get_parent_map(revision_keys)
        parent_keys = set(itertools.chain.from_iterable(
            viewvalues(parent_map)))
        parent_keys.difference_update(revision_keys)
        parent_keys.discard(_mod_revision.NULL_REVISION)
        return parent_keys

    def fileids_altered_by_revision_ids(self, revision_ids, _inv_weave=None):
        """Find the file ids and versions affected by revisions.

        :param revisions: an iterable containing revision ids.
        :param _inv_weave: The inventory weave from this repository or None.
            If None, the inventory weave will be opened automatically.
        :return: a dictionary mapping altered file-ids to an iterable of
            revision_ids. Each altered file-ids has the exact revision_ids that
            altered it listed explicitly.
        """
        selected_keys = set((revid,) for revid in revision_ids)
        w = _inv_weave or self.inventories
        return self._find_file_ids_from_xml_inventory_lines(
            w.iter_lines_added_or_present_in_keys(
                selected_keys, pb=None),
            selected_keys)

    def iter_files_bytes(self, desired_files):
        """Iterate through file versions.

        Files will not necessarily be returned in the order they occur in
        desired_files.  No specific order is guaranteed.

        Yields pairs of identifier, bytes_iterator.  identifier is an opaque
        value supplied by the caller as part of desired_files.  It should
        uniquely identify the file version in the caller's context.  (Examples:
        an index number or a TreeTransform trans_id.)

        bytes_iterator is an iterable of bytestrings for the file.  The
        kind of iterable and length of the bytestrings are unspecified, but for
        this implementation, it is a list of bytes produced by
        VersionedFile.get_record_stream().

        :param desired_files: a list of (file_id, revision_id, identifier)
            triples
        """
        text_keys = {}
        for file_id, revision_id, callable_data in desired_files:
            text_keys[(file_id, revision_id)] = callable_data
        for record in self.texts.get_record_stream(text_keys, 'unordered', True):
            if record.storage_kind == 'absent':
                raise errors.RevisionNotPresent(record.key[1], record.key[0])
            yield text_keys[record.key], record.get_bytes_as('chunked')

    def _generate_text_key_index(self, text_key_references=None,
                                 ancestors=None):
        """Generate a new text key index for the repository.

        This is an expensive function that will take considerable time to run.

        :return: A dict mapping text keys ((file_id, revision_id) tuples) to a
            list of parents, also text keys. When a given key has no parents,
            the parents list will be [NULL_REVISION].
        """
        # All revisions, to find inventory parents.
        if ancestors is None:
            graph = self.get_graph()
            ancestors = graph.get_parent_map(self.all_revision_ids())
        if text_key_references is None:
            text_key_references = self.find_text_key_references()
        with ui.ui_factory.nested_progress_bar() as pb:
            return self._do_generate_text_key_index(ancestors,
                                                    text_key_references, pb)

    def _do_generate_text_key_index(self, ancestors, text_key_references, pb):
        """Helper for _generate_text_key_index to avoid deep nesting."""
        revision_order = tsort.topo_sort(ancestors)
        invalid_keys = set()
        revision_keys = {}
        for revision_id in revision_order:
            revision_keys[revision_id] = set()
        text_count = len(text_key_references)
        # a cache of the text keys to allow reuse; costs a dict of all the
        # keys, but saves a 2-tuple for every child of a given key.
        text_key_cache = {}
        for text_key, valid in viewitems(text_key_references):
            if not valid:
                invalid_keys.add(text_key)
            else:
                revision_keys[text_key[1]].add(text_key)
            text_key_cache[text_key] = text_key
        del text_key_references
        text_index = {}
        text_graph = graph.Graph(graph.DictParentsProvider(text_index))
        NULL_REVISION = _mod_revision.NULL_REVISION
        # Set a cache with a size of 10 - this suffices for bzr.dev but may be
        # too small for large or very branchy trees. However, for 55K path
        # trees, it would be easy to use too much memory trivially. Ideally we
        # could gauge this by looking at available real memory etc, but this is
        # always a tricky proposition.
        inventory_cache = lru_cache.LRUCache(10)
        batch_size = 10  # should be ~150MB on a 55K path tree
        batch_count = len(revision_order) // batch_size + 1
        processed_texts = 0
        pb.update(gettext("Calculating text parents"),
                  processed_texts, text_count)
        for offset in range(batch_count):
            to_query = revision_order[offset * batch_size:(offset + 1)
                                      * batch_size]
            if not to_query:
                break
            for revision_id in to_query:
                parent_ids = ancestors[revision_id]
                for text_key in revision_keys[revision_id]:
                    pb.update(gettext("Calculating text parents"),
                              processed_texts)
                    processed_texts += 1
                    candidate_parents = []
                    for parent_id in parent_ids:
                        parent_text_key = (text_key[0], parent_id)
                        try:
                            check_parent = parent_text_key not in \
                                revision_keys[parent_id]
                        except KeyError:
                            # the parent parent_id is a ghost:
                            check_parent = False
                            # truncate the derived graph against this ghost.
                            parent_text_key = None
                        if check_parent:
                            # look at the parent commit details inventories to
                            # determine possible candidates in the per file graph.
                            # TODO: cache here.
                            try:
                                inv = inventory_cache[parent_id]
                            except KeyError:
                                inv = self.revision_tree(
                                    parent_id).root_inventory
                                inventory_cache[parent_id] = inv
                            try:
                                parent_entry = inv.get_entry(text_key[0])
                            except (KeyError, errors.NoSuchId):
                                parent_entry = None
                            if parent_entry is not None:
                                parent_text_key = (
                                    text_key[0], parent_entry.revision)
                            else:
                                parent_text_key = None
                        if parent_text_key is not None:
                            candidate_parents.append(
                                text_key_cache[parent_text_key])
                    parent_heads = text_graph.heads(candidate_parents)
                    new_parents = list(parent_heads)
                    new_parents.sort(key=lambda x: candidate_parents.index(x))
                    if new_parents == []:
                        new_parents = [NULL_REVISION]
                    text_index[text_key] = new_parents

        for text_key in invalid_keys:
            text_index[text_key] = [NULL_REVISION]
        return text_index

    def item_keys_introduced_by(self, revision_ids, _files_pb=None):
        """Get an iterable listing the keys of all the data introduced by a set
        of revision IDs.

        The keys will be ordered so that the corresponding items can be safely
        fetched and inserted in that order.

        :returns: An iterable producing tuples of (knit-kind, file-id,
            versions).  knit-kind is one of 'file', 'inventory', 'signatures',
            'revisions'.  file-id is None unless knit-kind is 'file'.
        """
        for result in self._find_file_keys_to_fetch(revision_ids, _files_pb):
            yield result
        del _files_pb
        for result in self._find_non_file_keys_to_fetch(revision_ids):
            yield result

    def _find_file_keys_to_fetch(self, revision_ids, pb):
        # XXX: it's a bit weird to control the inventory weave caching in this
        # generator.  Ideally the caching would be done in fetch.py I think.  Or
        # maybe this generator should explicitly have the contract that it
        # should not be iterated until the previously yielded item has been
        # processed?
        inv_w = self.inventories

        # file ids that changed
        file_ids = self.fileids_altered_by_revision_ids(revision_ids, inv_w)
        count = 0
        num_file_ids = len(file_ids)
        for file_id, altered_versions in viewitems(file_ids):
            if pb is not None:
                pb.update(gettext("Fetch texts"), count, num_file_ids)
            count += 1
            yield ("file", file_id, altered_versions)

    def _find_non_file_keys_to_fetch(self, revision_ids):
        # inventory
        yield ("inventory", None, revision_ids)

        # signatures
        # XXX: Note ATM no callers actually pay attention to this return
        #      instead they just use the list of revision ids and ignore
        #      missing sigs. Consider removing this work entirely
        revisions_with_signatures = set(self.signatures.get_parent_map(
            [(r,) for r in revision_ids]))
        revisions_with_signatures = {r for (r,) in revisions_with_signatures}
        revisions_with_signatures.intersection_update(revision_ids)
        yield ("signatures", None, revisions_with_signatures)

        # revisions
        yield ("revisions", None, revision_ids)

    def get_inventory(self, revision_id):
        """Get Inventory object by revision id."""
        with self.lock_read():
            return next(self.iter_inventories([revision_id]))

    def iter_inventories(self, revision_ids, ordering=None):
        """Get many inventories by revision_ids.

        This will buffer some or all of the texts used in constructing the
        inventories in memory, but will only parse a single inventory at a
        time.

        :param revision_ids: The expected revision ids of the inventories.
        :param ordering: optional ordering, e.g. 'topological'.  If not
            specified, the order of revision_ids will be preserved (by
            buffering if necessary).
        :return: An iterator of inventories.
        """
        if ((None in revision_ids) or
                (_mod_revision.NULL_REVISION in revision_ids)):
            raise ValueError('cannot get null revision inventory')
        for inv, revid in self._iter_inventories(revision_ids, ordering):
            if inv is None:
                raise errors.NoSuchRevision(self, revid)
            yield inv

    def _iter_inventories(self, revision_ids, ordering):
        """single-document based inventory iteration."""
        inv_xmls = self._iter_inventory_xmls(revision_ids, ordering)
        for text, revision_id in inv_xmls:
            if text is None:
                yield None, revision_id
            else:
                yield self._deserialise_inventory(revision_id, text), revision_id

    def _iter_inventory_xmls(self, revision_ids, ordering):
        if ordering is None:
            order_as_requested = True
            ordering = 'unordered'
        else:
            order_as_requested = False
        keys = [(revision_id,) for revision_id in revision_ids]
        if not keys:
            return
        if order_as_requested:
            key_iter = iter(keys)
            next_key = next(key_iter)
        stream = self.inventories.get_record_stream(keys, ordering, True)
        text_chunks = {}
        for record in stream:
            if record.storage_kind != 'absent':
                chunks = record.get_bytes_as('chunked')
                if order_as_requested:
                    text_chunks[record.key] = chunks
                else:
                    yield b''.join(chunks), record.key[-1]
            else:
                yield None, record.key[-1]
            if order_as_requested:
                # Yield as many results as we can while preserving order.
                while next_key in text_chunks:
                    chunks = text_chunks.pop(next_key)
                    yield b''.join(chunks), next_key[-1]
                    try:
                        next_key = next(key_iter)
                    except StopIteration:
                        # We still want to fully consume the get_record_stream,
                        # just in case it is not actually finished at this point
                        next_key = None
                        break

    def _deserialise_inventory(self, revision_id, xml):
        """Transform the xml into an inventory object.

        :param revision_id: The expected revision id of the inventory.
        :param xml: A serialised inventory.
        """
        result = self._serializer.read_inventory_from_string(xml, revision_id,
                                                             entry_cache=self._inventory_entry_cache,
                                                             return_from_cache=self._safe_to_return_from_cache)
        if result.revision_id != revision_id:
            raise AssertionError('revision id mismatch %s != %s' % (
                result.revision_id, revision_id))
        return result

    def get_serializer_format(self):
        return self._serializer.format_num

    def _get_inventory_xml(self, revision_id):
        """Get serialized inventory as a string."""
        with self.lock_read():
            texts = self._iter_inventory_xmls([revision_id], 'unordered')
            text, revision_id = next(texts)
            if text is None:
                raise errors.NoSuchRevision(self, revision_id)
            return text

    def revision_tree(self, revision_id):
        """Return Tree for a revision on this branch.

        `revision_id` may be NULL_REVISION for the empty tree revision.
        """
        revision_id = _mod_revision.ensure_null(revision_id)
        # TODO: refactor this to use an existing revision object
        # so we don't need to read it in twice.
        if revision_id == _mod_revision.NULL_REVISION:
            return inventorytree.InventoryRevisionTree(self,
                                                       Inventory(root_id=None), _mod_revision.NULL_REVISION)
        else:
            with self.lock_read():
                inv = self.get_inventory(revision_id)
                return inventorytree.InventoryRevisionTree(self, inv, revision_id)

    def revision_trees(self, revision_ids):
        """Return Trees for revisions in this repository.

        :param revision_ids: a sequence of revision-ids;
          a revision-id may not be None or b'null:'
        """
        inventories = self.iter_inventories(revision_ids)
        for inv in inventories:
            yield inventorytree.InventoryRevisionTree(self, inv, inv.revision_id)

    def get_deltas_for_revisions(self, revisions, specific_fileids=None):
        """Produce a generator of revision deltas.

        Note that the input is a sequence of REVISIONS, not revision_ids.
        Trees will be held in memory until the generator exits.
        Each delta is relative to the revision's lefthand predecessor.

        :param specific_fileids: if not None, the result is filtered
          so that only those file-ids, their parents and their
          children are included.
        """
        # Get the revision-ids of interest
        required_trees = set()
        for revision in revisions:
            required_trees.add(revision.revision_id)
            required_trees.update(revision.parent_ids[:1])

        # Get the matching filtered trees. Note that it's more
        # efficient to pass filtered trees to changes_from() rather
        # than doing the filtering afterwards. changes_from() could
        # arguably do the filtering itself but it's path-based, not
        # file-id based, so filtering before or afterwards is
        # currently easier.
        if specific_fileids is None:
            trees = dict((t.get_revision_id(), t) for
                         t in self.revision_trees(required_trees))
        else:
            trees = dict((t.get_revision_id(), t) for
                         t in self._filtered_revision_trees(required_trees,
                                                            specific_fileids))

        # Calculate the deltas
        for revision in revisions:
            if not revision.parent_ids:
                old_tree = self.revision_tree(_mod_revision.NULL_REVISION)
            else:
                old_tree = trees[revision.parent_ids[0]]
            yield trees[revision.revision_id].changes_from(old_tree)

    def _filtered_revision_trees(self, revision_ids, file_ids):
        """Return Tree for a revision on this branch with only some files.

        :param revision_ids: a sequence of revision-ids;
          a revision-id may not be None or b'null:'
        :param file_ids: if not None, the result is filtered
          so that only those file-ids, their parents and their
          children are included.
        """
        inventories = self.iter_inventories(revision_ids)
        for inv in inventories:
            # Should we introduce a FilteredRevisionTree class rather
            # than pre-filter the inventory here?
            filtered_inv = inv.filter(file_ids)
            yield inventorytree.InventoryRevisionTree(self, filtered_inv, filtered_inv.revision_id)

    def get_parent_map(self, revision_ids):
        """See graph.StackedParentsProvider.get_parent_map"""
        # revisions index works in keys; this just works in revisions
        # therefore wrap and unwrap
        query_keys = []
        result = {}
        for revision_id in revision_ids:
            if revision_id == _mod_revision.NULL_REVISION:
                result[revision_id] = ()
            elif revision_id is None:
                raise ValueError('get_parent_map(None) is not valid')
            else:
                query_keys.append((revision_id,))
        for (revision_id,), parent_keys in viewitems(
                self.revisions.get_parent_map(query_keys)):
            if parent_keys:
                result[revision_id] = tuple([parent_revid
                                             for (parent_revid,) in parent_keys])
            else:
                result[revision_id] = (_mod_revision.NULL_REVISION,)
        return result

    def get_known_graph_ancestry(self, revision_ids):
        """Return the known graph for a set of revision ids and their ancestors.
        """
        st = static_tuple.StaticTuple
        revision_keys = [st(r_id).intern() for r_id in revision_ids]
        with self.lock_read():
            known_graph = self.revisions.get_known_graph_ancestry(
                revision_keys)
            return graph.GraphThunkIdsToKeys(known_graph)

    def get_file_graph(self):
        """Return the graph walker for text revisions."""
        with self.lock_read():
            return graph.Graph(self.texts)

    def revision_ids_to_search_result(self, result_set):
        """Convert a set of revision ids to a graph SearchResult."""
        result_parents = set(itertools.chain.from_iterable(viewvalues(
            self.get_graph().get_parent_map(result_set))))
        included_keys = result_set.intersection(result_parents)
        start_keys = result_set.difference(included_keys)
        exclude_keys = result_parents.difference(result_set)
        result = vf_search.SearchResult(start_keys, exclude_keys,
                                        len(result_set), result_set)
        return result

    def _get_versioned_file_checker(self, text_key_references=None,
                                    ancestors=None):
        """Return an object suitable for checking versioned files.

        :param text_key_references: if non-None, an already built
            dictionary mapping text keys ((fileid, revision_id) tuples)
            to whether they were referred to by the inventory of the
            revision_id that they contain. If None, this will be
            calculated.
        :param ancestors: Optional result from
            self.get_graph().get_parent_map(self.all_revision_ids()) if already
            available.
        """
        return _VersionedFileChecker(self,
                                     text_key_references=text_key_references, ancestors=ancestors)

    def has_signature_for_revision_id(self, revision_id):
        """Query for a revision signature for revision_id in the repository."""
        with self.lock_read():
            if not self.has_revision(revision_id):
                raise errors.NoSuchRevision(self, revision_id)
            sig_present = (1 == len(
                self.signatures.get_parent_map([(revision_id,)])))
            return sig_present

    def get_signature_text(self, revision_id):
        """Return the text for a signature."""
        with self.lock_read():
            stream = self.signatures.get_record_stream([(revision_id,)],
                                                       'unordered', True)
            record = next(stream)
            if record.storage_kind == 'absent':
                raise errors.NoSuchRevision(self, revision_id)
            return record.get_bytes_as('fulltext')

    def _check(self, revision_ids, callback_refs, check_repo):
        with self.lock_read():
            result = check.VersionedFileCheck(self, check_repo=check_repo)
            result.check(callback_refs)
            return result

    def _find_inconsistent_revision_parents(self, revisions_iterator=None):
        """Find revisions with different parent lists in the revision object
        and in the index graph.

        :param revisions_iterator: None, or an iterator of (revid,
            Revision-or-None). This iterator controls the revisions checked.
        :returns: an iterator yielding tuples of (revison-id, parents-in-index,
            parents-in-revision).
        """
        if not self.is_locked():
            raise AssertionError()
        vf = self.revisions
        if revisions_iterator is None:
            revisions_iterator = self.iter_revisions(self.all_revision_ids())
        for revid, revision in revisions_iterator:
            if revision is None:
                pass
            parent_map = vf.get_parent_map([(revid,)])
            parents_according_to_index = tuple(parent[-1] for parent in
                                               parent_map[(revid,)])
            parents_according_to_revision = tuple(revision.parent_ids)
            if parents_according_to_index != parents_according_to_revision:
                yield (revid, parents_according_to_index,
                       parents_according_to_revision)

    def _check_for_inconsistent_revision_parents(self):
        inconsistencies = list(self._find_inconsistent_revision_parents())
        if inconsistencies:
            raise errors.BzrCheckError(
                "Revision knit has inconsistent parents.")

    def _get_sink(self):
        """Return a sink for streaming into this repository."""
        return StreamSink(self)

    def _get_source(self, to_format):
        """Return a source for streaming from this repository."""
        return StreamSource(self, to_format)

    def reconcile(self, other=None, thorough=False):
        """Reconcile this repository."""
        from .reconcile import VersionedFileRepoReconciler
        with self.lock_write():
            reconciler = VersionedFileRepoReconciler(self, thorough=thorough)
            return reconciler.reconcile()


class MetaDirVersionedFileRepository(MetaDirRepository,
                                     VersionedFileRepository):
    """Repositories in a meta-dir, that work via versioned file objects."""

    def __init__(self, _format, a_controldir, control_files):
        super(MetaDirVersionedFileRepository, self).__init__(_format, a_controldir,
                                                             control_files)


class MetaDirVersionedFileRepositoryFormat(RepositoryFormatMetaDir,
                                           VersionedFileRepositoryFormat):
    """Base class for repository formats using versioned files in metadirs."""


class StreamSink(object):
    """An object that can insert a stream into a repository.

    This interface handles the complexity of reserialising inventories and
    revisions from different formats, and allows unidirectional insertion into
    stacked repositories without looking for the missing basis parents
    beforehand.
    """

    def __init__(self, target_repo):
        self.target_repo = target_repo

    def insert_missing_keys(self, source, missing_keys):
        """Insert missing keys from another source.

        :param source: StreamSource to stream from
        :param missing_keys: Keys to insert
        :return: keys still missing
        """
        stream = source.get_stream_for_missing_keys(missing_keys)
        return self.insert_stream_without_locking(stream,
                                                  self.target_repo._format)

    def insert_stream(self, stream, src_format, resume_tokens):
        """Insert a stream's content into the target repository.

        :param src_format: a bzr repository format.

        :return: a list of resume tokens and an  iterable of keys additional
            items required before the insertion can be completed.
        """
        with self.target_repo.lock_write():
            if resume_tokens:
                self.target_repo.resume_write_group(resume_tokens)
                is_resume = True
            else:
                self.target_repo.start_write_group()
                is_resume = False
            try:
                # locked_insert_stream performs a commit|suspend.
                missing_keys = self.insert_stream_without_locking(stream,
                                                                  src_format, is_resume)
                if missing_keys:
                    # suspend the write group and tell the caller what we is
                    # missing. We know we can suspend or else we would not have
                    # entered this code path. (All repositories that can handle
                    # missing keys can handle suspending a write group).
                    write_group_tokens = self.target_repo.suspend_write_group()
                    return write_group_tokens, missing_keys
                hint = self.target_repo.commit_write_group()
                to_serializer = self.target_repo._format._serializer
                src_serializer = src_format._serializer
                if (to_serializer != src_serializer
                        and self.target_repo._format.pack_compresses):
                    self.target_repo.pack(hint=hint)
                return [], set()
            except:
                self.target_repo.abort_write_group(suppress_errors=True)
                raise

    def insert_stream_without_locking(self, stream, src_format,
                                      is_resume=False):
        """Insert a stream's content into the target repository.

        This assumes that you already have a locked repository and an active
        write group.

        :param src_format: a bzr repository format.
        :param is_resume: Passed down to get_missing_parent_inventories to
            indicate if we should be checking for missing texts at the same
            time.

        :return: A set of keys that are missing.
        """
        if not self.target_repo.is_write_locked():
            raise errors.ObjectNotLocked(self)
        if not self.target_repo.is_in_write_group():
            raise errors.BzrError('you must already be in a write group')
        to_serializer = self.target_repo._format._serializer
        src_serializer = src_format._serializer
        new_pack = None
        if to_serializer == src_serializer:
            # If serializers match and the target is a pack repository, set the
            # write cache size on the new pack.  This avoids poor performance
            # on transports where append is unbuffered (such as
            # RemoteTransport).  This is safe to do because nothing should read
            # back from the target repository while a stream with matching
            # serialization is being inserted.
            # The exception is that a delta record from the source that should
            # be a fulltext may need to be expanded by the target (see
            # test_fetch_revisions_with_deltas_into_pack); but we take care to
            # explicitly flush any buffered writes first in that rare case.
            try:
                new_pack = self.target_repo._pack_collection._new_pack
            except AttributeError:
                # Not a pack repository
                pass
            else:
                new_pack.set_write_cache_size(1024 * 1024)
        for substream_type, substream in stream:
            if 'stream' in debug.debug_flags:
                mutter('inserting substream: %s', substream_type)
            if substream_type == 'texts':
                self.target_repo.texts.insert_record_stream(substream)
            elif substream_type == 'inventories':
                if src_serializer == to_serializer:
                    self.target_repo.inventories.insert_record_stream(
                        substream)
                else:
                    self._extract_and_insert_inventories(
                        substream, src_serializer)
            elif substream_type == 'inventory-deltas':
                self._extract_and_insert_inventory_deltas(
                    substream, src_serializer)
            elif substream_type == 'chk_bytes':
                # XXX: This doesn't support conversions, as it assumes the
                #      conversion was done in the fetch code.
                self.target_repo.chk_bytes.insert_record_stream(substream)
            elif substream_type == 'revisions':
                # This may fallback to extract-and-insert more often than
                # required if the serializers are different only in terms of
                # the inventory.
                if src_serializer == to_serializer:
                    self.target_repo.revisions.insert_record_stream(substream)
                else:
                    self._extract_and_insert_revisions(substream,
                                                       src_serializer)
            elif substream_type == 'signatures':
                self.target_repo.signatures.insert_record_stream(substream)
            else:
                raise AssertionError('kaboom! %s' % (substream_type,))
        # Done inserting data, and the missing_keys calculations will try to
        # read back from the inserted data, so flush the writes to the new pack
        # (if this is pack format).
        if new_pack is not None:
            new_pack._write_data(b'', flush=True)
        # Find all the new revisions (including ones from resume_tokens)
        missing_keys = self.target_repo.get_missing_parent_inventories(
            check_for_missing_texts=is_resume)
        try:
            for prefix, versioned_file in (
                    ('texts', self.target_repo.texts),
                    ('inventories', self.target_repo.inventories),
                    ('revisions', self.target_repo.revisions),
                    ('signatures', self.target_repo.signatures),
                    ('chk_bytes', self.target_repo.chk_bytes),
                    ):
                if versioned_file is None:
                    continue
                # TODO: key is often going to be a StaticTuple object
                #       I don't believe we can define a method by which
                #       (prefix,) + StaticTuple will work, though we could
                #       define a StaticTuple.sq_concat that would allow you to
                #       pass in either a tuple or a StaticTuple as the second
                #       object, so instead we could have:
                #       StaticTuple(prefix) + key here...
                missing_keys.update((prefix,) + key for key in
                                    versioned_file.get_missing_compression_parent_keys())
        except NotImplementedError:
            # cannot even attempt suspending, and missing would have failed
            # during stream insertion.
            missing_keys = set()
        return missing_keys

    def _extract_and_insert_inventory_deltas(self, substream, serializer):
        target_rich_root = self.target_repo._format.rich_root_data
        target_tree_refs = self.target_repo._format.supports_tree_reference
        for record in substream:
            # Insert the delta directly
            inventory_delta_bytes = record.get_bytes_as('fulltext')
            deserialiser = inventory_delta.InventoryDeltaDeserializer()
            try:
                parse_result = deserialiser.parse_text_bytes(
                    inventory_delta_bytes)
            except inventory_delta.IncompatibleInventoryDelta as err:
                mutter("Incompatible delta: %s", err.msg)
                raise errors.IncompatibleRevision(self.target_repo._format)
            basis_id, new_id, rich_root, tree_refs, inv_delta = parse_result
            revision_id = new_id
            parents = [key[0] for key in record.parents]
            self.target_repo.add_inventory_by_delta(
                basis_id, inv_delta, revision_id, parents)

    def _extract_and_insert_inventories(self, substream, serializer,
                                        parse_delta=None):
        """Generate a new inventory versionedfile in target, converting data.

        The inventory is retrieved from the source, (deserializing it), and
        stored in the target (reserializing it in a different format).
        """
        target_rich_root = self.target_repo._format.rich_root_data
        target_tree_refs = self.target_repo._format.supports_tree_reference
        for record in substream:
            # It's not a delta, so it must be a fulltext in the source
            # serializer's format.
            bytes = record.get_bytes_as('fulltext')
            revision_id = record.key[0]
            inv = serializer.read_inventory_from_string(bytes, revision_id)
            parents = [key[0] for key in record.parents]
            self.target_repo.add_inventory(revision_id, inv, parents)
            # No need to keep holding this full inv in memory when the rest of
            # the substream is likely to be all deltas.
            del inv

    def _extract_and_insert_revisions(self, substream, serializer):
        for record in substream:
            bytes = record.get_bytes_as('fulltext')
            revision_id = record.key[0]
            rev = serializer.read_revision_from_string(bytes)
            if rev.revision_id != revision_id:
                raise AssertionError('wtf: %s != %s' % (rev, revision_id))
            self.target_repo.add_revision(revision_id, rev)

    def finished(self):
        if self.target_repo._format._fetch_reconcile:
            self.target_repo.reconcile()


class StreamSource(object):
    """A source of a stream for fetching between repositories."""

    def __init__(self, from_repository, to_format):
        """Create a StreamSource streaming from from_repository."""
        self.from_repository = from_repository
        self.to_format = to_format
        self._record_counter = RecordCounter()

    def delta_on_metadata(self):
        """Return True if delta's are permitted on metadata streams.

        That is on revisions and signatures.
        """
        src_serializer = self.from_repository._format._serializer
        target_serializer = self.to_format._serializer
        return (self.to_format._fetch_uses_deltas
                and src_serializer == target_serializer)

    def _fetch_revision_texts(self, revs):
        # fetch signatures first and then the revision texts
        # may need to be a InterRevisionStore call here.
        from_sf = self.from_repository.signatures
        # A missing signature is just skipped.
        keys = [(rev_id,) for rev_id in revs]
        signatures = versionedfile.filter_absent(from_sf.get_record_stream(
            keys,
            self.to_format._fetch_order,
            not self.to_format._fetch_uses_deltas))
        # If a revision has a delta, this is actually expanded inside the
        # insert_record_stream code now, which is an alternate fix for
        # bug #261339
        from_rf = self.from_repository.revisions
        revisions = from_rf.get_record_stream(
            keys,
            self.to_format._fetch_order,
            not self.delta_on_metadata())
        return [('signatures', signatures), ('revisions', revisions)]

    def _generate_root_texts(self, revs):
        """This will be called by get_stream between fetching weave texts and
        fetching the inventory weave.
        """
        if self._rich_root_upgrade():
            return _mod_fetch.Inter1and2Helper(
                self.from_repository).generate_root_texts(revs)
        else:
            return []

    def get_stream(self, search):
        phase = 'file'
        revs = search.get_keys()
        graph = self.from_repository.get_graph()
        revs = tsort.topo_sort(graph.get_parent_map(revs))
        data_to_fetch = self.from_repository.item_keys_introduced_by(revs)
        text_keys = []
        for knit_kind, file_id, revisions in data_to_fetch:
            if knit_kind != phase:
                phase = knit_kind
                # Make a new progress bar for this phase
            if knit_kind == "file":
                # Accumulate file texts
                text_keys.extend([(file_id, revision) for revision in
                                  revisions])
            elif knit_kind == "inventory":
                # Now copy the file texts.
                from_texts = self.from_repository.texts
                yield ('texts', from_texts.get_record_stream(
                    text_keys, self.to_format._fetch_order,
                    not self.to_format._fetch_uses_deltas))
                # Cause an error if a text occurs after we have done the
                # copy.
                text_keys = None
                # Before we process the inventory we generate the root
                # texts (if necessary) so that the inventories references
                # will be valid.
                for _ in self._generate_root_texts(revs):
                    yield _
                # we fetch only the referenced inventories because we do not
                # know for unselected inventories whether all their required
                # texts are present in the other repository - it could be
                # corrupt.
                for info in self._get_inventory_stream(revs):
                    yield info
            elif knit_kind == "signatures":
                # Nothing to do here; this will be taken care of when
                # _fetch_revision_texts happens.
                pass
            elif knit_kind == "revisions":
                for record in self._fetch_revision_texts(revs):
                    yield record
            else:
                raise AssertionError("Unknown knit kind %r" % knit_kind)

    def get_stream_for_missing_keys(self, missing_keys):
        # missing keys can only occur when we are byte copying and not
        # translating (because translation means we don't send
        # unreconstructable deltas ever).
        keys = {}
        keys['texts'] = set()
        keys['revisions'] = set()
        keys['inventories'] = set()
        keys['chk_bytes'] = set()
        keys['signatures'] = set()
        for key in missing_keys:
            keys[key[0]].add(key[1:])
        if len(keys['revisions']):
            # If we allowed copying revisions at this point, we could end up
            # copying a revision without copying its required texts: a
            # violation of the requirements for repository integrity.
            raise AssertionError(
                'cannot copy revisions to fill in missing deltas %s' % (
                    keys['revisions'],))
        for substream_kind, keys in viewitems(keys):
            vf = getattr(self.from_repository, substream_kind)
            if vf is None and keys:
                raise AssertionError(
                    "cannot fill in keys for a versioned file we don't"
                    " have: %s needs %s" % (substream_kind, keys))
            if not keys:
                # No need to stream something we don't have
                continue
            if substream_kind == 'inventories':
                # Some missing keys are genuinely ghosts, filter those out.
                present = self.from_repository.inventories.get_parent_map(keys)
                revs = [key[0] for key in present]
                # Get the inventory stream more-or-less as we do for the
                # original stream; there's no reason to assume that records
                # direct from the source will be suitable for the sink.  (Think
                # e.g. 2a -> 1.9-rich-root).
                for info in self._get_inventory_stream(revs, missing=True):
                    yield info
                continue

            # Ask for full texts always so that we don't need more round trips
            # after this stream.
            # Some of the missing keys are genuinely ghosts, so filter absent
            # records. The Sink is responsible for doing another check to
            # ensure that ghosts don't introduce missing data for future
            # fetches.
            stream = versionedfile.filter_absent(vf.get_record_stream(keys,
                                                                      self.to_format._fetch_order, True))
            yield substream_kind, stream

    def inventory_fetch_order(self):
        if self._rich_root_upgrade():
            return 'topological'
        else:
            return self.to_format._fetch_order

    def _rich_root_upgrade(self):
        return (not self.from_repository._format.rich_root_data
                and self.to_format.rich_root_data)

    def _get_inventory_stream(self, revision_ids, missing=False):
        from_format = self.from_repository._format
        if (from_format.supports_chks and self.to_format.supports_chks
                and from_format.network_name() == self.to_format.network_name()):
            raise AssertionError(
                "this case should be handled by GroupCHKStreamSource")
        elif 'forceinvdeltas' in debug.debug_flags:
            return self._get_convertable_inventory_stream(revision_ids,
                                                          delta_versus_null=missing)
        elif from_format.network_name() == self.to_format.network_name():
            # Same format.
            return self._get_simple_inventory_stream(revision_ids,
                                                     missing=missing)
        elif (not from_format.supports_chks and not self.to_format.supports_chks and
                from_format._serializer == self.to_format._serializer):
            # Essentially the same format.
            return self._get_simple_inventory_stream(revision_ids,
                                                     missing=missing)
        else:
            # Any time we switch serializations, we want to use an
            # inventory-delta based approach.
            return self._get_convertable_inventory_stream(revision_ids,
                                                          delta_versus_null=missing)

    def _get_simple_inventory_stream(self, revision_ids, missing=False):
        # NB: This currently reopens the inventory weave in source;
        # using a single stream interface instead would avoid this.
        from_weave = self.from_repository.inventories
        if missing:
            delta_closure = True
        else:
            delta_closure = not self.delta_on_metadata()
        yield ('inventories', from_weave.get_record_stream(
            [(rev_id,) for rev_id in revision_ids],
            self.inventory_fetch_order(), delta_closure))

    def _get_convertable_inventory_stream(self, revision_ids,
                                          delta_versus_null=False):
        # The two formats are sufficiently different that there is no fast
        # path, so we need to send just inventorydeltas, which any
        # sufficiently modern client can insert into any repository.
        # The StreamSink code expects to be able to
        # convert on the target, so we need to put bytes-on-the-wire that can
        # be converted.  That means inventory deltas (if the remote is <1.19,
        # RemoteStreamSink will fallback to VFS to insert the deltas).
        yield ('inventory-deltas',
               self._stream_invs_as_deltas(revision_ids,
                                           delta_versus_null=delta_versus_null))

    def _stream_invs_as_deltas(self, revision_ids, delta_versus_null=False):
        """Return a stream of inventory-deltas for the given rev ids.

        :param revision_ids: The list of inventories to transmit
        :param delta_versus_null: Don't try to find a minimal delta for this
            entry, instead compute the delta versus the NULL_REVISION. This
            effectively streams a complete inventory. Used for stuff like
            filling in missing parents, etc.
        """
        from_repo = self.from_repository
        revision_keys = [(rev_id,) for rev_id in revision_ids]
        parent_map = from_repo.inventories.get_parent_map(revision_keys)
        # XXX: possibly repos could implement a more efficient iter_inv_deltas
        # method...
        inventories = self.from_repository.iter_inventories(
            revision_ids, 'topological')
        format = from_repo._format
        invs_sent_so_far = {_mod_revision.NULL_REVISION}
        inventory_cache = lru_cache.LRUCache(50)
        null_inventory = from_repo.revision_tree(
            _mod_revision.NULL_REVISION).root_inventory
        # XXX: ideally the rich-root/tree-refs flags would be per-revision, not
        # per-repo (e.g.  streaming a non-rich-root revision out of a rich-root
        # repo back into a non-rich-root repo ought to be allowed)
        serializer = inventory_delta.InventoryDeltaSerializer(
            versioned_root=format.rich_root_data,
            tree_references=format.supports_tree_reference)
        for inv in inventories:
            key = (inv.revision_id,)
            parent_keys = parent_map.get(key, ())
            delta = None
            if not delta_versus_null and parent_keys:
                # The caller did not ask for complete inventories and we have
                # some parents that we can delta against.  Make a delta against
                # each parent so that we can find the smallest.
                parent_ids = [parent_key[0] for parent_key in parent_keys]
                for parent_id in parent_ids:
                    if parent_id not in invs_sent_so_far:
                        # We don't know that the remote side has this basis, so
                        # we can't use it.
                        continue
                    if parent_id == _mod_revision.NULL_REVISION:
                        parent_inv = null_inventory
                    else:
                        parent_inv = inventory_cache.get(parent_id, None)
                        if parent_inv is None:
                            parent_inv = from_repo.get_inventory(parent_id)
                    candidate_delta = inv._make_delta(parent_inv)
                    if (delta is None
                            or len(delta) > len(candidate_delta)):
                        delta = candidate_delta
                        basis_id = parent_id
            if delta is None:
                # Either none of the parents ended up being suitable, or we
                # were asked to delta against NULL
                basis_id = _mod_revision.NULL_REVISION
                delta = inv._make_delta(null_inventory)
            invs_sent_so_far.add(inv.revision_id)
            inventory_cache[inv.revision_id] = inv
            delta_serialized = b''.join(
                serializer.delta_to_lines(basis_id, key[-1], delta))
            yield versionedfile.FulltextContentFactory(
                key, parent_keys, None, delta_serialized)


class _VersionedFileChecker(object):

    def __init__(self, repository, text_key_references=None, ancestors=None):
        self.repository = repository
        self.text_index = self.repository._generate_text_key_index(
            text_key_references=text_key_references, ancestors=ancestors)

    def calculate_file_version_parents(self, text_key):
        """Calculate the correct parents for a file version according to
        the inventories.
        """
        parent_keys = self.text_index[text_key]
        if parent_keys == [_mod_revision.NULL_REVISION]:
            return ()
        return tuple(parent_keys)

    def check_file_version_parents(self, texts, progress_bar=None):
        """Check the parents stored in a versioned file are correct.

        It also detects file versions that are not referenced by their
        corresponding revision's inventory.

        :returns: A tuple of (wrong_parents, dangling_file_versions).
            wrong_parents is a dict mapping {revision_id: (stored_parents,
            correct_parents)} for each revision_id where the stored parents
            are not correct.  dangling_file_versions is a set of (file_id,
            revision_id) tuples for versions that are present in this versioned
            file, but not used by the corresponding inventory.
        """
        local_progress = None
        if progress_bar is None:
            local_progress = ui.ui_factory.nested_progress_bar()
            progress_bar = local_progress
        try:
            return self._check_file_version_parents(texts, progress_bar)
        finally:
            if local_progress:
                local_progress.finished()

    def _check_file_version_parents(self, texts, progress_bar):
        """See check_file_version_parents."""
        wrong_parents = {}
        self.file_ids = {file_id for file_id, _ in self.text_index}
        # text keys is now grouped by file_id
        n_versions = len(self.text_index)
        progress_bar.update(gettext('loading text store'), 0, n_versions)
        parent_map = self.repository.texts.get_parent_map(self.text_index)
        # On unlistable transports this could well be empty/error...
        text_keys = self.repository.texts.keys()
        unused_keys = frozenset(text_keys) - set(self.text_index)
        for num, key in enumerate(self.text_index):
            progress_bar.update(
                gettext('checking text graph'), num, n_versions)
            correct_parents = self.calculate_file_version_parents(key)
            try:
                knit_parents = parent_map[key]
            except errors.RevisionNotPresent:
                # Missing text!
                knit_parents = None
            if correct_parents != knit_parents:
                wrong_parents[key] = (knit_parents, correct_parents)
        return wrong_parents, unused_keys


class InterVersionedFileRepository(InterRepository):

    _walk_to_common_revisions_batch_size = 50

    supports_fetch_spec = True

    def fetch(self, revision_id=None, find_ghosts=False,
              fetch_spec=None):
        """Fetch the content required to construct revision_id.

        The content is copied from self.source to self.target.

        :param revision_id: if None all content is copied, if NULL_REVISION no
                            content is copied.
        :return: None.
        """
        if self.target._format.experimental:
            ui.ui_factory.show_user_warning(
                'experimental_format_fetch',
                from_format=self.source._format,
                to_format=self.target._format)
        from breezy.bzr.fetch import RepoFetcher
        # See <https://launchpad.net/bugs/456077> asking for a warning here
        if self.source._format.network_name() != self.target._format.network_name():
            ui.ui_factory.show_user_warning(
                'cross_format_fetch', from_format=self.source._format,
                to_format=self.target._format)
        with self.lock_write():
            f = RepoFetcher(to_repository=self.target,
                            from_repository=self.source,
                            last_revision=revision_id,
                            fetch_spec=fetch_spec,
                            find_ghosts=find_ghosts)

    def _walk_to_common_revisions(self, revision_ids, if_present_ids=None):
        """Walk out from revision_ids in source to revisions target has.

        :param revision_ids: The start point for the search.
        :return: A set of revision ids.
        """
        target_graph = self.target.get_graph()
        revision_ids = frozenset(revision_ids)
        if if_present_ids:
            all_wanted_revs = revision_ids.union(if_present_ids)
        else:
            all_wanted_revs = revision_ids
        missing_revs = set()
        source_graph = self.source.get_graph()
        # ensure we don't pay silly lookup costs.
        searcher = source_graph._make_breadth_first_searcher(all_wanted_revs)
        null_set = frozenset([_mod_revision.NULL_REVISION])
        searcher_exhausted = False
        while True:
            next_revs = set()
            ghosts = set()
            # Iterate the searcher until we have enough next_revs
            while len(next_revs) < self._walk_to_common_revisions_batch_size:
                try:
                    next_revs_part, ghosts_part = searcher.next_with_ghosts()
                    next_revs.update(next_revs_part)
                    ghosts.update(ghosts_part)
                except StopIteration:
                    searcher_exhausted = True
                    break
            # If there are ghosts in the source graph, and the caller asked for
            # them, make sure that they are present in the target.
            # We don't care about other ghosts as we can't fetch them and
            # haven't been asked to.
            ghosts_to_check = set(revision_ids.intersection(ghosts))
            revs_to_get = set(next_revs).union(ghosts_to_check)
            if revs_to_get:
                have_revs = set(target_graph.get_parent_map(revs_to_get))
                # we always have NULL_REVISION present.
                have_revs = have_revs.union(null_set)
                # Check if the target is missing any ghosts we need.
                ghosts_to_check.difference_update(have_revs)
                if ghosts_to_check:
                    # One of the caller's revision_ids is a ghost in both the
                    # source and the target.
                    raise errors.NoSuchRevision(
                        self.source, ghosts_to_check.pop())
                missing_revs.update(next_revs - have_revs)
                # Because we may have walked past the original stop point, make
                # sure everything is stopped
                stop_revs = searcher.find_seen_ancestors(have_revs)
                searcher.stop_searching_any(stop_revs)
            if searcher_exhausted:
                break
        (started_keys, excludes, included_keys) = searcher.get_state()
        return vf_search.SearchResult(started_keys, excludes,
                                      len(included_keys), included_keys)

    def search_missing_revision_ids(self,
                                    find_ghosts=True, revision_ids=None, if_present_ids=None,
                                    limit=None):
        """Return the revision ids that source has that target does not.

        :param revision_ids: return revision ids included by these
            revision_ids.  NoSuchRevision will be raised if any of these
            revisions are not present.
        :param if_present_ids: like revision_ids, but will not cause
            NoSuchRevision if any of these are absent, instead they will simply
            not be in the result.  This is useful for e.g. finding revisions
            to fetch for tags, which may reference absent revisions.
        :param find_ghosts: If True find missing revisions in deep history
            rather than just finding the surface difference.
        :return: A breezy.graph.SearchResult.
        """
        with self.lock_read():
            # stop searching at found target revisions.
            if not find_ghosts and (revision_ids is not None or if_present_ids is
                                    not None):
                result = self._walk_to_common_revisions(revision_ids,
                                                        if_present_ids=if_present_ids)
                if limit is None:
                    return result
                result_set = result.get_keys()
            else:
                # generic, possibly worst case, slow code path.
                target_ids = set(self.target.all_revision_ids())
                source_ids = self._present_source_revisions_for(
                    revision_ids, if_present_ids)
                result_set = set(source_ids).difference(target_ids)
            if limit is not None:
                topo_ordered = self.source.get_graph().iter_topo_order(result_set)
                result_set = set(itertools.islice(topo_ordered, limit))
            return self.source.revision_ids_to_search_result(result_set)

    def _present_source_revisions_for(self, revision_ids, if_present_ids=None):
        """Returns set of all revisions in ancestry of revision_ids present in
        the source repo.

        :param revision_ids: if None, all revisions in source are returned.
        :param if_present_ids: like revision_ids, but if any/all of these are
            absent no error is raised.
        """
        if revision_ids is not None or if_present_ids is not None:
            # First, ensure all specified revisions exist.  Callers expect
            # NoSuchRevision when they pass absent revision_ids here.
            if revision_ids is None:
                revision_ids = set()
            if if_present_ids is None:
                if_present_ids = set()
            revision_ids = set(revision_ids)
            if_present_ids = set(if_present_ids)
            all_wanted_ids = revision_ids.union(if_present_ids)
            graph = self.source.get_graph()
            present_revs = set(graph.get_parent_map(all_wanted_ids))
            missing = revision_ids.difference(present_revs)
            if missing:
                raise errors.NoSuchRevision(self.source, missing.pop())
            found_ids = all_wanted_ids.intersection(present_revs)
            source_ids = [rev_id for (rev_id, parents) in
                          graph.iter_ancestry(found_ids)
                          if rev_id != _mod_revision.NULL_REVISION and
                          parents is not None]
        else:
            source_ids = self.source.all_revision_ids()
        return set(source_ids)

    @classmethod
    def _get_repo_format_to_test(self):
        return None

    @classmethod
    def is_compatible(cls, source, target):
        # The default implementation is compatible with everything
        return (source._format.supports_full_versioned_files
                and target._format.supports_full_versioned_files)


class InterDifferingSerializer(InterVersionedFileRepository):

    @classmethod
    def _get_repo_format_to_test(self):
        return None

    @staticmethod
    def is_compatible(source, target):
        if not source._format.supports_full_versioned_files:
            return False
        if not target._format.supports_full_versioned_files:
            return False
        # This is redundant with format.check_conversion_target(), however that
        # raises an exception, and we just want to say "False" as in we won't
        # support converting between these formats.
        if 'IDS_never' in debug.debug_flags:
            return False
        if source.supports_rich_root() and not target.supports_rich_root():
            return False
        if (source._format.supports_tree_reference and
                not target._format.supports_tree_reference):
            return False
        if target._fallback_repositories and target._format.supports_chks:
            # IDS doesn't know how to copy CHKs for the parent inventories it
            # adds to stacked repos.
            return False
        if 'IDS_always' in debug.debug_flags:
            return True
        # Only use this code path for local source and target.  IDS does far
        # too much IO (both bandwidth and roundtrips) over a network.
        if not source.controldir.transport.base.startswith('file:///'):
            return False
        if not target.controldir.transport.base.startswith('file:///'):
            return False
        return True

    def _get_trees(self, revision_ids, cache):
        possible_trees = []
        for rev_id in revision_ids:
            if rev_id in cache:
                possible_trees.append((rev_id, cache[rev_id]))
            else:
                # Not cached, but inventory might be present anyway.
                try:
                    tree = self.source.revision_tree(rev_id)
                except errors.NoSuchRevision:
                    # Nope, parent is ghost.
                    pass
                else:
                    cache[rev_id] = tree
                    possible_trees.append((rev_id, tree))
        return possible_trees

    def _get_delta_for_revision(self, tree, parent_ids, possible_trees):
        """Get the best delta and base for this revision.

        :return: (basis_id, delta)
        """
        deltas = []
        # Generate deltas against each tree, to find the shortest.
        # FIXME: Support nested trees
        texts_possibly_new_in_tree = set()
        for basis_id, basis_tree in possible_trees:
            delta = tree.root_inventory._make_delta(basis_tree.root_inventory)
            for old_path, new_path, file_id, new_entry in delta:
                if new_path is None:
                    # This file_id isn't present in the new rev, so we don't
                    # care about it.
                    continue
                if not new_path:
                    # Rich roots are handled elsewhere...
                    continue
                kind = new_entry.kind
                if kind != 'directory' and kind != 'file':
                    # No text record associated with this inventory entry.
                    continue
                # This is a directory or file that has changed somehow.
                texts_possibly_new_in_tree.add((file_id, new_entry.revision))
            deltas.append((len(delta), basis_id, delta))
        deltas.sort()
        return deltas[0][1:]

    def _fetch_parent_invs_for_stacking(self, parent_map, cache):
        """Find all parent revisions that are absent, but for which the
        inventory is present, and copy those inventories.

        This is necessary to preserve correctness when the source is stacked
        without fallbacks configured.  (Note that in cases like upgrade the
        source may be not have _fallback_repositories even though it is
        stacked.)
        """
        parent_revs = set(itertools.chain.from_iterable(viewvalues(
            parent_map)))
        present_parents = self.source.get_parent_map(parent_revs)
        absent_parents = parent_revs.difference(present_parents)
        parent_invs_keys_for_stacking = self.source.inventories.get_parent_map(
            (rev_id,) for rev_id in absent_parents)
        parent_inv_ids = [key[-1] for key in parent_invs_keys_for_stacking]
        for parent_tree in self.source.revision_trees(parent_inv_ids):
            current_revision_id = parent_tree.get_revision_id()
            parents_parents_keys = parent_invs_keys_for_stacking[
                (current_revision_id,)]
            parents_parents = [key[-1] for key in parents_parents_keys]
            basis_id = _mod_revision.NULL_REVISION
            basis_tree = self.source.revision_tree(basis_id)
            delta = parent_tree.root_inventory._make_delta(
                basis_tree.root_inventory)
            self.target.add_inventory_by_delta(
                basis_id, delta, current_revision_id, parents_parents)
            cache[current_revision_id] = parent_tree

    def _fetch_batch(self, revision_ids, basis_id, cache):
        """Fetch across a few revisions.

        :param revision_ids: The revisions to copy
        :param basis_id: The revision_id of a tree that must be in cache, used
            as a basis for delta when no other base is available
        :param cache: A cache of RevisionTrees that we can use.
        :return: The revision_id of the last converted tree. The RevisionTree
            for it will be in cache
        """
        # Walk though all revisions; get inventory deltas, copy referenced
        # texts that delta references, insert the delta, revision and
        # signature.
        root_keys_to_create = set()
        text_keys = set()
        pending_deltas = []
        pending_revisions = []
        parent_map = self.source.get_parent_map(revision_ids)
        self._fetch_parent_invs_for_stacking(parent_map, cache)
        self.source._safe_to_return_from_cache = True
        for tree in self.source.revision_trees(revision_ids):
            # Find a inventory delta for this revision.
            # Find text entries that need to be copied, too.
            current_revision_id = tree.get_revision_id()
            parent_ids = parent_map.get(current_revision_id, ())
            parent_trees = self._get_trees(parent_ids, cache)
            possible_trees = list(parent_trees)
            if len(possible_trees) == 0:
                # There either aren't any parents, or the parents are ghosts,
                # so just use the last converted tree.
                possible_trees.append((basis_id, cache[basis_id]))
            basis_id, delta = self._get_delta_for_revision(tree, parent_ids,
                                                           possible_trees)
            revision = self.source.get_revision(current_revision_id)
            pending_deltas.append((basis_id, delta,
                                   current_revision_id, revision.parent_ids))
            if self._converting_to_rich_root:
                self._revision_id_to_root_id[current_revision_id] = \
                    tree.get_root_id()
            # Determine which texts are in present in this revision but not in
            # any of the available parents.
            texts_possibly_new_in_tree = set()
            for old_path, new_path, file_id, entry in delta:
                if new_path is None:
                    # This file_id isn't present in the new rev
                    continue
                if not new_path:
                    # This is the root
                    if not self.target.supports_rich_root():
                        # The target doesn't support rich root, so we don't
                        # copy
                        continue
                    if self._converting_to_rich_root:
                        # This can't be copied normally, we have to insert
                        # it specially
                        root_keys_to_create.add((file_id, entry.revision))
                        continue
                kind = entry.kind
                texts_possibly_new_in_tree.add((file_id, entry.revision))
            for basis_id, basis_tree in possible_trees:
                basis_inv = basis_tree.root_inventory
                for file_key in list(texts_possibly_new_in_tree):
                    file_id, file_revision = file_key
                    try:
                        entry = basis_inv.get_entry(file_id)
                    except errors.NoSuchId:
                        continue
                    if entry.revision == file_revision:
                        texts_possibly_new_in_tree.remove(file_key)
            text_keys.update(texts_possibly_new_in_tree)
            pending_revisions.append(revision)
            cache[current_revision_id] = tree
            basis_id = current_revision_id
        self.source._safe_to_return_from_cache = False
        # Copy file texts
        from_texts = self.source.texts
        to_texts = self.target.texts
        if root_keys_to_create:
            root_stream = _mod_fetch._new_root_data_stream(
                root_keys_to_create, self._revision_id_to_root_id, parent_map,
                self.source)
            to_texts.insert_record_stream(root_stream)
        to_texts.insert_record_stream(from_texts.get_record_stream(
            text_keys, self.target._format._fetch_order,
            not self.target._format._fetch_uses_deltas))
        # insert inventory deltas
        for delta in pending_deltas:
            self.target.add_inventory_by_delta(*delta)
        if self.target._fallback_repositories:
            # Make sure this stacked repository has all the parent inventories
            # for the new revisions that we are about to insert.  We do this
            # before adding the revisions so that no revision is added until
            # all the inventories it may depend on are added.
            # Note that this is overzealous, as we may have fetched these in an
            # earlier batch.
            parent_ids = set()
            revision_ids = set()
            for revision in pending_revisions:
                revision_ids.add(revision.revision_id)
                parent_ids.update(revision.parent_ids)
            parent_ids.difference_update(revision_ids)
            parent_ids.discard(_mod_revision.NULL_REVISION)
            parent_map = self.source.get_parent_map(parent_ids)
            # we iterate over parent_map and not parent_ids because we don't
            # want to try copying any revision which is a ghost
            for parent_tree in self.source.revision_trees(parent_map):
                current_revision_id = parent_tree.get_revision_id()
                parents_parents = parent_map[current_revision_id]
                possible_trees = self._get_trees(parents_parents, cache)
                if len(possible_trees) == 0:
                    # There either aren't any parents, or the parents are
                    # ghosts, so just use the last converted tree.
                    possible_trees.append((basis_id, cache[basis_id]))
                basis_id, delta = self._get_delta_for_revision(parent_tree,
                                                               parents_parents, possible_trees)
                self.target.add_inventory_by_delta(
                    basis_id, delta, current_revision_id, parents_parents)
        # insert signatures and revisions
        for revision in pending_revisions:
            try:
                signature = self.source.get_signature_text(
                    revision.revision_id)
                self.target.add_signature_text(revision.revision_id,
                                               signature)
            except errors.NoSuchRevision:
                pass
            self.target.add_revision(revision.revision_id, revision)
        return basis_id

    def _fetch_all_revisions(self, revision_ids, pb):
        """Fetch everything for the list of revisions.

        :param revision_ids: The list of revisions to fetch. Must be in
            topological order.
        :param pb: A ProgressTask
        :return: None
        """
        basis_id, basis_tree = self._get_basis(revision_ids[0])
        batch_size = 100
        cache = lru_cache.LRUCache(100)
        cache[basis_id] = basis_tree
        del basis_tree  # We don't want to hang on to it here
        hints = []
        a_graph = None

        for offset in range(0, len(revision_ids), batch_size):
            self.target.start_write_group()
            try:
                pb.update(gettext('Transferring revisions'), offset,
                          len(revision_ids))
                batch = revision_ids[offset:offset + batch_size]
                basis_id = self._fetch_batch(batch, basis_id, cache)
            except:
                self.source._safe_to_return_from_cache = False
                self.target.abort_write_group()
                raise
            else:
                hint = self.target.commit_write_group()
                if hint:
                    hints.extend(hint)
        if hints and self.target._format.pack_compresses:
            self.target.pack(hint=hints)
        pb.update(gettext('Transferring revisions'), len(revision_ids),
                  len(revision_ids))

    def fetch(self, revision_id=None, find_ghosts=False,
              fetch_spec=None):
        """See InterRepository.fetch()."""
        if fetch_spec is not None:
            revision_ids = fetch_spec.get_keys()
        else:
            revision_ids = None
        if self.source._format.experimental:
            ui.ui_factory.show_user_warning('experimental_format_fetch',
                                            from_format=self.source._format,
                                            to_format=self.target._format)
        if (not self.source.supports_rich_root() and
                self.target.supports_rich_root()):
            self._converting_to_rich_root = True
            self._revision_id_to_root_id = {}
        else:
            self._converting_to_rich_root = False
        # See <https://launchpad.net/bugs/456077> asking for a warning here
        if self.source._format.network_name() != self.target._format.network_name():
            ui.ui_factory.show_user_warning('cross_format_fetch',
                                            from_format=self.source._format,
                                            to_format=self.target._format)
        with self.lock_write():
            if revision_ids is None:
                if revision_id:
                    search_revision_ids = [revision_id]
                else:
                    search_revision_ids = None
                revision_ids = self.target.search_missing_revision_ids(self.source,
                                                                       revision_ids=search_revision_ids,
                                                                       find_ghosts=find_ghosts).get_keys()
            if not revision_ids:
                return 0, 0
            revision_ids = tsort.topo_sort(
                self.source.get_graph().get_parent_map(revision_ids))
            if not revision_ids:
                return 0, 0
            # Walk though all revisions; get inventory deltas, copy referenced
            # texts that delta references, insert the delta, revision and
            # signature.
            with ui.ui_factory.nested_progress_bar() as pb:
                self._fetch_all_revisions(revision_ids, pb)
            return len(revision_ids), 0

    def _get_basis(self, first_revision_id):
        """Get a revision and tree which exists in the target.

        This assumes that first_revision_id is selected for transmission
        because all other ancestors are already present. If we can't find an
        ancestor we fall back to NULL_REVISION since we know that is safe.

        :return: (basis_id, basis_tree)
        """
        first_rev = self.source.get_revision(first_revision_id)
        try:
            basis_id = first_rev.parent_ids[0]
            # only valid as a basis if the target has it
            self.target.get_revision(basis_id)
            # Try to get a basis tree - if it's a ghost it will hit the
            # NoSuchRevision case.
            basis_tree = self.source.revision_tree(basis_id)
        except (IndexError, errors.NoSuchRevision):
            basis_id = _mod_revision.NULL_REVISION
            basis_tree = self.source.revision_tree(basis_id)
        return basis_id, basis_tree


class InterSameDataRepository(InterVersionedFileRepository):
    """Code for converting between repositories that represent the same data.

    Data format and model must match for this to work.
    """

    @classmethod
    def _get_repo_format_to_test(self):
        """Repository format for testing with.

        InterSameData can pull from subtree to subtree and from non-subtree to
        non-subtree, so we test this with the richest repository format.
        """
        from breezy.bzr import knitrepo
        return knitrepo.RepositoryFormatKnit3()

    @staticmethod
    def is_compatible(source, target):
        return (
            InterRepository._same_model(source, target)
            and source._format.supports_full_versioned_files
            and target._format.supports_full_versioned_files)


InterRepository.register_optimiser(InterVersionedFileRepository)
InterRepository.register_optimiser(InterDifferingSerializer)
InterRepository.register_optimiser(InterSameDataRepository)


def install_revisions(repository, iterable, num_revisions=None, pb=None):
    """Install all revision data into a repository.

    Accepts an iterable of revision, tree, signature tuples.  The signature
    may be None.
    """
    with WriteGroup(repository):
        inventory_cache = lru_cache.LRUCache(10)
        for n, (revision, revision_tree, signature) in enumerate(iterable):
            _install_revision(repository, revision, revision_tree, signature,
                              inventory_cache)
            if pb is not None:
<<<<<<< HEAD
                pb.update(gettext('Transferring revisions'), n + 1, num_revisions)
=======
                pb.update(gettext('Transferring revisions'),
                          n + 1, num_revisions)
    except:
        repository.abort_write_group()
        raise
    else:
        repository.commit_write_group()
>>>>>>> ecf6fd31


def _install_revision(repository, rev, revision_tree, signature,
                      inventory_cache):
    """Install all revision data into a repository."""
    present_parents = []
    parent_trees = {}
    for p_id in rev.parent_ids:
        if repository.has_revision(p_id):
            present_parents.append(p_id)
            parent_trees[p_id] = repository.revision_tree(p_id)
        else:
            parent_trees[p_id] = repository.revision_tree(
                _mod_revision.NULL_REVISION)

    # FIXME: Support nested trees
    inv = revision_tree.root_inventory
    entries = inv.iter_entries()
    # backwards compatibility hack: skip the root id.
    if not repository.supports_rich_root():
        path, root = next(entries)
        if root.revision != rev.revision_id:
            raise errors.IncompatibleRevision(repr(repository))
    text_keys = {}
    for path, ie in entries:
        text_keys[(ie.file_id, ie.revision)] = ie
    text_parent_map = repository.texts.get_parent_map(text_keys)
    missing_texts = set(text_keys) - set(text_parent_map)
    # Add the texts that are not already present
    for text_key in missing_texts:
        ie = text_keys[text_key]
        text_parents = []
        # FIXME: TODO: The following loop overlaps/duplicates that done by
        # commit to determine parents. There is a latent/real bug here where
        # the parents inserted are not those commit would do - in particular
        # they are not filtered by heads(). RBC, AB
        for revision, tree in viewitems(parent_trees):
            if not tree.has_id(ie.file_id):
                continue
            path = tree.id2path(ie.file_id)
            parent_id = tree.get_file_revision(path)
            if parent_id in text_parents:
                continue
            text_parents.append((ie.file_id, parent_id))
        revision_tree_path = revision_tree.id2path(ie.file_id)
        with revision_tree.get_file(revision_tree_path) as f:
            lines = f.readlines()
        repository.texts.add_lines(text_key, text_parents, lines)
    try:
        # install the inventory
        if repository._format._commit_inv_deltas and len(rev.parent_ids):
            # Cache this inventory
            inventory_cache[rev.revision_id] = inv
            try:
                basis_inv = inventory_cache[rev.parent_ids[0]]
            except KeyError:
                repository.add_inventory(rev.revision_id, inv, present_parents)
            else:
                delta = inv._make_delta(basis_inv)
                repository.add_inventory_by_delta(rev.parent_ids[0], delta,
                                                  rev.revision_id, present_parents)
        else:
            repository.add_inventory(rev.revision_id, inv, present_parents)
    except errors.RevisionAlreadyPresent:
        pass
    if signature is not None:
        repository.add_signature_text(rev.revision_id, signature)
    repository.add_revision(rev.revision_id, rev, inv)


def install_revision(repository, rev, revision_tree):
    """Install all revision data into a repository."""
    install_revisions(repository, [(rev, revision_tree, None)])<|MERGE_RESOLUTION|>--- conflicted
+++ resolved
@@ -2870,17 +2870,8 @@
             _install_revision(repository, revision, revision_tree, signature,
                               inventory_cache)
             if pb is not None:
-<<<<<<< HEAD
-                pb.update(gettext('Transferring revisions'), n + 1, num_revisions)
-=======
                 pb.update(gettext('Transferring revisions'),
                           n + 1, num_revisions)
-    except:
-        repository.abort_write_group()
-        raise
-    else:
-        repository.commit_write_group()
->>>>>>> ecf6fd31
 
 
 def _install_revision(repository, rev, revision_tree, signature,
