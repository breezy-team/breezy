--- conflicted
+++ resolved
@@ -351,48 +351,40 @@
                 name_unicode = utf8_decode(name)[0]
                 file_id = key[2]
                 kind = minikind_to_kind[minikind]
-<<<<<<< HEAD
-                inv_entry = factory[kind](file_id, name_unicode, parent_ie.file_id)
                 if kind == "file":
-                    # This is only needed on win32, where this is the only way
-                    # we know the executable bit.
-                    inv_entry.executable = bool(executable)
-                    # not strictly needed: working tree
-                    # inv_entry.text_size = size
-                    # inv_entry.text_sha1 = sha1
-                elif kind == "directory":
-                    # add this entry to the parent map.
-                    parent_ies[(dirname + b"/" + name).strip(b"/")] = inv_entry
-                elif kind == "tree-reference":
-                    inv_entry.reference_revision = link_or_sha1 or None
-                elif kind != "symlink":
-=======
-                if kind == 'file':
                     # The executable bit is only needed on win32, where this is the only way
                     # we know the executable bit.
                     # the text {sha1,size} fields are optional
                     inv_entry = InventoryFile(
-                        file_id, name_unicode, parent_ie.file_id,
+                        file_id,
+                        name_unicode,
+                        parent_ie.file_id,
                         revision=None,
-                        executable=(executable != 0))
-                elif kind == 'directory':
+                        executable=(executable != 0),
+                    )
+                elif kind == "directory":
                     inv_entry = InventoryDirectory(
-                        file_id, name_unicode, parent_ie.file_id,
-                        revision=None)
+                        file_id, name_unicode, parent_ie.file_id, revision=None
+                    )
                     # add this entry to the parent map.
-                    parent_ies[(dirname + b'/' + name).strip(b'/')] = inv_entry
-                elif kind == 'tree-reference':
+                    parent_ies[(dirname + b"/" + name).strip(b"/")] = inv_entry
+                elif kind == "tree-reference":
                     inv_entry = TreeReference(
-                        file_id, name_unicode, parent_ie.file_id,
+                        file_id,
+                        name_unicode,
+                        parent_ie.file_id,
                         revision=None,
-                        reference_revision=link_or_sha1 or None)
-                elif kind == 'symlink':
+                        reference_revision=link_or_sha1 or None,
+                    )
+                elif kind == "symlink":
                     inv_entry = InventoryLink(
-                        file_id, name_unicode, parent_ie.file_id,
+                        file_id,
+                        name_unicode,
+                        parent_ie.file_id,
                         revision=None,
-                        symlink_target=utf8_decode(link_or_sha1)[0])
+                        symlink_target=utf8_decode(link_or_sha1)[0],
+                    )
                 else:
->>>>>>> 751e265c
                     raise AssertionError(f"unknown kind {kind!r}")
                 try:
                     inv.add(inv_entry)
@@ -2008,41 +2000,38 @@
                 name_unicode = utf8_decode(name)[0]
                 file_id = key[2]
                 kind = minikind_to_kind[minikind]
-<<<<<<< HEAD
-                inv_entry = factory[kind](file_id, name_unicode, parent_ie.file_id)
-                inv_entry.revision = revid
                 if kind == "file":
-                    inv_entry.executable = bool(executable)
-                    inv_entry.text_size = size
-                    inv_entry.text_sha1 = fingerprint
+                    inv_entry = InventoryFile(
+                        file_id,
+                        name_unicode,
+                        parent_ie.file_id,
+                        revision=revid,
+                        executable=bool(executable),
+                        text_size=size,
+                        text_sha1=fingerprint,
+                    )
                 elif kind == "directory":
+                    inv_entry = InventoryDirectory(
+                        file_id, name_unicode, parent_ie.file_id, revision=revid
+                    )
+
                     parent_ies[(dirname + b"/" + name).strip(b"/")] = inv_entry
                 elif kind == "symlink":
-                    inv_entry.symlink_target = utf8_decode(fingerprint)[0]
+                    inv_entry = InventoryLink(
+                        file_id,
+                        name_unicode,
+                        parent_ie.file_id,
+                        revision=revid,
+                        symlink_target=utf8_decode(fingerprint)[0],
+                    )
                 elif kind == "tree-reference":
-                    inv_entry.reference_revision = fingerprint or None
-=======
-                if kind == 'file':
-                    inv_entry = InventoryFile(
-                        file_id, name_unicode,
-                        parent_ie.file_id, revision=revid,
-                        executable=bool(executable),
-                        text_size=size, text_sha1=fingerprint)
-                elif kind == 'directory':
-                    inv_entry = InventoryDirectory(
-                        file_id, name_unicode, parent_ie.file_id, revision=revid)
-
-                    parent_ies[(dirname + b'/' + name).strip(b'/')] = inv_entry
-                elif kind == 'symlink':
-                    inv_entry = InventoryLink(
-                        file_id, name_unicode, parent_ie.file_id,
+                    inv_entry = TreeReference(
+                        file_id,
+                        name_unicode,
+                        parent_ie.file_id,
                         revision=revid,
-                        symlink_target=utf8_decode(fingerprint)[0])
-                elif kind == 'tree-reference':
-                    inv_entry = TreeReference(
-                        file_id, name_unicode, parent_ie.file_id,
-                        revision=revid, reference_revision=fingerprint or None)
->>>>>>> 751e265c
+                        reference_revision=fingerprint or None,
+                    )
                 else:
                     raise AssertionError(
                         f"cannot convert entry {entry!r} into an InventoryEntry"
