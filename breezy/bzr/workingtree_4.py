--- conflicted
+++ resolved
@@ -254,18 +254,11 @@
         """
         if self._dirstate is not None:
             return self._dirstate
-<<<<<<< HEAD
-        local_path = self.controldir.get_workingtree_transport(None
-            ).local_abspath('dirstate')
+        local_path = self.controldir.get_workingtree_transport(
+            None).local_abspath('dirstate')
         self._dirstate = dirstate.DirState.on_file(local_path,
             self._sha1_provider(), self._worth_saving_limit(),
             self.trust_executable_bit)
-=======
-        local_path = self.controldir.get_workingtree_transport(
-            None).local_abspath('dirstate')
-        self._dirstate = dirstate.DirState.on_file(
-            local_path, self._sha1_provider(), self._worth_saving_limit())
->>>>>>> 13d86283
         return self._dirstate
 
     def _sha1_provider(self):
@@ -513,13 +506,8 @@
 
         Note: The caller is expected to take a read-lock before calling this.
         """
-<<<<<<< HEAD
         if not self.trust_executable_bit:
-            entry = self._get_entry(file_id=file_id, path=path)
-=======
-        if not self._supports_executable():
             entry = self._get_entry(path=path)
->>>>>>> 13d86283
             if entry == (None, None):
                 return False
             return entry[1][0][3]
@@ -2257,16 +2245,10 @@
             # would be good here.
             search_specific_files_utf8.add(path.encode('utf8'))
 
-<<<<<<< HEAD
-        iter_changes = self.target._iter_changes(include_unchanged,
-            self.target.trust_executable_bit, search_specific_files_utf8, state,
-            source_index, target_index, want_unversioned, self.target)
-=======
         iter_changes = self.target._iter_changes(
-            include_unchanged, self.target._supports_executable(),
+            include_unchanged, self.target.trust_executable_bit,
             search_specific_files_utf8, state, source_index, target_index,
             want_unversioned, self.target)
->>>>>>> 13d86283
         return iter_changes.iter_changes()
 
     @staticmethod
