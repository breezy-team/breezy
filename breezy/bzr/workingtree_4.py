--- conflicted
+++ resolved
@@ -73,11 +73,7 @@
     realpath,
     safe_unicode,
     )
-<<<<<<< HEAD
-from ..transport import get_transport_from_path
-=======
 from ..transport import get_transport_from_path, NoSuchFile
->>>>>>> 0931349c
 from ..transport.local import LocalTransport
 from ..tree import (
     FileTimestampUnavailable,
