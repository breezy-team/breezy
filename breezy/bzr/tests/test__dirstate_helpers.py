# Copyright (C) 2007-2011 Canonical Ltd
#
# This program is free software; you can redistribute it and/or modify
# it under the terms of the GNU General Public License as published by
# the Free Software Foundation; either version 2 of the License, or
# (at your option) any later version.
#
# This program is distributed in the hope that it will be useful,
# but WITHOUT ANY WARRANTY; without even the implied warranty of
# MERCHANTABILITY or FITNESS FOR A PARTICULAR PURPOSE.  See the
# GNU General Public License for more details.
#
# You should have received a copy of the GNU General Public License
# along with this program; if not, write to the Free Software
# Foundation, Inc., 51 Franklin Street, Fifth Floor, Boston, MA 02110-1301 USA

"""Tests for the compiled dirstate helpers."""

import bisect
import os
import time

from ... import osutils, tests
from ...tests import features
from ...tests.scenarios import load_tests_apply_scenarios, multiply_scenarios
from ...tests.test_osutils import dir_reader_scenarios
from .. import _dirstate_helpers_py, dirstate
from . import test_dirstate

load_tests = load_tests_apply_scenarios


compiled_dirstate_helpers_feature = features.ModuleAvailableFeature(
    "breezy.bzr._dirstate_helpers_pyx"
)


# FIXME: we should also parametrize against SHA1Provider !

ue_scenarios = [("dirstate_Python", {"update_entry": dirstate.py_update_entry})]
if compiled_dirstate_helpers_feature.available():
    update_entry = compiled_dirstate_helpers_feature.module.update_entry
    ue_scenarios.append(("dirstate_Pyrex", {"update_entry": update_entry}))

pe_scenarios = [("dirstate_Python", {"_process_entry": dirstate.ProcessEntryPython})]
if compiled_dirstate_helpers_feature.available():
    process_entry = compiled_dirstate_helpers_feature.module.ProcessEntryC
    pe_scenarios.append(("dirstate_Pyrex", {"_process_entry": process_entry}))

helper_scenarios = [("dirstate_Python", {"helpers": _dirstate_helpers_py})]
if compiled_dirstate_helpers_feature.available():
    helper_scenarios.append(
        ("dirstate_Pyrex", {"helpers": compiled_dirstate_helpers_feature.module})
    )


class TestBisectPathMixin:
    """Test that _bisect_path_*() returns the expected values.

    _bisect_path_* is intended to work like bisect.bisect_*() except it
    knows it is working on paths that are sorted by ('path', 'to', 'foo')
    chunks rather than by raw 'path/to/foo'.

    Test Cases should inherit from this and override ``get_bisect_path`` return
    their implementation, and ``get_bisect`` to return the matching
    bisect.bisect_* function.
    """

    def get_bisect_path(self):
        """Return an implementation of _bisect_path_*."""
        raise NotImplementedError

    def get_bisect(self):
        """Return a version of bisect.bisect_*.

        Also, for the 'exists' check, return the offset to the real values.
        For example bisect_left returns the index of an entry, while
        bisect_right returns the index *after* an entry

        :return: (bisect_func, offset)
        """
        raise NotImplementedError

    def assertBisect(self, paths, split_paths, path, exists=True):
        """Assert that bisect_split works like bisect_left on the split paths.

        :param paths: A list of path names
        :param split_paths: A list of path names that are already split up by directory
            ('path/to/foo' => ('path', 'to', 'foo'))
        :param path: The path we are indexing.
        :param exists: The path should be present, so make sure the
            final location actually points to the right value.

        All other arguments will be passed along.
        """
        bisect_path = self.get_bisect_path()
        self.assertIsInstance(paths, list)
        bisect_path_idx = bisect_path(paths, path)
        split_path = self.split_for_dirblocks([path])[0]
        bisect_func, offset = self.get_bisect()
        bisect_split_idx = bisect_func(split_paths, split_path)
        self.assertEqual(
            bisect_split_idx,
            bisect_path_idx,
            "{} disagreed. {} != {} for key {!r}".format(
                bisect_path.__name__, bisect_split_idx, bisect_path_idx, path
            ),
        )
        if exists:
            self.assertEqual(path, paths[bisect_path_idx + offset])

    def split_for_dirblocks(self, paths):
        dir_split_paths = []
        for path in paths:
            dirname, basename = os.path.split(path)
            dir_split_paths.append((dirname.split(b"/"), basename))
        dir_split_paths.sort()
        return dir_split_paths

    def test_simple(self):
        """In the simple case it works just like bisect_left."""
        paths = [b"", b"a", b"b", b"c", b"d"]
        split_paths = self.split_for_dirblocks(paths)
        for path in paths:
            self.assertBisect(paths, split_paths, path, exists=True)
        self.assertBisect(paths, split_paths, b"_", exists=False)
        self.assertBisect(paths, split_paths, b"aa", exists=False)
        self.assertBisect(paths, split_paths, b"bb", exists=False)
        self.assertBisect(paths, split_paths, b"cc", exists=False)
        self.assertBisect(paths, split_paths, b"dd", exists=False)
        self.assertBisect(paths, split_paths, b"a/a", exists=False)
        self.assertBisect(paths, split_paths, b"b/b", exists=False)
        self.assertBisect(paths, split_paths, b"c/c", exists=False)
        self.assertBisect(paths, split_paths, b"d/d", exists=False)

    def test_involved(self):
        """This is where bisect_path_* diverges slightly."""
        # This is the list of paths and their contents
        # a/
        #   a/
        #     a
        #     z
        #   a-a/
        #     a
        #   a-z/
        #     z
        #   a=a/
        #     a
        #   a=z/
        #     z
        #   z/
        #     a
        #     z
        #   z-a
        #   z-z
        #   z=a
        #   z=z
        # a-a/
        #   a
        # a-z/
        #   z
        # a=a/
        #   a
        # a=z/
        #   z
        # This is the exact order that is stored by dirstate
        # All children in a directory are mentioned before an children of
        # children are mentioned.
        # So all the root-directory paths, then all the
        # first sub directory, etc.
        paths = [  # content of '/'
            b"",
            b"a",
            b"a-a",
            b"a-z",
            b"a=a",
            b"a=z",
            # content of 'a/'
            b"a/a",
            b"a/a-a",
            b"a/a-z",
            b"a/a=a",
            b"a/a=z",
            b"a/z",
            b"a/z-a",
            b"a/z-z",
            b"a/z=a",
            b"a/z=z",
            # content of 'a/a/'
            b"a/a/a",
            b"a/a/z",
            # content of 'a/a-a'
            b"a/a-a/a",
            # content of 'a/a-z'
            b"a/a-z/z",
            # content of 'a/a=a'
            b"a/a=a/a",
            # content of 'a/a=z'
            b"a/a=z/z",
            # content of 'a/z/'
            b"a/z/a",
            b"a/z/z",
            # content of 'a-a'
            b"a-a/a",
            # content of 'a-z'
            b"a-z/z",
            # content of 'a=a'
            b"a=a/a",
            # content of 'a=z'
            b"a=z/z",
        ]
        split_paths = self.split_for_dirblocks(paths)
        sorted_paths = []
        for dir_parts, basename in split_paths:
            if dir_parts == [b""]:
                sorted_paths.append(basename)
            else:
                sorted_paths.append(b"/".join(dir_parts + [basename]))

        self.assertEqual(sorted_paths, paths)

        for path in paths:
            self.assertBisect(paths, split_paths, path, exists=True)


class TestBisectPathLeft(tests.TestCase, TestBisectPathMixin):
    """Run all Bisect Path tests against bisect_path_left."""

    def get_bisect_path(self):
<<<<<<< HEAD
        from ..dirstate import bisect_path_left

        return bisect_path_left
=======
        from .._dirstate_helpers_py import _bisect_path_left

        return _bisect_path_left
>>>>>>> ca07defc

    def get_bisect(self):
        return bisect.bisect_left, 0


<<<<<<< HEAD
class TestBisectPathRight(tests.TestCase, TestBisectPathMixin):
    """Run all Bisect Path tests against bisect_path_right."""

    def get_bisect_path(self):
        from ..dirstate import bisect_path_right

        return bisect_path_right
=======
class TestCompiledBisectPathLeft(TestBisectPathLeft):
    """Run all Bisect Path tests against _bisect_path_lect."""

    _test_needs_features = [compiled_dirstate_helpers_feature]

    def get_bisect_path(self):
        from .._dirstate_helpers_pyx import _bisect_path_left

        return _bisect_path_left


class TestBisectPathRight(tests.TestCase, TestBisectPathMixin):
    """Run all Bisect Path tests against _bisect_path_right."""

    def get_bisect_path(self):
        from .._dirstate_helpers_py import _bisect_path_right

        return _bisect_path_right
>>>>>>> ca07defc

    def get_bisect(self):
        return bisect.bisect_right, -1


<<<<<<< HEAD
=======
class TestCompiledBisectPathRight(TestBisectPathRight):
    """Run all Bisect Path tests against _bisect_path_right."""

    _test_needs_features = [compiled_dirstate_helpers_feature]

    def get_bisect_path(self):
        from .._dirstate_helpers_pyx import _bisect_path_right

        return _bisect_path_right


class TestBisectDirblock(tests.TestCase):
    """Test that bisect_dirblock() returns the expected values.

    bisect_dirblock is intended to work like bisect.bisect_left() except it
    knows it is working on dirblocks and that dirblocks are sorted by ('path',
    'to', 'foo') chunks rather than by raw 'path/to/foo'.

    This test is parameterized by calling get_bisect_dirblock(). Child test
    cases can override this function to test against a different
    implementation.
    """

    def get_bisect_dirblock(self):
        """Return an implementation of bisect_dirblock."""
        from .._dirstate_helpers_py import bisect_dirblock

        return bisect_dirblock

    def assertBisect(self, dirblocks, split_dirblocks, path, *args, **kwargs):
        """Assert that bisect_split works like bisect_left on the split paths.

        :param dirblocks: A list of (path, [info]) pairs.
        :param split_dirblocks: A list of ((split, path), [info]) pairs.
        :param path: The path we are indexing.

        All other arguments will be passed along.
        """
        bisect_dirblock = self.get_bisect_dirblock()
        self.assertIsInstance(dirblocks, list)
        bisect_split_idx = bisect_dirblock(dirblocks, path, *args, **kwargs)
        split_dirblock = (path.split(b"/"), [])
        bisect_left_idx = bisect.bisect_left(split_dirblocks, split_dirblock, *args)
        self.assertEqual(
            bisect_left_idx,
            bisect_split_idx,
            "bisect_split disagreed. {} != {} for key {!r}".format(
                bisect_left_idx, bisect_split_idx, path
            ),
        )

    def paths_to_dirblocks(self, paths):
        """Convert a list of paths into dirblock form.

        Also, ensure that the paths are in proper sorted order.
        """
        dirblocks = [(path, []) for path in paths]
        split_dirblocks = [(path.split(b"/"), []) for path in paths]
        self.assertEqual(sorted(split_dirblocks), split_dirblocks)
        return dirblocks, split_dirblocks

    def test_simple(self):
        """In the simple case it works just like bisect_left."""
        paths = [b"", b"a", b"b", b"c", b"d"]
        dirblocks, split_dirblocks = self.paths_to_dirblocks(paths)
        for path in paths:
            self.assertBisect(dirblocks, split_dirblocks, path)
        self.assertBisect(dirblocks, split_dirblocks, b"_")
        self.assertBisect(dirblocks, split_dirblocks, b"aa")
        self.assertBisect(dirblocks, split_dirblocks, b"bb")
        self.assertBisect(dirblocks, split_dirblocks, b"cc")
        self.assertBisect(dirblocks, split_dirblocks, b"dd")
        self.assertBisect(dirblocks, split_dirblocks, b"a/a")
        self.assertBisect(dirblocks, split_dirblocks, b"b/b")
        self.assertBisect(dirblocks, split_dirblocks, b"c/c")
        self.assertBisect(dirblocks, split_dirblocks, b"d/d")

    def test_involved(self):
        """This is where bisect_left diverges slightly."""
        paths = [
            b"",
            b"a",
            b"a/a",
            b"a/a/a",
            b"a/a/z",
            b"a/a-a",
            b"a/a-z",
            b"a/z",
            b"a/z/a",
            b"a/z/z",
            b"a/z-a",
            b"a/z-z",
            b"a-a",
            b"a-z",
            b"z",
            b"z/a/a",
            b"z/a/z",
            b"z/a-a",
            b"z/a-z",
            b"z/z",
            b"z/z/a",
            b"z/z/z",
            b"z/z-a",
            b"z/z-z",
            b"z-a",
            b"z-z",
        ]
        dirblocks, split_dirblocks = self.paths_to_dirblocks(paths)
        for path in paths:
            self.assertBisect(dirblocks, split_dirblocks, path)

    def test_involved_cached(self):
        """This is where bisect_left diverges slightly."""
        paths = [
            b"",
            b"a",
            b"a/a",
            b"a/a/a",
            b"a/a/z",
            b"a/a-a",
            b"a/a-z",
            b"a/z",
            b"a/z/a",
            b"a/z/z",
            b"a/z-a",
            b"a/z-z",
            b"a-a",
            b"a-z",
            b"z",
            b"z/a/a",
            b"z/a/z",
            b"z/a-a",
            b"z/a-z",
            b"z/z",
            b"z/z/a",
            b"z/z/z",
            b"z/z-a",
            b"z/z-z",
            b"z-a",
            b"z-z",
        ]
        cache = {}
        dirblocks, split_dirblocks = self.paths_to_dirblocks(paths)
        for path in paths:
            self.assertBisect(dirblocks, split_dirblocks, path, cache=cache)


class TestCompiledBisectDirblock(TestBisectDirblock):
    """Test that bisect_dirblock() returns the expected values.

    bisect_dirblock is intended to work like bisect.bisect_left() except it
    knows it is working on dirblocks and that dirblocks are sorted by ('path',
    'to', 'foo') chunks rather than by raw 'path/to/foo'.

    This runs all the normal tests that TestBisectDirblock did, but uses the
    compiled version.
    """

    _test_needs_features = [compiled_dirstate_helpers_feature]

    def get_bisect_dirblock(self):
        from .._dirstate_helpers_pyx import bisect_dirblock

        return bisect_dirblock


>>>>>>> ca07defc
class TestLtByDirs(tests.TestCase):
    """Test an implementation of lt_by_dirs().

    lt_by_dirs() compares 2 paths by their directory sections, rather than as
    plain strings.
    """

<<<<<<< HEAD
=======
    def get_lt_by_dirs(self):
        """Get a specific implementation of lt_by_dirs."""
        from .._dirstate_helpers_py import lt_by_dirs

        return lt_by_dirs

>>>>>>> ca07defc
    def assertCmpByDirs(self, expected, str1, str2):
        """Compare the two strings, in both directions.

        :param expected: The expected comparison value. -1 means str1 comes
            first, 0 means they are equal, 1 means str2 comes first
        :param str1: string to compare
        :param str2: string to compare
        """
        if expected == 0:
            self.assertEqual(str1, str2)
            self.assertFalse(dirstate.lt_by_dirs(str1, str2))
            self.assertFalse(dirstate.lt_by_dirs(str2, str1))
        elif expected > 0:
            self.assertFalse(dirstate.lt_by_dirs(str1, str2))
            self.assertTrue(dirstate.lt_by_dirs(str2, str1))
        else:
            self.assertTrue(dirstate.lt_by_dirs(str1, str2))
            self.assertFalse(dirstate.lt_by_dirs(str2, str1))

    def test_cmp_empty(self):
        """Compare against the empty string."""
        self.assertCmpByDirs(0, b"", b"")
        self.assertCmpByDirs(1, b"a", b"")
        self.assertCmpByDirs(1, b"ab", b"")
        self.assertCmpByDirs(1, b"abc", b"")
        self.assertCmpByDirs(1, b"abcd", b"")
        self.assertCmpByDirs(1, b"abcde", b"")
        self.assertCmpByDirs(1, b"abcdef", b"")
        self.assertCmpByDirs(1, b"abcdefg", b"")
        self.assertCmpByDirs(1, b"abcdefgh", b"")
        self.assertCmpByDirs(1, b"abcdefghi", b"")
        self.assertCmpByDirs(1, b"test/ing/a/path/", b"")

    def test_cmp_same_str(self):
        """Compare the same string."""
        self.assertCmpByDirs(0, b"a", b"a")
        self.assertCmpByDirs(0, b"ab", b"ab")
        self.assertCmpByDirs(0, b"abc", b"abc")
        self.assertCmpByDirs(0, b"abcd", b"abcd")
        self.assertCmpByDirs(0, b"abcde", b"abcde")
        self.assertCmpByDirs(0, b"abcdef", b"abcdef")
        self.assertCmpByDirs(0, b"abcdefg", b"abcdefg")
        self.assertCmpByDirs(0, b"abcdefgh", b"abcdefgh")
        self.assertCmpByDirs(0, b"abcdefghi", b"abcdefghi")
        self.assertCmpByDirs(0, b"testing a long string", b"testing a long string")
        self.assertCmpByDirs(0, b"x" * 10000, b"x" * 10000)
        self.assertCmpByDirs(0, b"a/b", b"a/b")
        self.assertCmpByDirs(0, b"a/b/c", b"a/b/c")
        self.assertCmpByDirs(0, b"a/b/c/d", b"a/b/c/d")
        self.assertCmpByDirs(0, b"a/b/c/d/e", b"a/b/c/d/e")

    def test_simple_paths(self):
        """Compare strings that act like normal string comparison."""
        self.assertCmpByDirs(-1, b"a", b"b")
        self.assertCmpByDirs(-1, b"aa", b"ab")
        self.assertCmpByDirs(-1, b"ab", b"bb")
        self.assertCmpByDirs(-1, b"aaa", b"aab")
        self.assertCmpByDirs(-1, b"aab", b"abb")
        self.assertCmpByDirs(-1, b"abb", b"bbb")
        self.assertCmpByDirs(-1, b"aaaa", b"aaab")
        self.assertCmpByDirs(-1, b"aaab", b"aabb")
        self.assertCmpByDirs(-1, b"aabb", b"abbb")
        self.assertCmpByDirs(-1, b"abbb", b"bbbb")
        self.assertCmpByDirs(-1, b"aaaaa", b"aaaab")
        self.assertCmpByDirs(-1, b"a/a", b"a/b")
        self.assertCmpByDirs(-1, b"a/b", b"b/b")
        self.assertCmpByDirs(-1, b"a/a/a", b"a/a/b")
        self.assertCmpByDirs(-1, b"a/a/b", b"a/b/b")
        self.assertCmpByDirs(-1, b"a/b/b", b"b/b/b")
        self.assertCmpByDirs(-1, b"a/a/a/a", b"a/a/a/b")
        self.assertCmpByDirs(-1, b"a/a/a/b", b"a/a/b/b")
        self.assertCmpByDirs(-1, b"a/a/b/b", b"a/b/b/b")
        self.assertCmpByDirs(-1, b"a/b/b/b", b"b/b/b/b")
        self.assertCmpByDirs(-1, b"a/a/a/a/a", b"a/a/a/a/b")

    def test_tricky_paths(self):
        self.assertCmpByDirs(1, b"ab/cd/ef", b"ab/cc/ef")
        self.assertCmpByDirs(1, b"ab/cd/ef", b"ab/c/ef")
        self.assertCmpByDirs(-1, b"ab/cd/ef", b"ab/cd-ef")
        self.assertCmpByDirs(-1, b"ab/cd", b"ab/cd-")
        self.assertCmpByDirs(-1, b"ab/cd", b"ab-cd")
<<<<<<< HEAD
=======

    def test_cmp_unicode_not_allowed(self):
        lt_by_dirs = self.get_lt_by_dirs()
        self.assertRaises(TypeError, lt_by_dirs, "Unicode", b"str")
        self.assertRaises(TypeError, lt_by_dirs, b"str", "Unicode")
        self.assertRaises(TypeError, lt_by_dirs, "Unicode", "Unicode")
>>>>>>> ca07defc

    def test_cmp_non_ascii(self):
        self.assertCmpByDirs(-1, b"\xc2\xb5", b"\xc3\xa5")  # u'\xb5', u'\xe5'
        self.assertCmpByDirs(-1, b"a", b"\xc3\xa5")  # u'a', u'\xe5'
        self.assertCmpByDirs(-1, b"b", b"\xc2\xb5")  # u'b', u'\xb5'
        self.assertCmpByDirs(-1, b"a/b", b"a/\xc3\xa5")  # u'a/b', u'a/\xe5'
        self.assertCmpByDirs(-1, b"b/a", b"b/\xc2\xb5")  # u'b/a', u'b/\xb5'
<<<<<<< HEAD


class TestLtPathByDirblock(tests.TestCase):
    """Test an implementation of lt_path_by_dirblock().
=======


class TestCompiledLtByDirs(TestLtByDirs):
    """Test the pyrex implementation of lt_by_dirs."""

    _test_needs_features = [compiled_dirstate_helpers_feature]

    def get_lt_by_dirs(self):
        from .._dirstate_helpers_pyx import lt_by_dirs

        return lt_by_dirs


class TestLtPathByDirblock(tests.TestCase):
    """Test an implementation of _lt_path_by_dirblock().
>>>>>>> ca07defc

    lt_path_by_dirblock() compares two paths using the sort order used by
    DirState. All paths in the same directory are sorted together.

    Child test cases can override ``get_lt_path_by_dirblock`` to test a specific
    implementation.
    """

    def get_lt_path_by_dirblock(self):
<<<<<<< HEAD
        """Get a specific implementation of lt_path_by_dirblock."""
        from ..dirstate import lt_path_by_dirblock

        return lt_path_by_dirblock
=======
        """Get a specific implementation of _lt_path_by_dirblock."""
        from .._dirstate_helpers_py import _lt_path_by_dirblock

        return _lt_path_by_dirblock
>>>>>>> ca07defc

    def assertLtPathByDirblock(self, paths):
        """Compare all paths and make sure they evaluate to the correct order.

        This does N^2 comparisons. It is assumed that ``paths`` is properly
        sorted list.

        :param paths: a sorted list of paths to compare
        """

        # First, make sure the paths being passed in are correct
        def _key(p):
            dirname, basename = os.path.split(p)
            return dirname.split(b"/"), basename

        self.assertEqual(sorted(paths, key=_key), paths)

        lt_path_by_dirblock = self.get_lt_path_by_dirblock()
        for idx1, path1 in enumerate(paths):
            for idx2, path2 in enumerate(paths):
                lt_result = lt_path_by_dirblock(path1, path2)
                self.assertEqual(
                    idx1 < idx2,
                    lt_result,
                    "{} did not state that {!r} < {!r}, lt={}".format(
                        lt_path_by_dirblock.__name__, path1, path2, lt_result
                    ),
                )

    def test_cmp_simple_paths(self):
        """Compare against the empty string."""
        self.assertLtPathByDirblock([b"", b"a", b"ab", b"abc", b"a/b/c", b"b/d/e"])
        self.assertLtPathByDirblock([b"kl", b"ab/cd", b"ab/ef", b"gh/ij"])

    def test_tricky_paths(self):
        self.assertLtPathByDirblock(
            [
                # Contents of ''
                b"",
                b"a",
                b"a-a",
                b"a=a",
                b"b",
                # Contents of 'a'
                b"a/a",
                b"a/a-a",
                b"a/a=a",
                b"a/b",
                # Contents of 'a/a'
                b"a/a/a",
                b"a/a/a-a",
                b"a/a/a=a",
                # Contents of 'a/a/a'
                b"a/a/a/a",
                b"a/a/a/b",
                # Contents of 'a/a/a-a',
                b"a/a/a-a/a",
                b"a/a/a-a/b",
                # Contents of 'a/a/a=a',
                b"a/a/a=a/a",
                b"a/a/a=a/b",
                # Contents of 'a/a-a'
                b"a/a-a/a",
                # Contents of 'a/a-a/a'
                b"a/a-a/a/a",
                b"a/a-a/a/b",
                # Contents of 'a/a=a'
                b"a/a=a/a",
                # Contents of 'a/b'
                b"a/b/a",
                b"a/b/b",
                # Contents of 'a-a',
                b"a-a/a",
                b"a-a/b",
                # Contents of 'a=a',
                b"a=a/a",
                b"a=a/b",
                # Contents of 'b',
                b"b/a",
                b"b/b",
            ]
        )
        self.assertLtPathByDirblock(
            [
                # content of '/'
                b"",
                b"a",
                b"a-a",
                b"a-z",
                b"a=a",
                b"a=z",
                # content of 'a/'
                b"a/a",
                b"a/a-a",
                b"a/a-z",
                b"a/a=a",
                b"a/a=z",
                b"a/z",
                b"a/z-a",
                b"a/z-z",
                b"a/z=a",
                b"a/z=z",
                # content of 'a/a/'
                b"a/a/a",
                b"a/a/z",
                # content of 'a/a-a'
                b"a/a-a/a",
                # content of 'a/a-z'
                b"a/a-z/z",
                # content of 'a/a=a'
                b"a/a=a/a",
                # content of 'a/a=z'
                b"a/a=z/z",
                # content of 'a/z/'
                b"a/z/a",
                b"a/z/z",
                # content of 'a-a'
                b"a-a/a",
                # content of 'a-z'
                b"a-z/z",
                # content of 'a=a'
                b"a=a/a",
                # content of 'a=z'
                b"a=z/z",
            ]
        )
<<<<<<< HEAD
=======

    def test_unicode_not_allowed(self):
        lt_path_by_dirblock = self.get_lt_path_by_dirblock()
        self.assertRaises(TypeError, lt_path_by_dirblock, "Uni", "str")
        self.assertRaises(TypeError, lt_path_by_dirblock, "str", "Uni")
        self.assertRaises(TypeError, lt_path_by_dirblock, "Uni", "Uni")
        self.assertRaises(TypeError, lt_path_by_dirblock, "x/Uni", "x/str")
        self.assertRaises(TypeError, lt_path_by_dirblock, "x/str", "x/Uni")
        self.assertRaises(TypeError, lt_path_by_dirblock, "x/Uni", "x/Uni")
>>>>>>> ca07defc

    def test_nonascii(self):
        self.assertLtPathByDirblock(
            [
                # content of '/'
                b"",
                b"a",
                b"\xc2\xb5",
                b"\xc3\xa5",
                # content of 'a'
                b"a/a",
                b"a/\xc2\xb5",
                b"a/\xc3\xa5",
                # content of 'a/a'
                b"a/a/a",
                b"a/a/\xc2\xb5",
                b"a/a/\xc3\xa5",
                # content of 'a/\xc2\xb5'
                b"a/\xc2\xb5/a",
                b"a/\xc2\xb5/\xc2\xb5",
                b"a/\xc2\xb5/\xc3\xa5",
                # content of 'a/\xc3\xa5'
                b"a/\xc3\xa5/a",
                b"a/\xc3\xa5/\xc2\xb5",
                b"a/\xc3\xa5/\xc3\xa5",
                # content of '\xc2\xb5'
                b"\xc2\xb5/a",
                b"\xc2\xb5/\xc2\xb5",
                b"\xc2\xb5/\xc3\xa5",
                # content of '\xc2\xe5'
                b"\xc3\xa5/a",
                b"\xc3\xa5/\xc2\xb5",
                b"\xc3\xa5/\xc3\xa5",
            ]
        )
<<<<<<< HEAD
=======


class TestCompiledLtPathByDirblock(TestLtPathByDirblock):
    """Test the pyrex implementation of _lt_path_by_dirblock."""

    _test_needs_features = [compiled_dirstate_helpers_feature]

    def get_lt_path_by_dirblock(self):
        from .._dirstate_helpers_pyx import _lt_path_by_dirblock

        return _lt_path_by_dirblock


class TestMemRChr(tests.TestCase):
    """Test memrchr functionality."""

    _test_needs_features = [compiled_dirstate_helpers_feature]

    def assertMemRChr(self, expected, s, c):
        from .._dirstate_helpers_pyx import _py_memrchr

        self.assertEqual(expected, _py_memrchr(s, c))

    def test_missing(self):
        self.assertMemRChr(None, b"", b"a")
        self.assertMemRChr(None, b"", b"c")
        self.assertMemRChr(None, b"abcdefghijklm", b"q")
        self.assertMemRChr(None, b"aaaaaaaaaaaaaaaaaaaaaaa", b"b")

    def test_single_entry(self):
        self.assertMemRChr(0, b"abcdefghijklm", b"a")
        self.assertMemRChr(1, b"abcdefghijklm", b"b")
        self.assertMemRChr(2, b"abcdefghijklm", b"c")
        self.assertMemRChr(10, b"abcdefghijklm", b"k")
        self.assertMemRChr(11, b"abcdefghijklm", b"l")
        self.assertMemRChr(12, b"abcdefghijklm", b"m")

    def test_multiple(self):
        self.assertMemRChr(10, b"abcdefjklmabcdefghijklm", b"a")
        self.assertMemRChr(11, b"abcdefjklmabcdefghijklm", b"b")
        self.assertMemRChr(12, b"abcdefjklmabcdefghijklm", b"c")
        self.assertMemRChr(20, b"abcdefjklmabcdefghijklm", b"k")
        self.assertMemRChr(21, b"abcdefjklmabcdefghijklm", b"l")
        self.assertMemRChr(22, b"abcdefjklmabcdefghijklm", b"m")
        self.assertMemRChr(22, b"aaaaaaaaaaaaaaaaaaaaaaa", b"a")

    def test_with_nulls(self):
        self.assertMemRChr(10, b"abc\0\0\0jklmabc\0\0\0ghijklm", b"a")
        self.assertMemRChr(11, b"abc\0\0\0jklmabc\0\0\0ghijklm", b"b")
        self.assertMemRChr(12, b"abc\0\0\0jklmabc\0\0\0ghijklm", b"c")
        self.assertMemRChr(20, b"abc\0\0\0jklmabc\0\0\0ghijklm", b"k")
        self.assertMemRChr(21, b"abc\0\0\0jklmabc\0\0\0ghijklm", b"l")
        self.assertMemRChr(22, b"abc\0\0\0jklmabc\0\0\0ghijklm", b"m")
        self.assertMemRChr(22, b"aaa\0\0\0aaaaaaa\0\0\0aaaaaaa", b"a")
        self.assertMemRChr(9, b"\0\0\0\0\0\0\0\0\0\0", b"\0")
>>>>>>> ca07defc


class TestReadDirblocks(test_dirstate.TestCaseWithDirState):
    """Test an implementation of _read_dirblocks().

    _read_dirblocks() reads in all of the dirblock information from the disk
    file.

    Child test cases can override ``get_read_dirblocks`` to test a specific
    implementation.
    """

    # inherits scenarios from test_dirstate

    def get_read_dirblocks(self):
        from .._dirstate_helpers_py import _read_dirblocks

        return _read_dirblocks

    def test_smoketest(self):
        """Make sure that we can create and read back a simple file."""
        tree, state, expected = self.create_basic_dirstate()
        del tree
        state._read_header_if_needed()
        self.assertEqual(dirstate.DirState.NOT_IN_MEMORY, state._dirblock_state)
        read_dirblocks = self.get_read_dirblocks()
        read_dirblocks(state)
        self.assertEqual(dirstate.DirState.IN_MEMORY_UNMODIFIED, state._dirblock_state)

    def test_trailing_garbage(self):
        tree, state, expected = self.create_basic_dirstate()
        # On Unix, we can write extra data as long as we haven't read yet, but
        # on Win32, if you've opened the file with FILE_SHARE_READ, trying to
        # open it in append mode will fail.
        state.unlock()
        f = open("dirstate", "ab")
        try:
            # Add bogus trailing garbage
            f.write(b"bogus\n")
        finally:
            f.close()
            state.lock_read()
        e = self.assertRaises(dirstate.DirstateCorrupt, state._read_dirblocks_if_needed)
        # Make sure we mention the bogus characters in the error
        self.assertContainsRe(str(e), "bogus")


class TestCompiledReadDirblocks(TestReadDirblocks):
    """Test the pyrex implementation of _read_dirblocks."""

    _test_needs_features = [compiled_dirstate_helpers_feature]

    def get_read_dirblocks(self):
        from .._dirstate_helpers_pyx import _read_dirblocks

        return _read_dirblocks


class TestUsingCompiledIfAvailable(tests.TestCase):
    """Check that any compiled functions that are available are the default.

    It is possible to have typos, etc in the import line, such that
    _dirstate_helpers_pyx is actually available, but the compiled functions are
    not being used.
    """

    def test__read_dirblocks(self):
        if compiled_dirstate_helpers_feature.available():
            from .._dirstate_helpers_pyx import _read_dirblocks
        else:
            from .._dirstate_helpers_py import _read_dirblocks
        self.assertIs(_read_dirblocks, dirstate._read_dirblocks)

    def test_update_entry(self):
        if compiled_dirstate_helpers_feature.available():
            from .._dirstate_helpers_pyx import update_entry
        else:
            from ..dirstate import update_entry
        self.assertIs(update_entry, dirstate.update_entry)

    def test_process_entry(self):
        if compiled_dirstate_helpers_feature.available():
            from .._dirstate_helpers_pyx import ProcessEntryC

            self.assertIs(ProcessEntryC, dirstate._process_entry)
        else:
            from ..dirstate import ProcessEntryPython

            self.assertIs(ProcessEntryPython, dirstate._process_entry)


class TestUpdateEntry(test_dirstate.TestCaseWithDirState):
    """Test the DirState.update_entry functions."""

    scenarios = multiply_scenarios(dir_reader_scenarios(), ue_scenarios)

    # Set by load_tests
    update_entry = None

    def setUp(self):
        super().setUp()
        self.overrideAttr(dirstate, "update_entry", self.update_entry)

    def get_state_with_a(self):
        """Create a DirState tracking a single object named 'a'."""
        state = test_dirstate.InstrumentedDirState.initialize("dirstate")
        self.addCleanup(state.unlock)
        state.add("a", b"a-id", "file", None, b"")
        entry = state._get_entry(0, path_utf8=b"a")
        return state, entry

    def test_observed_sha1_cachable(self):
        state, entry = self.get_state_with_a()
        state.save()
        atime = time.time() - 10
        self.build_tree(["a"])
        statvalue = test_dirstate._FakeStat.from_stat(os.lstat("a"))
        statvalue.st_mtime = statvalue.st_ctime = atime
        self.assertEqual(dirstate.DirState.IN_MEMORY_UNMODIFIED, state._dirblock_state)
        state._observed_sha1(entry, b"foo", statvalue)
        self.assertEqual(b"foo", entry[1][0][1])
        packed_stat = dirstate.pack_stat(statvalue)
        self.assertEqual(packed_stat, entry[1][0][4])
        self.assertEqual(
            dirstate.DirState.IN_MEMORY_HASH_MODIFIED, state._dirblock_state
        )

    def test_observed_sha1_not_cachable(self):
        state, entry = self.get_state_with_a()
        state.save()
        oldval = entry[1][0][1]
        oldstat = entry[1][0][4]
        self.build_tree(["a"])
        statvalue = os.lstat("a")
        self.assertEqual(dirstate.DirState.IN_MEMORY_UNMODIFIED, state._dirblock_state)
        state._observed_sha1(entry, "foo", statvalue)
        self.assertEqual(oldval, entry[1][0][1])
        self.assertEqual(oldstat, entry[1][0][4])
        self.assertEqual(dirstate.DirState.IN_MEMORY_UNMODIFIED, state._dirblock_state)

    def test_update_entry(self):
        state, _ = self.get_state_with_a()
        tree = self.make_branch_and_tree("tree")
        tree.lock_write()
        empty_revid = tree.commit("empty")
        self.build_tree(["tree/a"])
        tree.add(["a"], ids=[b"a-id"])
        with_a_id = tree.commit("with_a")
        self.addCleanup(tree.unlock)
        state.set_parent_trees(
            [(empty_revid, tree.branch.repository.revision_tree(empty_revid))], []
        )
        entry = state._get_entry(0, path_utf8=b"a")
        self.build_tree(["a"])
        # Add one where we don't provide the stat or sha already
        self.assertEqual((b"", b"a", b"a-id"), entry[0])
        self.assertEqual((b"f", b"", 0, False, dirstate.DirState.NULLSTAT), entry[1][0])
        # Flush the buffers to disk
        state.save()
        self.assertEqual(dirstate.DirState.IN_MEMORY_UNMODIFIED, state._dirblock_state)

        stat_value = os.lstat("a")
        packed_stat = dirstate.pack_stat(stat_value)
        link_or_sha1 = self.update_entry(
            state, entry, abspath=b"a", stat_value=stat_value
        )
        self.assertEqual(None, link_or_sha1)

        # The dirblock entry should not have computed or cached the file's
        # sha1, but it did update the files' st_size. However, this is not
        # worth writing a dirstate file for, so we leave the state UNMODIFIED
        self.assertEqual(
            (b"f", b"", 14, False, dirstate.DirState.NULLSTAT), entry[1][0]
        )
        self.assertEqual(dirstate.DirState.IN_MEMORY_UNMODIFIED, state._dirblock_state)
        mode = stat_value.st_mode
        self.assertEqual([("is_exec", mode, False)], state._log)

        state.save()
        self.assertEqual(dirstate.DirState.IN_MEMORY_UNMODIFIED, state._dirblock_state)

        # Roll the clock back so the file is guaranteed to look too new. We
        # should still not compute the sha1.
        state.adjust_time(-10)
        del state._log[:]

        link_or_sha1 = self.update_entry(
            state, entry, abspath=b"a", stat_value=stat_value
        )
        self.assertEqual([("is_exec", mode, False)], state._log)
        self.assertEqual(None, link_or_sha1)
        self.assertEqual(dirstate.DirState.IN_MEMORY_UNMODIFIED, state._dirblock_state)
        self.assertEqual(
            (b"f", b"", 14, False, dirstate.DirState.NULLSTAT), entry[1][0]
        )
        state.save()

        # If it is cachable (the clock has moved forward) but new it still
        # won't calculate the sha or cache it.
        state.adjust_time(+20)
        del state._log[:]
        link_or_sha1 = dirstate.update_entry(
            state, entry, abspath=b"a", stat_value=stat_value
        )
        self.assertEqual(None, link_or_sha1)
        self.assertEqual([("is_exec", mode, False)], state._log)
        self.assertEqual(
            (b"f", b"", 14, False, dirstate.DirState.NULLSTAT), entry[1][0]
        )
        self.assertEqual(dirstate.DirState.IN_MEMORY_UNMODIFIED, state._dirblock_state)

        # If the file is no longer new, and the clock has been moved forward
        # sufficiently, it will cache the sha.
        del state._log[:]
        state.set_parent_trees(
            [(with_a_id, tree.branch.repository.revision_tree(with_a_id))], []
        )
        entry = state._get_entry(0, path_utf8=b"a")

        link_or_sha1 = self.update_entry(
            state, entry, abspath=b"a", stat_value=stat_value
        )
        self.assertEqual(b"b50e5406bb5e153ebbeb20268fcf37c87e1ecfb6", link_or_sha1)
        self.assertEqual([("is_exec", mode, False), ("sha1", b"a")], state._log)
        self.assertEqual((b"f", link_or_sha1, 14, False, packed_stat), entry[1][0])

        # Subsequent calls will just return the cached value
        del state._log[:]
        link_or_sha1 = self.update_entry(
            state, entry, abspath=b"a", stat_value=stat_value
        )
        self.assertEqual(b"b50e5406bb5e153ebbeb20268fcf37c87e1ecfb6", link_or_sha1)
        self.assertEqual([], state._log)
        self.assertEqual((b"f", link_or_sha1, 14, False, packed_stat), entry[1][0])

    def test_update_entry_symlink(self):
        """Update entry should read symlinks."""
        self.requireFeature(features.SymlinkFeature(self.test_dir))
        state, entry = self.get_state_with_a()
        state.save()
        self.assertEqual(dirstate.DirState.IN_MEMORY_UNMODIFIED, state._dirblock_state)
        os.symlink("target", "a")

        state.adjust_time(-10)  # Make the symlink look new
        stat_value = os.lstat("a")
        packed_stat = dirstate.pack_stat(stat_value)
        link_or_sha1 = self.update_entry(
            state, entry, abspath=b"a", stat_value=stat_value
        )
        self.assertEqual(b"target", link_or_sha1)
        self.assertEqual([("read_link", b"a", b"")], state._log)
        # Dirblock is not updated (the link is too new)
        self.assertEqual([(b"l", b"", 6, False, dirstate.DirState.NULLSTAT)], entry[1])
        # The file entry turned into a symlink, that is considered
        # HASH modified worthy.
        self.assertEqual(
            dirstate.DirState.IN_MEMORY_HASH_MODIFIED, state._dirblock_state
        )

        # Because the stat_value looks new, we should re-read the target
        del state._log[:]
        link_or_sha1 = self.update_entry(
            state, entry, abspath=b"a", stat_value=stat_value
        )
        self.assertEqual(b"target", link_or_sha1)
        self.assertEqual([("read_link", b"a", b"")], state._log)
        self.assertEqual([(b"l", b"", 6, False, dirstate.DirState.NULLSTAT)], entry[1])
        state.save()
        state.adjust_time(+20)  # Skip into the future, all files look old
        del state._log[:]
        link_or_sha1 = self.update_entry(
            state, entry, abspath=b"a", stat_value=stat_value
        )
        # The symlink stayed a symlink. So while it is new enough to cache, we
        # don't bother setting the flag, because it is not really worth saving
        # (when we stat the symlink, we'll have paged in the target.)
        self.assertEqual(dirstate.DirState.IN_MEMORY_UNMODIFIED, state._dirblock_state)
        self.assertEqual(b"target", link_or_sha1)
        # We need to re-read the link because only now can we cache it
        self.assertEqual([("read_link", b"a", b"")], state._log)
        self.assertEqual([(b"l", b"target", 6, False, packed_stat)], entry[1])

        del state._log[:]
        # Another call won't re-read the link
        self.assertEqual([], state._log)
        link_or_sha1 = self.update_entry(
            state, entry, abspath=b"a", stat_value=stat_value
        )
        self.assertEqual(b"target", link_or_sha1)
        self.assertEqual([(b"l", b"target", 6, False, packed_stat)], entry[1])

    def do_update_entry(self, state, entry, abspath):
        stat_value = os.lstat(abspath)
        return self.update_entry(state, entry, abspath, stat_value)

    def test_update_entry_dir(self):
        state, entry = self.get_state_with_a()
        self.build_tree(["a/"])
        self.assertIs(None, self.do_update_entry(state, entry, b"a"))

    def test_update_entry_dir_unchanged(self):
        state, entry = self.get_state_with_a()
        self.build_tree(["a/"])
        state.adjust_time(+20)
        self.assertIs(None, self.do_update_entry(state, entry, b"a"))
        # a/ used to be a file, but is now a directory, worth saving
        self.assertEqual(dirstate.DirState.IN_MEMORY_MODIFIED, state._dirblock_state)
        state.save()
        self.assertEqual(dirstate.DirState.IN_MEMORY_UNMODIFIED, state._dirblock_state)
        # No changes to a/ means not worth saving.
        self.assertIs(None, self.do_update_entry(state, entry, b"a"))
        self.assertEqual(dirstate.DirState.IN_MEMORY_UNMODIFIED, state._dirblock_state)
        # Change the last-modified time for the directory
        t = time.time() - 100.0
        try:
            os.utime("a", (t, t))
        except OSError as e:
            # It looks like Win32 + FAT doesn't allow to change times on a dir.
            raise tests.TestSkipped("can't update mtime of a dir on FAT") from e
        saved_packed_stat = entry[1][0][-1]
        self.assertIs(None, self.do_update_entry(state, entry, b"a"))
        # We *do* go ahead and update the information in the dirblocks, but we
        # don't bother setting IN_MEMORY_MODIFIED because it is trivial to
        # recompute.
        self.assertNotEqual(saved_packed_stat, entry[1][0][-1])
        self.assertEqual(dirstate.DirState.IN_MEMORY_UNMODIFIED, state._dirblock_state)

    def test_update_entry_file_unchanged(self):
        state, _ = self.get_state_with_a()
        tree = self.make_branch_and_tree("tree")
        tree.lock_write()
        self.build_tree(["tree/a"])
        tree.add(["a"], ids=[b"a-id"])
        with_a_id = tree.commit("witha")
        self.addCleanup(tree.unlock)
        state.set_parent_trees(
            [(with_a_id, tree.branch.repository.revision_tree(with_a_id))], []
        )
        entry = state._get_entry(0, path_utf8=b"a")
        self.build_tree(["a"])
        sha1sum = b"b50e5406bb5e153ebbeb20268fcf37c87e1ecfb6"
        state.adjust_time(+20)
        self.assertEqual(sha1sum, self.do_update_entry(state, entry, b"a"))
        self.assertEqual(dirstate.DirState.IN_MEMORY_MODIFIED, state._dirblock_state)
        state.save()
        self.assertEqual(dirstate.DirState.IN_MEMORY_UNMODIFIED, state._dirblock_state)
        self.assertEqual(sha1sum, self.do_update_entry(state, entry, b"a"))
        self.assertEqual(dirstate.DirState.IN_MEMORY_UNMODIFIED, state._dirblock_state)

    def test_update_entry_tree_reference(self):
        state = test_dirstate.InstrumentedDirState.initialize("dirstate")
        self.addCleanup(state.unlock)
        state.add("r", b"r-id", "tree-reference", None, b"")
        self.build_tree(["r/"])
        entry = state._get_entry(0, path_utf8=b"r")
        self.do_update_entry(state, entry, "r")
        entry = state._get_entry(0, path_utf8=b"r")
        self.assertEqual(b"t", entry[1][0][0])

    def create_and_test_file(self, state, entry):
        """Create a file at 'a' and verify the state finds it during update.

        The state should already be versioning *something* at 'a'. This makes
        sure that state.update_entry recognizes it as a file.
        """
        self.build_tree(["a"])
        stat_value = os.lstat("a")
        packed_stat = dirstate.pack_stat(stat_value)

        link_or_sha1 = self.do_update_entry(state, entry, abspath="a")
        self.assertEqual(None, link_or_sha1)
        self.assertEqual([(b"f", b"", 14, False, dirstate.DirState.NULLSTAT)], entry[1])
        return packed_stat

    def create_and_test_dir(self, state, entry):
        """Create a directory at 'a' and verify the state finds it.

        The state should already be versioning *something* at 'a'. This makes
        sure that state.update_entry recognizes it as a directory.
        """
        self.build_tree(["a/"])
        stat_value = os.lstat("a")
        packed_stat = dirstate.pack_stat(stat_value)

        link_or_sha1 = self.do_update_entry(state, entry, abspath=b"a")
        self.assertIs(None, link_or_sha1)
        self.assertEqual([(b"d", b"", 0, False, packed_stat)], entry[1])

        return packed_stat

    # FIXME: Add unicode version
    def create_and_test_symlink(self, state, entry):
        """Create a symlink at 'a' and verify the state finds it.

        The state should already be versioning *something* at 'a'. This makes
        sure that state.update_entry recognizes it as a symlink.

        This should not be called if this platform does not have symlink
        support.
        """
        # caller should care about skipping test on platforms without symlinks
        os.symlink("path/to/foo", "a")

        stat_value = os.lstat("a")
        packed_stat = dirstate.pack_stat(stat_value)

        link_or_sha1 = self.do_update_entry(state, entry, abspath=b"a")
        self.assertEqual(b"path/to/foo", link_or_sha1)
        self.assertEqual([(b"l", b"path/to/foo", 11, False, packed_stat)], entry[1])
        return packed_stat

    def test_update_file_to_dir(self):
        """If a file changes to a directory we return None for the sha.
        We also update the inventory record.
        """
        state, entry = self.get_state_with_a()
        # The file sha1 won't be cached unless the file is old
        state.adjust_time(+10)
        self.create_and_test_file(state, entry)
        os.remove("a")
        self.create_and_test_dir(state, entry)

    def test_update_file_to_symlink(self):
        """File becomes a symlink."""
        self.requireFeature(features.SymlinkFeature(self.test_dir))
        state, entry = self.get_state_with_a()
        # The file sha1 won't be cached unless the file is old
        state.adjust_time(+10)
        self.create_and_test_file(state, entry)
        os.remove("a")
        self.create_and_test_symlink(state, entry)

    def test_update_dir_to_file(self):
        """Directory becoming a file updates the entry."""
        state, entry = self.get_state_with_a()
        # The file sha1 won't be cached unless the file is old
        state.adjust_time(+10)
        self.create_and_test_dir(state, entry)
        os.rmdir("a")
        self.create_and_test_file(state, entry)

    def test_update_dir_to_symlink(self):
        """Directory becomes a symlink."""
        self.requireFeature(features.SymlinkFeature(self.test_dir))
        state, entry = self.get_state_with_a()
        # The symlink target won't be cached if it isn't old
        state.adjust_time(+10)
        self.create_and_test_dir(state, entry)
        os.rmdir("a")
        self.create_and_test_symlink(state, entry)

    def test_update_symlink_to_file(self):
        """Symlink becomes a file."""
        self.requireFeature(features.SymlinkFeature(self.test_dir))
        state, entry = self.get_state_with_a()
        # The symlink and file info won't be cached unless old
        state.adjust_time(+10)
        self.create_and_test_symlink(state, entry)
        os.remove("a")
        self.create_and_test_file(state, entry)

    def test_update_symlink_to_dir(self):
        """Symlink becomes a directory."""
        self.requireFeature(features.SymlinkFeature(self.test_dir))
        state, entry = self.get_state_with_a()
        # The symlink target won't be cached if it isn't old
        state.adjust_time(+10)
        self.create_and_test_symlink(state, entry)
        os.remove("a")
        self.create_and_test_dir(state, entry)

    def test__is_executable_win32(self):
        state, entry = self.get_state_with_a()
        self.build_tree(["a"])

        # Make sure we are using the version of _is_executable that doesn't
        # check the filesystem mode.
        state._use_filesystem_for_exec = False

        # The file on disk is not executable, but we are marking it as though
        # it is. With _use_filesystem_for_exec disabled we ignore what is on
        # disk.
        entry[1][0] = (b"f", b"", 0, True, dirstate.DirState.NULLSTAT)

        stat_value = os.lstat("a")
        dirstate.pack_stat(stat_value)

        state.adjust_time(-10)  # Make sure everything is new
        self.update_entry(state, entry, abspath=b"a", stat_value=stat_value)

        # The row is updated, but the executable bit stays set.
        self.assertEqual([(b"f", b"", 14, True, dirstate.DirState.NULLSTAT)], entry[1])

        # Make the disk object look old enough to cache (but it won't cache the
        # sha as it is a new file).
        state.adjust_time(+20)
        self.update_entry(state, entry, abspath=b"a", stat_value=stat_value)
        self.assertEqual([(b"f", b"", 14, True, dirstate.DirState.NULLSTAT)], entry[1])

    def _prepare_tree(self):
        # Create a tree
        text = b"Hello World\n"
        tree = self.make_branch_and_tree("tree")
        self.build_tree_contents([("tree/a file", text)])
        tree.add("a file", ids=b"a-file-id")
        # Note: dirstate does not sha prior to the first commit
        # so commit now in order for the test to work
        tree.commit("first")
        return tree, text

    def test_sha1provider_sha1_used(self):
        tree, text = self._prepare_tree()
        state = dirstate.DirState.from_tree(tree, "dirstate", UppercaseSHA1Provider())
        self.addCleanup(state.unlock)
        expected_sha = osutils.sha_string(text.upper() + b"foo")
        entry = state._get_entry(0, path_utf8=b"a file")
        self.assertNotEqual((None, None), entry)
        state._sha_cutoff_time()
        state._cutoff_time += 10
        sha1 = self.update_entry(state, entry, "tree/a file", os.lstat("tree/a file"))
        self.assertEqual(expected_sha, sha1)

    def test_sha1provider_stat_and_sha1_used(self):
        tree, text = self._prepare_tree()
        tree.lock_write()
        self.addCleanup(tree.unlock)
        state = tree._current_dirstate()
        state._sha1_provider = UppercaseSHA1Provider()
        # If we used the standard provider, it would look like nothing has
        # changed
        file_ids_changed = [
            change.file_id for change in tree.iter_changes(tree.basis_tree())
        ]
        self.assertEqual([b"a-file-id"], file_ids_changed)


class UppercaseSHA1Provider(dirstate.SHA1Provider):
    """A custom SHA1Provider."""

    def sha1(self, abspath):
        return self.stat_and_sha1(abspath)[1]

    def stat_and_sha1(self, abspath):
        with open(abspath, "rb") as file_obj:
            statvalue = os.fstat(file_obj.fileno())
            text = b"".join(file_obj.readlines())
            sha1 = osutils.sha_string(text.upper() + b"foo")
        return statvalue, sha1


class TestProcessEntry(test_dirstate.TestCaseWithDirState):
    scenarios = multiply_scenarios(dir_reader_scenarios(), pe_scenarios)

    # Set by load_tests
    _process_entry = None

    def setUp(self):
        super().setUp()
        self.overrideAttr(dirstate, "_process_entry", self._process_entry)

    def assertChangedFileIds(self, expected, tree):
        with tree.lock_read():
            file_ids = [info.file_id for info in tree.iter_changes(tree.basis_tree())]
        self.assertEqual(sorted(expected), sorted(file_ids))

    def test_exceptions_raised(self):
        # This is a direct test of bug #495023, it relies on osutils.is_inside
        # getting called in an inner function. Which makes it a bit brittle,
        # but at least it does reproduce the bug.
        tree = self.make_branch_and_tree("tree")
        self.build_tree(
            ["tree/file", "tree/dir/", "tree/dir/sub", "tree/dir2/", "tree/dir2/sub2"]
        )
        tree.add(["file", "dir", "dir/sub", "dir2", "dir2/sub2"])
        tree.commit("first commit")
        tree.lock_read()
        self.addCleanup(tree.unlock)
        basis_tree = tree.basis_tree()

        def is_inside_raises(*args, **kwargs):
            raise RuntimeError("stop this")

        self.overrideAttr(dirstate, "is_inside", is_inside_raises)
        try:
            from .. import _dirstate_helpers_pyx
        except ImportError:
            pass
        else:
            self.overrideAttr(_dirstate_helpers_pyx, "is_inside", is_inside_raises)
        self.overrideAttr(osutils, "is_inside", is_inside_raises)
        self.assertListRaises(RuntimeError, tree.iter_changes, basis_tree)

    def test_simple_changes(self):
        tree = self.make_branch_and_tree("tree")
        self.build_tree(["tree/file"])
        tree.add(["file"], ids=[b"file-id"])
        self.assertChangedFileIds([tree.path2id(""), b"file-id"], tree)
        tree.commit("one")
        self.assertChangedFileIds([], tree)

    def test_sha1provider_stat_and_sha1_used(self):
        tree = self.make_branch_and_tree("tree")
        self.build_tree(["tree/file"])
        tree.add(["file"], ids=[b"file-id"])
        tree.commit("one")
        tree.lock_write()
        self.addCleanup(tree.unlock)
        state = tree._current_dirstate()
        state._sha1_provider = UppercaseSHA1Provider()
<<<<<<< HEAD
        self.assertChangedFileIds([b"file-id"], tree)
=======
        self.assertChangedFileIds([b"file-id"], tree)


class TestPackStat(tests.TestCase):
    """Check packed representaton of stat values is robust on all inputs."""

    scenarios = helper_scenarios

    def pack(self, statlike_tuple):
        return self.helpers.pack_stat(os.stat_result(statlike_tuple))

    @staticmethod
    def unpack_field(packed_string, stat_field):
        return _dirstate_helpers_py._unpack_stat(packed_string)[stat_field]

    def test_result(self):
        self.assertEqual(
            b"AAAQAAAAABAAAAARAAAAAgAAAAEAAIHk",
            self.pack((33252, 1, 2, 0, 0, 0, 4096, 15.5, 16.5, 17.5)),
        )

    def test_giant_inode(self):
        packed = self.pack((33252, 0xF80000ABC, 0, 0, 0, 0, 0, 0, 0, 0))
        self.assertEqual(0x80000ABC, self.unpack_field(packed, "st_ino"))

    def test_giant_size(self):
        packed = self.pack((33252, 0, 0, 0, 0, 0, (1 << 33) + 4096, 0, 0, 0))
        self.assertEqual(4096, self.unpack_field(packed, "st_size"))

    def test_fractional_mtime(self):
        packed = self.pack((33252, 0, 0, 0, 0, 0, 0, 0, 16.9375, 0))
        self.assertEqual(16, self.unpack_field(packed, "st_mtime"))

    def test_ancient_mtime(self):
        packed = self.pack((33252, 0, 0, 0, 0, 0, 0, 0, -11644473600.0, 0))
        self.assertEqual(1240428288, self.unpack_field(packed, "st_mtime"))

    def test_distant_mtime(self):
        packed = self.pack((33252, 0, 0, 0, 0, 0, 0, 0, 64060588800.0, 0))
        self.assertEqual(3931046656, self.unpack_field(packed, "st_mtime"))

    def test_fractional_ctime(self):
        packed = self.pack((33252, 0, 0, 0, 0, 0, 0, 0, 0, 17.5625))
        self.assertEqual(17, self.unpack_field(packed, "st_ctime"))

    def test_ancient_ctime(self):
        packed = self.pack((33252, 0, 0, 0, 0, 0, 0, 0, 0, -11644473600.0))
        self.assertEqual(1240428288, self.unpack_field(packed, "st_ctime"))

    def test_distant_ctime(self):
        packed = self.pack((33252, 0, 0, 0, 0, 0, 0, 0, 0, 64060588800.0))
        self.assertEqual(3931046656, self.unpack_field(packed, "st_ctime"))

    def test_negative_dev(self):
        packed = self.pack((33252, 0, -0xFFFFFCDE, 0, 0, 0, 0, 0, 0, 0))
        self.assertEqual(0x322, self.unpack_field(packed, "st_dev"))
>>>>>>> ca07defc
<|MERGE_RESOLUTION|>--- conflicted
+++ resolved
@@ -227,21 +227,14 @@
     """Run all Bisect Path tests against bisect_path_left."""
 
     def get_bisect_path(self):
-<<<<<<< HEAD
         from ..dirstate import bisect_path_left
 
         return bisect_path_left
-=======
-        from .._dirstate_helpers_py import _bisect_path_left
-
-        return _bisect_path_left
->>>>>>> ca07defc
 
     def get_bisect(self):
         return bisect.bisect_left, 0
 
 
-<<<<<<< HEAD
 class TestBisectPathRight(tests.TestCase, TestBisectPathMixin):
     """Run all Bisect Path tests against bisect_path_right."""
 
@@ -249,200 +242,11 @@
         from ..dirstate import bisect_path_right
 
         return bisect_path_right
-=======
-class TestCompiledBisectPathLeft(TestBisectPathLeft):
-    """Run all Bisect Path tests against _bisect_path_lect."""
-
-    _test_needs_features = [compiled_dirstate_helpers_feature]
-
-    def get_bisect_path(self):
-        from .._dirstate_helpers_pyx import _bisect_path_left
-
-        return _bisect_path_left
-
-
-class TestBisectPathRight(tests.TestCase, TestBisectPathMixin):
-    """Run all Bisect Path tests against _bisect_path_right."""
-
-    def get_bisect_path(self):
-        from .._dirstate_helpers_py import _bisect_path_right
-
-        return _bisect_path_right
->>>>>>> ca07defc
 
     def get_bisect(self):
         return bisect.bisect_right, -1
 
 
-<<<<<<< HEAD
-=======
-class TestCompiledBisectPathRight(TestBisectPathRight):
-    """Run all Bisect Path tests against _bisect_path_right."""
-
-    _test_needs_features = [compiled_dirstate_helpers_feature]
-
-    def get_bisect_path(self):
-        from .._dirstate_helpers_pyx import _bisect_path_right
-
-        return _bisect_path_right
-
-
-class TestBisectDirblock(tests.TestCase):
-    """Test that bisect_dirblock() returns the expected values.
-
-    bisect_dirblock is intended to work like bisect.bisect_left() except it
-    knows it is working on dirblocks and that dirblocks are sorted by ('path',
-    'to', 'foo') chunks rather than by raw 'path/to/foo'.
-
-    This test is parameterized by calling get_bisect_dirblock(). Child test
-    cases can override this function to test against a different
-    implementation.
-    """
-
-    def get_bisect_dirblock(self):
-        """Return an implementation of bisect_dirblock."""
-        from .._dirstate_helpers_py import bisect_dirblock
-
-        return bisect_dirblock
-
-    def assertBisect(self, dirblocks, split_dirblocks, path, *args, **kwargs):
-        """Assert that bisect_split works like bisect_left on the split paths.
-
-        :param dirblocks: A list of (path, [info]) pairs.
-        :param split_dirblocks: A list of ((split, path), [info]) pairs.
-        :param path: The path we are indexing.
-
-        All other arguments will be passed along.
-        """
-        bisect_dirblock = self.get_bisect_dirblock()
-        self.assertIsInstance(dirblocks, list)
-        bisect_split_idx = bisect_dirblock(dirblocks, path, *args, **kwargs)
-        split_dirblock = (path.split(b"/"), [])
-        bisect_left_idx = bisect.bisect_left(split_dirblocks, split_dirblock, *args)
-        self.assertEqual(
-            bisect_left_idx,
-            bisect_split_idx,
-            "bisect_split disagreed. {} != {} for key {!r}".format(
-                bisect_left_idx, bisect_split_idx, path
-            ),
-        )
-
-    def paths_to_dirblocks(self, paths):
-        """Convert a list of paths into dirblock form.
-
-        Also, ensure that the paths are in proper sorted order.
-        """
-        dirblocks = [(path, []) for path in paths]
-        split_dirblocks = [(path.split(b"/"), []) for path in paths]
-        self.assertEqual(sorted(split_dirblocks), split_dirblocks)
-        return dirblocks, split_dirblocks
-
-    def test_simple(self):
-        """In the simple case it works just like bisect_left."""
-        paths = [b"", b"a", b"b", b"c", b"d"]
-        dirblocks, split_dirblocks = self.paths_to_dirblocks(paths)
-        for path in paths:
-            self.assertBisect(dirblocks, split_dirblocks, path)
-        self.assertBisect(dirblocks, split_dirblocks, b"_")
-        self.assertBisect(dirblocks, split_dirblocks, b"aa")
-        self.assertBisect(dirblocks, split_dirblocks, b"bb")
-        self.assertBisect(dirblocks, split_dirblocks, b"cc")
-        self.assertBisect(dirblocks, split_dirblocks, b"dd")
-        self.assertBisect(dirblocks, split_dirblocks, b"a/a")
-        self.assertBisect(dirblocks, split_dirblocks, b"b/b")
-        self.assertBisect(dirblocks, split_dirblocks, b"c/c")
-        self.assertBisect(dirblocks, split_dirblocks, b"d/d")
-
-    def test_involved(self):
-        """This is where bisect_left diverges slightly."""
-        paths = [
-            b"",
-            b"a",
-            b"a/a",
-            b"a/a/a",
-            b"a/a/z",
-            b"a/a-a",
-            b"a/a-z",
-            b"a/z",
-            b"a/z/a",
-            b"a/z/z",
-            b"a/z-a",
-            b"a/z-z",
-            b"a-a",
-            b"a-z",
-            b"z",
-            b"z/a/a",
-            b"z/a/z",
-            b"z/a-a",
-            b"z/a-z",
-            b"z/z",
-            b"z/z/a",
-            b"z/z/z",
-            b"z/z-a",
-            b"z/z-z",
-            b"z-a",
-            b"z-z",
-        ]
-        dirblocks, split_dirblocks = self.paths_to_dirblocks(paths)
-        for path in paths:
-            self.assertBisect(dirblocks, split_dirblocks, path)
-
-    def test_involved_cached(self):
-        """This is where bisect_left diverges slightly."""
-        paths = [
-            b"",
-            b"a",
-            b"a/a",
-            b"a/a/a",
-            b"a/a/z",
-            b"a/a-a",
-            b"a/a-z",
-            b"a/z",
-            b"a/z/a",
-            b"a/z/z",
-            b"a/z-a",
-            b"a/z-z",
-            b"a-a",
-            b"a-z",
-            b"z",
-            b"z/a/a",
-            b"z/a/z",
-            b"z/a-a",
-            b"z/a-z",
-            b"z/z",
-            b"z/z/a",
-            b"z/z/z",
-            b"z/z-a",
-            b"z/z-z",
-            b"z-a",
-            b"z-z",
-        ]
-        cache = {}
-        dirblocks, split_dirblocks = self.paths_to_dirblocks(paths)
-        for path in paths:
-            self.assertBisect(dirblocks, split_dirblocks, path, cache=cache)
-
-
-class TestCompiledBisectDirblock(TestBisectDirblock):
-    """Test that bisect_dirblock() returns the expected values.
-
-    bisect_dirblock is intended to work like bisect.bisect_left() except it
-    knows it is working on dirblocks and that dirblocks are sorted by ('path',
-    'to', 'foo') chunks rather than by raw 'path/to/foo'.
-
-    This runs all the normal tests that TestBisectDirblock did, but uses the
-    compiled version.
-    """
-
-    _test_needs_features = [compiled_dirstate_helpers_feature]
-
-    def get_bisect_dirblock(self):
-        from .._dirstate_helpers_pyx import bisect_dirblock
-
-        return bisect_dirblock
-
-
->>>>>>> ca07defc
 class TestLtByDirs(tests.TestCase):
     """Test an implementation of lt_by_dirs().
 
@@ -450,15 +254,6 @@
     plain strings.
     """
 
-<<<<<<< HEAD
-=======
-    def get_lt_by_dirs(self):
-        """Get a specific implementation of lt_by_dirs."""
-        from .._dirstate_helpers_py import lt_by_dirs
-
-        return lt_by_dirs
-
->>>>>>> ca07defc
     def assertCmpByDirs(self, expected, str1, str2):
         """Compare the two strings, in both directions.
 
@@ -540,15 +335,6 @@
         self.assertCmpByDirs(-1, b"ab/cd/ef", b"ab/cd-ef")
         self.assertCmpByDirs(-1, b"ab/cd", b"ab/cd-")
         self.assertCmpByDirs(-1, b"ab/cd", b"ab-cd")
-<<<<<<< HEAD
-=======
-
-    def test_cmp_unicode_not_allowed(self):
-        lt_by_dirs = self.get_lt_by_dirs()
-        self.assertRaises(TypeError, lt_by_dirs, "Unicode", b"str")
-        self.assertRaises(TypeError, lt_by_dirs, b"str", "Unicode")
-        self.assertRaises(TypeError, lt_by_dirs, "Unicode", "Unicode")
->>>>>>> ca07defc
 
     def test_cmp_non_ascii(self):
         self.assertCmpByDirs(-1, b"\xc2\xb5", b"\xc3\xa5")  # u'\xb5', u'\xe5'
@@ -556,28 +342,10 @@
         self.assertCmpByDirs(-1, b"b", b"\xc2\xb5")  # u'b', u'\xb5'
         self.assertCmpByDirs(-1, b"a/b", b"a/\xc3\xa5")  # u'a/b', u'a/\xe5'
         self.assertCmpByDirs(-1, b"b/a", b"b/\xc2\xb5")  # u'b/a', u'b/\xb5'
-<<<<<<< HEAD
 
 
 class TestLtPathByDirblock(tests.TestCase):
     """Test an implementation of lt_path_by_dirblock().
-=======
-
-
-class TestCompiledLtByDirs(TestLtByDirs):
-    """Test the pyrex implementation of lt_by_dirs."""
-
-    _test_needs_features = [compiled_dirstate_helpers_feature]
-
-    def get_lt_by_dirs(self):
-        from .._dirstate_helpers_pyx import lt_by_dirs
-
-        return lt_by_dirs
-
-
-class TestLtPathByDirblock(tests.TestCase):
-    """Test an implementation of _lt_path_by_dirblock().
->>>>>>> ca07defc
 
     lt_path_by_dirblock() compares two paths using the sort order used by
     DirState. All paths in the same directory are sorted together.
@@ -587,17 +355,10 @@
     """
 
     def get_lt_path_by_dirblock(self):
-<<<<<<< HEAD
         """Get a specific implementation of lt_path_by_dirblock."""
         from ..dirstate import lt_path_by_dirblock
 
         return lt_path_by_dirblock
-=======
-        """Get a specific implementation of _lt_path_by_dirblock."""
-        from .._dirstate_helpers_py import _lt_path_by_dirblock
-
-        return _lt_path_by_dirblock
->>>>>>> ca07defc
 
     def assertLtPathByDirblock(self, paths):
         """Compare all paths and make sure they evaluate to the correct order.
@@ -724,18 +485,6 @@
                 b"a=z/z",
             ]
         )
-<<<<<<< HEAD
-=======
-
-    def test_unicode_not_allowed(self):
-        lt_path_by_dirblock = self.get_lt_path_by_dirblock()
-        self.assertRaises(TypeError, lt_path_by_dirblock, "Uni", "str")
-        self.assertRaises(TypeError, lt_path_by_dirblock, "str", "Uni")
-        self.assertRaises(TypeError, lt_path_by_dirblock, "Uni", "Uni")
-        self.assertRaises(TypeError, lt_path_by_dirblock, "x/Uni", "x/str")
-        self.assertRaises(TypeError, lt_path_by_dirblock, "x/str", "x/Uni")
-        self.assertRaises(TypeError, lt_path_by_dirblock, "x/Uni", "x/Uni")
->>>>>>> ca07defc
 
     def test_nonascii(self):
         self.assertLtPathByDirblock(
@@ -771,64 +520,6 @@
                 b"\xc3\xa5/\xc3\xa5",
             ]
         )
-<<<<<<< HEAD
-=======
-
-
-class TestCompiledLtPathByDirblock(TestLtPathByDirblock):
-    """Test the pyrex implementation of _lt_path_by_dirblock."""
-
-    _test_needs_features = [compiled_dirstate_helpers_feature]
-
-    def get_lt_path_by_dirblock(self):
-        from .._dirstate_helpers_pyx import _lt_path_by_dirblock
-
-        return _lt_path_by_dirblock
-
-
-class TestMemRChr(tests.TestCase):
-    """Test memrchr functionality."""
-
-    _test_needs_features = [compiled_dirstate_helpers_feature]
-
-    def assertMemRChr(self, expected, s, c):
-        from .._dirstate_helpers_pyx import _py_memrchr
-
-        self.assertEqual(expected, _py_memrchr(s, c))
-
-    def test_missing(self):
-        self.assertMemRChr(None, b"", b"a")
-        self.assertMemRChr(None, b"", b"c")
-        self.assertMemRChr(None, b"abcdefghijklm", b"q")
-        self.assertMemRChr(None, b"aaaaaaaaaaaaaaaaaaaaaaa", b"b")
-
-    def test_single_entry(self):
-        self.assertMemRChr(0, b"abcdefghijklm", b"a")
-        self.assertMemRChr(1, b"abcdefghijklm", b"b")
-        self.assertMemRChr(2, b"abcdefghijklm", b"c")
-        self.assertMemRChr(10, b"abcdefghijklm", b"k")
-        self.assertMemRChr(11, b"abcdefghijklm", b"l")
-        self.assertMemRChr(12, b"abcdefghijklm", b"m")
-
-    def test_multiple(self):
-        self.assertMemRChr(10, b"abcdefjklmabcdefghijklm", b"a")
-        self.assertMemRChr(11, b"abcdefjklmabcdefghijklm", b"b")
-        self.assertMemRChr(12, b"abcdefjklmabcdefghijklm", b"c")
-        self.assertMemRChr(20, b"abcdefjklmabcdefghijklm", b"k")
-        self.assertMemRChr(21, b"abcdefjklmabcdefghijklm", b"l")
-        self.assertMemRChr(22, b"abcdefjklmabcdefghijklm", b"m")
-        self.assertMemRChr(22, b"aaaaaaaaaaaaaaaaaaaaaaa", b"a")
-
-    def test_with_nulls(self):
-        self.assertMemRChr(10, b"abc\0\0\0jklmabc\0\0\0ghijklm", b"a")
-        self.assertMemRChr(11, b"abc\0\0\0jklmabc\0\0\0ghijklm", b"b")
-        self.assertMemRChr(12, b"abc\0\0\0jklmabc\0\0\0ghijklm", b"c")
-        self.assertMemRChr(20, b"abc\0\0\0jklmabc\0\0\0ghijklm", b"k")
-        self.assertMemRChr(21, b"abc\0\0\0jklmabc\0\0\0ghijklm", b"l")
-        self.assertMemRChr(22, b"abc\0\0\0jklmabc\0\0\0ghijklm", b"m")
-        self.assertMemRChr(22, b"aaa\0\0\0aaaaaaa\0\0\0aaaaaaa", b"a")
-        self.assertMemRChr(9, b"\0\0\0\0\0\0\0\0\0\0", b"\0")
->>>>>>> ca07defc
 
 
 class TestReadDirblocks(test_dirstate.TestCaseWithDirState):
@@ -1414,7 +1105,7 @@
         self.overrideAttr(dirstate, "is_inside", is_inside_raises)
         try:
             from .. import _dirstate_helpers_pyx
-        except ImportError:
+        except ModuleNotFoundError:
             pass
         else:
             self.overrideAttr(_dirstate_helpers_pyx, "is_inside", is_inside_raises)
@@ -1438,63 +1129,4 @@
         self.addCleanup(tree.unlock)
         state = tree._current_dirstate()
         state._sha1_provider = UppercaseSHA1Provider()
-<<<<<<< HEAD
-        self.assertChangedFileIds([b"file-id"], tree)
-=======
-        self.assertChangedFileIds([b"file-id"], tree)
-
-
-class TestPackStat(tests.TestCase):
-    """Check packed representaton of stat values is robust on all inputs."""
-
-    scenarios = helper_scenarios
-
-    def pack(self, statlike_tuple):
-        return self.helpers.pack_stat(os.stat_result(statlike_tuple))
-
-    @staticmethod
-    def unpack_field(packed_string, stat_field):
-        return _dirstate_helpers_py._unpack_stat(packed_string)[stat_field]
-
-    def test_result(self):
-        self.assertEqual(
-            b"AAAQAAAAABAAAAARAAAAAgAAAAEAAIHk",
-            self.pack((33252, 1, 2, 0, 0, 0, 4096, 15.5, 16.5, 17.5)),
-        )
-
-    def test_giant_inode(self):
-        packed = self.pack((33252, 0xF80000ABC, 0, 0, 0, 0, 0, 0, 0, 0))
-        self.assertEqual(0x80000ABC, self.unpack_field(packed, "st_ino"))
-
-    def test_giant_size(self):
-        packed = self.pack((33252, 0, 0, 0, 0, 0, (1 << 33) + 4096, 0, 0, 0))
-        self.assertEqual(4096, self.unpack_field(packed, "st_size"))
-
-    def test_fractional_mtime(self):
-        packed = self.pack((33252, 0, 0, 0, 0, 0, 0, 0, 16.9375, 0))
-        self.assertEqual(16, self.unpack_field(packed, "st_mtime"))
-
-    def test_ancient_mtime(self):
-        packed = self.pack((33252, 0, 0, 0, 0, 0, 0, 0, -11644473600.0, 0))
-        self.assertEqual(1240428288, self.unpack_field(packed, "st_mtime"))
-
-    def test_distant_mtime(self):
-        packed = self.pack((33252, 0, 0, 0, 0, 0, 0, 0, 64060588800.0, 0))
-        self.assertEqual(3931046656, self.unpack_field(packed, "st_mtime"))
-
-    def test_fractional_ctime(self):
-        packed = self.pack((33252, 0, 0, 0, 0, 0, 0, 0, 0, 17.5625))
-        self.assertEqual(17, self.unpack_field(packed, "st_ctime"))
-
-    def test_ancient_ctime(self):
-        packed = self.pack((33252, 0, 0, 0, 0, 0, 0, 0, 0, -11644473600.0))
-        self.assertEqual(1240428288, self.unpack_field(packed, "st_ctime"))
-
-    def test_distant_ctime(self):
-        packed = self.pack((33252, 0, 0, 0, 0, 0, 0, 0, 0, 64060588800.0))
-        self.assertEqual(3931046656, self.unpack_field(packed, "st_ctime"))
-
-    def test_negative_dev(self):
-        packed = self.pack((33252, 0, -0xFFFFFCDE, 0, 0, 0, 0, 0, 0, 0))
-        self.assertEqual(0x322, self.unpack_field(packed, "st_dev"))
->>>>>>> ca07defc
+        self.assertChangedFileIds([b"file-id"], tree)