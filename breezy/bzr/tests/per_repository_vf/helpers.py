# Copyright (C) 2007 Canonical Ltd
#
# This program is free software; you can redistribute it and/or modify
# it under the terms of the GNU General Public License as published by
# the Free Software Foundation; either version 2 of the License, or
# (at your option) any later version.
#
# This program is distributed in the hope that it will be useful,
# but WITHOUT ANY WARRANTY; without even the implied warranty of
# MERCHANTABILITY or FITNESS FOR A PARTICULAR PURPOSE.  See the
# GNU General Public License for more details.
#
# You should have received a copy of the GNU General Public License
# along with this program; if not, write to the Free Software
# Foundation, Inc., 51 Franklin Street, Fifth Floor, Boston, MA 02110-1301 USA

"""Helper classes for repository implementation tests."""

from .... import revision as _mod_revision
from ....repository import WriteGroup
from ....tests import TestNotApplicable
from ....tests.per_repository import TestCaseWithRepository
from ... import inventory
from ...knitrepo import RepositoryFormatKnit


class TestCaseWithBrokenRevisionIndex(TestCaseWithRepository):
    def make_repo_with_extra_ghost_index(self):
        """Make a corrupt repository.

        It will contain one revision, b'revision-id'.  The knit index will claim
        that it has one parent, 'incorrect-parent', but the revision text will
        claim it has no parents.

        Note: only the *cache* of the knit index is corrupted.  Thus the
        corruption will only last while the repository is locked.  For this
        reason, the returned repo is locked.
        """
        if not isinstance(self.repository_format, RepositoryFormatKnit):
            # XXX: Broken revision graphs can happen to weaves too, but they're
            # pretty deprecated.  Ideally these tests should apply to any repo
            # where repo.revision_graph_can_have_wrong_parents() is True, but
            # at the moment we only know how to corrupt knit repos.
            raise TestNotApplicable(f"{self.repository_format} isn't a knit format")

        repo = self.make_repository("broken")
        with repo.lock_write(), WriteGroup(repo):
<<<<<<< HEAD
            inv = inventory.Inventory(revision_id=b"revision-id")
            inv.root.revision = b"revision-id"
            inv_sha1 = repo.add_inventory(b"revision-id", inv, [])
=======
            inv = inventory.Inventory(revision_id=b'revision-id', root_id=None)
            root = inventory.InventoryDirectory(b'TREE_ROOT', "", None, b'revision-id')
            inv.add(root)
            inv_sha1 = repo.add_inventory(b'revision-id', inv, [])
>>>>>>> 751e265c
            if repo.supports_rich_root():
                root_id = inv.root.file_id
                repo.texts.add_lines((root_id, b"revision-id"), [], [])
            revision = _mod_revision.Revision(
                b"revision-id",
                committer="jrandom@example.com",
                timestamp=0,
                inventory_sha1=inv_sha1,
                timezone=0,
                message="message",
                properties={},
                parent_ids=[],
            )
            # Manually add the revision text using the RevisionStore API, with
            # bad parents.
            lines = repo._revision_serializer.write_revision_to_lines(revision)
            repo.revisions.add_lines(
                (revision.revision_id,), [(b"incorrect-parent",)], lines
            )

        repo.lock_write()
        self.addCleanup(repo.unlock)
        return repo<|MERGE_RESOLUTION|>--- conflicted
+++ resolved
@@ -45,16 +45,10 @@
 
         repo = self.make_repository("broken")
         with repo.lock_write(), WriteGroup(repo):
-<<<<<<< HEAD
-            inv = inventory.Inventory(revision_id=b"revision-id")
-            inv.root.revision = b"revision-id"
+            inv = inventory.Inventory(revision_id=b"revision-id", root_id=None)
+            root = inventory.InventoryDirectory(b"TREE_ROOT", "", None, b"revision-id")
+            inv.add(root)
             inv_sha1 = repo.add_inventory(b"revision-id", inv, [])
-=======
-            inv = inventory.Inventory(revision_id=b'revision-id', root_id=None)
-            root = inventory.InventoryDirectory(b'TREE_ROOT', "", None, b'revision-id')
-            inv.add(root)
-            inv_sha1 = repo.add_inventory(b'revision-id', inv, [])
->>>>>>> 751e265c
             if repo.supports_rich_root():
                 root_id = inv.root.file_id
                 repo.texts.add_lines((root_id, b"revision-id"), [], [])
