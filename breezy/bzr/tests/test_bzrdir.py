--- conflicted
+++ resolved
@@ -577,23 +577,16 @@
         old_fmt = controldir.format_registry.make_controldir("pack-0.92")
         repo_name = old_fmt.repository_format.network_name()
         # Should end up with a 1.9 format (stackable)
-<<<<<<< HEAD
         (
             repo,
             control,
             _require_stacking,
             _repo_policy,
         ) = old_fmt.initialize_on_transport_ex(
-            t, repo_format_name=repo_name, stacked_on="../trunk", stack_on_pwd=t.base
-=======
-        repo, control, _require_stacking, _repo_policy = (
-            old_fmt.initialize_on_transport_ex(
-                t,
-                repo_format_name=repo_name,
-                stacked_on="../trunk",
-                stack_on_pwd=t.base,
-            )
->>>>>>> 6f7ec3d8
+            t,
+            repo_format_name=repo_name,
+            stacked_on="../trunk",
+            stack_on_pwd=t.base,
         )
         if repo is not None:
             # Repositories are open write-locked
