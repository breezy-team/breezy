# Copyright (C) 2007-2012, 2016 Canonical Ltd
# Authors:  Robert Collins <robert.collins@canonical.com>
#
# This program is free software; you can redistribute it and/or modify
# it under the terms of the GNU General Public License as published by
# the Free Software Foundation; either version 2 of the License, or
# (at your option) any later version.
#
# This program is distributed in the hope that it will be useful,
# but WITHOUT ANY WARRANTY; without even the implied warranty of
# MERCHANTABILITY or FITNESS FOR A PARTICULAR PURPOSE.  See the
# GNU General Public License for more details.
#
# You should have received a copy of the GNU General Public License
# along with this program; if not, write to the Free Software
# Foundation, Inc., 51 Franklin Street, Fifth Floor, Boston, MA 02110-1301 USA

"""Tests for WorkingTreeFormat4."""

import os
import time

from ... import errors, osutils
from ...bzr.inventory_delta import InventoryDelta
from ...lockdir import LockDir
from ...tests import TestCaseWithTransport, TestSkipped, features
from ...tree import InterTree
from .. import bzrdir, dirstate, inventory, workingtree_4


class TestWorkingTreeFormat4(TestCaseWithTransport):
    """Tests specific to WorkingTreeFormat4."""

    def test_disk_layout(self):
        control = bzrdir.BzrDirMetaFormat1().initialize(self.get_url())
        control.create_repository()
        control.create_branch()
        workingtree_4.WorkingTreeFormat4().initialize(control)
        # we want:
        # format 'Bazaar Working Tree format 4'
        # stat-cache = ??
        t = control.get_workingtree_transport(None)
        with t.get("format") as f:
            self.assertEqualDiff(b"Bazaar Working Tree Format 4 (bzr 0.15)\n", f.read())
        self.assertFalse(t.has("inventory.basis"))
        # no last-revision file means 'None' or 'NULLREVISION'
        self.assertFalse(t.has("last-revision"))
        state = dirstate.DirState.on_file(t.local_abspath("dirstate"))
        state.lock_read()
        try:
            self.assertEqual([], state.get_parent_ids())
        finally:
            state.unlock()

    def test_resets_ignores_on_last_unlock(self):
        # Only the last unlock call will actually reset the
        # ignores. (bug #785671)
        tree = self.make_workingtree()
        with tree.lock_read():
            with tree.lock_read():
                tree.is_ignored("foo")
            self.assertIsNot(None, tree._ignoreglobster)
        self.assertIs(None, tree._ignoreglobster)

    def test_uses_lockdir(self):
        """WorkingTreeFormat4 uses its own LockDir.

        - lock is a directory
        - when the WorkingTree is locked, LockDir can see that
        """
        # this test could be factored into a subclass of tests common to both
        # format 3 and 4, but for now its not much of an issue as there is only
        # one in common.
        t = self.get_transport()
        tree = self.make_workingtree()
        self.assertIsDirectory(".bzr", t)
        self.assertIsDirectory(".bzr/checkout", t)
        self.assertIsDirectory(".bzr/checkout/lock", t)
        our_lock = LockDir(t, ".bzr/checkout/lock")
        self.assertEqual(our_lock.peek(), None)
        tree.lock_write()
        self.assertTrue(our_lock.peek())
        tree.unlock()
        self.assertEqual(our_lock.peek(), None)

    def make_workingtree(self, relpath=""):
        url = self.get_url(relpath)
        if relpath:
            self.build_tree([relpath + "/"])
        dir = bzrdir.BzrDirMetaFormat1().initialize(url)
        dir.create_repository()
        dir.create_branch()
        try:
            return workingtree_4.WorkingTreeFormat4().initialize(dir)
        except errors.NotLocalUrl as e:
            raise TestSkipped("Not a local URL") from e

    def test_dirstate_stores_all_parent_inventories(self):
        tree = self.make_workingtree()

        # We're going to build in tree a working tree
        # with three parent trees, with some files in common.

        # We really don't want to do commit or merge in the new dirstate-based
        # tree, because that might not work yet.  So instead we build
        # revisions elsewhere and pull them across, doing by hand part of the
        # work that merge would do.

        subtree = self.make_branch_and_tree("subdir")
        # writelock the tree so its repository doesn't get readlocked by
        # the revision tree locks. This works around the bug where we dont
        # permit lock upgrading.
        subtree.lock_write()
        self.addCleanup(subtree.unlock)
        self.build_tree(
            [
                "subdir/file-a",
            ]
        )
        subtree.add(["file-a"], ids=[b"id-a"])
        rev1 = subtree.commit("commit in subdir")

        subtree2 = subtree.controldir.sprout("subdir2").open_workingtree()
        self.build_tree(["subdir2/file-b"])
        subtree2.add(["file-b"], ids=[b"id-b"])
        rev2 = subtree2.commit("commit in subdir2")

        subtree.flush()
        subtree3 = subtree.controldir.sprout("subdir3").open_workingtree()
        rev3 = subtree3.commit("merge from subdir2")

        repo = tree.branch.repository
        repo.fetch(subtree.branch.repository, rev1)
        repo.fetch(subtree2.branch.repository, rev2)
        repo.fetch(subtree3.branch.repository, rev3)
        # will also pull the others...

        # create repository based revision trees
        rev1_revtree = repo.revision_tree(rev1)
        rev2_revtree = repo.revision_tree(rev2)
        rev3_revtree = repo.revision_tree(rev3)
        # tree doesn't contain a text merge yet but we'll just
        # set the parents as if a merge had taken place.
        # this should cause the tree data to be folded into the
        # dirstate.
        tree.set_parent_trees(
            [
                (rev1, rev1_revtree),
                (rev2, rev2_revtree),
                (rev3, rev3_revtree),
            ]
        )

        # create tree-sourced revision trees
        rev1_tree = tree.revision_tree(rev1)
        rev1_tree.lock_read()
        self.addCleanup(rev1_tree.unlock)
        rev2_tree = tree.revision_tree(rev2)
        rev2_tree.lock_read()
        self.addCleanup(rev2_tree.unlock)
        rev3_tree = tree.revision_tree(rev3)
        rev3_tree.lock_read()
        self.addCleanup(rev3_tree.unlock)

        # now we should be able to get them back out
        self.assertTreesEqual(rev1_revtree, rev1_tree)
        self.assertTreesEqual(rev2_revtree, rev2_tree)
        self.assertTreesEqual(rev3_revtree, rev3_tree)

    def test_dirstate_doesnt_read_parents_from_repo_when_setting(self):
        """Setting parent trees on a dirstate working tree takes
        the trees it's given and doesn't need to read them from the
        repository.
        """
        tree = self.make_workingtree()

        subtree = self.make_branch_and_tree("subdir")
        rev1 = subtree.commit("commit in subdir")
        rev1_tree = subtree.basis_tree()
        rev1_tree.lock_read()
        self.addCleanup(rev1_tree.unlock)

        tree.branch.pull(subtree.branch)

        # break the repository's legs to make sure it only uses the trees
        # it's given; any calls to forbidden methods will raise an
        # AssertionError
        repo = tree.branch.repository
        self.overrideAttr(repo, "get_revision", self.fail)
        self.overrideAttr(repo, "get_inventory", self.fail)
        self.overrideAttr(repo, "_get_inventory_xml", self.fail)
        # try to set the parent trees.
        tree.set_parent_trees([(rev1, rev1_tree)])

    def test_dirstate_doesnt_read_from_repo_when_returning_cache_tree(self):
        """Getting parent trees from a dirstate tree does not read from the
        repos inventory store. This is an important part of the dirstate
        performance optimisation work.
        """
        tree = self.make_workingtree()

        subtree = self.make_branch_and_tree("subdir")
        # writelock the tree so its repository doesn't get readlocked by
        # the revision tree locks. This works around the bug where we dont
        # permit lock upgrading.
        subtree.lock_write()
        self.addCleanup(subtree.unlock)
        rev1 = subtree.commit("commit in subdir")
        rev1_tree = subtree.basis_tree()
        rev1_tree.lock_read()
        # Trigger reading of inventory
        rev1_tree.root_inventory  # noqa: B018
        self.addCleanup(rev1_tree.unlock)
        rev2 = subtree.commit("second commit in subdir", allow_pointless=True)
        rev2_tree = subtree.basis_tree()
        rev2_tree.lock_read()
        # Trigger reading of inventory
        rev2_tree.root_inventory  # noqa: B018
        self.addCleanup(rev2_tree.unlock)

        tree.branch.pull(subtree.branch)

        # break the repository's legs to make sure it only uses the trees
        # it's given; any calls to forbidden methods will raise an
        # AssertionError
        repo = tree.branch.repository
        # dont uncomment this: the revision object must be accessed to
        # answer 'get_parent_ids' for the revision tree- dirstate does not
        # cache the parents of a parent tree at this point.
        # repo.get_revision = self.fail
        self.overrideAttr(repo, "get_inventory", self.fail)
        self.overrideAttr(repo, "_get_inventory_xml", self.fail)
        # set the parent trees.
        tree.set_parent_trees([(rev1, rev1_tree), (rev2, rev2_tree)])
        # read the first tree
        result_rev1_tree = tree.revision_tree(rev1)
        # read the second
        result_rev2_tree = tree.revision_tree(rev2)
        # compare - there should be no differences between the handed and
        # returned trees
        self.assertTreesEqual(rev2_tree, result_rev2_tree)
        self.assertRaises(
            errors.NoSuchRevisionInTree,
            self.assertTreesEqual,
            rev1_tree,
            result_rev1_tree,
        )

    def test_dirstate_doesnt_cache_non_parent_trees(self):
        """Getting parent trees from a dirstate tree does not read from the
        repos inventory store. This is an important part of the dirstate
        performance optimisation work.
        """
        tree = self.make_workingtree()

        # make a tree that we can try for, which is able to be returned but
        # must not be
        subtree = self.make_branch_and_tree("subdir")
        rev1 = subtree.commit("commit in subdir")
        tree.branch.pull(subtree.branch)
        # check it fails
        self.assertRaises(errors.NoSuchRevision, tree.revision_tree, rev1)

    def test_no_dirstate_outside_lock(self):
        # temporary test until the code is mature enough to test from outside.
        """Getting a dirstate object fails if there is no lock."""

        def lock_and_call_current_dirstate(tree, lock_method):
            getattr(tree, lock_method)()
            tree.current_dirstate()
            tree.unlock()

        tree = self.make_workingtree()
        self.assertRaises(errors.ObjectNotLocked, tree.current_dirstate)
        lock_and_call_current_dirstate(tree, "lock_read")
        self.assertRaises(errors.ObjectNotLocked, tree.current_dirstate)
        lock_and_call_current_dirstate(tree, "lock_write")
        self.assertRaises(errors.ObjectNotLocked, tree.current_dirstate)
        lock_and_call_current_dirstate(tree, "lock_tree_write")
        self.assertRaises(errors.ObjectNotLocked, tree.current_dirstate)

    def test_set_parent_trees_uses_update_basis_by_delta(self):
        builder = self.make_branch_builder("source")
        builder.start_series()
        self.addCleanup(builder.finish_series)
        builder.build_snapshot(
            [],
            [
                ("add", ("", b"root-id", "directory", None)),
                ("add", ("a", b"a-id", "file", b"content\n")),
            ],
            revision_id=b"A",
        )
        builder.build_snapshot(
            [b"A"],
            [
                ("modify", ("a", b"new content\nfor a\n")),
                ("add", ("b", b"b-id", "file", b"b-content\n")),
            ],
            revision_id=b"B",
        )
        tree = self.make_workingtree("tree")
        source_branch = builder.get_branch()
        tree.branch.repository.fetch(source_branch.repository, b"B")
        tree.pull(source_branch, stop_revision=b"A")
        tree.lock_write()
        self.addCleanup(tree.unlock)
        state = tree.current_dirstate()
        called = []
        orig_update = state.update_basis_by_delta

        def log_update_basis_by_delta(delta, new_revid):
            called.append(new_revid)
            return orig_update(delta, new_revid)

        state.update_basis_by_delta = log_update_basis_by_delta
        basis = tree.basis_tree()
        self.assertEqual(b"a-id", basis.path2id("a"))
        self.assertFalse(basis.is_versioned("b"))

        def fail_set_parent_trees(trees, ghosts):
            raise AssertionError("dirstate.set_parent_trees() was called")

        state.set_parent_trees = fail_set_parent_trees
        tree.pull(source_branch, stop_revision=b"B")
        self.assertEqual([b"B"], called)
        basis = tree.basis_tree()
        self.assertEqual(b"a-id", basis.path2id("a"))
        self.assertEqual(b"b-id", basis.path2id("b"))

    def test_set_parent_trees_handles_missing_basis(self):
        builder = self.make_branch_builder("source")
        builder.start_series()
        self.addCleanup(builder.finish_series)
        builder.build_snapshot(
            [],
            [
                ("add", ("", b"root-id", "directory", None)),
                ("add", ("a", b"a-id", "file", b"content\n")),
            ],
            revision_id=b"A",
        )
        builder.build_snapshot(
            [b"A"],
            [
                ("modify", ("a", b"new content\nfor a\n")),
                ("add", ("b", b"b-id", "file", b"b-content\n")),
            ],
            revision_id=b"B",
        )
        builder.build_snapshot(
            [b"A"], [("add", ("c", b"c-id", "file", b"c-content\n"))], revision_id=b"C"
        )
        b_c = self.make_branch("branch_with_c")
        b_c.pull(builder.get_branch(), stop_revision=b"C")
        b_b = self.make_branch("branch_with_b")
        b_b.pull(builder.get_branch(), stop_revision=b"B")
        # This is reproducing some of what 'switch' does, just to isolate the
        # set_parent_trees() step.
        wt = b_b.create_checkout("tree", lightweight=True)
        fmt = wt.controldir.find_branch_format()
        fmt.set_reference(wt.controldir, None, b_c)
        # Re-open with the new reference
        wt = wt.controldir.open_workingtree()
        wt.set_parent_trees([(b"C", b_c.repository.revision_tree(b"C"))])
        self.assertFalse(wt.basis_tree().is_versioned("b"))

    def test_new_dirstate_on_new_lock(self):
        # until we have detection for when a dirstate can be reused, we
        # want to reparse dirstate on every new lock.
        known_dirstates = set()

        def lock_and_compare_all_current_dirstate(tree, lock_method):
            getattr(tree, lock_method)()
            state = tree.current_dirstate()
            self.assertNotIn(state, known_dirstates)
            known_dirstates.add(state)
            tree.unlock()

        tree = self.make_workingtree()
        # lock twice with each type to prevent silly per-lock-type bugs.
        # each lock and compare looks for a unique state object.
        lock_and_compare_all_current_dirstate(tree, "lock_read")
        lock_and_compare_all_current_dirstate(tree, "lock_read")
        lock_and_compare_all_current_dirstate(tree, "lock_tree_write")
        lock_and_compare_all_current_dirstate(tree, "lock_tree_write")
        lock_and_compare_all_current_dirstate(tree, "lock_write")
        lock_and_compare_all_current_dirstate(tree, "lock_write")

    def test_constructing_invalid_interdirstate_raises(self):
        tree = self.make_workingtree()
        rev_id = tree.commit("first post")
        tree.commit("second post")
        rev_tree = tree.branch.repository.revision_tree(rev_id)
        # Exception is not a great thing to raise, but this test is
        # very short, and code is used to sanity check other tests, so
        # a full error object is YAGNI.
        self.assertRaises(Exception, workingtree_4.InterDirStateTree, rev_tree, tree)
        self.assertRaises(Exception, workingtree_4.InterDirStateTree, tree, rev_tree)

    def test_revtree_to_revtree_not_interdirstate(self):
        # we should not get a dirstate optimiser for two repository sourced
        # revtrees. we can't prove a negative, so we dont do exhaustive tests
        # of all formats; though that could be written in the future it doesn't
        # seem well worth it.
        tree = self.make_workingtree()
        rev_id = tree.commit("first post")
        rev_id2 = tree.commit("second post")
        rev_tree = tree.branch.repository.revision_tree(rev_id)
        rev_tree2 = tree.branch.repository.revision_tree(rev_id2)
        optimiser = InterTree.get(rev_tree, rev_tree2)
        self.assertIsInstance(optimiser, InterTree)
        self.assertNotIsInstance(optimiser, workingtree_4.InterDirStateTree)
        optimiser = InterTree.get(rev_tree2, rev_tree)
        self.assertIsInstance(optimiser, InterTree)
        self.assertNotIsInstance(optimiser, workingtree_4.InterDirStateTree)

    def test_revtree_not_in_dirstate_to_dirstate_not_interdirstate(self):
        # we should not get a dirstate optimiser when the revision id for of
        # the source is not in the dirstate of the target.
        tree = self.make_workingtree()
        rev_id = tree.commit("first post")
        tree.commit("second post")
        rev_tree = tree.branch.repository.revision_tree(rev_id)
        tree.lock_read()
        optimiser = InterTree.get(rev_tree, tree)
        self.assertIsInstance(optimiser, InterTree)
        self.assertNotIsInstance(optimiser, workingtree_4.InterDirStateTree)
        optimiser = InterTree.get(tree, rev_tree)
        self.assertIsInstance(optimiser, InterTree)
        self.assertNotIsInstance(optimiser, workingtree_4.InterDirStateTree)
        tree.unlock()

    def test_empty_basis_to_dirstate_tree(self):
        # we should get a InterDirStateTree for doing
        # 'changes_from' from the first basis dirstate revision tree to a
        # WorkingTree4.
        tree = self.make_workingtree()
        tree.lock_read()
        basis_tree = tree.basis_tree()
        basis_tree.lock_read()
        optimiser = InterTree.get(basis_tree, tree)
        tree.unlock()
        basis_tree.unlock()
        self.assertIsInstance(optimiser, workingtree_4.InterDirStateTree)

    def test_nonempty_basis_to_dirstate_tree(self):
        # we should get a InterDirStateTree for doing
        # 'changes_from' from a non-null basis dirstate revision tree to a
        # WorkingTree4.
        tree = self.make_workingtree()
        tree.commit("first post")
        tree.lock_read()
        basis_tree = tree.basis_tree()
        basis_tree.lock_read()
        optimiser = InterTree.get(basis_tree, tree)
        tree.unlock()
        basis_tree.unlock()
        self.assertIsInstance(optimiser, workingtree_4.InterDirStateTree)

    def test_empty_basis_revtree_to_dirstate_tree(self):
        # we should get a InterDirStateTree for doing
        # 'changes_from' from an empty repository based rev tree to a
        # WorkingTree4.
        tree = self.make_workingtree()
        tree.lock_read()
        basis_tree = tree.branch.repository.revision_tree(tree.last_revision())
        basis_tree.lock_read()
        optimiser = InterTree.get(basis_tree, tree)
        tree.unlock()
        basis_tree.unlock()
        self.assertIsInstance(optimiser, workingtree_4.InterDirStateTree)

    def test_nonempty_basis_revtree_to_dirstate_tree(self):
        # we should get a InterDirStateTree for doing
        # 'changes_from' from a non-null repository based rev tree to a
        # WorkingTree4.
        tree = self.make_workingtree()
        tree.commit("first post")
        tree.lock_read()
        basis_tree = tree.branch.repository.revision_tree(tree.last_revision())
        basis_tree.lock_read()
        optimiser = InterTree.get(basis_tree, tree)
        tree.unlock()
        basis_tree.unlock()
        self.assertIsInstance(optimiser, workingtree_4.InterDirStateTree)

    def test_tree_to_basis_in_other_tree(self):
        # we should get a InterDirStateTree when
        # the source revid is in the dirstate object of the target and
        # the dirstates are different. This is largely covered by testing
        # with repository revtrees, so is just for extra confidence.
        tree = self.make_workingtree("a")
        tree.commit("first post")
        tree2 = self.make_workingtree("b")
        tree2.pull(tree.branch)
        basis_tree = tree.basis_tree()
        tree2.lock_read()
        basis_tree.lock_read()
        optimiser = InterTree.get(basis_tree, tree2)
        tree2.unlock()
        basis_tree.unlock()
        self.assertIsInstance(optimiser, workingtree_4.InterDirStateTree)

    def test_merged_revtree_to_tree(self):
        # we should get a InterDirStateTree when
        # the source tree is a merged tree present in the dirstate of target.
        tree = self.make_workingtree("a")
        tree.commit("first post")
        tree.commit("tree 1 commit 2")
        tree2 = self.make_workingtree("b")
        tree2.pull(tree.branch)
        tree2.commit("tree 2 commit 2")
        tree.merge_from_branch(tree2.branch)
        second_parent_tree = tree.revision_tree(tree.get_parent_ids()[1])
        second_parent_tree.lock_read()
        tree.lock_read()
        optimiser = InterTree.get(second_parent_tree, tree)
        tree.unlock()
        second_parent_tree.unlock()
        self.assertIsInstance(optimiser, workingtree_4.InterDirStateTree)

    def test_id2path(self):
        tree = self.make_workingtree("tree")
        self.build_tree(["tree/a", "tree/b"])
        tree.add(["a"], ids=[b"a-id"])
        self.assertEqual("a", tree.id2path(b"a-id"))
        self.assertRaises(errors.NoSuchId, tree.id2path, b"a")
        tree.commit("a")
        tree.add(["b"], ids=[b"b-id"])

        try:
            new_path = "b\u03bcrry"
            tree.rename_one("a", new_path)
        except UnicodeEncodeError:
            # support running the test on non-unicode platforms
            new_path = "c"
            tree.rename_one("a", new_path)
        self.assertEqual(new_path, tree.id2path(b"a-id"))
        tree.commit("b\xb5rry")
        tree.unversion([new_path])
        self.assertRaises(errors.NoSuchId, tree.id2path, b"a-id")
        self.assertEqual("b", tree.id2path(b"b-id"))
        self.assertRaises(errors.NoSuchId, tree.id2path, b"c-id")

    def test_unique_root_id_per_tree(self):
        # each time you initialize a new tree, it gets a different root id
        format_name = "development-subtree"
        tree1 = self.make_branch_and_tree("tree1", format=format_name)
        tree2 = self.make_branch_and_tree("tree2", format=format_name)
        self.assertNotEqual(tree1.path2id(""), tree2.path2id(""))
        # when you branch, it inherits the same root id
        tree1.commit("first post")
        tree3 = tree1.controldir.sprout("tree3").open_workingtree()
        self.assertEqual(tree3.path2id(""), tree1.path2id(""))

    def test_set_root_id(self):
        # similar to some code that fails in the dirstate-plus-subtree branch
        # -- setting the root id while adding a parent seems to scramble the
        # dirstate invariants. -- mbp 20070303
        def validate():
            with wt.lock_read():
                wt.current_dirstate()._validate()

        wt = self.make_workingtree("tree")
        wt.set_root_id(b"TREE-ROOTID")
        validate()
        wt.commit("somenthing")
        validate()
        # now switch and commit again
        wt.set_root_id(b"tree-rootid")
        validate()
        wt.commit("again")
        validate()

    def test_default_root_id(self):
        tree = self.make_branch_and_tree("tag", format="dirstate-tags")
        self.assertEqual(inventory.ROOT_ID, tree.path2id(""))
        tree = self.make_branch_and_tree("subtree", format="development-subtree")
        self.assertNotEqual(inventory.ROOT_ID, tree.path2id(""))

    def test_non_subtree_with_nested_trees(self):
        # prior to dirstate, st/diff/commit ignored nested trees.
        # dirstate, as opposed to development-subtree, should
        # behave the same way.
        tree = self.make_branch_and_tree(".", format="dirstate")
        self.assertFalse(tree.supports_tree_reference())
        self.build_tree(["dir/"])
        # for testing easily.
        tree.set_root_id(b"root")
        tree.add(["dir"], ids=[b"dir-id"])
        self.make_branch_and_tree("dir")
        # the most primitive operation: kind
        self.assertEqual("directory", tree.kind("dir"))
        # a diff against the basis should give us a directory and the root (as
        # the root is new too).
        tree.lock_read()
        expected = [
            (
                b"dir-id",
                (None, "dir"),
                True,
                (False, True),
                (None, b"root"),
                (None, "dir"),
                (None, "directory"),
                (None, False),
                False,
            ),
            (
                b"root",
                (None, ""),
                True,
                (False, True),
                (None, None),
                (None, ""),
                (None, "directory"),
                (None, False),
                False,
            ),
        ]
        self.assertEqual(
            expected, list(tree.iter_changes(tree.basis_tree(), specific_files=["dir"]))
        )
        tree.unlock()
        # do a commit, we want to trigger the dirstate fast-path too
        tree.commit("first post")
        # change the path for the subdir, which will trigger getting all
        # its data:
        os.rename("dir", "also-dir")
        # now the diff will use the fast path
        tree.lock_read()
        expected = [
            (
                b"dir-id",
                ("dir", "dir"),
                True,
                (True, True),
                (b"root", b"root"),
                ("dir", "dir"),
                ("directory", None),
                (False, False),
                False,
            )
        ]
        self.assertEqual(expected, list(tree.iter_changes(tree.basis_tree())))
        tree.unlock()

    def test_with_subtree_supports_tree_references(self):
        # development-subtree should support tree-references.
        tree = self.make_branch_and_tree(".", format="development-subtree")
        self.assertTrue(tree.supports_tree_reference())
        # having checked this is on, the tree interface, and intertree
        # interface tests, will proceed to test the subtree support of
        # workingtree_4.

    def test_iter_changes_ignores_unversioned_dirs(self):
        """iter_changes should not descend into unversioned directories."""
        tree = self.make_branch_and_tree(".", format="dirstate")
        # We have an unversioned directory at the root, a versioned one with
        # other versioned files and an unversioned directory, and another
        # versioned dir with nothing but an unversioned directory.
        self.build_tree(
            [
                "unversioned/",
                "unversioned/a",
                "unversioned/b/",
                "versioned/",
                "versioned/unversioned/",
                "versioned/unversioned/a",
                "versioned/unversioned/b/",
                "versioned2/",
                "versioned2/a",
                "versioned2/unversioned/",
                "versioned2/unversioned/a",
                "versioned2/unversioned/b/",
            ]
        )
        tree.add(["versioned", "versioned2", "versioned2/a"])
        tree.commit("one", rev_id=b"rev-1")
        # Trap osutils._walkdirs_utf8 to spy on what dirs have been accessed.
        returned = []

        def walkdirs_spy(*args, **kwargs):
            for val in orig(*args, **kwargs):
                returned.append(val[0][0])
                yield val

        orig = self.overrideAttr(osutils, "_walkdirs_utf8", walkdirs_spy)

        basis = tree.basis_tree()
        tree.lock_read()
        self.addCleanup(tree.unlock)
        basis.lock_read()
        self.addCleanup(basis.unlock)
        changes = [c.path for c in tree.iter_changes(basis, want_unversioned=True)]
        self.assertEqual(
            [
                (None, "unversioned"),
                (None, "versioned/unversioned"),
                (None, "versioned2/unversioned"),
            ],
            changes,
        )
        self.assertEqual([b"", b"versioned", b"versioned2"], returned)
        del returned[:]  # reset
        changes = [c[1] for c in tree.iter_changes(basis)]
        self.assertEqual([], changes)
        self.assertEqual([b"", b"versioned", b"versioned2"], returned)

    def test_iter_changes_unversioned_error(self):
        """Check if a PathsNotVersionedError is correctly raised and the
        paths list contains all unversioned entries only.
        """
        tree = self.make_branch_and_tree("tree")
        self.build_tree_contents([("tree/bar", b"")])
        tree.add(["bar"], ids=[b"bar-id"])
        tree.lock_read()
        self.addCleanup(tree.unlock)

        def tree_iter_changes(files):
            return list(
                tree.iter_changes(
                    tree.basis_tree(), specific_files=files, require_versioned=True
                )
            )

        e = self.assertRaises(
            errors.PathsNotVersionedError, tree_iter_changes, ["bar", "foo"]
        )
        self.assertEqual(e.paths, ["foo"])

    def test_iter_changes_unversioned_non_ascii(self):
        """Unversioned non-ascii paths should be reported as unicode."""
        self.requireFeature(features.UnicodeFilenameFeature)
        tree = self.make_branch_and_tree(".")
        self.build_tree_contents([("f", b"")])
        tree.add(["f"], ids=[b"f-id"])

        def tree_iter_changes(tree, files):
            return list(
                tree.iter_changes(
                    tree.basis_tree(), specific_files=files, require_versioned=True
                )
            )

        tree.lock_read()
        self.addCleanup(tree.unlock)
        e = self.assertRaises(
            errors.PathsNotVersionedError, tree_iter_changes, tree, ["\xa7", "\u03c0"]
        )
        self.assertEqual(set(e.paths), {"\xa7", "\u03c0"})

    def get_tree_with_cachable_file_foo(self):
        tree = self.make_branch_and_tree(".")
        tree.lock_write()
        self.addCleanup(tree.unlock)
        self.build_tree_contents([("foo", b"a bit of content for foo\n")])
        tree.add(["foo"], ids=[b"foo-id"])
        tree.current_dirstate()._cutoff_time = time.time() + 60
        return tree

    def test_commit_updates_hash_cache(self):
        tree = self.get_tree_with_cachable_file_foo()
        tree.commit("a commit")
        # tree's dirstate should now have a valid stat entry for foo.
        entry = tree._get_entry(path="foo")
        expected_sha1 = osutils.sha_file_by_name("foo")
        self.assertEqual(expected_sha1, entry[1][0][1])
        self.assertEqual(len("a bit of content for foo\n"), entry[1][0][2])

    def test_observed_sha1_cachable(self):
        tree = self.get_tree_with_cachable_file_foo()
        expected_sha1 = osutils.sha_file_by_name("foo")
        statvalue = os.lstat("foo")
        tree._observed_sha1("foo", (expected_sha1, statvalue))
        entry = tree._get_entry(path="foo")
        entry_state = entry[1][0]
        self.assertEqual(expected_sha1, entry_state[1])
        self.assertEqual(statvalue.st_size, entry_state[2])
        tree.unlock()
        tree.lock_read()
        tree = tree.controldir.open_workingtree()
        tree.lock_read()
        self.addCleanup(tree.unlock)
        entry = tree._get_entry(path="foo")
        entry_state = entry[1][0]
        self.assertEqual(expected_sha1, entry_state[1])
        self.assertEqual(statvalue.st_size, entry_state[2])

    def test_observed_sha1_new_file(self):
        tree = self.make_branch_and_tree(".")
        self.build_tree(["foo"])
        tree.add(["foo"], ids=[b"foo-id"])
        with tree.lock_read():
            current_sha1 = tree._get_entry(path="foo")[1][0][1]
        with tree.lock_write():
            tree._observed_sha1(
                "foo", (osutils.sha_file_by_name("foo"), os.lstat("foo"))
            )
            # Must not have changed
            self.assertEqual(current_sha1, tree._get_entry(path="foo")[1][0][1])

    def test_get_file_with_stat_id_only(self):
        # Explicit test to ensure we get a lstat value from WT4 trees.
        tree = self.make_branch_and_tree(".")
        self.build_tree(["foo"])
        tree.add(["foo"])
        tree.lock_read()
        self.addCleanup(tree.unlock)
        file_obj, statvalue = tree.get_file_with_stat("foo")
        expected = os.lstat("foo")
        self.assertEqualStat(expected, statvalue)
        self.assertEqual([b"contents of foo\n"], file_obj.readlines())


class TestCorruptDirstate(TestCaseWithTransport):
    """Tests for how we handle when the dirstate has been corrupted."""

    def create_wt4(self):
        control = bzrdir.BzrDirMetaFormat1().initialize(self.get_url())
        control.create_repository()
        control.create_branch()
        tree = workingtree_4.WorkingTreeFormat4().initialize(control)
        return tree

    def test_invalid_rename(self):
        tree = self.create_wt4()
        # Create a corrupted dirstate
        with tree.lock_write():
            # We need a parent, or we always compare with NULL
            tree.commit("init")
            state = tree.current_dirstate()
            state._read_dirblocks_if_needed()
            # Now add in an invalid entry, a rename with a dangling pointer
            state._dirblocks[1][1].append(
                (
                    (b"", b"foo", b"foo-id"),
                    [(b"f", b"", 0, False, b""), (b"r", b"bar", 0, False, b"")],
                )
            )
            self.assertListRaises(
                dirstate.DirstateCorrupt, tree.iter_changes, tree.basis_tree()
            )

    def get_simple_dirblocks(self, state):
        """Extract the simple information from the DirState.

        This returns the dirblocks, only with the sha1sum and stat details
        filtered out.
        """
        simple_blocks = []
        for block in state._dirblocks:
            simple_block = (block[0], [])
            for entry in block[1]:
                # Include the key for each entry, and for each parent include
                # just the minikind, so we know if it was
                # present/absent/renamed/etc
                simple_block[1].append((entry[0], [i[0] for i in entry[1]]))
            simple_blocks.append(simple_block)
        return simple_blocks

    def test_update_basis_with_invalid_delta(self):
        """When given an invalid delta, it should abort, and not be saved."""
        self.build_tree(["dir/", "dir/file"])
        tree = self.create_wt4()
        tree.lock_write()
        self.addCleanup(tree.unlock)
        tree.add(["dir", "dir/file"], ids=[b"dir-id", b"file-id"])
        first_revision_id = tree.commit("init")

        root_id = tree.path2id("")
        state = tree.current_dirstate()
        state._read_dirblocks_if_needed()
        self.assertEqual(
            [
                (b"", [((b"", b"", root_id), [b"d", b"d"])]),
                (b"", [((b"", b"dir", b"dir-id"), [b"d", b"d"])]),
                (b"dir", [((b"dir", b"file", b"file-id"), [b"f", b"f"])]),
            ],
            self.get_simple_dirblocks(state),
        )

        tree.remove(["dir/file"])
        self.assertEqual(
            [
                (b"", [((b"", b"", root_id), [b"d", b"d"])]),
                (b"", [((b"", b"dir", b"dir-id"), [b"d", b"d"])]),
                (b"dir", [((b"dir", b"file", b"file-id"), [b"a", b"f"])]),
            ],
            self.get_simple_dirblocks(state),
        )
        # Make sure the removal is written to disk
        tree.flush()

        # self.assertRaises(Exception, tree.update_basis_by_delta,
<<<<<<< HEAD
        new_dir = inventory.InventoryDirectory(b"dir-id", "new-dir", root_id)
        new_dir.revision = b"new-revision-id"
        new_file = inventory.InventoryFile(b"file-id", "new-file", root_id)
        new_file.revision = b"new-revision-id"
=======
        new_dir = inventory.InventoryDirectory(b'dir-id', 'new-dir', root_id, revision=b'new-revision-id')
        new_file = inventory.InventoryFile(b'file-id', 'new-file', root_id, revision=b'new-revision-id')
>>>>>>> 751e265c
        self.assertRaises(
            errors.InconsistentDelta,
            tree.update_basis_by_delta,
            b"new-revision-id",
            InventoryDelta(
                [
                    ("dir", "new-dir", b"dir-id", new_dir),
                    ("dir/file", "new-dir/new-file", b"file-id", new_file),
                ]
            ),
        )
        del state

        # Now when we re-read the file it should not have been modified
        tree.unlock()
        tree.lock_read()
        self.assertEqual(first_revision_id, tree.last_revision())
        state = tree.current_dirstate()
        state._read_dirblocks_if_needed()
        self.assertEqual(
            [
                (b"", [((b"", b"", root_id), [b"d", b"d"])]),
                (b"", [((b"", b"dir", b"dir-id"), [b"d", b"d"])]),
                (b"dir", [((b"dir", b"file", b"file-id"), [b"a", b"f"])]),
            ],
            self.get_simple_dirblocks(state),
        )


class TestInventoryCoherency(TestCaseWithTransport):
    def test_inventory_is_synced_when_unversioning_a_dir(self):
        """Unversioning the root of a subtree unversions the entire subtree."""
        tree = self.make_branch_and_tree(".")
        self.build_tree(["a/", "a/b", "c/"])
        tree.add(["a", "a/b", "c"], ids=[b"a-id", b"b-id", b"c-id"])
        # within a lock unversion should take effect
        tree.lock_write()
        self.addCleanup(tree.unlock)
        # Force access to the in memory inventory to trigger bug #494221: try
        # maintaining the in-memory inventory
        inv = tree.root_inventory
        self.assertTrue(inv.has_id(b"a-id"))
        self.assertTrue(inv.has_id(b"b-id"))
        tree.unversion(["a", "a/b"])
        self.assertFalse(inv.has_id(b"a-id"))
        self.assertFalse(inv.has_id(b"b-id"))<|MERGE_RESOLUTION|>--- conflicted
+++ resolved
@@ -894,15 +894,12 @@
         tree.flush()
 
         # self.assertRaises(Exception, tree.update_basis_by_delta,
-<<<<<<< HEAD
-        new_dir = inventory.InventoryDirectory(b"dir-id", "new-dir", root_id)
-        new_dir.revision = b"new-revision-id"
-        new_file = inventory.InventoryFile(b"file-id", "new-file", root_id)
-        new_file.revision = b"new-revision-id"
-=======
-        new_dir = inventory.InventoryDirectory(b'dir-id', 'new-dir', root_id, revision=b'new-revision-id')
-        new_file = inventory.InventoryFile(b'file-id', 'new-file', root_id, revision=b'new-revision-id')
->>>>>>> 751e265c
+        new_dir = inventory.InventoryDirectory(
+            b"dir-id", "new-dir", root_id, revision=b"new-revision-id"
+        )
+        new_file = inventory.InventoryFile(
+            b"file-id", "new-file", root_id, revision=b"new-revision-id"
+        )
         self.assertRaises(
             errors.InconsistentDelta,
             tree.update_basis_by_delta,
