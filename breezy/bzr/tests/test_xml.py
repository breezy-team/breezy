# Copyright (C) 2005-2011 Canonical Ltd
#
# This program is free software; you can redistribute it and/or modify
# it under the terms of the GNU General Public License as published by
# the Free Software Foundation; either version 2 of the License, or
# (at your option) any later version.
#
# This program is distributed in the hope that it will be useful,
# but WITHOUT ANY WARRANTY; without even the implied warranty of
# MERCHANTABILITY or FITNESS FOR A PARTICULAR PURPOSE.  See the
# GNU General Public License for more details.
#
# You should have received a copy of the GNU General Public License
# along with this program; if not, write to the Free Software
# Foundation, Inc., 51 Franklin Street, Fifth Floor, Boston, MA 02110-1301 USA

from io import BytesIO

import breezy.bzr.xml5

from ...revision import Revision
from .. import inventory, serializer, xml6, xml7, xml8
from ..inventory import Inventory
from . import TestCase

_revision_v5 = b"""<revision committer="Martin Pool &lt;mbp@sourcefrog.net&gt;"
    inventory_sha1="e79c31c1deb64c163cf660fdedd476dd579ffd41"
    revision_id="mbp@sourcefrog.net-20050905080035-e0439293f8b6b9f9"
    timestamp="1125907235.212"
    timezone="36000">
<message>- start splitting code for xml (de)serialization away from objects
  preparatory to supporting multiple formats by a single library
</message>
<parents>
<revision_ref revision_id="mbp@sourcefrog.net-20050905063503-43948f59fa127d92"/>
</parents>
</revision>
"""

_revision_v5_utc = b"""\
<revision committer="Martin Pool &lt;mbp@sourcefrog.net&gt;"
    inventory_sha1="e79c31c1deb64c163cf660fdedd476dd579ffd41"
    revision_id="mbp@sourcefrog.net-20050905080035-e0439293f8b6b9f9"
    timestamp="1125907235.212"
    timezone="0">
<message>- start splitting code for xml (de)serialization away from objects
  preparatory to supporting multiple formats by a single library
</message>
<parents>
<revision_ref revision_id="mbp@sourcefrog.net-20050905063503-43948f59fa127d92"/>
</parents>
</revision>
"""

_committed_inv_v5 = b"""<inventory>
<file file_id="bar-20050901064931-73b4b1138abc9cd2"
      name="bar" parent_id="TREE_ROOT"
      revision="mbp@foo-123123"
      text_sha1="A" text_size="1"/>
<directory name="subdir"
           file_id="foo-20050801201819-4139aa4a272f4250"
           parent_id="TREE_ROOT"
           revision="mbp@foo-00"/>
<file executable="yes" file_id="bar-20050824000535-6bc48cfad47ed134"
      name="bar" parent_id="foo-20050801201819-4139aa4a272f4250"
      revision="mbp@foo-00"
      text_sha1="B" text_size="0"/>
</inventory>
"""

_basis_inv_v5 = b"""<inventory revision_id="mbp@sourcefrog.net-20050905063503-43948f59fa127d92">
<file file_id="bar-20050901064931-73b4b1138abc9cd2"
      name="bar" parent_id="TREE_ROOT"
      revision="mbp@foo-123123"/>
<directory name="subdir"
           file_id="foo-20050801201819-4139aa4a272f4250"
           parent_id="TREE_ROOT"
           revision="mbp@foo-00"/>
<file file_id="bar-20050824000535-6bc48cfad47ed134"
      name="bar" parent_id="foo-20050801201819-4139aa4a272f4250"
      revision="mbp@foo-00"/>
</inventory>
"""


# DO NOT REFLOW THIS. Its the exact revision we want.
_expected_rev_v5 = b"""<revision committer="Martin Pool &lt;mbp@sourcefrog.net&gt;" format="5" inventory_sha1="e79c31c1deb64c163cf660fdedd476dd579ffd41" revision_id="mbp@sourcefrog.net-20050905080035-e0439293f8b6b9f9" timestamp="1125907235.212" timezone="36000">
<message>- start splitting code for xml (de)serialization away from objects
  preparatory to supporting multiple formats by a single library
</message>
<parents>
<revision_ref revision_id="mbp@sourcefrog.net-20050905063503-43948f59fa127d92" />
</parents>
</revision>
"""


# DO NOT REFLOW THIS. Its the exact inventory we want.
_expected_inv_v5 = b"""<inventory format="5">
<file file_id="bar-20050901064931-73b4b1138abc9cd2" name="bar" revision="mbp@foo-123123" text_sha1="A" text_size="1" />
<directory file_id="foo-20050801201819-4139aa4a272f4250" name="subdir" revision="mbp@foo-00" />
<file executable="yes" file_id="bar-20050824000535-6bc48cfad47ed134" name="bar" parent_id="foo-20050801201819-4139aa4a272f4250" revision="mbp@foo-00" text_sha1="B" text_size="0" />
</inventory>
"""


_expected_inv_v5_root = b"""<inventory file_id="f&lt;" format="5" revision_id="mother!">
<file file_id="bar-20050901064931-73b4b1138abc9cd2" name="bar" parent_id="f&lt;" revision="mbp@foo-123123" text_sha1="A" text_size="1" />
<directory file_id="foo-20050801201819-4139aa4a272f4250" name="subdir" parent_id="f&lt;" revision="mbp@foo-00" />
<file executable="yes" file_id="bar-20050824000535-6bc48cfad47ed134" name="bar" parent_id="foo-20050801201819-4139aa4a272f4250" revision="mbp@foo-00" text_sha1="B" text_size="0" />
<symlink file_id="link-1" name="link" parent_id="foo-20050801201819-4139aa4a272f4250" revision="mbp@foo-00" symlink_target="a" />
</inventory>
"""

_expected_inv_v6 = b"""<inventory format="6" revision_id="rev_outer">
<directory file_id="tree-root-321" name="" revision="rev_outer" />
<directory file_id="dir-id" name="dir" parent_id="tree-root-321" revision="rev_outer" />
<file file_id="file-id" name="file" parent_id="tree-root-321" revision="rev_outer" text_sha1="A" text_size="1" />
<symlink file_id="link-id" name="link" parent_id="tree-root-321" revision="rev_outer" symlink_target="a" />
</inventory>
"""

_expected_inv_v7 = b"""<inventory format="7" revision_id="rev_outer">
<directory file_id="tree-root-321" name="" revision="rev_outer" />
<directory file_id="dir-id" name="dir" parent_id="tree-root-321" revision="rev_outer" />
<file file_id="file-id" name="file" parent_id="tree-root-321" revision="rev_outer" text_sha1="A" text_size="1" />
<symlink file_id="link-id" name="link" parent_id="tree-root-321" revision="rev_outer" symlink_target="a" />
<tree-reference file_id="nested-id" name="nested" parent_id="tree-root-321" revision="rev_outer" reference_revision="rev_inner" />
</inventory>
"""

_expected_rev_v8 = b"""<revision committer="Martin Pool &lt;mbp@sourcefrog.net&gt;" format="8" inventory_sha1="e79c31c1deb64c163cf660fdedd476dd579ffd41" revision_id="mbp@sourcefrog.net-20050905080035-e0439293f8b6b9f9" timestamp="1125907235.212" timezone="36000">
<message>- start splitting code for xml (de)serialization away from objects
  preparatory to supporting multiple formats by a single library
</message>
<parents>
<revision_ref revision_id="mbp@sourcefrog.net-20050905063503-43948f59fa127d92" />
</parents>
</revision>
"""

_expected_inv_v8 = b"""<inventory format="8" revision_id="rev_outer">
<directory file_id="tree-root-321" name="" revision="rev_outer" />
<directory file_id="dir-id" name="dir" parent_id="tree-root-321" revision="rev_outer" />
<file file_id="file-id" name="file" parent_id="tree-root-321" revision="rev_outer" text_sha1="A" text_size="1" />
<symlink file_id="link-id" name="link" parent_id="tree-root-321" revision="rev_outer" symlink_target="a" />
</inventory>
"""

_revision_utf8_v5 = b"""<revision committer="Erik B&#229;gfors &lt;erik@foo.net&gt;"
    inventory_sha1="e79c31c1deb64c163cf660fdedd476dd579ffd41"
    revision_id="erik@b&#229;gfors-02"
    timestamp="1125907235.212"
    timezone="36000">
<message>Include &#181;nicode characters
</message>
<parents>
<revision_ref revision_id="erik@b&#229;gfors-01"/>
</parents>
</revision>
"""

_expected_rev_v8_complex = b"""<revision committer="Erik B&#229;gfors &lt;erik@foo.net&gt;" format="8" inventory_sha1="e79c31c1deb64c163cf660fdedd476dd579ffd41" revision_id="erik@b&#229;gfors-02" timestamp="1125907235.212" timezone="36000">
<message>Include &#181;nicode characters
</message>
<parents>
<revision_ref revision_id="erik@b&#229;gfors-01" />
<revision_ref revision_id="erik@bagfors-02" />
</parents>
<properties><property name="bar" />
<property name="foo">this has a
newline in it</property>
</properties>
</revision>
"""


_inventory_utf8_v5 = b"""<inventory file_id="TRE&#233;_ROOT" format="5"
                                   revision_id="erik@b&#229;gfors-02">
<file file_id="b&#229;r-01"
      name="b&#229;r" parent_id="TRE&#233;_ROOT"
      revision="erik@b&#229;gfors-01"/>
<directory name="s&#181;bdir"
           file_id="s&#181;bdir-01"
           parent_id="TRE&#233;_ROOT"
           revision="erik@b&#229;gfors-01"/>
<file executable="yes" file_id="b&#229;r-02"
      name="b&#229;r" parent_id="s&#181;bdir-01"
      revision="erik@b&#229;gfors-02"/>
</inventory>
"""

# Before revision_id was always stored as an attribute
_inventory_v5a = b"""<inventory format="5">
</inventory>
"""

# Before revision_id was always stored as an attribute
_inventory_v5b = b"""<inventory format="5" revision_id="a-rev-id">
</inventory>
"""


class TestSerializer(TestCase):
    """Test XML serialization."""

    def test_unpack_revision_5(self):
        """Test unpacking a canned revision v5."""
        inp = BytesIO(_revision_v5)
        rev = breezy.bzr.xml5.revision_serializer_v5.read_revision(inp)
        eq = self.assertEqual
        eq(rev.committer, "Martin Pool <mbp@sourcefrog.net>")
        eq(len(rev.parent_ids), 1)
        eq(rev.timezone, 36000)
        eq(rev.parent_ids[0], b"mbp@sourcefrog.net-20050905063503-43948f59fa127d92")

    def test_unpack_revision_5_utc(self):
        inp = BytesIO(_revision_v5_utc)
        rev = breezy.bzr.xml5.revision_serializer_v5.read_revision(inp)
        eq = self.assertEqual
        eq(rev.committer, "Martin Pool <mbp@sourcefrog.net>")
        eq(len(rev.parent_ids), 1)
        eq(rev.timezone, 0)
        eq(rev.parent_ids[0], b"mbp@sourcefrog.net-20050905063503-43948f59fa127d92")

    def test_unpack_inventory_5(self):
        """Unpack canned new-style inventory."""
        inp = BytesIO(_committed_inv_v5)
        inv = breezy.bzr.xml5.inventory_serializer_v5.read_inventory(inp)
        eq = self.assertEqual
        eq(len(inv), 4)
        ie = inv.get_entry(b"bar-20050824000535-6bc48cfad47ed134")
        eq(ie.kind, "file")
        eq(ie.revision, b"mbp@foo-00")
        eq(ie.name, "bar")
        eq(inv.get_entry(ie.parent_id).kind, "directory")

    def test_unpack_basis_inventory_5(self):
        """Unpack canned new-style inventory."""
        inv = breezy.bzr.xml5.inventory_serializer_v5.read_inventory_from_lines(
            breezy.osutils.split_lines(_basis_inv_v5)
        )
        eq = self.assertEqual
        eq(len(inv), 4)
        eq(inv.revision_id, b"mbp@sourcefrog.net-20050905063503-43948f59fa127d92")
        ie = inv.get_entry(b"bar-20050824000535-6bc48cfad47ed134")
        eq(ie.kind, "file")
        eq(ie.revision, b"mbp@foo-00")
        eq(ie.name, "bar")
        eq(inv.get_entry(ie.parent_id).kind, "directory")

    def test_unpack_inventory_5a(self):
        inv = breezy.bzr.xml5.inventory_serializer_v5.read_inventory_from_lines(
            breezy.osutils.split_lines(_inventory_v5a), revision_id=b"test-rev-id"
        )
        self.assertEqual(b"test-rev-id", inv.root.revision)

    def test_unpack_inventory_5b(self):
        inv = breezy.bzr.xml5.inventory_serializer_v5.read_inventory_from_lines(
            breezy.osutils.split_lines(_inventory_v5b), revision_id=b"test-rev-id"
        )
        self.assertEqual(b"a-rev-id", inv.root.revision)

    def test_repack_inventory_5(self):
        inv = breezy.bzr.xml5.inventory_serializer_v5.read_inventory_from_lines(
            breezy.osutils.split_lines(_committed_inv_v5)
        )
        outp = BytesIO()
        breezy.bzr.xml5.inventory_serializer_v5.write_inventory(inv, outp)
        self.assertEqualDiff(_expected_inv_v5, outp.getvalue())
        inv2 = breezy.bzr.xml5.inventory_serializer_v5.read_inventory_from_lines(
            breezy.osutils.split_lines(outp.getvalue())
        )
        self.assertEqual(inv, inv2)

    def assertRoundTrips(self, xml_string):
        inp = BytesIO(xml_string)
        inv = breezy.bzr.xml5.inventory_serializer_v5.read_inventory(inp)
        outp = BytesIO()
        breezy.bzr.xml5.inventory_serializer_v5.write_inventory(inv, outp)
        self.assertEqualDiff(xml_string, outp.getvalue())
        lines = breezy.bzr.xml5.inventory_serializer_v5.write_inventory_to_lines(inv)
        outp.seek(0)
        self.assertEqual(outp.readlines(), lines)
        inv2 = breezy.bzr.xml5.inventory_serializer_v5.read_inventory(
            BytesIO(outp.getvalue())
        )
        self.assertEqual(inv, inv2)

    def tests_serialize_inventory_v5_with_root(self):
        self.assertRoundTrips(_expected_inv_v5_root)

    def check_repack_revision(self, txt):
        """Check that repacking a revision yields the same information."""
        inp = BytesIO(txt)
        rev = breezy.bzr.xml5.revision_serializer_v5.read_revision(inp)
        outfile_contents = (
            breezy.bzr.xml5.revision_serializer_v5.write_revision_to_string(rev)
        )
        rev2 = breezy.bzr.xml5.revision_serializer_v5.read_revision(
            BytesIO(outfile_contents)
        )
        self.assertEqual(rev, rev2)

    def test_repack_revision_5(self):
        """Round-trip revision to XML v5."""
        self.check_repack_revision(_revision_v5)

    def test_repack_revision_5_utc(self):
        self.check_repack_revision(_revision_v5_utc)

    def test_pack_revision_5(self):
        """Pack revision to XML v5."""
        # fixed 20051025, revisions should have final newline
        rev = breezy.bzr.xml5.revision_serializer_v5.read_revision_from_string(
            _revision_v5
        )
        outfile_contents = (
            breezy.bzr.xml5.revision_serializer_v5.write_revision_to_string(rev)
        )
        self.assertEqual(outfile_contents[-1:], b"\n")
        self.assertEqualDiff(
            outfile_contents,
            b"".join(
                breezy.bzr.xml5.revision_serializer_v5.write_revision_to_lines(rev)
            ),
        )
        self.assertEqualDiff(outfile_contents, _expected_rev_v5)

    def test_empty_property_value(self):
        """Create an empty property value check that it serializes correctly."""
        s_v5 = breezy.bzr.xml5.revision_serializer_v5
        rev = s_v5.read_revision_from_string(_revision_v5)
        props = {"empty": "", "one": "one"}
        rev = Revision(
            revision_id=rev.revision_id,
            timestamp=rev.timestamp,
            timezone=rev.timezone,
            committer=rev.committer,
            message=rev.message,
            parent_ids=rev.parent_ids,
            inventory_sha1=rev.inventory_sha1,
            properties=props,
        )
        txt = b"".join(s_v5.write_revision_to_lines(rev))
        new_rev = s_v5.read_revision_from_string(txt)
        self.assertEqual(props, new_rev.properties)

    def get_sample_inventory(self):
<<<<<<< HEAD
        inv = Inventory(b"tree-root-321", revision_id=b"rev_outer")
        inv.add(inventory.InventoryFile(b"file-id", "file", b"tree-root-321"))
        inv.add(inventory.InventoryDirectory(b"dir-id", "dir", b"tree-root-321"))
        inv.add(inventory.InventoryLink(b"link-id", "link", b"tree-root-321"))
        inv.get_entry(b"tree-root-321").revision = b"rev_outer"
        inv.get_entry(b"dir-id").revision = b"rev_outer"
        inv.get_entry(b"file-id").revision = b"rev_outer"
        inv.get_entry(b"file-id").text_sha1 = b"A"
        inv.get_entry(b"file-id").text_size = 1
        inv.get_entry(b"link-id").revision = b"rev_outer"
        inv.get_entry(b"link-id").symlink_target = "a"
=======
        inv = Inventory(root_id=None, revision_id=b'rev_outer')
        inv.add(inventory.InventoryDirectory(b'tree-root-321', "", None, b'rev_outer'))
        inv.add(inventory.InventoryFile(b'file-id', 'file', b'tree-root-321', b'rev_outer', text_sha1=b'A', text_size=1))
        inv.add(inventory.InventoryDirectory(b'dir-id', 'dir',
                                             b'tree-root-321', b'rev_outer'))
        inv.add(inventory.InventoryLink(b'link-id', 'link', b'tree-root-321', b'rev_outer', symlink_target='a'))
>>>>>>> 751e265c
        return inv

    def test_roundtrip_inventory_v7(self):
        inv = self.get_sample_inventory()
        inv.add(
            inventory.TreeReference(
                b"nested-id", "nested", b"tree-root-321", b"rev_outer", b"rev_inner"
            )
        )
        lines = xml7.inventory_serializer_v7.write_inventory_to_lines(inv)
        self.assertEqualDiff(_expected_inv_v7, b"".join(lines))
        inv2 = xml7.inventory_serializer_v7.read_inventory_from_lines(lines)
        self.assertEqual(5, len(inv2))
        for _path, ie in inv.iter_entries():
            self.assertEqual(ie, inv2.get_entry(ie.file_id))

    def test_roundtrip_inventory_v6(self):
        inv = self.get_sample_inventory()
        lines = xml6.inventory_serializer_v6.write_inventory_to_lines(inv)
        self.assertEqualDiff(_expected_inv_v6, b"".join(lines))
        inv2 = xml6.inventory_serializer_v6.read_inventory_from_lines(lines)
        self.assertEqual(4, len(inv2))
        for _path, ie in inv.iter_entries():
            self.assertEqual(ie, inv2.get_entry(ie.file_id))

    def test_wrong_format_v7(self):
        """Can't accidentally open a file with wrong serializer."""
        s_v6 = breezy.bzr.xml6.inventory_serializer_v6
        s_v7 = xml7.inventory_serializer_v7
        self.assertRaises(
            serializer.UnexpectedInventoryFormat,
            s_v7.read_inventory_from_lines,
            breezy.osutils.split_lines(_expected_inv_v5),
        )
        self.assertRaises(
            serializer.UnexpectedInventoryFormat,
            s_v6.read_inventory_from_lines,
            breezy.osutils.split_lines(_expected_inv_v7),
        )

    def test_tree_reference(self):
        s_v5 = breezy.bzr.xml5.inventory_serializer_v5
        s_v6 = breezy.bzr.xml6.inventory_serializer_v6
        s_v7 = xml7.inventory_serializer_v7
<<<<<<< HEAD
        inv = Inventory(b"tree-root-321", revision_id=b"rev-outer")
        inv.root.revision = b"root-rev"
        inv.add(
            inventory.TreeReference(
                b"nested-id", "nested", b"tree-root-321", b"rev-outer", b"rev-inner"
            )
        )
        self.assertRaises(
            serializer.UnsupportedInventoryKind, s_v5.write_inventory_to_lines, inv
        )
        self.assertRaises(
            serializer.UnsupportedInventoryKind, s_v6.write_inventory_to_lines, inv
        )
=======
        inv = Inventory(b'tree-root-321', revision_id=b'rev-outer', root_revision=b'root-rev')
        inv.add(inventory.TreeReference(b'nested-id', 'nested', b'tree-root-321',
                                        b'rev-outer', b'rev-inner'))
        self.assertRaises(serializer.UnsupportedInventoryKind,
                          s_v5.write_inventory_to_lines, inv)
        self.assertRaises(serializer.UnsupportedInventoryKind,
                          s_v6.write_inventory_to_lines, inv)
>>>>>>> 751e265c
        lines = s_v7.write_inventory_to_chunks(inv)
        inv2 = s_v7.read_inventory_from_lines(lines)
        self.assertEqual(b"tree-root-321", inv2.get_entry(b"nested-id").parent_id)
        self.assertEqual(b"rev-outer", inv2.get_entry(b"nested-id").revision)
        self.assertEqual(b"rev-inner", inv2.get_entry(b"nested-id").reference_revision)

    def test_roundtrip_inventory_v8(self):
        inv = self.get_sample_inventory()
        lines = xml8.inventory_serializer_v8.write_inventory_to_lines(inv)
        inv2 = xml8.inventory_serializer_v8.read_inventory_from_lines(lines)
        self.assertEqual(4, len(inv2))
        for _path, ie in inv.iter_entries():
            self.assertEqual(ie, inv2.get_entry(ie.file_id))

    def test_inventory_text_v8(self):
        inv = self.get_sample_inventory()
        lines = xml8.inventory_serializer_v8.write_inventory_to_lines(inv)
        self.assertEqualDiff(_expected_inv_v8, b"".join(lines))

    def test_revision_text_v5(self):
        """Pack revision to XML v7."""
        rev = breezy.bzr.xml5.revision_serializer_v5.read_revision_from_string(
            _expected_rev_v5
        )
        serialized = breezy.bzr.xml5.revision_serializer_v5.write_revision_to_lines(rev)
        self.assertEqualDiff(b"".join(serialized), _expected_rev_v5)

    def test_revision_text_v8(self):
        """Pack revision to XML v8."""
        rev = breezy.bzr.xml8.revision_serializer_v8.read_revision_from_string(
            _expected_rev_v8
        )
        serialized = breezy.bzr.xml8.revision_serializer_v8.write_revision_to_lines(rev)
        self.assertEqualDiff(b"".join(serialized), _expected_rev_v8)

    def test_revision_text_v8_complex(self):
        """Pack revision to XML v8."""
        rev = breezy.bzr.xml8.revision_serializer_v8.read_revision_from_string(
            _expected_rev_v8_complex
        )
        serialized = breezy.bzr.xml8.revision_serializer_v8.write_revision_to_lines(rev)
        self.assertEqualDiff(b"".join(serialized), _expected_rev_v8_complex)

    def test_revision_ids_are_utf8(self):
        """Parsed revision_ids should all be utf-8 strings, not unicode."""
        sr_v5 = breezy.bzr.xml5.revision_serializer_v5
        si_v5 = breezy.bzr.xml5.inventory_serializer_v5
        rev = sr_v5.read_revision_from_string(_revision_utf8_v5)
        self.assertEqual(b"erik@b\xc3\xa5gfors-02", rev.revision_id)
        self.assertIsInstance(rev.revision_id, bytes)
        self.assertEqual([b"erik@b\xc3\xa5gfors-01"], rev.parent_ids)
        for parent_id in rev.parent_ids:
            self.assertIsInstance(parent_id, bytes)
        self.assertEqual("Include \xb5nicode characters\n", rev.message)
        self.assertIsInstance(rev.message, str)

        # ie.revision should either be None or a utf-8 revision id
        inv = si_v5.read_inventory_from_lines(
            breezy.osutils.split_lines(_inventory_utf8_v5)
        )
        rev_id_1 = "erik@b\xe5gfors-01".encode()
        rev_id_2 = "erik@b\xe5gfors-02".encode()
        fid_root = "TRE\xe9_ROOT".encode()
        fid_bar1 = "b\xe5r-01".encode()
        fid_sub = "s\xb5bdir-01".encode()
        fid_bar2 = "b\xe5r-02".encode()
        expected = [
            ("", fid_root, None, rev_id_2),
            ("b\xe5r", fid_bar1, fid_root, rev_id_1),
            ("s\xb5bdir", fid_sub, fid_root, rev_id_1),
            ("s\xb5bdir/b\xe5r", fid_bar2, fid_sub, rev_id_2),
        ]
        self.assertEqual(rev_id_2, inv.revision_id)
        self.assertIsInstance(inv.revision_id, bytes)

        actual = list(inv.iter_entries_by_dir())
        for (exp_path, exp_file_id, exp_parent_id, exp_rev_id), (
            act_path,
            act_ie,
        ) in zip(expected, actual):
            self.assertEqual(exp_path, act_path)
            self.assertIsInstance(act_path, str)
            self.assertEqual(exp_file_id, act_ie.file_id)
            self.assertIsInstance(act_ie.file_id, bytes)
            self.assertEqual(exp_parent_id, act_ie.parent_id)
            if exp_parent_id is not None:
                self.assertIsInstance(act_ie.parent_id, bytes)
            self.assertEqual(exp_rev_id, act_ie.revision)
            if exp_rev_id is not None:
                self.assertIsInstance(act_ie.revision, bytes)

        self.assertEqual(len(expected), len(actual))

    def test_serialization_error(self):
        s_v5 = breezy.bzr.xml5.inventory_serializer_v5
        e = self.assertRaises(
            serializer.UnexpectedInventoryFormat,
            s_v5.read_inventory_from_lines,
            [b"<Notquitexml"],
        )
        self.assertEqual(str(e), "unclosed token: line 1, column 0")


class TestEncodeAndEscape(TestCase):
    """Whitebox testing of the _encode_and_escape function."""

    def test_simple_ascii(self):
        # _encode_and_escape always appends a final ", because these parameters
        # are being used in xml attributes, and by returning it now, we have to
        # do fewer string operations later.
        val = breezy.bzr.xml_serializer.encode_and_escape("foo bar")
        self.assertEqual(b"foo bar", val)
        val2 = breezy.bzr.xml_serializer.encode_and_escape("foo bar")
        self.assertEqual(val2, val)

    def test_ascii_with_xml(self):
        self.assertEqual(
            b"&amp;&apos;&quot;&lt;&gt;",
            breezy.bzr.xml_serializer.encode_and_escape("&'\"<>"),
        )

    def test_utf8_with_xml(self):
        # u'\xb5\xe5&\u062c'
        utf8_str = b"\xc2\xb5\xc3\xa5&\xd8\xac"
        self.assertEqual(
            b"&#181;&#229;&amp;&#1580;",
            breezy.bzr.xml_serializer.encode_and_escape(utf8_str),
        )

    def test_unicode(self):
        uni_str = "\xb5\xe5&\u062c"
        self.assertEqual(
            b"&#181;&#229;&amp;&#1580;",
            breezy.bzr.xml_serializer.encode_and_escape(uni_str),
        )


class TestMisc(TestCase):
    def test_unescape_xml(self):
        """We get some kind of error when malformed entities are passed."""
        self.assertRaises(KeyError, breezy.bzr.xml8._unescape_xml, b"foo&bar;")<|MERGE_RESOLUTION|>--- conflicted
+++ resolved
@@ -347,26 +347,28 @@
         self.assertEqual(props, new_rev.properties)
 
     def get_sample_inventory(self):
-<<<<<<< HEAD
-        inv = Inventory(b"tree-root-321", revision_id=b"rev_outer")
-        inv.add(inventory.InventoryFile(b"file-id", "file", b"tree-root-321"))
-        inv.add(inventory.InventoryDirectory(b"dir-id", "dir", b"tree-root-321"))
-        inv.add(inventory.InventoryLink(b"link-id", "link", b"tree-root-321"))
-        inv.get_entry(b"tree-root-321").revision = b"rev_outer"
-        inv.get_entry(b"dir-id").revision = b"rev_outer"
-        inv.get_entry(b"file-id").revision = b"rev_outer"
-        inv.get_entry(b"file-id").text_sha1 = b"A"
-        inv.get_entry(b"file-id").text_size = 1
-        inv.get_entry(b"link-id").revision = b"rev_outer"
-        inv.get_entry(b"link-id").symlink_target = "a"
-=======
-        inv = Inventory(root_id=None, revision_id=b'rev_outer')
-        inv.add(inventory.InventoryDirectory(b'tree-root-321', "", None, b'rev_outer'))
-        inv.add(inventory.InventoryFile(b'file-id', 'file', b'tree-root-321', b'rev_outer', text_sha1=b'A', text_size=1))
-        inv.add(inventory.InventoryDirectory(b'dir-id', 'dir',
-                                             b'tree-root-321', b'rev_outer'))
-        inv.add(inventory.InventoryLink(b'link-id', 'link', b'tree-root-321', b'rev_outer', symlink_target='a'))
->>>>>>> 751e265c
+        inv = Inventory(root_id=None, revision_id=b"rev_outer")
+        inv.add(inventory.InventoryDirectory(b"tree-root-321", "", None, b"rev_outer"))
+        inv.add(
+            inventory.InventoryFile(
+                b"file-id",
+                "file",
+                b"tree-root-321",
+                b"rev_outer",
+                text_sha1=b"A",
+                text_size=1,
+            )
+        )
+        inv.add(
+            inventory.InventoryDirectory(
+                b"dir-id", "dir", b"tree-root-321", b"rev_outer"
+            )
+        )
+        inv.add(
+            inventory.InventoryLink(
+                b"link-id", "link", b"tree-root-321", b"rev_outer", symlink_target="a"
+            )
+        )
         return inv
 
     def test_roundtrip_inventory_v7(self):
@@ -411,9 +413,9 @@
         s_v5 = breezy.bzr.xml5.inventory_serializer_v5
         s_v6 = breezy.bzr.xml6.inventory_serializer_v6
         s_v7 = xml7.inventory_serializer_v7
-<<<<<<< HEAD
-        inv = Inventory(b"tree-root-321", revision_id=b"rev-outer")
-        inv.root.revision = b"root-rev"
+        inv = Inventory(
+            b"tree-root-321", revision_id=b"rev-outer", root_revision=b"root-rev"
+        )
         inv.add(
             inventory.TreeReference(
                 b"nested-id", "nested", b"tree-root-321", b"rev-outer", b"rev-inner"
@@ -425,15 +427,6 @@
         self.assertRaises(
             serializer.UnsupportedInventoryKind, s_v6.write_inventory_to_lines, inv
         )
-=======
-        inv = Inventory(b'tree-root-321', revision_id=b'rev-outer', root_revision=b'root-rev')
-        inv.add(inventory.TreeReference(b'nested-id', 'nested', b'tree-root-321',
-                                        b'rev-outer', b'rev-inner'))
-        self.assertRaises(serializer.UnsupportedInventoryKind,
-                          s_v5.write_inventory_to_lines, inv)
-        self.assertRaises(serializer.UnsupportedInventoryKind,
-                          s_v6.write_inventory_to_lines, inv)
->>>>>>> 751e265c
         lines = s_v7.write_inventory_to_chunks(inv)
         inv2 = s_v7.read_inventory_from_lines(lines)
         self.assertEqual(b"tree-root-321", inv2.get_entry(b"nested-id").parent_id)
