# Copyright (C) 2006-2012, 2016 Canonical Ltd
#
# This program is free software; you can redistribute it and/or modify
# it under the terms of the GNU General Public License as published by
# the Free Software Foundation; either version 2 of the License, or
# (at your option) any later version.
#
# This program is distributed in the hope that it will be useful,
# but WITHOUT ANY WARRANTY; without even the implied warranty of
# MERCHANTABILITY or FITNESS FOR A PARTICULAR PURPOSE.  See the
# GNU General Public License for more details.
#
# You should have received a copy of the GNU General Public License
# along with this program; if not, write to the Free Software
# Foundation, Inc., 51 Franklin Street, Fifth Floor, Boston, MA 02110-1301 USA

"""Tests for the Repository facility that are not interface tests.

For interface tests see tests/per_repository/*.py.

For concrete class tests see this file, and for storage formats tests
also see this file.
"""

import hashlib
from stat import S_ISDIR

import breezy
from breezy import (
    controldir,
    errors,
    osutils,
    repository,
    tests,
    transport,
    upgrade,
    workingtree,
)
from breezy import revision as _mod_revision
from breezy.bzr import (
    btree_index,
    bzrdir,
    groupcompress_repo,
    inventory,
    knitpack_repo,
    knitrepo,
    pack_repo,
    versionedfile,
    vf_repository,
    vf_search,
)
from breezy.bzr import repository as bzrrepository
from breezy.tests import TestCase, TestCaseWithTransport

from ...errors import UnknownFormatError
from ...repository import RepositoryFormat
from ..btree_index import BTreeBuilder, BTreeGraphIndex
from ..index import GraphIndex


class TestDefaultFormat(TestCase):
    def test_get_set_default_format(self):
        old_default = controldir.format_registry.get("default")
        old_default_help = controldir.format_registry.get_help("default")
        private_default = old_default().repository_format.__class__
        old_format = repository.format_registry.get_default()
        self.assertIsInstance(old_format, private_default)

        def make_sample_bzrdir():
            my_bzrdir = bzrdir.BzrDirMetaFormat1()
            my_bzrdir.repository_format = SampleRepositoryFormat()
            return my_bzrdir

        controldir.format_registry.remove("default")
        controldir.format_registry.register("sample", make_sample_bzrdir, "")
        controldir.format_registry.set_default("sample")
        # creating a repository should now create an instrumented dir.
        try:
            # the default branch format is used by the meta dir format
            # which is not the default bzrdir format at this point
            dir = bzrdir.BzrDirMetaFormat1().initialize("memory:///")
            result = dir.create_repository()
            self.assertEqual(result, "A bzr repository dir")
        finally:
            controldir.format_registry.remove("default")
            controldir.format_registry.remove("sample")
            controldir.format_registry.register(
                "default", old_default, old_default_help
            )
        self.assertIsInstance(
            repository.format_registry.get_default(), old_format.__class__
        )


class SampleRepositoryFormat(bzrrepository.RepositoryFormatMetaDir):
    """A sample format.

    this format is initializable, unsupported to aid in testing the
    open and open(unsupported=True) routines.
    """

    @classmethod
    def get_format_string(cls):
        """See RepositoryFormat.get_format_string()."""
        return b"Sample .bzr repository format."

    def initialize(self, a_controldir, shared=False):
        """Initialize a repository in a BzrDir."""
        t = a_controldir.get_repository_transport(self)
        t.put_bytes("format", self.get_format_string())
        return "A bzr repository dir"

    def is_supported(self):
        return False

    def open(self, a_controldir, _found=False):
        return "opened repository."


class SampleExtraRepositoryFormat(repository.RepositoryFormat):
    """A sample format that can not be used in a metadir."""

    def get_format_string(self):
        raise NotImplementedError


class TestRepositoryFormat(TestCaseWithTransport):
    """Tests for the Repository format detection used by the bzr meta dir facility.BzrBranchFormat facility."""

    def test_find_format(self):
        # is the right format object found for a repository?
        # create a branch with a few known format objects.
        # this is not quite the same as
        self.build_tree(["foo/", "bar/"])

        def check_format(format, url):
            dir = format._matchingcontroldir.initialize(url)
            format.initialize(dir)
            found_format = bzrrepository.RepositoryFormatMetaDir.find_format(dir)
            self.assertIsInstance(found_format, format.__class__)

        check_format(repository.format_registry.get_default(), "bar")

    def test_find_format_no_repository(self):
        dir = bzrdir.BzrDirMetaFormat1().initialize(self.get_url())
        self.assertRaises(
            errors.NoRepositoryPresent,
            bzrrepository.RepositoryFormatMetaDir.find_format,
            dir,
        )

    def test_from_string(self):
        self.assertIsInstance(
            SampleRepositoryFormat.from_string(b"Sample .bzr repository format."),
            SampleRepositoryFormat,
        )
        self.assertRaises(
            AssertionError,
            SampleRepositoryFormat.from_string,
            b"Different .bzr repository format.",
        )

    def test_find_format_unknown_format(self):
        dir = bzrdir.BzrDirMetaFormat1().initialize(self.get_url())
        SampleRepositoryFormat().initialize(dir)
        self.assertRaises(
            UnknownFormatError, bzrrepository.RepositoryFormatMetaDir.find_format, dir
        )

    def test_find_format_with_features(self):
        tree = self.make_branch_and_tree(".", format="2a")
        tree.branch.repository.update_feature_flags({b"name": b"necessity"})
        found_format = bzrrepository.RepositoryFormatMetaDir.find_format(
            tree.controldir
        )
        self.assertIsInstance(found_format, bzrrepository.RepositoryFormatMetaDir)
        self.assertEqual(found_format.features.get(b"name"), b"necessity")
        self.assertRaises(
            bzrdir.MissingFeature, found_format.check_support_status, True
        )
        self.addCleanup(
            bzrrepository.RepositoryFormatMetaDir.unregister_feature, b"name"
        )
        bzrrepository.RepositoryFormatMetaDir.register_feature(b"name")
        found_format.check_support_status(True)


class TestRepositoryFormatRegistry(TestCase):
    def setUp(self):
        super().setUp()
        self.registry = repository.RepositoryFormatRegistry()

    def test_register_unregister_format(self):
        format = SampleRepositoryFormat()
        self.registry.register(format)
        self.assertEqual(format, self.registry.get(b"Sample .bzr repository format."))
        self.registry.remove(format)
        self.assertRaises(
            KeyError, self.registry.get, b"Sample .bzr repository format."
        )

    def test_get_all(self):
        format = SampleRepositoryFormat()
        self.assertEqual([], self.registry._get_all())
        self.registry.register(format)
        self.assertEqual([format], self.registry._get_all())

    def test_register_extra(self):
        format = SampleExtraRepositoryFormat()
        self.assertEqual([], self.registry._get_all())
        self.registry.register_extra(format)
        self.assertEqual([format], self.registry._get_all())

    def test_register_extra_lazy(self):
        self.assertEqual([], self.registry._get_all())
        self.registry.register_extra_lazy(__name__, "SampleExtraRepositoryFormat")
        formats = self.registry._get_all()
        self.assertEqual(1, len(formats))
        self.assertIsInstance(formats[0], SampleExtraRepositoryFormat)


class TestFormatKnit1(TestCaseWithTransport):
    def test_attribute__fetch_order(self):
        """Knits need topological data insertion."""
        repo = self.make_repository(
            ".", format=controldir.format_registry.get("knit")()
        )
        self.assertEqual("topological", repo._format._fetch_order)

    def test_attribute__fetch_uses_deltas(self):
        """Knits reuse deltas."""
        repo = self.make_repository(
            ".", format=controldir.format_registry.get("knit")()
        )
        self.assertEqual(True, repo._format._fetch_uses_deltas)

    def test_disk_layout(self):
        control = bzrdir.BzrDirMetaFormat1().initialize(self.get_url())
        repo = knitrepo.RepositoryFormatKnit1().initialize(control)
        # in case of side effects of locking.
        repo.lock_write()
        repo.unlock()
        # we want:
        # format 'Bazaar-NG Knit Repository Format 1'
        # lock: is a directory
        # inventory.weave == empty_weave
        # empty revision-store directory
        # empty weaves directory
        t = control.get_repository_transport(None)
        with t.get("format") as f:
            self.assertEqualDiff(b"Bazaar-NG Knit Repository Format 1", f.read())
        # XXX: no locks left when unlocked at the moment
        # self.assertEqualDiff('', t.get('lock').read())
        self.assertTrue(S_ISDIR(t.stat("knits").st_mode))
        self.check_knits(t)
        # Check per-file knits.
        control.create_branch()
        tree = control.create_workingtree()
        tree.add(["foo"], ["file"], [b"Nasty-IdC:"])
        tree.put_file_bytes_non_atomic("foo", b"")
        tree.commit("1st post", rev_id=b"foo")
        self.assertHasKnit(
            t, "knits/e8/%254easty-%2549d%2543%253a", b"\nfoo fulltext 0 81  :"
        )

    def assertHasKnit(self, t, knit_name, extra_content=b""):
        """Assert that knit_name exists on t."""
        with t.get(knit_name + ".kndx") as f:
            self.assertEqualDiff(b"# bzr knit index 8\n" + extra_content, f.read())

    def check_knits(self, t):
        """Check knit content for a repository."""
        self.assertHasKnit(t, "inventory")
        self.assertHasKnit(t, "revisions")
        self.assertHasKnit(t, "signatures")

    def test_shared_disk_layout(self):
        control = bzrdir.BzrDirMetaFormat1().initialize(self.get_url())
        knitrepo.RepositoryFormatKnit1().initialize(control, shared=True)
        # we want:
        # format 'Bazaar-NG Knit Repository Format 1'
        # lock: is a directory
        # inventory.weave == empty_weave
        # empty revision-store directory
        # empty weaves directory
        # a 'shared-storage' marker file.
        t = control.get_repository_transport(None)
        with t.get("format") as f:
            self.assertEqualDiff(b"Bazaar-NG Knit Repository Format 1", f.read())
        # XXX: no locks left when unlocked at the moment
        # self.assertEqualDiff('', t.get('lock').read())
        with t.get("shared-storage") as f:
            self.assertEqualDiff(b"", f.read())
        self.assertTrue(S_ISDIR(t.stat("knits").st_mode))
        self.check_knits(t)

    def test_shared_no_tree_disk_layout(self):
        control = bzrdir.BzrDirMetaFormat1().initialize(self.get_url())
        repo = knitrepo.RepositoryFormatKnit1().initialize(control, shared=True)
        repo.set_make_working_trees(False)
        # we want:
        # format 'Bazaar-NG Knit Repository Format 1'
        # lock ''
        # inventory.weave == empty_weave
        # empty revision-store directory
        # empty weaves directory
        # a 'shared-storage' marker file.
        t = control.get_repository_transport(None)
        with t.get("format") as f:
            self.assertEqualDiff(b"Bazaar-NG Knit Repository Format 1", f.read())
        # XXX: no locks left when unlocked at the moment
        # self.assertEqualDiff('', t.get('lock').read())
        with t.get("shared-storage") as f:
            self.assertEqualDiff(b"", f.read())
        with t.get("no-working-trees") as f:
            self.assertEqualDiff(b"", f.read())
        repo.set_make_working_trees(True)
        self.assertFalse(t.has("no-working-trees"))
        self.assertTrue(S_ISDIR(t.stat("knits").st_mode))
        self.check_knits(t)

    def test_deserialise_sets_root_revision(self):
        """We must have a inventory.root.revision.

        Old versions of the XML5 serializer did not set the revision_id for
        the whole inventory. So we grab the one from the expected text. Which
        is valid when the api is not being abused.
        """
        repo = self.make_repository(
            ".", format=controldir.format_registry.get("knit")()
        )
        inv_xml = b'<inventory format="5">\n</inventory>\n'
        inv = repo._deserialise_inventory(b"test-rev-id", [inv_xml])
        self.assertEqual(b"test-rev-id", inv.root.revision)

    def test_deserialise_uses_global_revision_id(self):
        """If it is set, then we re-use the global revision id."""
        repo = self.make_repository(
            ".", format=controldir.format_registry.get("knit")()
        )
        inv_xml = (
            b'<inventory format="5" revision_id="other-rev-id">\n' b"</inventory>\n"
        )
        # Arguably, the deserialise_inventory should detect a mismatch, and
        # raise an error, rather than silently using one revision_id over the
        # other.
        self.assertRaises(
            AssertionError, repo._deserialise_inventory, b"test-rev-id", [inv_xml]
        )
        inv = repo._deserialise_inventory(b"other-rev-id", [inv_xml])
        self.assertEqual(b"other-rev-id", inv.root.revision)

    def test_supports_external_lookups(self):
        repo = self.make_repository(
            ".", format=controldir.format_registry.get("knit")()
        )
        self.assertFalse(repo._format.supports_external_lookups)


class DummyRepository:
    """A dummy repository for testing."""

    _format = None
    _revision_serializer = None
    _inventory_serializer = None

    def supports_rich_root(self):
        if self._format is not None:
            return self._format.rich_root_data
        return False

    def get_graph(self):
        raise NotImplementedError

    def get_parent_map(self, revision_ids):
        raise NotImplementedError


class InterDummy(repository.InterRepository):
    """An inter-repository optimised code path for DummyRepository.

    This is for use during testing where we use DummyRepository as repositories
    so that none of the default regsitered inter-repository classes will
    MATCH.
    """

    @staticmethod
    def is_compatible(repo_source, repo_target):
        """InterDummy is compatible with DummyRepository."""
        return isinstance(repo_source, DummyRepository) and isinstance(
            repo_target, DummyRepository
        )


class TestInterRepository(TestCaseWithTransport):
    def test_get_default_inter_repository(self):
        # test that the InterRepository.get(repo_a, repo_b) probes
        # for a inter_repo class where is_compatible(repo_a, repo_b) returns
        # true and returns a default inter_repo otherwise.
        # This also tests that the default registered optimised interrepository
        # classes do not barf inappropriately when a surprising repository type
        # is handed to them.
        dummy_a = DummyRepository()
        dummy_a._format = RepositoryFormat()
        dummy_a._format.supports_full_versioned_files = True
        dummy_a._format.rich_root_data = True
        dummy_b = DummyRepository()
        dummy_b._format = RepositoryFormat()
        dummy_b._format.supports_full_versioned_files = True
        dummy_b._format.rich_root_data = True
        self.assertGetsDefaultInterRepository(dummy_a, dummy_b)

    def assertGetsDefaultInterRepository(self, repo_a, repo_b):
        """Asserts that InterRepository.get(repo_a, repo_b) -> the default.

        The effective default is now InterSameDataRepository because there is
        no actual sane default in the presence of incompatible data models.
        """
        inter_repo = repository.InterRepository.get(repo_a, repo_b)
        self.assertEqual(vf_repository.InterSameDataRepository, inter_repo.__class__)
        self.assertEqual(repo_a, inter_repo.source)
        self.assertEqual(repo_b, inter_repo.target)

    def test_register_inter_repository_class(self):
        # test that a optimised code path provider - a
        # InterRepository subclass can be registered and unregistered
        # and that it is correctly selected when given a repository
        # pair that it returns true on for the is_compatible static method
        # check
        dummy_a = DummyRepository()
        dummy_a._format = RepositoryFormat()
        dummy_b = DummyRepository()
        dummy_b._format = RepositoryFormat()
        repo = self.make_repository(".")
        # hack dummies to look like repo somewhat.
        dummy_a._revision_serializer = repo._revision_serializer
        dummy_a._inventory_serializer = repo._inventory_serializer
        dummy_a._format.supports_tree_reference = repo._format.supports_tree_reference
        dummy_a._format.rich_root_data = repo._format.rich_root_data
        dummy_a._format.supports_full_versioned_files = (
            repo._format.supports_full_versioned_files
        )
        dummy_b._revision_serializer = repo._revision_serializer
        dummy_b._inventory_serializer = repo._inventory_serializer
        dummy_b._format.supports_tree_reference = repo._format.supports_tree_reference
        dummy_b._format.rich_root_data = repo._format.rich_root_data
        dummy_b._format.supports_full_versioned_files = (
            repo._format.supports_full_versioned_files
        )
        repository.InterRepository.register_optimiser(InterDummy)
        try:
            # we should get the default for something InterDummy returns False
            # to
            self.assertFalse(InterDummy.is_compatible(dummy_a, repo))
            self.assertGetsDefaultInterRepository(dummy_a, repo)
            # and we should get an InterDummy for a pair it 'likes'
            self.assertTrue(InterDummy.is_compatible(dummy_a, dummy_b))
            inter_repo = repository.InterRepository.get(dummy_a, dummy_b)
            self.assertEqual(InterDummy, inter_repo.__class__)
            self.assertEqual(dummy_a, inter_repo.source)
            self.assertEqual(dummy_b, inter_repo.target)
        finally:
            repository.InterRepository.unregister_optimiser(InterDummy)
        # now we should get the default InterRepository object again.
        self.assertGetsDefaultInterRepository(dummy_a, dummy_b)


class TestRepositoryFormat1(knitrepo.RepositoryFormatKnit1):
    @classmethod
    def get_format_string(cls):
        return b"Test Format 1"


class TestRepositoryFormat2(knitrepo.RepositoryFormatKnit1):
    @classmethod
    def get_format_string(cls):
        return b"Test Format 2"


class TestRepositoryConverter(TestCaseWithTransport):
    def test_convert_empty(self):
        source_format = TestRepositoryFormat1()
        target_format = TestRepositoryFormat2()
        repository.format_registry.register(source_format)
        self.addCleanup(repository.format_registry.remove, source_format)
        repository.format_registry.register(target_format)
        self.addCleanup(repository.format_registry.remove, target_format)
        t = self.get_transport()
        t.mkdir("repository")
        repo_dir = bzrdir.BzrDirMetaFormat1().initialize("repository")
        repo = TestRepositoryFormat1().initialize(repo_dir)
        converter = repository.CopyConverter(target_format)
        with breezy.ui.ui_factory.nested_progress_bar() as pb:
            converter.convert(repo, pb)
        repo = repo_dir.open_repository()
        self.assertIsInstance(target_format, repo._format.__class__)


class TestRepositoryFormatKnit3(TestCaseWithTransport):
    def test_attribute__fetch_order(self):
        """Knits need topological data insertion."""
        format = bzrdir.BzrDirMetaFormat1()
        format.repository_format = knitrepo.RepositoryFormatKnit3()
        repo = self.make_repository(".", format=format)
        self.assertEqual("topological", repo._format._fetch_order)

    def test_attribute__fetch_uses_deltas(self):
        """Knits reuse deltas."""
        format = bzrdir.BzrDirMetaFormat1()
        format.repository_format = knitrepo.RepositoryFormatKnit3()
        repo = self.make_repository(".", format=format)
        self.assertEqual(True, repo._format._fetch_uses_deltas)

    def test_convert(self):
        """Ensure the upgrade adds weaves for roots."""
        format = bzrdir.BzrDirMetaFormat1()
        format.repository_format = knitrepo.RepositoryFormatKnit1()
        tree = self.make_branch_and_tree(".", format)
        tree.commit("Dull commit", rev_id=b"dull")
        revision_tree = tree.branch.repository.revision_tree(b"dull")
        with revision_tree.lock_read():
            self.assertRaises(transport.NoSuchFile, revision_tree.get_file_lines, "")
        format = bzrdir.BzrDirMetaFormat1()
        format.repository_format = knitrepo.RepositoryFormatKnit3()
        upgrade.Convert(".", format)
        tree = workingtree.WorkingTree.open(".")
        revision_tree = tree.branch.repository.revision_tree(b"dull")
        with revision_tree.lock_read():
            revision_tree.get_file_lines("")
        tree.commit("Another dull commit", rev_id=b"dull2")
        revision_tree = tree.branch.repository.revision_tree(b"dull2")
        revision_tree.lock_read()
        self.addCleanup(revision_tree.unlock)
        self.assertEqual(b"dull", revision_tree.get_file_revision(""))

    def test_supports_external_lookups(self):
        format = bzrdir.BzrDirMetaFormat1()
        format.repository_format = knitrepo.RepositoryFormatKnit3()
        repo = self.make_repository(".", format=format)
        self.assertFalse(repo._format.supports_external_lookups)


class Test2a(tests.TestCaseWithMemoryTransport):
    def test_chk_bytes_uses_custom_btree_parser(self):
        mt = self.make_branch_and_memory_tree("test", format="2a")
        mt.lock_write()
        self.addCleanup(mt.unlock)
        mt.add([""], [b"root-id"])
        mt.commit("first")
        index = mt.branch.repository.chk_bytes._index._graph_index._indices[0]
        self.assertEqual(btree_index._gcchk_factory, index._leaf_factory)
        # It should also work if we re-open the repo
        repo = mt.branch.repository.controldir.open_repository()
        repo.lock_read()
        self.addCleanup(repo.unlock)
        index = repo.chk_bytes._index._graph_index._indices[0]
        self.assertEqual(btree_index._gcchk_factory, index._leaf_factory)

    def test_fetch_combines_groups(self):
        builder = self.make_branch_builder("source", format="2a")
        builder.start_series()
        builder.build_snapshot(
            None,
            [
                ("add", ("", b"root-id", "directory", "")),
                ("add", ("file", b"file-id", "file", b"content\n")),
            ],
            revision_id=b"1",
        )
        builder.build_snapshot(
            [b"1"], [("modify", ("file", b"content-2\n"))], revision_id=b"2"
        )
        builder.finish_series()
        source = builder.get_branch()
        target = self.make_repository("target", format="2a")
        target.fetch(source.repository)
        target.lock_read()
        self.addCleanup(target.unlock)
        details = target.texts._index.get_build_details(
            [
                (
                    b"file-id",
                    b"1",
                ),
                (
                    b"file-id",
                    b"2",
                ),
            ]
        )
        file_1_details = details[(b"file-id", b"1")]
        file_2_details = details[(b"file-id", b"2")]
        # The index, and what to read off disk, should be the same for both
        # versions of the file.
        self.assertEqual(file_1_details[0][:3], file_2_details[0][:3])

    def test_format_pack_compresses_True(self):
        repo = self.make_repository("repo", format="2a")
        self.assertTrue(repo._format.pack_compresses)

    def test_inventories_use_chk_map_with_parent_base_dict(self):
        tree = self.make_branch_and_memory_tree("repo", format="2a")
        tree.lock_write()
        tree.add([""], ids=[b"TREE_ROOT"])
        revid = tree.commit("foo")
        tree.unlock()
        tree.lock_read()
        self.addCleanup(tree.unlock)
        inv = tree.branch.repository.get_inventory(revid)
        self.assertNotEqual(None, inv.parent_id_basename_to_file_id)
        inv.parent_id_basename_to_file_id._ensure_root()
        inv.id_to_entry._ensure_root()
        self.assertEqual(65536, inv.id_to_entry._root_node.maximum_size)
        self.assertEqual(
            65536, inv.parent_id_basename_to_file_id._root_node.maximum_size
        )

    def test_autopack_unchanged_chk_nodes(self):
        # at 20 unchanged commits, chk pages are packed that are split into
        # two groups such that the new pack being made doesn't have all its
        # pages in the source packs (though they are in the repository).
        # Use a memory backed repository, we don't need to hit disk for this
        tree = self.make_branch_and_memory_tree("tree", format="2a")
        tree.lock_write()
        self.addCleanup(tree.unlock)
        tree.add([""], ids=[b"TREE_ROOT"])
        for pos in range(20):
            tree.commit(str(pos))

    def test_pack_with_hint(self):
        tree = self.make_branch_and_memory_tree("tree", format="2a")
        tree.lock_write()
        self.addCleanup(tree.unlock)
        tree.add([""], ids=[b"TREE_ROOT"])
        # 1 commit to leave untouched
        tree.commit("1")
        to_keep = tree.branch.repository._pack_collection.names()
        # 2 to combine
        tree.commit("2")
        tree.commit("3")
        all = tree.branch.repository._pack_collection.names()
        combine = list(set(all) - set(to_keep))
        self.assertLength(3, all)
        self.assertLength(2, combine)
        tree.branch.repository.pack(hint=combine)
        final = tree.branch.repository._pack_collection.names()
        self.assertLength(2, final)
        self.assertNotIn(combine[0], final)
        self.assertNotIn(combine[1], final)
        self.assertSubset(to_keep, final)

    def test_stream_source_to_gc(self):
        source = self.make_repository("source", format="2a")
        target = self.make_repository("target", format="2a")
        stream = source._get_source(target._format)
        self.assertIsInstance(stream, groupcompress_repo.GroupCHKStreamSource)

    def test_stream_source_to_non_gc(self):
        source = self.make_repository("source", format="2a")
        target = self.make_repository("target", format="rich-root-pack")
        stream = source._get_source(target._format)
        # We don't want the child GroupCHKStreamSource
        self.assertIs(type(stream), vf_repository.StreamSource)

    def test_get_stream_for_missing_keys_includes_all_chk_refs(self):
        source_builder = self.make_branch_builder("source", format="2a")
        # We have to build a fairly large tree, so that we are sure the chk
        # pages will have split into multiple pages.
        entries = [("add", ("", b"a-root-id", "directory", None))]
        for i in "abcdefghijklmnopqrstuvwxyz123456789":
            for j in "abcdefghijklmnopqrstuvwxyz123456789":
                fname = i + j
                fid = fname.encode("utf-8") + b"-id"
                content = b"content for %s\n" % (fname.encode("utf-8"),)
                entries.append(("add", (fname, fid, "file", content)))
        source_builder.start_series()
        source_builder.build_snapshot(None, entries, revision_id=b"rev-1")
        # Now change a few of them, so we get a few new pages for the second
        # revision
        source_builder.build_snapshot(
            [b"rev-1"],
            [
                ("modify", ("aa", b"new content for aa-id\n")),
                ("modify", ("cc", b"new content for cc-id\n")),
                ("modify", ("zz", b"new content for zz-id\n")),
            ],
            revision_id=b"rev-2",
        )
        source_builder.finish_series()
        source_branch = source_builder.get_branch()
        source_branch.lock_read()
        self.addCleanup(source_branch.unlock)
        target = self.make_repository("target", format="2a")
        source = source_branch.repository._get_source(target._format)
        self.assertIsInstance(source, groupcompress_repo.GroupCHKStreamSource)

        # On a regular pass, getting the inventories and chk pages for rev-2
        # would only get the newly created chk pages
        search = vf_search.SearchResult({b"rev-2"}, {b"rev-1"}, 1, {b"rev-2"})
        simple_chk_records = set()
        for vf_name, substream in source.get_stream(search):
            if vf_name == "chk_bytes":
                for record in substream:
                    simple_chk_records.add(record.key)
            else:
                for _ in substream:
                    continue
        # 3 pages, the root (InternalNode), + 2 pages which actually changed
        self.assertEqual(
            {
                (b"sha1:91481f539e802c76542ea5e4c83ad416bf219f73",),
                (b"sha1:4ff91971043668583985aec83f4f0ab10a907d3f",),
                (b"sha1:81e7324507c5ca132eedaf2d8414ee4bb2226187",),
                (b"sha1:b101b7da280596c71a4540e9a1eeba8045985ee0",),
            },
            set(simple_chk_records),
        )
        # Now, when we do a similar call using 'get_stream_for_missing_keys'
        # we should get a much larger set of pages.
        missing = [("inventories", b"rev-2")]
        full_chk_records = set()
        for vf_name, substream in source.get_stream_for_missing_keys(missing):
            if vf_name == "inventories":
                for record in substream:
                    self.assertEqual((b"rev-2",), record.key)
            elif vf_name == "chk_bytes":
                for record in substream:
                    full_chk_records.add(record.key)
            else:
                self.fail(f"Should not be getting a stream of {vf_name}")
        # We have 257 records now. This is because we have 1 root page, and 256
        # leaf pages in a complete listing.
        self.assertEqual(257, len(full_chk_records))
        self.assertSubset(simple_chk_records, full_chk_records)

    def test_inconsistency_fatal(self):
        repo = self.make_repository("repo", format="2a")
        self.assertTrue(repo.revisions._index._inconsistency_fatal)
        self.assertFalse(repo.texts._index._inconsistency_fatal)
        self.assertFalse(repo.inventories._index._inconsistency_fatal)
        self.assertFalse(repo.signatures._index._inconsistency_fatal)
        self.assertFalse(repo.chk_bytes._index._inconsistency_fatal)


class TestKnitPackStreamSource(tests.TestCaseWithMemoryTransport):
    def test_source_to_exact_pack_092(self):
        source = self.make_repository("source", format="pack-0.92")
        target = self.make_repository("target", format="pack-0.92")
        stream_source = source._get_source(target._format)
        self.assertIsInstance(stream_source, knitpack_repo.KnitPackStreamSource)

    def test_source_to_exact_pack_rich_root_pack(self):
        source = self.make_repository("source", format="rich-root-pack")
        target = self.make_repository("target", format="rich-root-pack")
        stream_source = source._get_source(target._format)
        self.assertIsInstance(stream_source, knitpack_repo.KnitPackStreamSource)

    def test_source_to_exact_pack_19(self):
        source = self.make_repository("source", format="1.9")
        target = self.make_repository("target", format="1.9")
        stream_source = source._get_source(target._format)
        self.assertIsInstance(stream_source, knitpack_repo.KnitPackStreamSource)

    def test_source_to_exact_pack_19_rich_root(self):
        source = self.make_repository("source", format="1.9-rich-root")
        target = self.make_repository("target", format="1.9-rich-root")
        stream_source = source._get_source(target._format)
        self.assertIsInstance(stream_source, knitpack_repo.KnitPackStreamSource)

    def test_source_to_remote_exact_pack_19(self):
        trans = self.make_smart_server("target")
        trans.ensure_base()
        source = self.make_repository("source", format="1.9")
        target = self.make_repository("target", format="1.9")
        target = repository.Repository.open(trans.base)
        stream_source = source._get_source(target._format)
        self.assertIsInstance(stream_source, knitpack_repo.KnitPackStreamSource)

    def test_stream_source_to_non_exact(self):
        source = self.make_repository("source", format="pack-0.92")
        target = self.make_repository("target", format="1.9")
        stream = source._get_source(target._format)
        self.assertIs(type(stream), vf_repository.StreamSource)

    def test_stream_source_to_non_exact_rich_root(self):
        source = self.make_repository("source", format="1.9")
        target = self.make_repository("target", format="1.9-rich-root")
        stream = source._get_source(target._format)
        self.assertIs(type(stream), vf_repository.StreamSource)

    def test_source_to_remote_non_exact_pack_19(self):
        trans = self.make_smart_server("target")
        trans.ensure_base()
        source = self.make_repository("source", format="1.9")
        target = self.make_repository("target", format="1.6")
        target = repository.Repository.open(trans.base)
        stream_source = source._get_source(target._format)
        self.assertIs(type(stream_source), vf_repository.StreamSource)

    def test_stream_source_to_knit(self):
        source = self.make_repository("source", format="pack-0.92")
        target = self.make_repository("target", format="dirstate")
        stream = source._get_source(target._format)
        self.assertIs(type(stream), vf_repository.StreamSource)


class TestDevelopment6FindParentIdsOfRevisions(TestCaseWithTransport):
    """Tests for _find_parent_ids_of_revisions."""

    def setUp(self):
        super().setUp()
        self.builder = self.make_branch_builder("source")
        self.builder.start_series()
        self.builder.build_snapshot(
            None,
            [("add", ("", b"tree-root", "directory", None))],
            revision_id=b"initial",
        )
        self.repo = self.builder.get_branch().repository
        self.addCleanup(self.builder.finish_series)

    def assertParentIds(self, expected_result, rev_set):
        self.assertEqual(
            sorted(expected_result),
            sorted(self.repo._find_parent_ids_of_revisions(rev_set)),
        )

    def test_simple(self):
        self.builder.build_snapshot(None, [], revision_id=b"revid1")
        self.builder.build_snapshot([b"revid1"], [], revision_id=b"revid2")
        rev_set = [b"revid2"]
        self.assertParentIds([b"revid1"], rev_set)

    def test_not_first_parent(self):
        self.builder.build_snapshot(None, [], revision_id=b"revid1")
        self.builder.build_snapshot([b"revid1"], [], revision_id=b"revid2")
        self.builder.build_snapshot([b"revid2"], [], revision_id=b"revid3")
        rev_set = [b"revid3", b"revid2"]
        self.assertParentIds([b"revid1"], rev_set)

    def test_not_null(self):
        rev_set = [b"initial"]
        self.assertParentIds([], rev_set)

    def test_not_null_set(self):
        self.builder.build_snapshot(None, [], revision_id=b"revid1")
        rev_set = [_mod_revision.NULL_REVISION]
        self.assertParentIds([], rev_set)

    def test_ghost(self):
        self.builder.build_snapshot(None, [], revision_id=b"revid1")
        rev_set = [b"ghost", b"revid1"]
        self.assertParentIds([b"initial"], rev_set)

    def test_ghost_parent(self):
        self.builder.build_snapshot(None, [], revision_id=b"revid1")
        self.builder.build_snapshot([b"revid1", b"ghost"], [], revision_id=b"revid2")
        rev_set = [b"revid2", b"revid1"]
        self.assertParentIds([b"ghost", b"initial"], rev_set)

    def test_righthand_parent(self):
        self.builder.build_snapshot(None, [], revision_id=b"revid1")
        self.builder.build_snapshot([b"revid1"], [], revision_id=b"revid2a")
        self.builder.build_snapshot([b"revid1"], [], revision_id=b"revid2b")
        self.builder.build_snapshot([b"revid2a", b"revid2b"], [], revision_id=b"revid3")
        rev_set = [b"revid3", b"revid2a"]
        self.assertParentIds([b"revid1", b"revid2b"], rev_set)


class TestWithBrokenRepo(TestCaseWithTransport):
    """These tests seem to be more appropriate as interface tests?"""

    def make_broken_repository(self):
        # XXX: This function is borrowed from Aaron's "Reconcile can fix bad
        # parent references" branch which is due to land in bzr.dev soon.  Once
        # it does, this duplication should be removed.
        repo = self.make_repository("broken-repo")
        cleanups = []
        try:
            repo.lock_write()
            cleanups.append(repo.unlock)
            repo.start_write_group()
            cleanups.append(repo.commit_write_group)
            # make rev1a: A well-formed revision, containing 'file1'
<<<<<<< HEAD
            inv = inventory.Inventory(revision_id=b"rev1a")
            inv.root.revision = b"rev1a"
            self.add_file(repo, inv, "file1", b"rev1a", [])
            repo.texts.add_lines((inv.root.file_id, b"rev1a"), [], [])
            repo.add_inventory(b"rev1a", inv, [])
=======
            inv = inventory.Inventory(revision_id=b'rev1a', root_revision=b'rev1a')
            self.add_file(repo, inv, 'file1', b'rev1a', [])
            repo.texts.add_lines((inv.root.file_id, b'rev1a'), [], [])
            repo.add_inventory(b'rev1a', inv, [])
>>>>>>> 751e265c
            revision = _mod_revision.Revision(
                b"rev1a",
                properties={},
                committer="jrandom@example.com",
                timestamp=0,
                inventory_sha1=None,
                timezone=0,
                message="foo",
                parent_ids=[],
            )
            repo.add_revision(b"rev1a", revision, inv)

            # make rev1b, which has no Revision, but has an Inventory, and
            # file1
<<<<<<< HEAD
            inv = inventory.Inventory(revision_id=b"rev1b")
            inv.root.revision = b"rev1b"
            self.add_file(repo, inv, "file1", b"rev1b", [])
            repo.add_inventory(b"rev1b", inv, [])
=======
            inv = inventory.Inventory(revision_id=b'rev1b', root_revision=b'rev1b')
            self.add_file(repo, inv, 'file1', b'rev1b', [])
            repo.add_inventory(b'rev1b', inv, [])
>>>>>>> 751e265c

            # make rev2, with file1 and file2
            # file2 is sane
            # file1 has 'rev1b' as an ancestor, even though this is not
            # mentioned by 'rev1a', making it an unreferenced ancestor
<<<<<<< HEAD
            inv = inventory.Inventory()
            self.add_file(repo, inv, "file1", b"rev2", [b"rev1a", b"rev1b"])
            self.add_file(repo, inv, "file2", b"rev2", [])
            self.add_revision(repo, b"rev2", inv, [b"rev1a"])
=======
            inv = inventory.Inventory(root_revision=b'rev2')
            self.add_file(repo, inv, 'file1', b'rev2', [b'rev1a', b'rev1b'])
            self.add_file(repo, inv, 'file2', b'rev2', [])
            self.add_revision(repo, b'rev2', inv, [b'rev1a'])
>>>>>>> 751e265c

            # make ghost revision rev1c
            inv = inventory.Inventory()
            self.add_file(repo, inv, "file2", b"rev1c", [])

            # make rev3 with file2
            # file2 refers to 'rev1c', which is a ghost in this repository, so
            # file2 cannot have rev1c as its ancestor.
<<<<<<< HEAD
            inv = inventory.Inventory()
            self.add_file(repo, inv, "file2", b"rev3", [b"rev1c"])
            self.add_revision(repo, b"rev3", inv, [b"rev1c"])
=======
            inv = inventory.Inventory(root_revision=b'rev3')
            self.add_file(repo, inv, 'file2', b'rev3', [b'rev1c'])
            self.add_revision(repo, b'rev3', inv, [b'rev1c'])
>>>>>>> 751e265c
            return repo
        finally:
            for cleanup in reversed(cleanups):
                cleanup()

    def add_revision(self, repo, revision_id, inv, parent_ids):
        inv.revision_id = revision_id
        repo.texts.add_lines((inv.root.file_id, revision_id), [], [])
        repo.add_inventory(revision_id, inv, parent_ids)
        revision = _mod_revision.Revision(
            revision_id,
            committer="jrandom@example.com",
            timestamp=0,
            inventory_sha1=None,
            timezone=0,
            message="foo",
            parent_ids=parent_ids,
            properties={},
        )
        repo.add_revision(revision_id, revision, inv)

    def add_file(self, repo, inv, filename, revision, parents):
<<<<<<< HEAD
        file_id = filename.encode("utf-8") + b"-id"
        content = [b"line\n"]
        entry = inventory.InventoryFile(file_id, filename, b"TREE_ROOT")
        entry.revision = revision
        entry.text_sha1 = osutils.sha_strings(content)
        entry.text_size = 0
=======
        file_id = filename.encode('utf-8') + b'-id'
        content = [b'line\n']
        entry = inventory.InventoryFile(file_id, filename, b'TREE_ROOT', revision=revision, text_sha1=osutils.sha_strings(content), text_size=0)
>>>>>>> 751e265c
        inv.add(entry)
        text_key = (file_id, revision)
        parent_keys = [(file_id, parent) for parent in parents]
        repo.texts.add_lines(text_key, parent_keys, content)

    def test_insert_from_broken_repo(self):
        """Inserting a data stream from a broken repository won't silently
        corrupt the target repository.
        """
        broken_repo = self.make_broken_repository()
        empty_repo = self.make_repository("empty-repo")
        try:
            empty_repo.fetch(broken_repo)
        except (errors.RevisionNotPresent, errors.BzrCheckError):
            # Test successful: compression parent not being copied leads to
            # error.
            return
        empty_repo.lock_read()
        self.addCleanup(empty_repo.unlock)
        text = next(
            empty_repo.texts.get_record_stream(
                [(b"file2-id", b"rev3")], "topological", True
            )
        )
        self.assertEqual(b"line\n", text.get_bytes_as("fulltext"))


class TestRepositoryPackCollection(TestCaseWithTransport):
    def get_format(self):
        return controldir.format_registry.make_controldir("pack-0.92")

    def get_packs(self):
        format = self.get_format()
        repo = self.make_repository(".", format=format)
        return repo._pack_collection

    def make_packs_and_alt_repo(self, write_lock=False):
        """Create a pack repo with 3 packs, and access it via a second repo."""
        tree = self.make_branch_and_tree(".", format=self.get_format())
        tree.lock_write()
        self.addCleanup(tree.unlock)
        rev1 = tree.commit("one")
        rev2 = tree.commit("two")
        rev3 = tree.commit("three")
        r = repository.Repository.open(".")
        if write_lock:
            r.lock_write()
        else:
            r.lock_read()
        self.addCleanup(r.unlock)
        packs = r._pack_collection
        packs.ensure_loaded()
        return tree, r, packs, [rev1, rev2, rev3]

    def test__clear_obsolete_packs(self):
        packs = self.get_packs()
        obsolete_pack_trans = packs.transport.clone("obsolete_packs")
        obsolete_pack_trans.put_bytes("a-pack.pack", b"content\n")
        obsolete_pack_trans.put_bytes("a-pack.rix", b"content\n")
        obsolete_pack_trans.put_bytes("a-pack.iix", b"content\n")
        obsolete_pack_trans.put_bytes("another-pack.pack", b"foo\n")
        obsolete_pack_trans.put_bytes("not-a-pack.rix", b"foo\n")
        res = packs._clear_obsolete_packs()
        self.assertEqual(["a-pack", "another-pack"], sorted(res))
        self.assertEqual([], obsolete_pack_trans.list_dir("."))

    def test__clear_obsolete_packs_preserve(self):
        packs = self.get_packs()
        obsolete_pack_trans = packs.transport.clone("obsolete_packs")
        obsolete_pack_trans.put_bytes("a-pack.pack", b"content\n")
        obsolete_pack_trans.put_bytes("a-pack.rix", b"content\n")
        obsolete_pack_trans.put_bytes("a-pack.iix", b"content\n")
        obsolete_pack_trans.put_bytes("another-pack.pack", b"foo\n")
        obsolete_pack_trans.put_bytes("not-a-pack.rix", b"foo\n")
        res = packs._clear_obsolete_packs(preserve={"a-pack"})
        self.assertEqual(["a-pack", "another-pack"], sorted(res))
        self.assertEqual(
            ["a-pack.iix", "a-pack.pack", "a-pack.rix"],
            sorted(obsolete_pack_trans.list_dir(".")),
        )

    def test__max_pack_count(self):
        """The maximum pack count is a function of the number of revisions."""
        # no revisions - one pack, so that we can have a revision free repo
        # without it blowing up
        packs = self.get_packs()
        self.assertEqual(1, packs._max_pack_count(0))
        # after that the sum of the digits, - check the first 1-9
        self.assertEqual(1, packs._max_pack_count(1))
        self.assertEqual(2, packs._max_pack_count(2))
        self.assertEqual(3, packs._max_pack_count(3))
        self.assertEqual(4, packs._max_pack_count(4))
        self.assertEqual(5, packs._max_pack_count(5))
        self.assertEqual(6, packs._max_pack_count(6))
        self.assertEqual(7, packs._max_pack_count(7))
        self.assertEqual(8, packs._max_pack_count(8))
        self.assertEqual(9, packs._max_pack_count(9))
        # check the boundary cases with two digits for the next decade
        self.assertEqual(1, packs._max_pack_count(10))
        self.assertEqual(2, packs._max_pack_count(11))
        self.assertEqual(10, packs._max_pack_count(19))
        self.assertEqual(2, packs._max_pack_count(20))
        self.assertEqual(3, packs._max_pack_count(21))
        # check some arbitrary big numbers
        self.assertEqual(25, packs._max_pack_count(112894))

    def test_repr(self):
        packs = self.get_packs()
        self.assertContainsRe(repr(packs), "RepositoryPackCollection(.*Repository(.*))")

    def test__obsolete_packs(self):
        tree, r, packs, revs = self.make_packs_and_alt_repo(write_lock=True)
        names = packs.names()
        pack = packs.get_pack_by_name(names[0])
        # Schedule this one for removal
        packs._remove_pack_from_memory(pack)
        # Simulate a concurrent update by renaming the .pack file and one of
        # the indices
        packs.transport.rename(
            f"packs/{names[0]}.pack", f"obsolete_packs/{names[0]}.pack"
        )
        packs.transport.rename(
            f"indices/{names[0]}.iix", f"obsolete_packs/{names[0]}.iix"
        )
        # Now trigger the obsoletion, and ensure that all the remaining files
        # are still renamed
        packs._obsolete_packs([pack])
        self.assertEqual(
            [n + ".pack" for n in names[1:]],
            sorted(packs._pack_transport.list_dir(".")),
        )
        # names[0] should not be present in the index anymore
        self.assertEqual(
            names[1:],
            sorted(
                {osutils.splitext(n)[0] for n in packs._index_transport.list_dir(".")}
            ),
        )

    def test__obsolete_packs_missing_directory(self):
        tree, r, packs, revs = self.make_packs_and_alt_repo(write_lock=True)
        r.control_transport.rmdir("obsolete_packs")
        names = packs.names()
        pack = packs.get_pack_by_name(names[0])
        # Schedule this one for removal
        packs._remove_pack_from_memory(pack)
        # Now trigger the obsoletion, and ensure that all the remaining files
        # are still renamed
        packs._obsolete_packs([pack])
        self.assertEqual(
            [n + ".pack" for n in names[1:]],
            sorted(packs._pack_transport.list_dir(".")),
        )
        # names[0] should not be present in the index anymore
        self.assertEqual(
            names[1:],
            sorted(
                {osutils.splitext(n)[0] for n in packs._index_transport.list_dir(".")}
            ),
        )

    def test_pack_distribution_zero(self):
        packs = self.get_packs()
        self.assertEqual([0], packs.pack_distribution(0))

    def test_ensure_loaded_unlocked(self):
        packs = self.get_packs()
        self.assertRaises(errors.ObjectNotLocked, packs.ensure_loaded)

    def test_pack_distribution_one_to_nine(self):
        packs = self.get_packs()
        self.assertEqual([1], packs.pack_distribution(1))
        self.assertEqual([1, 1], packs.pack_distribution(2))
        self.assertEqual([1, 1, 1], packs.pack_distribution(3))
        self.assertEqual([1, 1, 1, 1], packs.pack_distribution(4))
        self.assertEqual([1, 1, 1, 1, 1], packs.pack_distribution(5))
        self.assertEqual([1, 1, 1, 1, 1, 1], packs.pack_distribution(6))
        self.assertEqual([1, 1, 1, 1, 1, 1, 1], packs.pack_distribution(7))
        self.assertEqual([1, 1, 1, 1, 1, 1, 1, 1], packs.pack_distribution(8))
        self.assertEqual([1, 1, 1, 1, 1, 1, 1, 1, 1], packs.pack_distribution(9))

    def test_pack_distribution_stable_at_boundaries(self):
        """When there are multi-rev packs the counts are stable."""
        packs = self.get_packs()
        # in 10s:
        self.assertEqual([10], packs.pack_distribution(10))
        self.assertEqual([10, 1], packs.pack_distribution(11))
        self.assertEqual([10, 10], packs.pack_distribution(20))
        self.assertEqual([10, 10, 1], packs.pack_distribution(21))
        # 100s
        self.assertEqual([100], packs.pack_distribution(100))
        self.assertEqual([100, 1], packs.pack_distribution(101))
        self.assertEqual([100, 10, 1], packs.pack_distribution(111))
        self.assertEqual([100, 100], packs.pack_distribution(200))
        self.assertEqual([100, 100, 1], packs.pack_distribution(201))
        self.assertEqual([100, 100, 10, 1], packs.pack_distribution(211))

    def test_plan_pack_operations_2009_revisions_skip_all_packs(self):
        packs = self.get_packs()
        existing_packs = [(2000, "big"), (9, "medium")]
        # rev count - 2009 -> 2x1000 + 9x1
        pack_operations = packs.plan_autopack_combinations(
            existing_packs, [1000, 1000, 1, 1, 1, 1, 1, 1, 1, 1, 1]
        )
        self.assertEqual([], pack_operations)

    def test_plan_pack_operations_2010_revisions_skip_all_packs(self):
        packs = self.get_packs()
        existing_packs = [(2000, "big"), (9, "medium"), (1, "single")]
        # rev count - 2010 -> 2x1000 + 1x10
        pack_operations = packs.plan_autopack_combinations(
            existing_packs, [1000, 1000, 10]
        )
        self.assertEqual([], pack_operations)

    def test_plan_pack_operations_2010_combines_smallest_two(self):
        packs = self.get_packs()
        existing_packs = [(1999, "big"), (9, "medium"), (1, "single2"), (1, "single1")]
        # rev count - 2010 -> 2x1000 + 1x10 (3)
        pack_operations = packs.plan_autopack_combinations(
            existing_packs, [1000, 1000, 10]
        )
        self.assertEqual([[2, ["single2", "single1"]]], pack_operations)

    def test_plan_pack_operations_creates_a_single_op(self):
        packs = self.get_packs()
        existing_packs = [
            (50, "a"),
            (40, "b"),
            (30, "c"),
            (10, "d"),
            (10, "e"),
            (6, "f"),
            (4, "g"),
        ]
        # rev count 150 -> 1x100 and 5x10
        # The two size 10 packs do not need to be touched. The 50, 40, 30 would
        # be combined into a single 120 size pack, and the 6 & 4 would
        # becombined into a size 10 pack. However, if we have to rewrite them,
        # we save a pack file with no increased I/O by putting them into the
        # same file.
        distribution = packs.pack_distribution(150)
        pack_operations = packs.plan_autopack_combinations(existing_packs, distribution)
        self.assertEqual([[130, ["a", "b", "c", "f", "g"]]], pack_operations)

    def test_all_packs_none(self):
        format = self.get_format()
        tree = self.make_branch_and_tree(".", format=format)
        tree.lock_read()
        self.addCleanup(tree.unlock)
        packs = tree.branch.repository._pack_collection
        packs.ensure_loaded()
        self.assertEqual([], packs.all_packs())

    def test_all_packs_one(self):
        format = self.get_format()
        tree = self.make_branch_and_tree(".", format=format)
        tree.commit("start")
        tree.lock_read()
        self.addCleanup(tree.unlock)
        packs = tree.branch.repository._pack_collection
        packs.ensure_loaded()
        self.assertEqual([packs.get_pack_by_name(packs.names()[0])], packs.all_packs())

    def test_all_packs_two(self):
        format = self.get_format()
        tree = self.make_branch_and_tree(".", format=format)
        tree.commit("start")
        tree.commit("continue")
        tree.lock_read()
        self.addCleanup(tree.unlock)
        packs = tree.branch.repository._pack_collection
        packs.ensure_loaded()
        self.assertEqual(
            [
                packs.get_pack_by_name(packs.names()[0]),
                packs.get_pack_by_name(packs.names()[1]),
            ],
            packs.all_packs(),
        )

    def test_get_pack_by_name(self):
        format = self.get_format()
        tree = self.make_branch_and_tree(".", format=format)
        tree.commit("start")
        tree.lock_read()
        self.addCleanup(tree.unlock)
        packs = tree.branch.repository._pack_collection
        packs.reset()
        packs.ensure_loaded()
        name = packs.names()[0]
        pack_1 = packs.get_pack_by_name(name)
        # the pack should be correctly initialised
        sizes = packs._names[name]
        rev_index = GraphIndex(packs._index_transport, name + ".rix", sizes[0])
        inv_index = GraphIndex(packs._index_transport, name + ".iix", sizes[1])
        txt_index = GraphIndex(packs._index_transport, name + ".tix", sizes[2])
        sig_index = GraphIndex(packs._index_transport, name + ".six", sizes[3])
        self.assertEqual(
            pack_repo.ExistingPack(
                packs._pack_transport, name, rev_index, inv_index, txt_index, sig_index
            ),
            pack_1,
        )
        # and the same instance should be returned on successive calls.
        self.assertIs(pack_1, packs.get_pack_by_name(name))

    def test_reload_pack_names_new_entry(self):
        tree, r, packs, revs = self.make_packs_and_alt_repo()
        names = packs.names()
        # Add a new pack file into the repository
        rev4 = tree.commit("four")
        new_names = tree.branch.repository._pack_collection.names()
        new_name = set(new_names).difference(names)
        self.assertEqual(1, len(new_name))
        new_name = new_name.pop()
        # The old collection hasn't noticed yet
        self.assertEqual(names, packs.names())
        self.assertTrue(packs.reload_pack_names())
        self.assertEqual(new_names, packs.names())
        # And the repository can access the new revision
        self.assertEqual({rev4: (revs[-1],)}, r.get_parent_map([rev4]))
        self.assertFalse(packs.reload_pack_names())

    def test_reload_pack_names_added_and_removed(self):
        tree, r, packs, revs = self.make_packs_and_alt_repo()
        names = packs.names()
        # Now repack the whole thing
        tree.branch.repository.pack()
        new_names = tree.branch.repository._pack_collection.names()
        # The other collection hasn't noticed yet
        self.assertEqual(names, packs.names())
        self.assertTrue(packs.reload_pack_names())
        self.assertEqual(new_names, packs.names())
        self.assertEqual({revs[-1]: (revs[-2],)}, r.get_parent_map([revs[-1]]))
        self.assertFalse(packs.reload_pack_names())

    def test_reload_pack_names_preserves_pending(self):
        # TODO: Update this to also test for pending-deleted names
        tree, r, packs, revs = self.make_packs_and_alt_repo(write_lock=True)
        # We will add one pack (via start_write_group + insert_record_stream),
        # and remove another pack (via _remove_pack_from_memory)
        orig_names = packs.names()
        orig_at_load = packs._packs_at_load
        to_remove_name = next(iter(orig_names))
        r.start_write_group()
        self.addCleanup(r.abort_write_group)
        r.texts.insert_record_stream(
            [
                versionedfile.FulltextContentFactory(
                    (b"text", b"rev"), (), None, b"content\n"
                )
            ]
        )
        new_pack = packs._new_pack
        self.assertTrue(new_pack.data_inserted())
        new_pack.finish()
        packs.allocate(new_pack)
        packs._new_pack = None
        removed_pack = packs.get_pack_by_name(to_remove_name)
        packs._remove_pack_from_memory(removed_pack)
        names = packs.names()
        all_nodes, deleted_nodes, new_nodes, _ = packs._diff_pack_names()
        new_names = {x[0] for x in new_nodes}
        self.assertEqual(names, sorted([x[0] for x in all_nodes]))
        self.assertEqual(set(names) - set(orig_names), new_names)
        self.assertEqual({new_pack.name}, new_names)
        self.assertEqual([to_remove_name], sorted([x[0] for x in deleted_nodes]))
        packs.reload_pack_names()
        reloaded_names = packs.names()
        self.assertEqual(orig_at_load, packs._packs_at_load)
        self.assertEqual(names, reloaded_names)
        all_nodes, deleted_nodes, new_nodes, _ = packs._diff_pack_names()
        new_names = {x[0] for x in new_nodes}
        self.assertEqual(names, sorted([x[0] for x in all_nodes]))
        self.assertEqual(set(names) - set(orig_names), new_names)
        self.assertEqual({new_pack.name}, new_names)
        self.assertEqual([to_remove_name], sorted([x[0] for x in deleted_nodes]))

    def test_autopack_obsoletes_new_pack(self):
        tree, r, packs, revs = self.make_packs_and_alt_repo(write_lock=True)
        packs._max_pack_count = lambda x: 1
        packs.pack_distribution = lambda x: [10]
        r.start_write_group()
        r.revisions.insert_record_stream(
            [
                versionedfile.FulltextContentFactory(
                    (b"bogus-rev",), (), None, b"bogus-content\n"
                )
            ]
        )
        # This should trigger an autopack, which will combine everything into a
        # single pack file.
        r.commit_write_group()
        names = packs.names()
        self.assertEqual(1, len(names))
        self.assertEqual([names[0] + ".pack"], packs._pack_transport.list_dir("."))

    def test_autopack_reloads_and_stops(self):
        tree, r, packs, revs = self.make_packs_and_alt_repo(write_lock=True)
        # After we have determined what needs to be autopacked, trigger a
        # full-pack via the other repo which will cause us to re-evaluate and
        # decide we don't need to do anything
        orig_execute = packs._execute_pack_operations

        def _munged_execute_pack_ops(*args, **kwargs):
            tree.branch.repository.pack()
            return orig_execute(*args, **kwargs)

        packs._execute_pack_operations = _munged_execute_pack_ops
        packs._max_pack_count = lambda x: 1
        packs.pack_distribution = lambda x: [10]
        self.assertFalse(packs.autopack())
        self.assertEqual(1, len(packs.names()))
        self.assertEqual(tree.branch.repository._pack_collection.names(), packs.names())

    def test__save_pack_names(self):
        tree, r, packs, revs = self.make_packs_and_alt_repo(write_lock=True)
        names = packs.names()
        pack = packs.get_pack_by_name(names[0])
        packs._remove_pack_from_memory(pack)
        packs._save_pack_names(obsolete_packs=[pack])
        cur_packs = packs._pack_transport.list_dir(".")
        self.assertEqual([n + ".pack" for n in names[1:]], sorted(cur_packs))
        # obsolete_packs will also have stuff like .rix and .iix present.
        obsolete_packs = packs.transport.list_dir("obsolete_packs")
        obsolete_names = {osutils.splitext(n)[0] for n in obsolete_packs}
        self.assertEqual([pack.name], sorted(obsolete_names))

    def test__save_pack_names_already_obsoleted(self):
        tree, r, packs, revs = self.make_packs_and_alt_repo(write_lock=True)
        names = packs.names()
        pack = packs.get_pack_by_name(names[0])
        packs._remove_pack_from_memory(pack)
        # We are going to simulate a concurrent autopack by manually obsoleting
        # the pack directly.
        packs._obsolete_packs([pack])
        packs._save_pack_names(clear_obsolete_packs=True, obsolete_packs=[pack])
        cur_packs = packs._pack_transport.list_dir(".")
        self.assertEqual([n + ".pack" for n in names[1:]], sorted(cur_packs))
        # Note that while we set clear_obsolete_packs=True, it should not
        # delete a pack file that we have also scheduled for obsoletion.
        obsolete_packs = packs.transport.list_dir("obsolete_packs")
        obsolete_names = {osutils.splitext(n)[0] for n in obsolete_packs}
        self.assertEqual([pack.name], sorted(obsolete_names))

    def test_pack_no_obsolete_packs_directory(self):
        """Bug #314314, don't fail if obsolete_packs directory does
        not exist.
        """
        tree, r, packs, revs = self.make_packs_and_alt_repo(write_lock=True)
        r.control_transport.rmdir("obsolete_packs")
        packs._clear_obsolete_packs()


class TestPack(TestCaseWithTransport):
    """Tests for the Pack object."""

    def assertCurrentlyEqual(self, left, right):
        self.assertEqual(left, right)
        self.assertEqual(right, left)
        self.assertEqual(left, right)
        self.assertEqual(right, left)

    def assertCurrentlyNotEqual(self, left, right):
        self.assertNotEqual(left, right)
        self.assertNotEqual(right, left)
        self.assertNotEqual(left, right)
        self.assertNotEqual(right, left)

    def test___eq____ne__(self):
        left = pack_repo.ExistingPack("", "", "", "", "", "")
        right = pack_repo.ExistingPack("", "", "", "", "", "")
        self.assertCurrentlyEqual(left, right)
        # change all attributes and ensure equality changes as we do.
        left.revision_index = "a"
        self.assertCurrentlyNotEqual(left, right)
        right.revision_index = "a"
        self.assertCurrentlyEqual(left, right)
        left.inventory_index = "a"
        self.assertCurrentlyNotEqual(left, right)
        right.inventory_index = "a"
        self.assertCurrentlyEqual(left, right)
        left.text_index = "a"
        self.assertCurrentlyNotEqual(left, right)
        right.text_index = "a"
        self.assertCurrentlyEqual(left, right)
        left.signature_index = "a"
        self.assertCurrentlyNotEqual(left, right)
        right.signature_index = "a"
        self.assertCurrentlyEqual(left, right)
        left.name = "a"
        self.assertCurrentlyNotEqual(left, right)
        right.name = "a"
        self.assertCurrentlyEqual(left, right)
        left.transport = "a"
        self.assertCurrentlyNotEqual(left, right)
        right.transport = "a"
        self.assertCurrentlyEqual(left, right)

    def test_file_name(self):
        pack = pack_repo.ExistingPack("", "a_name", "", "", "", "")
        self.assertEqual("a_name.pack", pack.file_name())


class TestNewPack(TestCaseWithTransport):
    """Tests for pack_repo.NewPack."""

    def test_new_instance_attributes(self):
        upload_transport = self.get_transport("upload")
        pack_transport = self.get_transport("pack")
        index_transport = self.get_transport("index")
        upload_transport.mkdir(".")
        collection = pack_repo.RepositoryPackCollection(
            repo=None,
            transport=self.get_transport("."),
            index_transport=index_transport,
            upload_transport=upload_transport,
            pack_transport=pack_transport,
            index_builder_class=BTreeBuilder,
            index_class=BTreeGraphIndex,
            use_chk_index=False,
        )
        pack = pack_repo.NewPack(collection)
        self.addCleanup(pack.abort)  # Make sure the write stream gets closed
        self.assertIsInstance(pack.revision_index, BTreeBuilder)
        self.assertIsInstance(pack.inventory_index, BTreeBuilder)
        self.assertIsInstance(pack._hash, type(hashlib.md5()))  # noqa: S324
        self.assertIs(pack.upload_transport, upload_transport)
        self.assertIs(pack.index_transport, index_transport)
        self.assertIs(pack.pack_transport, pack_transport)
        self.assertEqual(None, pack.index_sizes)
        self.assertEqual(20, len(pack.random_name))
        self.assertIsInstance(pack.random_name, str)
        self.assertIsInstance(pack.start_time, float)


class TestPacker(TestCaseWithTransport):
    """Tests for the packs repository Packer class."""

    def test_pack_optimizes_pack_order(self):
        builder = self.make_branch_builder(".", format="1.9")
        builder.start_series()
        builder.build_snapshot(
            None,
            [
                ("add", ("", b"root-id", "directory", None)),
                ("add", ("f", b"f-id", "file", b"content\n")),
            ],
            revision_id=b"A",
        )
        builder.build_snapshot(
            [b"A"], [("modify", ("f", b"new-content\n"))], revision_id=b"B"
        )
        builder.build_snapshot(
            [b"B"], [("modify", ("f", b"third-content\n"))], revision_id=b"C"
        )
        builder.build_snapshot(
            [b"C"], [("modify", ("f", b"fourth-content\n"))], revision_id=b"D"
        )
        b = builder.get_branch()
        b.lock_read()
        builder.finish_series()
        self.addCleanup(b.unlock)
        # At this point, we should have 4 pack files available
        # Because of how they were built, they correspond to
        # ['D', 'C', 'B', 'A']
        packs = b.repository._pack_collection.packs
        packer = knitpack_repo.KnitPacker(
            b.repository._pack_collection, packs, "testing", revision_ids=[b"B", b"C"]
        )
        # Now, when we are copying the B & C revisions, their pack files should
        # be moved to the front of the stack
        # The new ordering moves B & C to the front of the .packs attribute,
        # and leaves the others in the original order.
        new_packs = [packs[1], packs[2], packs[0], packs[3]]
        packer.pack()
        self.assertEqual(new_packs, packer.packs)


class TestOptimisingPacker(TestCaseWithTransport):
    """Tests for the OptimisingPacker class."""

    def get_pack_collection(self):
        repo = self.make_repository(".")
        return repo._pack_collection

    def test_open_pack_will_optimise(self):
        packer = knitpack_repo.OptimisingKnitPacker(
            self.get_pack_collection(), [], ".test"
        )
        new_pack = packer.open_pack()
        self.addCleanup(new_pack.abort)  # ensure cleanup
        self.assertIsInstance(new_pack, pack_repo.NewPack)
        self.assertTrue(new_pack.revision_index._optimize_for_size)
        self.assertTrue(new_pack.inventory_index._optimize_for_size)
        self.assertTrue(new_pack.text_index._optimize_for_size)
        self.assertTrue(new_pack.signature_index._optimize_for_size)


class TestGCCHKPacker(TestCaseWithTransport):
    def make_abc_branch(self):
        builder = self.make_branch_builder("source")
        builder.start_series()
        builder.build_snapshot(
            None,
            [
                ("add", ("", b"root-id", "directory", None)),
                ("add", ("file", b"file-id", "file", b"content\n")),
            ],
            revision_id=b"A",
        )
        builder.build_snapshot(
            [b"A"], [("add", ("dir", b"dir-id", "directory", None))], revision_id=b"B"
        )
        builder.build_snapshot(
            [b"B"], [("modify", ("file", b"new content\n"))], revision_id=b"C"
        )
        builder.finish_series()
        return builder.get_branch()

    def make_branch_with_disjoint_inventory_and_revision(self):
        """A repo with separate packs for a revisions Revision and Inventory.

        There will be one pack file that holds the Revision content, and one
        for the Inventory content.

        :return: (repository,
                  pack_name_with_rev_A_Revision,
                  pack_name_with_rev_A_Inventory,
                  pack_name_with_rev_C_content)
        """
        b_source = self.make_abc_branch()
        b_base = b_source.controldir.sprout("base", revision_id=b"A").open_branch()
        b_stacked = b_base.controldir.sprout("stacked", stacked=True).open_branch()
        b_stacked.lock_write()
        self.addCleanup(b_stacked.unlock)
        b_stacked.fetch(b_source, b"B")
        # Now re-open the stacked repo directly (no fallbacks) so that we can
        # fill in the A rev.
        repo_not_stacked = b_stacked.controldir.open_repository()
        repo_not_stacked.lock_write()
        self.addCleanup(repo_not_stacked.unlock)
        # Now we should have a pack file with A's inventory, but not its
        # Revision
        self.assertEqual(
            [(b"A",), (b"B",)], sorted(repo_not_stacked.inventories.keys())
        )
        self.assertEqual([(b"B",)], sorted(repo_not_stacked.revisions.keys()))
        stacked_pack_names = repo_not_stacked._pack_collection.names()
        # We have a couple names here, figure out which has A's inventory
        for name in stacked_pack_names:
            pack = repo_not_stacked._pack_collection.get_pack_by_name(name)
            keys = [n[1] for n in pack.inventory_index.iter_all_entries()]
            if (b"A",) in keys:
                inv_a_pack_name = name
                break
        else:
            self.fail("Could not find pack containing A's inventory")
        repo_not_stacked.fetch(b_source.repository, b"A")
        self.assertEqual([(b"A",), (b"B",)], sorted(repo_not_stacked.revisions.keys()))
        new_pack_names = set(repo_not_stacked._pack_collection.names())
        rev_a_pack_names = new_pack_names.difference(stacked_pack_names)
        self.assertEqual(1, len(rev_a_pack_names))
        rev_a_pack_name = list(rev_a_pack_names)[0]
        # Now fetch 'C', so we have a couple pack files to join
        repo_not_stacked.fetch(b_source.repository, b"C")
        rev_c_pack_names = set(repo_not_stacked._pack_collection.names())
        rev_c_pack_names = rev_c_pack_names.difference(new_pack_names)
        self.assertEqual(1, len(rev_c_pack_names))
        rev_c_pack_name = list(rev_c_pack_names)[0]
        return (repo_not_stacked, rev_a_pack_name, inv_a_pack_name, rev_c_pack_name)

    def test_pack_with_distant_inventories(self):
        # See https://bugs.launchpad.net/bzr/+bug/437003
        # When repacking, it is possible to have an inventory in a different
        # pack file than the associated revision. An autopack can then come
        # along, and miss that inventory, and complain.
        (
            repo,
            rev_a_pack_name,
            inv_a_pack_name,
            rev_c_pack_name,
        ) = self.make_branch_with_disjoint_inventory_and_revision()
        a_pack = repo._pack_collection.get_pack_by_name(rev_a_pack_name)
        c_pack = repo._pack_collection.get_pack_by_name(rev_c_pack_name)
        packer = groupcompress_repo.GCCHKPacker(
            repo._pack_collection, [a_pack, c_pack], ".test-pack"
        )
        # This would raise ValueError in bug #437003, but should not raise an
        # error once fixed.
        packer.pack()

    def test_pack_with_missing_inventory(self):
        # Similar to test_pack_with_missing_inventory, but this time, we force
        # the A inventory to actually be gone from the repository.
        (
            repo,
            rev_a_pack_name,
            inv_a_pack_name,
            rev_c_pack_name,
        ) = self.make_branch_with_disjoint_inventory_and_revision()
        inv_a_pack = repo._pack_collection.get_pack_by_name(inv_a_pack_name)
        repo._pack_collection._remove_pack_from_memory(inv_a_pack)
        packer = groupcompress_repo.GCCHKPacker(
            repo._pack_collection, repo._pack_collection.all_packs(), ".test-pack"
        )
        e = self.assertRaises(ValueError, packer.pack)
        packer.new_pack.abort()
        self.assertContainsRe(
            str(e), r"We are missing inventories for revisions: .*'A'"
        )


class TestCrossFormatPacks(TestCaseWithTransport):
    def log_pack(self, hint=None):
        self.calls.append(("pack", hint))
        self.orig_pack(hint=hint)
        if self.expect_hint:
            self.assertTrue(hint)

    def run_stream(self, src_fmt, target_fmt, expect_pack_called):
        self.expect_hint = expect_pack_called
        self.calls = []
        source_tree = self.make_branch_and_tree("src", format=src_fmt)
        source_tree.lock_write()
        self.addCleanup(source_tree.unlock)
        tip = source_tree.commit("foo")
        target = self.make_repository("target", format=target_fmt)
        target.lock_write()
        self.addCleanup(target.unlock)
        source = source_tree.branch.repository._get_source(target._format)
        self.orig_pack = target.pack
        self.overrideAttr(target, "pack", self.log_pack)
        search = target.search_missing_revision_ids(
            source_tree.branch.repository, revision_ids=[tip]
        )
        stream = source.get_stream(search)
        from_format = source_tree.branch.repository._format
        sink = target._get_sink()
        sink.insert_stream(stream, from_format, [])
        if expect_pack_called:
            self.assertLength(1, self.calls)
        else:
            self.assertLength(0, self.calls)

    def run_fetch(self, src_fmt, target_fmt, expect_pack_called):
        self.expect_hint = expect_pack_called
        self.calls = []
        source_tree = self.make_branch_and_tree("src", format=src_fmt)
        source_tree.lock_write()
        self.addCleanup(source_tree.unlock)
        source_tree.commit("foo")
        target = self.make_repository("target", format=target_fmt)
        target.lock_write()
        self.addCleanup(target.unlock)
        source = source_tree.branch.repository
        self.orig_pack = target.pack
        self.overrideAttr(target, "pack", self.log_pack)
        target.fetch(source)
        if expect_pack_called:
            self.assertLength(1, self.calls)
        else:
            self.assertLength(0, self.calls)

    def test_sink_format_hint_no(self):
        # When the target format says packing makes no difference, pack is not
        # called.
        self.run_stream("1.9", "rich-root-pack", False)

    def test_sink_format_hint_yes(self):
        # When the target format says packing makes a difference, pack is
        # called.
        self.run_stream("1.9", "2a", True)

    def test_sink_format_same_no(self):
        # When the formats are the same, pack is not called.
        self.run_stream("2a", "2a", False)

    def test_IDS_format_hint_no(self):
        # When the target format says packing makes no difference, pack is not
        # called.
        self.run_fetch("1.9", "rich-root-pack", False)

    def test_IDS_format_hint_yes(self):
        # When the target format says packing makes a difference, pack is
        # called.
        self.run_fetch("1.9", "2a", True)

    def test_IDS_format_same_no(self):
        # When the formats are the same, pack is not called.
        self.run_fetch("2a", "2a", False)


class Test_LazyListJoin(tests.TestCase):
    def test__repr__(self):
        lazy = repository._LazyListJoin(["a"], ["b"])
        self.assertEqual("breezy.repository._LazyListJoin((['a'], ['b']))", repr(lazy))


class TestFeatures(tests.TestCaseWithTransport):
    def test_open_with_present_feature(self):
        self.addCleanup(
            bzrrepository.RepositoryFormatMetaDir.unregister_feature,
            b"makes-cheese-sandwich",
        )
        bzrrepository.RepositoryFormatMetaDir.register_feature(b"makes-cheese-sandwich")
        repo = self.make_repository(".")
        repo.lock_write()
        repo._format.features[b"makes-cheese-sandwich"] = b"required"
        repo._format.check_support_status(False)
        repo.unlock()

    def test_open_with_missing_required_feature(self):
        repo = self.make_repository(".")
        repo.lock_write()
        repo._format.features[b"makes-cheese-sandwich"] = b"required"
        self.assertRaises(
            bzrdir.MissingFeature, repo._format.check_support_status, False
        )<|MERGE_RESOLUTION|>--- conflicted
+++ resolved
@@ -882,18 +882,10 @@
             repo.start_write_group()
             cleanups.append(repo.commit_write_group)
             # make rev1a: A well-formed revision, containing 'file1'
-<<<<<<< HEAD
-            inv = inventory.Inventory(revision_id=b"rev1a")
-            inv.root.revision = b"rev1a"
+            inv = inventory.Inventory(revision_id=b"rev1a", root_revision=b"rev1a")
             self.add_file(repo, inv, "file1", b"rev1a", [])
             repo.texts.add_lines((inv.root.file_id, b"rev1a"), [], [])
             repo.add_inventory(b"rev1a", inv, [])
-=======
-            inv = inventory.Inventory(revision_id=b'rev1a', root_revision=b'rev1a')
-            self.add_file(repo, inv, 'file1', b'rev1a', [])
-            repo.texts.add_lines((inv.root.file_id, b'rev1a'), [], [])
-            repo.add_inventory(b'rev1a', inv, [])
->>>>>>> 751e265c
             revision = _mod_revision.Revision(
                 b"rev1a",
                 properties={},
@@ -908,32 +900,18 @@
 
             # make rev1b, which has no Revision, but has an Inventory, and
             # file1
-<<<<<<< HEAD
-            inv = inventory.Inventory(revision_id=b"rev1b")
-            inv.root.revision = b"rev1b"
+            inv = inventory.Inventory(revision_id=b"rev1b", root_revision=b"rev1b")
             self.add_file(repo, inv, "file1", b"rev1b", [])
             repo.add_inventory(b"rev1b", inv, [])
-=======
-            inv = inventory.Inventory(revision_id=b'rev1b', root_revision=b'rev1b')
-            self.add_file(repo, inv, 'file1', b'rev1b', [])
-            repo.add_inventory(b'rev1b', inv, [])
->>>>>>> 751e265c
 
             # make rev2, with file1 and file2
             # file2 is sane
             # file1 has 'rev1b' as an ancestor, even though this is not
             # mentioned by 'rev1a', making it an unreferenced ancestor
-<<<<<<< HEAD
-            inv = inventory.Inventory()
+            inv = inventory.Inventory(root_revision=b"rev2")
             self.add_file(repo, inv, "file1", b"rev2", [b"rev1a", b"rev1b"])
             self.add_file(repo, inv, "file2", b"rev2", [])
             self.add_revision(repo, b"rev2", inv, [b"rev1a"])
-=======
-            inv = inventory.Inventory(root_revision=b'rev2')
-            self.add_file(repo, inv, 'file1', b'rev2', [b'rev1a', b'rev1b'])
-            self.add_file(repo, inv, 'file2', b'rev2', [])
-            self.add_revision(repo, b'rev2', inv, [b'rev1a'])
->>>>>>> 751e265c
 
             # make ghost revision rev1c
             inv = inventory.Inventory()
@@ -942,15 +920,9 @@
             # make rev3 with file2
             # file2 refers to 'rev1c', which is a ghost in this repository, so
             # file2 cannot have rev1c as its ancestor.
-<<<<<<< HEAD
-            inv = inventory.Inventory()
+            inv = inventory.Inventory(root_revision=b"rev3")
             self.add_file(repo, inv, "file2", b"rev3", [b"rev1c"])
             self.add_revision(repo, b"rev3", inv, [b"rev1c"])
-=======
-            inv = inventory.Inventory(root_revision=b'rev3')
-            self.add_file(repo, inv, 'file2', b'rev3', [b'rev1c'])
-            self.add_revision(repo, b'rev3', inv, [b'rev1c'])
->>>>>>> 751e265c
             return repo
         finally:
             for cleanup in reversed(cleanups):
@@ -973,18 +945,16 @@
         repo.add_revision(revision_id, revision, inv)
 
     def add_file(self, repo, inv, filename, revision, parents):
-<<<<<<< HEAD
         file_id = filename.encode("utf-8") + b"-id"
         content = [b"line\n"]
-        entry = inventory.InventoryFile(file_id, filename, b"TREE_ROOT")
-        entry.revision = revision
-        entry.text_sha1 = osutils.sha_strings(content)
-        entry.text_size = 0
-=======
-        file_id = filename.encode('utf-8') + b'-id'
-        content = [b'line\n']
-        entry = inventory.InventoryFile(file_id, filename, b'TREE_ROOT', revision=revision, text_sha1=osutils.sha_strings(content), text_size=0)
->>>>>>> 751e265c
+        entry = inventory.InventoryFile(
+            file_id,
+            filename,
+            b"TREE_ROOT",
+            revision=revision,
+            text_sha1=osutils.sha_strings(content),
+            text_size=0,
+        )
         inv.add(entry)
         text_key = (file_id, revision)
         parent_keys = [(file_id, parent) for parent in parents]
