--- conflicted
+++ resolved
@@ -21,10 +21,7 @@
 import tempfile
 import time
 from stat import S_IEXEC, S_ISREG
-<<<<<<< HEAD
-from typing import Any, Dict, Optional, Set, Tuple
-=======
->>>>>>> ca07defc
+from typing import Any, Optional
 
 from .. import (
     annotate,
@@ -61,10 +58,7 @@
     resolve_conflicts,
     unique_add,
 )
-<<<<<<< HEAD
 from ..transport.local import file_kind
-=======
->>>>>>> ca07defc
 from ..tree import find_previous_path
 from . import inventory, inventorytree
 from .conflicts import Conflict
@@ -99,13 +93,13 @@
         """
         super().__init__(tree, pb=pb)
         # mapping of trans_id => (sha1 of content, stat_value)
-        self._observed_sha1s: Dict[str, Tuple[bytes, Any]] = {}
+        self._observed_sha1s: dict[str, tuple[bytes, Any]] = {}
         # Mapping of trans_id -> new file_id
-        self._new_id: Dict[str, bytes] = {}
+        self._new_id: dict[str, bytes] = {}
         # Mapping of old file-id -> trans_id
-        self._non_present_ids: Dict[bytes, str] = {}
+        self._non_present_ids: dict[bytes, str] = {}
         # Mapping of new file_id -> trans_id
-        self._r_new_id: Dict[bytes, str] = {}
+        self._r_new_id: dict[bytes, str] = {}
         # The trans_id that will be used as the tree root
         if tree.is_versioned(""):
             self._new_root = self.trans_id_tree_path("")
@@ -401,11 +395,7 @@
             return osutils.lexists(self._tree.abspath(child_path))
         else:
             raise AssertionError(
-<<<<<<< HEAD
                 f"child_id is missing: {name}, {parent_id}, {child_id}"
-=======
-                "child_id is missing: {}, {}, {}".format(name, parent_id, child_id)
->>>>>>> ca07defc
             )
 
     def _available_backup_name(self, name, target_id):
@@ -1196,15 +1186,15 @@
         self._limbodir = limbodir
         self._deletiondir = None
         # A mapping of transform ids to their limbo filename
-        self._limbo_files: Dict[str, str] = {}
-        self._possibly_stale_limbo_files: Set[str] = set()
+        self._limbo_files: dict[str, str] = {}
+        self._possibly_stale_limbo_files: set[str] = set()
         # A mapping of transform ids to a set of the transform ids of children
         # that their limbo directory has
-        self._limbo_children: Dict[str, Set[str]] = {}
+        self._limbo_children: dict[str, set[str]] = {}
         # Map transform ids to maps of child filename to child transform id
-        self._limbo_children_names: Dict[str, Dict[str, str]] = {}
+        self._limbo_children_names: dict[str, dict[str, str]] = {}
         # List of transform ids that need to be renamed from limbo into place
-        self._needs_rename: Set[str] = set()
+        self._needs_rename: set[str] = set()
         self._creation_mtime: Optional[float] = None
         self._create_symlinks: bool = osutils.supports_symlinks(self._limbodir)
 
@@ -1351,13 +1341,7 @@
         name = self._limbo_name(trans_id)
         try:
             os.link(path, name)
-<<<<<<< HEAD
         except PermissionError as e:
-=======
-        except OSError as e:
-            if e.errno != errno.EPERM:
-                raise
->>>>>>> ca07defc
             raise errors.HardLinkNotSupported(path) from e
         try:
             unique_add(self._new_contents, trans_id, "file")
@@ -1388,13 +1372,7 @@
                 path = FinalPaths(self).get_path(trans_id)
             except KeyError:
                 path = None
-<<<<<<< HEAD
             trace.warning(f'Unable to create symlink "{path}" on this filesystem.')
-=======
-            trace.warning(
-                'Unable to create symlink "{}" on this filesystem.'.format(path)
-            )
->>>>>>> ca07defc
         # We add symlink to _new_contents even if they are unsupported
         # and not created. These entries are subsequently used to avoid
         # conflicts on platforms that don't support symlink
@@ -1495,7 +1473,6 @@
         tree.lock_tree_write()
         try:
             limbodir = urlutils.local_path_from_url(tree._transport.abspath("limbo"))
-<<<<<<< HEAD
             try:
                 osutils.ensure_empty_directory_exists(limbodir)
             except errors.DirectoryNotEmpty as e:
@@ -1507,31 +1484,16 @@
                 osutils.ensure_empty_directory_exists(deletiondir)
             except errors.DirectoryNotEmpty as e:
                 raise errors.ExistingPendingDeletion(deletiondir) from e
-=======
-            osutils.ensure_empty_directory_exists(limbodir, errors.ExistingLimbo)
-            deletiondir = urlutils.local_path_from_url(
-                tree._transport.abspath("pending-deletion")
-            )
-            osutils.ensure_empty_directory_exists(
-                deletiondir, errors.ExistingPendingDeletion
-            )
->>>>>>> ca07defc
         except BaseException:
             tree.unlock()
             raise
 
         # Cache of realpath results, to speed up canonical_path
-        self._realpaths: Dict[str, str] = {}
+        self._realpaths: dict[str, str] = {}
         # Cache of relpath results, to speed up canonical_path
-<<<<<<< HEAD
-        self._relpaths: Dict[str, str] = {}
+        self._relpaths: dict[str, str] = {}
         DiskTreeTransform.__init__(self, tree, limbodir, pb, tree.case_sensitive)
         self._deletiondir: str = deletiondir
-=======
-        self._relpaths = {}
-        DiskTreeTransform.__init__(self, tree, limbodir, pb, tree.case_sensitive)
-        self._deletiondir = deletiondir
->>>>>>> ca07defc
 
     def canonical_path(self, path):
         """Get the canonical tree-relative path."""
@@ -1916,7 +1878,6 @@
                         self._new_reference_revision[trans_id],
                     )
                 else:
-<<<<<<< HEAD
                     new_executability = self._new_executability.get(trans_id)
                     kwargs = {}
                     if new_executability is not None:
@@ -1928,21 +1889,11 @@
                         parent_file_id,
                         file_id,
                         **kwargs,
-=======
-                    new_entry = inventory.make_entry(
-                        kind, self.final_name(trans_id), parent_file_id, file_id
->>>>>>> ca07defc
                     )
                 try:
                     old_path = self._tree.id2path(new_entry.file_id)
                 except errors.NoSuchId:
                     old_path = None
-<<<<<<< HEAD
-=======
-                new_executability = self._new_executability.get(trans_id)
-                if new_executability is not None:
-                    new_entry.executable = new_executability
->>>>>>> ca07defc
                 inventory_delta.append((old_path, path, new_entry.file_id, new_entry))
         return inventory_delta
 
@@ -1988,21 +1939,11 @@
         except KeyError:
             return
         try:
-<<<<<<< HEAD
             for child in self._tree.iter_child_entries(path):
                 childpath = joinpath(path, child.name)
                 yield self.trans_id_tree_path(childpath)
         except (errors.NotADirectory, _mod_transport.NoSuchFile):
             pass
-=======
-            entry = next(self._tree.iter_entries_by_dir(specific_files=[path]))[1]
-        except StopIteration:
-            return
-        children = getattr(entry, "children", {})
-        for child in children:
-            childpath = joinpath(path, child)
-            yield self.trans_id_tree_path(childpath)
->>>>>>> ca07defc
 
     def new_orphan(self, trans_id, parent_id):
         raise NotImplementedError(self.new_orphan)
@@ -2116,10 +2057,7 @@
             file_id = self._transform.final_file_id(trans_id)
             if file_id is None:
                 continue
-<<<<<<< HEAD
             parent_file_id = self._transform.final_file_id(parent_trans_id)
-=======
->>>>>>> ca07defc
             if (
                 specific_files is not None
                 and self._final_paths.get_path(trans_id) not in specific_files
@@ -2211,11 +2149,7 @@
         else:
             if from_dir is None and include_root is True:
                 root_entry = inventory.make_entry(
-<<<<<<< HEAD
                     "directory", "", None, self.path2id("")
-=======
-                    "directory", "", ROOT_PARENT, self.path2id("")
->>>>>>> ca07defc
                 )
                 yield "", "V", "directory", root_entry
             entries = self._iter_entries_for_dir(from_dir or "")
@@ -2548,11 +2482,6 @@
             trace.warning(str(conflict))
         with contextlib.suppress(errors.UnsupportedOperation):
             wt.add_conflicts(conflicts)
-<<<<<<< HEAD
-=======
-        except errors.UnsupportedOperation:
-            pass
->>>>>>> ca07defc
         result = tt.apply(no_conflicts=True, precomputed_delta=precomputed_delta)
     finally:
         tt.finalize()
