# Copyright (C) 2005-2012 Canonical Ltd
#
# This program is free software; you can redistribute it and/or modify
# it under the terms of the GNU General Public License as published by
# the Free Software Foundation; either version 2 of the License, or
# (at your option) any later version.
#
# This program is distributed in the hope that it will be useful,
# but WITHOUT ANY WARRANTY; without even the implied warranty of
# MERCHANTABILITY or FITNESS FOR A PARTICULAR PURPOSE.  See the
# GNU General Public License for more details.
#
# You should have received a copy of the GNU General Public License
# along with this program; if not, write to the Free Software
# Foundation, Inc., 51 Franklin Street, Fifth Floor, Boston, MA 02110-1301 USA

"""Debug commands for the bzr formats."""

from io import BytesIO

from .. import errors, osutils, transport
from ..commands import Command, display_command
from ..option import Option
from ..workingtree import WorkingTree
from . import btree_index


def as_tuples(obj):
    """Ensure that the object and any referenced objects are plain tuples.

    :param obj: a list, tuple or StaticTuple
    :return: a plain tuple instance, with all children also being tuples.
    """
    result = []
    for item in obj:
        if isinstance(item, (tuple, list)):
            item = as_tuples(item)
        result.append(item)
    return tuple(result)


class cmd_dump_btree(Command):
    __doc__ = """Dump the contents of a btree index file to stdout.

    PATH is a btree index file, it can be any URL. This includes things like
    .bzr/repository/pack-names, or .bzr/repository/indices/a34b3a...ca4a4.iix

    By default, the tuples stored in the index file will be displayed. With
    --raw, we will uncompress the pages, but otherwise display the raw bytes
    stored in the index.
    """

    # TODO: Do we want to dump the internal nodes as well?
    # TODO: It would be nice to be able to dump the un-parsed information,
    #       rather than only going through iter_all_entries. However, this is
    #       good enough for a start
    hidden = True
    encoding_type = "exact"
    takes_args = ["path"]
    takes_options = [
        Option(
            "raw",
            help="Write the uncompressed bytes out, rather than the parsed tuples.",
        ),
    ]

    def run(self, path, raw=False):
        dirname, basename = osutils.split(path)
        t = transport.get_transport(dirname)
        if raw:
            self._dump_raw_bytes(t, basename)
        else:
            self._dump_entries(t, basename)

    def _get_index_and_bytes(self, trans, basename):
        """Create a BTreeGraphIndex and raw bytes."""
        bt = btree_index.BTreeGraphIndex(trans, basename, None)
        bytes = trans.get_bytes(basename)
        bt._file = BytesIO(bytes)
        bt._size = len(bytes)
        return bt, bytes

    def _dump_raw_bytes(self, trans, basename):
        import zlib

        # We need to parse at least the root node.
        # This is because the first page of every row starts with an
        # uncompressed header.
        bt, bytes = self._get_index_and_bytes(trans, basename)
        for page_idx, page_start in enumerate(
            range(0, len(bytes), btree_index._PAGE_SIZE)
        ):
            page_end = min(page_start + btree_index._PAGE_SIZE, len(bytes))
            page_bytes = bytes[page_start:page_end]
            if page_idx == 0:
                self.outf.write("Root node:\n")
                header_end, data = bt._parse_header_from_bytes(page_bytes)
                self.outf.write(page_bytes[:header_end])
                page_bytes = data
<<<<<<< HEAD
            self.outf.write("\nPage %d\n" % (page_idx,))
=======
            self.outf.write(f"\nPage {page_idx}\n")
>>>>>>> ca07defc
            if len(page_bytes) == 0:
                self.outf.write("(empty)\n")
            else:
                decomp_bytes = zlib.decompress(page_bytes)
                self.outf.write(decomp_bytes)
                self.outf.write("\n")

    def _dump_entries(self, trans, basename):
        try:
            st = trans.stat(basename)
        except errors.TransportNotPossible:
            # We can't stat, so we'll fake it because we have to do the 'get()'
            # anyway.
            bt, _ = self._get_index_and_bytes(trans, basename)
        else:
            bt = btree_index.BTreeGraphIndex(trans, basename, st.st_size)
        for node in bt.iter_all_entries():
            # Node is made up of:
            # (index, key, value, [references])
            try:
                refs = node[3]
            except IndexError:
                refs_as_tuples = None
            else:
                refs_as_tuples = as_tuples(refs)
            if refs_as_tuples is not None:
                refs_as_tuples = tuple(
                    tuple(tuple(r.decode("utf-8") for r in t1) for t1 in t2)
                    for t2 in refs_as_tuples
                )
            as_tuple = (
                tuple([r.decode("utf-8") for r in node[1]]),
                node[2].decode("utf-8"),
                refs_as_tuples,
            )
<<<<<<< HEAD
            self.outf.write(f"{as_tuple}\n")
=======
            self.outf.write("{}\n".format(as_tuple))
>>>>>>> ca07defc


class cmd_file_id(Command):
    __doc__ = """Print file_id of a particular file or directory.

    The file_id is assigned when the file is first added and remains the
    same through all revisions where the file exists, even when it is
    moved or renamed.
    """

    hidden = True
    _see_also = ["inventory", "ls"]
    takes_args = ["filename"]

    @display_command
    def run(self, filename):
        tree, relpath = WorkingTree.open_containing(filename)
        file_id = tree.path2id(relpath)
        if file_id is None:
            raise errors.NotVersionedError(filename)
        else:
            self.outf.write(file_id.decode("utf-8") + "\n")


class cmd_file_path(Command):
    __doc__ = """Print path of file_ids to a file or directory.

    This prints one line for each directory down to the target,
    starting at the branch root.
    """

    hidden = True
    takes_args = ["filename"]

    @display_command
    def run(self, filename):
        tree, relpath = WorkingTree.open_containing(filename)
        fid = tree.path2id(relpath)
        if fid is None:
            raise errors.NotVersionedError(filename)
        segments = osutils.splitpath(relpath)
        for pos in range(1, len(segments) + 1):
            path = osutils.joinpath(segments[:pos])
<<<<<<< HEAD
            self.outf.write(f"{tree.path2id(path)}\n")
=======
            self.outf.write("{}\n".format(tree.path2id(path)))
>>>>>>> ca07defc
<|MERGE_RESOLUTION|>--- conflicted
+++ resolved
@@ -97,11 +97,7 @@
                 header_end, data = bt._parse_header_from_bytes(page_bytes)
                 self.outf.write(page_bytes[:header_end])
                 page_bytes = data
-<<<<<<< HEAD
             self.outf.write("\nPage %d\n" % (page_idx,))
-=======
-            self.outf.write(f"\nPage {page_idx}\n")
->>>>>>> ca07defc
             if len(page_bytes) == 0:
                 self.outf.write("(empty)\n")
             else:
@@ -137,11 +133,7 @@
                 node[2].decode("utf-8"),
                 refs_as_tuples,
             )
-<<<<<<< HEAD
             self.outf.write(f"{as_tuple}\n")
-=======
-            self.outf.write("{}\n".format(as_tuple))
->>>>>>> ca07defc
 
 
 class cmd_file_id(Command):
@@ -185,8 +177,4 @@
         segments = osutils.splitpath(relpath)
         for pos in range(1, len(segments) + 1):
             path = osutils.joinpath(segments[:pos])
-<<<<<<< HEAD
-            self.outf.write(f"{tree.path2id(path)}\n")
-=======
-            self.outf.write("{}\n".format(tree.path2id(path)))
->>>>>>> ca07defc
+            self.outf.write(f"{tree.path2id(path)}\n")