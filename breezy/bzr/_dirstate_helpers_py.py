--- conflicted
+++ resolved
@@ -22,64 +22,6 @@
 # We cannot import the dirstate module, because it loads this module
 # All we really need is the IN_MEMORY_MODIFIED constant
 from .dirstate import DirState, DirstateCorrupt
-
-
-def pack_stat(st, _b64=binascii.b2a_base64, _pack=struct.Struct('>6L').pack):
-    """Convert stat values into a packed representation
-
-    Not all of the fields from the stat included are strictly needed, and by
-    just encoding the mtime and mode a slight speed increase could be gained.
-    However, using the pyrex version instead is a bigger win.
-    """
-    # base64 encoding always adds a final newline, so strip it off
-    return _b64(_pack(st.st_size & 0xFFFFFFFF, int(st.st_mtime) & 0xFFFFFFFF,
-                      int(st.st_ctime) & 0xFFFFFFFF, st.st_dev & 0xFFFFFFFF,
-                      st.st_ino & 0xFFFFFFFF, st.st_mode))[:-1]
-
-
-<<<<<<< HEAD
-def _unpack_stat(packed_stat):
-    """Turn a packed_stat back into the stat fields.
-
-    This is meant as a debugging tool, should not be used in real code.
-    """
-    (st_size, st_mtime, st_ctime, st_dev, st_ino,
-     st_mode) = struct.unpack('>6L', binascii.a2b_base64(packed_stat))
-    return dict(st_size=st_size, st_mtime=st_mtime, st_ctime=st_ctime,
-                st_dev=st_dev, st_ino=st_ino, st_mode=st_mode)
-=======
-def bisect_dirblock(dirblocks, dirname, lo=0, hi=None, cache={}):
-    """Return the index where to insert dirname into the dirblocks.
-
-    The return value idx is such that all directories blocks in dirblock[:idx]
-    have names < dirname, and all blocks in dirblock[idx:] have names >=
-    dirname.
-
-    Optional args lo (default 0) and hi (default len(dirblocks)) bound the
-    slice of a to be searched.
-    """
-    if hi is None:
-        hi = len(dirblocks)
-    try:
-        dirname_split = cache[dirname]
-    except KeyError:
-        dirname_split = dirname.split(b'/')
-        cache[dirname] = dirname_split
-    while lo < hi:
-        mid = (lo + hi) // 2
-        # Grab the dirname for the current dirblock
-        cur = dirblocks[mid][0]
-        try:
-            cur_split = cache[cur]
-        except KeyError:
-            cur_split = cur.split(b'/')
-            cache[cur] = cur_split
-        if cur_split < dirname_split:
-            lo = mid + 1
-        else:
-            hi = mid
-    return lo
->>>>>>> 057e5fc4
 
 
 def _read_dirblocks(state):
