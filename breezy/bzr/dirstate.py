--- conflicted
+++ resolved
@@ -219,10 +219,7 @@
 """
 
 import bisect
-<<<<<<< HEAD
-=======
 import codecs
->>>>>>> 0931349c
 import contextlib
 import errno
 import operator
@@ -247,11 +244,7 @@
     trace,
     urlutils,
     )
-<<<<<<< HEAD
-from ..tree import TreeChange
-=======
 from .inventorytree import InventoryTreeChange
->>>>>>> 0931349c
 
 
 # This is the Windows equivalent of ENOTDIR
@@ -1963,10 +1956,6 @@
         #       already in memory. However, this really needs to be done at a
         #       higher level, because there either won't be anything on disk,
         #       or the thing on disk will be a file.
-<<<<<<< HEAD
-        fs_encoding = osutils._fs_enc
-=======
->>>>>>> 0931349c
         if isinstance(abspath, str):
             # abspath is defined as the path to pass to lstat. readlink is
             # buggy in python < 2.6 (it doesn't encode unicode path into FS
