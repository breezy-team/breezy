--- conflicted
+++ resolved
@@ -22,14 +22,10 @@
 # importing this module is fairly slow because it has to load several
 # ElementTree bits
 
-<<<<<<< HEAD
-from xml.etree.ElementTree import (  # noqa: F401
-=======
 __all__ = [
     "Element",
     "ElementTree",
     "SubElement",
-    "XMLSerializer",
     "escape_invalid_chars",
     "fromstring",
     "fromstringlist",
@@ -41,15 +37,15 @@
     "unpack_inventory_flat",
 ]
 
-import re
 from xml.etree.ElementTree import (
->>>>>>> 6f7ec3d8
     Element,
     ElementTree,
     ParseError,
     SubElement,
     fromstring,
     fromstringlist,
+    tostring,
+    tostringlist,
 )
 
 from . import inventory, serializer
@@ -157,85 +153,7 @@
         return a_str
 
 
-<<<<<<< HEAD
-from .._bzr_rs import encode_and_escape, escape_invalid_chars  # noqa: F401
-=======
-_utf8_re = lazy_regex.lazy_compile(b"[&<>'\"]|[\x80-\xff]+")
-_unicode_re = lazy_regex.lazy_compile("[&<>'\"\u0080-\uffff]")
-
-
-_xml_escape_map = {
-    "&": "&amp;",
-    "'": "&apos;",  # FIXME: overkill
-    '"': "&quot;",
-    "<": "&lt;",
-    ">": "&gt;",
-}
-
-
-def _unicode_escape_replace(match, _map=_xml_escape_map):
-    """Replace a string of non-ascii, non XML safe characters with their escape.
-
-    This will escape both Standard XML escapes, like <>"', etc.
-    As well as escaping non ascii characters, because ElementTree did.
-    This helps us remain compatible to older versions of bzr. We may change
-    our policy in the future, though.
-    """
-    # jam 20060816 Benchmarks show that try/KeyError is faster if you
-    # expect the entity to rarely miss. There is about a 10% difference
-    # in overall time. But if you miss frequently, then if None is much
-    # faster. For our use case, we *rarely* have a revision id, file id
-    # or path name that is unicode. So use try/KeyError.
-    try:
-        return _map[match.group()]
-    except KeyError:
-        return f"&#{ord(match.group())};"
-
-
-def _utf8_escape_replace(match, _map=_xml_escape_map):
-    """Escape utf8 characters into XML safe ones.
-
-    This uses 2 tricks. It is either escaping "standard" characters, like "&<>,
-    or it is handling characters with the high-bit set. For ascii characters,
-    we just lookup the replacement in the dictionary. For everything else, we
-    decode back into Unicode, and then use the XML escape code.
-    """
-    try:
-        return _map[match.group().decode("ascii", "replace")].encode()
-    except KeyError:
-        return b"".join(
-            b"&#%d;" % ord(uni_chr) for uni_chr in match.group().decode("utf8")
-        )
-
-
-_to_escaped_map: dict[bytes | str, str] = {}
-
-
-def encode_and_escape(unicode_or_utf8_str, _map=_to_escaped_map):
-    """Encode the string into utf8, and escape invalid XML characters."""
-    # We frequently get entities we have not seen before, so it is better
-    # to check if None, rather than try/KeyError
-    text = _map.get(unicode_or_utf8_str)
-    if text is None:
-        if isinstance(unicode_or_utf8_str, str):
-            # The alternative policy is to do a regular UTF8 encoding
-            # and then escape only XML meta characters.
-            # Performance is equivalent once you use codecs. *However*
-            # this makes the serialized texts incompatible with old versions
-            # of bzr. So no net gain. (Perhaps the read code would handle utf8
-            # better than entity escapes, but cElementTree seems to do just
-            # fine either way)
-            text = _unicode_re.sub(
-                _unicode_escape_replace, unicode_or_utf8_str
-            ).encode()
-        else:
-            # Plain strings are considered to already be in utf-8 so we do a
-            # slightly different method for escaping.
-            text = _utf8_re.sub(_utf8_escape_replace, unicode_or_utf8_str)
-        _map[unicode_or_utf8_str] = text
-    return text
-
->>>>>>> 6f7ec3d8
+from .._bzr_rs import encode_and_escape, escape_invalid_chars
 
 
 def unpack_inventory_entry(
