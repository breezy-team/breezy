# Copyright (C) 2006-2010 Canonical Ltd
#
# This program is free software; you can redistribute it and/or modify
# it under the terms of the GNU General Public License as published by
# the Free Software Foundation; either version 2 of the License, or
# (at your option) any later version.
#
# This program is distributed in the hope that it will be useful,
# but WITHOUT ANY WARRANTY; without even the implied warranty of
# MERCHANTABILITY or FITNESS FOR A PARTICULAR PURPOSE.  See the
# GNU General Public License for more details.
#
# You should have received a copy of the GNU General Public License
# along with this program; if not, write to the Free Software
# Foundation, Inc., 51 Franklin Street, Fifth Floor, Boston, MA 02110-1301 USA

"""Server-side bzrdir related request implmentations."""

<<<<<<< HEAD
=======
import fastbencode as bencode

>>>>>>> 0931349c
from ... import (
    branch,
    errors,
    repository,
    urlutils,
    )
from .. import (
    BzrProber,
    )
from ..bzrdir import (
    BzrDir,
    BzrDirFormat,
    )
from ...controldir import (
    network_format_registry,
    )
from .request import (
    FailedSmartServerResponse,
    SmartServerRequest,
    SuccessfulSmartServerResponse,
    )


class SmartServerRequestOpenBzrDir(SmartServerRequest):

    def do(self, path):
        try:
            t = self.transport_from_client_path(path)
        except errors.PathNotChild:
            # The client is trying to ask about a path that they have no access
            # to.
            # Ideally we'd return a FailedSmartServerResponse here rather than
            # a "successful" negative, but we want to be compatibile with
            # clients that don't anticipate errors from this method.
            answer = b'no'
        else:
            bzr_prober = BzrProber()
            try:
                bzr_prober.probe_transport(t)
            except (errors.NotBranchError, errors.UnknownFormatError):
                answer = b'no'
            else:
                answer = b'yes'
        return SuccessfulSmartServerResponse((answer,))


class SmartServerRequestOpenBzrDir_2_1(SmartServerRequest):

    def do(self, path):
        """Is there a BzrDir present, and if so does it have a working tree?

        New in 2.1.
        """
        try:
            t = self.transport_from_client_path(path)
        except errors.PathNotChild:
            # The client is trying to ask about a path that they have no access
            # to.
            return SuccessfulSmartServerResponse((b'no',))
        try:
            bd = BzrDir.open_from_transport(t)
        except errors.NotBranchError:
            answer = (b'no',)
        else:
            answer = (b'yes',)
            if bd.has_workingtree():
                answer += (b'yes',)
            else:
                answer += (b'no',)
        return SuccessfulSmartServerResponse(answer)


class SmartServerRequestBzrDir(SmartServerRequest):

    def do(self, path, *args):
        """Open a BzrDir at path, and return `self.do_bzrdir_request(*args)`."""
        try:
            self._bzrdir = BzrDir.open_from_transport(
                self.transport_from_client_path(path))
        except errors.NotBranchError as e:
            return FailedSmartServerResponse((b'nobranch',))
        return self.do_bzrdir_request(*args)

    def _boolean_to_yes_no(self, a_boolean):
        if a_boolean:
            return b'yes'
        else:
            return b'no'

    def _format_to_capabilities(self, repo_format):
        rich_root = self._boolean_to_yes_no(repo_format.rich_root_data)
        tree_ref = self._boolean_to_yes_no(
            repo_format.supports_tree_reference)
        external_lookup = self._boolean_to_yes_no(
            repo_format.supports_external_lookups)
        return rich_root, tree_ref, external_lookup

    def _repo_relpath(self, current_transport, repository):
        """Get the relative path for repository from current_transport."""
        # the relpath of the bzrdir in the found repository gives us the
        # path segments to pop-out.
        relpath = repository.user_transport.relpath(
            current_transport.base)
        if len(relpath):
            segments = ['..'] * len(relpath.split('/'))
        else:
            segments = []
        return '/'.join(segments)


class SmartServerBzrDirRequestDestroyBranch(SmartServerRequestBzrDir):

    def do_bzrdir_request(self, name=None):
        """Destroy the branch with the specified name.

        New in 2.5.0.
        :return: On success, 'ok'.
        """
        try:
            self._bzrdir.destroy_branch(
                name.decode('utf-8') if name is not None else None)
        except errors.NotBranchError as e:
            return FailedSmartServerResponse((b'nobranch',))
        return SuccessfulSmartServerResponse((b'ok',))


class SmartServerBzrDirRequestHasWorkingTree(SmartServerRequestBzrDir):

    def do_bzrdir_request(self, name=None):
        """Check whether there is a working tree present.

        New in 2.5.0.

        :return: If there is a working tree present, 'yes'.
            Otherwise 'no'.
        """
        if self._bzrdir.has_workingtree():
            return SuccessfulSmartServerResponse((b'yes', ))
        else:
            return SuccessfulSmartServerResponse((b'no', ))


class SmartServerBzrDirRequestDestroyRepository(SmartServerRequestBzrDir):

    def do_bzrdir_request(self, name=None):
        """Destroy the repository.

        New in 2.5.0.

        :return: On success, 'ok'.
        """
        try:
            self._bzrdir.destroy_repository()
        except errors.NoRepositoryPresent as e:
            return FailedSmartServerResponse((b'norepository',))
        return SuccessfulSmartServerResponse((b'ok',))


class SmartServerBzrDirRequestCloningMetaDir(SmartServerRequestBzrDir):

    def do_bzrdir_request(self, require_stacking):
        """Get the format that should be used when cloning from this dir.

        New in 1.13.

        :return: on success, a 3-tuple of network names for (control,
            repository, branch) directories, where '' signifies "not present".
            If this BzrDir contains a branch reference then this will fail with
            BranchReference; clients should resolve branch references before
            calling this RPC.
        """
        try:
            branch_ref = self._bzrdir.get_branch_reference()
        except errors.NotBranchError:
            branch_ref = None
        if branch_ref is not None:
            # The server shouldn't try to resolve references, and it quite
            # possibly can't reach them anyway.  The client needs to resolve
            # the branch reference to determine the cloning_metadir.
            return FailedSmartServerResponse((b'BranchReference',))
        if require_stacking == b"True":
            require_stacking = True
        else:
            require_stacking = False
        control_format = self._bzrdir.cloning_metadir(
            require_stacking=require_stacking)
        control_name = control_format.network_name()
        if not control_format.fixed_components:
            branch_name = (b'branch',
                           control_format.get_branch_format().network_name())
            repository_name = control_format.repository_format.network_name()
        else:
            # Only MetaDir has delegated formats today.
            branch_name = (b'branch', b'')
            repository_name = b''
        return SuccessfulSmartServerResponse((control_name, repository_name,
                                              branch_name))


class SmartServerBzrDirRequestCheckoutMetaDir(SmartServerRequestBzrDir):
    """Get the format to use for checkouts.

    New in 2.5.

    :return: on success, a 3-tuple of network names for (control,
        repository, branch) directories, where '' signifies "not present".
        If this BzrDir contains a branch reference then this will fail with
        BranchReference; clients should resolve branch references before
        calling this RPC (they should not try to create a checkout of a
        checkout).
    """

    def do_bzrdir_request(self):
        try:
            branch_ref = self._bzrdir.get_branch_reference()
        except errors.NotBranchError:
            branch_ref = None
        if branch_ref is not None:
            # The server shouldn't try to resolve references, and it quite
            # possibly can't reach them anyway.  The client needs to resolve
            # the branch reference to determine the cloning_metadir.
            return FailedSmartServerResponse((b'BranchReference',))
        control_format = self._bzrdir.checkout_metadir()
        control_name = control_format.network_name()
        if not control_format.fixed_components:
            branch_name = control_format.get_branch_format().network_name()
            repo_name = control_format.repository_format.network_name()
        else:
            branch_name = b''
            repo_name = b''
        return SuccessfulSmartServerResponse(
            (control_name, repo_name, branch_name))


class SmartServerRequestCreateBranch(SmartServerRequestBzrDir):

    def do(self, path, network_name):
        """Create a branch in the bzr dir at path.

        This operates precisely like 'bzrdir.create_branch'.

        If a bzrdir is not present, an exception is propogated
        rather than 'no branch' because these are different conditions (and
        this method should only be called after establishing that a bzr dir
        exists anyway).

        This is the initial version of this method introduced to the smart
        server for 1.13.

        :param path: The path to the bzrdir.
        :param network_name: The network name of the branch type to create.
        :return: ('ok', branch_format, repo_path, rich_root, tree_ref,
            external_lookup, repo_format)
        """
        bzrdir = BzrDir.open_from_transport(
            self.transport_from_client_path(path))
        format = branch.network_format_registry.get(network_name)
        bzrdir.branch_format = format
        result = format.initialize(bzrdir, name="")
        rich_root, tree_ref, external_lookup = self._format_to_capabilities(
            result.repository._format)
        branch_format = result._format.network_name()
        repo_format = result.repository._format.network_name()
        repo_path = self._repo_relpath(bzrdir.root_transport,
                                       result.repository)
        # branch format, repo relpath, rich_root, tree_ref, external_lookup,
        # repo_network_name
        return SuccessfulSmartServerResponse((b'ok', branch_format, repo_path,
                                              rich_root, tree_ref, external_lookup, repo_format))


class SmartServerRequestCreateRepository(SmartServerRequestBzrDir):

    def do(self, path, network_name, shared):
        """Create a repository in the bzr dir at path.

        This operates precisely like 'bzrdir.create_repository'.

        If a bzrdir is not present, an exception is propagated
        rather than 'no branch' because these are different conditions (and
        this method should only be called after establishing that a bzr dir
        exists anyway).

        This is the initial version of this method introduced to the smart
        server for 1.13.

        :param path: The path to the bzrdir.
        :param network_name: The network name of the repository type to create.
        :param shared: The value to pass create_repository for the shared
            parameter.
        :return: (ok, rich_root, tree_ref, external_lookup, network_name)
        """
        bzrdir = BzrDir.open_from_transport(
            self.transport_from_client_path(path))
        shared = shared == b'True'
        format = repository.network_format_registry.get(network_name)
        bzrdir.repository_format = format
        result = format.initialize(bzrdir, shared=shared)
        rich_root, tree_ref, external_lookup = self._format_to_capabilities(
            result._format)
        return SuccessfulSmartServerResponse((b'ok', rich_root, tree_ref,
                                              external_lookup, result._format.network_name()))


class SmartServerRequestFindRepository(SmartServerRequestBzrDir):

    def _find(self, path):
        """try to find a repository from path upwards

        This operates precisely like 'bzrdir.find_repository'.

        :return: (relpath, rich_root, tree_ref, external_lookup, network_name).
            All are strings, relpath is a / prefixed path, the next three are
            either 'yes' or 'no', and the last is a repository format network
            name.
        :raises errors.NoRepositoryPresent: When there is no repository
            present.
        """
        bzrdir = BzrDir.open_from_transport(
            self.transport_from_client_path(path))
        repository = bzrdir.find_repository()
        path = self._repo_relpath(bzrdir.root_transport, repository)
        rich_root, tree_ref, external_lookup = self._format_to_capabilities(
            repository._format)
        network_name = repository._format.network_name()
        return path, rich_root, tree_ref, external_lookup, network_name


class SmartServerRequestFindRepositoryV1(SmartServerRequestFindRepository):

    def do(self, path):
        """try to find a repository from path upwards

        This operates precisely like 'bzrdir.find_repository'.

        If a bzrdir is not present, an exception is propagated
        rather than 'no branch' because these are different conditions.

        This is the initial version of this method introduced with the smart
        server. Modern clients will try the V2 method that adds support for the
        supports_external_lookups attribute.

        :return: norepository or ok, relpath.
        """
        try:
            path, rich_root, tree_ref, external_lookup, name = self._find(path)
            return SuccessfulSmartServerResponse((b'ok', path.encode('utf-8'), rich_root, tree_ref))
        except errors.NoRepositoryPresent:
            return FailedSmartServerResponse((b'norepository', ))


class SmartServerRequestFindRepositoryV2(SmartServerRequestFindRepository):

    def do(self, path):
        """try to find a repository from path upwards

        This operates precisely like 'bzrdir.find_repository'.

        If a bzrdir is not present, an exception is propagated
        rather than 'no branch' because these are different conditions.

        This is the second edition of this method introduced in bzr 1.3, which
        returns information about the supports_external_lookups format
        attribute too.

        :return: norepository or ok, relpath, rich_root, tree_ref,
            external_lookup.
        """
        try:
            path, rich_root, tree_ref, external_lookup, name = self._find(path)
            return SuccessfulSmartServerResponse(
                (b'ok', path.encode('utf-8'), rich_root, tree_ref, external_lookup))
        except errors.NoRepositoryPresent:
            return FailedSmartServerResponse((b'norepository', ))


class SmartServerRequestFindRepositoryV3(SmartServerRequestFindRepository):

    def do(self, path):
        """try to find a repository from path upwards

        This operates precisely like 'bzrdir.find_repository'.

        If a bzrdir is not present, an exception is propogated
        rather than 'no branch' because these are different conditions.

        This is the third edition of this method introduced in bzr 1.13, which
        returns information about the network name of the repository format.

        :return: norepository or ok, relpath, rich_root, tree_ref,
            external_lookup, network_name.
        """
        try:
            path, rich_root, tree_ref, external_lookup, name = self._find(path)
            return SuccessfulSmartServerResponse(
                (b'ok', path.encode('utf-8'), rich_root, tree_ref, external_lookup, name))
        except errors.NoRepositoryPresent:
            return FailedSmartServerResponse((b'norepository', ))


class SmartServerBzrDirRequestConfigFile(SmartServerRequestBzrDir):

    def do_bzrdir_request(self):
        """Get the configuration bytes for a config file in bzrdir.

        The body is not utf8 decoded - it is the literal bytestream from disk.
        """
        config = self._bzrdir._get_config()
        if config is None:
            content = b''
        else:
            content = config._get_config_file().read()
        return SuccessfulSmartServerResponse((), content)


class SmartServerBzrDirRequestGetBranches(SmartServerRequestBzrDir):

    def do_bzrdir_request(self):
        """Get the branches in a control directory.

        The body is a bencoded dictionary, with values similar to the return
        value of the open branch request.
        """
        branch_names = self._bzrdir.branch_names()
        ret = {}
        for name in branch_names:
            if name is None:
                name = b""
            branch_ref = self._bzrdir.get_branch_reference(name=name)
            if branch_ref is not None:
                branch_ref = urlutils.relative_url(self._bzrdir.user_url, branch_ref)
                value = (b"ref", branch_ref.encode('utf-8'))
            else:
                b = self._bzrdir.open_branch(name=name, ignore_fallbacks=True)
                value = (b"branch", b._format.network_name())
            ret[name.encode('utf-8')] = value
        return SuccessfulSmartServerResponse(
            (b"success", ), bencode.bencode(ret))


class SmartServerRequestInitializeBzrDir(SmartServerRequest):

    def do(self, path):
        """Initialize a bzrdir at path.

        The default format of the server is used.
        :return: SmartServerResponse(('ok', ))
        """
        target_transport = self.transport_from_client_path(path)
        BzrDirFormat.get_default_format().initialize_on_transport(target_transport)
        return SuccessfulSmartServerResponse((b'ok', ))


class SmartServerRequestBzrDirInitializeEx(SmartServerRequestBzrDir):

    def parse_NoneTrueFalse(self, arg):
        if not arg:
            return None
        if arg == b'False':
            return False
        if arg == b'True':
            return True
        raise AssertionError("invalid arg %r" % arg)

    def parse_NoneBytestring(self, arg):
        return arg or None

    def parse_NoneString(self, arg):
        if not arg:
            return None
        return arg.decode('utf-8')

    def _serialize_NoneTrueFalse(self, arg):
        if arg is False:
            return b'False'
        if not arg:
            return b''
        return b'True'

    def do(self, bzrdir_network_name, path, use_existing_dir, create_prefix,
           force_new_repo, stacked_on, stack_on_pwd, repo_format_name,
           make_working_trees, shared_repo):
        """Initialize a bzrdir at path as per
        BzrDirFormat.initialize_on_transport_ex.

        New in 1.16.  (Replaces BzrDirFormat.initialize_ex verb from 1.15).

        :return: return SuccessfulSmartServerResponse((repo_path, rich_root,
            tree_ref, external_lookup, repo_network_name,
            repo_bzrdir_network_name, bzrdir_format_network_name,
            NoneTrueFalse(stacking), final_stack, final_stack_pwd,
            repo_lock_token))
        """
        target_transport = self.transport_from_client_path(path)
        format = network_format_registry.get(bzrdir_network_name)
        use_existing_dir = self.parse_NoneTrueFalse(use_existing_dir)
        create_prefix = self.parse_NoneTrueFalse(create_prefix)
        force_new_repo = self.parse_NoneTrueFalse(force_new_repo)
        stacked_on = self.parse_NoneString(stacked_on)
        stack_on_pwd = self.parse_NoneString(stack_on_pwd)
        make_working_trees = self.parse_NoneTrueFalse(make_working_trees)
        shared_repo = self.parse_NoneTrueFalse(shared_repo)
        if stack_on_pwd == b'.':
            stack_on_pwd = target_transport.base.encode('utf-8')
        repo_format_name = self.parse_NoneBytestring(repo_format_name)
        repo, bzrdir, stacking, repository_policy = \
            format.initialize_on_transport_ex(target_transport,
                                              use_existing_dir=use_existing_dir, create_prefix=create_prefix,
                                              force_new_repo=force_new_repo, stacked_on=stacked_on,
                                              stack_on_pwd=stack_on_pwd, repo_format_name=repo_format_name,
                                              make_working_trees=make_working_trees, shared_repo=shared_repo)
        if repo is None:
            repo_path = ''
            repo_name = b''
            rich_root = tree_ref = external_lookup = b''
            repo_bzrdir_name = b''
            final_stack = None
            final_stack_pwd = None
            repo_lock_token = b''
        else:
            repo_path = self._repo_relpath(bzrdir.root_transport, repo)
            if repo_path == '':
                repo_path = '.'
            rich_root, tree_ref, external_lookup = self._format_to_capabilities(
                repo._format)
            repo_name = repo._format.network_name()
            repo_bzrdir_name = repo.controldir._format.network_name()
            final_stack = repository_policy._stack_on
            final_stack_pwd = repository_policy._stack_on_pwd
            # It is returned locked, but we need to do the lock to get the lock
            # token.
            repo.unlock()
            repo_lock_token = repo.lock_write().repository_token or b''
            if repo_lock_token:
                repo.leave_lock_in_place()
            repo.unlock()
        final_stack = final_stack or ''
        final_stack_pwd = final_stack_pwd or ''

        # We want this to be relative to the bzrdir.
        if final_stack_pwd:
            final_stack_pwd = urlutils.relative_url(
                target_transport.base, final_stack_pwd)

        # Can't meaningfully return a root path.
        if final_stack.startswith('/'):
            client_path = self._root_client_path + final_stack[1:]
            final_stack = urlutils.relative_url(
                self._root_client_path, client_path)
            final_stack_pwd = '.'

        return SuccessfulSmartServerResponse((repo_path.encode('utf-8'),
                                              rich_root, tree_ref, external_lookup, repo_name, repo_bzrdir_name,
                                              bzrdir._format.network_name(),
                                              self._serialize_NoneTrueFalse(
                                                  stacking), final_stack.encode('utf-8'),
                                              final_stack_pwd.encode('utf-8'), repo_lock_token))


class SmartServerRequestOpenBranch(SmartServerRequestBzrDir):

    def do_bzrdir_request(self):
        """open a branch at path and return the branch reference or branch."""
        try:
            reference_url = self._bzrdir.get_branch_reference()
            if reference_url is None:
                reference_url = ''
            return SuccessfulSmartServerResponse((b'ok', reference_url.encode('utf-8')))
        except errors.NotBranchError as e:
            return FailedSmartServerResponse((b'nobranch',))


class SmartServerRequestOpenBranchV2(SmartServerRequestBzrDir):

    def do_bzrdir_request(self):
        """open a branch at path and return the reference or format."""
        try:
            reference_url = self._bzrdir.get_branch_reference()
            if reference_url is None:
                br = self._bzrdir.open_branch(ignore_fallbacks=True)
                format = br._format.network_name()
                return SuccessfulSmartServerResponse((b'branch', format))
            else:
                return SuccessfulSmartServerResponse((b'ref', reference_url.encode('utf-8')))
        except errors.NotBranchError as e:
            return FailedSmartServerResponse((b'nobranch',))


class SmartServerRequestOpenBranchV3(SmartServerRequestBzrDir):

    def do_bzrdir_request(self):
        """Open a branch at path and return the reference or format.

        This version introduced in 2.1.

        Differences to SmartServerRequestOpenBranchV2:
          * can return 2-element ('nobranch', extra), where 'extra' is a string
            with an explanation like 'location is a repository'.  Previously
            a 'nobranch' response would never have more than one element.
        """
        try:
            reference_url = self._bzrdir.get_branch_reference()
            if reference_url is None:
                br = self._bzrdir.open_branch(ignore_fallbacks=True)
                format = br._format.network_name()
                return SuccessfulSmartServerResponse((b'branch', format))
            else:
                return SuccessfulSmartServerResponse((b'ref', reference_url.encode('utf-8')))
        except errors.NotBranchError as e:
            # Stringify the exception so that its .detail attribute will be
            # filled out.
            str(e)
            resp = (b'nobranch',)
            detail = e.detail
            if detail:
                if detail.startswith(': '):
                    detail = detail[2:]
                resp += (detail.encode('utf-8'),)
            return FailedSmartServerResponse(resp)<|MERGE_RESOLUTION|>--- conflicted
+++ resolved
@@ -16,11 +16,8 @@
 
 """Server-side bzrdir related request implmentations."""
 
-<<<<<<< HEAD
-=======
 import fastbencode as bencode
 
->>>>>>> 0931349c
 from ... import (
     branch,
     errors,
