# Copyright (C) 2006-2010 Canonical Ltd
#
# This program is free software; you can redistribute it and/or modify
# it under the terms of the GNU General Public License as published by
# the Free Software Foundation; either version 2 of the License, or
# (at your option) any later version.
#
# This program is distributed in the hope that it will be useful,
# but WITHOUT ANY WARRANTY; without even the implied warranty of
# MERCHANTABILITY or FITNESS FOR A PARTICULAR PURPOSE.  See the
# GNU General Public License for more details.
#
# You should have received a copy of the GNU General Public License
# along with this program; if not, write to the Free Software
# Foundation, Inc., 51 Franklin Street, Fifth Floor, Boston, MA 02110-1301 USA

"""Wire-level encoding and decoding of requests and responses for the smart
client and server.
"""

<<<<<<< HEAD
=======

>>>>>>> 0931349c
try:
    from collections.abc import deque
except ImportError:  # python < 3.7
    from collections import deque

from io import BytesIO
import struct
import sys
import _thread
import time

from fastbencode import bdecode_as_tuple, bencode

import breezy
from ... import (
    debug,
    errors,
    osutils,
    )
from . import message, request
from ...trace import log_exception_quietly, mutter


# Protocol version strings.  These are sent as prefixes of bzr requests and
# responses to identify the protocol version being used. (There are no version
# one strings because that version doesn't send any).
REQUEST_VERSION_TWO = b'bzr request 2\n'
RESPONSE_VERSION_TWO = b'bzr response 2\n'

MESSAGE_VERSION_THREE = b'bzr message 3 (bzr 1.6)\n'
RESPONSE_VERSION_THREE = REQUEST_VERSION_THREE = MESSAGE_VERSION_THREE


class SmartMessageHandlerError(errors.InternalBzrError):

    _fmt = ("The message handler raised an exception:\n"
            "%(traceback_text)s")

    def __init__(self, exc_info):
        import traceback
        # GZ 2010-08-10: Cycle with exc_tb/exc_info affects at least one test
        self.exc_type, self.exc_value, self.exc_tb = exc_info
        self.exc_info = exc_info
        traceback_strings = traceback.format_exception(
            self.exc_type, self.exc_value, self.exc_tb)
        self.traceback_text = ''.join(traceback_strings)


def _recv_tuple(from_file):
    req_line = from_file.readline()
    return _decode_tuple(req_line)


def _decode_tuple(req_line):
    if req_line is None or req_line == b'':
        return None
    if not req_line.endswith(b'\n'):
        raise errors.SmartProtocolError("request %r not terminated" % req_line)
    return tuple(req_line[:-1].split(b'\x01'))


def _encode_tuple(args):
    """Encode the tuple args to a bytestream."""
    for arg in args:
        if isinstance(arg, str):
            raise TypeError(args)
    return b'\x01'.join(args) + b'\n'


class Requester(object):
    """Abstract base class for an object that can issue requests on a smart
    medium.
    """

    def call(self, *args):
        """Make a remote call.

        :param args: the arguments of this call.
        """
        raise NotImplementedError(self.call)

    def call_with_body_bytes(self, args, body):
        """Make a remote call with a body.

        :param args: the arguments of this call.
        :type body: str
        :param body: the body to send with the request.
        """
        raise NotImplementedError(self.call_with_body_bytes)

    def call_with_body_readv_array(self, args, body):
        """Make a remote call with a readv array.

        :param args: the arguments of this call.
        :type body: iterable of (start, length) tuples.
        :param body: the readv ranges to send with this request.
        """
        raise NotImplementedError(self.call_with_body_readv_array)

    def set_headers(self, headers):
        raise NotImplementedError(self.set_headers)


class SmartProtocolBase(object):
    """Methods common to client and server"""

    # TODO: this only actually accomodates a single block; possibly should
    # support multiple chunks?
    def _encode_bulk_data(self, body):
        """Encode body as a bulk data chunk."""
        return b''.join((b'%d\n' % len(body), body, b'done\n'))

    def _serialise_offsets(self, offsets):
        """Serialise a readv offset list."""
        txt = []
        for start, length in offsets:
            txt.append(b'%d,%d' % (start, length))
        return b'\n'.join(txt)


class SmartServerRequestProtocolOne(SmartProtocolBase):
    """Server-side encoding and decoding logic for smart version 1."""

    def __init__(self, backing_transport, write_func, root_client_path='/',
                 jail_root=None):
        self._backing_transport = backing_transport
        self._root_client_path = root_client_path
        self._jail_root = jail_root
        self.unused_data = b''
        self._finished = False
        self.in_buffer = b''
        self._has_dispatched = False
        self.request = None
        self._body_decoder = None
        self._write_func = write_func

    def accept_bytes(self, data):
        """Take bytes, and advance the internal state machine appropriately.

        :param data: must be a byte string
        """
        if not isinstance(data, bytes):
            raise ValueError(data)
        self.in_buffer += data
        if not self._has_dispatched:
            if b'\n' not in self.in_buffer:
                # no command line yet
                return
            self._has_dispatched = True
            try:
                first_line, self.in_buffer = self.in_buffer.split(b'\n', 1)
                first_line += b'\n'
                req_args = _decode_tuple(first_line)
                self.request = request.SmartServerRequestHandler(
                    self._backing_transport, commands=request.request_handlers,
                    root_client_path=self._root_client_path,
                    jail_root=self._jail_root)
                self.request.args_received(req_args)
                if self.request.finished_reading:
                    # trivial request
                    self.unused_data = self.in_buffer
                    self.in_buffer = b''
                    self._send_response(self.request.response)
            except KeyboardInterrupt:
                raise
            except errors.UnknownSmartMethod as err:
                protocol_error = errors.SmartProtocolError(
                    "bad request '%s'" % (err.verb.decode('ascii'),))
                failure = request.FailedSmartServerResponse(
                    (b'error', str(protocol_error).encode('utf-8')))
                self._send_response(failure)
                return
            except Exception as exception:
                # everything else: pass to client, flush, and quit
                log_exception_quietly()
                self._send_response(request.FailedSmartServerResponse(
                    (b'error', str(exception).encode('utf-8'))))
                return

        if self._has_dispatched:
            if self._finished:
                # nothing to do.XXX: this routine should be a single state
                # machine too.
                self.unused_data += self.in_buffer
                self.in_buffer = b''
                return
            if self._body_decoder is None:
                self._body_decoder = LengthPrefixedBodyDecoder()
            self._body_decoder.accept_bytes(self.in_buffer)
            self.in_buffer = self._body_decoder.unused_data
            body_data = self._body_decoder.read_pending_data()
            self.request.accept_body(body_data)
            if self._body_decoder.finished_reading:
                self.request.end_of_body()
                if not self.request.finished_reading:
                    raise AssertionError("no more body, request not finished")
            if self.request.response is not None:
                self._send_response(self.request.response)
                self.unused_data = self.in_buffer
                self.in_buffer = b''
            else:
                if self.request.finished_reading:
                    raise AssertionError(
                        "no response and we have finished reading.")

    def _send_response(self, response):
        """Send a smart server response down the output stream."""
        if self._finished:
            raise AssertionError('response already sent')
        args = response.args
        body = response.body
        self._finished = True
        self._write_protocol_version()
        self._write_success_or_failure_prefix(response)
        self._write_func(_encode_tuple(args))
        if body is not None:
            if not isinstance(body, bytes):
                raise ValueError(body)
            data = self._encode_bulk_data(body)
            self._write_func(data)

    def _write_protocol_version(self):
        """Write any prefixes this protocol requires.

        Version one doesn't send protocol versions.
        """

    def _write_success_or_failure_prefix(self, response):
        """Write the protocol specific success/failure prefix.

        For SmartServerRequestProtocolOne this is omitted but we
        call is_successful to ensure that the response is valid.
        """
        response.is_successful()

    def next_read_size(self):
        if self._finished:
            return 0
        if self._body_decoder is None:
            return 1
        else:
            return self._body_decoder.next_read_size()


class SmartServerRequestProtocolTwo(SmartServerRequestProtocolOne):
    r"""Version two of the server side of the smart protocol.

    This prefixes responses with the value of RESPONSE_VERSION_TWO.
    """

    response_marker = RESPONSE_VERSION_TWO
    request_marker = REQUEST_VERSION_TWO

    def _write_success_or_failure_prefix(self, response):
        """Write the protocol specific success/failure prefix."""
        if response.is_successful():
            self._write_func(b'success\n')
        else:
            self._write_func(b'failed\n')

    def _write_protocol_version(self):
        r"""Write any prefixes this protocol requires.

        Version two sends the value of RESPONSE_VERSION_TWO.
        """
        self._write_func(self.response_marker)

    def _send_response(self, response):
        """Send a smart server response down the output stream."""
        if (self._finished):
            raise AssertionError('response already sent')
        self._finished = True
        self._write_protocol_version()
        self._write_success_or_failure_prefix(response)
        self._write_func(_encode_tuple(response.args))
        if response.body is not None:
            if not isinstance(response.body, bytes):
                raise AssertionError('body must be bytes')
            if not (response.body_stream is None):
                raise AssertionError(
                    'body_stream and body cannot both be set')
            data = self._encode_bulk_data(response.body)
            self._write_func(data)
        elif response.body_stream is not None:
            _send_stream(response.body_stream, self._write_func)


def _send_stream(stream, write_func):
    write_func(b'chunked\n')
    _send_chunks(stream, write_func)
    write_func(b'END\n')


def _send_chunks(stream, write_func):
    for chunk in stream:
        if isinstance(chunk, bytes):
            data = ("%x\n" % len(chunk)).encode('ascii') + chunk
            write_func(data)
        elif isinstance(chunk, request.FailedSmartServerResponse):
            write_func(b'ERR\n')
            _send_chunks(chunk.args, write_func)
            return
        else:
            raise errors.BzrError(
                'Chunks must be str or FailedSmartServerResponse, got %r'
                % chunk)


class _NeedMoreBytes(Exception):
    """Raise this inside a _StatefulDecoder to stop decoding until more bytes
    have been received.
    """

    def __init__(self, count=None):
        """Constructor.

        :param count: the total number of bytes needed by the current state.
            May be None if the number of bytes needed is unknown.
        """
        self.count = count


class _StatefulDecoder(object):
    """Base class for writing state machines to decode byte streams.

    Subclasses should provide a self.state_accept attribute that accepts bytes
    and, if appropriate, updates self.state_accept to a different function.
    accept_bytes will call state_accept as often as necessary to make sure the
    state machine has progressed as far as possible before it returns.

    See ProtocolThreeDecoder for an example subclass.
    """

    def __init__(self):
        self.finished_reading = False
        self._in_buffer_list = []
        self._in_buffer_len = 0
        self.unused_data = b''
        self.bytes_left = None
        self._number_needed_bytes = None

    def _get_in_buffer(self):
        if len(self._in_buffer_list) == 1:
            return self._in_buffer_list[0]
        in_buffer = b''.join(self._in_buffer_list)
        if len(in_buffer) != self._in_buffer_len:
            raise AssertionError(
                "Length of buffer did not match expected value: %s != %s"
                % self._in_buffer_len, len(in_buffer))
        self._in_buffer_list = [in_buffer]
        return in_buffer

    def _get_in_bytes(self, count):
        """Grab X bytes from the input_buffer.

        Callers should have already checked that self._in_buffer_len is >
        count. Note, this does not consume the bytes from the buffer. The
        caller will still need to call _get_in_buffer() and then
        _set_in_buffer() if they actually need to consume the bytes.
        """
        # check if we can yield the bytes from just the first entry in our list
        if len(self._in_buffer_list) == 0:
            raise AssertionError('Callers must be sure we have buffered bytes'
                                 ' before calling _get_in_bytes')
        if len(self._in_buffer_list[0]) > count:
            return self._in_buffer_list[0][:count]
        # We can't yield it from the first buffer, so collapse all buffers, and
        # yield it from that
        in_buf = self._get_in_buffer()
        return in_buf[:count]

    def _set_in_buffer(self, new_buf):
        if new_buf is not None:
            if not isinstance(new_buf, bytes):
                raise TypeError(new_buf)
            self._in_buffer_list = [new_buf]
            self._in_buffer_len = len(new_buf)
        else:
            self._in_buffer_list = []
            self._in_buffer_len = 0

    def accept_bytes(self, new_buf):
        """Decode as much of bytes as possible.

        If 'new_buf' contains too much data it will be appended to
        self.unused_data.

        finished_reading will be set when no more data is required.  Further
        data will be appended to self.unused_data.
        """
        if not isinstance(new_buf, bytes):
            raise TypeError(new_buf)
        # accept_bytes is allowed to change the state
        self._number_needed_bytes = None
        # lsprof puts a very large amount of time on this specific call for
        # large readv arrays
        self._in_buffer_list.append(new_buf)
        self._in_buffer_len += len(new_buf)
        try:
            # Run the function for the current state.
            current_state = self.state_accept
            self.state_accept()
            while current_state != self.state_accept:
                # The current state has changed.  Run the function for the new
                # current state, so that it can:
                #   - decode any unconsumed bytes left in a buffer, and
                #   - signal how many more bytes are expected (via raising
                #     _NeedMoreBytes).
                current_state = self.state_accept
                self.state_accept()
        except _NeedMoreBytes as e:
            self._number_needed_bytes = e.count


class ChunkedBodyDecoder(_StatefulDecoder):
    """Decoder for chunked body data.

    This is very similar the HTTP's chunked encoding.  See the description of
    streamed body data in `doc/developers/network-protocol.txt` for details.
    """

    def __init__(self):
        _StatefulDecoder.__init__(self)
        self.state_accept = self._state_accept_expecting_header
        self.chunk_in_progress = None
        self.chunks = deque()
        self.error = False
        self.error_in_progress = None

    def next_read_size(self):
        # Note: the shortest possible chunk is 2 bytes: '0\n', and the
        # end-of-body marker is 4 bytes: 'END\n'.
        if self.state_accept == self._state_accept_reading_chunk:
            # We're expecting more chunk content.  So we're expecting at least
            # the rest of this chunk plus an END chunk.
            return self.bytes_left + 4
        elif self.state_accept == self._state_accept_expecting_length:
            if self._in_buffer_len == 0:
                # We're expecting a chunk length.  There's at least two bytes
                # left: a digit plus '\n'.
                return 2
            else:
                # We're in the middle of reading a chunk length.  So there's at
                # least one byte left, the '\n' that terminates the length.
                return 1
        elif self.state_accept == self._state_accept_reading_unused:
            return 1
        elif self.state_accept == self._state_accept_expecting_header:
            return max(0, len('chunked\n') - self._in_buffer_len)
        else:
            raise AssertionError("Impossible state: %r" % (self.state_accept,))

    def read_next_chunk(self):
        try:
            return self.chunks.popleft()
        except IndexError:
            return None

    def _extract_line(self):
        in_buf = self._get_in_buffer()
        pos = in_buf.find(b'\n')
        if pos == -1:
            # We haven't read a complete line yet, so request more bytes before
            # we continue.
            raise _NeedMoreBytes(1)
        line = in_buf[:pos]
        # Trim the prefix (including '\n' delimiter) from the _in_buffer.
        self._set_in_buffer(in_buf[pos + 1:])
        return line

    def _finished(self):
        self.unused_data = self._get_in_buffer()
        self._in_buffer_list = []
        self._in_buffer_len = 0
        self.state_accept = self._state_accept_reading_unused
        if self.error:
            error_args = tuple(self.error_in_progress)
            self.chunks.append(request.FailedSmartServerResponse(error_args))
            self.error_in_progress = None
        self.finished_reading = True

    def _state_accept_expecting_header(self):
        prefix = self._extract_line()
        if prefix == b'chunked':
            self.state_accept = self._state_accept_expecting_length
        else:
            raise errors.SmartProtocolError(
                'Bad chunked body header: "%s"' % (prefix,))

    def _state_accept_expecting_length(self):
        prefix = self._extract_line()
        if prefix == b'ERR':
            self.error = True
            self.error_in_progress = []
            self._state_accept_expecting_length()
            return
        elif prefix == b'END':
            # We've read the end-of-body marker.
            # Any further bytes are unused data, including the bytes left in
            # the _in_buffer.
            self._finished()
            return
        else:
            self.bytes_left = int(prefix, 16)
            self.chunk_in_progress = b''
            self.state_accept = self._state_accept_reading_chunk

    def _state_accept_reading_chunk(self):
        in_buf = self._get_in_buffer()
        in_buffer_len = len(in_buf)
        self.chunk_in_progress += in_buf[:self.bytes_left]
        self._set_in_buffer(in_buf[self.bytes_left:])
        self.bytes_left -= in_buffer_len
        if self.bytes_left <= 0:
            # Finished with chunk
            self.bytes_left = None
            if self.error:
                self.error_in_progress.append(self.chunk_in_progress)
            else:
                self.chunks.append(self.chunk_in_progress)
            self.chunk_in_progress = None
            self.state_accept = self._state_accept_expecting_length

    def _state_accept_reading_unused(self):
        self.unused_data += self._get_in_buffer()
        self._in_buffer_list = []


class LengthPrefixedBodyDecoder(_StatefulDecoder):
    """Decodes the length-prefixed bulk data."""

    def __init__(self):
        _StatefulDecoder.__init__(self)
        self.state_accept = self._state_accept_expecting_length
        self.state_read = self._state_read_no_data
        self._body = b''
        self._trailer_buffer = b''

    def next_read_size(self):
        if self.bytes_left is not None:
            # Ideally we want to read all the remainder of the body and the
            # trailer in one go.
            return self.bytes_left + 5
        elif self.state_accept == self._state_accept_reading_trailer:
            # Just the trailer left
            return 5 - len(self._trailer_buffer)
        elif self.state_accept == self._state_accept_expecting_length:
            # There's still at least 6 bytes left ('\n' to end the length, plus
            # 'done\n').
            return 6
        else:
            # Reading excess data.  Either way, 1 byte at a time is fine.
            return 1

    def read_pending_data(self):
        """Return any pending data that has been decoded."""
        return self.state_read()

    def _state_accept_expecting_length(self):
        in_buf = self._get_in_buffer()
        pos = in_buf.find(b'\n')
        if pos == -1:
            return
        self.bytes_left = int(in_buf[:pos])
        self._set_in_buffer(in_buf[pos + 1:])
        self.state_accept = self._state_accept_reading_body
        self.state_read = self._state_read_body_buffer

    def _state_accept_reading_body(self):
        in_buf = self._get_in_buffer()
        self._body += in_buf
        self.bytes_left -= len(in_buf)
        self._set_in_buffer(None)
        if self.bytes_left <= 0:
            # Finished with body
            if self.bytes_left != 0:
                self._trailer_buffer = self._body[self.bytes_left:]
                self._body = self._body[:self.bytes_left]
            self.bytes_left = None
            self.state_accept = self._state_accept_reading_trailer

    def _state_accept_reading_trailer(self):
        self._trailer_buffer += self._get_in_buffer()
        self._set_in_buffer(None)
        # TODO: what if the trailer does not match "done\n"?  Should this raise
        # a ProtocolViolation exception?
        if self._trailer_buffer.startswith(b'done\n'):
            self.unused_data = self._trailer_buffer[len(b'done\n'):]
            self.state_accept = self._state_accept_reading_unused
            self.finished_reading = True

    def _state_accept_reading_unused(self):
        self.unused_data += self._get_in_buffer()
        self._set_in_buffer(None)

    def _state_read_no_data(self):
        return b''

    def _state_read_body_buffer(self):
        result = self._body
        self._body = b''
        return result


class SmartClientRequestProtocolOne(SmartProtocolBase, Requester,
                                    message.ResponseHandler):
    """The client-side protocol for smart version 1."""

    def __init__(self, request):
        """Construct a SmartClientRequestProtocolOne.

        :param request: A SmartClientMediumRequest to serialise onto and
            deserialise from.
        """
        self._request = request
        self._body_buffer = None
        self._request_start_time = None
        self._last_verb = None
        self._headers = None

    def set_headers(self, headers):
        self._headers = dict(headers)

    def call(self, *args):
        if 'hpss' in debug.debug_flags:
            mutter('hpss call:   %s', repr(args)[1:-1])
            if getattr(self._request._medium, 'base', None) is not None:
                mutter('             (to %s)', self._request._medium.base)
            self._request_start_time = osutils.perf_counter()
        self._write_args(args)
        self._request.finished_writing()
        self._last_verb = args[0]

    def call_with_body_bytes(self, args, body):
        """Make a remote call of args with body bytes 'body'.

        After calling this, call read_response_tuple to find the result out.
        """
        if 'hpss' in debug.debug_flags:
            mutter('hpss call w/body: %s (%r...)', repr(args)[1:-1], body[:20])
            if getattr(self._request._medium, '_path', None) is not None:
                mutter('                  (to %s)',
                       self._request._medium._path)
            mutter('              %d bytes', len(body))
            self._request_start_time = osutils.perf_counter()
            if 'hpssdetail' in debug.debug_flags:
                mutter('hpss body content: %s', body)
        self._write_args(args)
        bytes = self._encode_bulk_data(body)
        self._request.accept_bytes(bytes)
        self._request.finished_writing()
        self._last_verb = args[0]

    def call_with_body_readv_array(self, args, body):
        """Make a remote call with a readv array.

        The body is encoded with one line per readv offset pair. The numbers in
        each pair are separated by a comma, and no trailing \\n is emitted.
        """
        if 'hpss' in debug.debug_flags:
            mutter('hpss call w/readv: %s', repr(args)[1:-1])
            if getattr(self._request._medium, '_path', None) is not None:
                mutter('                  (to %s)',
                       self._request._medium._path)
            self._request_start_time = osutils.perf_counter()
        self._write_args(args)
        readv_bytes = self._serialise_offsets(body)
        bytes = self._encode_bulk_data(readv_bytes)
        self._request.accept_bytes(bytes)
        self._request.finished_writing()
        if 'hpss' in debug.debug_flags:
            mutter('              %d bytes in readv request', len(readv_bytes))
        self._last_verb = args[0]

    def call_with_body_stream(self, args, stream):
        # Protocols v1 and v2 don't support body streams.  So it's safe to
        # assume that a v1/v2 server doesn't support whatever method we're
        # trying to call with a body stream.
        self._request.finished_writing()
        self._request.finished_reading()
        raise errors.UnknownSmartMethod(args[0])

    def cancel_read_body(self):
        """After expecting a body, a response code may indicate one otherwise.

        This method lets the domain client inform the protocol that no body
        will be transmitted. This is a terminal method: after calling it the
        protocol is not able to be used further.
        """
        self._request.finished_reading()

    def _read_response_tuple(self):
        result = self._recv_tuple()
        if 'hpss' in debug.debug_flags:
            if self._request_start_time is not None:
                mutter('   result:   %6.3fs  %s',
                       osutils.perf_counter() - self._request_start_time,
                       repr(result)[1:-1])
                self._request_start_time = None
            else:
                mutter('   result:   %s', repr(result)[1:-1])
        return result

    def read_response_tuple(self, expect_body=False):
        """Read a response tuple from the wire.

        This should only be called once.
        """
        result = self._read_response_tuple()
        self._response_is_unknown_method(result)
        self._raise_args_if_error(result)
        if not expect_body:
            self._request.finished_reading()
        return result

    def _raise_args_if_error(self, result_tuple):
        # Later protocol versions have an explicit flag in the protocol to say
        # if an error response is "failed" or not.  In version 1 we don't have
        # that luxury.  So here is a complete list of errors that can be
        # returned in response to existing version 1 smart requests.  Responses
        # starting with these codes are always "failed" responses.
        v1_error_codes = [
            b'norepository',
            b'NoSuchFile',
            b'FileExists',
            b'DirectoryNotEmpty',
            b'ShortReadvError',
            b'UnicodeEncodeError',
            b'UnicodeDecodeError',
            b'ReadOnlyError',
            b'nobranch',
            b'NoSuchRevision',
            b'nosuchrevision',
            b'LockContention',
            b'UnlockableTransport',
            b'LockFailed',
            b'TokenMismatch',
            b'ReadError',
            b'PermissionDenied',
            ]
        if result_tuple[0] in v1_error_codes:
            self._request.finished_reading()
            raise errors.ErrorFromSmartServer(result_tuple)

    def _response_is_unknown_method(self, result_tuple):
        """Raise UnexpectedSmartServerResponse if the response is an 'unknonwn
        method' response to the request.

        :param response: The response from a smart client call_expecting_body
            call.
        :param verb: The verb used in that call.
        :raises: UnexpectedSmartServerResponse
        """
        if (result_tuple == (b'error', b"Generic bzr smart protocol error: "
                             b"bad request '" + self._last_verb + b"'")
            or result_tuple == (b'error', b"Generic bzr smart protocol error: "
                                b"bad request u'%s'" % self._last_verb)):
            # The response will have no body, so we've finished reading.
            self._request.finished_reading()
            raise errors.UnknownSmartMethod(self._last_verb)

    def read_body_bytes(self, count=-1):
        """Read bytes from the body, decoding into a byte stream.

        We read all bytes at once to ensure we've checked the trailer for
        errors, and then feed the buffer back as read_body_bytes is called.
        """
        if self._body_buffer is not None:
            return self._body_buffer.read(count)
        _body_decoder = LengthPrefixedBodyDecoder()

        while not _body_decoder.finished_reading:
            bytes = self._request.read_bytes(_body_decoder.next_read_size())
            if bytes == b'':
                # end of file encountered reading from server
                raise errors.ConnectionReset(
                    "Connection lost while reading response body.")
            _body_decoder.accept_bytes(bytes)
        self._request.finished_reading()
        self._body_buffer = BytesIO(_body_decoder.read_pending_data())
        # XXX: TODO check the trailer result.
        if 'hpss' in debug.debug_flags:
            mutter('              %d body bytes read',
                   len(self._body_buffer.getvalue()))
        return self._body_buffer.read(count)

    def _recv_tuple(self):
        """Receive a tuple from the medium request."""
        return _decode_tuple(self._request.read_line())

    def query_version(self):
        """Return protocol version number of the server."""
        self.call(b'hello')
        resp = self.read_response_tuple()
        if resp == (b'ok', b'1'):
            return 1
        elif resp == (b'ok', b'2'):
            return 2
        else:
            raise errors.SmartProtocolError("bad response %r" % (resp,))

    def _write_args(self, args):
        self._write_protocol_version()
        bytes = _encode_tuple(args)
        self._request.accept_bytes(bytes)

    def _write_protocol_version(self):
        """Write any prefixes this protocol requires.

        Version one doesn't send protocol versions.
        """


class SmartClientRequestProtocolTwo(SmartClientRequestProtocolOne):
    """Version two of the client side of the smart protocol.

    This prefixes the request with the value of REQUEST_VERSION_TWO.
    """

    response_marker = RESPONSE_VERSION_TWO
    request_marker = REQUEST_VERSION_TWO

    def read_response_tuple(self, expect_body=False):
        """Read a response tuple from the wire.

        This should only be called once.
        """
        version = self._request.read_line()
        if version != self.response_marker:
            self._request.finished_reading()
            raise errors.UnexpectedProtocolVersionMarker(version)
        response_status = self._request.read_line()
        result = SmartClientRequestProtocolOne._read_response_tuple(self)
        self._response_is_unknown_method(result)
        if response_status == b'success\n':
            self.response_status = True
            if not expect_body:
                self._request.finished_reading()
            return result
        elif response_status == b'failed\n':
            self.response_status = False
            self._request.finished_reading()
            raise errors.ErrorFromSmartServer(result)
        else:
            raise errors.SmartProtocolError(
                'bad protocol status %r' % response_status)

    def _write_protocol_version(self):
        """Write any prefixes this protocol requires.

        Version two sends the value of REQUEST_VERSION_TWO.
        """
        self._request.accept_bytes(self.request_marker)

    def read_streamed_body(self):
        """Read bytes from the body, decoding into a byte stream.
        """
        # Read no more than 64k at a time so that we don't risk error 10055 (no
        # buffer space available) on Windows.
        _body_decoder = ChunkedBodyDecoder()
        while not _body_decoder.finished_reading:
            bytes = self._request.read_bytes(_body_decoder.next_read_size())
            if bytes == b'':
                # end of file encountered reading from server
                raise errors.ConnectionReset(
                    "Connection lost while reading streamed body.")
            _body_decoder.accept_bytes(bytes)
            for body_bytes in iter(_body_decoder.read_next_chunk, None):
                if 'hpss' in debug.debug_flags and isinstance(body_bytes, str):
                    mutter('              %d byte chunk read',
                           len(body_bytes))
                yield body_bytes
        self._request.finished_reading()


def build_server_protocol_three(backing_transport, write_func,
                                root_client_path, jail_root=None):
    request_handler = request.SmartServerRequestHandler(
        backing_transport, commands=request.request_handlers,
        root_client_path=root_client_path, jail_root=jail_root)
    responder = ProtocolThreeResponder(write_func)
    message_handler = message.ConventionalRequestHandler(
        request_handler, responder)
    return ProtocolThreeDecoder(message_handler)


class ProtocolThreeDecoder(_StatefulDecoder):

    response_marker = RESPONSE_VERSION_THREE
    request_marker = REQUEST_VERSION_THREE

    def __init__(self, message_handler, expect_version_marker=False):
        _StatefulDecoder.__init__(self)
        self._has_dispatched = False
        # Initial state
        if expect_version_marker:
            self.state_accept = self._state_accept_expecting_protocol_version
            # We're expecting at least the protocol version marker + some
            # headers.
            self._number_needed_bytes = len(MESSAGE_VERSION_THREE) + 4
        else:
            self.state_accept = self._state_accept_expecting_headers
            self._number_needed_bytes = 4
        self.decoding_failed = False
        self.request_handler = self.message_handler = message_handler

    def accept_bytes(self, bytes):
        self._number_needed_bytes = None
        try:
            _StatefulDecoder.accept_bytes(self, bytes)
        except KeyboardInterrupt:
            raise
        except SmartMessageHandlerError as exception:
            # We do *not* set self.decoding_failed here.  The message handler
            # has raised an error, but the decoder is still able to parse bytes
            # and determine when this message ends.
            if not isinstance(exception.exc_value, errors.UnknownSmartMethod):
                log_exception_quietly()
            self.message_handler.protocol_error(exception.exc_value)
            # The state machine is ready to continue decoding, but the
            # exception has interrupted the loop that runs the state machine.
            # So we call accept_bytes again to restart it.
            self.accept_bytes(b'')
        except Exception as exception:
            # The decoder itself has raised an exception.  We cannot continue
            # decoding.
            self.decoding_failed = True
            if isinstance(exception, errors.UnexpectedProtocolVersionMarker):
                # This happens during normal operation when the client tries a
                # protocol version the server doesn't understand, so no need to
                # log a traceback every time.
                # Note that this can only happen when
                # expect_version_marker=True, which is only the case on the
                # client side.
                pass
            else:
                log_exception_quietly()
            self.message_handler.protocol_error(exception)

    def _extract_length_prefixed_bytes(self):
        if self._in_buffer_len < 4:
            # A length prefix by itself is 4 bytes, and we don't even have that
            # many yet.
            raise _NeedMoreBytes(4)
        (length,) = struct.unpack('!L', self._get_in_bytes(4))
        end_of_bytes = 4 + length
        if self._in_buffer_len < end_of_bytes:
            # We haven't yet read as many bytes as the length-prefix says there
            # are.
            raise _NeedMoreBytes(end_of_bytes)
        # Extract the bytes from the buffer.
        in_buf = self._get_in_buffer()
        bytes = in_buf[4:end_of_bytes]
        self._set_in_buffer(in_buf[end_of_bytes:])
        return bytes

    def _extract_prefixed_bencoded_data(self):
        prefixed_bytes = self._extract_length_prefixed_bytes()
        try:
            decoded = bdecode_as_tuple(prefixed_bytes)
        except ValueError:
            raise errors.SmartProtocolError(
                'Bytes %r not bencoded' % (prefixed_bytes,))
        return decoded

    def _extract_single_byte(self):
        if self._in_buffer_len == 0:
            # The buffer is empty
            raise _NeedMoreBytes(1)
        in_buf = self._get_in_buffer()
        one_byte = in_buf[0:1]
        self._set_in_buffer(in_buf[1:])
        return one_byte

    def _state_accept_expecting_protocol_version(self):
        needed_bytes = len(MESSAGE_VERSION_THREE) - self._in_buffer_len
        in_buf = self._get_in_buffer()
        if needed_bytes > 0:
            # We don't have enough bytes to check if the protocol version
            # marker is right.  But we can check if it is already wrong by
            # checking that the start of MESSAGE_VERSION_THREE matches what
            # we've read so far.
            # [In fact, if the remote end isn't bzr we might never receive
            # len(MESSAGE_VERSION_THREE) bytes.  So if the bytes we have so far
            # are wrong then we should just raise immediately rather than
            # stall.]
            if not MESSAGE_VERSION_THREE.startswith(in_buf):
                # We have enough bytes to know the protocol version is wrong
                raise errors.UnexpectedProtocolVersionMarker(in_buf)
            raise _NeedMoreBytes(len(MESSAGE_VERSION_THREE))
        if not in_buf.startswith(MESSAGE_VERSION_THREE):
            raise errors.UnexpectedProtocolVersionMarker(in_buf)
        self._set_in_buffer(in_buf[len(MESSAGE_VERSION_THREE):])
        self.state_accept = self._state_accept_expecting_headers

    def _state_accept_expecting_headers(self):
        decoded = self._extract_prefixed_bencoded_data()
        if not isinstance(decoded, dict):
            raise errors.SmartProtocolError(
                'Header object %r is not a dict' % (decoded,))
        self.state_accept = self._state_accept_expecting_message_part
        try:
            self.message_handler.headers_received(decoded)
        except:
            raise SmartMessageHandlerError(sys.exc_info())

    def _state_accept_expecting_message_part(self):
        message_part_kind = self._extract_single_byte()
        if message_part_kind == b'o':
            self.state_accept = self._state_accept_expecting_one_byte
        elif message_part_kind == b's':
            self.state_accept = self._state_accept_expecting_structure
        elif message_part_kind == b'b':
            self.state_accept = self._state_accept_expecting_bytes
        elif message_part_kind == b'e':
            self.done()
        else:
            raise errors.SmartProtocolError(
                'Bad message kind byte: %r' % (message_part_kind,))

    def _state_accept_expecting_one_byte(self):
        byte = self._extract_single_byte()
        self.state_accept = self._state_accept_expecting_message_part
        try:
            self.message_handler.byte_part_received(byte)
        except:
            raise SmartMessageHandlerError(sys.exc_info())

    def _state_accept_expecting_bytes(self):
        # XXX: this should not buffer whole message part, but instead deliver
        # the bytes as they arrive.
        prefixed_bytes = self._extract_length_prefixed_bytes()
        self.state_accept = self._state_accept_expecting_message_part
        try:
            self.message_handler.bytes_part_received(prefixed_bytes)
        except:
            raise SmartMessageHandlerError(sys.exc_info())

    def _state_accept_expecting_structure(self):
        structure = self._extract_prefixed_bencoded_data()
        self.state_accept = self._state_accept_expecting_message_part
        try:
            self.message_handler.structure_part_received(structure)
        except:
            raise SmartMessageHandlerError(sys.exc_info())

    def done(self):
        self.unused_data = self._get_in_buffer()
        self._set_in_buffer(None)
        self.state_accept = self._state_accept_reading_unused
        try:
            self.message_handler.end_received()
        except:
            raise SmartMessageHandlerError(sys.exc_info())

    def _state_accept_reading_unused(self):
        self.unused_data += self._get_in_buffer()
        self._set_in_buffer(None)

    def next_read_size(self):
        if self.state_accept == self._state_accept_reading_unused:
            return 0
        elif self.decoding_failed:
            # An exception occured while processing this message, probably from
            # self.message_handler.  We're not sure that this state machine is
            # in a consistent state, so just signal that we're done (i.e. give
            # up).
            return 0
        else:
            if self._number_needed_bytes is not None:
                return self._number_needed_bytes - self._in_buffer_len
            else:
                raise AssertionError("don't know how many bytes are expected!")


class _ProtocolThreeEncoder(object):

    response_marker = request_marker = MESSAGE_VERSION_THREE
    BUFFER_SIZE = 1024 * 1024  # 1 MiB buffer before flushing

    def __init__(self, write_func):
        self._buf = []
        self._buf_len = 0
        self._real_write_func = write_func

    def _write_func(self, bytes):
        # TODO: Another possibility would be to turn this into an async model.
        #       Where we let another thread know that we have some bytes if
        #       they want it, but we don't actually block for it
        #       Note that osutils.send_all always sends 64kB chunks anyway, so
        #       we might just push out smaller bits at a time?
        self._buf.append(bytes)
        self._buf_len += len(bytes)
        if self._buf_len > self.BUFFER_SIZE:
            self.flush()

    def flush(self):
        if self._buf:
            self._real_write_func(b''.join(self._buf))
            del self._buf[:]
            self._buf_len = 0

    def _serialise_offsets(self, offsets):
        """Serialise a readv offset list."""
        txt = []
        for start, length in offsets:
            txt.append(b'%d,%d' % (start, length))
        return b'\n'.join(txt)

    def _write_protocol_version(self):
        self._write_func(MESSAGE_VERSION_THREE)

    def _write_prefixed_bencode(self, structure):
        bytes = bencode(structure)
        self._write_func(struct.pack('!L', len(bytes)))
        self._write_func(bytes)

    def _write_headers(self, headers):
        self._write_prefixed_bencode(headers)

    def _write_structure(self, args):
        self._write_func(b's')
        utf8_args = []
        for arg in args:
            if isinstance(arg, str):
                utf8_args.append(arg.encode('utf8'))
            else:
                utf8_args.append(arg)
        self._write_prefixed_bencode(utf8_args)

    def _write_end(self):
        self._write_func(b'e')
        self.flush()

    def _write_prefixed_body(self, bytes):
        self._write_func(b'b')
        self._write_func(struct.pack('!L', len(bytes)))
        self._write_func(bytes)

    def _write_chunked_body_start(self):
        self._write_func(b'oC')

    def _write_error_status(self):
        self._write_func(b'oE')

    def _write_success_status(self):
        self._write_func(b'oS')


class ProtocolThreeResponder(_ProtocolThreeEncoder):

    def __init__(self, write_func):
        _ProtocolThreeEncoder.__init__(self, write_func)
        self.response_sent = False
        self._headers = {
            b'Software version': breezy.__version__.encode('utf-8')}
        if 'hpss' in debug.debug_flags:
            self._thread_id = _thread.get_ident()
            self._response_start_time = None

    def _trace(self, action, message, extra_bytes=None, include_time=False):
        if self._response_start_time is None:
            self._response_start_time = osutils.perf_counter()
        if include_time:
            t = '%5.3fs ' % (osutils.perf_counter() - self._response_start_time)
        else:
            t = ''
        if extra_bytes is None:
            extra = ''
        else:
            extra = ' ' + repr(extra_bytes[:40])
            if len(extra) > 33:
                extra = extra[:29] + extra[-1] + '...'
        mutter('%12s: [%s] %s%s%s'
               % (action, self._thread_id, t, message, extra))

    def send_error(self, exception):
        if self.response_sent:
            raise AssertionError(
                "send_error(%s) called, but response already sent."
                % (exception,))
        if isinstance(exception, errors.UnknownSmartMethod):
            failure = request.FailedSmartServerResponse(
                (b'UnknownMethod', exception.verb))
            self.send_response(failure)
            return
        if 'hpss' in debug.debug_flags:
            self._trace('error', str(exception))
        self.response_sent = True
        self._write_protocol_version()
        self._write_headers(self._headers)
        self._write_error_status()
        self._write_structure(
            (b'error', str(exception).encode('utf-8', 'replace')))
        self._write_end()

    def send_response(self, response):
        if self.response_sent:
            raise AssertionError(
                "send_response(%r) called, but response already sent."
                % (response,))
        self.response_sent = True
        self._write_protocol_version()
        self._write_headers(self._headers)
        if response.is_successful():
            self._write_success_status()
        else:
            self._write_error_status()
        if 'hpss' in debug.debug_flags:
            self._trace('response', repr(response.args))
        self._write_structure(response.args)
        if response.body is not None:
            self._write_prefixed_body(response.body)
            if 'hpss' in debug.debug_flags:
                self._trace('body', '%d bytes' % (len(response.body),),
                            response.body, include_time=True)
        elif response.body_stream is not None:
            count = num_bytes = 0
            first_chunk = None
            for exc_info, chunk in _iter_with_errors(response.body_stream):
                count += 1
                if exc_info is not None:
                    self._write_error_status()
                    error_struct = request._translate_error(exc_info[1])
                    self._write_structure(error_struct)
                    break
                else:
                    if isinstance(chunk, request.FailedSmartServerResponse):
                        self._write_error_status()
                        self._write_structure(chunk.args)
                        break
                    num_bytes += len(chunk)
                    if first_chunk is None:
                        first_chunk = chunk
                    self._write_prefixed_body(chunk)
                    self.flush()
                    if 'hpssdetail' in debug.debug_flags:
                        # Not worth timing separately, as _write_func is
                        # actually buffered
                        self._trace('body chunk',
                                    '%d bytes' % (len(chunk),),
                                    chunk, suppress_time=True)
            if 'hpss' in debug.debug_flags:
                self._trace('body stream',
                            '%d bytes %d chunks' % (num_bytes, count),
                            first_chunk)
        self._write_end()
        if 'hpss' in debug.debug_flags:
            self._trace('response end', '', include_time=True)


def _iter_with_errors(iterable):
    """Handle errors from iterable.next().

    Use like::

        for exc_info, value in _iter_with_errors(iterable):
            ...

    This is a safer alternative to::

        try:
            for value in iterable:
               ...
        except:
            ...

    Because the latter will catch errors from the for-loop body, not just
    iterable.next()

    If an error occurs, exc_info will be a exc_info tuple, and the generator
    will terminate.  Otherwise exc_info will be None, and value will be the
    value from iterable.next().  Note that KeyboardInterrupt and SystemExit
    will not be itercepted.
    """
    iterator = iter(iterable)
    while True:
        try:
            yield None, next(iterator)
        except StopIteration:
            return
        except (KeyboardInterrupt, SystemExit):
            raise
        except Exception:
            mutter('_iter_with_errors caught error')
            log_exception_quietly()
            yield sys.exc_info(), None
            return


class ProtocolThreeRequester(_ProtocolThreeEncoder, Requester):

    def __init__(self, medium_request):
        _ProtocolThreeEncoder.__init__(self, medium_request.accept_bytes)
        self._medium_request = medium_request
        self._headers = {}
        self.body_stream_started = None

    def set_headers(self, headers):
        self._headers = headers.copy()

    def call(self, *args):
        if 'hpss' in debug.debug_flags:
            mutter('hpss call:   %s', repr(args)[1:-1])
            base = getattr(self._medium_request._medium, 'base', None)
            if base is not None:
                mutter('             (to %s)', base)
            self._request_start_time = osutils.perf_counter()
        self._write_protocol_version()
        self._write_headers(self._headers)
        self._write_structure(args)
        self._write_end()
        self._medium_request.finished_writing()

    def call_with_body_bytes(self, args, body):
        """Make a remote call of args with body bytes 'body'.

        After calling this, call read_response_tuple to find the result out.
        """
        if 'hpss' in debug.debug_flags:
            mutter('hpss call w/body: %s (%r...)', repr(args)[1:-1], body[:20])
            path = getattr(self._medium_request._medium, '_path', None)
            if path is not None:
                mutter('                  (to %s)', path)
            mutter('              %d bytes', len(body))
            self._request_start_time = osutils.perf_counter()
        self._write_protocol_version()
        self._write_headers(self._headers)
        self._write_structure(args)
        self._write_prefixed_body(body)
        self._write_end()
        self._medium_request.finished_writing()

    def call_with_body_readv_array(self, args, body):
        """Make a remote call with a readv array.

        The body is encoded with one line per readv offset pair. The numbers in
        each pair are separated by a comma, and no trailing \\n is emitted.
        """
        if 'hpss' in debug.debug_flags:
            mutter('hpss call w/readv: %s', repr(args)[1:-1])
            path = getattr(self._medium_request._medium, '_path', None)
            if path is not None:
                mutter('                  (to %s)', path)
            self._request_start_time = osutils.perf_counter()
        self._write_protocol_version()
        self._write_headers(self._headers)
        self._write_structure(args)
        readv_bytes = self._serialise_offsets(body)
        if 'hpss' in debug.debug_flags:
            mutter('              %d bytes in readv request', len(readv_bytes))
        self._write_prefixed_body(readv_bytes)
        self._write_end()
        self._medium_request.finished_writing()

    def call_with_body_stream(self, args, stream):
        if 'hpss' in debug.debug_flags:
            mutter('hpss call w/body stream: %r', args)
            path = getattr(self._medium_request._medium, '_path', None)
            if path is not None:
                mutter('                  (to %s)', path)
            self._request_start_time = osutils.perf_counter()
        self.body_stream_started = False
        self._write_protocol_version()
        self._write_headers(self._headers)
        self._write_structure(args)
        # TODO: notice if the server has sent an early error reply before we
        #       have finished sending the stream.  We would notice at the end
        #       anyway, but if the medium can deliver it early then it's good
        #       to short-circuit the whole request...
        # Provoke any ConnectionReset failures before we start the body stream.
        self.flush()
        self.body_stream_started = True
        for exc_info, part in _iter_with_errors(stream):
            if exc_info is not None:
                # Iterating the stream failed.  Cleanly abort the request.
                self._write_error_status()
                # Currently the client unconditionally sends ('error',) as the
                # error args.
                self._write_structure((b'error',))
                self._write_end()
                self._medium_request.finished_writing()
                (exc_type, exc_val, exc_tb) = exc_info
                try:
                    raise exc_val
                finally:
                    del exc_info
            else:
                self._write_prefixed_body(part)
                self.flush()
        self._write_end()
        self._medium_request.finished_writing()<|MERGE_RESOLUTION|>--- conflicted
+++ resolved
@@ -18,10 +18,7 @@
 client and server.
 """
 
-<<<<<<< HEAD
-=======
-
->>>>>>> 0931349c
+
 try:
     from collections.abc import deque
 except ImportError:  # python < 3.7
