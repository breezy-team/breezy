--- conflicted
+++ resolved
@@ -1382,10 +1382,5 @@
         tree = repository.revision_tree(revision_id)
         with tree.lock_read():
             body = bencode.bencode(list(tree.annotate_iter(
-<<<<<<< HEAD
-                tree_path.decode('utf-8'), file_id, default_revision)))
-=======
-                        tree_path.decode('utf-8'), default_revision)))
->>>>>>> ad638869
-            return SuccessfulSmartServerResponse((b'ok',),
-                                                 body=body)+                tree_path.decode('utf-8'), default_revision)))
+            return SuccessfulSmartServerResponse((b'ok',), body=body)