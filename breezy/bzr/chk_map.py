--- conflicted
+++ resolved
@@ -47,11 +47,7 @@
     registry,
     trace,
     )
-<<<<<<< HEAD
-from ..static_tuple import StaticTuple
-=======
 from .static_tuple import StaticTuple, expect_static_tuple
->>>>>>> 0931349c
 
 # approx 4MB
 # If each line is 50 bytes, and you have 255 internal pages, with 255-way fan
