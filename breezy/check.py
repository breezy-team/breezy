--- conflicted
+++ resolved
@@ -115,14 +115,8 @@
                 # The branch is in a shared repository
                 repo = branch.repository
         if repo is not None:
-<<<<<<< HEAD
             exit_stack.enter_context(repo.lock_read())
-            branches = repo.find_branches(using=True)
-=======
-            repo.lock_read()
-            to_unlock.append(repo)
             branches = list(repo.find_branches(using=True))
->>>>>>> a0acb84f
             saw_tree = False
             if do_branch or do_tree:
                 for branch in branches:
