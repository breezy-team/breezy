# Copyright (C) 2005, 2006 Canonical Ltd
#
# This program is free software; you can redistribute it and/or modify
# it under the terms of the GNU General Public License as published by
# the Free Software Foundation; either version 2 of the License, or
# (at your option) any later version.
#
# This program is distributed in the hope that it will be useful,
# but WITHOUT ANY WARRANTY; without even the implied warranty of
# MERCHANTABILITY or FITNESS FOR A PARTICULAR PURPOSE.  See the
# GNU General Public License for more details.
#
# You should have received a copy of the GNU General Public License
# along with this program; if not, write to the Free Software
# Foundation, Inc., 51 Franklin Street, Fifth Floor, Boston, MA 02110-1301 USA

# TODO: Perhaps have a way to record errors other than by raising exceptions;
# would perhaps be enough to accumulate exception objects in a list without
# raising them.  If there's more than one exception it'd be good to see them
# all.

"""Checking of bzr objects.

check_refs is a concept used for optimising check. Objects that depend on other
objects (e.g. tree on repository) can list the objects they would be requesting
so that when the dependent object is checked, matches can be pulled out and
evaluated in-line rather than re-reading the same data many times.
check_refs are tuples (kind, value). Currently defined kinds are:

* 'trees', where value is a revid and the looked up objects are revision trees.
* 'lefthand-distance', where value is a revid and the looked up objects are the
  distance along the lefthand path to NULL for that revid.
* 'revision-existence', where value is a revid, and the result is True or False
  indicating that the revision was found/not found.
"""

import contextlib

from . import errors
from .controldir import ControlDir
from .i18n import gettext
from .trace import note


class Check:
    """Check a repository."""

    def __init__(self, repository, check_repo=True):
        """Initialize a Check instance.

        Args:
            repository: The repository to check.
            check_repo: Whether to check the repository itself. Defaults to True.
        """
        self.repository = repository

    def report_results(self, verbose):
        """Report the results of the check operation.

        This is an abstract method that must be implemented by subclasses.

        Args:
            verbose: Whether to provide verbose output.

        Raises:
            NotImplementedError: Always raised as this is an abstract method.
        """
        raise NotImplementedError(self.report_results)


def scan_branch(branch, needed_refs, exit_stack):
    """Scan a branch for refs.

    :param branch:  The branch to schedule for checking.
    :param needed_refs: Refs we are accumulating.
    :param exit_stack: The exit stack accumulating.
    """
    note(gettext("Checking branch at '%s'.") % (branch.base,))
    exit_stack.enter_context(branch.lock_read())
    branch_refs = branch._get_check_refs()
    for ref in branch_refs:
        reflist = needed_refs.setdefault(ref, [])
        reflist.append(branch)


def scan_tree(base_tree, tree, needed_refs, exit_stack):
    """Scan a tree for refs.

    :param base_tree: The original tree check opened, used to detect duplicate
        tree checks.
    :param tree:  The tree to schedule for checking.
    :param needed_refs: Refs we are accumulating.
    :param exit_stack: The exit stack accumulating.
    """
    if base_tree is not None and tree.basedir == base_tree.basedir:
        return
    note(gettext("Checking working tree at '%s'.") % (tree.basedir,))
    exit_stack.enter_context(tree.lock_read())
    tree_refs = tree._get_check_refs()
    for ref in tree_refs:
        reflist = needed_refs.setdefault(ref, [])
        reflist.append(tree)


def check_dwim(path, verbose, do_branch=False, do_repo=False, do_tree=False):
    """Check multiple objects.

    If errors occur they are accumulated and reported as far as possible, and
    an exception raised at the end of the process.
    """
    try:
<<<<<<< HEAD
        (
            base_tree,
            branch,
            repo,
            _relpath,
        ) = ControlDir.open_containing_tree_branch_or_repository(path)
=======
        base_tree, branch, repo, _relpath = (
            ControlDir.open_containing_tree_branch_or_repository(path)
        )
>>>>>>> 6f7ec3d8
    except errors.NotBranchError:
        base_tree = branch = repo = None

    with contextlib.ExitStack() as exit_stack:
        needed_refs = {}
        if base_tree is not None:
            # If the tree is a lightweight checkout we won't see it in
            # repo.find_branches - add now.
            if do_tree:
                scan_tree(None, base_tree, needed_refs, exit_stack)
            branch = base_tree.branch
        if branch is not None:
            # We have a branch
            if repo is None:
                # The branch is in a shared repository
                repo = branch.repository
        if repo is not None:
            exit_stack.enter_context(repo.lock_read())
            branches = list(repo.find_branches(using=True))
            saw_tree = False
            if do_branch or do_tree:
                for branch in branches:
                    if do_tree:
                        try:
                            tree = branch.controldir.open_workingtree()
                            saw_tree = True
                        except (errors.NotLocalUrl, errors.NoWorkingTree):
                            pass
                        else:
                            scan_tree(base_tree, tree, needed_refs, exit_stack)
                    if do_branch:
                        scan_branch(branch, needed_refs, exit_stack)
            if do_branch and not branches:
                note(gettext("No branch found at specified location."))
            if do_tree and base_tree is None and not saw_tree:
                note(gettext("No working tree found at specified location."))
            if do_repo or do_branch or do_tree:
                if do_repo:
                    note(gettext("Checking repository at '%s'.") % (repo.user_url,))
                result = repo.check(None, callback_refs=needed_refs, check_repo=do_repo)
                result.report_results(verbose)
        else:
            if do_tree:
                note(gettext("No working tree found at specified location."))
            if do_branch:
                note(gettext("No branch found at specified location."))
            if do_repo:
                note(gettext("No repository found at specified location."))<|MERGE_RESOLUTION|>--- conflicted
+++ resolved
@@ -109,18 +109,9 @@
     an exception raised at the end of the process.
     """
     try:
-<<<<<<< HEAD
-        (
-            base_tree,
-            branch,
-            repo,
-            _relpath,
-        ) = ControlDir.open_containing_tree_branch_or_repository(path)
-=======
         base_tree, branch, repo, _relpath = (
             ControlDir.open_containing_tree_branch_or_repository(path)
         )
->>>>>>> 6f7ec3d8
     except errors.NotBranchError:
         base_tree = branch = repo = None
 
