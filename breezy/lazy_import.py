--- conflicted
+++ resolved
@@ -41,7 +41,7 @@
 to inherit from them).
 """
 
-from typing import Any, Dict
+from typing import Any
 
 from .errors import BzrError, InternalBzrError
 
@@ -83,11 +83,7 @@
     needed.
     """
 
-<<<<<<< HEAD
-    __slots__ = ("_scope", "_factory", "_name", "_real_obj")
-=======
     __slots__ = ("_factory", "_name", "_real_obj", "_scope")
->>>>>>> ca07defc
 
     # If you to do x = y, setting this to False will disallow access to
     # members from the second variable (i.e. x). This should normally
@@ -272,14 +268,10 @@
     #       For now, it should be supporting a superset of python import
     #       syntax which is all we really care about.
 
-<<<<<<< HEAD
-    __slots__ = ["imports", "_lazy_import_class"]
-=======
     __slots__ = ["_lazy_import_class", "imports"]
->>>>>>> ca07defc
 
     def __init__(self, lazy_import_class=None) -> None:
-        self.imports: Dict[str, Any] = {}
+        self.imports: dict[str, Any] = {}
         if lazy_import_class is None:
             self._lazy_import_class = ImportReplacer
         else:
@@ -319,11 +311,7 @@
         :param import_str: The import string to process
         """
         if not import_str.startswith("import "):
-<<<<<<< HEAD
             raise ValueError(f"bad import string {import_str!r}")
-=======
-            raise ValueError("bad import string {!r}".format(import_str))
->>>>>>> ca07defc
         import_str = import_str[len("import ") :]
 
         for path in import_str.split(","):
@@ -373,11 +361,7 @@
         :param from_str: The import string to process
         """
         if not from_str.startswith("from "):
-<<<<<<< HEAD
             raise ValueError(f"bad from/import {from_str!r}")
-=======
-            raise ValueError("bad from/import {!r}".format(from_str))
->>>>>>> ca07defc
         from_str = from_str[len("from ") :]
 
         from_module, import_list = from_str.split(" import ")
