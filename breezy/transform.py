# Copyright (C) 2006-2011 Canonical Ltd
#
# This program is free software; you can redistribute it and/or modify
# it under the terms of the GNU General Public License as published by
# the Free Software Foundation; either version 2 of the License, or
# (at your option) any later version.
#
# This program is distributed in the hope that it will be useful,
# but WITHOUT ANY WARRANTY; without even the implied warranty of
# MERCHANTABILITY or FITNESS FOR A PARTICULAR PURPOSE.  See the
# GNU General Public License for more details.
#
# You should have received a copy of the GNU General Public License
# along with this program; if not, write to the Free Software
# Foundation, Inc., 51 Franklin Street, Fifth Floor, Boston, MA 02110-1301 USA

from __future__ import absolute_import

import os
import errno
from stat import S_ISREG, S_IEXEC
import time

from . import (
    config as _mod_config,
    controldir,
    errors,
    lazy_import,
    lock,
    osutils,
    registry,
    trace,
    )
lazy_import.lazy_import(globals(), """
from breezy import (
    cleanup,
    multiparent,
    revision as _mod_revision,
    ui,
    urlutils,
    )
from breezy.i18n import gettext
""")

from .errors import (DuplicateKey,
                     BzrError, InternalBzrError)
from .filters import filtered_output_bytes, ContentFilterContext
from .mutabletree import MutableTree
from .osutils import (
    delete_any,
    file_kind,
    pathjoin,
    sha_file,
    splitpath,
    supports_symlinks,
    )
from .progress import ProgressPhase
from .sixish import (
    text_type,
    viewitems,
    viewvalues,
    )
from .tree import (
    InterTree,
    find_previous_path,
    )


ROOT_PARENT = "root-parent"


class NoFinalPath(BzrError):

    _fmt = ("No final name for trans_id %(trans_id)r\n"
            "root trans-id: %(root_trans_id)r\n")

    def __init__(self, trans_id, transform):
        self.trans_id = trans_id
        self.root_trans_id = transform.root


class ReusingTransform(BzrError):

    _fmt = "Attempt to reuse a transform that has already been applied."


class MalformedTransform(InternalBzrError):

    _fmt = "Tree transform is malformed %(conflicts)r"


class CantMoveRoot(BzrError):

    _fmt = "Moving the root directory is not supported at this time"


class ImmortalLimbo(BzrError):

    _fmt = """Unable to delete transform temporary directory %(limbo_dir)s.
    Please examine %(limbo_dir)s to see if it contains any files you wish to
    keep, and delete it when you are done."""

    def __init__(self, limbo_dir):
        BzrError.__init__(self)
        self.limbo_dir = limbo_dir


class TransformRenameFailed(BzrError):

    _fmt = "Failed to rename %(from_path)s to %(to_path)s: %(why)s"

    def __init__(self, from_path, to_path, why, errno):
        self.from_path = from_path
        self.to_path = to_path
        self.why = why
        self.errno = errno


def unique_add(map, key, value):
    if key in map:
        raise DuplicateKey(key=key)
    map[key] = value


class _TransformResults(object):

    def __init__(self, modified_paths, rename_count):
        object.__init__(self)
        self.modified_paths = modified_paths
        self.rename_count = rename_count


class TreeTransform(object):
    """Represent a tree transformation.

    This object is designed to support incremental generation of the transform,
    in any order.

    However, it gives optimum performance when parent directories are created
    before their contents.  The transform is then able to put child files
    directly in their parent directory, avoiding later renames.

    It is easy to produce malformed transforms, but they are generally
    harmless.  Attempting to apply a malformed transform will cause an
    exception to be raised before any modifications are made to the tree.

    Many kinds of malformed transforms can be corrected with the
    resolve_conflicts function.  The remaining ones indicate programming error,
    such as trying to create a file with no path.

    Two sets of file creation methods are supplied.  Convenience methods are:
     * new_file
     * new_directory
     * new_symlink

    These are composed of the low-level methods:
     * create_path
     * create_file or create_directory or create_symlink
     * version_file
     * set_executability

    Transform/Transaction ids
    -------------------------
    trans_ids are temporary ids assigned to all files involved in a transform.
    It's possible, even common, that not all files in the Tree have trans_ids.

    trans_ids are only valid for the TreeTransform that generated them.
    """

    def __init__(self, tree, pb=None):
        self._tree = tree
        # A progress bar
        self._pb = pb
        self._id_number = 0
        # Mapping of path in old tree -> trans_id
        self._tree_path_ids = {}
        # Mapping trans_id -> path in old tree
        self._tree_id_paths = {}
        # mapping of trans_id -> new basename
        self._new_name = {}
        # mapping of trans_id -> new parent trans_id
        self._new_parent = {}
        # mapping of trans_id with new contents -> new file_kind
        self._new_contents = {}
        # Set of trans_ids whose contents will be removed
        self._removed_contents = set()
        # Mapping of trans_id -> new execute-bit value
        self._new_executability = {}
        # Mapping of trans_id -> new tree-reference value
        self._new_reference_revision = {}
        # Set of trans_ids that will be removed
        self._removed_id = set()
        # Indicator of whether the transform has been applied
        self._done = False

    def __enter__(self):
        """Support Context Manager API."""
        return self

    def __exit__(self, exc_type, exc_val, exc_tb):
        """Support Context Manager API."""
        self.finalize()

    def iter_tree_children(self, trans_id):
        """Iterate through the entry's tree children, if any.

        :param trans_id: trans id to iterate
        :returns: Iterator over paths
        """
        raise NotImplementedError(self.iter_tree_children)

    def canonical_path(self, path):
        return path

    def tree_kind(self, trans_id):
        raise NotImplementedError(self.tree_kind)

    def by_parent(self):
        """Return a map of parent: children for known parents.

        Only new paths and parents of tree files with assigned ids are used.
        """
        by_parent = {}
        items = list(viewitems(self._new_parent))
        items.extend((t, self.final_parent(t))
                     for t in list(self._tree_id_paths))
        for trans_id, parent_id in items:
            if parent_id not in by_parent:
                by_parent[parent_id] = set()
            by_parent[parent_id].add(trans_id)
        return by_parent

    def finalize(self):
        """Release the working tree lock, if held.

        This is required if apply has not been invoked, but can be invoked
        even after apply.
        """
        raise NotImplementedError(self.finalize)

    def create_path(self, name, parent):
        """Assign a transaction id to a new path"""
        trans_id = self.assign_id()
        unique_add(self._new_name, trans_id, name)
        unique_add(self._new_parent, trans_id, parent)
        return trans_id

    def adjust_path(self, name, parent, trans_id):
        """Change the path that is assigned to a transaction id."""
        if parent is None:
            raise ValueError("Parent trans-id may not be None")
        if trans_id == self.root:
            raise CantMoveRoot
        self._new_name[trans_id] = name
        self._new_parent[trans_id] = parent

    def adjust_root_path(self, name, parent):
        """Emulate moving the root by moving all children, instead.

        We do this by undoing the association of root's transaction id with the
        current tree.  This allows us to create a new directory with that
        transaction id.  We unversion the root directory and version the
        physically new directory, and hope someone versions the tree root
        later.
        """
        raise NotImplementedError(self.adjust_root_path)

    def fixup_new_roots(self):
        """Reinterpret requests to change the root directory

        Instead of creating a root directory, or moving an existing directory,
        all the attributes and children of the new root are applied to the
        existing root directory.

        This means that the old root trans-id becomes obsolete, so it is
        recommended only to invoke this after the root trans-id has become
        irrelevant.
        """
        raise NotImplementedError(self.fixup_new_roots)

    def assign_id(self):
        """Produce a new tranform id"""
        new_id = "new-%s" % self._id_number
        self._id_number += 1
        return new_id

    def trans_id_tree_path(self, path):
        """Determine (and maybe set) the transaction ID for a tree path."""
        path = self.canonical_path(path)
        if path not in self._tree_path_ids:
            self._tree_path_ids[path] = self.assign_id()
            self._tree_id_paths[self._tree_path_ids[path]] = path
        return self._tree_path_ids[path]

    def get_tree_parent(self, trans_id):
        """Determine id of the parent in the tree."""
        path = self._tree_id_paths[trans_id]
        if path == "":
            return ROOT_PARENT
        return self.trans_id_tree_path(os.path.dirname(path))

    def delete_contents(self, trans_id):
        """Schedule the contents of a path entry for deletion"""
        kind = self.tree_kind(trans_id)
        if kind is not None:
            self._removed_contents.add(trans_id)

    def cancel_deletion(self, trans_id):
        """Cancel a scheduled deletion"""
        self._removed_contents.remove(trans_id)

    def delete_versioned(self, trans_id):
        """Delete and unversion a versioned file"""
        self.delete_contents(trans_id)
        self.unversion_file(trans_id)

    def set_executability(self, executability, trans_id):
        """Schedule setting of the 'execute' bit
        To unschedule, set to None
        """
        if executability is None:
            del self._new_executability[trans_id]
        else:
            unique_add(self._new_executability, trans_id, executability)

    def set_tree_reference(self, revision_id, trans_id):
        """Set the reference associated with a directory"""
        unique_add(self._new_reference_revision, trans_id, revision_id)

    def version_file(self, trans_id, file_id=None):
        """Schedule a file to become versioned."""
        raise NotImplementedError(self.version_file)

    def cancel_versioning(self, trans_id):
        """Undo a previous versioning of a file"""
        raise NotImplementedError(self.cancel_versioning)

    def unversion_file(self, trans_id):
        """Schedule a path entry to become unversioned"""
        self._removed_id.add(trans_id)

    def new_paths(self, filesystem_only=False):
        """Determine the paths of all new and changed files.

        :param filesystem_only: if True, only calculate values for files
            that require renames or execute bit changes.
        """
        raise NotImplementedError(self.new_paths)

    def final_kind(self, trans_id):
        """Determine the final file kind, after any changes applied.

        :return: None if the file does not exist/has no contents.  (It is
            conceivable that a path would be created without the corresponding
            contents insertion command)
        """
        if trans_id in self._new_contents:
            return self._new_contents[trans_id]
        elif trans_id in self._removed_contents:
            return None
        else:
            return self.tree_kind(trans_id)

    def tree_path(self, trans_id):
        """Determine the tree path associated with the trans_id."""
        return self._tree_id_paths.get(trans_id)

    def final_is_versioned(self, trans_id):
        raise NotImplementedError(self.final_is_versioned)

    def final_parent(self, trans_id):
        """Determine the parent file_id, after any changes are applied.

        ROOT_PARENT is returned for the tree root.
        """
        try:
            return self._new_parent[trans_id]
        except KeyError:
            return self.get_tree_parent(trans_id)

    def final_name(self, trans_id):
        """Determine the final filename, after all changes are applied."""
        try:
            return self._new_name[trans_id]
        except KeyError:
            try:
                return os.path.basename(self._tree_id_paths[trans_id])
            except KeyError:
                raise NoFinalPath(trans_id, self)

    def path_changed(self, trans_id):
        """Return True if a trans_id's path has changed."""
        return (trans_id in self._new_name) or (trans_id in self._new_parent)

    def new_contents(self, trans_id):
        return (trans_id in self._new_contents)

    def find_raw_conflicts(self):
        """Find any violations of inventory or filesystem invariants"""
        raise NotImplementedError(self.find_raw_conflicts)

    def new_file(self, name, parent_id, contents, file_id=None,
                 executable=None, sha1=None):
        """Convenience method to create files.

        name is the name of the file to create.
        parent_id is the transaction id of the parent directory of the file.
        contents is an iterator of bytestrings, which will be used to produce
        the file.
        :param file_id: The inventory ID of the file, if it is to be versioned.
        :param executable: Only valid when a file_id has been supplied.
        """
        raise NotImplementedError(self.new_file)

    def new_directory(self, name, parent_id, file_id=None):
        """Convenience method to create directories.

        name is the name of the directory to create.
        parent_id is the transaction id of the parent directory of the
        directory.
        file_id is the inventory ID of the directory, if it is to be versioned.
        """
        raise NotImplementedError(self.new_directory)

    def new_symlink(self, name, parent_id, target, file_id=None):
        """Convenience method to create symbolic link.

        name is the name of the symlink to create.
        parent_id is the transaction id of the parent directory of the symlink.
        target is a bytestring of the target of the symlink.
        file_id is the inventory ID of the file, if it is to be versioned.
        """
        raise NotImplementedError(self.new_symlink)

    def new_orphan(self, trans_id, parent_id):
        """Schedule an item to be orphaned.

        When a directory is about to be removed, its children, if they are not
        versioned are moved out of the way: they don't have a parent anymore.

        :param trans_id: The trans_id of the existing item.
        :param parent_id: The parent trans_id of the item.
        """
        raise NotImplementedError(self.new_orphan)

    def iter_changes(self):
        """Produce output in the same format as Tree.iter_changes.

        Will produce nonsensical results if invoked while inventory/filesystem
        conflicts (as reported by TreeTransform.find_raw_conflicts()) are present.

        This reads the Transform, but only reproduces changes involving a
        file_id.  Files that are not versioned in either of the FROM or TO
        states are not reflected.
        """
        raise NotImplementedError(self.iter_changes)

    def get_preview_tree(self):
        """Return a tree representing the result of the transform.

        The tree is a snapshot, and altering the TreeTransform will invalidate
        it.
        """
        raise NotImplementedError(self.get_preview_tree)

    def commit(self, branch, message, merge_parents=None, strict=False,
               timestamp=None, timezone=None, committer=None, authors=None,
               revprops=None, revision_id=None):
        """Commit the result of this TreeTransform to a branch.

        :param branch: The branch to commit to.
        :param message: The message to attach to the commit.
        :param merge_parents: Additional parent revision-ids specified by
            pending merges.
        :param strict: If True, abort the commit if there are unversioned
            files.
        :param timestamp: if not None, seconds-since-epoch for the time and
            date.  (May be a float.)
        :param timezone: Optional timezone for timestamp, as an offset in
            seconds.
        :param committer: Optional committer in email-id format.
            (e.g. "J Random Hacker <jrandom@example.com>")
        :param authors: Optional list of authors in email-id format.
        :param revprops: Optional dictionary of revision properties.
        :param revision_id: Optional revision id.  (Specifying a revision-id
            may reduce performance for some non-native formats.)
        :return: The revision_id of the revision committed.
        """
        raise NotImplementedError(self.commit)

    def create_file(self, contents, trans_id, mode_id=None, sha1=None):
        """Schedule creation of a new file.

        :seealso: new_file.

        :param contents: an iterator of strings, all of which will be written
            to the target destination.
        :param trans_id: TreeTransform handle
        :param mode_id: If not None, force the mode of the target file to match
            the mode of the object referenced by mode_id.
            Otherwise, we will try to preserve mode bits of an existing file.
        :param sha1: If the sha1 of this content is already known, pass it in.
            We can use it to prevent future sha1 computations.
        """
        raise NotImplementedError(self.create_file)

    def create_directory(self, trans_id):
        """Schedule creation of a new directory.

        See also new_directory.
        """
        raise NotImplementedError(self.create_directory)

    def create_symlink(self, target, trans_id):
        """Schedule creation of a new symbolic link.

        target is a bytestring.
        See also new_symlink.
        """
        raise NotImplementedError(self.create_symlink)

    def create_hardlink(self, path, trans_id):
        """Schedule creation of a hard link"""
        raise NotImplementedError(self.create_hardlink)

    def cancel_creation(self, trans_id):
        """Cancel the creation of new file contents."""
        raise NotImplementedError(self.cancel_creation)

    def cook_conflicts(self, raw_conflicts):
        """Cook conflicts.
        """
        raise NotImplementedError(self.cook_conflicts)


class OrphaningError(errors.BzrError):

    # Only bugs could lead to such exception being seen by the user
    internal_error = True
    _fmt = "Error while orphaning %s in %s directory"

    def __init__(self, orphan, parent):
        errors.BzrError.__init__(self)
        self.orphan = orphan
        self.parent = parent


class OrphaningForbidden(OrphaningError):

    _fmt = "Policy: %s doesn't allow creating orphans."

    def __init__(self, policy):
        errors.BzrError.__init__(self)
        self.policy = policy


def move_orphan(tt, orphan_id, parent_id):
    """See TreeTransformBase.new_orphan.

    This creates a new orphan in the `brz-orphans` dir at the root of the
    `TreeTransform`.

    :param tt: The TreeTransform orphaning `trans_id`.

    :param orphan_id: The trans id that should be orphaned.

    :param parent_id: The orphan parent trans id.
    """
    # Add the orphan dir if it doesn't exist
    orphan_dir_basename = 'brz-orphans'
    od_id = tt.trans_id_tree_path(orphan_dir_basename)
    if tt.final_kind(od_id) is None:
        tt.create_directory(od_id)
    parent_path = tt._tree_id_paths[parent_id]
    # Find a name that doesn't exist yet in the orphan dir
    actual_name = tt.final_name(orphan_id)
    new_name = tt._available_backup_name(actual_name, od_id)
    tt.adjust_path(new_name, od_id, orphan_id)
    trace.warning('%s has been orphaned in %s'
                  % (joinpath(parent_path, actual_name), orphan_dir_basename))


def refuse_orphan(tt, orphan_id, parent_id):
    """See TreeTransformBase.new_orphan.

    This refuses to create orphan, letting the caller handle the conflict.
    """
    raise OrphaningForbidden('never')


orphaning_registry = registry.Registry()
orphaning_registry.register(
    u'conflict', refuse_orphan,
    'Leave orphans in place and create a conflict on the directory.')
orphaning_registry.register(
    u'move', move_orphan,
    'Move orphans into the brz-orphans directory.')
orphaning_registry._set_default_key(u'conflict')


opt_transform_orphan = _mod_config.RegistryOption(
    'transform.orphan_policy', orphaning_registry,
    help='Policy for orphaned files during transform operations.',
    invalid='warning')


def joinpath(parent, child):
    """Join tree-relative paths, handling the tree root specially"""
    if parent is None or parent == "":
        return child
    else:
        return pathjoin(parent, child)


class FinalPaths(object):
    """Make path calculation cheap by memoizing paths.

    The underlying tree must not be manipulated between calls, or else
    the results will likely be incorrect.
    """

    def __init__(self, transform):
        object.__init__(self)
        self._known_paths = {}
        self.transform = transform

    def _determine_path(self, trans_id):
        if trans_id == self.transform.root or trans_id == ROOT_PARENT:
            return u""
        name = self.transform.final_name(trans_id)
        parent_id = self.transform.final_parent(trans_id)
        if parent_id == self.transform.root:
            return name
        else:
            return pathjoin(self.get_path(parent_id), name)

    def get_path(self, trans_id):
        """Find the final path associated with a trans_id"""
        if trans_id not in self._known_paths:
            self._known_paths[trans_id] = self._determine_path(trans_id)
        return self._known_paths[trans_id]

    def get_paths(self, trans_ids):
        return [(self.get_path(t), t) for t in trans_ids]


def build_tree(tree, wt, accelerator_tree=None, hardlink=False,
               delta_from_tree=False):
    """Create working tree for a branch, using a TreeTransform.

    This function should be used on empty trees, having a tree root at most.
    (see merge and revert functionality for working with existing trees)

    Existing files are handled like so:

    - Existing bzrdirs take precedence over creating new items.  They are
      created as '%s.diverted' % name.
    - Otherwise, if the content on disk matches the content we are building,
      it is silently replaced.
    - Otherwise, conflict resolution will move the old file to 'oldname.moved'.

    :param tree: The tree to convert wt into a copy of
    :param wt: The working tree that files will be placed into
    :param accelerator_tree: A tree which can be used for retrieving file
        contents more quickly than tree itself, i.e. a workingtree.  tree
        will be used for cases where accelerator_tree's content is different.
    :param hardlink: If true, hard-link files to accelerator_tree, where
        possible.  accelerator_tree must implement abspath, i.e. be a
        working tree.
    :param delta_from_tree: If true, build_tree may use the input Tree to
        generate the inventory delta.
    """
    with cleanup.ExitStack() as exit_stack:
        exit_stack.enter_context(wt.lock_tree_write())
        exit_stack.enter_context(tree.lock_read())
        if accelerator_tree is not None:
            exit_stack.enter_context(accelerator_tree.lock_read())
        return _build_tree(tree, wt, accelerator_tree, hardlink,
                           delta_from_tree)


def _build_tree(tree, wt, accelerator_tree, hardlink, delta_from_tree):
    """See build_tree."""
    for num, _unused in enumerate(wt.all_versioned_paths()):
        if num > 0:  # more than just a root
            raise errors.WorkingTreeAlreadyPopulated(base=wt.basedir)
    file_trans_id = {}
    top_pb = ui.ui_factory.nested_progress_bar()
    pp = ProgressPhase("Build phase", 2, top_pb)
    if tree.path2id('') is not None:
        # This is kind of a hack: we should be altering the root
        # as part of the regular tree shape diff logic.
        # The conditional test here is to avoid doing an
        # expensive operation (flush) every time the root id
        # is set within the tree, nor setting the root and thus
        # marking the tree as dirty, because we use two different
        # idioms here: tree interfaces and inventory interfaces.
        if wt.path2id('') != tree.path2id(''):
            wt.set_root_id(tree.path2id(''))
            wt.flush()
    tt = wt.transform()
    divert = set()
    try:
        pp.next_phase()
        file_trans_id[find_previous_path(wt, tree, '')] = tt.trans_id_tree_path('')
        with ui.ui_factory.nested_progress_bar() as pb:
            deferred_contents = []
            num = 0
            total = len(tree.all_versioned_paths())
            if delta_from_tree:
                precomputed_delta = []
            else:
                precomputed_delta = None
            # Check if tree inventory has content. If so, we populate
            # existing_files with the directory content. If there are no
            # entries we skip populating existing_files as its not used.
            # This improves performance and unncessary work on large
            # directory trees. (#501307)
            if total > 0:
                existing_files = set()
                for dir, files in wt.walkdirs():
                    existing_files.update(f[0] for f in files)
            for num, (tree_path, entry) in \
                    enumerate(tree.iter_entries_by_dir()):
                pb.update(gettext("Building tree"), num
                          - len(deferred_contents), total)
                if entry.parent_id is None:
                    continue
                reparent = False
                file_id = entry.file_id
                if delta_from_tree:
                    precomputed_delta.append((None, tree_path, file_id, entry))
                if tree_path in existing_files:
                    target_path = wt.abspath(tree_path)
                    kind = file_kind(target_path)
                    if kind == "directory":
                        try:
                            controldir.ControlDir.open(target_path)
                        except errors.NotBranchError:
                            pass
                        else:
                            divert.add(tree_path)
                    if (tree_path not in divert
                        and _content_match(
                            tree, entry, tree_path, kind, target_path)):
                        tt.delete_contents(tt.trans_id_tree_path(tree_path))
                        if kind == 'directory':
                            reparent = True
                parent_id = file_trans_id[osutils.dirname(tree_path)]
                if entry.kind == 'file':
                    # We *almost* replicate new_by_entry, so that we can defer
                    # getting the file text, and get them all at once.
                    trans_id = tt.create_path(entry.name, parent_id)
                    file_trans_id[tree_path] = trans_id
                    tt.version_file(trans_id, file_id=file_id)
                    executable = tree.is_executable(tree_path)
                    if executable:
                        tt.set_executability(executable, trans_id)
                    trans_data = (trans_id, tree_path, entry.text_sha1)
                    deferred_contents.append((tree_path, trans_data))
                else:
                    file_trans_id[tree_path] = new_by_entry(
                        tree_path, tt, entry, parent_id, tree)
                if reparent:
                    new_trans_id = file_trans_id[tree_path]
                    old_parent = tt.trans_id_tree_path(tree_path)
                    _reparent_children(tt, old_parent, new_trans_id)
            offset = num + 1 - len(deferred_contents)
            _create_files(tt, tree, deferred_contents, pb, offset,
                          accelerator_tree, hardlink)
        pp.next_phase()
        divert_trans = set(file_trans_id[f] for f in divert)

        def resolver(t, c):
            return resolve_checkout(t, c, divert_trans)
        raw_conflicts = resolve_conflicts(tt, pass_func=resolver)
        if len(raw_conflicts) > 0:
            precomputed_delta = None
        conflicts = tt.cook_conflicts(raw_conflicts)
        for conflict in conflicts:
            trace.warning(text_type(conflict))
        try:
            wt.add_conflicts(conflicts)
        except errors.UnsupportedOperation:
            pass
        result = tt.apply(no_conflicts=True,
                          precomputed_delta=precomputed_delta)
    finally:
        tt.finalize()
        top_pb.finished()
    return result


def _create_files(tt, tree, desired_files, pb, offset, accelerator_tree,
                  hardlink):
    total = len(desired_files) + offset
    wt = tt._tree
    if accelerator_tree is None:
        new_desired_files = desired_files
    else:
        iter = accelerator_tree.iter_changes(tree, include_unchanged=True)
        unchanged = [
            change.path for change in iter
            if not (change.changed_content or change.executable[0] != change.executable[1])]
        if accelerator_tree.supports_content_filtering():
            unchanged = [(tp, ap) for (tp, ap) in unchanged
                         if not next(accelerator_tree.iter_search_rules([ap]))]
        unchanged = dict(unchanged)
        new_desired_files = []
        count = 0
        for unused_tree_path, (trans_id, tree_path, text_sha1) in desired_files:
            accelerator_path = unchanged.get(tree_path)
            if accelerator_path is None:
                new_desired_files.append((tree_path,
                                          (trans_id, tree_path, text_sha1)))
                continue
            pb.update(gettext('Adding file contents'), count + offset, total)
            if hardlink:
                tt.create_hardlink(accelerator_tree.abspath(accelerator_path),
                                   trans_id)
            else:
                with accelerator_tree.get_file(accelerator_path) as f:
                    chunks = osutils.file_iterator(f)
                    if wt.supports_content_filtering():
                        filters = wt._content_filter_stack(tree_path)
                        chunks = filtered_output_bytes(chunks, filters,
                                                       ContentFilterContext(tree_path, tree))
                    tt.create_file(chunks, trans_id, sha1=text_sha1)
            count += 1
        offset += count
    for count, ((trans_id, tree_path, text_sha1), contents) in enumerate(
            tree.iter_files_bytes(new_desired_files)):
        if wt.supports_content_filtering():
            filters = wt._content_filter_stack(tree_path)
            contents = filtered_output_bytes(contents, filters,
                                             ContentFilterContext(tree_path, tree))
        tt.create_file(contents, trans_id, sha1=text_sha1)
        pb.update(gettext('Adding file contents'), count + offset, total)


def _reparent_children(tt, old_parent, new_parent):
    for child in tt.iter_tree_children(old_parent):
        tt.adjust_path(tt.final_name(child), new_parent, child)


def _reparent_transform_children(tt, old_parent, new_parent):
    by_parent = tt.by_parent()
    for child in by_parent[old_parent]:
        tt.adjust_path(tt.final_name(child), new_parent, child)
    return by_parent[old_parent]


def _content_match(tree, entry, tree_path, kind, target_path):
    if entry.kind != kind:
        return False
    if entry.kind == "directory":
        return True
    if entry.kind == "file":
        with open(target_path, 'rb') as f1, \
                tree.get_file(tree_path) as f2:
            if osutils.compare_files(f1, f2):
                return True
    elif entry.kind == "symlink":
        if tree.get_symlink_target(tree_path) == os.readlink(target_path):
            return True
    return False


def resolve_checkout(tt, conflicts, divert):
    new_conflicts = set()
    for c_type, conflict in ((c[0], c) for c in conflicts):
        # Anything but a 'duplicate' would indicate programmer error
        if c_type != 'duplicate':
            raise AssertionError(c_type)
        # Now figure out which is new and which is old
        if tt.new_contents(conflict[1]):
            new_file = conflict[1]
            old_file = conflict[2]
        else:
            new_file = conflict[2]
            old_file = conflict[1]

        # We should only get here if the conflict wasn't completely
        # resolved
        final_parent = tt.final_parent(old_file)
        if new_file in divert:
            new_name = tt.final_name(old_file) + '.diverted'
            tt.adjust_path(new_name, final_parent, new_file)
            new_conflicts.add((c_type, 'Diverted to',
                               new_file, old_file))
        else:
            new_name = tt.final_name(old_file) + '.moved'
            tt.adjust_path(new_name, final_parent, old_file)
            new_conflicts.add((c_type, 'Moved existing file to',
                               old_file, new_file))
    return new_conflicts


def new_by_entry(path, tt, entry, parent_id, tree):
    """Create a new file according to its inventory entry"""
    name = entry.name
    kind = entry.kind
    if kind == 'file':
        with tree.get_file(path) as f:
            executable = tree.is_executable(path)
            return tt.new_file(
                name, parent_id, osutils.file_iterator(f), entry.file_id,
                executable)
    elif kind in ('directory', 'tree-reference'):
        trans_id = tt.new_directory(name, parent_id, entry.file_id)
        if kind == 'tree-reference':
            tt.set_tree_reference(entry.reference_revision, trans_id)
        return trans_id
    elif kind == 'symlink':
        target = tree.get_symlink_target(path)
        return tt.new_symlink(name, parent_id, target, entry.file_id)
    else:
        raise errors.BadFileKindError(name, kind)


def create_from_tree(tt, trans_id, tree, path, chunks=None,
                     filter_tree_path=None):
    """Create new file contents according to tree contents.

    :param filter_tree_path: the tree path to use to lookup
      content filters to apply to the bytes output in the working tree.
      This only applies if the working tree supports content filtering.
    """
    kind = tree.kind(path)
    if kind == 'directory':
        tt.create_directory(trans_id)
    elif kind == "file":
        if chunks is None:
            f = tree.get_file(path)
            chunks = osutils.file_iterator(f)
        else:
            f = None
        try:
            wt = tt._tree
            if wt.supports_content_filtering() and filter_tree_path is not None:
                filters = wt._content_filter_stack(filter_tree_path)
                chunks = filtered_output_bytes(
                    chunks, filters,
                    ContentFilterContext(filter_tree_path, tree))
            tt.create_file(chunks, trans_id)
        finally:
            if f is not None:
                f.close()
    elif kind == "symlink":
        tt.create_symlink(tree.get_symlink_target(path), trans_id)
    else:
        raise AssertionError('Unknown kind %r' % kind)


def create_entry_executability(tt, entry, trans_id):
    """Set the executability of a trans_id according to an inventory entry"""
    if entry.kind == "file":
        tt.set_executability(entry.executable, trans_id)


def revert(working_tree, target_tree, filenames, backups=False,
           pb=None, change_reporter=None):
    """Revert a working tree's contents to those of a target tree."""
    pb = ui.ui_factory.nested_progress_bar()
    try:
        with target_tree.lock_read(), working_tree.transform(pb) as tt:
            pp = ProgressPhase("Revert phase", 3, pb)
            conflicts, merge_modified = _prepare_revert_transform(
                working_tree, target_tree, tt, filenames, backups, pp)
            if change_reporter:
                from . import delta
                change_reporter = delta._ChangeReporter(
                    unversioned_filter=working_tree.is_ignored)
                delta.report_changes(tt.iter_changes(), change_reporter)
            for conflict in conflicts:
                trace.warning(text_type(conflict))
            pp.next_phase()
            tt.apply()
            if working_tree.supports_merge_modified():
                working_tree.set_merge_modified(merge_modified)
    finally:
        pb.clear()
    return conflicts


def _prepare_revert_transform(working_tree, target_tree, tt, filenames,
                              backups, pp, basis_tree=None,
                              merge_modified=None):
    with ui.ui_factory.nested_progress_bar() as child_pb:
        if merge_modified is None:
            merge_modified = working_tree.merge_modified()
        merge_modified = _alter_files(working_tree, target_tree, tt,
                                      child_pb, filenames, backups,
                                      merge_modified, basis_tree)
    with ui.ui_factory.nested_progress_bar() as child_pb:
        raw_conflicts = resolve_conflicts(
            tt, child_pb, lambda t, c: conflict_pass(t, c, target_tree))
    conflicts = tt.cook_conflicts(raw_conflicts)
    return conflicts, merge_modified


def _alter_files(working_tree, target_tree, tt, pb, specific_files,
                 backups, merge_modified, basis_tree=None):
    if basis_tree is not None:
        basis_tree.lock_read()
    # We ask the working_tree for its changes relative to the target, rather
    # than the target changes relative to the working tree. Because WT4 has an
    # optimizer to compare itself to a target, but no optimizer for the
    # reverse.
    change_list = working_tree.iter_changes(
        target_tree, specific_files=specific_files, pb=pb)
    if not target_tree.is_versioned(u''):
        skip_root = True
    else:
        skip_root = False
    try:
        deferred_files = []
        for id_num, change in enumerate(change_list):
            target_path, wt_path = change.path
            target_versioned, wt_versioned = change.versioned
            target_parent = change.parent_id[0]
            target_name, wt_name = change.name
            target_kind, wt_kind = change.kind
            target_executable, wt_executable = change.executable
            if skip_root and wt_path == '':
                continue
            trans_id = tt.trans_id_file_id(change.file_id)
            mode_id = None
            if change.changed_content:
                keep_content = False
                if wt_kind == 'file' and (backups or target_kind is None):
                    wt_sha1 = working_tree.get_file_sha1(wt_path)
                    if merge_modified.get(wt_path) != wt_sha1:
                        # acquire the basis tree lazily to prevent the
                        # expense of accessing it when it's not needed ?
                        # (Guessing, RBC, 200702)
                        if basis_tree is None:
                            basis_tree = working_tree.basis_tree()
                            basis_tree.lock_read()
                        basis_inter = InterTree.get(basis_tree, working_tree)
                        basis_path = basis_inter.find_source_path(wt_path)
                        if basis_path is None:
                            if target_kind is None and not target_versioned:
                                keep_content = True
                        else:
                            if wt_sha1 != basis_tree.get_file_sha1(basis_path):
                                keep_content = True
                if wt_kind is not None:
                    if not keep_content:
                        tt.delete_contents(trans_id)
                    elif target_kind is not None:
                        parent_trans_id = tt.trans_id_tree_path(osutils.dirname(wt_path))
                        backup_name = tt._available_backup_name(
                            wt_name, parent_trans_id)
                        tt.adjust_path(backup_name, parent_trans_id, trans_id)
                        new_trans_id = tt.create_path(wt_name, parent_trans_id)
                        if wt_versioned and target_versioned:
                            tt.unversion_file(trans_id)
                            tt.version_file(
                                new_trans_id, file_id=getattr(change, 'file_id', None))
                        # New contents should have the same unix perms as old
                        # contents
                        mode_id = trans_id
                        trans_id = new_trans_id
                if target_kind in ('directory', 'tree-reference'):
                    tt.create_directory(trans_id)
                    if target_kind == 'tree-reference':
                        revision = target_tree.get_reference_revision(
                            target_path)
                        tt.set_tree_reference(revision, trans_id)
                elif target_kind == 'symlink':
                    tt.create_symlink(target_tree.get_symlink_target(
                        target_path), trans_id)
                elif target_kind == 'file':
                    deferred_files.append(
                        (target_path, (trans_id, mode_id, target_path)))
                    if basis_tree is None:
                        basis_tree = working_tree.basis_tree()
                        basis_tree.lock_read()
                    new_sha1 = target_tree.get_file_sha1(target_path)
                    basis_inter = InterTree.get(basis_tree, target_tree)
                    basis_path = basis_inter.find_source_path(target_path)
                    if (basis_path is not None and
                            new_sha1 == basis_tree.get_file_sha1(basis_path)):
                        # If the new contents of the file match what is in basis,
                        # then there is no need to store in merge_modified.
                        if basis_path in merge_modified:
                            del merge_modified[basis_path]
                    else:
                        merge_modified[target_path] = new_sha1

                    # preserve the execute bit when backing up
                    if keep_content and wt_executable == target_executable:
                        tt.set_executability(target_executable, trans_id)
                elif target_kind is not None:
                    raise AssertionError(target_kind)
            if not wt_versioned and target_versioned:
                tt.version_file(
                    trans_id, file_id=getattr(change, 'file_id', None))
            if wt_versioned and not target_versioned:
                tt.unversion_file(trans_id)
            if (target_name is not None
                    and (wt_name != target_name or change.is_reparented())):
                if target_path == '':
                    parent_trans = ROOT_PARENT
                else:
                    parent_trans = tt.trans_id_file_id(target_parent)
                if wt_path == '' and wt_versioned:
                    tt.adjust_root_path(target_name, parent_trans)
                else:
                    tt.adjust_path(target_name, parent_trans, trans_id)
            if wt_executable != target_executable and target_kind == "file":
                tt.set_executability(target_executable, trans_id)
        if working_tree.supports_content_filtering():
            for (trans_id, mode_id, target_path), bytes in (
                    target_tree.iter_files_bytes(deferred_files)):
                # We're reverting a tree to the target tree so using the
                # target tree to find the file path seems the best choice
                # here IMO - Ian C 27/Oct/2009
                filters = working_tree._content_filter_stack(target_path)
                bytes = filtered_output_bytes(
                    bytes, filters,
                    ContentFilterContext(target_path, working_tree))
                tt.create_file(bytes, trans_id, mode_id)
        else:
            for (trans_id, mode_id, target_path), bytes in target_tree.iter_files_bytes(
                    deferred_files):
                tt.create_file(bytes, trans_id, mode_id)
        tt.fixup_new_roots()
    finally:
        if basis_tree is not None:
            basis_tree.unlock()
    return merge_modified


def resolve_conflicts(tt, pb=None, pass_func=None):
    """Make many conflict-resolution attempts, but die if they fail"""
    if pass_func is None:
        pass_func = conflict_pass
    new_conflicts = set()
    with ui.ui_factory.nested_progress_bar() as pb:
        for n in range(10):
            pb.update(gettext('Resolution pass'), n + 1, 10)
            conflicts = tt.find_raw_conflicts()
            if len(conflicts) == 0:
                return new_conflicts
            new_conflicts.update(pass_func(tt, conflicts))
        raise MalformedTransform(conflicts=conflicts)


def resolve_duplicate_id(tt, path_tree, c_type, old_trans_id, trans_id):
    tt.unversion_file(old_trans_id)
    yield (c_type, 'Unversioned existing file', old_trans_id, trans_id)


def resolve_duplicate(tt, path_tree, c_type, last_trans_id, trans_id, name):
    # files that were renamed take precedence
    final_parent = tt.final_parent(last_trans_id)
    if tt.path_changed(last_trans_id):
        existing_file, new_file = trans_id, last_trans_id
    else:
        existing_file, new_file = last_trans_id, trans_id
    new_name = tt.final_name(existing_file) + '.moved'
    tt.adjust_path(new_name, final_parent, existing_file)
    yield (c_type, 'Moved existing file to', existing_file, new_file)


def resolve_parent_loop(tt, path_tree, c_type, cur):
    # break the loop by undoing one of the ops that caused the loop
    while not tt.path_changed(cur):
        cur = tt.final_parent(cur)
    yield (c_type, 'Cancelled move', cur, tt.final_parent(cur),)
    tt.adjust_path(tt.final_name(cur), tt.get_tree_parent(cur), cur)


def resolve_missing_parent(tt, path_tree, c_type, trans_id):
    if trans_id in tt._removed_contents:
        cancel_deletion = True
        orphans = tt._get_potential_orphans(trans_id)
        if orphans:
            cancel_deletion = False
            # All children are orphans
            for o in orphans:
                try:
                    tt.new_orphan(o, trans_id)
                except OrphaningError:
                    # Something bad happened so we cancel the directory
                    # deletion which will leave it in place with a
                    # conflict. The user can deal with it from there.
                    # Note that this also catch the case where we don't
                    # want to create orphans and leave the directory in
                    # place.
                    cancel_deletion = True
                    break
        if cancel_deletion:
            # Cancel the directory deletion
            tt.cancel_deletion(trans_id)
            yield ('deleting parent', 'Not deleting', trans_id)
    else:
        create = True
        try:
            tt.final_name(trans_id)
        except NoFinalPath:
            if path_tree is not None:
                file_id = tt.final_file_id(trans_id)
                if file_id is None:
                    file_id = tt.inactive_file_id(trans_id)
                _, entry = next(path_tree.iter_entries_by_dir(
                    specific_files=[path_tree.id2path(file_id)]))
                # special-case the other tree root (move its
                # children to current root)
                if entry.parent_id is None:
                    create = False
                    moved = _reparent_transform_children(
                        tt, trans_id, tt.root)
                    for child in moved:
                        yield (c_type, 'Moved to root', child)
                else:
                    parent_trans_id = tt.trans_id_file_id(
                        entry.parent_id)
                    tt.adjust_path(entry.name, parent_trans_id,
                                   trans_id)
        if create:
            tt.create_directory(trans_id)
            yield (c_type, 'Created directory', trans_id)


def resolve_unversioned_parent(tt, path_tree, c_type, trans_id):
    file_id = tt.inactive_file_id(trans_id)
    # special-case the other tree root (move its children instead)
    if path_tree and path_tree.path2id('') == file_id:
        # This is the root entry, skip it
        return
    tt.version_file(trans_id, file_id=file_id)
    yield (c_type, 'Versioned directory', trans_id)


def resolve_non_directory_parent(tt, path_tree, c_type, parent_id):
    parent_parent = tt.final_parent(parent_id)
    parent_name = tt.final_name(parent_id)
    parent_file_id = tt.final_file_id(parent_id)
    new_parent_id = tt.new_directory(parent_name + '.new',
                                     parent_parent, parent_file_id)
    _reparent_transform_children(tt, parent_id, new_parent_id)
    if parent_file_id is not None:
        tt.unversion_file(parent_id)
    yield (c_type, 'Created directory', new_parent_id)


def resolve_versioning_no_contents(tt, path_tree, c_type, trans_id):
    tt.cancel_versioning(trans_id)
    return []


CONFLICT_RESOLVERS = {
    'duplicate id': resolve_duplicate_id,
    'duplicate': resolve_duplicate,
    'parent loop': resolve_parent_loop,
    'missing parent': resolve_missing_parent,
    'unversioned parent': resolve_unversioned_parent,
    'non-directory parent': resolve_non_directory_parent,
    'versioning no contents': resolve_versioning_no_contents,
}


def conflict_pass(tt, conflicts, path_tree=None):
    """Resolve some classes of conflicts.

    :param tt: The transform to resolve conflicts in
    :param conflicts: The conflicts to resolve
    :param path_tree: A Tree to get supplemental paths from
    """
    new_conflicts = set()
    for conflict in conflicts:
        resolver = CONFLICT_RESOLVERS.get(conflict[0])
        if resolver is None:
            continue
        new_conflicts.update(resolver(tt, path_tree, *conflict))
    return new_conflicts


<<<<<<< HEAD
def cook_conflicts(raw_conflicts, tt):
    """Generate a list of cooked conflicts, sorted by file path"""
    conflict_iter = iter_cook_conflicts(raw_conflicts, tt)
    return sorted(conflict_iter, key=conflicts.Conflict.sort_key)


def iter_cook_conflicts(raw_conflicts, tt):
    fp = FinalPaths(tt)
    for conflict in raw_conflicts:
        c_type = conflict[0]
        action = conflict[1]
        modified_path = fp.get_path(conflict[2])
        if tt._tree.supports_setting_file_ids():
            modified_id = tt.final_file_id(conflict[2])
        else:
            modified_id = None
        if len(conflict) == 3:
            yield conflicts.Conflict.factory(
                c_type, action=action, path=modified_path, file_id=modified_id)

        else:
            conflicting_path = fp.get_path(conflict[3])
            conflicting_id = tt.final_file_id(conflict[3])
            yield conflicts.Conflict.factory(
                c_type, action=action, path=modified_path,
                file_id=modified_id,
                conflict_path=conflicting_path,
                conflict_file_id=conflicting_id)


=======
>>>>>>> 77719266
class _FileMover(object):
    """Moves and deletes files for TreeTransform, tracking operations"""

    def __init__(self):
        self.past_renames = []
        self.pending_deletions = []

    def rename(self, from_, to):
        """Rename a file from one path to another."""
        try:
            os.rename(from_, to)
        except OSError as e:
            if e.errno in (errno.EEXIST, errno.ENOTEMPTY):
                raise errors.FileExists(to, str(e))
            # normal OSError doesn't include filenames so it's hard to see where
            # the problem is, see https://bugs.launchpad.net/bzr/+bug/491763
            raise TransformRenameFailed(from_, to, str(e), e.errno)
        self.past_renames.append((from_, to))

    def pre_delete(self, from_, to):
        """Rename a file out of the way and mark it for deletion.

        Unlike os.unlink, this works equally well for files and directories.
        :param from_: The current file path
        :param to: A temporary path for the file
        """
        self.rename(from_, to)
        self.pending_deletions.append(to)

    def rollback(self):
        """Reverse all renames that have been performed"""
        for from_, to in reversed(self.past_renames):
            try:
                os.rename(to, from_)
            except OSError as e:
                raise TransformRenameFailed(to, from_, str(e), e.errno)
        # after rollback, don't reuse _FileMover
        self.past_renames = None
        self.pending_deletions = None

    def apply_deletions(self):
        """Apply all marked deletions"""
        for path in self.pending_deletions:
            delete_any(path)
        # after apply_deletions, don't reuse _FileMover
        self.past_renames = None
        self.pending_deletions = None


def link_tree(target_tree, source_tree):
    """Where possible, hard-link files in a tree to those in another tree.

    :param target_tree: Tree to change
    :param source_tree: Tree to hard-link from
    """
    with target_tree.transform() as tt:
        for change in target_tree.iter_changes(source_tree, include_unchanged=True):
            if change.changed_content:
                continue
            if change.kind != ('file', 'file'):
                continue
            if change.executable[0] != change.executable[1]:
                continue
            trans_id = tt.trans_id_tree_path(change.path[1])
            tt.delete_contents(trans_id)
            tt.create_hardlink(source_tree.abspath(change.path[0]), trans_id)
        tt.apply()


class PreviewTree(object):
    """Preview tree."""

    def __init__(self, transform):
        self._transform = transform
        self._parent_ids = []
        self.__by_parent = None
        self._path2trans_id_cache = {}
        self._all_children_cache = {}
        self._final_name_cache = {}

    @property
    def _by_parent(self):
        if self.__by_parent is None:
            self.__by_parent = self._transform.by_parent()
        return self.__by_parent

    def get_parent_ids(self):
        return self._parent_ids

    def set_parent_ids(self, parent_ids):
        self._parent_ids = parent_ids

    def get_revision_tree(self, revision_id):
        return self._transform._tree.get_revision_tree(revision_id)

    def is_locked(self):
        return False

    def lock_read(self):
        # Perhaps in theory, this should lock the TreeTransform?
        return lock.LogicalLockResult(self.unlock)

    def unlock(self):
        pass

    def _path2trans_id(self, path):
        """Look up the trans id associated with a path.

        :param path: path to look up, None when the path does not exist
        :return: trans_id
        """
        # We must not use None here, because that is a valid value to store.
        trans_id = self._path2trans_id_cache.get(path, object)
        if trans_id is not object:
            return trans_id
        segments = osutils.splitpath(path)
        cur_parent = self._transform.root
        for cur_segment in segments:
            for child in self._all_children(cur_parent):
                final_name = self._final_name_cache.get(child)
                if final_name is None:
                    final_name = self._transform.final_name(child)
                    self._final_name_cache[child] = final_name
                if final_name == cur_segment:
                    cur_parent = child
                    break
            else:
                self._path2trans_id_cache[path] = None
                return None
        self._path2trans_id_cache[path] = cur_parent
        return cur_parent

    def _all_children(self, trans_id):
        children = self._all_children_cache.get(trans_id)
        if children is not None:
            return children
        children = set(self._transform.iter_tree_children(trans_id))
        # children in the _new_parent set are provided by _by_parent.
        children.difference_update(self._transform._new_parent)
        children.update(self._by_parent.get(trans_id, []))
        self._all_children_cache[trans_id] = children
        return children

    def get_file_with_stat(self, path):
        return self.get_file(path), None

    def is_executable(self, path):
        trans_id = self._path2trans_id(path)
        if trans_id is None:
            return False
        try:
            return self._transform._new_executability[trans_id]
        except KeyError:
            try:
                return self._transform._tree.is_executable(path)
            except OSError as e:
                if e.errno == errno.ENOENT:
                    return False
                raise
            except errors.NoSuchFile:
                return False

    def has_filename(self, path):
        trans_id = self._path2trans_id(path)
        if trans_id in self._transform._new_contents:
            return True
        elif trans_id in self._transform._removed_contents:
            return False
        else:
            return self._transform._tree.has_filename(path)

    def get_file_sha1(self, path, stat_value=None):
        trans_id = self._path2trans_id(path)
        if trans_id is None:
            raise errors.NoSuchFile(path)
        kind = self._transform._new_contents.get(trans_id)
        if kind is None:
            return self._transform._tree.get_file_sha1(path)
        if kind == 'file':
            with self.get_file(path) as fileobj:
                return osutils.sha_file(fileobj)

    def get_file_verifier(self, path, stat_value=None):
        trans_id = self._path2trans_id(path)
        if trans_id is None:
            raise errors.NoSuchFile(path)
        kind = self._transform._new_contents.get(trans_id)
        if kind is None:
            return self._transform._tree.get_file_verifier(path)
        if kind == 'file':
            with self.get_file(path) as fileobj:
                return ("SHA1", osutils.sha_file(fileobj))

    def kind(self, path):
        trans_id = self._path2trans_id(path)
        if trans_id is None:
            raise errors.NoSuchFile(path)
        return self._transform.final_kind(trans_id)

    def stored_kind(self, path):
        trans_id = self._path2trans_id(path)
        if trans_id is None:
            raise errors.NoSuchFile(path)
        try:
            return self._transform._new_contents[trans_id]
        except KeyError:
            return self._transform._tree.stored_kind(path)

    def _get_repository(self):
        repo = getattr(self._transform._tree, '_repository', None)
        if repo is None:
            repo = self._transform._tree.branch.repository
        return repo

    def _iter_parent_trees(self):
        for revision_id in self.get_parent_ids():
            try:
                yield self.revision_tree(revision_id)
            except errors.NoSuchRevisionInTree:
                yield self._get_repository().revision_tree(revision_id)

    def get_file_size(self, path):
        """See Tree.get_file_size"""
        trans_id = self._path2trans_id(path)
        if trans_id is None:
            raise errors.NoSuchFile(path)
        kind = self._transform.final_kind(trans_id)
        if kind != 'file':
            return None
        if trans_id in self._transform._new_contents:
            return self._stat_limbo_file(trans_id).st_size
        if self.kind(path) == 'file':
            return self._transform._tree.get_file_size(path)
        else:
            return None

    def get_reference_revision(self, path):
        trans_id = self._path2trans_id(path)
        if trans_id is None:
            raise errors.NoSuchFile(path)
        reference_revision = self._transform._new_reference_revision.get(trans_id)
        if reference_revision is None:
            return self._transform._tree.get_reference_revision(path)
        return reference_revision

    def tree_kind(self, trans_id):
        path = self._tree_id_paths.get(trans_id)
        if path is None:
            return None
        kind = self._tree.path_content_summary(path)[0]
        if kind == 'missing':
            kind = None
        return kind<|MERGE_RESOLUTION|>--- conflicted
+++ resolved
@@ -1279,39 +1279,6 @@
     return new_conflicts
 
 
-<<<<<<< HEAD
-def cook_conflicts(raw_conflicts, tt):
-    """Generate a list of cooked conflicts, sorted by file path"""
-    conflict_iter = iter_cook_conflicts(raw_conflicts, tt)
-    return sorted(conflict_iter, key=conflicts.Conflict.sort_key)
-
-
-def iter_cook_conflicts(raw_conflicts, tt):
-    fp = FinalPaths(tt)
-    for conflict in raw_conflicts:
-        c_type = conflict[0]
-        action = conflict[1]
-        modified_path = fp.get_path(conflict[2])
-        if tt._tree.supports_setting_file_ids():
-            modified_id = tt.final_file_id(conflict[2])
-        else:
-            modified_id = None
-        if len(conflict) == 3:
-            yield conflicts.Conflict.factory(
-                c_type, action=action, path=modified_path, file_id=modified_id)
-
-        else:
-            conflicting_path = fp.get_path(conflict[3])
-            conflicting_id = tt.final_file_id(conflict[3])
-            yield conflicts.Conflict.factory(
-                c_type, action=action, path=modified_path,
-                file_id=modified_id,
-                conflict_path=conflicting_path,
-                conflict_file_id=conflicting_id)
-
-
-=======
->>>>>>> 77719266
 class _FileMover(object):
     """Moves and deletes files for TreeTransform, tracking operations"""
 
