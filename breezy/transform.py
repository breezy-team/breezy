# Copyright (C) 2006-2011 Canonical Ltd
#
# This program is free software; you can redistribute it and/or modify
# it under the terms of the GNU General Public License as published by
# the Free Software Foundation; either version 2 of the License, or
# (at your option) any later version.
#
# This program is distributed in the hope that it will be useful,
# but WITHOUT ANY WARRANTY; without even the implied warranty of
# MERCHANTABILITY or FITNESS FOR A PARTICULAR PURPOSE.  See the
# GNU General Public License for more details.
#
# You should have received a copy of the GNU General Public License
# along with this program; if not, write to the Free Software
# Foundation, Inc., 51 Franklin Street, Fifth Floor, Boston, MA 02110-1301 USA

from __future__ import absolute_import

import os
import errno
from stat import S_ISREG, S_IEXEC
import time

from . import (
    config as _mod_config,
    errors,
    lazy_import,
    registry,
    trace,
    tree,
    )
lazy_import.lazy_import(globals(), """
from breezy import (
    annotate,
    bencode,
    controldir,
    commit,
    conflicts,
    delta,
    lock,
    multiparent,
    osutils,
    revision as _mod_revision,
    ui,
    urlutils,
    )
from breezy.bzr import (
    inventory,
    inventorytree,
    )
from breezy.i18n import gettext
""")
from .errors import (DuplicateKey, MalformedTransform,
                     ReusingTransform, CantMoveRoot,
                     ImmortalLimbo, NoFinalPath,
                     UnableCreateSymlink)
from .filters import filtered_output_bytes, ContentFilterContext
from .mutabletree import MutableTree
from .osutils import (
    delete_any,
    file_kind,
    has_symlinks,
    pathjoin,
    sha_file,
    splitpath,
    )
from .progress import ProgressPhase
from .sixish import (
    text_type,
    viewitems,
    viewvalues,
    )
from .tree import (
    find_previous_path,
    )


ROOT_PARENT = "root-parent"


def unique_add(map, key, value):
    if key in map:
        raise DuplicateKey(key=key)
    map[key] = value


class _TransformResults(object):
    def __init__(self, modified_paths, rename_count):
        object.__init__(self)
        self.modified_paths = modified_paths
        self.rename_count = rename_count


class TreeTransformBase(object):
    """The base class for TreeTransform and its kin."""

    def __init__(self, tree, pb=None, case_sensitive=True):
        """Constructor.

        :param tree: The tree that will be transformed, but not necessarily
            the output tree.
        :param pb: ignored
        :param case_sensitive: If True, the target of the transform is
            case sensitive, not just case preserving.
        """
        object.__init__(self)
        self._tree = tree
        self._id_number = 0
        # mapping of trans_id -> new basename
        self._new_name = {}
        # mapping of trans_id -> new parent trans_id
        self._new_parent = {}
        # mapping of trans_id with new contents -> new file_kind
        self._new_contents = {}
        # mapping of trans_id => (sha1 of content, stat_value)
        self._observed_sha1s = {}
        # Set of trans_ids whose contents will be removed
        self._removed_contents = set()
        # Mapping of trans_id -> new execute-bit value
        self._new_executability = {}
        # Mapping of trans_id -> new tree-reference value
        self._new_reference_revision = {}
        # Mapping of trans_id -> new file_id
        self._new_id = {}
        # Mapping of old file-id -> trans_id
        self._non_present_ids = {}
        # Mapping of new file_id -> trans_id
        self._r_new_id = {}
        # Set of trans_ids that will be removed
        self._removed_id = set()
        # Mapping of path in old tree -> trans_id
        self._tree_path_ids = {}
        # Mapping trans_id -> path in old tree
        self._tree_id_paths = {}
        # The trans_id that will be used as the tree root
        if tree.is_versioned(''):
            self._new_root = self.trans_id_tree_path('')
        else:
            self._new_root = None
        # Indicator of whether the transform has been applied
        self._done = False
        # A progress bar
        self._pb = pb
        # Whether the target is case sensitive
        self._case_sensitive_target = case_sensitive
        # A counter of how many files have been renamed
        self.rename_count = 0

    def __enter__(self):
        """Support Context Manager API."""
        return self

    def __exit__(self, exc_type, exc_val, exc_tb):
        """Support Context Manager API."""
        self.finalize()

    def finalize(self):
        """Release the working tree lock, if held.

        This is required if apply has not been invoked, but can be invoked
        even after apply.
        """
        if self._tree is None:
            return
        for hook in MutableTree.hooks['post_transform']:
            hook(self._tree, self)
        self._tree.unlock()
        self._tree = None

    def __get_root(self):
        return self._new_root

    root = property(__get_root)

    def _assign_id(self):
        """Produce a new tranform id"""
        new_id = "new-%s" % self._id_number
        self._id_number += 1
        return new_id

    def create_path(self, name, parent):
        """Assign a transaction id to a new path"""
        trans_id = self._assign_id()
        unique_add(self._new_name, trans_id, name)
        unique_add(self._new_parent, trans_id, parent)
        return trans_id

    def adjust_path(self, name, parent, trans_id):
        """Change the path that is assigned to a transaction id."""
        if parent is None:
            raise ValueError("Parent trans-id may not be None")
        if trans_id == self._new_root:
            raise CantMoveRoot
        self._new_name[trans_id] = name
        self._new_parent[trans_id] = parent

    def adjust_root_path(self, name, parent):
        """Emulate moving the root by moving all children, instead.

        We do this by undoing the association of root's transaction id with the
        current tree.  This allows us to create a new directory with that
        transaction id.  We unversion the root directory and version the
        physically new directory, and hope someone versions the tree root
        later.
        """
        old_root = self._new_root
        old_root_file_id = self.final_file_id(old_root)
        # force moving all children of root
        for child_id in self.iter_tree_children(old_root):
            if child_id != parent:
                self.adjust_path(self.final_name(child_id),
                                 self.final_parent(child_id), child_id)
            file_id = self.final_file_id(child_id)
            if file_id is not None:
                self.unversion_file(child_id)
            self.version_file(file_id, child_id)

        # the physical root needs a new transaction id
        self._tree_path_ids.pop("")
        self._tree_id_paths.pop(old_root)
        self._new_root = self.trans_id_tree_path('')
        if parent == old_root:
            parent = self._new_root
        self.adjust_path(name, parent, old_root)
        self.create_directory(old_root)
        self.version_file(old_root_file_id, old_root)
        self.unversion_file(self._new_root)

    def fixup_new_roots(self):
        """Reinterpret requests to change the root directory

        Instead of creating a root directory, or moving an existing directory,
        all the attributes and children of the new root are applied to the
        existing root directory.

        This means that the old root trans-id becomes obsolete, so it is
        recommended only to invoke this after the root trans-id has become
        irrelevant.

        """
        new_roots = [k for k, v in viewitems(self._new_parent)
                     if v == ROOT_PARENT]
        if len(new_roots) < 1:
            return
        if len(new_roots) != 1:
            raise ValueError('A tree cannot have two roots!')
        if self._new_root is None:
            self._new_root = new_roots[0]
            return
        old_new_root = new_roots[0]
        # unversion the new root's directory.
        if self.final_kind(self._new_root) is None:
            file_id = self.final_file_id(old_new_root)
        else:
            file_id = self.final_file_id(self._new_root)
        if old_new_root in self._new_id:
            self.cancel_versioning(old_new_root)
        else:
            self.unversion_file(old_new_root)
        # if, at this stage, root still has an old file_id, zap it so we can
        # stick a new one in.
        if (self.tree_file_id(self._new_root) is not None
                and self._new_root not in self._removed_id):
            self.unversion_file(self._new_root)
        if file_id is not None:
            self.version_file(file_id, self._new_root)

        # Now move children of new root into old root directory.
        # Ensure all children are registered with the transaction, but don't
        # use directly-- some tree children have new parents
        list(self.iter_tree_children(old_new_root))
        # Move all children of new root into old root directory.
        for child in self.by_parent().get(old_new_root, []):
            self.adjust_path(self.final_name(child), self._new_root, child)

        # Ensure old_new_root has no directory.
        if old_new_root in self._new_contents:
            self.cancel_creation(old_new_root)
        else:
            self.delete_contents(old_new_root)

        # prevent deletion of root directory.
        if self._new_root in self._removed_contents:
            self.cancel_deletion(self._new_root)

        # destroy path info for old_new_root.
        del self._new_parent[old_new_root]
        del self._new_name[old_new_root]

    def trans_id_file_id(self, file_id):
        """Determine or set the transaction id associated with a file ID.
        A new id is only created for file_ids that were never present.  If
        a transaction has been unversioned, it is deliberately still returned.
        (this will likely lead to an unversioned parent conflict.)
        """
        if file_id is None:
            raise ValueError('None is not a valid file id')
        if file_id in self._r_new_id and self._r_new_id[file_id] is not None:
            return self._r_new_id[file_id]
        else:
            try:
                path = self._tree.id2path(file_id)
            except errors.NoSuchId:
                if file_id in self._non_present_ids:
                    return self._non_present_ids[file_id]
                else:
                    trans_id = self._assign_id()
                    self._non_present_ids[file_id] = trans_id
                    return trans_id
            else:
                return self.trans_id_tree_path(path)

    def trans_id_tree_path(self, path):
        """Determine (and maybe set) the transaction ID for a tree path."""
        path = self.canonical_path(path)
        if path not in self._tree_path_ids:
            self._tree_path_ids[path] = self._assign_id()
            self._tree_id_paths[self._tree_path_ids[path]] = path
        return self._tree_path_ids[path]

    def get_tree_parent(self, trans_id):
        """Determine id of the parent in the tree."""
        path = self._tree_id_paths[trans_id]
        if path == "":
            return ROOT_PARENT
        return self.trans_id_tree_path(os.path.dirname(path))

    def delete_contents(self, trans_id):
        """Schedule the contents of a path entry for deletion"""
        kind = self.tree_kind(trans_id)
        if kind is not None:
            self._removed_contents.add(trans_id)

    def cancel_deletion(self, trans_id):
        """Cancel a scheduled deletion"""
        self._removed_contents.remove(trans_id)

    def unversion_file(self, trans_id):
        """Schedule a path entry to become unversioned"""
        self._removed_id.add(trans_id)

    def delete_versioned(self, trans_id):
        """Delete and unversion a versioned file"""
        self.delete_contents(trans_id)
        self.unversion_file(trans_id)

    def set_executability(self, executability, trans_id):
        """Schedule setting of the 'execute' bit
        To unschedule, set to None
        """
        if executability is None:
            del self._new_executability[trans_id]
        else:
            unique_add(self._new_executability, trans_id, executability)

    def set_tree_reference(self, revision_id, trans_id):
        """Set the reference associated with a directory"""
        unique_add(self._new_reference_revision, trans_id, revision_id)

    def version_file(self, file_id, trans_id):
        """Schedule a file to become versioned."""
        if file_id is None:
            raise ValueError()
        unique_add(self._new_id, trans_id, file_id)
        unique_add(self._r_new_id, file_id, trans_id)

    def cancel_versioning(self, trans_id):
        """Undo a previous versioning of a file"""
        file_id = self._new_id[trans_id]
        del self._new_id[trans_id]
        del self._r_new_id[file_id]

    def new_paths(self, filesystem_only=False):
        """Determine the paths of all new and changed files.

        :param filesystem_only: if True, only calculate values for files
            that require renames or execute bit changes.
        """
        new_ids = set()
        if filesystem_only:
            stale_ids = self._needs_rename.difference(self._new_name)
            stale_ids.difference_update(self._new_parent)
            stale_ids.difference_update(self._new_contents)
            stale_ids.difference_update(self._new_id)
            needs_rename = self._needs_rename.difference(stale_ids)
            id_sets = (needs_rename, self._new_executability)
        else:
            id_sets = (self._new_name, self._new_parent, self._new_contents,
                       self._new_id, self._new_executability)
        for id_set in id_sets:
            new_ids.update(id_set)
        return sorted(FinalPaths(self).get_paths(new_ids))

    def _inventory_altered(self):
        """Determine which trans_ids need new Inventory entries.

        An new entry is needed when anything that would be reflected by an
        inventory entry changes, including file name, file_id, parent file_id,
        file kind, and the execute bit.

        Some care is taken to return entries with real changes, not cases
        where the value is deleted and then restored to its original value,
        but some actually unchanged values may be returned.

        :returns: A list of (path, trans_id) for all items requiring an
            inventory change. Ordered by path.
        """
        changed_ids = set()
        # Find entries whose file_ids are new (or changed).
        new_file_id = set(t for t in self._new_id
                          if self._new_id[t] != self.tree_file_id(t))
        for id_set in [self._new_name, self._new_parent, new_file_id,
                       self._new_executability]:
            changed_ids.update(id_set)
        # removing implies a kind change
        changed_kind = set(self._removed_contents)
        # so does adding
        changed_kind.intersection_update(self._new_contents)
        # Ignore entries that are already known to have changed.
        changed_kind.difference_update(changed_ids)
        #  to keep only the truly changed ones
        changed_kind = (t for t in changed_kind
                        if self.tree_kind(t) != self.final_kind(t))
        # all kind changes will alter the inventory
        changed_ids.update(changed_kind)
        # To find entries with changed parent_ids, find parents which existed,
        # but changed file_id.
        # Now add all their children to the set.
        for parent_trans_id in new_file_id:
            changed_ids.update(self.iter_tree_children(parent_trans_id))
        return sorted(FinalPaths(self).get_paths(changed_ids))

    def final_kind(self, trans_id):
        """Determine the final file kind, after any changes applied.

        :return: None if the file does not exist/has no contents.  (It is
            conceivable that a path would be created without the corresponding
            contents insertion command)
        """
        if trans_id in self._new_contents:
            return self._new_contents[trans_id]
        elif trans_id in self._removed_contents:
            return None
        else:
            return self.tree_kind(trans_id)

    def tree_path(self, trans_id):
        """Determine the tree path associated with the trans_id."""
        return self._tree_id_paths.get(trans_id)

    def tree_file_id(self, trans_id):
        """Determine the file id associated with the trans_id in the tree"""
        path = self.tree_path(trans_id)
        if path is None:
            return None
        # the file is old; the old id is still valid
        if self._new_root == trans_id:
            return self._tree.get_root_id()
        return self._tree.path2id(path)

    def final_file_id(self, trans_id):
        """Determine the file id after any changes are applied, or None.

        None indicates that the file will not be versioned after changes are
        applied.
        """
        try:
            return self._new_id[trans_id]
        except KeyError:
            if trans_id in self._removed_id:
                return None
        return self.tree_file_id(trans_id)

    def inactive_file_id(self, trans_id):
        """Return the inactive file_id associated with a transaction id.
        That is, the one in the tree or in non_present_ids.
        The file_id may actually be active, too.
        """
        file_id = self.tree_file_id(trans_id)
        if file_id is not None:
            return file_id
        for key, value in viewitems(self._non_present_ids):
            if value == trans_id:
                return key

    def final_parent(self, trans_id):
        """Determine the parent file_id, after any changes are applied.

        ROOT_PARENT is returned for the tree root.
        """
        try:
            return self._new_parent[trans_id]
        except KeyError:
            return self.get_tree_parent(trans_id)

    def final_name(self, trans_id):
        """Determine the final filename, after all changes are applied."""
        try:
            return self._new_name[trans_id]
        except KeyError:
            try:
                return os.path.basename(self._tree_id_paths[trans_id])
            except KeyError:
                raise NoFinalPath(trans_id, self)

    def by_parent(self):
        """Return a map of parent: children for known parents.

        Only new paths and parents of tree files with assigned ids are used.
        """
        by_parent = {}
        items = list(viewitems(self._new_parent))
        items.extend((t, self.final_parent(t))
                     for t in list(self._tree_id_paths))
        for trans_id, parent_id in items:
            if parent_id not in by_parent:
                by_parent[parent_id] = set()
            by_parent[parent_id].add(trans_id)
        return by_parent

    def path_changed(self, trans_id):
        """Return True if a trans_id's path has changed."""
        return (trans_id in self._new_name) or (trans_id in self._new_parent)

    def new_contents(self, trans_id):
        return (trans_id in self._new_contents)

    def find_conflicts(self):
        """Find any violations of inventory or filesystem invariants"""
        if self._done is True:
            raise ReusingTransform()
        conflicts = []
        # ensure all children of all existent parents are known
        # all children of non-existent parents are known, by definition.
        self._add_tree_children()
        by_parent = self.by_parent()
        conflicts.extend(self._unversioned_parents(by_parent))
        conflicts.extend(self._parent_loops())
        conflicts.extend(self._duplicate_entries(by_parent))
        conflicts.extend(self._duplicate_ids())
        conflicts.extend(self._parent_type_conflicts(by_parent))
        conflicts.extend(self._improper_versioning())
        conflicts.extend(self._executability_conflicts())
        conflicts.extend(self._overwrite_conflicts())
        return conflicts

    def _check_malformed(self):
        conflicts = self.find_conflicts()
        if len(conflicts) != 0:
            raise MalformedTransform(conflicts=conflicts)

    def _add_tree_children(self):
        """Add all the children of all active parents to the known paths.

        Active parents are those which gain children, and those which are
        removed.  This is a necessary first step in detecting conflicts.
        """
        parents = list(self.by_parent())
        parents.extend([t for t in self._removed_contents if
                        self.tree_kind(t) == 'directory'])
        for trans_id in self._removed_id:
            path = self.tree_path(trans_id)
            if path is not None:
                if self._tree.stored_kind(path) == 'directory':
                    parents.append(trans_id)
            elif self.tree_kind(trans_id) == 'directory':
                parents.append(trans_id)

        for parent_id in parents:
            # ensure that all children are registered with the transaction
            list(self.iter_tree_children(parent_id))

    def _has_named_child(self, name, parent_id, known_children):
        """Does a parent already have a name child.

        :param name: The searched for name.

        :param parent_id: The parent for which the check is made.

        :param known_children: The already known children. This should have
            been recently obtained from `self.by_parent.get(parent_id)`
            (or will be if None is passed).
        """
        if known_children is None:
            known_children = self.by_parent().get(parent_id, [])
        for child in known_children:
            if self.final_name(child) == name:
                return True
        parent_path = self._tree_id_paths.get(parent_id, None)
        if parent_path is None:
            # No parent... no children
            return False
        child_path = joinpath(parent_path, name)
        child_id = self._tree_path_ids.get(child_path, None)
        if child_id is None:
            # Not known by the tree transform yet, check the filesystem
            return osutils.lexists(self._tree.abspath(child_path))
        else:
            raise AssertionError('child_id is missing: %s, %s, %s'
                                 % (name, parent_id, child_id))

    def _available_backup_name(self, name, target_id):
        """Find an available backup name.

        :param name: The basename of the file.

        :param target_id: The directory trans_id where the backup should 
            be placed.
        """
        known_children = self.by_parent().get(target_id, [])
        return osutils.available_backup_name(
            name,
            lambda base: self._has_named_child(
                base, target_id, known_children))

    def _parent_loops(self):
        """No entry should be its own ancestor"""
        conflicts = []
        for trans_id in self._new_parent:
            seen = set()
            parent_id = trans_id
            while parent_id != ROOT_PARENT:
                seen.add(parent_id)
                try:
                    parent_id = self.final_parent(parent_id)
                except KeyError:
                    break
                if parent_id == trans_id:
                    conflicts.append(('parent loop', trans_id))
                if parent_id in seen:
                    break
        return conflicts

    def _unversioned_parents(self, by_parent):
        """If parent directories are versioned, children must be versioned."""
        conflicts = []
        for parent_id, children in viewitems(by_parent):
            if parent_id == ROOT_PARENT:
                continue
            if self.final_file_id(parent_id) is not None:
                continue
            for child_id in children:
                if self.final_file_id(child_id) is not None:
                    conflicts.append(('unversioned parent', parent_id))
                    break
        return conflicts

    def _improper_versioning(self):
        """Cannot version a file with no contents, or a bad type.

        However, existing entries with no contents are okay.
        """
        conflicts = []
        for trans_id in self._new_id:
            kind = self.final_kind(trans_id)
            if kind is None:
                conflicts.append(('versioning no contents', trans_id))
                continue
            if not self._tree.versionable_kind(kind):
                conflicts.append(('versioning bad kind', trans_id, kind))
        return conflicts

    def _executability_conflicts(self):
        """Check for bad executability changes.

        Only versioned files may have their executability set, because
        1. only versioned entries can have executability under windows
        2. only files can be executable.  (The execute bit on a directory
           does not indicate searchability)
        """
        conflicts = []
        for trans_id in self._new_executability:
            if self.final_file_id(trans_id) is None:
                conflicts.append(('unversioned executability', trans_id))
            else:
                if self.final_kind(trans_id) != "file":
                    conflicts.append(('non-file executability', trans_id))
        return conflicts

    def _overwrite_conflicts(self):
        """Check for overwrites (not permitted on Win32)"""
        conflicts = []
        for trans_id in self._new_contents:
            if self.tree_kind(trans_id) is None:
                continue
            if trans_id not in self._removed_contents:
                conflicts.append(('overwrite', trans_id,
                                  self.final_name(trans_id)))
        return conflicts

    def _duplicate_entries(self, by_parent):
        """No directory may have two entries with the same name."""
        conflicts = []
        if (self._new_name, self._new_parent) == ({}, {}):
            return conflicts
        for children in viewvalues(by_parent):
            name_ids = []
            for child_tid in children:
                name = self.final_name(child_tid)
                if name is not None:
                    # Keep children only if they still exist in the end
                    if not self._case_sensitive_target:
                        name = name.lower()
                    name_ids.append((name, child_tid))
            name_ids.sort()
            last_name = None
            last_trans_id = None
            for name, trans_id in name_ids:
                kind = self.final_kind(trans_id)
                file_id = self.final_file_id(trans_id)
                if kind is None and file_id is None:
                    continue
                if name == last_name:
                    conflicts.append(('duplicate', last_trans_id, trans_id,
                                      name))
                last_name = name
                last_trans_id = trans_id
        return conflicts

    def _duplicate_ids(self):
        """Each inventory id may only be used once"""
        conflicts = []
        removed_tree_ids = set((self.tree_file_id(trans_id) for trans_id in
                                self._removed_id))
        all_ids = self._tree.all_file_ids()
        active_tree_ids = all_ids.difference(removed_tree_ids)
        for trans_id, file_id in viewitems(self._new_id):
            if file_id in active_tree_ids:
                path = self._tree.id2path(file_id)
                old_trans_id = self.trans_id_tree_path(path)
                conflicts.append(('duplicate id', old_trans_id, trans_id))
        return conflicts

    def _parent_type_conflicts(self, by_parent):
        """Children must have a directory parent"""
        conflicts = []
        for parent_id, children in viewitems(by_parent):
            if parent_id == ROOT_PARENT:
                continue
            no_children = True
            for child_id in children:
                if self.final_kind(child_id) is not None:
                    no_children = False
                    break
            if no_children:
                continue
            # There is at least a child, so we need an existing directory to
            # contain it.
            kind = self.final_kind(parent_id)
            if kind is None:
                # The directory will be deleted
                conflicts.append(('missing parent', parent_id))
            elif kind != "directory":
                # Meh, we need a *directory* to put something in it
                conflicts.append(('non-directory parent', parent_id))
        return conflicts

    def _set_executability(self, path, trans_id):
        """Set the executability of versioned files """
        if self._tree._supports_executable():
            new_executability = self._new_executability[trans_id]
            abspath = self._tree.abspath(path)
            current_mode = os.stat(abspath).st_mode
            if new_executability:
                umask = os.umask(0)
                os.umask(umask)
                to_mode = current_mode | (0o100 & ~umask)
                # Enable x-bit for others only if they can read it.
                if current_mode & 0o004:
                    to_mode |= 0o001 & ~umask
                if current_mode & 0o040:
                    to_mode |= 0o010 & ~umask
            else:
                to_mode = current_mode & ~0o111
            osutils.chmod_if_possible(abspath, to_mode)

    def _new_entry(self, name, parent_id, file_id):
        """Helper function to create a new filesystem entry."""
        trans_id = self.create_path(name, parent_id)
        if file_id is not None:
            self.version_file(file_id, trans_id)
        return trans_id

    def new_file(self, name, parent_id, contents, file_id=None,
                 executable=None, sha1=None):
        """Convenience method to create files.

        name is the name of the file to create.
        parent_id is the transaction id of the parent directory of the file.
        contents is an iterator of bytestrings, which will be used to produce
        the file.
        :param file_id: The inventory ID of the file, if it is to be versioned.
        :param executable: Only valid when a file_id has been supplied.
        """
        trans_id = self._new_entry(name, parent_id, file_id)
        # TODO: rather than scheduling a set_executable call,
        # have create_file create the file with the right mode.
        self.create_file(contents, trans_id, sha1=sha1)
        if executable is not None:
            self.set_executability(executable, trans_id)
        return trans_id

    def new_directory(self, name, parent_id, file_id=None):
        """Convenience method to create directories.

        name is the name of the directory to create.
        parent_id is the transaction id of the parent directory of the
        directory.
        file_id is the inventory ID of the directory, if it is to be versioned.
        """
        trans_id = self._new_entry(name, parent_id, file_id)
        self.create_directory(trans_id)
        return trans_id

    def new_symlink(self, name, parent_id, target, file_id=None):
        """Convenience method to create symbolic link.

        name is the name of the symlink to create.
        parent_id is the transaction id of the parent directory of the symlink.
        target is a bytestring of the target of the symlink.
        file_id is the inventory ID of the file, if it is to be versioned.
        """
        trans_id = self._new_entry(name, parent_id, file_id)
        self.create_symlink(target, trans_id)
        return trans_id

    def new_orphan(self, trans_id, parent_id):
        """Schedule an item to be orphaned.

        When a directory is about to be removed, its children, if they are not
        versioned are moved out of the way: they don't have a parent anymore.

        :param trans_id: The trans_id of the existing item.
        :param parent_id: The parent trans_id of the item.
        """
        raise NotImplementedError(self.new_orphan)

    def _get_potential_orphans(self, dir_id):
        """Find the potential orphans in a directory.

        A directory can't be safely deleted if there are versioned files in it.
        If all the contained files are unversioned then they can be orphaned.

        The 'None' return value means that the directory contains at least one
        versioned file and should not be deleted.

        :param dir_id: The directory trans id.

        :return: A list of the orphan trans ids or None if at least one
             versioned file is present.
        """
        orphans = []
        # Find the potential orphans, stop if one item should be kept
        for child_tid in self.by_parent()[dir_id]:
            if child_tid in self._removed_contents:
                # The child is removed as part of the transform. Since it was
                # versioned before, it's not an orphan
                continue
            elif self.final_file_id(child_tid) is None:
                # The child is not versioned
                orphans.append(child_tid)
            else:
                # We have a versioned file here, searching for orphans is
                # meaningless.
                orphans = None
                break
        return orphans

    def _affected_ids(self):
        """Return the set of transform ids affected by the transform"""
        trans_ids = set(self._removed_id)
        trans_ids.update(self._new_id)
        trans_ids.update(self._removed_contents)
        trans_ids.update(self._new_contents)
        trans_ids.update(self._new_executability)
        trans_ids.update(self._new_name)
        trans_ids.update(self._new_parent)
        return trans_ids

    def _get_file_id_maps(self):
        """Return mapping of file_ids to trans_ids in the to and from states"""
        trans_ids = self._affected_ids()
        from_trans_ids = {}
        to_trans_ids = {}
        # Build up two dicts: trans_ids associated with file ids in the
        # FROM state, vs the TO state.
        for trans_id in trans_ids:
            from_file_id = self.tree_file_id(trans_id)
            if from_file_id is not None:
                from_trans_ids[from_file_id] = trans_id
            to_file_id = self.final_file_id(trans_id)
            if to_file_id is not None:
                to_trans_ids[to_file_id] = trans_id
        return from_trans_ids, to_trans_ids

    def _from_file_data(self, from_trans_id, from_versioned, from_path):
        """Get data about a file in the from (tree) state

        Return a (name, parent, kind, executable) tuple
        """
        from_path = self._tree_id_paths.get(from_trans_id)
        if from_versioned:
            # get data from working tree if versioned
            from_entry = next(self._tree.iter_entries_by_dir(
                specific_files=[from_path]))[1]
            from_name = from_entry.name
            from_parent = from_entry.parent_id
        else:
            from_entry = None
            if from_path is None:
                # File does not exist in FROM state
                from_name = None
                from_parent = None
            else:
                # File exists, but is not versioned.  Have to use path-
                # splitting stuff
                from_name = os.path.basename(from_path)
                tree_parent = self.get_tree_parent(from_trans_id)
                from_parent = self.tree_file_id(tree_parent)
        if from_path is not None:
            from_kind, from_executable, from_stats = \
                self._tree._comparison_data(from_entry, from_path)
        else:
            from_kind = None
            from_executable = False
        return from_name, from_parent, from_kind, from_executable

    def _to_file_data(self, to_trans_id, from_trans_id, from_executable):
        """Get data about a file in the to (target) state

        Return a (name, parent, kind, executable) tuple
        """
        to_name = self.final_name(to_trans_id)
        to_kind = self.final_kind(to_trans_id)
        to_parent = self.final_file_id(self.final_parent(to_trans_id))
        if to_trans_id in self._new_executability:
            to_executable = self._new_executability[to_trans_id]
        elif to_trans_id == from_trans_id:
            to_executable = from_executable
        else:
            to_executable = False
        return to_name, to_parent, to_kind, to_executable

    def iter_changes(self):
        """Produce output in the same format as Tree.iter_changes.

        Will produce nonsensical results if invoked while inventory/filesystem
        conflicts (as reported by TreeTransform.find_conflicts()) are present.

        This reads the Transform, but only reproduces changes involving a
        file_id.  Files that are not versioned in either of the FROM or TO
        states are not reflected.
        """
        final_paths = FinalPaths(self)
        from_trans_ids, to_trans_ids = self._get_file_id_maps()
        results = []
        # Now iterate through all active file_ids
        for file_id in set(from_trans_ids).union(to_trans_ids):
            modified = False
            from_trans_id = from_trans_ids.get(file_id)
            # find file ids, and determine versioning state
            if from_trans_id is None:
                from_versioned = False
                from_trans_id = to_trans_ids[file_id]
            else:
                from_versioned = True
            to_trans_id = to_trans_ids.get(file_id)
            if to_trans_id is None:
                to_versioned = False
                to_trans_id = from_trans_id
            else:
                to_versioned = True

            if not from_versioned:
                from_path = None
            else:
                from_path = self._tree_id_paths.get(from_trans_id)
            if not to_versioned:
                to_path = None
            else:
                to_path = final_paths.get_path(to_trans_id)

            from_name, from_parent, from_kind, from_executable = \
                self._from_file_data(from_trans_id, from_versioned, from_path)

            to_name, to_parent, to_kind, to_executable = \
                self._to_file_data(to_trans_id, from_trans_id, from_executable)

            if from_kind != to_kind:
                modified = True
            elif to_kind in ('file', 'symlink') and (
                    to_trans_id != from_trans_id
                    or to_trans_id in self._new_contents):
                modified = True
            if (not modified and from_versioned == to_versioned
                and from_parent == to_parent and from_name == to_name
                    and from_executable == to_executable):
                continue
            results.append((file_id, (from_path, to_path), modified,
                            (from_versioned, to_versioned),
                            (from_parent, to_parent),
                            (from_name, to_name),
                            (from_kind, to_kind),
                            (from_executable, to_executable)))

        def path_key(t):
            paths = t[1]
            return (paths[0] or '', paths[1] or '')
        return iter(sorted(results, key=path_key))

    def get_preview_tree(self):
        """Return a tree representing the result of the transform.

        The tree is a snapshot, and altering the TreeTransform will invalidate
        it.
        """
        return _PreviewTree(self)

    def commit(self, branch, message, merge_parents=None, strict=False,
               timestamp=None, timezone=None, committer=None, authors=None,
               revprops=None, revision_id=None):
        """Commit the result of this TreeTransform to a branch.

        :param branch: The branch to commit to.
        :param message: The message to attach to the commit.
        :param merge_parents: Additional parent revision-ids specified by
            pending merges.
        :param strict: If True, abort the commit if there are unversioned
            files.
        :param timestamp: if not None, seconds-since-epoch for the time and
            date.  (May be a float.)
        :param timezone: Optional timezone for timestamp, as an offset in
            seconds.
        :param committer: Optional committer in email-id format.
            (e.g. "J Random Hacker <jrandom@example.com>")
        :param authors: Optional list of authors in email-id format.
        :param revprops: Optional dictionary of revision properties.
        :param revision_id: Optional revision id.  (Specifying a revision-id
            may reduce performance for some non-native formats.)
        :return: The revision_id of the revision committed.
        """
        self._check_malformed()
        if strict:
            unversioned = set(self._new_contents).difference(set(self._new_id))
            for trans_id in unversioned:
                if self.final_file_id(trans_id) is None:
                    raise errors.StrictCommitFailed()

        revno, last_rev_id = branch.last_revision_info()
        if last_rev_id == _mod_revision.NULL_REVISION:
            if merge_parents is not None:
                raise ValueError('Cannot supply merge parents for first'
                                 ' commit.')
            parent_ids = []
        else:
            parent_ids = [last_rev_id]
            if merge_parents is not None:
                parent_ids.extend(merge_parents)
        if self._tree.get_revision_id() != last_rev_id:
            raise ValueError('TreeTransform not based on branch basis: %s' %
                             self._tree.get_revision_id().decode('utf-8'))
        revprops = commit.Commit.update_revprops(revprops, branch, authors)
        builder = branch.get_commit_builder(parent_ids,
                                            timestamp=timestamp,
                                            timezone=timezone,
                                            committer=committer,
                                            revprops=revprops,
                                            revision_id=revision_id)
        preview = self.get_preview_tree()
        list(builder.record_iter_changes(preview, last_rev_id,
                                         self.iter_changes()))
        builder.finish_inventory()
        revision_id = builder.commit(message)
        branch.set_last_revision_info(revno + 1, revision_id)
        return revision_id

    def _text_parent(self, trans_id):
        path = self.tree_path(trans_id)
        try:
            if path is None or self._tree.kind(path) != 'file':
                return None
        except errors.NoSuchFile:
            return None
        return path

    def _get_parents_texts(self, trans_id):
        """Get texts for compression parents of this file."""
        path = self._text_parent(trans_id)
        if path is None:
            return ()
        return (self._tree.get_file_text(path),)

    def _get_parents_lines(self, trans_id):
        """Get lines for compression parents of this file."""
        path = self._text_parent(trans_id)
        if path is None:
            return ()
        return (self._tree.get_file_lines(path),)

    def serialize(self, serializer):
        """Serialize this TreeTransform.

        :param serializer: A Serialiser like pack.ContainerSerializer.
        """
        new_name = {k.encode('utf-8'): v.encode('utf-8')
                    for k, v in viewitems(self._new_name)}
        new_parent = {k.encode('utf-8'): v.encode('utf-8')
                      for k, v in viewitems(self._new_parent)}
        new_id = {k.encode('utf-8'): v
                  for k, v in viewitems(self._new_id)}
        new_executability = {k.encode('utf-8'): int(v)
                             for k, v in viewitems(self._new_executability)}
        tree_path_ids = {k.encode('utf-8'): v.encode('utf-8')
                         for k, v in viewitems(self._tree_path_ids)}
        non_present_ids = {k: v.encode('utf-8')
                           for k, v in viewitems(self._non_present_ids)}
        removed_contents = [trans_id.encode('utf-8')
                            for trans_id in self._removed_contents]
        removed_id = [trans_id.encode('utf-8')
                      for trans_id in self._removed_id]
        attribs = {
            b'_id_number': self._id_number,
            b'_new_name': new_name,
            b'_new_parent': new_parent,
            b'_new_executability': new_executability,
            b'_new_id': new_id,
            b'_tree_path_ids': tree_path_ids,
            b'_removed_id': removed_id,
            b'_removed_contents': removed_contents,
            b'_non_present_ids': non_present_ids,
            }
        yield serializer.bytes_record(bencode.bencode(attribs),
                                      ((b'attribs',),))
        for trans_id, kind in sorted(viewitems(self._new_contents)):
            if kind == 'file':
                with open(self._limbo_name(trans_id), 'rb') as cur_file:
                    lines = cur_file.readlines()
                parents = self._get_parents_lines(trans_id)
                mpdiff = multiparent.MultiParent.from_lines(lines, parents)
                content = b''.join(mpdiff.to_patch())
            if kind == 'directory':
                content = b''
            if kind == 'symlink':
                content = self._read_symlink_target(trans_id)
                if not isinstance(content, bytes):
                    content = content.encode('utf-8')
            yield serializer.bytes_record(
                content, ((trans_id.encode('utf-8'), kind.encode('ascii')),))

    def deserialize(self, records):
        """Deserialize a stored TreeTransform.

        :param records: An iterable of (names, content) tuples, as per
            pack.ContainerPushParser.
        """
        names, content = next(records)
        attribs = bencode.bdecode(content)
        self._id_number = attribs[b'_id_number']
        self._new_name = {k.decode('utf-8'): v.decode('utf-8')
                          for k, v in viewitems(attribs[b'_new_name'])}
        self._new_parent = {k.decode('utf-8'): v.decode('utf-8')
                            for k, v in viewitems(attribs[b'_new_parent'])}
        self._new_executability = {
            k.decode('utf-8'): bool(v)
            for k, v in viewitems(attribs[b'_new_executability'])}
        self._new_id = {k.decode('utf-8'): v
                        for k, v in viewitems(attribs[b'_new_id'])}
        self._r_new_id = {v: k for k, v in viewitems(self._new_id)}
        self._tree_path_ids = {}
        self._tree_id_paths = {}
        for bytepath, trans_id in viewitems(attribs[b'_tree_path_ids']):
            path = bytepath.decode('utf-8')
            trans_id = trans_id.decode('utf-8')
            self._tree_path_ids[path] = trans_id
            self._tree_id_paths[trans_id] = path
        self._removed_id = {trans_id.decode('utf-8')
                            for trans_id in attribs[b'_removed_id']}
        self._removed_contents = set(
            trans_id.decode('utf-8')
            for trans_id in attribs[b'_removed_contents'])
        self._non_present_ids = {
            k: v.decode('utf-8')
            for k, v in viewitems(attribs[b'_non_present_ids'])}
        for ((trans_id, kind),), content in records:
            trans_id = trans_id.decode('utf-8')
            kind = kind.decode('ascii')
            if kind == 'file':
                mpdiff = multiparent.MultiParent.from_patch(content)
                lines = mpdiff.to_lines(self._get_parents_texts(trans_id))
                self.create_file(lines, trans_id)
            if kind == 'directory':
                self.create_directory(trans_id)
            if kind == 'symlink':
                self.create_symlink(content.decode('utf-8'), trans_id)


class DiskTreeTransform(TreeTransformBase):
    """Tree transform storing its contents on disk."""

    def __init__(self, tree, limbodir, pb=None,
                 case_sensitive=True):
        """Constructor.
        :param tree: The tree that will be transformed, but not necessarily
            the output tree.
        :param limbodir: A directory where new files can be stored until
            they are installed in their proper places
        :param pb: ignored
        :param case_sensitive: If True, the target of the transform is
            case sensitive, not just case preserving.
        """
        TreeTransformBase.__init__(self, tree, pb, case_sensitive)
        self._limbodir = limbodir
        self._deletiondir = None
        # A mapping of transform ids to their limbo filename
        self._limbo_files = {}
        self._possibly_stale_limbo_files = set()
        # A mapping of transform ids to a set of the transform ids of children
        # that their limbo directory has
        self._limbo_children = {}
        # Map transform ids to maps of child filename to child transform id
        self._limbo_children_names = {}
        # List of transform ids that need to be renamed from limbo into place
        self._needs_rename = set()
        self._creation_mtime = None

    def finalize(self):
        """Release the working tree lock, if held, clean up limbo dir.

        This is required if apply has not been invoked, but can be invoked
        even after apply.
        """
        if self._tree is None:
            return
        try:
            limbo_paths = list(viewvalues(self._limbo_files))
            limbo_paths.extend(self._possibly_stale_limbo_files)
            limbo_paths.sort(reverse=True)
            for path in limbo_paths:
                try:
                    delete_any(path)
                except OSError as e:
                    if e.errno != errno.ENOENT:
                        raise
                    # XXX: warn? perhaps we just got interrupted at an
                    # inconvenient moment, but perhaps files are disappearing
                    # from under us?
            try:
                delete_any(self._limbodir)
            except OSError:
                # We don't especially care *why* the dir is immortal.
                raise ImmortalLimbo(self._limbodir)
            try:
                if self._deletiondir is not None:
                    delete_any(self._deletiondir)
            except OSError:
                raise errors.ImmortalPendingDeletion(self._deletiondir)
        finally:
            TreeTransformBase.finalize(self)

    def _limbo_supports_executable(self):
        """Check if the limbo path supports the executable bit."""
        # FIXME: Check actual file system capabilities of limbodir
        return osutils.supports_executable()

    def _limbo_name(self, trans_id):
        """Generate the limbo name of a file"""
        limbo_name = self._limbo_files.get(trans_id)
        if limbo_name is None:
            limbo_name = self._generate_limbo_path(trans_id)
            self._limbo_files[trans_id] = limbo_name
        return limbo_name

    def _generate_limbo_path(self, trans_id):
        """Generate a limbo path using the trans_id as the relative path.

        This is suitable as a fallback, and when the transform should not be
        sensitive to the path encoding of the limbo directory.
        """
        self._needs_rename.add(trans_id)
        return pathjoin(self._limbodir, trans_id)

    def adjust_path(self, name, parent, trans_id):
        previous_parent = self._new_parent.get(trans_id)
        previous_name = self._new_name.get(trans_id)
        TreeTransformBase.adjust_path(self, name, parent, trans_id)
        if (trans_id in self._limbo_files
                and trans_id not in self._needs_rename):
            self._rename_in_limbo([trans_id])
            if previous_parent != parent:
                self._limbo_children[previous_parent].remove(trans_id)
            if previous_parent != parent or previous_name != name:
                del self._limbo_children_names[previous_parent][previous_name]

    def _rename_in_limbo(self, trans_ids):
        """Fix limbo names so that the right final path is produced.

        This means we outsmarted ourselves-- we tried to avoid renaming
        these files later by creating them with their final names in their
        final parents.  But now the previous name or parent is no longer
        suitable, so we have to rename them.

        Even for trans_ids that have no new contents, we must remove their
        entries from _limbo_files, because they are now stale.
        """
        for trans_id in trans_ids:
            old_path = self._limbo_files[trans_id]
            self._possibly_stale_limbo_files.add(old_path)
            del self._limbo_files[trans_id]
            if trans_id not in self._new_contents:
                continue
            new_path = self._limbo_name(trans_id)
            os.rename(old_path, new_path)
            self._possibly_stale_limbo_files.remove(old_path)
            for descendant in self._limbo_descendants(trans_id):
                desc_path = self._limbo_files[descendant]
                desc_path = new_path + desc_path[len(old_path):]
                self._limbo_files[descendant] = desc_path

    def _limbo_descendants(self, trans_id):
        """Return the set of trans_ids whose limbo paths descend from this."""
        descendants = set(self._limbo_children.get(trans_id, []))
        for descendant in list(descendants):
            descendants.update(self._limbo_descendants(descendant))
        return descendants

    def create_file(self, contents, trans_id, mode_id=None, sha1=None):
        """Schedule creation of a new file.

        :seealso: new_file.

        :param contents: an iterator of strings, all of which will be written
            to the target destination.
        :param trans_id: TreeTransform handle
        :param mode_id: If not None, force the mode of the target file to match
            the mode of the object referenced by mode_id.
            Otherwise, we will try to preserve mode bits of an existing file.
        :param sha1: If the sha1 of this content is already known, pass it in.
            We can use it to prevent future sha1 computations.
        """
        name = self._limbo_name(trans_id)
        with open(name, 'wb') as f:
            unique_add(self._new_contents, trans_id, 'file')
            f.writelines(contents)
        self._set_mtime(name)
        self._set_mode(trans_id, mode_id, S_ISREG)
        # It is unfortunate we have to use lstat instead of fstat, but we just
        # used utime and chmod on the file, so we need the accurate final
        # details.
        if sha1 is not None:
            self._observed_sha1s[trans_id] = (sha1, osutils.lstat(name))

    def _read_symlink_target(self, trans_id):
        return os.readlink(self._limbo_name(trans_id))

    def _set_mtime(self, path):
        """All files that are created get the same mtime.

        This time is set by the first object to be created.
        """
        if self._creation_mtime is None:
            self._creation_mtime = time.time()
        os.utime(path, (self._creation_mtime, self._creation_mtime))

    def create_hardlink(self, path, trans_id):
        """Schedule creation of a hard link"""
        name = self._limbo_name(trans_id)
        try:
            os.link(path, name)
        except OSError as e:
            if e.errno != errno.EPERM:
                raise
            raise errors.HardLinkNotSupported(path)
        try:
            unique_add(self._new_contents, trans_id, 'file')
        except BaseException:
            # Clean up the file, it never got registered so
            # TreeTransform.finalize() won't clean it up.
            os.unlink(name)
            raise

    def create_directory(self, trans_id):
        """Schedule creation of a new directory.

        See also new_directory.
        """
        os.mkdir(self._limbo_name(trans_id))
        unique_add(self._new_contents, trans_id, 'directory')

    def create_symlink(self, target, trans_id):
        """Schedule creation of a new symbolic link.

        target is a bytestring.
        See also new_symlink.
        """
        if has_symlinks():
            os.symlink(target, self._limbo_name(trans_id))
            unique_add(self._new_contents, trans_id, 'symlink')
        else:
            try:
                path = FinalPaths(self).get_path(trans_id)
            except KeyError:
                path = None
            raise UnableCreateSymlink(path=path)

    def cancel_creation(self, trans_id):
        """Cancel the creation of new file contents."""
        del self._new_contents[trans_id]
        if trans_id in self._observed_sha1s:
            del self._observed_sha1s[trans_id]
        children = self._limbo_children.get(trans_id)
        # if this is a limbo directory with children, move them before removing
        # the directory
        if children is not None:
            self._rename_in_limbo(children)
            del self._limbo_children[trans_id]
            del self._limbo_children_names[trans_id]
        delete_any(self._limbo_name(trans_id))

    def new_orphan(self, trans_id, parent_id):
        conf = self._tree.get_config_stack()
        handle_orphan = conf.get('transform.orphan_policy')
        handle_orphan(self, trans_id, parent_id)


class OrphaningError(errors.BzrError):

    # Only bugs could lead to such exception being seen by the user
    internal_error = True
    _fmt = "Error while orphaning %s in %s directory"

    def __init__(self, orphan, parent):
        errors.BzrError.__init__(self)
        self.orphan = orphan
        self.parent = parent


class OrphaningForbidden(OrphaningError):

    _fmt = "Policy: %s doesn't allow creating orphans."

    def __init__(self, policy):
        errors.BzrError.__init__(self)
        self.policy = policy


def move_orphan(tt, orphan_id, parent_id):
    """See TreeTransformBase.new_orphan.

    This creates a new orphan in the `brz-orphans` dir at the root of the
    `TreeTransform`.

    :param tt: The TreeTransform orphaning `trans_id`.

    :param orphan_id: The trans id that should be orphaned.

    :param parent_id: The orphan parent trans id.
    """
    # Add the orphan dir if it doesn't exist
    orphan_dir_basename = 'brz-orphans'
    od_id = tt.trans_id_tree_path(orphan_dir_basename)
    if tt.final_kind(od_id) is None:
        tt.create_directory(od_id)
    parent_path = tt._tree_id_paths[parent_id]
    # Find a name that doesn't exist yet in the orphan dir
    actual_name = tt.final_name(orphan_id)
    new_name = tt._available_backup_name(actual_name, od_id)
    tt.adjust_path(new_name, od_id, orphan_id)
    trace.warning('%s has been orphaned in %s'
                  % (joinpath(parent_path, actual_name), orphan_dir_basename))


def refuse_orphan(tt, orphan_id, parent_id):
    """See TreeTransformBase.new_orphan.

    This refuses to create orphan, letting the caller handle the conflict.
    """
    raise OrphaningForbidden('never')


orphaning_registry = registry.Registry()
orphaning_registry.register(
    u'conflict', refuse_orphan,
    'Leave orphans in place and create a conflict on the directory.')
orphaning_registry.register(
    u'move', move_orphan,
    'Move orphans into the brz-orphans directory.')
orphaning_registry._set_default_key(u'conflict')


opt_transform_orphan = _mod_config.RegistryOption(
    'transform.orphan_policy', orphaning_registry,
    help='Policy for orphaned files during transform operations.',
    invalid='warning')


class TreeTransform(DiskTreeTransform):
    """Represent a tree transformation.

    This object is designed to support incremental generation of the transform,
    in any order.

    However, it gives optimum performance when parent directories are created
    before their contents.  The transform is then able to put child files
    directly in their parent directory, avoiding later renames.

    It is easy to produce malformed transforms, but they are generally
    harmless.  Attempting to apply a malformed transform will cause an
    exception to be raised before any modifications are made to the tree.

    Many kinds of malformed transforms can be corrected with the
    resolve_conflicts function.  The remaining ones indicate programming error,
    such as trying to create a file with no path.

    Two sets of file creation methods are supplied.  Convenience methods are:
     * new_file
     * new_directory
     * new_symlink

    These are composed of the low-level methods:
     * create_path
     * create_file or create_directory or create_symlink
     * version_file
     * set_executability

    Transform/Transaction ids
    -------------------------
    trans_ids are temporary ids assigned to all files involved in a transform.
    It's possible, even common, that not all files in the Tree have trans_ids.

    trans_ids are used because filenames and file_ids are not good enough
    identifiers; filenames change, and not all files have file_ids.  File-ids
    are also associated with trans-ids, so that moving a file moves its
    file-id.

    trans_ids are only valid for the TreeTransform that generated them.

    Limbo
    -----
    Limbo is a temporary directory use to hold new versions of files.
    Files are added to limbo by create_file, create_directory, create_symlink,
    and their convenience variants (new_*).  Files may be removed from limbo
    using cancel_creation.  Files are renamed from limbo into their final
    location as part of TreeTransform.apply

    Limbo must be cleaned up, by either calling TreeTransform.apply or
    calling TreeTransform.finalize.

    Files are placed into limbo inside their parent directories, where
    possible.  This reduces subsequent renames, and makes operations involving
    lots of files faster.  This optimization is only possible if the parent
    directory is created *before* creating any of its children, so avoid
    creating children before parents, where possible.

    Pending-deletion
    ----------------
    This temporary directory is used by _FileMover for storing files that are
    about to be deleted.  In case of rollback, the files will be restored.
    FileMover does not delete files until it is sure that a rollback will not
    happen.
    """

    def __init__(self, tree, pb=None):
        """Note: a tree_write lock is taken on the tree.

        Use TreeTransform.finalize() to release the lock (can be omitted if
        TreeTransform.apply() called).
        """
        tree.lock_tree_write()
        try:
            limbodir = urlutils.local_path_from_url(
                tree._transport.abspath('limbo'))
            osutils.ensure_empty_directory_exists(
                limbodir,
                errors.ExistingLimbo)
            deletiondir = urlutils.local_path_from_url(
                tree._transport.abspath('pending-deletion'))
            osutils.ensure_empty_directory_exists(
                deletiondir,
                errors.ExistingPendingDeletion)
        except BaseException:
            tree.unlock()
            raise

        # Cache of realpath results, to speed up canonical_path
        self._realpaths = {}
        # Cache of relpath results, to speed up canonical_path
        self._relpaths = {}
        DiskTreeTransform.__init__(self, tree, limbodir, pb,
                                   tree.case_sensitive)
        self._deletiondir = deletiondir

    def canonical_path(self, path):
        """Get the canonical tree-relative path"""
        # don't follow final symlinks
        abs = self._tree.abspath(path)
        if abs in self._relpaths:
            return self._relpaths[abs]
        dirname, basename = os.path.split(abs)
        if dirname not in self._realpaths:
            self._realpaths[dirname] = os.path.realpath(dirname)
        dirname = self._realpaths[dirname]
        abs = pathjoin(dirname, basename)
        if dirname in self._relpaths:
            relpath = pathjoin(self._relpaths[dirname], basename)
            relpath = relpath.rstrip('/\\')
        else:
            relpath = self._tree.relpath(abs)
        self._relpaths[abs] = relpath
        return relpath

    def tree_kind(self, trans_id):
        """Determine the file kind in the working tree.

        :returns: The file kind or None if the file does not exist
        """
        path = self._tree_id_paths.get(trans_id)
        if path is None:
            return None
        try:
            return file_kind(self._tree.abspath(path))
        except errors.NoSuchFile:
            return None

    def _set_mode(self, trans_id, mode_id, typefunc):
        """Set the mode of new file contents.
        The mode_id is the existing file to get the mode from (often the same
        as trans_id).  The operation is only performed if there's a mode match
        according to typefunc.
        """
        if mode_id is None:
            mode_id = trans_id
        try:
            old_path = self._tree_id_paths[mode_id]
        except KeyError:
            return
        try:
            mode = os.stat(self._tree.abspath(old_path)).st_mode
        except OSError as e:
            if e.errno in (errno.ENOENT, errno.ENOTDIR):
                # Either old_path doesn't exist, or the parent of the
                # target is not a directory (but will be one eventually)
                # Either way, we know it doesn't exist *right now*
                # See also bug #248448
                return
            else:
                raise
        if typefunc(mode):
            osutils.chmod_if_possible(self._limbo_name(trans_id), mode)

    def iter_tree_children(self, parent_id):
        """Iterate through the entry's tree children, if any"""
        try:
            path = self._tree_id_paths[parent_id]
        except KeyError:
            return
        try:
            children = os.listdir(self._tree.abspath(path))
        except OSError as e:
            if not (osutils._is_error_enotdir(e) or
                    e.errno in (errno.ENOENT, errno.ESRCH)):
                raise
            return

        for child in children:
            childpath = joinpath(path, child)
            if self._tree.is_control_filename(childpath):
                continue
            yield self.trans_id_tree_path(childpath)

    def _generate_limbo_path(self, trans_id):
        """Generate a limbo path using the final path if possible.

        This optimizes the performance of applying the tree transform by
        avoiding renames.  These renames can be avoided only when the parent
        directory is already scheduled for creation.

        If the final path cannot be used, falls back to using the trans_id as
        the relpath.
        """
        parent = self._new_parent.get(trans_id)
        # if the parent directory is already in limbo (e.g. when building a
        # tree), choose a limbo name inside the parent, to reduce further
        # renames.
        use_direct_path = False
        if self._new_contents.get(parent) == 'directory':
            filename = self._new_name.get(trans_id)
            if filename is not None:
                if parent not in self._limbo_children:
                    self._limbo_children[parent] = set()
                    self._limbo_children_names[parent] = {}
                    use_direct_path = True
                # the direct path can only be used if no other file has
                # already taken this pathname, i.e. if the name is unused, or
                # if it is already associated with this trans_id.
                elif self._case_sensitive_target:
                    if (self._limbo_children_names[parent].get(filename)
                            in (trans_id, None)):
                        use_direct_path = True
                else:
                    for l_filename, l_trans_id in viewitems(
                            self._limbo_children_names[parent]):
                        if l_trans_id == trans_id:
                            continue
                        if l_filename.lower() == filename.lower():
                            break
                    else:
                        use_direct_path = True

        if not use_direct_path:
            return DiskTreeTransform._generate_limbo_path(self, trans_id)

        limbo_name = pathjoin(self._limbo_files[parent], filename)
        self._limbo_children[parent].add(trans_id)
        self._limbo_children_names[parent][filename] = trans_id
        return limbo_name

    def apply(self, no_conflicts=False, precomputed_delta=None, _mover=None):
        """Apply all changes to the inventory and filesystem.

        If filesystem or inventory conflicts are present, MalformedTransform
        will be thrown.

        If apply succeeds, finalize is not necessary.

        :param no_conflicts: if True, the caller guarantees there are no
            conflicts, so no check is made.
        :param precomputed_delta: An inventory delta to use instead of
            calculating one.
        :param _mover: Supply an alternate FileMover, for testing
        """
        for hook in MutableTree.hooks['pre_transform']:
            hook(self._tree, self)
        if not no_conflicts:
            self._check_malformed()
        with ui.ui_factory.nested_progress_bar() as child_pb:
            if precomputed_delta is None:
                child_pb.update(gettext('Apply phase'), 0, 2)
                inventory_delta = self._generate_inventory_delta()
                offset = 1
            else:
                inventory_delta = precomputed_delta
                offset = 0
            if _mover is None:
                mover = _FileMover()
            else:
                mover = _mover
            try:
                child_pb.update(gettext('Apply phase'), 0 + offset, 2 + offset)
                self._apply_removals(mover)
                child_pb.update(gettext('Apply phase'), 1 + offset, 2 + offset)
                modified_paths = self._apply_insertions(mover)
            except BaseException:
                mover.rollback()
                raise
            else:
                mover.apply_deletions()
        if self.final_file_id(self.root) is None:
            inventory_delta = [e for e in inventory_delta if e[0] != '']
        self._tree.apply_inventory_delta(inventory_delta)
        self._apply_observed_sha1s()
        self._done = True
        self.finalize()
        return _TransformResults(modified_paths, self.rename_count)

    def _generate_inventory_delta(self):
        """Generate an inventory delta for the current transform."""
        inventory_delta = []
        new_paths = self._inventory_altered()
        total_entries = len(new_paths) + len(self._removed_id)
        with ui.ui_factory.nested_progress_bar() as child_pb:
            for num, trans_id in enumerate(self._removed_id):
                if (num % 10) == 0:
                    child_pb.update(gettext('removing file'),
                                    num, total_entries)
                if trans_id == self._new_root:
                    file_id = self._tree.get_root_id()
                else:
                    file_id = self.tree_file_id(trans_id)
                # File-id isn't really being deleted, just moved
                if file_id in self._r_new_id:
                    continue
                path = self._tree_id_paths[trans_id]
                inventory_delta.append((path, None, file_id, None))
            new_path_file_ids = dict((t, self.final_file_id(t)) for p, t in
                                     new_paths)
            for num, (path, trans_id) in enumerate(new_paths):
                if (num % 10) == 0:
                    child_pb.update(gettext('adding file'),
                                    num + len(self._removed_id), total_entries)
                file_id = new_path_file_ids[trans_id]
                if file_id is None:
                    continue
                kind = self.final_kind(trans_id)
                if kind is None:
                    kind = self._tree.stored_kind(
                        self._tree.id2path(file_id), file_id)
                parent_trans_id = self.final_parent(trans_id)
                parent_file_id = new_path_file_ids.get(parent_trans_id)
                if parent_file_id is None:
                    parent_file_id = self.final_file_id(parent_trans_id)
                if trans_id in self._new_reference_revision:
                    new_entry = inventory.TreeReference(
                        file_id,
                        self._new_name[trans_id],
                        self.final_file_id(self._new_parent[trans_id]),
                        None, self._new_reference_revision[trans_id])
                else:
                    new_entry = inventory.make_entry(kind,
                                                     self.final_name(trans_id),
                                                     parent_file_id, file_id)
                try:
                    old_path = self._tree.id2path(new_entry.file_id)
                except errors.NoSuchId:
                    old_path = None
                new_executability = self._new_executability.get(trans_id)
                if new_executability is not None:
                    new_entry.executable = new_executability
                inventory_delta.append(
                    (old_path, path, new_entry.file_id, new_entry))
        return inventory_delta

    def _apply_removals(self, mover):
        """Perform tree operations that remove directory/inventory names.

        That is, delete files that are to be deleted, and put any files that
        need renaming into limbo.  This must be done in strict child-to-parent
        order.

        If inventory_delta is None, no inventory delta generation is performed.
        """
        tree_paths = sorted(viewitems(self._tree_path_ids), reverse=True)
        with ui.ui_factory.nested_progress_bar() as child_pb:
            for num, (path, trans_id) in enumerate(tree_paths):
                # do not attempt to move root into a subdirectory of itself.
                if path == '':
                    continue
                child_pb.update(gettext('removing file'), num, len(tree_paths))
                full_path = self._tree.abspath(path)
                if trans_id in self._removed_contents:
                    delete_path = os.path.join(self._deletiondir, trans_id)
                    mover.pre_delete(full_path, delete_path)
                elif (trans_id in self._new_name or
                      trans_id in self._new_parent):
                    try:
                        mover.rename(full_path, self._limbo_name(trans_id))
                    except errors.TransformRenameFailed as e:
                        if e.errno != errno.ENOENT:
                            raise
                    else:
                        self.rename_count += 1

    def _apply_insertions(self, mover):
        """Perform tree operations that insert directory/inventory names.

        That is, create any files that need to be created, and restore from
        limbo any files that needed renaming.  This must be done in strict
        parent-to-child order.

        If inventory_delta is None, no inventory delta is calculated, and
        no list of modified paths is returned.
        """
        new_paths = self.new_paths(filesystem_only=True)
        modified_paths = []
        with ui.ui_factory.nested_progress_bar() as child_pb:
            for num, (path, trans_id) in enumerate(new_paths):
                if (num % 10) == 0:
                    child_pb.update(gettext('adding file'),
                                    num, len(new_paths))
                full_path = self._tree.abspath(path)
                if trans_id in self._needs_rename:
                    try:
                        mover.rename(self._limbo_name(trans_id), full_path)
                    except errors.TransformRenameFailed as e:
                        # We may be renaming a dangling inventory id
                        if e.errno != errno.ENOENT:
                            raise
                    else:
                        self.rename_count += 1
                    # TODO: if trans_id in self._observed_sha1s, we should
                    #       re-stat the final target, since ctime will be
                    #       updated by the change.
                if (trans_id in self._new_contents
                        or self.path_changed(trans_id)):
                    if trans_id in self._new_contents:
                        modified_paths.append(full_path)
                if trans_id in self._new_executability:
                    self._set_executability(path, trans_id)
                if trans_id in self._observed_sha1s:
                    o_sha1, o_st_val = self._observed_sha1s[trans_id]
                    st = osutils.lstat(full_path)
                    self._observed_sha1s[trans_id] = (o_sha1, st)
        for path, trans_id in new_paths:
            # new_paths includes stuff like workingtree conflicts. Only the
            # stuff in new_contents actually comes from limbo.
            if trans_id in self._limbo_files:
                del self._limbo_files[trans_id]
        self._new_contents.clear()
        return modified_paths

    def _apply_observed_sha1s(self):
        """After we have finished renaming everything, update observed sha1s

        This has to be done after self._tree.apply_inventory_delta, otherwise
        it doesn't know anything about the files we are updating. Also, we want
        to do this as late as possible, so that most entries end up cached.
        """
        # TODO: this doesn't update the stat information for directories. So
        #       the first 'bzr status' will still need to rewrite
        #       .bzr/checkout/dirstate. However, we at least don't need to
        #       re-read all of the files.
        # TODO: If the operation took a while, we could do a time.sleep(3) here
        #       to allow the clock to tick over and ensure we won't have any
        #       problems. (we could observe start time, and finish time, and if
        #       it is less than eg 10% overhead, add a sleep call.)
        paths = FinalPaths(self)
        for trans_id, observed in viewitems(self._observed_sha1s):
            path = paths.get_path(trans_id)
            self._tree._observed_sha1(path, observed)


class TransformPreview(DiskTreeTransform):
    """A TreeTransform for generating preview trees.

    Unlike TreeTransform, this version works when the input tree is a
    RevisionTree, rather than a WorkingTree.  As a result, it tends to ignore
    unversioned files in the input tree.
    """

    def __init__(self, tree, pb=None, case_sensitive=True):
        tree.lock_read()
        limbodir = osutils.mkdtemp(prefix='bzr-limbo-')
        DiskTreeTransform.__init__(self, tree, limbodir, pb, case_sensitive)

    def canonical_path(self, path):
        return path

    def tree_kind(self, trans_id):
        path = self._tree_id_paths.get(trans_id)
        if path is None:
            return None
        kind = self._tree.path_content_summary(path)[0]
        if kind == 'missing':
            kind = None
        return kind

    def _set_mode(self, trans_id, mode_id, typefunc):
        """Set the mode of new file contents.
        The mode_id is the existing file to get the mode from (often the same
        as trans_id).  The operation is only performed if there's a mode match
        according to typefunc.
        """
        # is it ok to ignore this?  probably
        pass

    def iter_tree_children(self, parent_id):
        """Iterate through the entry's tree children, if any"""
        try:
            path = self._tree_id_paths[parent_id]
        except KeyError:
            return
        try:
            entry = next(self._tree.iter_entries_by_dir(
                specific_files=[path]))[1]
        except StopIteration:
            return
        children = getattr(entry, 'children', {})
        for child in children:
            childpath = joinpath(path, child)
            yield self.trans_id_tree_path(childpath)

    def new_orphan(self, trans_id, parent_id):
        raise NotImplementedError(self.new_orphan)


class _PreviewTree(inventorytree.InventoryTree):
    """Partial implementation of Tree to support show_diff_trees"""

    def __init__(self, transform):
        self._transform = transform
        self._final_paths = FinalPaths(transform)
        self.__by_parent = None
        self._parent_ids = []
        self._all_children_cache = {}
        self._path2trans_id_cache = {}
        self._final_name_cache = {}
        self._iter_changes_cache = dict((c[0], c) for c in
                                        self._transform.iter_changes())

    def _content_change(self, file_id):
        """Return True if the content of this file changed"""
        changes = self._iter_changes_cache.get(file_id)
        # changes[2] is true if the file content changed.  See
        # InterTree.iter_changes.
        return (changes is not None and changes[2])

    def _get_repository(self):
        repo = getattr(self._transform._tree, '_repository', None)
        if repo is None:
            repo = self._transform._tree.branch.repository
        return repo

    def _iter_parent_trees(self):
        for revision_id in self.get_parent_ids():
            try:
                yield self.revision_tree(revision_id)
            except errors.NoSuchRevisionInTree:
                yield self._get_repository().revision_tree(revision_id)

    def _get_file_revision(self, path, file_id, vf, tree_revision):
        parent_keys = [
<<<<<<< HEAD
            (file_id, t.get_file_revision(t.id2path(file_id), file_id))
            for t in self._iter_parent_trees()]
=======
                (file_id, t.get_file_revision(t.id2path(file_id)))
                for t in self._iter_parent_trees()]
>>>>>>> ad638869
        vf.add_lines((file_id, tree_revision), parent_keys,
                     self.get_file_lines(path))
        repo = self._get_repository()
        base_vf = repo.texts
        if base_vf not in vf.fallback_versionedfiles:
            vf.fallback_versionedfiles.append(base_vf)
        return tree_revision

    def _stat_limbo_file(self, trans_id):
        name = self._transform._limbo_name(trans_id)
        return os.lstat(name)

    @property
    def _by_parent(self):
        if self.__by_parent is None:
            self.__by_parent = self._transform.by_parent()
        return self.__by_parent

    def _comparison_data(self, entry, path):
        kind, size, executable, link_or_sha1 = self.path_content_summary(path)
        if kind == 'missing':
            kind = None
            executable = False
        else:
            file_id = self._transform.final_file_id(self._path2trans_id(path))
            executable = self.is_executable(path)
        return kind, executable, None

    def is_locked(self):
        return False

    def lock_read(self):
        # Perhaps in theory, this should lock the TreeTransform?
        return lock.LogicalLockResult(self.unlock)

    def unlock(self):
        pass

    @property
    def root_inventory(self):
        """This Tree does not use inventory as its backing data."""
        raise NotImplementedError(_PreviewTree.root_inventory)

    def get_root_id(self):
        return self._transform.final_file_id(self._transform.root)

    def all_file_ids(self):
        tree_ids = set(self._transform._tree.all_file_ids())
        tree_ids.difference_update(self._transform.tree_file_id(t)
                                   for t in self._transform._removed_id)
        tree_ids.update(viewvalues(self._transform._new_id))
        return tree_ids

    def all_versioned_paths(self):
        return {self.id2path(fid) for fid in self.all_file_ids()}

    def _has_id(self, file_id, fallback_check):
        if file_id in self._transform._r_new_id:
            return True
        elif file_id in {self._transform.tree_file_id(trans_id) for
                         trans_id in self._transform._removed_id}:
            return False
        else:
            return fallback_check(file_id)

    def has_id(self, file_id):
        return self._has_id(file_id, self._transform._tree.has_id)

    def has_or_had_id(self, file_id):
        return self._has_id(file_id, self._transform._tree.has_or_had_id)

    def _path2trans_id(self, path):
        # We must not use None here, because that is a valid value to store.
        trans_id = self._path2trans_id_cache.get(path, object)
        if trans_id is not object:
            return trans_id
        segments = splitpath(path)
        cur_parent = self._transform.root
        for cur_segment in segments:
            for child in self._all_children(cur_parent):
                final_name = self._final_name_cache.get(child)
                if final_name is None:
                    final_name = self._transform.final_name(child)
                    self._final_name_cache[child] = final_name
                if final_name == cur_segment:
                    cur_parent = child
                    break
            else:
                self._path2trans_id_cache[path] = None
                return None
        self._path2trans_id_cache[path] = cur_parent
        return cur_parent

    def path2id(self, path):
        if isinstance(path, list):
            if path == []:
                path = [""]
            path = osutils.pathjoin(*path)
        return self._transform.final_file_id(self._path2trans_id(path))

    def id2path(self, file_id):
        trans_id = self._transform.trans_id_file_id(file_id)
        try:
            return self._final_paths._determine_path(trans_id)
        except NoFinalPath:
            raise errors.NoSuchId(self, file_id)

    def _all_children(self, trans_id):
        children = self._all_children_cache.get(trans_id)
        if children is not None:
            return children
        children = set(self._transform.iter_tree_children(trans_id))
        # children in the _new_parent set are provided by _by_parent.
        children.difference_update(self._transform._new_parent)
        children.update(self._by_parent.get(trans_id, []))
        self._all_children_cache[trans_id] = children
        return children

    def _iter_children(self, file_id):
        trans_id = self._transform.trans_id_file_id(file_id)
        for child_trans_id in self._all_children(trans_id):
            yield self._transform.final_file_id(child_trans_id)

    def extras(self):
        possible_extras = set(self._transform.trans_id_tree_path(p) for p
                              in self._transform._tree.extras())
        possible_extras.update(self._transform._new_contents)
        possible_extras.update(self._transform._removed_id)
        for trans_id in possible_extras:
            if self._transform.final_file_id(trans_id) is None:
                yield self._final_paths._determine_path(trans_id)

    def _make_inv_entries(self, ordered_entries, specific_files=None):
        for trans_id, parent_file_id in ordered_entries:
            file_id = self._transform.final_file_id(trans_id)
            if file_id is None:
                continue
            if (specific_files is not None
                    and self._final_paths.get_path(trans_id) not in specific_files):
                continue
            kind = self._transform.final_kind(trans_id)
            if kind is None:
                kind = self._transform._tree.stored_kind(
                    self._transform._tree.id2path(file_id),
                    file_id)
            new_entry = inventory.make_entry(
                kind,
                self._transform.final_name(trans_id),
                parent_file_id, file_id)
            yield new_entry, trans_id

    def _list_files_by_dir(self):
        todo = [ROOT_PARENT]
        ordered_ids = []
        while len(todo) > 0:
            parent = todo.pop()
            parent_file_id = self._transform.final_file_id(parent)
            children = list(self._all_children(parent))
            paths = dict(zip(children, self._final_paths.get_paths(children)))
            children.sort(key=paths.get)
            todo.extend(reversed(children))
            for trans_id in children:
                ordered_ids.append((trans_id, parent_file_id))
        return ordered_ids

    def iter_child_entries(self, path):
        trans_id = self._path2trans_id(path)
        if trans_id is None:
            raise errors.NoSuchFile(path)
        todo = [(child_trans_id, trans_id) for child_trans_id in
                self._all_children(trans_id)]
        for entry, trans_id in self._make_inv_entries(todo):
            yield entry

    def iter_entries_by_dir(self, specific_files=None):
        # This may not be a maximally efficient implementation, but it is
        # reasonably straightforward.  An implementation that grafts the
        # TreeTransform changes onto the tree's iter_entries_by_dir results
        # might be more efficient, but requires tricky inferences about stack
        # position.
        ordered_ids = self._list_files_by_dir()
        for entry, trans_id in self._make_inv_entries(ordered_ids,
                                                      specific_files):
            yield self._final_paths.get_path(trans_id), entry

    def _iter_entries_for_dir(self, dir_path):
        """Return path, entry for items in a directory without recursing down."""
        ordered_ids = []
        dir_trans_id = self._path2trans_id(dir_path)
        dir_id = self._transform.final_file_id(dir_trans_id)
        for child_trans_id in self._all_children(dir_trans_id):
            ordered_ids.append((child_trans_id, dir_id))
        path_entries = []
        for entry, trans_id in self._make_inv_entries(ordered_ids):
            path_entries.append((self._final_paths.get_path(trans_id), entry))
        path_entries.sort()
        return path_entries

    def list_files(self, include_root=False, from_dir=None, recursive=True):
        """See WorkingTree.list_files."""
        # XXX This should behave like WorkingTree.list_files, but is really
        # more like RevisionTree.list_files.
        if recursive:
            prefix = None
            if from_dir:
                prefix = from_dir + '/'
            entries = self.iter_entries_by_dir()
            for path, entry in entries:
                if entry.name == '' and not include_root:
                    continue
                if prefix:
                    if not path.startswith(prefix):
                        continue
                    path = path[len(prefix):]
                yield path, 'V', entry.kind, entry.file_id, entry
        else:
            if from_dir is None and include_root is True:
                root_entry = inventory.make_entry('directory', '',
                                                  ROOT_PARENT, self.get_root_id())
                yield '', 'V', 'directory', root_entry.file_id, root_entry
            entries = self._iter_entries_for_dir(from_dir or '')
            for path, entry in entries:
                yield path, 'V', entry.kind, entry.file_id, entry

    def kind(self, path):
        trans_id = self._path2trans_id(path)
        if trans_id is None:
            raise errors.NoSuchFile(path)
        return self._transform.final_kind(trans_id)

    def stored_kind(self, path):
        trans_id = self._path2trans_id(path)
        if trans_id is None:
            raise errors.NoSuchFile(path)
        try:
            return self._transform._new_contents[trans_id]
        except KeyError:
            return self._transform._tree.stored_kind(path)

    def get_file_mtime(self, path):
        """See Tree.get_file_mtime"""
        file_id = self.path2id(path)
        if file_id is None:
            raise errors.NoSuchFile(path)
        if not self._content_change(file_id):
            return self._transform._tree.get_file_mtime(
<<<<<<< HEAD
                self._transform._tree.id2path(file_id), file_id)
=======
                    self._transform._tree.id2path(file_id))
>>>>>>> ad638869
        trans_id = self._path2trans_id(path)
        return self._stat_limbo_file(trans_id).st_mtime

    def get_file_size(self, path):
        """See Tree.get_file_size"""
        trans_id = self._path2trans_id(path)
        if trans_id is None:
            raise errors.NoSuchFile(path)
        kind = self._transform.final_kind(trans_id)
        if kind != 'file':
            return None
        if trans_id in self._transform._new_contents:
            return self._stat_limbo_file(trans_id).st_size
        if self.kind(path) == 'file':
            return self._transform._tree.get_file_size(path)
        else:
            return None

    def get_file_verifier(self, path, stat_value=None):
        trans_id = self._path2trans_id(path)
        if trans_id is None:
            raise errors.NoSuchFile(path)
        kind = self._transform._new_contents.get(trans_id)
        if kind is None:
            return self._transform._tree.get_file_verifier(path)
        if kind == 'file':
            with self.get_file(path) as fileobj:
                return ("SHA1", sha_file(fileobj))

    def get_file_sha1(self, path, stat_value=None):
        trans_id = self._path2trans_id(path)
        if trans_id is None:
            raise errors.NoSuchFile(path)
        kind = self._transform._new_contents.get(trans_id)
        if kind is None:
            return self._transform._tree.get_file_sha1(path)
        if kind == 'file':
            with self.get_file(path) as fileobj:
                return sha_file(fileobj)

    def is_executable(self, path):
        trans_id = self._path2trans_id(path)
        if trans_id is None:
            return False
        try:
            return self._transform._new_executability[trans_id]
        except KeyError:
            try:
                return self._transform._tree.is_executable(path)
            except OSError as e:
                if e.errno == errno.ENOENT:
                    return False
                raise
            except errors.NoSuchFile:
                return False

    def has_filename(self, path):
        trans_id = self._path2trans_id(path)
        if trans_id in self._transform._new_contents:
            return True
        elif trans_id in self._transform._removed_contents:
            return False
        else:
            return self._transform._tree.has_filename(path)

    def path_content_summary(self, path):
        trans_id = self._path2trans_id(path)
        tt = self._transform
        tree_path = tt._tree_id_paths.get(trans_id)
        kind = tt._new_contents.get(trans_id)
        if kind is None:
            if tree_path is None or trans_id in tt._removed_contents:
                return 'missing', None, None, None
            summary = tt._tree.path_content_summary(tree_path)
            kind, size, executable, link_or_sha1 = summary
        else:
            link_or_sha1 = None
            limbo_name = tt._limbo_name(trans_id)
            if trans_id in tt._new_reference_revision:
                kind = 'tree-reference'
            if kind == 'file':
                statval = os.lstat(limbo_name)
                size = statval.st_size
                if not tt._limbo_supports_executable():
                    executable = False
                else:
                    executable = statval.st_mode & S_IEXEC
            else:
                size = None
                executable = None
            if kind == 'symlink':
                link_or_sha1 = os.readlink(limbo_name)
                if not isinstance(link_or_sha1, text_type):
                    link_or_sha1 = link_or_sha1.decode(osutils._fs_enc)
        executable = tt._new_executability.get(trans_id, executable)
        return kind, size, executable, link_or_sha1

    def iter_changes(self, from_tree, include_unchanged=False,
                     specific_files=None, pb=None, extra_trees=None,
                     require_versioned=True, want_unversioned=False):
        """See InterTree.iter_changes.

        This has a fast path that is only used when the from_tree matches
        the transform tree, and no fancy options are supplied.
        """
        if (from_tree is not self._transform._tree or include_unchanged
                or specific_files or want_unversioned):
            return tree.InterTree(from_tree, self).iter_changes(
                include_unchanged=include_unchanged,
                specific_files=specific_files,
                pb=pb,
                extra_trees=extra_trees,
                require_versioned=require_versioned,
                want_unversioned=want_unversioned)
        if want_unversioned:
            raise ValueError('want_unversioned is not supported')
        return self._transform.iter_changes()

    def get_file(self, path):
        """See Tree.get_file"""
        file_id = self.path2id(path)
        if not self._content_change(file_id):
            return self._transform._tree.get_file(path)
        trans_id = self._path2trans_id(path)
        name = self._transform._limbo_name(trans_id)
        return open(name, 'rb')

    def get_file_with_stat(self, path):
        return self.get_file(path), None

    def annotate_iter(self, path,
                      default_revision=_mod_revision.CURRENT_REVISION):
        file_id = self.path2id(path)
        changes = self._iter_changes_cache.get(file_id)
        if changes is None:
            get_old = True
        else:
            changed_content, versioned, kind = (changes[2], changes[3],
                                                changes[6])
            if kind[1] is None:
                return None
            get_old = (kind[0] == 'file' and versioned[0])
        if get_old:
            old_annotation = self._transform._tree.annotate_iter(
<<<<<<< HEAD
                path, file_id=file_id, default_revision=default_revision)
=======
                    path, default_revision=default_revision)
>>>>>>> ad638869
        else:
            old_annotation = []
        if changes is None:
            return old_annotation
        if not changed_content:
            return old_annotation
        # TODO: This is doing something similar to what WT.annotate_iter is
        #       doing, however it fails slightly because it doesn't know what
        #       the *other* revision_id is, so it doesn't know how to give the
        #       other as the origin for some lines, they all get
        #       'default_revision'
        #       It would be nice to be able to use the new Annotator based
        #       approach, as well.
        return annotate.reannotate([old_annotation],
                                   self.get_file(path).readlines(),
                                   default_revision)

    def get_symlink_target(self, path):
        """See Tree.get_symlink_target"""
        file_id = self.path2id(path)
        if not self._content_change(file_id):
            return self._transform._tree.get_symlink_target(path)
        trans_id = self._path2trans_id(path)
        name = self._transform._limbo_name(trans_id)
        return osutils.readlink(name)

    def walkdirs(self, prefix=''):
        pending = [self._transform.root]
        while len(pending) > 0:
            parent_id = pending.pop()
            children = []
            subdirs = []
            prefix = prefix.rstrip('/')
            parent_path = self._final_paths.get_path(parent_id)
            parent_file_id = self._transform.final_file_id(parent_id)
            for child_id in self._all_children(parent_id):
                path_from_root = self._final_paths.get_path(child_id)
                basename = self._transform.final_name(child_id)
                file_id = self._transform.final_file_id(child_id)
                kind = self._transform.final_kind(child_id)
                if kind is not None:
                    versioned_kind = kind
                else:
                    kind = 'unknown'
                    versioned_kind = self._transform._tree.stored_kind(
<<<<<<< HEAD
                        self._transform._tree.id2path(file_id),
                        file_id)
=======
                            self._transform._tree.id2path(file_id))
>>>>>>> ad638869
                if versioned_kind == 'directory':
                    subdirs.append(child_id)
                children.append((path_from_root, basename, kind, None,
                                 file_id, versioned_kind))
            children.sort()
            if parent_path.startswith(prefix):
                yield (parent_path, parent_file_id), children
            pending.extend(sorted(subdirs, key=self._final_paths.get_path,
                                  reverse=True))

    def get_parent_ids(self):
        return self._parent_ids

    def set_parent_ids(self, parent_ids):
        self._parent_ids = parent_ids

    def get_revision_tree(self, revision_id):
        return self._transform._tree.get_revision_tree(revision_id)


def joinpath(parent, child):
    """Join tree-relative paths, handling the tree root specially"""
    if parent is None or parent == "":
        return child
    else:
        return pathjoin(parent, child)


class FinalPaths(object):
    """Make path calculation cheap by memoizing paths.

    The underlying tree must not be manipulated between calls, or else
    the results will likely be incorrect.
    """

    def __init__(self, transform):
        object.__init__(self)
        self._known_paths = {}
        self.transform = transform

    def _determine_path(self, trans_id):
        if (trans_id == self.transform.root or trans_id == ROOT_PARENT):
            return u""
        name = self.transform.final_name(trans_id)
        parent_id = self.transform.final_parent(trans_id)
        if parent_id == self.transform.root:
            return name
        else:
            return pathjoin(self.get_path(parent_id), name)

    def get_path(self, trans_id):
        """Find the final path associated with a trans_id"""
        if trans_id not in self._known_paths:
            self._known_paths[trans_id] = self._determine_path(trans_id)
        return self._known_paths[trans_id]

    def get_paths(self, trans_ids):
        return [(self.get_path(t), t) for t in trans_ids]


def topology_sorted_ids(tree):
    """Determine the topological order of the ids in a tree"""
    file_ids = list(tree)
    file_ids.sort(key=tree.id2path)
    return file_ids


def build_tree(tree, wt, accelerator_tree=None, hardlink=False,
               delta_from_tree=False):
    """Create working tree for a branch, using a TreeTransform.

    This function should be used on empty trees, having a tree root at most.
    (see merge and revert functionality for working with existing trees)

    Existing files are handled like so:

    - Existing bzrdirs take precedence over creating new items.  They are
      created as '%s.diverted' % name.
    - Otherwise, if the content on disk matches the content we are building,
      it is silently replaced.
    - Otherwise, conflict resolution will move the old file to 'oldname.moved'.

    :param tree: The tree to convert wt into a copy of
    :param wt: The working tree that files will be placed into
    :param accelerator_tree: A tree which can be used for retrieving file
        contents more quickly than tree itself, i.e. a workingtree.  tree
        will be used for cases where accelerator_tree's content is different.
    :param hardlink: If true, hard-link files to accelerator_tree, where
        possible.  accelerator_tree must implement abspath, i.e. be a
        working tree.
    :param delta_from_tree: If true, build_tree may use the input Tree to
        generate the inventory delta.
    """
    with wt.lock_tree_write(), tree.lock_read():
        if accelerator_tree is not None:
            accelerator_tree.lock_read()
        try:
            return _build_tree(tree, wt, accelerator_tree, hardlink,
                               delta_from_tree)
        finally:
            if accelerator_tree is not None:
                accelerator_tree.unlock()


def _build_tree(tree, wt, accelerator_tree, hardlink, delta_from_tree):
    """See build_tree."""
    for num, _unused in enumerate(wt.all_versioned_paths()):
        if num > 0:  # more than just a root
            raise errors.WorkingTreeAlreadyPopulated(base=wt.basedir)
    file_trans_id = {}
    top_pb = ui.ui_factory.nested_progress_bar()
    pp = ProgressPhase("Build phase", 2, top_pb)
    if tree.get_root_id() is not None:
        # This is kind of a hack: we should be altering the root
        # as part of the regular tree shape diff logic.
        # The conditional test here is to avoid doing an
        # expensive operation (flush) every time the root id
        # is set within the tree, nor setting the root and thus
        # marking the tree as dirty, because we use two different
        # idioms here: tree interfaces and inventory interfaces.
        if wt.get_root_id() != tree.get_root_id():
            wt.set_root_id(tree.get_root_id())
            wt.flush()
    tt = TreeTransform(wt)
    divert = set()
    try:
        pp.next_phase()
        file_trans_id[wt.get_root_id()] = tt.trans_id_tree_path('')
        with ui.ui_factory.nested_progress_bar() as pb:
            deferred_contents = []
            num = 0
            total = len(tree.all_versioned_paths())
            if delta_from_tree:
                precomputed_delta = []
            else:
                precomputed_delta = None
            # Check if tree inventory has content. If so, we populate
            # existing_files with the directory content. If there are no
            # entries we skip populating existing_files as its not used.
            # This improves performance and unncessary work on large
            # directory trees. (#501307)
            if total > 0:
                existing_files = set()
                for dir, files in wt.walkdirs():
                    existing_files.update(f[0] for f in files)
            for num, (tree_path, entry) in \
                    enumerate(tree.iter_entries_by_dir()):
                pb.update(gettext("Building tree"), num
                          - len(deferred_contents), total)
                if entry.parent_id is None:
                    continue
                reparent = False
                file_id = entry.file_id
                if delta_from_tree:
                    precomputed_delta.append((None, tree_path, file_id, entry))
                if tree_path in existing_files:
                    target_path = wt.abspath(tree_path)
                    kind = file_kind(target_path)
                    if kind == "directory":
                        try:
                            controldir.ControlDir.open(target_path)
                        except errors.NotBranchError:
                            pass
                        else:
                            divert.add(file_id)
                    if (file_id not in divert
                        and _content_match(tree, entry, tree_path, file_id, kind,
                                       target_path)):
                        tt.delete_contents(tt.trans_id_tree_path(tree_path))
                        if kind == 'directory':
                            reparent = True
                parent_id = file_trans_id[entry.parent_id]
                if entry.kind == 'file':
                    # We *almost* replicate new_by_entry, so that we can defer
                    # getting the file text, and get them all at once.
                    trans_id = tt.create_path(entry.name, parent_id)
                    file_trans_id[file_id] = trans_id
                    tt.version_file(file_id, trans_id)
                    executable = tree.is_executable(tree_path)
                    if executable:
                        tt.set_executability(executable, trans_id)
                    trans_data = (trans_id, file_id,
                                  tree_path, entry.text_sha1)
                    deferred_contents.append((tree_path, trans_data))
                else:
                    file_trans_id[file_id] = new_by_entry(
                        tree_path, tt, entry, parent_id, tree)
                if reparent:
                    new_trans_id = file_trans_id[file_id]
                    old_parent = tt.trans_id_tree_path(tree_path)
                    _reparent_children(tt, old_parent, new_trans_id)
            offset = num + 1 - len(deferred_contents)
            _create_files(tt, tree, deferred_contents, pb, offset,
                          accelerator_tree, hardlink)
        pp.next_phase()
        divert_trans = set(file_trans_id[f] for f in divert)

        def resolver(t, c):
            return resolve_checkout(t, c, divert_trans)
        raw_conflicts = resolve_conflicts(tt, pass_func=resolver)
        if len(raw_conflicts) > 0:
            precomputed_delta = None
        conflicts = cook_conflicts(raw_conflicts, tt)
        for conflict in conflicts:
            trace.warning(text_type(conflict))
        try:
            wt.add_conflicts(conflicts)
        except errors.UnsupportedOperation:
            pass
        result = tt.apply(no_conflicts=True,
                          precomputed_delta=precomputed_delta)
    finally:
        tt.finalize()
        top_pb.finished()
    return result


def _create_files(tt, tree, desired_files, pb, offset, accelerator_tree,
                  hardlink):
    total = len(desired_files) + offset
    wt = tt._tree
    if accelerator_tree is None:
        new_desired_files = desired_files
    else:
        iter = accelerator_tree.iter_changes(tree, include_unchanged=True)
        unchanged = [(p[0], p[1]) for (f, p, c, v, d, n, k, e)
                     in iter if not (c or e[0] != e[1])]
        if accelerator_tree.supports_content_filtering():
            unchanged = [(tp, ap) for (tp, ap) in unchanged
                         if not next(accelerator_tree.iter_search_rules([ap]))]
        unchanged = dict(unchanged)
        new_desired_files = []
        count = 0
        for unused_tree_path, (trans_id, file_id, tree_path, text_sha1) in desired_files:
            accelerator_path = unchanged.get(tree_path)
            if accelerator_path is None:
                new_desired_files.append((tree_path,
                                          (trans_id, file_id, tree_path, text_sha1)))
                continue
            pb.update(gettext('Adding file contents'), count + offset, total)
            if hardlink:
                tt.create_hardlink(accelerator_tree.abspath(accelerator_path),
                                   trans_id)
            else:
                with accelerator_tree.get_file(accelerator_path, file_id) as f:
                    chunks = osutils.file_iterator(f)
                    if wt.supports_content_filtering():
                        filters = wt._content_filter_stack(tree_path)
                        chunks = filtered_output_bytes(chunks, filters,
                                                       ContentFilterContext(tree_path, tree))
                    tt.create_file(chunks, trans_id, sha1=text_sha1)
            count += 1
        offset += count
    for count, ((trans_id, file_id, tree_path, text_sha1), contents) in enumerate(
            tree.iter_files_bytes(new_desired_files)):
        if wt.supports_content_filtering():
            filters = wt._content_filter_stack(tree_path)
            contents = filtered_output_bytes(contents, filters,
                                             ContentFilterContext(tree_path, tree))
        tt.create_file(contents, trans_id, sha1=text_sha1)
        pb.update(gettext('Adding file contents'), count + offset, total)


def _reparent_children(tt, old_parent, new_parent):
    for child in tt.iter_tree_children(old_parent):
        tt.adjust_path(tt.final_name(child), new_parent, child)


def _reparent_transform_children(tt, old_parent, new_parent):
    by_parent = tt.by_parent()
    for child in by_parent[old_parent]:
        tt.adjust_path(tt.final_name(child), new_parent, child)
    return by_parent[old_parent]


def _content_match(tree, entry, tree_path, file_id, kind, target_path):
    if entry.kind != kind:
        return False
    if entry.kind == "directory":
        return True
    if entry.kind == "file":
        with open(target_path, 'rb') as f1, \
<<<<<<< HEAD
                tree.get_file(tree_path, file_id) as f2:
=======
             tree.get_file(tree_path) as f2:
>>>>>>> ad638869
            if osutils.compare_files(f1, f2):
                return True
    elif entry.kind == "symlink":
        if tree.get_symlink_target(tree_path) == os.readlink(target_path):
            return True
    return False


def resolve_checkout(tt, conflicts, divert):
    new_conflicts = set()
    for c_type, conflict in ((c[0], c) for c in conflicts):
        # Anything but a 'duplicate' would indicate programmer error
        if c_type != 'duplicate':
            raise AssertionError(c_type)
        # Now figure out which is new and which is old
        if tt.new_contents(conflict[1]):
            new_file = conflict[1]
            old_file = conflict[2]
        else:
            new_file = conflict[2]
            old_file = conflict[1]

        # We should only get here if the conflict wasn't completely
        # resolved
        final_parent = tt.final_parent(old_file)
        if new_file in divert:
            new_name = tt.final_name(old_file) + '.diverted'
            tt.adjust_path(new_name, final_parent, new_file)
            new_conflicts.add((c_type, 'Diverted to',
                               new_file, old_file))
        else:
            new_name = tt.final_name(old_file) + '.moved'
            tt.adjust_path(new_name, final_parent, old_file)
            new_conflicts.add((c_type, 'Moved existing file to',
                               old_file, new_file))
    return new_conflicts


def new_by_entry(path, tt, entry, parent_id, tree):
    """Create a new file according to its inventory entry"""
    name = entry.name
    kind = entry.kind
    if kind == 'file':
        with tree.get_file(path) as f:
            executable = tree.is_executable(path)
            return tt.new_file(
                name, parent_id, osutils.file_iterator(f), entry.file_id,
                executable)
    elif kind in ('directory', 'tree-reference'):
        trans_id = tt.new_directory(name, parent_id, entry.file_id)
        if kind == 'tree-reference':
            tt.set_tree_reference(entry.reference_revision, trans_id)
        return trans_id
    elif kind == 'symlink':
        target = tree.get_symlink_target(path)
        return tt.new_symlink(name, parent_id, target, entry.file_id)
    else:
        raise errors.BadFileKindError(name, kind)


def create_from_tree(tt, trans_id, tree, path, file_id=None, chunks=None,
                     filter_tree_path=None):
    """Create new file contents according to tree contents.

    :param filter_tree_path: the tree path to use to lookup
      content filters to apply to the bytes output in the working tree.
      This only applies if the working tree supports content filtering.
    """
    kind = tree.kind(path)
    if kind == 'directory':
        tt.create_directory(trans_id)
    elif kind == "file":
        if chunks is None:
            f = tree.get_file(path)
            chunks = osutils.file_iterator(f)
        else:
            f = None
        try:
            wt = tt._tree
            if wt.supports_content_filtering() and filter_tree_path is not None:
                filters = wt._content_filter_stack(filter_tree_path)
                chunks = filtered_output_bytes(
                    chunks, filters,
                    ContentFilterContext(filter_tree_path, tree))
            tt.create_file(chunks, trans_id)
        finally:
            if f is not None:
                f.close()
    elif kind == "symlink":
        tt.create_symlink(tree.get_symlink_target(path), trans_id)
    else:
        raise AssertionError('Unknown kind %r' % kind)


def create_entry_executability(tt, entry, trans_id):
    """Set the executability of a trans_id according to an inventory entry"""
    if entry.kind == "file":
        tt.set_executability(entry.executable, trans_id)


def revert(working_tree, target_tree, filenames, backups=False,
           pb=None, change_reporter=None):
    """Revert a working tree's contents to those of a target tree."""
    pb = ui.ui_factory.nested_progress_bar()
    try:
        with target_tree.lock_read(), TreeTransform(working_tree, pb) as tt:
            pp = ProgressPhase("Revert phase", 3, pb)
            conflicts, merge_modified = _prepare_revert_transform(
                working_tree, target_tree, tt, filenames, backups, pp)
            if change_reporter:
                change_reporter = delta._ChangeReporter(
                    unversioned_filter=working_tree.is_ignored)
                delta.report_changes(tt.iter_changes(), change_reporter)
            for conflict in conflicts:
                trace.warning(text_type(conflict))
            pp.next_phase()
            tt.apply()
            if working_tree.supports_merge_modified():
                working_tree.set_merge_modified(merge_modified)
    finally:
        pb.clear()
    return conflicts


def _prepare_revert_transform(working_tree, target_tree, tt, filenames,
                              backups, pp, basis_tree=None,
                              merge_modified=None):
    with ui.ui_factory.nested_progress_bar() as child_pb:
        if merge_modified is None:
            merge_modified = working_tree.merge_modified()
        merge_modified = _alter_files(working_tree, target_tree, tt,
                                      child_pb, filenames, backups,
                                      merge_modified, basis_tree)
    with ui.ui_factory.nested_progress_bar() as child_pb:
        raw_conflicts = resolve_conflicts(
            tt, child_pb, lambda t, c: conflict_pass(t, c, target_tree))
    conflicts = cook_conflicts(raw_conflicts, tt)
    return conflicts, merge_modified


def _alter_files(working_tree, target_tree, tt, pb, specific_files,
                 backups, merge_modified, basis_tree=None):
    if basis_tree is not None:
        basis_tree.lock_read()
    # We ask the working_tree for its changes relative to the target, rather
    # than the target changes relative to the working tree. Because WT4 has an
    # optimizer to compare itself to a target, but no optimizer for the
    # reverse.
    change_list = working_tree.iter_changes(
        target_tree, specific_files=specific_files, pb=pb)
    if not target_tree.is_versioned(u''):
        skip_root = True
    else:
        skip_root = False
    try:
        deferred_files = []
        for id_num, (file_id, path, changed_content, versioned, parent, name,
                     kind, executable) in enumerate(change_list):
            target_path, wt_path = path
            target_versioned, wt_versioned = versioned
            target_parent, wt_parent = parent
            target_name, wt_name = name
            target_kind, wt_kind = kind
            target_executable, wt_executable = executable
            if skip_root and wt_parent is None:
                continue
            trans_id = tt.trans_id_file_id(file_id)
            mode_id = None
            if changed_content:
                keep_content = False
                if wt_kind == 'file' and (backups or target_kind is None):
                    wt_sha1 = working_tree.get_file_sha1(wt_path)
                    if merge_modified.get(file_id) != wt_sha1:
                        # acquire the basis tree lazily to prevent the
                        # expense of accessing it when it's not needed ?
                        # (Guessing, RBC, 200702)
                        if basis_tree is None:
                            basis_tree = working_tree.basis_tree()
                            basis_tree.lock_read()
                        basis_path = find_previous_path(
                            working_tree, basis_tree, wt_path)
                        if basis_path is None:
                            if target_kind is None and not target_versioned:
                                keep_content = True
                        else:
                            if wt_sha1 != basis_tree.get_file_sha1(basis_path):
                                keep_content = True
                if wt_kind is not None:
                    if not keep_content:
                        tt.delete_contents(trans_id)
                    elif target_kind is not None:
                        parent_trans_id = tt.trans_id_file_id(wt_parent)
                        backup_name = tt._available_backup_name(
                            wt_name, parent_trans_id)
                        tt.adjust_path(backup_name, parent_trans_id, trans_id)
                        new_trans_id = tt.create_path(wt_name, parent_trans_id)
                        if wt_versioned and target_versioned:
                            tt.unversion_file(trans_id)
                            tt.version_file(file_id, new_trans_id)
                        # New contents should have the same unix perms as old
                        # contents
                        mode_id = trans_id
                        trans_id = new_trans_id
                if target_kind in ('directory', 'tree-reference'):
                    tt.create_directory(trans_id)
                    if target_kind == 'tree-reference':
                        revision = target_tree.get_reference_revision(
<<<<<<< HEAD
                            target_path, file_id)
                        tt.set_tree_reference(revision, trans_id)
                elif target_kind == 'symlink':
                    tt.create_symlink(target_tree.get_symlink_target(
                        target_path, file_id), trans_id)
=======
                                target_path)
                        tt.set_tree_reference(revision, trans_id)
                elif target_kind == 'symlink':
                    tt.create_symlink(target_tree.get_symlink_target(
                            target_path), trans_id)
>>>>>>> ad638869
                elif target_kind == 'file':
                    deferred_files.append(
                        (target_path, (trans_id, mode_id, file_id)))
                    if basis_tree is None:
                        basis_tree = working_tree.basis_tree()
                        basis_tree.lock_read()
<<<<<<< HEAD
                    new_sha1 = target_tree.get_file_sha1(target_path, file_id)
                    basis_path = find_previous_path(
                        target_tree, basis_tree, target_path)
                    if (basis_path is not None
                            and new_sha1 == basis_tree.get_file_sha1(basis_path, file_id)):
=======
                    new_sha1 = target_tree.get_file_sha1(target_path)
                    basis_path = find_previous_path(target_tree, basis_tree, target_path)
                    if (basis_path is not None and
                        new_sha1 == basis_tree.get_file_sha1(basis_path)):
>>>>>>> ad638869
                        if file_id in merge_modified:
                            del merge_modified[file_id]
                    else:
                        merge_modified[file_id] = new_sha1

                    # preserve the execute bit when backing up
                    if keep_content and wt_executable == target_executable:
                        tt.set_executability(target_executable, trans_id)
                elif target_kind is not None:
                    raise AssertionError(target_kind)
            if not wt_versioned and target_versioned:
                tt.version_file(file_id, trans_id)
            if wt_versioned and not target_versioned:
                tt.unversion_file(trans_id)
            if (target_name is not None
                    and (wt_name != target_name or wt_parent != target_parent)):
                if target_name == '' and target_parent is None:
                    parent_trans = ROOT_PARENT
                else:
                    parent_trans = tt.trans_id_file_id(target_parent)
                if wt_parent is None and wt_versioned:
                    tt.adjust_root_path(target_name, parent_trans)
                else:
                    tt.adjust_path(target_name, parent_trans, trans_id)
            if wt_executable != target_executable and target_kind == "file":
                tt.set_executability(target_executable, trans_id)
        if working_tree.supports_content_filtering():
            for (trans_id, mode_id, file_id), bytes in (
                    target_tree.iter_files_bytes(deferred_files)):
                # We're reverting a tree to the target tree so using the
                # target tree to find the file path seems the best choice
                # here IMO - Ian C 27/Oct/2009
                filter_tree_path = target_tree.id2path(file_id)
                filters = working_tree._content_filter_stack(filter_tree_path)
                bytes = filtered_output_bytes(
                    bytes, filters,
                    ContentFilterContext(filter_tree_path, working_tree))
                tt.create_file(bytes, trans_id, mode_id)
        else:
            for (trans_id, mode_id, file_id), bytes in target_tree.iter_files_bytes(
                    deferred_files):
                tt.create_file(bytes, trans_id, mode_id)
        tt.fixup_new_roots()
    finally:
        if basis_tree is not None:
            basis_tree.unlock()
    return merge_modified


def resolve_conflicts(tt, pb=None, pass_func=None):
    """Make many conflict-resolution attempts, but die if they fail"""
    if pass_func is None:
        pass_func = conflict_pass
    new_conflicts = set()
    with ui.ui_factory.nested_progress_bar() as pb:
        for n in range(10):
            pb.update(gettext('Resolution pass'), n + 1, 10)
            conflicts = tt.find_conflicts()
            if len(conflicts) == 0:
                return new_conflicts
            new_conflicts.update(pass_func(tt, conflicts))
        raise MalformedTransform(conflicts=conflicts)


def conflict_pass(tt, conflicts, path_tree=None):
    """Resolve some classes of conflicts.

    :param tt: The transform to resolve conflicts in
    :param conflicts: The conflicts to resolve
    :param path_tree: A Tree to get supplemental paths from
    """
    new_conflicts = set()
    for c_type, conflict in ((c[0], c) for c in conflicts):
        if c_type == 'duplicate id':
            tt.unversion_file(conflict[1])
            new_conflicts.add((c_type, 'Unversioned existing file',
                               conflict[1], conflict[2], ))
        elif c_type == 'duplicate':
            # files that were renamed take precedence
            final_parent = tt.final_parent(conflict[1])
            if tt.path_changed(conflict[1]):
                existing_file, new_file = conflict[2], conflict[1]
            else:
                existing_file, new_file = conflict[1], conflict[2]
            new_name = tt.final_name(existing_file) + '.moved'
            tt.adjust_path(new_name, final_parent, existing_file)
            new_conflicts.add((c_type, 'Moved existing file to',
                               existing_file, new_file))
        elif c_type == 'parent loop':
            # break the loop by undoing one of the ops that caused the loop
            cur = conflict[1]
            while not tt.path_changed(cur):
                cur = tt.final_parent(cur)
            new_conflicts.add((c_type, 'Cancelled move', cur,
                               tt.final_parent(cur),))
            tt.adjust_path(tt.final_name(cur), tt.get_tree_parent(cur), cur)

        elif c_type == 'missing parent':
            trans_id = conflict[1]
            if trans_id in tt._removed_contents:
                cancel_deletion = True
                orphans = tt._get_potential_orphans(trans_id)
                if orphans:
                    cancel_deletion = False
                    # All children are orphans
                    for o in orphans:
                        try:
                            tt.new_orphan(o, trans_id)
                        except OrphaningError:
                            # Something bad happened so we cancel the directory
                            # deletion which will leave it in place with a
                            # conflict. The user can deal with it from there.
                            # Note that this also catch the case where we don't
                            # want to create orphans and leave the directory in
                            # place.
                            cancel_deletion = True
                            break
                if cancel_deletion:
                    # Cancel the directory deletion
                    tt.cancel_deletion(trans_id)
                    new_conflicts.add(('deleting parent', 'Not deleting',
                                       trans_id))
            else:
                create = True
                try:
                    tt.final_name(trans_id)
                except NoFinalPath:
                    if path_tree is not None:
                        file_id = tt.final_file_id(trans_id)
                        if file_id is None:
                            file_id = tt.inactive_file_id(trans_id)
                        _, entry = next(path_tree.iter_entries_by_dir(
                            specific_files=[path_tree.id2path(file_id)]))
                        # special-case the other tree root (move its
                        # children to current root)
                        if entry.parent_id is None:
                            create = False
                            moved = _reparent_transform_children(
                                tt, trans_id, tt.root)
                            for child in moved:
                                new_conflicts.add((c_type, 'Moved to root',
                                                   child))
                        else:
                            parent_trans_id = tt.trans_id_file_id(
                                entry.parent_id)
                            tt.adjust_path(entry.name, parent_trans_id,
                                           trans_id)
                if create:
                    tt.create_directory(trans_id)
                    new_conflicts.add((c_type, 'Created directory', trans_id))
        elif c_type == 'unversioned parent':
            file_id = tt.inactive_file_id(conflict[1])
            # special-case the other tree root (move its children instead)
            if path_tree and path_tree.path2id('') == file_id:
                    # This is the root entry, skip it
                continue
            tt.version_file(file_id, conflict[1])
            new_conflicts.add((c_type, 'Versioned directory', conflict[1]))
        elif c_type == 'non-directory parent':
            parent_id = conflict[1]
            parent_parent = tt.final_parent(parent_id)
            parent_name = tt.final_name(parent_id)
            parent_file_id = tt.final_file_id(parent_id)
            new_parent_id = tt.new_directory(parent_name + '.new',
                                             parent_parent, parent_file_id)
            _reparent_transform_children(tt, parent_id, new_parent_id)
            if parent_file_id is not None:
                tt.unversion_file(parent_id)
            new_conflicts.add((c_type, 'Created directory', new_parent_id))
        elif c_type == 'versioning no contents':
            tt.cancel_versioning(conflict[1])
    return new_conflicts


def cook_conflicts(raw_conflicts, tt):
    """Generate a list of cooked conflicts, sorted by file path"""
    conflict_iter = iter_cook_conflicts(raw_conflicts, tt)
    return sorted(conflict_iter, key=conflicts.Conflict.sort_key)


def iter_cook_conflicts(raw_conflicts, tt):
    fp = FinalPaths(tt)
    for conflict in raw_conflicts:
        c_type = conflict[0]
        action = conflict[1]
        modified_path = fp.get_path(conflict[2])
        modified_id = tt.final_file_id(conflict[2])
        if len(conflict) == 3:
            yield conflicts.Conflict.factory(
                c_type, action=action, path=modified_path, file_id=modified_id)

        else:
            conflicting_path = fp.get_path(conflict[3])
            conflicting_id = tt.final_file_id(conflict[3])
            yield conflicts.Conflict.factory(
                c_type, action=action, path=modified_path,
                file_id=modified_id,
                conflict_path=conflicting_path,
                conflict_file_id=conflicting_id)


class _FileMover(object):
    """Moves and deletes files for TreeTransform, tracking operations"""

    def __init__(self):
        self.past_renames = []
        self.pending_deletions = []

    def rename(self, from_, to):
        """Rename a file from one path to another."""
        try:
            os.rename(from_, to)
        except OSError as e:
            if e.errno in (errno.EEXIST, errno.ENOTEMPTY):
                raise errors.FileExists(to, str(e))
            # normal OSError doesn't include filenames so it's hard to see where
            # the problem is, see https://bugs.launchpad.net/bzr/+bug/491763
            raise errors.TransformRenameFailed(from_, to, str(e), e.errno)
        self.past_renames.append((from_, to))

    def pre_delete(self, from_, to):
        """Rename a file out of the way and mark it for deletion.

        Unlike os.unlink, this works equally well for files and directories.
        :param from_: The current file path
        :param to: A temporary path for the file
        """
        self.rename(from_, to)
        self.pending_deletions.append(to)

    def rollback(self):
        """Reverse all renames that have been performed"""
        for from_, to in reversed(self.past_renames):
            try:
                os.rename(to, from_)
            except OSError as e:
                raise errors.TransformRenameFailed(to, from_, str(e), e.errno)
        # after rollback, don't reuse _FileMover
        self.past_renames = None
        self.pending_deletions = None

    def apply_deletions(self):
        """Apply all marked deletions"""
        for path in self.pending_deletions:
            delete_any(path)
        # after apply_deletions, don't reuse _FileMover
        self.past_renames = None
        self.pending_deletions = None


def link_tree(target_tree, source_tree):
    """Where possible, hard-link files in a tree to those in another tree.

    :param target_tree: Tree to change
    :param source_tree: Tree to hard-link from
    """
    tt = TreeTransform(target_tree)
    try:
        for (file_id, paths, changed_content, versioned, parent, name, kind,
             executable) in target_tree.iter_changes(source_tree,
                                                     include_unchanged=True):
            if changed_content:
                continue
            if kind != ('file', 'file'):
                continue
            if executable[0] != executable[1]:
                continue
            trans_id = tt.trans_id_tree_path(paths[1])
            tt.delete_contents(trans_id)
            tt.create_hardlink(source_tree.abspath(paths[0]), trans_id)
        tt.apply()
    finally:
        tt.finalize()<|MERGE_RESOLUTION|>--- conflicted
+++ resolved
@@ -2008,13 +2008,8 @@
 
     def _get_file_revision(self, path, file_id, vf, tree_revision):
         parent_keys = [
-<<<<<<< HEAD
-            (file_id, t.get_file_revision(t.id2path(file_id), file_id))
-            for t in self._iter_parent_trees()]
-=======
                 (file_id, t.get_file_revision(t.id2path(file_id)))
                 for t in self._iter_parent_trees()]
->>>>>>> ad638869
         vf.add_lines((file_id, tree_revision), parent_keys,
                      self.get_file_lines(path))
         repo = self._get_repository()
@@ -2261,11 +2256,7 @@
             raise errors.NoSuchFile(path)
         if not self._content_change(file_id):
             return self._transform._tree.get_file_mtime(
-<<<<<<< HEAD
-                self._transform._tree.id2path(file_id), file_id)
-=======
-                    self._transform._tree.id2path(file_id))
->>>>>>> ad638869
+                self._transform._tree.id2path(file_id))
         trans_id = self._path2trans_id(path)
         return self._stat_limbo_file(trans_id).st_mtime
 
@@ -2410,11 +2401,7 @@
             get_old = (kind[0] == 'file' and versioned[0])
         if get_old:
             old_annotation = self._transform._tree.annotate_iter(
-<<<<<<< HEAD
-                path, file_id=file_id, default_revision=default_revision)
-=======
-                    path, default_revision=default_revision)
->>>>>>> ad638869
+                path, default_revision=default_revision)
         else:
             old_annotation = []
         if changes is None:
@@ -2460,12 +2447,7 @@
                 else:
                     kind = 'unknown'
                     versioned_kind = self._transform._tree.stored_kind(
-<<<<<<< HEAD
-                        self._transform._tree.id2path(file_id),
-                        file_id)
-=======
-                            self._transform._tree.id2path(file_id))
->>>>>>> ad638869
+                        self._transform._tree.id2path(file_id))
                 if versioned_kind == 'directory':
                     subdirs.append(child_id)
                 children.append((path_from_root, basename, kind, None,
@@ -2748,11 +2730,7 @@
         return True
     if entry.kind == "file":
         with open(target_path, 'rb') as f1, \
-<<<<<<< HEAD
-                tree.get_file(tree_path, file_id) as f2:
-=======
-             tree.get_file(tree_path) as f2:
->>>>>>> ad638869
+                 tree.get_file(tree_path) as f2:
             if osutils.compare_files(f1, f2):
                 return True
     elif entry.kind == "symlink":
@@ -2960,37 +2938,21 @@
                     tt.create_directory(trans_id)
                     if target_kind == 'tree-reference':
                         revision = target_tree.get_reference_revision(
-<<<<<<< HEAD
-                            target_path, file_id)
+                            target_path)
                         tt.set_tree_reference(revision, trans_id)
                 elif target_kind == 'symlink':
                     tt.create_symlink(target_tree.get_symlink_target(
-                        target_path, file_id), trans_id)
-=======
-                                target_path)
-                        tt.set_tree_reference(revision, trans_id)
-                elif target_kind == 'symlink':
-                    tt.create_symlink(target_tree.get_symlink_target(
-                            target_path), trans_id)
->>>>>>> ad638869
+                        target_path), trans_id)
                 elif target_kind == 'file':
                     deferred_files.append(
                         (target_path, (trans_id, mode_id, file_id)))
                     if basis_tree is None:
                         basis_tree = working_tree.basis_tree()
                         basis_tree.lock_read()
-<<<<<<< HEAD
-                    new_sha1 = target_tree.get_file_sha1(target_path, file_id)
-                    basis_path = find_previous_path(
-                        target_tree, basis_tree, target_path)
-                    if (basis_path is not None
-                            and new_sha1 == basis_tree.get_file_sha1(basis_path, file_id)):
-=======
                     new_sha1 = target_tree.get_file_sha1(target_path)
                     basis_path = find_previous_path(target_tree, basis_tree, target_path)
                     if (basis_path is not None and
-                        new_sha1 == basis_tree.get_file_sha1(basis_path)):
->>>>>>> ad638869
+                            new_sha1 == basis_tree.get_file_sha1(basis_path)):
                         if file_id in merge_modified:
                             del merge_modified[file_id]
                     else:
