--- conflicted
+++ resolved
@@ -26,10 +26,6 @@
 from . import hooks as _mod_hooks
 from .bzr import bzrdir
 from .errors import NoRepositoryPresent, NotBranchError, NotLocalUrl, NoWorkingTree
-<<<<<<< HEAD
-=======
-from .i18n import gettext
->>>>>>> ca07defc
 from .missing import find_unmerged
 
 
@@ -168,22 +164,12 @@
     locs.add_url("push branch", branch.get_push_location())
     locs.add_url("parent branch", branch.get_parent())
     locs.add_url("submit branch", branch.get_submit_branch())
-<<<<<<< HEAD
     with contextlib.suppress(
-=======
-    try:
-        locs.add_url("stacked on", branch.get_stacked_on_url())
-    except (
->>>>>>> ca07defc
         _mod_branch.UnstackableBranchFormat,
         errors.UnstackableRepositoryFormat,
         errors.NotStacked,
     ):
-<<<<<<< HEAD
         locs.add_url("stacked on", branch.get_stacked_on_url())
-=======
-        pass
->>>>>>> ca07defc
     return locs
 
 
@@ -211,25 +197,11 @@
     outfile.write("\n")
     outfile.write("Format:\n")
     if control:
-<<<<<<< HEAD
         outfile.write(f"       control: {control._format.get_format_description()}\n")
     if working:
         outfile.write(f"  working tree: {working._format.get_format_description()}\n")
     if branch:
         outfile.write(f"        branch: {branch._format.get_format_description()}\n")
-=======
-        outfile.write(
-            "       control: {}\n".format(control._format.get_format_description())
-        )
-    if working:
-        outfile.write(
-            "  working tree: {}\n".format(working._format.get_format_description())
-        )
-    if branch:
-        outfile.write(
-            "        branch: {}\n".format(branch._format.get_format_description())
-        )
->>>>>>> ca07defc
     if repository:
         outfile.write(
             "    repository: {}\n".format(repository._format.get_format_description())
@@ -239,19 +211,14 @@
 def _show_locking_info(repository=None, branch=None, working=None, outfile=None):
     """Show locking status of working, branch and repository."""
     if (
-<<<<<<< HEAD
-        repository
-        and repository.get_physical_lock_status()
-=======
-        (repository and repository.get_physical_lock_status())
->>>>>>> ca07defc
+        (repository
+        and repository.get_physical_lock_status())
         or (branch and branch.get_physical_lock_status())
         or (working and working.get_physical_lock_status())
     ):
         outfile.write("\n")
         outfile.write("Lock status:\n")
         if working:
-<<<<<<< HEAD
             status = "locked" if working.get_physical_lock_status() else "unlocked"
             outfile.write(f"  working tree: {status}\n")
         if branch:
@@ -260,25 +227,6 @@
         if repository:
             status = "locked" if repository.get_physical_lock_status() else "unlocked"
             outfile.write(f"    repository: {status}\n")
-=======
-            if working.get_physical_lock_status():
-                status = "locked"
-            else:
-                status = "unlocked"
-            outfile.write("  working tree: {}\n".format(status))
-        if branch:
-            if branch.get_physical_lock_status():
-                status = "locked"
-            else:
-                status = "unlocked"
-            outfile.write("        branch: {}\n".format(status))
-        if repository:
-            if repository.get_physical_lock_status():
-                status = "locked"
-            else:
-                status = "unlocked"
-            outfile.write("    repository: {}\n".format(status))
->>>>>>> ca07defc
 
 
 def _show_missing_revisions_branch(branch, outfile):
@@ -290,11 +238,7 @@
         if remote_extra:
             outfile.write("\n")
             outfile.write(
-<<<<<<< HEAD
                 ("Branch is out of date: missing %d revision%s.\n")
-=======
-                gettext("Branch is out of date: missing %d revision%s.\n")
->>>>>>> ca07defc
                 % (len(remote_extra), plural(len(remote_extra)))
             )
 
@@ -316,11 +260,7 @@
         missing_count = branch_revno - tree_last_revno
         outfile.write("\n")
         outfile.write(
-<<<<<<< HEAD
             ("Working tree is out of date: missing %d revision%s.\n")
-=======
-            gettext("Working tree is out of date: missing %d revision%s.\n")
->>>>>>> ca07defc
             % (missing_count, plural(missing_count))
         )
 
@@ -333,19 +273,11 @@
     outfile.write("\n")
     outfile.write("In the working tree:\n")
     outfile.write("  %8s unchanged\n" % len(delta.unchanged))
-<<<<<<< HEAD
     outfile.write(f"  {len(delta.modified):8} modified\n")
     outfile.write(f"  {len(delta.added):8} added\n")
     outfile.write(f"  {len(delta.removed):8} removed\n")
     outfile.write(f"  {len(delta.renamed):8} renamed\n")
     outfile.write(f"  {len(delta.copied):8} copied\n")
-=======
-    outfile.write("  %8d modified\n" % len(delta.modified))
-    outfile.write("  %8d added\n" % len(delta.added))
-    outfile.write("  %8d removed\n" % len(delta.removed))
-    outfile.write("  %8d renamed\n" % len(delta.renamed))
-    outfile.write("  %8d copied\n" % len(delta.copied))
->>>>>>> ca07defc
 
     ignore_cnt = unknown_cnt = 0
     for path in working.extras():
@@ -541,14 +473,7 @@
             elif branch.get_bound_location() is not None:
                 if independence == "Standalone ":
                     independence = ""
-<<<<<<< HEAD
                 phrase = "Bound branch" if tree is None else "Checkout"
-=======
-                if tree is None:
-                    phrase = "Bound branch"
-                else:
-                    phrase = "Checkout"
->>>>>>> ca07defc
         if independence != "":
             phrase = phrase.lower()
         return f"{independence}{phrase}"
