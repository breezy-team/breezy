# Copyright (C) 2008, 2009, 2011 Canonical Ltd
#
# This program is free software; you can redistribute it and/or modify
# it under the terms of the GNU General Public License as published by
# the Free Software Foundation; either version 2 of the License, or
# (at your option) any later version.
#
# This program is distributed in the hope that it will be useful,
# but WITHOUT ANY WARRANTY; without even the implied warranty of
# MERCHANTABILITY or FITNESS FOR A PARTICULAR PURPOSE.  See the
# GNU General Public License for more details.
#
# You should have received a copy of the GNU General Public License
# along with this program; if not, write to the Free Software
# Foundation, Inc., 51 Franklin Street, Fifth Floor, Boston, MA 02110-1301 USA

"""Working tree content filtering support.

A filter consists of a read converter, write converter pair.
The content in the working tree is called the convenience format
while the content actually stored is called the canonical format.
The read converter produces canonical content from convenience
content while the writer goes the other way.

Converters have the following signatures::

    read_converter(chunks) -> chunks
    write_converter(chunks, context) -> chunks

where:

 * chunks is an iterator over a sequence of byte strings

 * context is an optional ContentFilterContent object (possibly None)
   providing converters access to interesting information, e.g. the
   relative path of the file.

Note that context is currently only supported for write converters.
"""

__docformat__ = "google"

<<<<<<< HEAD

=======
>>>>>>> 6f7ec3d8
from collections.abc import Callable
from io import BytesIO

from .. import osutils, registry


class ContentFilter:
    """A filter that converts content between canonical and convenience formats."""

    def __init__(self, reader, writer):
        """Create a filter that converts content while reading and writing.

        Args:
          reader: function for converting convenience to canonical content
          writer: function for converting canonical to convenience content
        """
        self.reader = reader
        self.writer = writer

    def __repr__(self):
        """Return a string representation of the ContentFilter."""
        return f"reader: {self.reader}, writer: {self.writer}"


Preferences = list[tuple[str, str]]
Stack = list[ContentFilter]


class ContentFilterContext:
    """Object providing information that filters can use."""

    def __init__(self, relpath=None, tree=None):
        """Create a context.

        Args:
          relpath: the relative path or None if this context doesn't
           support that information.
          tree: the Tree providing this file or None if this context
           doesn't support that information.
        """
        self._relpath = relpath
        self._tree = tree
        # Cached values
        self._revision_id = None
        self._revision = None

    def relpath(self):
        """Relative path of file to tree-root."""
        return self._relpath

    def source_tree(self):
        """Source Tree object."""
        return self._tree

    def revision_id(self):
        """Id of revision that last changed this file."""
        if self._revision_id is None and self._tree is not None:
            self._revision_id = self._tree.get_file_revision(self._relpath)
        return self._revision_id

    def revision(self):
        """Revision this variation of the file was introduced in."""
        if self._revision is None:
            rev_id = self.revision_id()
            if rev_id is not None:
                repo = getattr(self._tree, "_repository", None)
                if repo is None:
                    repo = self._tree.branch.repository
                self._revision = repo.get_revision(rev_id)
        return self._revision


def filtered_input_file(f, filters) -> tuple[BytesIO, int]:
    """Get an input file that converts external to internal content.

    Args:
      f: the original input file
      filters: the stack of filters to apply

    Returns: a file-like object, size
    """
    chunks = [f.read()]
    for filter in filters:
        if filter.reader is not None:
            chunks = filter.reader(chunks)
    text = b"".join(chunks)
    return BytesIO(text), len(text)


def filtered_output_bytes(chunks, filters, context=None):
    """Convert byte chunks from internal to external format.

    Args:
      chunks: an iterator containing the original content
      filters: the stack of filters to apply
      context: a ContentFilterContext object passed to
        each filter

    Returns: an iterator containing the content to output
    """
    if filters:
        for filter in reversed(filters):
            if filter.writer is not None:
                chunks = filter.writer(chunks, context)
    return chunks


def internal_size_sha_file_byname(name, filters):
    """Get size and sha of internal content given external content.

    Args:
      name: path to file
      filters: the stack of filters to apply
    """
    with open(name, "rb", 65000) as f:
        if filters:
            f, _size = filtered_input_file(f, filters)
        return osutils.size_sha_file(f)


class FilteredStat:
    """A stat-like object that can have a filtered size."""

    def __init__(self, base, st_size=None):
        """Initialize a FilteredStat from a base stat object.

        Args:
            base: Base stat object to copy attributes from.
            st_size: Optional override for the size attribute.
        """
        self.st_mode = base.st_mode
        self.st_size = st_size or base.st_size
        self.st_mtime = base.st_mtime
        self.st_ctime = base.st_ctime


# The registry of filter stacks indexed by name.
filter_stacks_registry = registry.Registry[
    str, Callable[[str], list[ContentFilter]], None
]()


# Cache of preferences -> stack
# TODO: make this per branch (say) rather than global
_stack_cache: dict[Preferences, Stack] = {}


def _get_registered_names():
    """Get the list of names with filters registered."""
    # Note: We may want to intelligently order these later.
    # If so, the register_ fn will need to support an optional priority.
    return filter_stacks_registry.keys()


def _get_filter_stack_for(preferences: Preferences) -> Stack:
    """Get the filter stack given a sequence of preferences.

    Args:
      preferences: a sequence of (name,value) tuples where
          name is the preference name and
          value is the key into the filter stack map registered
          for that preference.
    """
    if preferences is None:
        return []
    stack = _stack_cache.get(preferences)
    if stack is not None:
        return stack
    stack = []
    for k, v in preferences:
        if v is None:
            continue
        try:
            stack_map_lookup = filter_stacks_registry.get(k)
        except KeyError:
            # Some preferences may not have associated filters
            continue
        items = stack_map_lookup(v)
        if items:
            stack.extend(items)
    _stack_cache[preferences] = stack
    return stack


def _reset_registry(value=None):
    """Reset the filter stack registry.

    This function is provided to aid testing. The expected usage is::

      old = _reset_registry()
      # run tests
      _reset_registry(old)

    Args:
      value: the value to set the registry to or None for an empty one.

    Returns:
      the existing value before it reset.
    """
    global filter_stacks_registry
    original = filter_stacks_registry
    filter_stacks_registry = registry.Registry() if value is None else value
    _stack_cache.clear()
    return original


filter_stacks_registry.register_lazy("eol", "breezy.filters.eol", "eol_lookup")<|MERGE_RESOLUTION|>--- conflicted
+++ resolved
@@ -40,10 +40,6 @@
 
 __docformat__ = "google"
 
-<<<<<<< HEAD
-
-=======
->>>>>>> 6f7ec3d8
 from collections.abc import Callable
 from io import BytesIO
 
