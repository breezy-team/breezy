# Copyright (C) 2007-2011 Canonical Ltd
#
# This program is free software; you can redistribute it and/or modify
# it under the terms of the GNU General Public License as published by
# the Free Software Foundation; either version 2 of the License, or
# (at your option) any later version.
#
# This program is distributed in the hope that it will be useful,
# but WITHOUT ANY WARRANTY; without even the implied warranty of
# MERCHANTABILITY or FITNESS FOR A PARTICULAR PURPOSE.  See the
# GNU General Public License for more details.
#
# You should have received a copy of the GNU General Public License
# along with this program; if not, write to the Free Software
# Foundation, Inc., 51 Franklin Street, Fifth Floor, Boston, MA 02110-1301 USA

__docformat__ = "google"

<<<<<<< HEAD
=======
"""Support for plugin hooking logic."""

>>>>>>> 0931349c
from . import (
    errors,
    registry,
    )
from .lazy_import import lazy_import
lazy_import(globals(), """
from breezy import (
    _format_version_tuple,
    pyutils,
    )
from breezy.i18n import gettext
""")


class UnknownHook(errors.BzrError):

    _fmt = "The %(type)s hook '%(hook)s' is unknown in this version of breezy."

    def __init__(self, hook_type, hook_name):
        errors.BzrError.__init__(self)
        self.type = hook_type
        self.hook = hook_name


class KnownHooksRegistry(registry.Registry):
    # known_hooks registry contains
    # tuple of (module, member name) which is the hook point
    # module where the specific hooks are defined
    # callable to get the empty specific Hooks for that attribute

    def register_lazy_hook(self, hook_module_name, hook_member_name,
                           hook_factory_member_name):
        self.register_lazy((hook_module_name, hook_member_name),
                           hook_module_name, hook_factory_member_name)

    def iter_parent_objects(self):
        """Yield (hook_key, (parent_object, attr)) tuples for every registered
        hook, where 'parent_object' is the object that holds the hook
        instance.

        This is useful for resetting/restoring all the hooks to a known state,
        as is done in breezy.tests.TestCase._clear_hooks.
        """
        for key in self.keys():
            yield key, self.key_to_parent_and_attribute(key)

    def key_to_parent_and_attribute(self, key):
        """Convert a known_hooks key to a (parent_obj, attr) pair.

        :param key: A tuple (module_name, member_name) as found in the keys of
            the known_hooks registry.
        :return: The parent_object of the hook and the name of the attribute on
            that parent object where the hook is kept.
        """
        parent_mod, parent_member, attr = pyutils.calc_parent_name(*key)
        return pyutils.get_named_object(parent_mod, parent_member), attr


_builtin_known_hooks = (
    ('breezy.branch', 'Branch.hooks', 'BranchHooks'),
    ('breezy.controldir', 'ControlDir.hooks', 'ControlDirHooks'),
    ('breezy.commands', 'Command.hooks', 'CommandHooks'),
    ('breezy.config', 'ConfigHooks', '_ConfigHooks'),
    ('breezy.info', 'hooks', 'InfoHooks'),
    ('breezy.lock', 'Lock.hooks', 'LockHooks'),
    ('breezy.merge', 'Merger.hooks', 'MergeHooks'),
    ('breezy.msgeditor', 'hooks', 'MessageEditorHooks'),
    ('breezy.mutabletree', 'MutableTree.hooks', 'MutableTreeHooks'),
    ('breezy.bzr.smart.client', '_SmartClient.hooks', 'SmartClientHooks'),
    ('breezy.bzr.smart.server', 'SmartTCPServer.hooks', 'SmartServerHooks'),
    ('breezy.status', 'hooks', 'StatusHooks'),
    ('breezy.transport', 'Transport.hooks', 'TransportHooks'),
    ('breezy.version_info_formats.format_rio', 'RioVersionInfoBuilder.hooks',
        'RioVersionInfoBuilderHooks'),
    ('breezy.merge_directive', 'BaseMergeDirective.hooks',
        'MergeDirectiveHooks'),
    )

known_hooks = KnownHooksRegistry()
for (_hook_module, _hook_attribute, _hook_class) in _builtin_known_hooks:
    known_hooks.register_lazy_hook(_hook_module, _hook_attribute, _hook_class)
del _builtin_known_hooks, _hook_module, _hook_attribute, _hook_class


def known_hooks_key_to_object(key):
    """Convert a known_hooks key to a object.

    :param key: A tuple (module_name, member_name) as found in the keys of
        the known_hooks registry.
    :return: The object this specifies.
    """
    return pyutils.get_named_object(*key)


class Hooks(dict):
    """A dictionary mapping hook name to a list of callables.

    e.g. ['FOO'] Is the list of items to be called when the
    FOO hook is triggered.
    """

    def __init__(self, module=None, member_name=None):
        """Create a new hooks dictionary.

        :param module: The module from which this hooks dictionary should be loaded
            (used for lazy hooks)
        :param member_name: Name under which this hooks dictionary should be loaded.
            (used for lazy hooks)
        """
        dict.__init__(self)
        self._callable_names = {}
        self._lazy_callable_names = {}
        self._module = module
        self._member_name = member_name

    def add_hook(self, name, doc, introduced, deprecated=None):
        """Add a hook point to this dictionary.

        :param name: The name of the hook, for clients to use when registering.
        :param doc: The docs for the hook.
        :param introduced: When the hook was introduced (e.g. (0, 15)).
        :param deprecated: When the hook was deprecated, None for
            not-deprecated.
        """
        if name in self:
            raise errors.DuplicateKey(name)
        if self._module:
            callbacks = _lazy_hooks.setdefault(
                (self._module, self._member_name, name), [])
        else:
            callbacks = None
        hookpoint = HookPoint(name=name, doc=doc, introduced=introduced,
                              deprecated=deprecated, callbacks=callbacks)
        self[name] = hookpoint

    def docs(self):
        """Generate the documentation for this Hooks instance.

        This introspects all the individual hooks and returns their docs as well.
        """
        hook_names = sorted(self.keys())
        hook_docs = []
        name = self.__class__.__name__
        hook_docs.append(name)
        hook_docs.append("-" * len(name))
        hook_docs.append("")
        for hook_name in hook_names:
            hook = self[hook_name]
            try:
                hook_docs.append(hook.docs())
            except AttributeError:
                # legacy hook
                strings = []
                strings.append(hook_name)
                strings.append("~" * len(hook_name))
                strings.append("")
                strings.append("An old-style hook. For documentation see the __init__ "
                               "method of '%s'\n" % (name,))
                hook_docs.extend(strings)
        return "\n".join(hook_docs)

    def get_hook_name(self, a_callable):
        """Get the name for a_callable for UI display.

        If no name has been registered, the string 'No hook name' is returned.
        We use a fixed string rather than repr or the callables module because
        the code names are rarely meaningful for end users and this is not
        intended for debugging.
        """
        name = self._callable_names.get(a_callable, None)
        if name is None and a_callable is not None:
            name = self._lazy_callable_names.get((a_callable.__module__,
                                                  a_callable.__name__),
                                                 None)
        if name is None:
            return 'No hook name'
        return name

    def install_named_hook_lazy(self, hook_name, callable_module,
                                callable_member, name):
        """Install a_callable in to the hook hook_name lazily, and label it.

        :param hook_name: A hook name. See the __init__ method for the complete
            list of hooks.
        :param callable_module: Name of the module in which the callable is
            present.
        :param callable_member: Member name of the callable.
        :param name: A name to associate the callable with, to show users what
            is running.
        """
        try:
            hook = self[hook_name]
        except KeyError:
            raise UnknownHook(self.__class__.__name__, hook_name)
        try:
            hook_lazy = getattr(hook, "hook_lazy")
        except AttributeError:
            raise errors.UnsupportedOperation(self.install_named_hook_lazy,
                                              self)
        else:
            hook_lazy(callable_module, callable_member, name)
        if name is not None:
            self.name_hook_lazy(callable_module, callable_member, name)

    def install_named_hook(self, hook_name, a_callable, name):
        """Install a_callable in to the hook hook_name, and label it name.

        :param hook_name: A hook name. See the __init__ method for the complete
            list of hooks.
        :param a_callable: The callable to be invoked when the hook triggers.
            The exact signature will depend on the hook - see the __init__
            method for details on each hook.
        :param name: A name to associate a_callable with, to show users what is
            running.
        """
        try:
            hook = self[hook_name]
        except KeyError:
            raise UnknownHook(self.__class__.__name__, hook_name)
        try:
            # list hooks, old-style, not yet deprecated but less useful.
            hook.append(a_callable)
        except AttributeError:
            hook.hook(a_callable, name)
        if name is not None:
            self.name_hook(a_callable, name)

    def uninstall_named_hook(self, hook_name, label):
        """Uninstall named hooks.

        :param hook_name: Hook point name
        :param label: Label of the callable to uninstall
        """
        try:
            hook = self[hook_name]
        except KeyError:
            raise UnknownHook(self.__class__.__name__, hook_name)
        try:
            uninstall = getattr(hook, "uninstall")
        except AttributeError:
            raise errors.UnsupportedOperation(self.uninstall_named_hook, self)
        else:
            uninstall(label)

    def name_hook(self, a_callable, name):
        """Associate name with a_callable to show users what is running."""
        self._callable_names[a_callable] = name

    def name_hook_lazy(self, callable_module, callable_member, callable_name):
        self._lazy_callable_names[(callable_module, callable_member)] = \
            callable_name


class HookPoint(object):
    """A single hook that clients can register to be called back when it fires.

    Attributes:
      name: The name of the hook.
      doc: The docs for using the hook.
      introduced: A version tuple specifying what version the hook was
                      introduced in. None indicates an unknown version.
      deprecated: A version tuple specifying what version the hook was
                      deprecated or superseded in. None indicates that the hook
                      is not superseded or deprecated. If the hook is
                      superseded then the doc should describe the recommended
                      replacement hook to register for.
    """

    def __init__(self, name, doc, introduced, deprecated=None, callbacks=None):
        """Create a HookPoint.

        :param name: The name of the hook, for clients to use when registering.
        :param doc: The docs for the hook.
        :param introduced: When the hook was introduced (e.g. (0, 15)).
        :param deprecated: When the hook was deprecated, None for
            not-deprecated.
        """
        self.name = name
        self.__doc__ = doc
        self.introduced = introduced
        self.deprecated = deprecated
        if callbacks is None:
            self._callbacks = []
        else:
            self._callbacks = callbacks

    def docs(self):
        """Generate the documentation for this HookPoint.

        :return: A string terminated in \n.
        """
        import textwrap
        strings = []
        strings.append(self.name)
        strings.append('~' * len(self.name))
        strings.append('')
        if self.introduced:
            introduced_string = _format_version_tuple(self.introduced)
        else:
            introduced_string = 'unknown'
        strings.append(gettext('Introduced in: %s') % introduced_string)
        if self.deprecated:
            deprecated_string = _format_version_tuple(self.deprecated)
            strings.append(gettext('Deprecated in: %s') % deprecated_string)
        strings.append('')
        strings.extend(textwrap.wrap(self.__doc__,
                                     break_long_words=False))
        strings.append('')
        return '\n'.join(strings)

    def __eq__(self, other):
        return (isinstance(other, type(self)) and other.__dict__ == self.__dict__)

    def hook_lazy(self, callback_module, callback_member, callback_label):
        """Lazily register a callback to be called when this HookPoint fires.

        :param callback_module: Module of the callable to use when this
            HookPoint fires.
        :param callback_member: Member name of the callback.
        :param callback_label: A label to show in the UI while this callback is
            processing.
        """
        obj_getter = registry._LazyObjectGetter(callback_module,
                                                callback_member)
        self._callbacks.append((obj_getter, callback_label))

    def hook(self, callback, callback_label):
        """Register a callback to be called when this HookPoint fires.

        :param callback: The callable to use when this HookPoint fires.
        :param callback_label: A label to show in the UI while this callback is
            processing.
        """
        obj_getter = registry._ObjectGetter(callback)
        self._callbacks.append((obj_getter, callback_label))

    def uninstall(self, label):
        """Uninstall the callback with the specified label.

        :param label: Label of the entry to uninstall
        """
        entries_to_remove = []
        for entry in self._callbacks:
            (entry_callback, entry_label) = entry
            if entry_label == label:
                entries_to_remove.append(entry)
        if entries_to_remove == []:
            raise KeyError("No entry with label %r" % label)
        for entry in entries_to_remove:
            self._callbacks.remove(entry)

    def __iter__(self):
        return (callback.get_obj() for callback, name in self._callbacks)

    def __len__(self):
        return len(self._callbacks)

    def __repr__(self):
        strings = []
        strings.append("<%s(" % type(self).__name__)
        strings.append(self.name)
        strings.append("), callbacks=[")
        callbacks = self._callbacks
        for (callback, callback_name) in callbacks:
            strings.append(repr(callback.get_obj()))
            strings.append("(")
            strings.append(callback_name)
            strings.append("),")
        if len(callbacks) == 1:
            strings[-1] = ")"
        strings.append("]>")
        return ''.join(strings)


_help_prefix = \
    """
Hooks
=====

Introduction
------------

A hook of type *xxx* of class *yyy* needs to be registered using::

  yyy.hooks.install_named_hook("xxx", ...)

See :doc:`Using hooks<../user-guide/hooks>` in the User Guide for examples.

The class that contains each hook is given before the hooks it supplies. For
instance, BranchHooks as the class is the hooks class for
`breezy.branch.Branch.hooks`.

Each description also indicates whether the hook runs on the client (the
machine where bzr was invoked) or the server (the machine addressed by
the branch URL).  These may be, but are not necessarily, the same machine.

Plugins (including hooks) are run on the server if all of these is true:

  * The connection is via a smart server (accessed with a URL starting with
    "bzr://", "bzr+ssh://" or "bzr+http://", or accessed via a "http://"
    URL when a smart server is available via HTTP).

  * The hook is either server specific or part of general infrastructure rather
    than client specific code (such as commit).

"""


def hooks_help_text(topic):
    segments = [_help_prefix]
    for hook_key in sorted(known_hooks.keys()):
        hooks = known_hooks_key_to_object(hook_key)
        segments.append(hooks.docs())
    return '\n'.join(segments)


# Lazily registered hooks. Maps (module, name, hook_name) tuples
# to lists of tuples with objectgetters and names
_lazy_hooks = {}


def install_lazy_named_hook(hookpoints_module, hookpoints_name, hook_name,
                            a_callable, name):
    """Install a callable in to a hook lazily, and label it name.

    :param hookpoints_module: Module name of the hook points.
    :param hookpoints_name: Name of the hook points.
    :param hook_name: A hook name.
    :param callable: a callable to call for the hook.
    :param name: A name to associate a_callable with, to show users what is
        running.
    """
    key = (hookpoints_module, hookpoints_name, hook_name)
    obj_getter = registry._ObjectGetter(a_callable)
    _lazy_hooks.setdefault(key, []).append((obj_getter, name))<|MERGE_RESOLUTION|>--- conflicted
+++ resolved
@@ -16,11 +16,8 @@
 
 __docformat__ = "google"
 
-<<<<<<< HEAD
-=======
 """Support for plugin hooking logic."""
 
->>>>>>> 0931349c
 from . import (
     errors,
     registry,
