#
# Copyright (C) 2007 Lukáš Lalinský <lalinsky@gmail.com>
# Copyright (C) 2007,2009 Alexander Belchenko <bialix@ukr.net>
# Copyright (C) 2011 Canonical Ltd
#
# This program is free software; you can redistribute it and/or modify
# it under the terms of the GNU General Public License as published by
# the Free Software Foundation; either version 2 of the License, or
# (at your option) any later version.
#
# This program is distributed in the hope that it will be useful,
# but WITHOUT ANY WARRANTY; without even the implied warranty of
# MERCHANTABILITY or FITNESS FOR A PARTICULAR PURPOSE.  See the
# GNU General Public License for more details.
#
# You should have received a copy of the GNU General Public License
# along with this program; if not, write to the Free Software
# Foundation, Inc., 51 Franklin Street, Fifth Floor, Boston, MA 02110-1301 USA

# This module is copied from Bazaar Explorer and modified for brz.

"""i18n and l10n support for Bazaar."""

import os
import sys

from ._cmd_rs import i18n as _i18n_rs

install_zzz = _i18n_rs.install_zzz
install_zzz_for_doc = _i18n_rs.install_zzz_for_doc
zzz = _i18n_rs.zzz


def disable_i18n():
    """Disable i18n support.

    This is useful for testing.
    """
    _i18n_rs.disable_i18n()


def gettext(message):
    """Translate message.

    :returns: translated message as unicode.
    """
    install()
    return _i18n_rs.gettext(message)


def ngettext(singular, plural, number):
    """Translate message with plural forms based on `number`.

    :param singular: English language message in singular form
    :param plural: English language message in plural form
    :param number: the number this message should be translated for

    :returns: translated message as unicode.
    """
    return _i18n_rs.ngettext(singular, plural, number)


def N_(msg):
    """Mark message for translation but don't translate it right away."""
    return msg


gettext_per_paragraph = _i18n_rs.gettext_per_paragraph

<<<<<<< HEAD

_installed = False
=======
    :returns: concatenated translated message as unicode.
    """
    install()
    paragraphs = message.split("\n\n")
    # Be careful not to translate the empty string -- it holds the
    # meta data of the .po file.
    return "\n\n".join(gettext(p) if p else "" for p in paragraphs)


def disable_i18n():
    """Do not allow i18n to be enabled.  Useful for third party users
    of breezy.
    """
    global _translations
    _translations = _gettext.NullTranslations()


def installed():
    """Returns whether translations are in use or not."""
    return _translations is not None
>>>>>>> ca07defc


def install(lang=None):
    """Enables gettext translations in brz."""
    global _installed
    if _installed:
        return
<<<<<<< HEAD
    if lang is None:
        lang = _get_current_locale()
    _i18n_rs.install(lang, _get_locale_dir())
    _installed = True


def _get_locale_dir():
=======
    _translations = install_translations(lang)


def install_translations(lang=None, domain="brz", locale_base=None):
    """Create a gettext translation object.

    :param lang: language to install.
    :param domain: translation domain to install.
    :param locale_base: plugins can specify their own directory.

    :returns: a gettext translations object to use
    """
    if lang is None:
        lang = _get_current_locale()
    if lang is not None:
        languages = lang.split(":")
    else:
        languages = None
    translation = _gettext.translation(
        domain,
        localedir=_get_locale_dir(locale_base),
        languages=languages,
        fallback=True,
    )
    return translation


def add_fallback(fallback):
    """Add a fallback translations object.  Typically used by plugins.

    :param fallback: gettext.GNUTranslations object
    """
    install()
    _translations.add_fallback(fallback)


def uninstall():
    """Disables gettext translations."""
    global _translations
    _translations = None


def _get_locale_dir(base):
>>>>>>> ca07defc
    """Returns directory to find .mo translations file in, either local or system.

    :param base: plugins can specify their own local directory
    """
<<<<<<< HEAD
    base = os.path.dirname(__file__)
    dirpath = os.path.realpath(os.path.join(base, "locale"))
    if os.path.exists(dirpath):
        return dirpath
=======
    if getattr(sys, "frozen", False):
        if base is None:
            base = os.path.dirname(sys.executable)
        return os.path.join(base, "locale")
    else:
        if base is None:
            base = os.path.dirname(__file__)
        dirpath = os.path.realpath(os.path.join(base, "locale"))
        if os.path.exists(dirpath):
            return dirpath
>>>>>>> ca07defc
    return os.path.join(sys.prefix, "share", "locale")


def _check_win32_locale():
    for i in ("LANGUAGE", "LC_ALL", "LC_MESSAGES", "LANG"):
        if os.environ.get(i):
            break
    else:
        lang = None
        import locale

        try:
            import ctypes
        except ImportError:
            # use only user's default locale
            lang = locale.getdefaultlocale()[0]
        else:
            # using ctypes to determine all locales
            lcid_user = ctypes.windll.kernel32.GetUserDefaultLCID()
            lcid_system = ctypes.windll.kernel32.GetSystemDefaultLCID()
            lcid = [lcid_user, lcid_system] if lcid_user != lcid_system else [lcid_user]
            lang = [locale.windows_locale.get(i) for i in lcid]
            lang = ":".join([i for i in lang if i])
        # set lang code for gettext
        if lang:
            os.environ["LANGUAGE"] = lang


def _get_current_locale():
    if not os.environ.get("LANGUAGE"):
        from . import config

        lang = config.GlobalStack().get("language")
        if lang:
            os.environ["LANGUAGE"] = lang
            return lang
    if sys.platform == "win32":
        _check_win32_locale()
    for i in ("LANGUAGE", "LC_ALL", "LC_MESSAGES", "LANG"):
        lang = os.environ.get(i)
        if lang:
            return lang
    return None


class Domain:
    def __init__(self, domain):
        self.domain = domain

    def gettext(self, message):
        return _i18n_rs.dgettext(self.domain, message)


def load_plugin_translations(domain):
    """Load the translations for a specific plugin.

    :param domain: Gettext domain name (usually 'brz-PLUGINNAME')
    """
<<<<<<< HEAD
    _i18n_rs.install_plugin(domain)
    return Domain(domain)
=======
    locale_base = os.path.dirname(__file__)
    translation = install_translations(domain=domain, locale_base=locale_base)
    add_fallback(translation)
    return translation
>>>>>>> ca07defc
<|MERGE_RESOLUTION|>--- conflicted
+++ resolved
@@ -67,31 +67,8 @@
 
 gettext_per_paragraph = _i18n_rs.gettext_per_paragraph
 
-<<<<<<< HEAD
 
 _installed = False
-=======
-    :returns: concatenated translated message as unicode.
-    """
-    install()
-    paragraphs = message.split("\n\n")
-    # Be careful not to translate the empty string -- it holds the
-    # meta data of the .po file.
-    return "\n\n".join(gettext(p) if p else "" for p in paragraphs)
-
-
-def disable_i18n():
-    """Do not allow i18n to be enabled.  Useful for third party users
-    of breezy.
-    """
-    global _translations
-    _translations = _gettext.NullTranslations()
-
-
-def installed():
-    """Returns whether translations are in use or not."""
-    return _translations is not None
->>>>>>> ca07defc
 
 
 def install(lang=None):
@@ -99,7 +76,6 @@
     global _installed
     if _installed:
         return
-<<<<<<< HEAD
     if lang is None:
         lang = _get_current_locale()
     _i18n_rs.install(lang, _get_locale_dir())
@@ -107,72 +83,14 @@
 
 
 def _get_locale_dir():
-=======
-    _translations = install_translations(lang)
-
-
-def install_translations(lang=None, domain="brz", locale_base=None):
-    """Create a gettext translation object.
-
-    :param lang: language to install.
-    :param domain: translation domain to install.
-    :param locale_base: plugins can specify their own directory.
-
-    :returns: a gettext translations object to use
-    """
-    if lang is None:
-        lang = _get_current_locale()
-    if lang is not None:
-        languages = lang.split(":")
-    else:
-        languages = None
-    translation = _gettext.translation(
-        domain,
-        localedir=_get_locale_dir(locale_base),
-        languages=languages,
-        fallback=True,
-    )
-    return translation
-
-
-def add_fallback(fallback):
-    """Add a fallback translations object.  Typically used by plugins.
-
-    :param fallback: gettext.GNUTranslations object
-    """
-    install()
-    _translations.add_fallback(fallback)
-
-
-def uninstall():
-    """Disables gettext translations."""
-    global _translations
-    _translations = None
-
-
-def _get_locale_dir(base):
->>>>>>> ca07defc
     """Returns directory to find .mo translations file in, either local or system.
 
     :param base: plugins can specify their own local directory
     """
-<<<<<<< HEAD
     base = os.path.dirname(__file__)
     dirpath = os.path.realpath(os.path.join(base, "locale"))
     if os.path.exists(dirpath):
         return dirpath
-=======
-    if getattr(sys, "frozen", False):
-        if base is None:
-            base = os.path.dirname(sys.executable)
-        return os.path.join(base, "locale")
-    else:
-        if base is None:
-            base = os.path.dirname(__file__)
-        dirpath = os.path.realpath(os.path.join(base, "locale"))
-        if os.path.exists(dirpath):
-            return dirpath
->>>>>>> ca07defc
     return os.path.join(sys.prefix, "share", "locale")
 
 
@@ -186,7 +104,7 @@
 
         try:
             import ctypes
-        except ImportError:
+        except ModuleNotFoundError:
             # use only user's default locale
             lang = locale.getdefaultlocale()[0]
         else:
@@ -231,12 +149,5 @@
 
     :param domain: Gettext domain name (usually 'brz-PLUGINNAME')
     """
-<<<<<<< HEAD
     _i18n_rs.install_plugin(domain)
-    return Domain(domain)
-=======
-    locale_base = os.path.dirname(__file__)
-    translation = install_translations(domain=domain, locale_base=locale_base)
-    add_fallback(translation)
-    return translation
->>>>>>> ca07defc
+    return Domain(domain)