--- conflicted
+++ resolved
@@ -16,12 +16,8 @@
 
 __docformat__ = "google"
 
-<<<<<<< HEAD
-from typing import TYPE_CHECKING, Iterable, Optional
-=======
 from collections.abc import Iterable
 from typing import TYPE_CHECKING, Optional
->>>>>>> ca07defc
 
 from .lazy_import import lazy_import
 
@@ -36,15 +32,10 @@
 from breezy.i18n import gettext
 """,
 )
-<<<<<<< HEAD
 
 import contextlib
 
 from . import controldir, debug, errors, graph, osutils, registry, ui
-=======
-
-from . import controldir, debug, errors, graph, registry, ui
->>>>>>> ca07defc
 from . import revision as _mod_revision
 from .decorators import only_raises
 from .inter import InterObject
@@ -164,11 +155,7 @@
         """Verify things like commit messages don't have bogus characters."""
         # TODO(jelmer): Make this repository-format specific
         if "\r" in text:
-<<<<<<< HEAD
             raise ValueError(f"Invalid value for {context}: {text!r}")
-=======
-            raise ValueError("Invalid value for {}: {!r}".format(context, text))
->>>>>>> ca07defc
 
     def _validate_revprops(self, revprops):
         for key, value in revprops.items():
@@ -176,19 +163,11 @@
             # correctly, so refuse to accept them
             if not isinstance(value, str):
                 raise ValueError(
-<<<<<<< HEAD
                     f"revision property ({key}) is not a valid"
                     f" (unicode) string: {value!r}"
                 )
             # TODO(jelmer): Make this repository-format specific
             self._validate_unicode_text(value, f"revision property ({key})")
-=======
-                    "revision property ({}) is not a valid"
-                    " (unicode) string: {!r}".format(key, value)
-                )
-            # TODO(jelmer): Make this repository-format specific
-            self._validate_unicode_text(value, "revision property ({})".format(key))
->>>>>>> ca07defc
 
     def commit(self, message):
         """Make the actual commit.
@@ -273,13 +252,7 @@
         self.repository_token = repository_token
 
     def __repr__(self):
-<<<<<<< HEAD
         return f"RepositoryWriteLockResult({self.repository_token}, {self.unlock})"
-=======
-        return "RepositoryWriteLockResult({}, {})".format(
-            self.repository_token, self.unlock
-        )
->>>>>>> ca07defc
 
 
 class WriteGroup:
@@ -341,13 +314,7 @@
                 )
                 return
             raise errors.BzrError(
-<<<<<<< HEAD
                 f"mismatched lock context and write group. {self._write_group!r}, {self.get_transaction()!r}"
-=======
-                "mismatched lock context and write group. {!r}, {!r}".format(
-                    self._write_group, self.get_transaction()
-                )
->>>>>>> ca07defc
             )
         try:
             self._abort_write_group()
@@ -399,11 +366,7 @@
         revisions that might be present.  There is no direct replacement
         method.
         """
-<<<<<<< HEAD
         if debug.debug_flag_enabled("evil"):
-=======
-        if "evil" in debug.debug_flags:
->>>>>>> ca07defc
             mutter_callsite(2, "all_revision_ids is linear with history.")
         return self._all_revision_ids()
 
@@ -463,11 +426,7 @@
                 self.__class__.__name__, self.base, self._fallback_repositories
             )
         else:
-<<<<<<< HEAD
             return f"{self.__class__.__name__}({self.base!r})"
-=======
-            return "{}({!r})".format(self.__class__.__name__, self.base)
->>>>>>> ca07defc
 
     def _has_same_fallbacks(self, other_repo):
         """Returns true if the repositories have the same fallbacks."""
@@ -709,14 +668,8 @@
         if self._write_group is not self.get_transaction():
             # has an unlock or relock occured ?
             raise errors.BzrError(
-<<<<<<< HEAD
                 f"mismatched lock context {self.get_transaction()!r} and "
                 f"write group {self._write_group!r}."
-=======
-                "mismatched lock context {!r} and write group {!r}.".format(
-                    self.get_transaction(), self._write_group
-                )
->>>>>>> ca07defc
             )
         result = self._commit_write_group()
         self._write_group = None
@@ -1283,26 +1236,12 @@
         if _deprecation_warning_done:
             return
         try:
-<<<<<<< HEAD
             conf = config.GlobalStack() if branch is None else branch.get_config_stack()
             if "format_deprecation" in conf.get("suppress_warnings"):
                 return
             warning(
                 f"Format {self._format} for {self.controldir.transport.base} is deprecated -"
                 " please use 'brz upgrade' to get better performance"
-=======
-            if branch is None:
-                conf = config.GlobalStack()
-            else:
-                conf = branch.get_config_stack()
-            if "format_deprecation" in conf.get("suppress_warnings"):
-                return
-            warning(
-                "Format {} for {} is deprecated -"
-                " please use 'brz upgrade' to get better performance".format(
-                    self._format, self.controldir.transport.base
-                )
->>>>>>> ca07defc
             )
         finally:
             _deprecation_warning_done = True
@@ -1318,7 +1257,6 @@
             if isinstance(revision_id, str):
                 try:
                     revision_id.encode("ascii")
-<<<<<<< HEAD
                 except UnicodeEncodeError as err:
                     raise errors.NonAsciiRevisionId(method, self) from err
             else:
@@ -1326,15 +1264,6 @@
                     revision_id.decode("ascii")
                 except UnicodeDecodeError as err:
                     raise errors.NonAsciiRevisionId(method, self) from err
-=======
-                except UnicodeEncodeError:
-                    raise errors.NonAsciiRevisionId(method, self)
-            else:
-                try:
-                    revision_id.decode("ascii")
-                except UnicodeDecodeError:
-                    raise errors.NonAsciiRevisionId(method, self)
->>>>>>> ca07defc
 
 
 class RepositoryFormatRegistry(controldir.ControlComponentFormatRegistry):
@@ -1457,11 +1386,7 @@
     supports_multiple_authors: bool = True
 
     def __repr__(self):
-<<<<<<< HEAD
         return f"{self.__class__.__name__}()"
-=======
-        return "{}()".format(self.__class__.__name__)
->>>>>>> ca07defc
 
     def __eq__(self, other):
         # format objects are generally stateless
@@ -1619,17 +1544,10 @@
                             revision_id and its parents.
         """
         with self.lock_write():
-<<<<<<< HEAD
             with contextlib.suppress(
                 NotImplementedError, errors.RepositoryUpgradeRequired
             ):
                 self.target.set_make_working_trees(self.source.make_working_trees())
-=======
-            try:
-                self.target.set_make_working_trees(self.source.make_working_trees())
-            except (NotImplementedError, errors.RepositoryUpgradeRequired):
-                pass
->>>>>>> ca07defc
             self.target.fetch(self.source, revision_id=revision_id)
 
     def fetch(
@@ -1694,20 +1612,15 @@
             raise errors.IncompatibleRepositories(
                 source, target, "different rich-root support"
             )
-<<<<<<< HEAD
         if not hasattr(source, "_revision_serializer") or not hasattr(
             target, "_revision_serializer"
         ):
-=======
-        if not hasattr(source, "_serializer") or not hasattr(target, "_serializer"):
->>>>>>> ca07defc
             if source != target:
                 raise errors.IncompatibleRepositories(
                     source, target, "different formats"
                 )
             return
 
-<<<<<<< HEAD
         if source._inventory_serializer != target._inventory_serializer:
             raise errors.IncompatibleRepositories(
                 source, target, "different inventory serializers"
@@ -1716,11 +1629,6 @@
         if source._revision_serializer != target._revision_serializer:
             raise errors.IncompatibleRepositories(
                 source, target, "different revision serializers"
-=======
-        if source._serializer != target._serializer:
-            raise errors.IncompatibleRepositories(
-                source, target, "different serializers"
->>>>>>> ca07defc
             )
 
 
@@ -1842,10 +1750,4 @@
         return iter(full_list)
 
     def __repr__(self):
-<<<<<<< HEAD
-        return f"{self.__module__}.{self.__class__.__name__}({self.list_parts})"
-=======
-        return "{}.{}({})".format(
-            self.__module__, self.__class__.__name__, self.list_parts
-        )
->>>>>>> ca07defc
+        return f"{self.__module__}.{self.__class__.__name__}({self.list_parts})"