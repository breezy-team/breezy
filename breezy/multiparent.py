# Copyright (C) 2007-2011 Canonical Ltd
#
# This program is free software; you can redistribute it and/or modify
# it under the terms of the GNU General Public License as published by
# the Free Software Foundation; either version 2 of the License, or
# (at your option) any later version.
#
# This program is distributed in the hope that it will be useful,
# but WITHOUT ANY WARRANTY; without even the implied warranty of
# MERCHANTABILITY or FITNESS FOR A PARTICULAR PURPOSE.  See the
# GNU General Public License for more details.
#
# You should have received a copy of the GNU General Public License
# along with this program; if not, write to the Free Software
# Foundation, Inc., 51 Franklin Street, Fifth Floor, Boston, MA 02110-1301 USA

import os
from io import BytesIO

from .lazy_import import lazy_import

lazy_import(
    globals(),
    """
<<<<<<< HEAD
=======
import gzip
import itertools
import patiencediff

>>>>>>> ca07defc
from breezy import (
    ui,
    )
""",
)
<<<<<<< HEAD
import contextlib

=======
>>>>>>> ca07defc
from . import errors
from .i18n import gettext


def topo_iter_keys(vf, keys=None):
    if keys is None:
        keys = vf.keys()
    parents = vf.get_parent_map(keys)
    return _topo_iter(parents, keys)


def topo_iter(vf, versions=None):
    if versions is None:
        versions = vf.versions()
    parents = vf.get_parent_map(versions)
    return _topo_iter(parents, versions)


def _topo_iter(parents, versions):
    seen = set()
    descendants = {}

    def pending_parents(version):
        if parents[version] is None:
            return []
        return [v for v in parents[version] if v in versions and v not in seen]

    for version_id in versions:
        if parents[version_id] is None:
            # parentless
            continue
        for parent_id in parents[version_id]:
            descendants.setdefault(parent_id, []).append(version_id)
    cur = [v for v in versions if len(pending_parents(v)) == 0]
    while len(cur) > 0:
        next = []
        for version_id in cur:
            if version_id in seen:
                continue
            if len(pending_parents(version_id)) != 0:
                continue
            next.extend(descendants.get(version_id, []))
            yield version_id
            seen.add(version_id)
        cur = next


class MultiParent:
    """A multi-parent diff."""

    __slots__ = ["hunks"]

    def __init__(self, hunks=None):
        if hunks is not None:
            self.hunks = hunks
        else:
            self.hunks = []

    def __repr__(self):
<<<<<<< HEAD
        return f"MultiParent({self.hunks!r})"
=======
        return "MultiParent({!r})".format(self.hunks)
>>>>>>> ca07defc

    def __eq__(self, other):
        if self.__class__ is not other.__class__:
            return False
        return self.hunks == other.hunks

    @staticmethod
    def from_lines(text, parents=(), left_blocks=None):
        """Produce a MultiParent from a list of lines and parents."""
<<<<<<< HEAD
        import patiencediff
=======
>>>>>>> ca07defc

        def compare(parent):
            matcher = patiencediff.PatienceSequenceMatcher(None, parent, text)
            return matcher.get_matching_blocks()

        if len(parents) > 0:
            if left_blocks is None:
                left_blocks = compare(parents[0])
            parent_comparisons = [left_blocks] + [compare(p) for p in parents[1:]]
        else:
            parent_comparisons = []
        cur_line = 0
        new_text = NewText([])
        block_iter = [iter(i) for i in parent_comparisons]
        diff = MultiParent([])

        def next_block(p):
            try:
                return next(block_iter[p])
            except StopIteration:
                return None

        cur_block = [next_block(p) for p, i in enumerate(block_iter)]
        while cur_line < len(text):
            best_match = None
            for p, block in enumerate(cur_block):
                if block is None:
                    continue
                i, j, n = block
                while j + n <= cur_line:
                    block = cur_block[p] = next_block(p)
                    if block is None:
                        break
                    i, j, n = block
                if block is None:
                    continue
                if j > cur_line:
                    continue
                offset = cur_line - j
                i += offset
                j = cur_line
                n -= offset
                if n == 0:
                    continue
                if best_match is None or n > best_match.num_lines:
                    best_match = ParentText(p, i, j, n)
            if best_match is None:
                new_text.lines.append(text[cur_line])
                cur_line += 1
            else:
                if len(new_text.lines) > 0:
                    diff.hunks.append(new_text)
                    new_text = NewText([])
                diff.hunks.append(best_match)
                cur_line += best_match.num_lines
        if len(new_text.lines) > 0:
            diff.hunks.append(new_text)
        return diff

    def get_matching_blocks(self, parent, parent_len):
        for hunk in self.hunks:
            if not isinstance(hunk, ParentText) or hunk.parent != parent:
                continue
            yield (hunk.parent_pos, hunk.child_pos, hunk.num_lines)
        yield parent_len, self.num_lines(), 0

    def to_lines(self, parents=()):
        """Contruct a fulltext from this diff and its parents."""
        mpvf = MultiMemoryVersionedFile()
        for num, parent in enumerate(parents):
            mpvf.add_version(BytesIO(parent).readlines(), num, [])
        mpvf.add_diff(self, "a", list(range(len(parents))))
        return mpvf.get_line_list(["a"])[0]

    @classmethod
    def from_texts(cls, text, parents=()):
        """Produce a MultiParent from a text and list of parent text."""
        return cls.from_lines(
            BytesIO(text).readlines(), [BytesIO(p).readlines() for p in parents]
        )

    def to_patch(self):
        """Yield text lines for a patch."""
        for hunk in self.hunks:
            yield from hunk.to_patch()

    def patch_len(self):
        return len(b"".join(self.to_patch()))

    def zipped_patch_len(self):
        return len(gzip_string(self.to_patch()))

    @classmethod
    def from_patch(cls, text):
        """Create a MultiParent from its string form."""
        return cls._from_patch(BytesIO(text))

    @staticmethod
    def _from_patch(lines):
        r"""This is private because it is essential to split lines on \n only."""
        line_iter = iter(lines)
        hunks = []
        cur_line = None
        while True:
            try:
                cur_line = next(line_iter)
            except StopIteration:
                break
            first_char = cur_line[0:1]
            if first_char == b"i":
                num_lines = int(cur_line.split(b" ")[1])
                hunk_lines = [next(line_iter) for _ in range(num_lines)]
                hunk_lines[-1] = hunk_lines[-1][:-1]
                hunks.append(NewText(hunk_lines))
            elif first_char == b"\n":
                hunks[-1].lines[-1] += b"\n"
            else:
                if not (first_char == b"c"):
                    raise AssertionError(first_char)
                parent, parent_pos, child_pos, num_lines = (
                    int(v) for v in cur_line.split(b" ")[1:]
                )
                hunks.append(ParentText(parent, parent_pos, child_pos, num_lines))
        return MultiParent(hunks)

    def range_iterator(self):
        """Iterate through the hunks, with range indicated.

        kind is "new" or "parent".
        for "new", data is a list of lines.
        for "parent", data is (parent, parent_start, parent_end)
        :return: a generator of (start, end, kind, data)
        """
        start = 0
        for hunk in self.hunks:
            if isinstance(hunk, NewText):
                kind = "new"
                end = start + len(hunk.lines)
                data = hunk.lines
            else:
                kind = "parent"
                start = hunk.child_pos
                end = start + hunk.num_lines
                data = (hunk.parent, hunk.parent_pos, hunk.parent_pos + hunk.num_lines)
            yield start, end, kind, data
            start = end

    def num_lines(self):
        """The number of lines in the output text."""
        extra_n = 0
        for hunk in reversed(self.hunks):
            if isinstance(hunk, ParentText):
                return hunk.child_pos + hunk.num_lines + extra_n
            extra_n += len(hunk.lines)
        return extra_n

    def is_snapshot(self):
        """Return true of this hunk is effectively a fulltext."""
        if len(self.hunks) != 1:
            return False
        return isinstance(self.hunks[0], NewText)


class NewText:
    """The contents of text that is introduced by this text."""

    __slots__ = ["lines"]

    def __init__(self, lines):
        self.lines = lines

    def __eq__(self, other):
        if self.__class__ is not other.__class__:
            return False
        return other.lines == self.lines

    def __repr__(self):
<<<<<<< HEAD
        return f"NewText({self.lines!r})"
=======
        return "NewText({!r})".format(self.lines)
>>>>>>> ca07defc

    def to_patch(self):
        yield b"i %d\n" % len(self.lines)
        yield from self.lines
        yield b"\n"


class ParentText:
    """A reference to text present in a parent text."""

<<<<<<< HEAD
    __slots__ = ["parent", "parent_pos", "child_pos", "num_lines"]
=======
    __slots__ = ["child_pos", "num_lines", "parent", "parent_pos"]
>>>>>>> ca07defc

    def __init__(self, parent, parent_pos, child_pos, num_lines):
        self.parent = parent
        self.parent_pos = parent_pos
        self.child_pos = child_pos
        self.num_lines = num_lines

    def _as_dict(self):
        return {
            b"parent": self.parent,
            b"parent_pos": self.parent_pos,
            b"child_pos": self.child_pos,
            b"num_lines": self.num_lines,
        }

    def __repr__(self):
        return (
            "ParentText({parent!r}, {parent_pos!r}, {child_pos!r},"
            " {num_lines!r})".format(**self._as_dict())
        )

    def __eq__(self, other):
        if self.__class__ is not other.__class__:
            return False
        return self._as_dict() == other._as_dict()

    def to_patch(self):
        yield (
            b"c %(parent)d %(parent_pos)d %(child_pos)d %(num_lines)d\n"
            % self._as_dict()
        )


class BaseVersionedFile:
    """Pseudo-VersionedFile skeleton for MultiParent."""

    def __init__(self, snapshot_interval=25, max_snapshots=None):
        self._lines = {}
        self._parents = {}
        self._snapshots = set()
        self.snapshot_interval = snapshot_interval
        self.max_snapshots = max_snapshots

    def versions(self):
        return iter(self._parents)

    def has_version(self, version):
        return version in self._parents

    def do_snapshot(self, version_id, parent_ids):
        """Determine whether to perform a snapshot for this version."""
        if self.snapshot_interval is None:
            return False
        if (
            self.max_snapshots is not None
            and len(self._snapshots) == self.max_snapshots
        ):
            return False
        if len(parent_ids) == 0:
            return True
        for _ignored in range(self.snapshot_interval):
            if len(parent_ids) == 0:
                return False
            version_ids = parent_ids
            parent_ids = []
            for version_id in version_ids:
                if version_id not in self._snapshots:
                    parent_ids.extend(self._parents[version_id])
        else:
            return True

    def add_version(
        self, lines, version_id, parent_ids, force_snapshot=None, single_parent=False
    ):
        r"""Add a version to the versionedfile.

        :param lines: The list of lines to add.  Must be split on '\n'.
        :param version_id: The version_id of the version to add
        :param force_snapshot: If true, force this version to be added as a
            snapshot version.  If false, force this version to be added as a
            diff.  If none, determine this automatically.
        :param single_parent: If true, use a single parent, rather than
            multiple parents.
        """
        if force_snapshot is None:
            do_snapshot = self.do_snapshot(version_id, parent_ids)
        else:
            do_snapshot = force_snapshot
        if do_snapshot:
            self._snapshots.add(version_id)
            diff = MultiParent([NewText(lines)])
        else:
            if single_parent:
                parent_lines = self.get_line_list(parent_ids[:1])
            else:
                parent_lines = self.get_line_list(parent_ids)
            diff = MultiParent.from_lines(lines, parent_lines)
            if diff.is_snapshot():
                self._snapshots.add(version_id)
        self.add_diff(diff, version_id, parent_ids)
        self._lines[version_id] = lines

    def get_parents(self, version_id):
        return self._parents[version_id]

    def make_snapshot(self, version_id):
        snapdiff = MultiParent([NewText(self.cache_version(version_id))])
        self.add_diff(snapdiff, version_id, self._parents[version_id])
        self._snapshots.add(version_id)

    def import_versionedfile(
        self, vf, snapshots, no_cache=True, single_parent=False, verify=False
    ):
        """Import all revisions of a versionedfile.

        :param vf: The versionedfile to import
        :param snapshots: If provided, the revisions to make snapshots of.
            Otherwise, this will be auto-determined
        :param no_cache: If true, clear the cache after every add.
        :param single_parent: If true, omit all but one parent text, (but
            retain parent metadata).
        """
        if not (no_cache or not verify):
            raise ValueError()
        revisions = set(vf.versions())
        total = len(revisions)
        with ui.ui_factory.nested_progress_bar() as pb:
            while len(revisions) > 0:
                added = set()
                for revision in revisions:
                    parents = vf.get_parents(revision)
                    if [p for p in parents if p not in self._parents] != []:
                        continue
                    lines = [a + b" " + l for a, l in vf.annotate(revision)]
                    if snapshots is None:
                        force_snapshot = None
                    else:
                        force_snapshot = revision in snapshots
                    self.add_version(
                        lines, revision, parents, force_snapshot, single_parent
                    )
                    added.add(revision)
                    if no_cache:
                        self.clear_cache()
                        vf.clear_cache()
                        if verify:
                            if not (lines == self.get_line_list([revision])[0]):
                                raise AssertionError()
                            self.clear_cache()
                    pb.update(
                        gettext("Importing revisions"),
                        (total - len(revisions)) + len(added),
                        total,
                    )
                revisions = [r for r in revisions if r not in added]

    def select_snapshots(self, vf):
        """Determine which versions to add as snapshots."""
        build_ancestors = {}
        snapshots = set()
        for version_id in topo_iter(vf):
            potential_build_ancestors = set(vf.get_parents(version_id))
            parents = vf.get_parents(version_id)
            if len(parents) == 0:
                snapshots.add(version_id)
                build_ancestors[version_id] = set()
            else:
                for parent in vf.get_parents(version_id):
                    potential_build_ancestors.update(build_ancestors[parent])
                if len(potential_build_ancestors) > self.snapshot_interval:
                    snapshots.add(version_id)
                    build_ancestors[version_id] = set()
                else:
                    build_ancestors[version_id] = potential_build_ancestors
        return snapshots

    def select_by_size(self, num):
        """Select snapshots for minimum output size."""
        num -= len(self._snapshots)
        new_snapshots = self.get_size_ranking()[-num:]
        return [v for n, v in new_snapshots]

    def get_size_ranking(self):
        """Get versions ranked by size."""
        versions = []
        for version_id in self.versions():
            if version_id in self._snapshots:
                continue
            diff_len = self.get_diff(version_id).patch_len()
            snapshot_len = MultiParent(
                [NewText(self.cache_version(version_id))]
            ).patch_len()
            versions.append((snapshot_len - diff_len, version_id))
        versions.sort()
        return versions

    def import_diffs(self, vf):
        """Import the diffs from another pseudo-versionedfile."""
        for version_id in vf.versions():
            self.add_diff(vf.get_diff(version_id), version_id, vf._parents[version_id])

    def get_build_ranking(self):
        """Return revisions sorted by how much they reduce build complexity."""
        could_avoid = {}
        referenced_by = {}
        for version_id in topo_iter(self):
            could_avoid[version_id] = set()
            if version_id not in self._snapshots:
                for parent_id in self._parents[version_id]:
                    could_avoid[version_id].update(could_avoid[parent_id])
                could_avoid[version_id].update(self._parents)
                could_avoid[version_id].discard(version_id)
            for avoid_id in could_avoid[version_id]:
                referenced_by.setdefault(avoid_id, set()).add(version_id)
        available_versions = list(self.versions())
        ranking = []
        while len(available_versions) > 0:
            available_versions.sort(
                key=lambda x: len(could_avoid[x]) * len(referenced_by.get(x, []))
            )
            selected = available_versions.pop()
            ranking.append(selected)
            for version_id in referenced_by[selected]:
                could_avoid[version_id].difference_update(could_avoid[selected])
            for version_id in could_avoid[selected]:
                referenced_by[version_id].difference_update(referenced_by[selected])
        return ranking

    def clear_cache(self):
        self._lines.clear()

    def get_line_list(self, version_ids):
        return [self.cache_version(v) for v in version_ids]

    def cache_version(self, version_id):
        try:
            return self._lines[version_id]
        except KeyError:
            pass
        self.get_diff(version_id)
        lines = []
        reconstructor = _Reconstructor(self, self._lines, self._parents)
        reconstructor.reconstruct_version(lines, version_id)
        self._lines[version_id] = lines
        return lines


class MultiMemoryVersionedFile(BaseVersionedFile):
    """Memory-backed pseudo-versionedfile."""

    def __init__(self, snapshot_interval=25, max_snapshots=None):
        BaseVersionedFile.__init__(self, snapshot_interval, max_snapshots)
        self._diffs = {}

    def add_diff(self, diff, version_id, parent_ids):
        self._diffs[version_id] = diff
        self._parents[version_id] = parent_ids

    def get_diff(self, version_id):
        try:
            return self._diffs[version_id]
        except KeyError as e:
            raise errors.RevisionNotPresent(version_id, self) from e

    def destroy(self):
        self._diffs = {}


class MultiVersionedFile(BaseVersionedFile):
    """Disk-backed pseudo-versionedfile."""

    def __init__(self, filename, snapshot_interval=25, max_snapshots=None):
        BaseVersionedFile.__init__(self, snapshot_interval, max_snapshots)
        self._filename = filename
        self._diff_offset = {}

    def get_diff(self, version_id):
        import gzip

        start, count = self._diff_offset[version_id]
        with open(self._filename + ".mpknit", "rb") as infile:
            infile.seek(start)
            sio = BytesIO(infile.read(count))
        with gzip.GzipFile(None, mode="rb", fileobj=sio) as zip_file:
            zip_file.readline()
            content = zip_file.read()
            return MultiParent.from_patch(content)

    def add_diff(self, diff, version_id, parent_ids):
<<<<<<< HEAD
        import gzip
        import itertools

=======
>>>>>>> ca07defc
        with open(self._filename + ".mpknit", "ab") as outfile:
            outfile.seek(0, 2)  # workaround for windows bug:
            # .tell() for files opened in 'ab' mode
            # before any write returns 0
            start = outfile.tell()
            with gzip.GzipFile(None, mode="ab", fileobj=outfile) as zipfile:
                zipfile.writelines(
                    itertools.chain([b"version %s\n" % version_id], diff.to_patch())
                )
            end = outfile.tell()
        self._diff_offset[version_id] = (start, end - start)
        self._parents[version_id] = parent_ids

    def destroy(self):
<<<<<<< HEAD
        with contextlib.suppress(FileNotFoundError):
            os.unlink(self._filename + ".mpknit")
        with contextlib.suppress(FileNotFoundError):
            os.unlink(self._filename + ".mpidx")
=======
        try:
            os.unlink(self._filename + ".mpknit")
        except OSError as e:
            if e.errno != errno.ENOENT:
                raise
        try:
            os.unlink(self._filename + ".mpidx")
        except OSError as e:
            if e.errno != errno.ENOENT:
                raise
>>>>>>> ca07defc

    def save(self):
        import fastbencode as bencode

        with open(self._filename + ".mpidx", "wb") as f:
            f.write(
                bencode.bencode(
                    (self._parents, list(self._snapshots), self._diff_offset)
                )
            )

    def load(self):
        import fastbencode as bencode

        with open(self._filename + ".mpidx", "rb") as f:
            self._parents, snapshots, self._diff_offset = bencode.bdecode(f.read())
        self._snapshots = set(snapshots)


class _Reconstructor:
    """Build a text from the diffs, ancestry graph and cached lines."""

    def __init__(self, diffs, lines, parents):
        self.diffs = diffs
        self.lines = lines
        self.parents = parents
        self.cursor = {}

    def reconstruct(self, lines, parent_text, version_id):
        """Append the lines referred to by a ParentText to lines."""
        parent_id = self.parents[version_id][parent_text.parent]
        end = parent_text.parent_pos + parent_text.num_lines
        return self._reconstruct(lines, parent_id, parent_text.parent_pos, end)

    def _reconstruct(self, lines, req_version_id, req_start, req_end):
        """Append lines for the requested version_id range."""
        # stack of pending range requests
        if req_start == req_end:
            return
        pending_reqs = [(req_version_id, req_start, req_end)]
        while len(pending_reqs) > 0:
            req_version_id, req_start, req_end = pending_reqs.pop()
            # lazily allocate cursors for versions
            if req_version_id in self.lines:
                lines.extend(self.lines[req_version_id][req_start:req_end])
                continue
            try:
                start, end, kind, data, iterator = self.cursor[req_version_id]
            except KeyError:
                iterator = self.diffs.get_diff(req_version_id).range_iterator()
                start, end, kind, data = next(iterator)
            if start > req_start:
                iterator = self.diffs.get_diff(req_version_id).range_iterator()
                start, end, kind, data = next(iterator)

            # find the first hunk relevant to the request
            while end <= req_start:
                start, end, kind, data = next(iterator)
            self.cursor[req_version_id] = start, end, kind, data, iterator
            # if the hunk can't satisfy the whole request, split it in two,
            # and leave the second half for later.
            if req_end > end:
                pending_reqs.append((req_version_id, end, req_end))
                req_end = end
            if kind == "new":
                lines.extend(data[req_start - start : (req_end - start)])
            else:
                # If the hunk is a ParentText, rewrite it as a range request
                # for the parent, and make it the next pending request.
                parent, parent_start, parent_end = data
                new_version_id = self.parents[req_version_id][parent]
                new_start = parent_start + req_start - start
                new_end = parent_end + req_end - end
                pending_reqs.append((new_version_id, new_start, new_end))

    def reconstruct_version(self, lines, version_id):
        length = self.diffs.get_diff(version_id).num_lines()
        return self._reconstruct(lines, version_id, 0, length)


def gzip_string(lines):
    import gzip

    sio = BytesIO()
    with gzip.GzipFile(None, mode="wb", fileobj=sio) as data_file:
        data_file.writelines(lines)
    return sio.getvalue()<|MERGE_RESOLUTION|>--- conflicted
+++ resolved
@@ -22,23 +22,13 @@
 lazy_import(
     globals(),
     """
-<<<<<<< HEAD
-=======
-import gzip
-import itertools
-import patiencediff
-
->>>>>>> ca07defc
 from breezy import (
     ui,
     )
 """,
 )
-<<<<<<< HEAD
 import contextlib
 
-=======
->>>>>>> ca07defc
 from . import errors
 from .i18n import gettext
 
@@ -98,11 +88,7 @@
             self.hunks = []
 
     def __repr__(self):
-<<<<<<< HEAD
         return f"MultiParent({self.hunks!r})"
-=======
-        return "MultiParent({!r})".format(self.hunks)
->>>>>>> ca07defc
 
     def __eq__(self, other):
         if self.__class__ is not other.__class__:
@@ -112,10 +98,7 @@
     @staticmethod
     def from_lines(text, parents=(), left_blocks=None):
         """Produce a MultiParent from a list of lines and parents."""
-<<<<<<< HEAD
         import patiencediff
-=======
->>>>>>> ca07defc
 
         def compare(parent):
             matcher = patiencediff.PatienceSequenceMatcher(None, parent, text)
@@ -293,11 +276,7 @@
         return other.lines == self.lines
 
     def __repr__(self):
-<<<<<<< HEAD
         return f"NewText({self.lines!r})"
-=======
-        return "NewText({!r})".format(self.lines)
->>>>>>> ca07defc
 
     def to_patch(self):
         yield b"i %d\n" % len(self.lines)
@@ -308,11 +287,7 @@
 class ParentText:
     """A reference to text present in a parent text."""
 
-<<<<<<< HEAD
-    __slots__ = ["parent", "parent_pos", "child_pos", "num_lines"]
-=======
     __slots__ = ["child_pos", "num_lines", "parent", "parent_pos"]
->>>>>>> ca07defc
 
     def __init__(self, parent, parent_pos, child_pos, num_lines):
         self.parent = parent
@@ -602,12 +577,9 @@
             return MultiParent.from_patch(content)
 
     def add_diff(self, diff, version_id, parent_ids):
-<<<<<<< HEAD
         import gzip
         import itertools
 
-=======
->>>>>>> ca07defc
         with open(self._filename + ".mpknit", "ab") as outfile:
             outfile.seek(0, 2)  # workaround for windows bug:
             # .tell() for files opened in 'ab' mode
@@ -622,23 +594,10 @@
         self._parents[version_id] = parent_ids
 
     def destroy(self):
-<<<<<<< HEAD
         with contextlib.suppress(FileNotFoundError):
             os.unlink(self._filename + ".mpknit")
         with contextlib.suppress(FileNotFoundError):
             os.unlink(self._filename + ".mpidx")
-=======
-        try:
-            os.unlink(self._filename + ".mpknit")
-        except OSError as e:
-            if e.errno != errno.ENOENT:
-                raise
-        try:
-            os.unlink(self._filename + ".mpidx")
-        except OSError as e:
-            if e.errno != errno.ENOENT:
-                raise
->>>>>>> ca07defc
 
     def save(self):
         import fastbencode as bencode
