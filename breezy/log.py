--- conflicted
+++ resolved
@@ -1547,11 +1547,7 @@
     def show_diff(self, to_file, diff, indent):
         encoding = get_terminal_encoding()
         for l in diff.rstrip().split(b'\n'):
-<<<<<<< HEAD
-            to_file.write(indent + l.decode(encoding, 'replace') + '\n')
-=======
             to_file.write(indent + l.decode(encoding, 'ignore') + '\n')
->>>>>>> e4911333
 
 
 # Separator between revisions in long format
