# Copyright (C) 2005-2011 Canonical Ltd
#
# This program is free software; you can redistribute it and/or modify
# it under the terms of the GNU General Public License as published by
# the Free Software Foundation; either version 2 of the License, or
# (at your option) any later version.
#
# This program is distributed in the hope that it will be useful,
# but WITHOUT ANY WARRANTY; without even the implied warranty of
# MERCHANTABILITY or FITNESS FOR A PARTICULAR PURPOSE.  See the
# GNU General Public License for more details.
#
# You should have received a copy of the GNU General Public License
# along with this program; if not, write to the Free Software
# Foundation, Inc., 51 Franklin Street, Fifth Floor, Boston, MA 02110-1301 USA

"""Code to show logs of changes.

Various flavors of log can be produced:

* for one file, or the whole tree, and (not done yet) for
  files in a given directory

* in "verbose" mode with a description of what changed from one
  version to the next

* with file-ids and revision-ids shown

Logs are actually written out through an abstract LogFormatter
interface, which allows for different preferred formats.  Plugins can
register formats too.

Logs can be produced in either forward (oldest->newest) or reverse
(newest->oldest) order.

Logs can be filtered to show only revisions matching a particular
search string, or within a particular range of revisions.  The range
can be given as date/times, which are reduced to revisions before
calling in here.

In verbose mode we show a summary of what changed in each particular
revision.  Note that this is the delta for changes in that revision
relative to its left-most parent, not the delta relative to the last
logged revision.  So for example if you ask for a verbose log of
changes touching hello.c you will get a list of those revisions also
listing other things that were changed in the same revision, but not
all the changes since the previous revision that touched hello.c.
"""

from __future__ import absolute_import

import codecs
import itertools
import re
import sys
from warnings import (
    warn,
    )

from .lazy_import import lazy_import
lazy_import(globals(), """

from breezy import (
    config,
    controldir,
    diff,
    foreign,
    revision as _mod_revision,
    )
from breezy.i18n import gettext, ngettext
""")

from . import (
    errors,
    registry,
    revisionspec,
    )
from .osutils import (
    format_date,
    format_date_with_offset_in_original_timezone,
    get_diff_header_encoding,
    get_terminal_encoding,
    terminal_width,
    )
from .sixish import (
    BytesIO,
    range,
    zip,
    )
from .tree import find_previous_path


def find_touching_revisions(repository, last_revision, last_tree, last_path):
    """Yield a description of revisions which affect the file_id.

    Each returned element is (revno, revision_id, description)

    This is the list of revisions where the file is either added,
    modified, renamed or deleted.

    TODO: Perhaps some way to limit this to only particular revisions,
    or to traverse a non-mainline set of revisions?
    """
    last_verifier = last_tree.get_file_verifier(last_path)
    graph = repository.get_graph()
    history = list(graph.iter_lefthand_ancestry(last_revision, []))
    revno = len(history)
    for revision_id in history:
        this_tree = repository.revision_tree(revision_id)
        this_path = find_previous_path(last_tree, this_tree, last_path)

        # now we know how it was last time, and how it is in this revision.
        # are those two states effectively the same or not?
        if this_path is not None and last_path is None:
            yield revno, revision_id, "deleted " + this_path
            this_verifier = this_tree.get_file_verifier(this_path)
        elif this_path is None and last_path is not None:
            yield revno, revision_id, "added " + last_path
        elif this_path != last_path:
            yield revno, revision_id, ("renamed %s => %s" % (this_path, last_path))
            this_verifier = this_tree.get_file_verifier(this_path)
        else:
            this_verifier = this_tree.get_file_verifier(this_path)
            if (this_verifier != last_verifier):
                yield revno, revision_id, "modified " + this_path

        last_verifier = this_verifier
        last_path = this_path
        last_tree = this_tree
        if last_path is None:
            return
        revno -= 1


def show_log(branch,
             lf,
             specific_fileid=None,
             verbose=False,
             direction='reverse',
             start_revision=None,
             end_revision=None,
             search=None,
             limit=None,
             show_diff=False,
             match=None):
    """Write out human-readable log of commits to this branch.

    This function is being retained for backwards compatibility but
    should not be extended with new parameters. Use the new Logger class
    instead, eg. Logger(branch, rqst).show(lf), adding parameters to the
    make_log_request_dict function.

    :param lf: The LogFormatter object showing the output.

    :param specific_fileid: If not None, list only the commits affecting the
        specified file, rather than all commits.

    :param verbose: If True show added/changed/deleted/renamed files.

    :param direction: 'reverse' (default) is latest to earliest; 'forward' is
        earliest to latest.

    :param start_revision: If not None, only show revisions >= start_revision

    :param end_revision: If not None, only show revisions <= end_revision

    :param search: If not None, only show revisions with matching commit
        messages

    :param limit: If set, shows only 'limit' revisions, all revisions are shown
        if None or 0.

    :param show_diff: If True, output a diff after each revision.

    :param match: Dictionary of search lists to use when matching revision
      properties.
    """
    # Convert old-style parameters to new-style parameters
    if specific_fileid is not None:
        file_ids = [specific_fileid]
    else:
        file_ids = None
    if verbose:
        if file_ids:
            delta_type = 'partial'
        else:
            delta_type = 'full'
    else:
        delta_type = None
    if show_diff:
        if file_ids:
            diff_type = 'partial'
        else:
            diff_type = 'full'
    else:
        diff_type = None

    if isinstance(start_revision, int):
        try:
            start_revision = revisionspec.RevisionInfo(branch, start_revision)
        except errors.NoSuchRevision:
            raise errors.InvalidRevisionNumber(start_revision)

    if isinstance(end_revision, int):
        try:
            end_revision = revisionspec.RevisionInfo(branch, end_revision)
        except errors.NoSuchRevision:
            raise errors.InvalidRevisionNumber(end_revision)

    if end_revision is not None and end_revision.revno == 0:
        raise errors.InvalidRevisionNumber(end_revision.revno)

    # Build the request and execute it
    rqst = make_log_request_dict(direction=direction, specific_fileids=file_ids,
                                 start_revision=start_revision, end_revision=end_revision,
                                 limit=limit, message_search=search,
                                 delta_type=delta_type, diff_type=diff_type)
    Logger(branch, rqst).show(lf)


# Note: This needs to be kept in sync with the defaults in
# make_log_request_dict() below
_DEFAULT_REQUEST_PARAMS = {
    'direction': 'reverse',
    'levels': None,
    'generate_tags': True,
    'exclude_common_ancestry': False,
    '_match_using_deltas': True,
    }


def make_log_request_dict(direction='reverse', specific_fileids=None,
                          start_revision=None, end_revision=None, limit=None,
                          message_search=None, levels=None, generate_tags=True,
                          delta_type=None,
                          diff_type=None, _match_using_deltas=True,
                          exclude_common_ancestry=False, match=None,
                          signature=False, omit_merges=False,
                          ):
    """Convenience function for making a logging request dictionary.

    Using this function may make code slightly safer by ensuring
    parameters have the correct names. It also provides a reference
    point for documenting the supported parameters.

    :param direction: 'reverse' (default) is latest to earliest;
      'forward' is earliest to latest.

    :param specific_fileids: If not None, only include revisions
      affecting the specified files, rather than all revisions.

    :param start_revision: If not None, only generate
      revisions >= start_revision

    :param end_revision: If not None, only generate
      revisions <= end_revision

    :param limit: If set, generate only 'limit' revisions, all revisions
      are shown if None or 0.

    :param message_search: If not None, only include revisions with
      matching commit messages

    :param levels: the number of levels of revisions to
      generate; 1 for just the mainline; 0 for all levels, or None for
      a sensible default.

    :param generate_tags: If True, include tags for matched revisions.
`
    :param delta_type: Either 'full', 'partial' or None.
      'full' means generate the complete delta - adds/deletes/modifies/etc;
      'partial' means filter the delta using specific_fileids;
      None means do not generate any delta.

    :param diff_type: Either 'full', 'partial' or None.
      'full' means generate the complete diff - adds/deletes/modifies/etc;
      'partial' means filter the diff using specific_fileids;
      None means do not generate any diff.

    :param _match_using_deltas: a private parameter controlling the
      algorithm used for matching specific_fileids. This parameter
      may be removed in the future so breezy client code should NOT
      use it.

    :param exclude_common_ancestry: Whether -rX..Y should be interpreted as a
      range operator or as a graph difference.

    :param signature: show digital signature information

    :param match: Dictionary of list of search strings to use when filtering
      revisions. Keys can be 'message', 'author', 'committer', 'bugs' or
      the empty string to match any of the preceding properties.

    :param omit_merges: If True, commits with more than one parent are
      omitted.

    """
    # Take care of old style message_search parameter
    if message_search:
        if match:
            if 'message' in match:
                match['message'].append(message_search)
            else:
                match['message'] = [message_search]
        else:
            match = {'message': [message_search]}
    return {
        'direction': direction,
        'specific_fileids': specific_fileids,
        'start_revision': start_revision,
        'end_revision': end_revision,
        'limit': limit,
        'levels': levels,
        'generate_tags': generate_tags,
        'delta_type': delta_type,
        'diff_type': diff_type,
        'exclude_common_ancestry': exclude_common_ancestry,
        'signature': signature,
        'match': match,
        'omit_merges': omit_merges,
        # Add 'private' attributes for features that may be deprecated
        '_match_using_deltas': _match_using_deltas,
    }


def _apply_log_request_defaults(rqst):
    """Apply default values to a request dictionary."""
    result = _DEFAULT_REQUEST_PARAMS.copy()
    if rqst:
        result.update(rqst)
    return result


def format_signature_validity(rev_id, branch):
    """get the signature validity

    :param rev_id: revision id to validate
    :param branch: branch of revision
    :return: human readable string to print to log
    """
    from breezy import gpg

    gpg_strategy = gpg.GPGStrategy(branch.get_config_stack())
    result = branch.repository.verify_revision_signature(rev_id, gpg_strategy)
    if result[0] == gpg.SIGNATURE_VALID:
        return u"valid signature from {0}".format(result[1])
    if result[0] == gpg.SIGNATURE_KEY_MISSING:
        return "unknown key {0}".format(result[1])
    if result[0] == gpg.SIGNATURE_NOT_VALID:
        return "invalid signature!"
    if result[0] == gpg.SIGNATURE_NOT_SIGNED:
        return "no signature"


class LogGenerator(object):
    """A generator of log revisions."""

    def iter_log_revisions(self):
        """Iterate over LogRevision objects.

        :return: An iterator yielding LogRevision objects.
        """
        raise NotImplementedError(self.iter_log_revisions)


class Logger(object):
    """An object that generates, formats and displays a log."""

    def __init__(self, branch, rqst):
        """Create a Logger.

        :param branch: the branch to log
        :param rqst: A dictionary specifying the query parameters.
          See make_log_request_dict() for supported values.
        """
        self.branch = branch
        self.rqst = _apply_log_request_defaults(rqst)

    def show(self, lf):
        """Display the log.

        :param lf: The LogFormatter object to send the output to.
        """
        if not isinstance(lf, LogFormatter):
            warn("not a LogFormatter instance: %r" % lf)

        with self.branch.lock_read():
            if getattr(lf, 'begin_log', None):
                lf.begin_log()
            self._show_body(lf)
            if getattr(lf, 'end_log', None):
                lf.end_log()

    def _show_body(self, lf):
        """Show the main log output.

        Subclasses may wish to override this.
        """
        # Tweak the LogRequest based on what the LogFormatter can handle.
        # (There's no point generating stuff if the formatter can't display it.)
        rqst = self.rqst
        if rqst['levels'] is None or lf.get_levels() > rqst['levels']:
            # user didn't specify levels, use whatever the LF can handle:
            rqst['levels'] = lf.get_levels()

        if not getattr(lf, 'supports_tags', False):
            rqst['generate_tags'] = False
        if not getattr(lf, 'supports_delta', False):
            rqst['delta_type'] = None
        if not getattr(lf, 'supports_diff', False):
            rqst['diff_type'] = None
        if not getattr(lf, 'supports_signatures', False):
            rqst['signature'] = False

        # Find and print the interesting revisions
        generator = self._generator_factory(self.branch, rqst)
        try:
            for lr in generator.iter_log_revisions():
                lf.log_revision(lr)
        except errors.GhostRevisionUnusableHere:
            raise errors.BzrCommandError(
                gettext('Further revision history missing.'))
        lf.show_advice()

    def _generator_factory(self, branch, rqst):
        """Make the LogGenerator object to use.

        Subclasses may wish to override this.
        """
        return _DefaultLogGenerator(branch, rqst)


class _StartNotLinearAncestor(Exception):
    """Raised when a start revision is not found walking left-hand history."""


class _DefaultLogGenerator(LogGenerator):
    """The default generator of log revisions."""

    def __init__(self, branch, rqst):
        self.branch = branch
        self.rqst = rqst
        if rqst.get('generate_tags') and branch.supports_tags():
            self.rev_tag_dict = branch.tags.get_reverse_tag_dict()
        else:
            self.rev_tag_dict = {}

    def iter_log_revisions(self):
        """Iterate over LogRevision objects.

        :return: An iterator yielding LogRevision objects.
        """
        rqst = self.rqst
        levels = rqst.get('levels')
        limit = rqst.get('limit')
        diff_type = rqst.get('diff_type')
        show_signature = rqst.get('signature')
        omit_merges = rqst.get('omit_merges')
        log_count = 0
        revision_iterator = self._create_log_revision_iterator()
        for revs in revision_iterator:
            for (rev_id, revno, merge_depth), rev, delta in revs:
                # 0 levels means show everything; merge_depth counts from 0
                if (levels != 0 and merge_depth is not None and
                        merge_depth >= levels):
                    continue
                if omit_merges and len(rev.parent_ids) > 1:
                    continue
                if rev is None:
                    raise errors.GhostRevisionUnusableHere(rev_id)
                if diff_type is None:
                    diff = None
                else:
                    diff = self._format_diff(rev, rev_id, diff_type)
                if show_signature:
                    signature = format_signature_validity(rev_id, self.branch)
                else:
                    signature = None
                yield LogRevision(
                    rev, revno, merge_depth, delta,
                    self.rev_tag_dict.get(rev_id), diff, signature)
                if limit:
                    log_count += 1
                    if log_count >= limit:
                        return

    def _format_diff(self, rev, rev_id, diff_type):
        repo = self.branch.repository
        if len(rev.parent_ids) == 0:
            ancestor_id = _mod_revision.NULL_REVISION
        else:
            ancestor_id = rev.parent_ids[0]
        tree_1 = repo.revision_tree(ancestor_id)
        tree_2 = repo.revision_tree(rev_id)
        file_ids = self.rqst.get('specific_fileids')
        if diff_type == 'partial' and file_ids is not None:
            specific_files = [tree_2.id2path(id) for id in file_ids]
        else:
            specific_files = None
        s = BytesIO()
        path_encoding = get_diff_header_encoding()
        diff.show_diff_trees(tree_1, tree_2, s, specific_files, old_label='',
                             new_label='', path_encoding=path_encoding)
        return s.getvalue()

    def _create_log_revision_iterator(self):
        """Create a revision iterator for log.

        :return: An iterator over lists of ((rev_id, revno, merge_depth), rev,
            delta).
        """
        self.start_rev_id, self.end_rev_id = _get_revision_limits(
            self.branch, self.rqst.get('start_revision'),
            self.rqst.get('end_revision'))
        if self.rqst.get('_match_using_deltas'):
            return self._log_revision_iterator_using_delta_matching()
        else:
            # We're using the per-file-graph algorithm. This scales really
            # well but only makes sense if there is a single file and it's
            # not a directory
            file_count = len(self.rqst.get('specific_fileids'))
            if file_count != 1:
                raise errors.BzrError(
                    "illegal LogRequest: must match-using-deltas "
                    "when logging %d files" % file_count)
            return self._log_revision_iterator_using_per_file_graph()

    def _log_revision_iterator_using_delta_matching(self):
        # Get the base revisions, filtering by the revision range
        rqst = self.rqst
        generate_merge_revisions = rqst.get('levels') != 1
        delayed_graph_generation = not rqst.get('specific_fileids') and (
            rqst.get('limit') or self.start_rev_id or self.end_rev_id)
        view_revisions = _calc_view_revisions(
            self.branch, self.start_rev_id, self.end_rev_id,
            rqst.get('direction'),
            generate_merge_revisions=generate_merge_revisions,
            delayed_graph_generation=delayed_graph_generation,
            exclude_common_ancestry=rqst.get('exclude_common_ancestry'))

        # Apply the other filters
        return make_log_rev_iterator(self.branch, view_revisions,
                                     rqst.get('delta_type'), rqst.get('match'),
                                     file_ids=rqst.get('specific_fileids'),
                                     direction=rqst.get('direction'))

    def _log_revision_iterator_using_per_file_graph(self):
        # Get the base revisions, filtering by the revision range.
        # Note that we always generate the merge revisions because
        # filter_revisions_touching_file_id() requires them ...
        rqst = self.rqst
        view_revisions = _calc_view_revisions(
            self.branch, self.start_rev_id, self.end_rev_id,
            rqst.get('direction'), generate_merge_revisions=True,
            exclude_common_ancestry=rqst.get('exclude_common_ancestry'))
        if not isinstance(view_revisions, list):
            view_revisions = list(view_revisions)
        view_revisions = _filter_revisions_touching_file_id(self.branch,
                                                            rqst.get('specific_fileids')[
                                                                0], view_revisions,
                                                            include_merges=rqst.get('levels') != 1)
        return make_log_rev_iterator(self.branch, view_revisions,
                                     rqst.get('delta_type'), rqst.get('match'))


def _calc_view_revisions(branch, start_rev_id, end_rev_id, direction,
                         generate_merge_revisions,
                         delayed_graph_generation=False,
                         exclude_common_ancestry=False,
                         ):
    """Calculate the revisions to view.

    :return: An iterator of (revision_id, dotted_revno, merge_depth) tuples OR
             a list of the same tuples.
    """
    if (exclude_common_ancestry and start_rev_id == end_rev_id):
        raise errors.BzrCommandError(gettext(
            '--exclude-common-ancestry requires two different revisions'))
    if direction not in ('reverse', 'forward'):
        raise ValueError(gettext('invalid direction %r') % direction)
    br_rev_id = branch.last_revision()
    if br_rev_id == _mod_revision.NULL_REVISION:
        return []

    if (end_rev_id and start_rev_id == end_rev_id
        and (not generate_merge_revisions
             or not _has_merges(branch, end_rev_id))):
        # If a single revision is requested, check we can handle it
        return _generate_one_revision(branch, end_rev_id, br_rev_id,
                                      branch.revno())
    if not generate_merge_revisions:
        try:
            # If we only want to see linear revisions, we can iterate ...
            iter_revs = _linear_view_revisions(
                branch, start_rev_id, end_rev_id,
                exclude_common_ancestry=exclude_common_ancestry)
            # If a start limit was given and it's not obviously an
            # ancestor of the end limit, check it before outputting anything
            if (direction == 'forward'
                or (start_rev_id and not _is_obvious_ancestor(
                    branch, start_rev_id, end_rev_id))):
                iter_revs = list(iter_revs)
            if direction == 'forward':
                iter_revs = reversed(iter_revs)
            return iter_revs
        except _StartNotLinearAncestor:
            # Switch to the slower implementation that may be able to find a
            # non-obvious ancestor out of the left-hand history.
            pass
    iter_revs = _generate_all_revisions(branch, start_rev_id, end_rev_id,
                                        direction, delayed_graph_generation,
                                        exclude_common_ancestry)
    if direction == 'forward':
        iter_revs = _rebase_merge_depth(reverse_by_depth(list(iter_revs)))
    return iter_revs


def _generate_one_revision(branch, rev_id, br_rev_id, br_revno):
    if rev_id == br_rev_id:
        # It's the tip
        return [(br_rev_id, br_revno, 0)]
    else:
        revno_str = _compute_revno_str(branch, rev_id)
        return [(rev_id, revno_str, 0)]


def _generate_all_revisions(branch, start_rev_id, end_rev_id, direction,
                            delayed_graph_generation,
                            exclude_common_ancestry=False):
    # On large trees, generating the merge graph can take 30-60 seconds
    # so we delay doing it until a merge is detected, incrementally
    # returning initial (non-merge) revisions while we can.

    # The above is only true for old formats (<= 0.92), for newer formats, a
    # couple of seconds only should be needed to load the whole graph and the
    # other graph operations needed are even faster than that -- vila 100201
    initial_revisions = []
    if delayed_graph_generation:
        try:
            for rev_id, revno, depth in _linear_view_revisions(
                    branch, start_rev_id, end_rev_id, exclude_common_ancestry):
                if _has_merges(branch, rev_id):
                    # The end_rev_id can be nested down somewhere. We need an
                    # explicit ancestry check. There is an ambiguity here as we
                    # may not raise _StartNotLinearAncestor for a revision that
                    # is an ancestor but not a *linear* one. But since we have
                    # loaded the graph to do the check (or calculate a dotted
                    # revno), we may as well accept to show the log...  We need
                    # the check only if start_rev_id is not None as all
                    # revisions have _mod_revision.NULL_REVISION as an ancestor
                    # -- vila 20100319
                    graph = branch.repository.get_graph()
                    if (start_rev_id is not None
                            and not graph.is_ancestor(start_rev_id, end_rev_id)):
                        raise _StartNotLinearAncestor()
                    # Since we collected the revisions so far, we need to
                    # adjust end_rev_id.
                    end_rev_id = rev_id
                    break
                else:
                    initial_revisions.append((rev_id, revno, depth))
            else:
                # No merged revisions found
                return initial_revisions
        except _StartNotLinearAncestor:
            # A merge was never detected so the lower revision limit can't
            # be nested down somewhere
            raise errors.BzrCommandError(gettext('Start revision not found in'
                                                 ' history of end revision.'))

    # We exit the loop above because we encounter a revision with merges, from
    # this revision, we need to switch to _graph_view_revisions.

    # A log including nested merges is required. If the direction is reverse,
    # we rebase the initial merge depths so that the development line is
    # shown naturally, i.e. just like it is for linear logging. We can easily
    # make forward the exact opposite display, but showing the merge revisions
    # indented at the end seems slightly nicer in that case.
    view_revisions = itertools.chain(iter(initial_revisions),
                                     _graph_view_revisions(branch, start_rev_id, end_rev_id,
                                                           rebase_initial_depths=(
                                                               direction == 'reverse'),
                                                           exclude_common_ancestry=exclude_common_ancestry))
    return view_revisions


def _has_merges(branch, rev_id):
    """Does a revision have multiple parents or not?"""
    parents = branch.repository.get_parent_map([rev_id]).get(rev_id, [])
    return len(parents) > 1


def _compute_revno_str(branch, rev_id):
    """Compute the revno string from a rev_id.

    :return: The revno string, or None if the revision is not in the supplied
        branch.
    """
    try:
        revno = branch.revision_id_to_dotted_revno(rev_id)
    except errors.NoSuchRevision:
        # The revision must be outside of this branch
        return None
    else:
        return '.'.join(str(n) for n in revno)


def _is_obvious_ancestor(branch, start_rev_id, end_rev_id):
    """Is start_rev_id an obvious ancestor of end_rev_id?"""
    if start_rev_id and end_rev_id:
        try:
            start_dotted = branch.revision_id_to_dotted_revno(start_rev_id)
            end_dotted = branch.revision_id_to_dotted_revno(end_rev_id)
        except errors.NoSuchRevision:
            # one or both is not in the branch; not obvious
            return False
        if len(start_dotted) == 1 and len(end_dotted) == 1:
            # both on mainline
            return start_dotted[0] <= end_dotted[0]
        elif (len(start_dotted) == 3 and len(end_dotted) == 3 and
              start_dotted[0:1] == end_dotted[0:1]):
            # both on same development line
            return start_dotted[2] <= end_dotted[2]
        else:
            # not obvious
            return False
    # if either start or end is not specified then we use either the first or
    # the last revision and *they* are obvious ancestors.
    return True


def _linear_view_revisions(branch, start_rev_id, end_rev_id,
                           exclude_common_ancestry=False):
    """Calculate a sequence of revisions to view, newest to oldest.

    :param start_rev_id: the lower revision-id
    :param end_rev_id: the upper revision-id
    :param exclude_common_ancestry: Whether the start_rev_id should be part of
        the iterated revisions.
    :return: An iterator of (revision_id, dotted_revno, merge_depth) tuples.
        dotted_revno will be None for ghosts
    :raises _StartNotLinearAncestor: if a start_rev_id is specified but
        is not found walking the left-hand history
    """
    repo = branch.repository
    graph = repo.get_graph()
    if start_rev_id is None and end_rev_id is None:
        try:
            br_revno, br_rev_id = branch.last_revision_info()
        except errors.GhostRevisionsHaveNoRevno:
            br_rev_id = branch.last_revision()
            cur_revno = None
        else:
            cur_revno = br_revno
        graph_iter = graph.iter_lefthand_ancestry(br_rev_id,
                                                  (_mod_revision.NULL_REVISION,))
        while True:
            try:
                revision_id = next(graph_iter)
            except errors.RevisionNotPresent as e:
                # Oops, a ghost.
                yield e.revision_id, None, None
                break
            except StopIteration:
                break
            else:
                yield revision_id, str(cur_revno) if cur_revno is not None else None, 0
                if cur_revno is not None:
                    cur_revno -= 1
    else:
        br_rev_id = branch.last_revision()
        if end_rev_id is None:
            end_rev_id = br_rev_id
        found_start = start_rev_id is None
        graph_iter = graph.iter_lefthand_ancestry(end_rev_id,
                                                  (_mod_revision.NULL_REVISION,))
        while True:
            try:
                revision_id = next(graph_iter)
            except StopIteration:
                break
            except errors.RevisionNotPresent as e:
                # Oops, a ghost.
                yield e.revision_id, None, None
                break
            else:
                revno_str = _compute_revno_str(branch, revision_id)
                if not found_start and revision_id == start_rev_id:
                    if not exclude_common_ancestry:
                        yield revision_id, revno_str, 0
                    found_start = True
                    break
                else:
                    yield revision_id, revno_str, 0
        if not found_start:
            raise _StartNotLinearAncestor()


def _graph_view_revisions(branch, start_rev_id, end_rev_id,
                          rebase_initial_depths=True,
                          exclude_common_ancestry=False):
    """Calculate revisions to view including merges, newest to oldest.

    :param branch: the branch
    :param start_rev_id: the lower revision-id
    :param end_rev_id: the upper revision-id
    :param rebase_initial_depth: should depths be rebased until a mainline
      revision is found?
    :return: An iterator of (revision_id, dotted_revno, merge_depth) tuples.
    """
    if exclude_common_ancestry:
        stop_rule = 'with-merges-without-common-ancestry'
    else:
        stop_rule = 'with-merges'
    view_revisions = branch.iter_merge_sorted_revisions(
        start_revision_id=end_rev_id, stop_revision_id=start_rev_id,
        stop_rule=stop_rule)
    if not rebase_initial_depths:
        for (rev_id, merge_depth, revno, end_of_merge
             ) in view_revisions:
            yield rev_id, '.'.join(map(str, revno)), merge_depth
    else:
        # We're following a development line starting at a merged revision.
        # We need to adjust depths down by the initial depth until we find
        # a depth less than it. Then we use that depth as the adjustment.
        # If and when we reach the mainline, depth adjustment ends.
        depth_adjustment = None
        for (rev_id, merge_depth, revno, end_of_merge
             ) in view_revisions:
            if depth_adjustment is None:
                depth_adjustment = merge_depth
            if depth_adjustment:
                if merge_depth < depth_adjustment:
                    # From now on we reduce the depth adjustement, this can be
                    # surprising for users. The alternative requires two passes
                    # which breaks the fast display of the first revision
                    # though.
                    depth_adjustment = merge_depth
                merge_depth -= depth_adjustment
            yield rev_id, '.'.join(map(str, revno)), merge_depth


def _rebase_merge_depth(view_revisions):
    """Adjust depths upwards so the top level is 0."""
    # If either the first or last revision have a merge_depth of 0, we're done
    if view_revisions and view_revisions[0][2] and view_revisions[-1][2]:
        min_depth = min([d for r, n, d in view_revisions])
        if min_depth != 0:
            view_revisions = [(r, n, d - min_depth)
                              for r, n, d in view_revisions]
    return view_revisions


def make_log_rev_iterator(branch, view_revisions, generate_delta, search,
                          file_ids=None, direction='reverse'):
    """Create a revision iterator for log.

    :param branch: The branch being logged.
    :param view_revisions: The revisions being viewed.
    :param generate_delta: Whether to generate a delta for each revision.
      Permitted values are None, 'full' and 'partial'.
    :param search: A user text search string.
    :param file_ids: If non empty, only revisions matching one or more of
      the file-ids are to be kept.
    :param direction: the direction in which view_revisions is sorted
    :return: An iterator over lists of ((rev_id, revno, merge_depth), rev,
        delta).
    """
    # Convert view_revisions into (view, None, None) groups to fit with
    # the standard interface here.
    if isinstance(view_revisions, list):
        # A single batch conversion is faster than many incremental ones.
        # As we have all the data, do a batch conversion.
        nones = [None] * len(view_revisions)
        log_rev_iterator = iter([list(zip(view_revisions, nones, nones))])
    else:
        def _convert():
            for view in view_revisions:
                yield (view, None, None)
        log_rev_iterator = iter([_convert()])
    for adapter in log_adapters:
        # It would be nicer if log adapters were first class objects
        # with custom parameters. This will do for now. IGC 20090127
        if adapter == _make_delta_filter:
            log_rev_iterator = adapter(
                branch, generate_delta, search, log_rev_iterator, file_ids,
                direction)
        else:
            log_rev_iterator = adapter(
                branch, generate_delta, search, log_rev_iterator)
    return log_rev_iterator


def _make_search_filter(branch, generate_delta, match, log_rev_iterator):
    """Create a filtered iterator of log_rev_iterator matching on a regex.

    :param branch: The branch being logged.
    :param generate_delta: Whether to generate a delta for each revision.
    :param match: A dictionary with properties as keys and lists of strings
        as values. To match, a revision may match any of the supplied strings
        within a single property but must match at least one string for each
        property.
    :param log_rev_iterator: An input iterator containing all revisions that
        could be displayed, in lists.
    :return: An iterator over lists of ((rev_id, revno, merge_depth), rev,
        delta).
    """
    if not match:
        return log_rev_iterator
    searchRE = [(k, [re.compile(x, re.IGNORECASE) for x in v])
                for k, v in match.items()]
    return _filter_re(searchRE, log_rev_iterator)


def _filter_re(searchRE, log_rev_iterator):
    for revs in log_rev_iterator:
        new_revs = [rev for rev in revs if _match_filter(searchRE, rev[1])]
        if new_revs:
            yield new_revs


def _match_filter(searchRE, rev):
    strings = {
        'message': (rev.message,),
        'committer': (rev.committer,),
        'author': (rev.get_apparent_authors()),
        'bugs': list(rev.iter_bugs())
        }
    strings[''] = [item for inner_list in strings.values()
                   for item in inner_list]
    for (k, v) in searchRE:
        if k in strings and not _match_any_filter(strings[k], v):
            return False
    return True


def _match_any_filter(strings, res):
    return any(re.search(s) for re in res for s in strings)


def _make_delta_filter(branch, generate_delta, search, log_rev_iterator,
                       fileids=None, direction='reverse'):
    """Add revision deltas to a log iterator if needed.

    :param branch: The branch being logged.
    :param generate_delta: Whether to generate a delta for each revision.
      Permitted values are None, 'full' and 'partial'.
    :param search: A user text search string.
    :param log_rev_iterator: An input iterator containing all revisions that
        could be displayed, in lists.
    :param fileids: If non empty, only revisions matching one or more of
      the file-ids are to be kept.
    :param direction: the direction in which view_revisions is sorted
    :return: An iterator over lists of ((rev_id, revno, merge_depth), rev,
        delta).
    """
    if not generate_delta and not fileids:
        return log_rev_iterator
    return _generate_deltas(branch.repository, log_rev_iterator,
                            generate_delta, fileids, direction)


def _generate_deltas(repository, log_rev_iterator, delta_type, fileids,
                     direction):
    """Create deltas for each batch of revisions in log_rev_iterator.

    If we're only generating deltas for the sake of filtering against
    file-ids, we stop generating deltas once all file-ids reach the
    appropriate life-cycle point. If we're receiving data newest to
    oldest, then that life-cycle point is 'add', otherwise it's 'remove'.
    """
    check_fileids = fileids is not None and len(fileids) > 0
    if check_fileids:
        fileid_set = set(fileids)
        if direction == 'reverse':
            stop_on = 'add'
        else:
            stop_on = 'remove'
    else:
        fileid_set = None
    for revs in log_rev_iterator:
        # If we were matching against fileids and we've run out,
        # there's nothing left to do
        if check_fileids and not fileid_set:
            return
        revisions = [rev[1] for rev in revs]
        new_revs = []
        if delta_type == 'full' and not check_fileids:
            deltas = repository.get_deltas_for_revisions(revisions)
            for rev, delta in zip(revs, deltas):
                new_revs.append((rev[0], rev[1], delta))
        else:
            deltas = repository.get_deltas_for_revisions(revisions, fileid_set)
            for rev, delta in zip(revs, deltas):
                if check_fileids:
                    if delta is None or not delta.has_changed():
                        continue
                    else:
                        _update_fileids(delta, fileid_set, stop_on)
                        if delta_type is None:
                            delta = None
                        elif delta_type == 'full':
                            # If the file matches all the time, rebuilding
                            # a full delta like this in addition to a partial
                            # one could be slow. However, it's likely that
                            # most revisions won't get this far, making it
                            # faster to filter on the partial deltas and
                            # build the occasional full delta than always
                            # building full deltas and filtering those.
                            rev_id = rev[0][0]
                            delta = repository.get_revision_delta(rev_id)
                new_revs.append((rev[0], rev[1], delta))
        yield new_revs


def _update_fileids(delta, fileids, stop_on):
    """Update the set of file-ids to search based on file lifecycle events.

    :param fileids: a set of fileids to update
    :param stop_on: either 'add' or 'remove' - take file-ids out of the
      fileids set once their add or remove entry is detected respectively
    """
    if stop_on == 'add':
        for item in delta.added:
            if item[1] in fileids:
                fileids.remove(item[1])
    elif stop_on == 'delete':
        for item in delta.removed:
            if item[1] in fileids:
                fileids.remove(item[1])


def _make_revision_objects(branch, generate_delta, search, log_rev_iterator):
    """Extract revision objects from the repository

    :param branch: The branch being logged.
    :param generate_delta: Whether to generate a delta for each revision.
    :param search: A user text search string.
    :param log_rev_iterator: An input iterator containing all revisions that
        could be displayed, in lists.
    :return: An iterator over lists of ((rev_id, revno, merge_depth), rev,
        delta).
    """
    repository = branch.repository
    for revs in log_rev_iterator:
        # r = revision_id, n = revno, d = merge depth
        revision_ids = [view[0] for view, _, _ in revs]
        revisions = dict(repository.iter_revisions(revision_ids))
        yield [(rev[0], revisions[rev[0][0]], rev[2]) for rev in revs]


def _make_batch_filter(branch, generate_delta, search, log_rev_iterator):
    """Group up a single large batch into smaller ones.

    :param branch: The branch being logged.
    :param generate_delta: Whether to generate a delta for each revision.
    :param search: A user text search string.
    :param log_rev_iterator: An input iterator containing all revisions that
        could be displayed, in lists.
    :return: An iterator over lists of ((rev_id, revno, merge_depth), rev,
        delta).
    """
    num = 9
    for batch in log_rev_iterator:
        batch = iter(batch)
        while True:
            step = [detail for _, detail in zip(range(num), batch)]
            if len(step) == 0:
                break
            yield step
            num = min(int(num * 1.5), 200)


def _get_revision_limits(branch, start_revision, end_revision):
    """Get and check revision limits.

    :param  branch: The branch containing the revisions.

    :param  start_revision: The first revision to be logged.
            but for merge revision support a RevisionInfo is expected.

    :param  end_revision: The last revision to be logged.
            For backwards compatibility this may be a mainline integer revno,
            but for merge revision support a RevisionInfo is expected.

    :return: (start_rev_id, end_rev_id) tuple.
    """
    start_rev_id = None
    start_revno = None
    if start_revision is not None:
        if not isinstance(start_revision, revisionspec.RevisionInfo):
            raise TypeError(start_revision)
        start_rev_id = start_revision.rev_id
        start_revno = start_revision.revno
    if start_revno is None:
        start_revno = 1

    end_rev_id = None
    end_revno = None
    if end_revision is not None:
        if not isinstance(end_revision, revisionspec.RevisionInfo):
            raise TypeError(start_revision)
        end_rev_id = end_revision.rev_id
        end_revno = end_revision.revno
    if end_revno is None:
        try:
            end_revno = branch.revno()
        except errors.GhostRevisionsHaveNoRevno:
            end_revno = None

    if branch.last_revision() != _mod_revision.NULL_REVISION:
        if (start_rev_id == _mod_revision.NULL_REVISION
                or end_rev_id == _mod_revision.NULL_REVISION):
            raise errors.BzrCommandError(
                gettext('Logging revision 0 is invalid.'))
        if end_revno is not None and start_revno > end_revno:
            raise errors.BzrCommandError(
                gettext("Start revision must be older than the end revision."))
    return (start_rev_id, end_rev_id)


def _get_mainline_revs(branch, start_revision, end_revision):
    """Get the mainline revisions from the branch.

    Generates the list of mainline revisions for the branch.

    :param  branch: The branch containing the revisions.

    :param  start_revision: The first revision to be logged.
            For backwards compatibility this may be a mainline integer revno,
            but for merge revision support a RevisionInfo is expected.

    :param  end_revision: The last revision to be logged.
            For backwards compatibility this may be a mainline integer revno,
            but for merge revision support a RevisionInfo is expected.

    :return: A (mainline_revs, rev_nos, start_rev_id, end_rev_id) tuple.
    """
    branch_revno, branch_last_revision = branch.last_revision_info()
    if branch_revno == 0:
        return None, None, None, None

    # For mainline generation, map start_revision and end_revision to
    # mainline revnos. If the revision is not on the mainline choose the
    # appropriate extreme of the mainline instead - the extra will be
    # filtered later.
    # Also map the revisions to rev_ids, to be used in the later filtering
    # stage.
    start_rev_id = None
    if start_revision is None:
        start_revno = 1
    else:
        if isinstance(start_revision, revisionspec.RevisionInfo):
            start_rev_id = start_revision.rev_id
            start_revno = start_revision.revno or 1
        else:
            branch.check_real_revno(start_revision)
            start_revno = start_revision

    end_rev_id = None
    if end_revision is None:
        end_revno = branch_revno
    else:
        if isinstance(end_revision, revisionspec.RevisionInfo):
            end_rev_id = end_revision.rev_id
            end_revno = end_revision.revno or branch_revno
        else:
            branch.check_real_revno(end_revision)
            end_revno = end_revision

    if ((start_rev_id == _mod_revision.NULL_REVISION)
            or (end_rev_id == _mod_revision.NULL_REVISION)):
        raise errors.BzrCommandError(gettext('Logging revision 0 is invalid.'))
    if start_revno > end_revno:
        raise errors.BzrCommandError(gettext("Start revision must be older "
                                             "than the end revision."))

    if end_revno < start_revno:
        return None, None, None, None
    cur_revno = branch_revno
    rev_nos = {}
    mainline_revs = []
    graph = branch.repository.get_graph()
    for revision_id in graph.iter_lefthand_ancestry(
            branch_last_revision, (_mod_revision.NULL_REVISION,)):
        if cur_revno < start_revno:
            # We have gone far enough, but we always add 1 more revision
            rev_nos[revision_id] = cur_revno
            mainline_revs.append(revision_id)
            break
        if cur_revno <= end_revno:
            rev_nos[revision_id] = cur_revno
            mainline_revs.append(revision_id)
        cur_revno -= 1
    else:
        # We walked off the edge of all revisions, so we add a 'None' marker
        mainline_revs.append(None)

    mainline_revs.reverse()

    # override the mainline to look like the revision history.
    return mainline_revs, rev_nos, start_rev_id, end_rev_id


def _filter_revisions_touching_file_id(branch, file_id, view_revisions,
                                       include_merges=True):
    r"""Return the list of revision ids which touch a given file id.

    The function filters view_revisions and returns a subset.
    This includes the revisions which directly change the file id,
    and the revisions which merge these changes. So if the
    revision graph is::

        A-.
        |\ \
        B C E
        |/ /
        D |
        |\|
        | F
        |/
        G

    And 'C' changes a file, then both C and D will be returned. F will not be
    returned even though it brings the changes to C into the branch starting
    with E. (Note that if we were using F as the tip instead of G, then we
    would see C, D, F.)

    This will also be restricted based on a subset of the mainline.

    :param branch: The branch where we can get text revision information.

    :param file_id: Filter out revisions that do not touch file_id.

    :param view_revisions: A list of (revision_id, dotted_revno, merge_depth)
        tuples. This is the list of revisions which will be filtered. It is
        assumed that view_revisions is in merge_sort order (i.e. newest
        revision first ).

    :param include_merges: include merge revisions in the result or not

    :return: A list of (revision_id, dotted_revno, merge_depth) tuples.
    """
    # Lookup all possible text keys to determine which ones actually modified
    # the file.
    graph = branch.repository.get_file_graph()
    get_parent_map = graph.get_parent_map
    text_keys = [(file_id, rev_id) for rev_id, revno, depth in view_revisions]
    next_keys = None
    # Looking up keys in batches of 1000 can cut the time in half, as well as
    # memory consumption. GraphIndex *does* like to look for a few keys in
    # parallel, it just doesn't like looking for *lots* of keys in parallel.
    # TODO: This code needs to be re-evaluated periodically as we tune the
    #       indexing layer. We might consider passing in hints as to the known
    #       access pattern (sparse/clustered, high success rate/low success
    #       rate). This particular access is clustered with a low success rate.
    modified_text_revisions = set()
    chunk_size = 1000
    for start in range(0, len(text_keys), chunk_size):
        next_keys = text_keys[start:start + chunk_size]
        # Only keep the revision_id portion of the key
        modified_text_revisions.update(
            [k[1] for k in get_parent_map(next_keys)])
    del text_keys, next_keys

    result = []
    # Track what revisions will merge the current revision, replace entries
    # with 'None' when they have been added to result
    current_merge_stack = [None]
    for info in view_revisions:
        rev_id, revno, depth = info
        if depth == len(current_merge_stack):
            current_merge_stack.append(info)
        else:
            del current_merge_stack[depth + 1:]
            current_merge_stack[-1] = info

        if rev_id in modified_text_revisions:
            # This needs to be logged, along with the extra revisions
            for idx in range(len(current_merge_stack)):
                node = current_merge_stack[idx]
                if node is not None:
                    if include_merges or node[2] == 0:
                        result.append(node)
                        current_merge_stack[idx] = None
    return result


def reverse_by_depth(merge_sorted_revisions, _depth=0):
    """Reverse revisions by depth.

    Revisions with a different depth are sorted as a group with the previous
    revision of that depth.  There may be no topological justification for this
    but it looks much nicer.
    """
    # Add a fake revision at start so that we can always attach sub revisions
    merge_sorted_revisions = [(None, None, _depth)] + merge_sorted_revisions
    zd_revisions = []
    for val in merge_sorted_revisions:
        if val[2] == _depth:
            # Each revision at the current depth becomes a chunk grouping all
            # higher depth revisions.
            zd_revisions.append([val])
        else:
            zd_revisions[-1].append(val)
    for revisions in zd_revisions:
        if len(revisions) > 1:
            # We have higher depth revisions, let reverse them locally
            revisions[1:] = reverse_by_depth(revisions[1:], _depth + 1)
    zd_revisions.reverse()
    result = []
    for chunk in zd_revisions:
        result.extend(chunk)
    if _depth == 0:
        # Top level call, get rid of the fake revisions that have been added
        result = [r for r in result if r[0] is not None and r[1] is not None]
    return result


class LogRevision(object):
    """A revision to be logged (by LogFormatter.log_revision).

    A simple wrapper for the attributes of a revision to be logged.
    The attributes may or may not be populated, as determined by the
    logging options and the log formatter capabilities.
    """

    def __init__(self, rev=None, revno=None, merge_depth=0, delta=None,
                 tags=None, diff=None, signature=None):
        self.rev = rev
        if revno is None:
            self.revno = None
        else:
            self.revno = str(revno)
        self.merge_depth = merge_depth
        self.delta = delta
        self.tags = tags
        self.diff = diff
        self.signature = signature


class LogFormatter(object):
    """Abstract class to display log messages.

    At a minimum, a derived class must implement the log_revision method.

    If the LogFormatter needs to be informed of the beginning or end of
    a log it should implement the begin_log and/or end_log hook methods.

    A LogFormatter should define the following supports_XXX flags
    to indicate which LogRevision attributes it supports:

    - supports_delta must be True if this log formatter supports delta.
      Otherwise the delta attribute may not be populated.  The 'delta_format'
      attribute describes whether the 'short_status' format (1) or the long
      one (2) should be used.

    - supports_merge_revisions must be True if this log formatter supports
      merge revisions.  If not, then only mainline revisions will be passed
      to the formatter.

    - preferred_levels is the number of levels this formatter defaults to.
      The default value is zero meaning display all levels.
      This value is only relevant if supports_merge_revisions is True.

    - supports_tags must be True if this log formatter supports tags.
      Otherwise the tags attribute may not be populated.

    - supports_diff must be True if this log formatter supports diffs.
      Otherwise the diff attribute may not be populated.

    - supports_signatures must be True if this log formatter supports GPG
      signatures.

    Plugins can register functions to show custom revision properties using
    the properties_handler_registry. The registered function
    must respect the following interface description::

        def my_show_properties(properties_dict):
            # code that returns a dict {'name':'value'} of the properties
            # to be shown
    """
    preferred_levels = 0

    def __init__(self, to_file, show_ids=False, show_timezone='original',
                 delta_format=None, levels=None, show_advice=False,
                 to_exact_file=None, author_list_handler=None):
        """Create a LogFormatter.

        :param to_file: the file to output to
        :param to_exact_file: if set, gives an output stream to which
             non-Unicode diffs are written.
        :param show_ids: if True, revision-ids are to be displayed
        :param show_timezone: the timezone to use
        :param delta_format: the level of delta information to display
          or None to leave it to the formatter to decide
        :param levels: the number of levels to display; None or -1 to
          let the log formatter decide.
        :param show_advice: whether to show advice at the end of the
          log or not
        :param author_list_handler: callable generating a list of
          authors to display for a given revision
        """
        self.to_file = to_file
        # 'exact' stream used to show diff, it should print content 'as is'
        # and should not try to decode/encode it to unicode to avoid bug
        # #328007
        if to_exact_file is not None:
            self.to_exact_file = to_exact_file
        else:
            # XXX: somewhat hacky; this assumes it's a codec writer; it's
            # better for code that expects to get diffs to pass in the exact
            # file stream
            self.to_exact_file = getattr(to_file, 'stream', to_file)
        self.show_ids = show_ids
        self.show_timezone = show_timezone
        if delta_format is None:
            # Ensures backward compatibility
            delta_format = 2  # long format
        self.delta_format = delta_format
        self.levels = levels
        self._show_advice = show_advice
        self._merge_count = 0
        self._author_list_handler = author_list_handler

    def get_levels(self):
        """Get the number of levels to display or 0 for all."""
        if getattr(self, 'supports_merge_revisions', False):
            if self.levels is None or self.levels == -1:
                self.levels = self.preferred_levels
        else:
            self.levels = 1
        return self.levels

    def log_revision(self, revision):
        """Log a revision.

        :param  revision:   The LogRevision to be logged.
        """
        raise NotImplementedError('not implemented in abstract base')

    def show_advice(self):
        """Output user advice, if any, when the log is completed."""
        if self._show_advice and self.levels == 1 and self._merge_count > 0:
            advice_sep = self.get_advice_separator()
            if advice_sep:
                self.to_file.write(advice_sep)
            self.to_file.write(
                "Use --include-merged or -n0 to see merged revisions.\n")

    def get_advice_separator(self):
        """Get the text separating the log from the closing advice."""
        return ''

    def short_committer(self, rev):
        name, address = config.parse_username(rev.committer)
        if name:
            return name
        return address

    def short_author(self, rev):
        return self.authors(rev, 'first', short=True, sep=', ')

    def authors(self, rev, who, short=False, sep=None):
        """Generate list of authors, taking --authors option into account.

        The caller has to specify the name of a author list handler,
        as provided by the author list registry, using the ``who``
        argument.  That name only sets a default, though: when the
        user selected a different author list generation using the
        ``--authors`` command line switch, as represented by the
        ``author_list_handler`` constructor argument, that value takes
        precedence.

        :param rev: The revision for which to generate the list of authors.
        :param who: Name of the default handler.
        :param short: Whether to shorten names to either name or address.
        :param sep: What separator to use for automatic concatenation.
        """
        if self._author_list_handler is not None:
            # The user did specify --authors, which overrides the default
            author_list_handler = self._author_list_handler
        else:
            # The user didn't specify --authors, so we use the caller's default
            author_list_handler = author_list_registry.get(who)
        names = author_list_handler(rev)
        if short:
            for i in range(len(names)):
                name, address = config.parse_username(names[i])
                if name:
                    names[i] = name
                else:
                    names[i] = address
        if sep is not None:
            names = sep.join(names)
        return names

    def merge_marker(self, revision):
        """Get the merge marker to include in the output or '' if none."""
        if len(revision.rev.parent_ids) > 1:
            self._merge_count += 1
            return ' [merge]'
        else:
            return ''

    def show_properties(self, revision, indent):
        """Displays the custom properties returned by each registered handler.

        If a registered handler raises an error it is propagated.
        """
        for line in self.custom_properties(revision):
            self.to_file.write("%s%s\n" % (indent, line))

    def custom_properties(self, revision):
        """Format the custom properties returned by each registered handler.

        If a registered handler raises an error it is propagated.

        :return: a list of formatted lines (excluding trailing newlines)
        """
        lines = self._foreign_info_properties(revision)
        for key, handler in properties_handler_registry.iteritems():
            lines.extend(self._format_properties(handler(revision)))
        return lines

    def _foreign_info_properties(self, rev):
        """Custom log displayer for foreign revision identifiers.

        :param rev: Revision object.
        """
        # Revision comes directly from a foreign repository
        if isinstance(rev, foreign.ForeignRevision):
            return self._format_properties(
                rev.mapping.vcs.show_foreign_revid(rev.foreign_revid))

        # Imported foreign revision revision ids always contain :
        if b":" not in rev.revision_id:
            return []

        # Revision was once imported from a foreign repository
        try:
            foreign_revid, mapping = \
                foreign.foreign_vcs_registry.parse_revision_id(rev.revision_id)
        except errors.InvalidRevisionId:
            return []

        return self._format_properties(
            mapping.vcs.show_foreign_revid(foreign_revid))

    def _format_properties(self, properties):
        lines = []
        for key, value in properties.items():
            lines.append(key + ': ' + value)
        return lines

    def show_diff(self, to_file, diff, indent):
        encoding = get_terminal_encoding()
        for l in diff.rstrip().split(b'\n'):
            to_file.write(indent + l.decode(encoding, 'ignore') + '\n')


# Separator between revisions in long format
_LONG_SEP = '-' * 60


class LongLogFormatter(LogFormatter):

    supports_merge_revisions = True
    preferred_levels = 1
    supports_delta = True
    supports_tags = True
    supports_diff = True
    supports_signatures = True

    def __init__(self, *args, **kwargs):
        super(LongLogFormatter, self).__init__(*args, **kwargs)
        if self.show_timezone == 'original':
            self.date_string = self._date_string_original_timezone
        else:
            self.date_string = self._date_string_with_timezone

    def _date_string_with_timezone(self, rev):
        return format_date(rev.timestamp, rev.timezone or 0,
                           self.show_timezone)

    def _date_string_original_timezone(self, rev):
        return format_date_with_offset_in_original_timezone(rev.timestamp,
                                                            rev.timezone or 0)

    def log_revision(self, revision):
        """Log a revision, either merged or not."""
        indent = '    ' * revision.merge_depth
        lines = [_LONG_SEP]
        if revision.revno is not None:
            lines.append('revno: %s%s' % (revision.revno,
                                          self.merge_marker(revision)))
        if revision.tags:
            lines.append('tags: %s' % (', '.join(sorted(revision.tags))))
        if self.show_ids or revision.revno is None:
            lines.append('revision-id: %s' %
                         (revision.rev.revision_id.decode('utf-8'),))
        if self.show_ids:
            for parent_id in revision.rev.parent_ids:
                lines.append('parent: %s' % (parent_id.decode('utf-8'),))
        lines.extend(self.custom_properties(revision.rev))

        committer = revision.rev.committer
        authors = self.authors(revision.rev, 'all')
        if authors != [committer]:
            lines.append('author: %s' % (", ".join(authors),))
        lines.append('committer: %s' % (committer,))

        branch_nick = revision.rev.properties.get('branch-nick', None)
        if branch_nick is not None:
            lines.append('branch nick: %s' % (branch_nick,))

        lines.append('timestamp: %s' % (self.date_string(revision.rev),))

        if revision.signature is not None:
            lines.append('signature: ' + revision.signature)

        lines.append('message:')
        if not revision.rev.message:
            lines.append('  (no message)')
        else:
            message = revision.rev.message.rstrip('\r\n')
            for l in message.split('\n'):
                lines.append('  %s' % (l,))

        # Dump the output, appending the delta and diff if requested
        to_file = self.to_file
        to_file.write("%s%s\n" % (indent, ('\n' + indent).join(lines)))
        if revision.delta is not None:
            # Use the standard status output to display changes
            from breezy.delta import report_delta
            report_delta(to_file, revision.delta, short_status=False,
                         show_ids=self.show_ids, indent=indent)
        if revision.diff is not None:
            to_file.write(indent + 'diff:\n')
            to_file.flush()
            # Note: we explicitly don't indent the diff (relative to the
            # revision information) so that the output can be fed to patch -p0
            self.show_diff(self.to_exact_file, revision.diff, indent)
            self.to_exact_file.flush()

    def get_advice_separator(self):
        """Get the text separating the log from the closing advice."""
        return '-' * 60 + '\n'


class ShortLogFormatter(LogFormatter):

    supports_merge_revisions = True
    preferred_levels = 1
    supports_delta = True
    supports_tags = True
    supports_diff = True

    def __init__(self, *args, **kwargs):
        super(ShortLogFormatter, self).__init__(*args, **kwargs)
        self.revno_width_by_depth = {}

    def log_revision(self, revision):
        # We need two indents: one per depth and one for the information
        # relative to that indent. Most mainline revnos are 5 chars or
        # less while dotted revnos are typically 11 chars or less. Once
        # calculated, we need to remember the offset for a given depth
        # as we might be starting from a dotted revno in the first column
        # and we want subsequent mainline revisions to line up.
        depth = revision.merge_depth
        indent = '    ' * depth
        revno_width = self.revno_width_by_depth.get(depth)
        if revno_width is None:
            if revision.revno is None or revision.revno.find('.') == -1:
                # mainline revno, e.g. 12345
                revno_width = 5
            else:
                # dotted revno, e.g. 12345.10.55
                revno_width = 11
            self.revno_width_by_depth[depth] = revno_width
        offset = ' ' * (revno_width + 1)

        to_file = self.to_file
        tags = ''
        if revision.tags:
            tags = ' {%s}' % (', '.join(sorted(revision.tags)))
        to_file.write(indent + "%*s %s\t%s%s%s\n" % (revno_width,
                                                     revision.revno or "", self.short_author(
                                                         revision.rev),
                                                     format_date(revision.rev.timestamp,
                                                                 revision.rev.timezone or 0,
                                                                 self.show_timezone, date_fmt="%Y-%m-%d",
                                                                 show_offset=False),
                                                     tags, self.merge_marker(revision)))
        self.show_properties(revision.rev, indent + offset)
        if self.show_ids or revision.revno is None:
            to_file.write(indent + offset + 'revision-id:%s\n'
                          % (revision.rev.revision_id.decode('utf-8'),))
        if not revision.rev.message:
            to_file.write(indent + offset + '(no message)\n')
        else:
            message = revision.rev.message.rstrip('\r\n')
            for l in message.split('\n'):
                to_file.write(indent + offset + '%s\n' % (l,))

        if revision.delta is not None:
            # Use the standard status output to display changes
            from breezy.delta import report_delta
            report_delta(to_file, revision.delta,
                         short_status=self.delta_format == 1,
                         show_ids=self.show_ids, indent=indent + offset)
        if revision.diff is not None:
            self.show_diff(self.to_exact_file, revision.diff, '      ')
        to_file.write('\n')


class LineLogFormatter(LogFormatter):

    supports_merge_revisions = True
    preferred_levels = 1
    supports_tags = True

    def __init__(self, *args, **kwargs):
        super(LineLogFormatter, self).__init__(*args, **kwargs)
        width = terminal_width()
        if width is not None:
            # we need one extra space for terminals that wrap on last char
            width = width - 1
        self._max_chars = width

    def truncate(self, str, max_len):
        if max_len is None or len(str) <= max_len:
            return str
        return str[:max_len - 3] + '...'

    def date_string(self, rev):
        return format_date(rev.timestamp, rev.timezone or 0,
                           self.show_timezone, date_fmt="%Y-%m-%d",
                           show_offset=False)

    def message(self, rev):
        if not rev.message:
            return '(no message)'
        else:
            return rev.message

    def log_revision(self, revision):
        indent = '  ' * revision.merge_depth
        self.to_file.write(self.log_string(revision.revno, revision.rev,
                                           self._max_chars, revision.tags, indent))
        self.to_file.write('\n')

    def log_string(self, revno, rev, max_chars, tags=None, prefix=''):
        """Format log info into one string. Truncate tail of string

        :param revno:      revision number or None.
                           Revision numbers counts from 1.
        :param rev:        revision object
        :param max_chars:  maximum length of resulting string
        :param tags:       list of tags or None
        :param prefix:     string to prefix each line
        :return:           formatted truncated string
        """
        out = []
        if revno:
            # show revno only when is not None
            out.append("%s:" % revno)
        if max_chars is not None:
            out.append(self.truncate(
                self.short_author(rev), (max_chars + 3) // 4))
        else:
            out.append(self.short_author(rev))
        out.append(self.date_string(rev))
        if len(rev.parent_ids) > 1:
            out.append('[merge]')
        if tags:
            tag_str = '{%s}' % (', '.join(sorted(tags)))
            out.append(tag_str)
        out.append(rev.get_summary())
        return self.truncate(prefix + " ".join(out).rstrip('\n'), max_chars)


class GnuChangelogLogFormatter(LogFormatter):

    supports_merge_revisions = True
    supports_delta = True

    def log_revision(self, revision):
        """Log a revision, either merged or not."""
        to_file = self.to_file

        date_str = format_date(revision.rev.timestamp,
                               revision.rev.timezone or 0,
                               self.show_timezone,
                               date_fmt='%Y-%m-%d',
                               show_offset=False)
        committer_str = self.authors(revision.rev, 'first', sep=', ')
        committer_str = committer_str.replace(' <', '  <')
        to_file.write('%s  %s\n\n' % (date_str, committer_str))

        if revision.delta is not None and revision.delta.has_changed():
            for c in revision.delta.added + revision.delta.removed + revision.delta.modified:
                path, = c[:1]
                to_file.write('\t* %s:\n' % (path,))
            for c in revision.delta.renamed:
                oldpath, newpath = c[:2]
                # For renamed files, show both the old and the new path
                to_file.write('\t* %s:\n\t* %s:\n' % (oldpath, newpath))
            to_file.write('\n')

        if not revision.rev.message:
            to_file.write('\tNo commit message\n')
        else:
            message = revision.rev.message.rstrip('\r\n')
            for l in message.split('\n'):
                to_file.write('\t%s\n' % (l.lstrip(),))
            to_file.write('\n')


def line_log(rev, max_chars):
    lf = LineLogFormatter(None)
    return lf.log_string(None, rev, max_chars)


class LogFormatterRegistry(registry.Registry):
    """Registry for log formatters"""

    def make_formatter(self, name, *args, **kwargs):
        """Construct a formatter from arguments.

        :param name: Name of the formatter to construct.  'short', 'long' and
            'line' are built-in.
        """
        return self.get(name)(*args, **kwargs)

    def get_default(self, branch):
        c = branch.get_config_stack()
        return self.get(c.get('log_format'))


log_formatter_registry = LogFormatterRegistry()


log_formatter_registry.register('short', ShortLogFormatter,
                                'Moderately short log format.')
log_formatter_registry.register('long', LongLogFormatter,
                                'Detailed log format.')
log_formatter_registry.register('line', LineLogFormatter,
                                'Log format with one line per revision.')
log_formatter_registry.register('gnu-changelog', GnuChangelogLogFormatter,
                                'Format used by GNU ChangeLog files.')


def register_formatter(name, formatter):
    log_formatter_registry.register(name, formatter)


def log_formatter(name, *args, **kwargs):
    """Construct a formatter from arguments.

    name -- Name of the formatter to construct; currently 'long', 'short' and
        'line' are supported.
    """
    try:
        return log_formatter_registry.make_formatter(name, *args, **kwargs)
    except KeyError:
        raise errors.BzrCommandError(
            gettext("unknown log formatter: %r") % name)


def author_list_all(rev):
    return rev.get_apparent_authors()[:]


def author_list_first(rev):
    lst = rev.get_apparent_authors()
    try:
        return [lst[0]]
    except IndexError:
        return []


def author_list_committer(rev):
    return [rev.committer]


author_list_registry = registry.Registry()

author_list_registry.register('all', author_list_all,
                              'All authors')

author_list_registry.register('first', author_list_first,
                              'The first author')

author_list_registry.register('committer', author_list_committer,
                              'The committer')


def show_changed_revisions(branch, old_rh, new_rh, to_file=None,
                           log_format='long'):
    """Show the change in revision history comparing the old revision history to the new one.

    :param branch: The branch where the revisions exist
    :param old_rh: The old revision history
    :param new_rh: The new revision history
    :param to_file: A file to write the results to. If None, stdout will be used
    """
    if to_file is None:
        to_file = codecs.getwriter(get_terminal_encoding())(sys.stdout,
                                                            errors='replace')
    lf = log_formatter(log_format,
                       show_ids=False,
                       to_file=to_file,
                       show_timezone='original')

    # This is the first index which is different between
    # old and new
    base_idx = None
    for i in range(max(len(new_rh), len(old_rh))):
        if (len(new_rh) <= i
            or len(old_rh) <= i
                or new_rh[i] != old_rh[i]):
            base_idx = i
            break

    if base_idx is None:
        to_file.write('Nothing seems to have changed\n')
        return
    # TODO: It might be nice to do something like show_log
    # and show the merged entries. But since this is the
    # removed revisions, it shouldn't be as important
    if base_idx < len(old_rh):
        to_file.write('*' * 60)
        to_file.write('\nRemoved Revisions:\n')
        for i in range(base_idx, len(old_rh)):
            rev = branch.repository.get_revision(old_rh[i])
            lr = LogRevision(rev, i + 1, 0, None)
            lf.log_revision(lr)
        to_file.write('*' * 60)
        to_file.write('\n\n')
    if base_idx < len(new_rh):
        to_file.write('Added Revisions:\n')
        show_log(branch,
                 lf,
                 None,
                 verbose=False,
                 direction='forward',
                 start_revision=base_idx + 1,
                 end_revision=len(new_rh),
                 search=None)


def get_history_change(old_revision_id, new_revision_id, repository):
    """Calculate the uncommon lefthand history between two revisions.

    :param old_revision_id: The original revision id.
    :param new_revision_id: The new revision id.
    :param repository: The repository to use for the calculation.

    return old_history, new_history
    """
    old_history = []
    old_revisions = set()
    new_history = []
    new_revisions = set()
    graph = repository.get_graph()
    new_iter = graph.iter_lefthand_ancestry(new_revision_id)
    old_iter = graph.iter_lefthand_ancestry(old_revision_id)
    stop_revision = None
    do_old = True
    do_new = True
    while do_new or do_old:
        if do_new:
            try:
                new_revision = next(new_iter)
            except StopIteration:
                do_new = False
            else:
                new_history.append(new_revision)
                new_revisions.add(new_revision)
                if new_revision in old_revisions:
                    stop_revision = new_revision
                    break
        if do_old:
            try:
                old_revision = next(old_iter)
            except StopIteration:
                do_old = False
            else:
                old_history.append(old_revision)
                old_revisions.add(old_revision)
                if old_revision in new_revisions:
                    stop_revision = old_revision
                    break
    new_history.reverse()
    old_history.reverse()
    if stop_revision is not None:
        new_history = new_history[new_history.index(stop_revision) + 1:]
        old_history = old_history[old_history.index(stop_revision) + 1:]
    return old_history, new_history


def show_branch_change(branch, output, old_revno, old_revision_id):
    """Show the changes made to a branch.

    :param branch: The branch to show changes about.
    :param output: A file-like object to write changes to.
    :param old_revno: The revno of the old tip.
    :param old_revision_id: The revision_id of the old tip.
    """
    new_revno, new_revision_id = branch.last_revision_info()
    old_history, new_history = get_history_change(old_revision_id,
                                                  new_revision_id,
                                                  branch.repository)
    if old_history == [] and new_history == []:
        output.write('Nothing seems to have changed\n')
        return

    log_format = log_formatter_registry.get_default(branch)
    lf = log_format(show_ids=False, to_file=output, show_timezone='original')
    if old_history != []:
        output.write('*' * 60)
        output.write('\nRemoved Revisions:\n')
        show_flat_log(branch.repository, old_history, old_revno, lf)
        output.write('*' * 60)
        output.write('\n\n')
    if new_history != []:
        output.write('Added Revisions:\n')
        start_revno = new_revno - len(new_history) + 1
        show_log(branch, lf, None, verbose=False, direction='forward',
                 start_revision=start_revno)


def show_flat_log(repository, history, last_revno, lf):
    """Show a simple log of the specified history.

    :param repository: The repository to retrieve revisions from.
    :param history: A list of revision_ids indicating the lefthand history.
    :param last_revno: The revno of the last revision_id in the history.
    :param lf: The log formatter to use.
    """
    revisions = repository.get_revisions(history)
    for i, rev in enumerate(revisions):
        lr = LogRevision(rev, i + last_revno, 0, None)
        lf.log_revision(lr)


def _get_info_for_log_files(revisionspec_list, file_list, add_cleanup):
    """Find file-ids and kinds given a list of files and a revision range.

    We search for files at the end of the range. If not found there,
    we try the start of the range.

    :param revisionspec_list: revision range as parsed on the command line
    :param file_list: the list of paths given on the command line;
      the first of these can be a branch location or a file path,
      the remainder must be file paths
    :param add_cleanup: When the branch returned is read locked,
      an unlock call will be queued to the cleanup.
    :return: (branch, info_list, start_rev_info, end_rev_info) where
      info_list is a list of (relative_path, file_id, kind) tuples where
      kind is one of values 'directory', 'file', 'symlink', 'tree-reference'.
      branch will be read-locked.
    """
    from breezy.builtins import _get_revision_range
    tree, b, path = controldir.ControlDir.open_containing_tree_or_branch(
        file_list[0])
    add_cleanup(b.lock_read().unlock)
    # XXX: It's damn messy converting a list of paths to relative paths when
    # those paths might be deleted ones, they might be on a case-insensitive
    # filesystem and/or they might be in silly locations (like another branch).
    # For example, what should "log bzr://branch/dir/file1 file2" do? (Is
    # file2 implicitly in the same dir as file1 or should its directory be
    # taken from the current tree somehow?) For now, this solves the common
    # case of running log in a nested directory, assuming paths beyond the
    # first one haven't been deleted ...
    if tree:
        relpaths = [path] + tree.safe_relpath_files(file_list[1:])
    else:
        relpaths = [path] + file_list[1:]
    info_list = []
    start_rev_info, end_rev_info = _get_revision_range(revisionspec_list, b,
                                                       "log")
    if relpaths in ([], [u'']):
        return b, [], start_rev_info, end_rev_info
    if start_rev_info is None and end_rev_info is None:
        if tree is None:
            tree = b.basis_tree()
        tree1 = None
        for fp in relpaths:
            file_id = tree.path2id(fp)
            kind = _get_kind_for_file_id(tree, fp, file_id)
            if file_id is None:
                # go back to when time began
                if tree1 is None:
                    try:
                        rev1 = b.get_rev_id(1)
                    except errors.NoSuchRevision:
                        # No history at all
                        file_id = None
                        kind = None
                    else:
                        tree1 = b.repository.revision_tree(rev1)
                if tree1:
                    file_id = tree1.path2id(fp)
                    kind = _get_kind_for_file_id(tree1, fp, file_id)
            info_list.append((fp, file_id, kind))

    elif start_rev_info == end_rev_info:
        # One revision given - file must exist in it
        tree = b.repository.revision_tree(end_rev_info.rev_id)
        for fp in relpaths:
            file_id = tree.path2id(fp)
            kind = _get_kind_for_file_id(tree, fp, file_id)
            info_list.append((fp, file_id, kind))

    else:
        # Revision range given. Get the file-id from the end tree.
        # If that fails, try the start tree.
        rev_id = end_rev_info.rev_id
        if rev_id is None:
            tree = b.basis_tree()
        else:
            tree = b.repository.revision_tree(rev_id)
        tree1 = None
        for fp in relpaths:
            file_id = tree.path2id(fp)
            kind = _get_kind_for_file_id(tree, fp, file_id)
            if file_id is None:
                if tree1 is None:
                    rev_id = start_rev_info.rev_id
                    if rev_id is None:
                        rev1 = b.get_rev_id(1)
                        tree1 = b.repository.revision_tree(rev1)
                    else:
                        tree1 = b.repository.revision_tree(rev_id)
                file_id = tree1.path2id(fp)
                kind = _get_kind_for_file_id(tree1, fp, file_id)
            info_list.append((fp, file_id, kind))
    return b, info_list, start_rev_info, end_rev_info


def _get_kind_for_file_id(tree, path, file_id):
    """Return the kind of a file-id or None if it doesn't exist."""
    if file_id is not None:
        return tree.kind(path, file_id)
    else:
        return None


properties_handler_registry = registry.Registry()

# Use the properties handlers to print out bug information if available


def _bugs_properties_handler(revision):
    ret = {}
    if 'bugs' in revision.properties:
        bug_lines = revision.properties['bugs'].split('\n')
        bug_rows = [line.split(' ', 1) for line in bug_lines]
        fixed_bug_urls = [row[0] for row in bug_rows if
                          len(row) > 1 and row[1] == 'fixed']
        related_bug_urls = [row[0] for row in bug_rows if
                            len(row) > 1 and row[1] == 'related']
        if fixed_bug_urls:
<<<<<<< HEAD
            return {ngettext('fixes bug', 'fixes bugs', len(fixed_bug_urls)):
                    ' '.join(fixed_bug_urls)}
    return {}
=======
            ret[ngettext('fixes bug', 'fixes bugs', len(fixed_bug_urls))] = (
                ' '.join(fixed_bug_urls))
        if related_bug_urls:
            ret[ngettext('related bug', 'related bugs', len(related_bug_urls))] = (
                ' '.join(related_bug_urls))
    return ret
>>>>>>> 7f766ea8


properties_handler_registry.register('bugs_properties_handler',
                                     _bugs_properties_handler)


# adapters which revision ids to log are filtered. When log is called, the
# log_rev_iterator is adapted through each of these factory methods.
# Plugins are welcome to mutate this list in any way they like - as long
# as the overall behaviour is preserved. At this point there is no extensible
# mechanism for getting parameters to each factory method, and until there is
# this won't be considered a stable api.
log_adapters = [
    # core log logic
    _make_batch_filter,
    # read revision objects
    _make_revision_objects,
    # filter on log messages
    _make_search_filter,
    # generate deltas for things we will show
    _make_delta_filter
    ]<|MERGE_RESOLUTION|>--- conflicted
+++ resolved
@@ -2163,18 +2163,13 @@
         related_bug_urls = [row[0] for row in bug_rows if
                             len(row) > 1 and row[1] == 'related']
         if fixed_bug_urls:
-<<<<<<< HEAD
-            return {ngettext('fixes bug', 'fixes bugs', len(fixed_bug_urls)):
-                    ' '.join(fixed_bug_urls)}
-    return {}
-=======
-            ret[ngettext('fixes bug', 'fixes bugs', len(fixed_bug_urls))] = (
-                ' '.join(fixed_bug_urls))
+            text = ngettext('fixes bug', 'fixes bugs', len(fixed_bug_urls))
+            ret[text] = ' '.join(fixed_bug_urls)
         if related_bug_urls:
-            ret[ngettext('related bug', 'related bugs', len(related_bug_urls))] = (
-                ' '.join(related_bug_urls))
+            text = ngettext('related bug', 'related bugs',
+                            len(related_bug_urls))
+            ret[text] = ' '.join(related_bug_urls)
     return ret
->>>>>>> 7f766ea8
 
 
 properties_handler_registry.register('bugs_properties_handler',
