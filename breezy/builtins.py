--- conflicted
+++ resolved
@@ -3024,20 +3024,11 @@
     @display_command
     def run(self, filename):
         tree, relpath = WorkingTree.open_containing(filename)
-<<<<<<< HEAD
-        b = tree.branch
-        self.add_cleanup(b.lock_read().unlock)
-        touching_revs = log.find_touching_revisions(
-                b.repository, b.last_revision(), relpath)
-        for revno, revision_id, what in touching_revs:
-            self.outf.write("%6d %s\n" % (revno, what))
-=======
         with tree.lock_read():
             touching_revs = log.find_touching_revisions(
                     tree.branch.repository, tree.branch.last_revision(), tree, relpath)
             for revno, revision_id, what in reversed(list(touching_revs)):
                 self.outf.write("%6d %s\n" % (revno, what))
->>>>>>> fa901f23
 
 
 class cmd_ls(Command):
