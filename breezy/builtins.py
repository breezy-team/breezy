# Copyright (C) 2005-2012 Canonical Ltd
#
# This program is free software; you can redistribute it and/or modify
# it under the terms of the GNU General Public License as published by
# the Free Software Foundation; either version 2 of the License, or
# (at your option) any later version.
#
# This program is distributed in the hope that it will be useful,
# but WITHOUT ANY WARRANTY; without even the implied warranty of
# MERCHANTABILITY or FITNESS FOR A PARTICULAR PURPOSE.  See the
# GNU General Public License for more details.
#
# You should have received a copy of the GNU General Public License
# along with this program; if not, write to the Free Software
# Foundation, Inc., 51 Franklin Street, Fifth Floor, Boston, MA 02110-1301 USA

"""builtin brz commands"""

from __future__ import absolute_import

import errno
import os
import sys

import breezy.bzr

from . import lazy_import
lazy_import.lazy_import(globals(), """
import time

import breezy
from breezy import (
    branch as _mod_branch,
    bugtracker,
    bundle,
    cache_utf8,
    controldir,
    directory_service,
    delta,
    config as _mod_config,
    errors,
    globbing,
    gpg,
    hooks,
    lazy_regex,
    log,
    merge as _mod_merge,
    merge_directive,
    osutils,
    reconfigure,
    rename_map,
    revision as _mod_revision,
    symbol_versioning,
    timestamp,
    transport,
    tree as _mod_tree,
    ui,
    urlutils,
    views,
    )
from breezy.branch import Branch
from breezy.conflicts import ConflictList
from breezy.transport import memory
from breezy.smtp_connection import SMTPConnection
from breezy.workingtree import WorkingTree
from breezy.i18n import gettext, ngettext
""")

from .commands import (
    Command,
    builtin_command_registry,
    display_command,
    )
from .option import (
    ListOption,
    Option,
    RegistryOption,
    custom_help,
    _parse_revision_str,
    )
from .revisionspec import (
    RevisionSpec,
    RevisionInfo,
    )
from .sixish import (
    BytesIO,
    text_type,
    viewitems,
    viewvalues,
)
from .trace import mutter, note, warning, is_quiet, get_verbosity_level


def _get_branch_location(control_dir, possible_transports=None):
    """Return location of branch for this control dir."""
    try:
        target = control_dir.get_branch_reference()
    except errors.NotBranchError:
        return control_dir.root_transport.base
    if target is not None:
        return target
    this_branch = control_dir.open_branch(
        possible_transports=possible_transports)
    # This may be a heavy checkout, where we want the master branch
    master_location = this_branch.get_bound_location()
    if master_location is not None:
        return master_location
    # If not, use a local sibling
    return this_branch.base


def _is_colocated(control_dir, possible_transports=None):
    """Check if the branch in control_dir is colocated.

    :param control_dir: Control directory
    :return: Tuple with boolean indicating whether the branch is colocated
        and the full URL to the actual branch
    """
    # This path is meant to be relative to the existing branch
    this_url = _get_branch_location(control_dir,
        possible_transports=possible_transports)
    # Perhaps the target control dir supports colocated branches?
    try:
        root = controldir.ControlDir.open(this_url,
            possible_transports=possible_transports)
    except errors.NotBranchError:
        return (False, this_url)
    else:
        try:
            wt = control_dir.open_workingtree()
        except (errors.NoWorkingTree, errors.NotLocalUrl):
            return (False, this_url)
        else:
            return (
                root._format.colocated_branches and
                control_dir.control_url == root.control_url,
                this_url)


def lookup_new_sibling_branch(control_dir, location, possible_transports=None):
    """Lookup the location for a new sibling branch.

    :param control_dir: Control directory to find sibling branches from
    :param location: Name of the new branch
    :return: Full location to the new branch
    """
    location = directory_service.directories.dereference(location)
    if '/' not in location and '\\' not in location:
        (colocated, this_url) = _is_colocated(control_dir, possible_transports)

        if colocated:
            return urlutils.join_segment_parameters(this_url,
                {"branch": urlutils.escape(location)})
        else:
            return urlutils.join(this_url, '..', urlutils.escape(location))
    return location


def open_sibling_branch(control_dir, location, possible_transports=None):
    """Open a branch, possibly a sibling of another.

    :param control_dir: Control directory relative to which to lookup the
        location.
    :param location: Location to look up
    :return: branch to open
    """
    try:
        # Perhaps it's a colocated branch?
        return control_dir.open_branch(location, 
            possible_transports=possible_transports)
    except (errors.NotBranchError, errors.NoColocatedBranchSupport):
        this_url = _get_branch_location(control_dir)
        return Branch.open(
            urlutils.join(
                this_url, '..', urlutils.escape(location)))


def open_nearby_branch(near=None, location=None, possible_transports=None):
    """Open a nearby branch.

    :param near: Optional location of container from which to open branch
    :param location: Location of the branch
    :return: Branch instance
    """
    if near is None:
        if location is None:
            location = "."
        try:
            return Branch.open(location,
                possible_transports=possible_transports)
        except errors.NotBranchError:
            near = "."
    cdir = controldir.ControlDir.open(near,
        possible_transports=possible_transports)
    return open_sibling_branch(cdir, location,
        possible_transports=possible_transports)


def iter_sibling_branches(control_dir, possible_transports=None):
    """Iterate over the siblings of a branch.

    :param control_dir: Control directory for which to look up the siblings
    :return: Iterator over tuples with branch name and branch object
    """
    seen_urls = set()
    try:
        reference = control_dir.get_branch_reference()
    except errors.NotBranchError:
        # There is no active branch, just return the colocated branches.
        for name, branch in viewitems(control_dir.get_branches()):
            yield name, branch
        return
    if reference is not None:
        ref_branch = Branch.open(reference,
            possible_transports=possible_transports)
    else:
        ref_branch = None
    if ref_branch is None or ref_branch.name:
        if ref_branch is not None:
            control_dir = ref_branch.controldir
        for name, branch in viewitems(control_dir.get_branches()):
            yield name, branch
    else:
        repo = ref_branch.controldir.find_repository()
        for branch in repo.find_branches(using=True):
            name = urlutils.relative_url(repo.user_url,
                branch.user_url).rstrip("/")
            yield name, branch


def tree_files_for_add(file_list):
    """
    Return a tree and list of absolute paths from a file list.

    Similar to tree_files, but add handles files a bit differently, so it a
    custom implementation.  In particular, MutableTreeTree.smart_add expects
    absolute paths, which it immediately converts to relative paths.
    """
    # FIXME Would be nice to just return the relative paths like
    # internal_tree_files does, but there are a large number of unit tests
    # that assume the current interface to mutabletree.smart_add
    if file_list:
        tree, relpath = WorkingTree.open_containing(file_list[0])
        if tree.supports_views():
            view_files = tree.views.lookup_view()
            if view_files:
                for filename in file_list:
                    if not osutils.is_inside_any(view_files, filename):
                        raise views.FileOutsideView(filename, view_files)
        file_list = file_list[:]
        file_list[0] = tree.abspath(relpath)
    else:
        tree = WorkingTree.open_containing(u'.')[0]
        if tree.supports_views():
            view_files = tree.views.lookup_view()
            if view_files:
                file_list = view_files
                view_str = views.view_display_str(view_files)
                note(gettext("Ignoring files outside view. View is %s") % view_str)
    return tree, file_list


def _get_one_revision(command_name, revisions):
    if revisions is None:
        return None
    if len(revisions) != 1:
        raise errors.BzrCommandError(gettext(
            'brz %s --revision takes exactly one revision identifier') % (
                command_name,))
    return revisions[0]


def _get_one_revision_tree(command_name, revisions, branch=None, tree=None):
    """Get a revision tree. Not suitable for commands that change the tree.
    
    Specifically, the basis tree in dirstate trees is coupled to the dirstate
    and doing a commit/uncommit/pull will at best fail due to changing the
    basis revision data.

    If tree is passed in, it should be already locked, for lifetime management
    of the trees internal cached state.
    """
    if branch is None:
        branch = tree.branch
    if revisions is None:
        if tree is not None:
            rev_tree = tree.basis_tree()
        else:
            rev_tree = branch.basis_tree()
    else:
        revision = _get_one_revision(command_name, revisions)
        rev_tree = revision.as_tree(branch)
    return rev_tree


def _get_view_info_for_change_reporter(tree):
    """Get the view information from a tree for change reporting."""
    view_info = None
    try:
        current_view = tree.views.get_view_info()[0]
        if current_view is not None:
            view_info = (current_view, tree.views.lookup_view())
    except views.ViewsNotSupported:
        pass
    return view_info


def _open_directory_or_containing_tree_or_branch(filename, directory):
    """Open the tree or branch containing the specified file, unless
    the --directory option is used to specify a different branch."""
    if directory is not None:
        return (None, Branch.open(directory), filename)
    return controldir.ControlDir.open_containing_tree_or_branch(filename)


# TODO: Make sure no commands unconditionally use the working directory as a
# branch.  If a filename argument is used, the first of them should be used to
# specify the branch.  (Perhaps this can be factored out into some kind of
# Argument class, representing a file in a branch, where the first occurrence
# opens the branch?)

class cmd_status(Command):
    __doc__ = """Display status summary.

    This reports on versioned and unknown files, reporting them
    grouped by state.  Possible states are:

    added
        Versioned in the working copy but not in the previous revision.

    removed
        Versioned in the previous revision but removed or deleted
        in the working copy.

    renamed
        Path of this file changed from the previous revision;
        the text may also have changed.  This includes files whose
        parent directory was renamed.

    modified
        Text has changed since the previous revision.

    kind changed
        File kind has been changed (e.g. from file to directory).

    unknown
        Not versioned and not matching an ignore pattern.

    Additionally for directories, symlinks and files with a changed
    executable bit, Bazaar indicates their type using a trailing
    character: '/', '@' or '*' respectively. These decorations can be
    disabled using the '--no-classify' option.

    To see ignored files use 'brz ignored'.  For details on the
    changes to file texts, use 'brz diff'.

    Note that --short or -S gives status flags for each item, similar
    to Subversion's status command. To get output similar to svn -q,
    use brz status -SV.

    If no arguments are specified, the status of the entire working
    directory is shown.  Otherwise, only the status of the specified
    files or directories is reported.  If a directory is given, status
    is reported for everything inside that directory.

    Before merges are committed, the pending merge tip revisions are
    shown. To see all pending merge revisions, use the -v option.
    To skip the display of pending merge information altogether, use
    the no-pending option or specify a file/directory.

    To compare the working directory to a specific revision, pass a
    single revision to the revision argument.

    To see which files have changed in a specific revision, or between
    two revisions, pass a revision range to the revision argument.
    This will produce the same results as calling 'brz diff --summarize'.
    """

    # TODO: --no-recurse/-N, --recurse options

    takes_args = ['file*']
    takes_options = ['show-ids', 'revision', 'change', 'verbose',
                     Option('short', help='Use short status indicators.',
                            short_name='S'),
                     Option('versioned', help='Only show versioned files.',
                            short_name='V'),
                     Option('no-pending', help='Don\'t show pending merges.',
                           ),
                     Option('no-classify',
                            help='Do not mark object type using indicator.',
                           ),
                     ]
    aliases = ['st', 'stat']

    encoding_type = 'replace'
    _see_also = ['diff', 'revert', 'status-flags']

    @display_command
    def run(self, show_ids=False, file_list=None, revision=None, short=False,
            versioned=False, no_pending=False, verbose=False,
            no_classify=False):
        from .status import show_tree_status

        if revision and len(revision) > 2:
            raise errors.BzrCommandError(gettext('brz status --revision takes exactly'
                                         ' one or two revision specifiers'))

        tree, relfile_list = WorkingTree.open_containing_paths(file_list)
        # Avoid asking for specific files when that is not needed.
        if relfile_list == ['']:
            relfile_list = None
            # Don't disable pending merges for full trees other than '.'.
            if file_list == ['.']:
                no_pending = True
        # A specific path within a tree was given.
        elif relfile_list is not None:
            no_pending = True
        show_tree_status(tree, show_ids=show_ids,
                         specific_files=relfile_list, revision=revision,
                         to_file=self.outf, short=short, versioned=versioned,
                         show_pending=(not no_pending), verbose=verbose,
                         classify=not no_classify)


class cmd_cat_revision(Command):
    __doc__ = """Write out metadata for a revision.

    The revision to print can either be specified by a specific
    revision identifier, or you can use --revision.
    """

    hidden = True
    takes_args = ['revision_id?']
    takes_options = ['directory', 'revision']
    # cat-revision is more for frontends so should be exact
    encoding = 'strict'

    def print_revision(self, revisions, revid):
        stream = revisions.get_record_stream([(revid,)], 'unordered', True)
        record = next(stream)
        if record.storage_kind == 'absent':
            raise errors.NoSuchRevision(revisions, revid)
        revtext = record.get_bytes_as('fulltext')
        self.outf.write(revtext.decode('utf-8'))

    @display_command
    def run(self, revision_id=None, revision=None, directory=u'.'):
        if revision_id is not None and revision is not None:
            raise errors.BzrCommandError(gettext('You can only supply one of'
                                         ' revision_id or --revision'))
        if revision_id is None and revision is None:
            raise errors.BzrCommandError(gettext('You must supply either'
                                         ' --revision or a revision_id'))

        b = controldir.ControlDir.open_containing_tree_or_branch(directory)[1]

        revisions = b.repository.revisions
        if revisions is None:
            raise errors.BzrCommandError(gettext('Repository %r does not support '
                'access to raw revision texts'))

        with b.repository.lock_read():
            # TODO: jam 20060112 should cat-revision always output utf-8?
            if revision_id is not None:
                revision_id = cache_utf8.encode(revision_id)
                try:
                    self.print_revision(revisions, revision_id)
                except errors.NoSuchRevision:
                    msg = gettext("The repository {0} contains no revision {1}.").format(
                        b.repository.base, revision_id)
                    raise errors.BzrCommandError(msg)
            elif revision is not None:
                for rev in revision:
                    if rev is None:
                        raise errors.BzrCommandError(
                            gettext('You cannot specify a NULL revision.'))
                    rev_id = rev.as_revision_id(b)
                    self.print_revision(revisions, rev_id)


class cmd_remove_tree(Command):
    __doc__ = """Remove the working tree from a given branch/checkout.

    Since a lightweight checkout is little more than a working tree
    this will refuse to run against one.

    To re-create the working tree, use "brz checkout".
    """
    _see_also = ['checkout', 'working-trees']
    takes_args = ['location*']
    takes_options = [
        Option('force',
               help='Remove the working tree even if it has '
                    'uncommitted or shelved changes.'),
        ]

    def run(self, location_list, force=False):
        if not location_list:
            location_list=['.']

        for location in location_list:
            d = controldir.ControlDir.open(location)

            try:
                working = d.open_workingtree()
            except errors.NoWorkingTree:
                raise errors.BzrCommandError(gettext("No working tree to remove"))
            except errors.NotLocalUrl:
                raise errors.BzrCommandError(gettext("You cannot remove the working tree"
                                             " of a remote path"))
            if not force:
                if (working.has_changes()):
                    raise errors.UncommittedChanges(working)
                if working.get_shelf_manager().last_shelf() is not None:
                    raise errors.ShelvedChanges(working)

            if working.user_url != working.branch.user_url:
                raise errors.BzrCommandError(gettext("You cannot remove the working tree"
                                             " from a lightweight checkout"))

            d.destroy_workingtree()


class cmd_repair_workingtree(Command):
    __doc__ = """Reset the working tree state file.

    This is not meant to be used normally, but more as a way to recover from
    filesystem corruption, etc. This rebuilds the working inventory back to a
    'known good' state. Any new modifications (adding a file, renaming, etc)
    will be lost, though modified files will still be detected as such.

    Most users will want something more like "brz revert" or "brz update"
    unless the state file has become corrupted.

    By default this attempts to recover the current state by looking at the
    headers of the state file. If the state file is too corrupted to even do
    that, you can supply --revision to force the state of the tree.
    """

    takes_options = ['revision', 'directory',
        Option('force',
               help='Reset the tree even if it doesn\'t appear to be'
                    ' corrupted.'),
    ]
    hidden = True

    def run(self, revision=None, directory='.', force=False):
        tree, _ = WorkingTree.open_containing(directory)
        self.add_cleanup(tree.lock_tree_write().unlock)
        if not force:
            try:
                tree.check_state()
            except errors.BzrError:
                pass # There seems to be a real error here, so we'll reset
            else:
                # Refuse
                raise errors.BzrCommandError(gettext(
                    'The tree does not appear to be corrupt. You probably'
                    ' want "brz revert" instead. Use "--force" if you are'
                    ' sure you want to reset the working tree.'))
        if revision is None:
            revision_ids = None
        else:
            revision_ids = [r.as_revision_id(tree.branch) for r in revision]
        try:
            tree.reset_state(revision_ids)
        except errors.BzrError as e:
            if revision_ids is None:
                extra = (gettext(', the header appears corrupt, try passing -r -1'
                         ' to set the state to the last commit'))
            else:
                extra = ''
            raise errors.BzrCommandError(gettext('failed to reset the tree state{0}').format(extra))


class cmd_revno(Command):
    __doc__ = """Show current revision number.

    This is equal to the number of revisions on this branch.
    """

    _see_also = ['info']
    takes_args = ['location?']
    takes_options = [
        Option('tree', help='Show revno of working tree.'),
        'revision',
        ]

    @display_command
    def run(self, tree=False, location=u'.', revision=None):
        if revision is not None and tree:
            raise errors.BzrCommandError(gettext("--tree and --revision can "
                "not be used together"))

        if tree:
            try:
                wt = WorkingTree.open_containing(location)[0]
                self.add_cleanup(wt.lock_read().unlock)
            except (errors.NoWorkingTree, errors.NotLocalUrl):
                raise errors.NoWorkingTree(location)
            b = wt.branch
            revid = wt.last_revision()
        else:
            b = Branch.open_containing(location)[0]
            self.add_cleanup(b.lock_read().unlock)
            if revision:
                if len(revision) != 1:
                    raise errors.BzrCommandError(gettext(
                        "Revision numbers only make sense for single "
                        "revisions, not ranges"))
                revid = revision[0].as_revision_id(b)
            else:
                revid = b.last_revision()
        try:
            revno_t = b.revision_id_to_dotted_revno(revid)
        except errors.NoSuchRevision:
            revno_t = ('???',)
        revno = ".".join(str(n) for n in revno_t)
        self.cleanup_now()
        self.outf.write(revno + '\n')


class cmd_revision_info(Command):
    __doc__ = """Show revision number and revision id for a given revision identifier.
    """
    hidden = True
    takes_args = ['revision_info*']
    takes_options = [
        'revision',
        custom_help('directory',
            help='Branch to examine, '
                 'rather than the one containing the working directory.'),
        Option('tree', help='Show revno of working tree.'),
        ]

    @display_command
    def run(self, revision=None, directory=u'.', tree=False,
            revision_info_list=[]):

        try:
            wt = WorkingTree.open_containing(directory)[0]
            b = wt.branch
            self.add_cleanup(wt.lock_read().unlock)
        except (errors.NoWorkingTree, errors.NotLocalUrl):
            wt = None
            b = Branch.open_containing(directory)[0]
            self.add_cleanup(b.lock_read().unlock)
        revision_ids = []
        if revision is not None:
            revision_ids.extend(rev.as_revision_id(b) for rev in revision)
        if revision_info_list is not None:
            for rev_str in revision_info_list:
                rev_spec = RevisionSpec.from_string(rev_str)
                revision_ids.append(rev_spec.as_revision_id(b))
        # No arguments supplied, default to the last revision
        if len(revision_ids) == 0:
            if tree:
                if wt is None:
                    raise errors.NoWorkingTree(directory)
                revision_ids.append(wt.last_revision())
            else:
                revision_ids.append(b.last_revision())

        revinfos = []
        maxlen = 0
        for revision_id in revision_ids:
            try:
                dotted_revno = b.revision_id_to_dotted_revno(revision_id)
                revno = '.'.join(str(i) for i in dotted_revno)
            except errors.NoSuchRevision:
                revno = '???'
            maxlen = max(maxlen, len(revno))
            revinfos.append([revno, revision_id])

        self.cleanup_now()
        for ri in revinfos:
            self.outf.write('%*s %s\n' % (maxlen, ri[0], ri[1]))


class cmd_add(Command):
    __doc__ = """Add specified files or directories.

    In non-recursive mode, all the named items are added, regardless
    of whether they were previously ignored.  A warning is given if
    any of the named files are already versioned.

    In recursive mode (the default), files are treated the same way
    but the behaviour for directories is different.  Directories that
    are already versioned do not give a warning.  All directories,
    whether already versioned or not, are searched for files or
    subdirectories that are neither versioned or ignored, and these
    are added.  This search proceeds recursively into versioned
    directories.  If no names are given '.' is assumed.

    A warning will be printed when nested trees are encountered,
    unless they are explicitly ignored.

    Therefore simply saying 'brz add' will version all files that
    are currently unknown.

    Adding a file whose parent directory is not versioned will
    implicitly add the parent, and so on up to the root. This means
    you should never need to explicitly add a directory, they'll just
    get added when you add a file in the directory.

    --dry-run will show which files would be added, but not actually
    add them.

    --file-ids-from will try to use the file ids from the supplied path.
    It looks up ids trying to find a matching parent directory with the
    same filename, and then by pure path. This option is rarely needed
    but can be useful when adding the same logical file into two
    branches that will be merged later (without showing the two different
    adds as a conflict). It is also useful when merging another project
    into a subdirectory of this one.
    
    Any files matching patterns in the ignore list will not be added
    unless they are explicitly mentioned.
    
    In recursive mode, files larger than the configuration option 
    add.maximum_file_size will be skipped. Named items are never skipped due
    to file size.
    """
    takes_args = ['file*']
    takes_options = [
        Option('no-recurse',
               help="Don't recursively add the contents of directories.",
               short_name='N'),
        Option('dry-run',
               help="Show what would be done, but don't actually do anything."),
        'verbose',
        Option('file-ids-from',
               type=text_type,
               help='Lookup file ids from this tree.'),
        ]
    encoding_type = 'replace'
    _see_also = ['remove', 'ignore']

    def run(self, file_list, no_recurse=False, dry_run=False, verbose=False,
            file_ids_from=None):
        import breezy.add

        base_tree = None
        if file_ids_from is not None:
            try:
                base_tree, base_path = WorkingTree.open_containing(
                                            file_ids_from)
            except errors.NoWorkingTree:
                base_branch, base_path = Branch.open_containing(
                                            file_ids_from)
                base_tree = base_branch.basis_tree()

            action = breezy.add.AddFromBaseAction(base_tree, base_path,
                          to_file=self.outf, should_print=(not is_quiet()))
        else:
            action = breezy.add.AddWithSkipLargeAction(to_file=self.outf,
                should_print=(not is_quiet()))

        if base_tree:
            self.add_cleanup(base_tree.lock_read().unlock)
        tree, file_list = tree_files_for_add(file_list)
        added, ignored = tree.smart_add(file_list, not
            no_recurse, action=action, save=not dry_run)
        self.cleanup_now()
        if len(ignored) > 0:
            if verbose:
                for glob in sorted(ignored):
                    for path in ignored[glob]:
                        self.outf.write(
                         gettext("ignored {0} matching \"{1}\"\n").format(
                         path, glob))


class cmd_mkdir(Command):
    __doc__ = """Create a new versioned directory.

    This is equivalent to creating the directory and then adding it.
    """

    takes_args = ['dir+']
    takes_options = [
        Option(
            'parents',
            help='No error if existing, make parent directories as needed.',
            short_name='p'
            )
        ]
    encoding_type = 'replace'

    @classmethod
    def add_file_with_parents(cls, wt, relpath):
        if wt.is_versioned(relpath):
            return
        cls.add_file_with_parents(wt, osutils.dirname(relpath))
        wt.add([relpath])

    @classmethod
    def add_file_single(cls, wt, relpath):
        wt.add([relpath])

    def run(self, dir_list, parents=False):
        if parents:
            add_file = self.add_file_with_parents
        else:
            add_file = self.add_file_single
        for dir in dir_list:
            wt, relpath = WorkingTree.open_containing(dir)
            if parents:
                try:
                    os.makedirs(dir)
                except OSError as e:
                    if e.errno != errno.EEXIST:
                        raise
            else:
                os.mkdir(dir)
            add_file(wt, relpath)
            if not is_quiet():
                self.outf.write(gettext('added %s\n') % dir)


class cmd_relpath(Command):
    __doc__ = """Show path of a file relative to root"""

    takes_args = ['filename']
    hidden = True

    @display_command
    def run(self, filename):
        # TODO: jam 20050106 Can relpath return a munged path if
        #       sys.stdout encoding cannot represent it?
        tree, relpath = WorkingTree.open_containing(filename)
        self.outf.write(relpath)
        self.outf.write('\n')


class cmd_inventory(Command):
    __doc__ = """Show inventory of the current working copy or a revision.

    It is possible to limit the output to a particular entry
    type using the --kind option.  For example: --kind file.

    It is also possible to restrict the list of files to a specific
    set. For example: brz inventory --show-ids this/file
    """

    hidden = True
    _see_also = ['ls']
    takes_options = [
        'revision',
        'show-ids',
        Option('kind',
               help='List entries of a particular kind: file, directory, symlink.',
               type=text_type),
        ]
    takes_args = ['file*']

    @display_command
    def run(self, revision=None, show_ids=False, kind=None, file_list=None):
        if kind and kind not in ['file', 'directory', 'symlink']:
            raise errors.BzrCommandError(gettext('invalid kind %r specified') % (kind,))

        revision = _get_one_revision('inventory', revision)
        work_tree, file_list = WorkingTree.open_containing_paths(file_list)
        self.add_cleanup(work_tree.lock_read().unlock)
        if revision is not None:
            tree = revision.as_tree(work_tree.branch)

            extra_trees = [work_tree]
            self.add_cleanup(tree.lock_read().unlock)
        else:
            tree = work_tree
            extra_trees = []

        self.add_cleanup(tree.lock_read().unlock)
        if file_list is not None:
            paths = tree.find_related_paths_across_trees(
                    file_list, extra_trees, require_versioned=True)
            # find_ids_across_trees may include some paths that don't
            # exist in 'tree'.
            entries = tree.iter_entries_by_dir(specific_files=paths)
        else:
            entries = tree.iter_entries_by_dir()

        for path, entry in sorted(entries):
            if kind and kind != entry.kind:
                continue
            if path == "":
                continue
            if show_ids:
                self.outf.write('%-50s %s\n' % (path, entry.file_id))
            else:
                self.outf.write(path)
                self.outf.write('\n')


class cmd_cp(Command):
    __doc__ = """Copy a file.

    :Usage:
        brz cp OLDNAME NEWNAME

        brz cp SOURCE... DESTINATION

    If the last argument is a versioned directory, all the other names
    are copied into it.  Otherwise, there must be exactly two arguments
    and the file is copied to a new name.

    Files cannot be copied between branches. Only files can be copied
    at the moment.
    """

    takes_args = ['names*']
    takes_options = []
    aliases = ['copy']
    encoding_type = 'replace'

    def run(self, names_list):
        import shutil
        if names_list is None:
            names_list = []
        if len(names_list) < 2:
            raise errors.BzrCommandError(gettext("missing file argument"))
        tree, rel_names = WorkingTree.open_containing_paths(names_list, canonicalize=False)
        for file_name in rel_names[0:-1]:
            if file_name == '':
                raise errors.BzrCommandError(gettext("can not copy root of branch"))
        self.add_cleanup(tree.lock_tree_write().unlock)
        into_existing = osutils.isdir(names_list[-1])
        if not into_existing:
            try:
                (src, dst) = rel_names
            except IndexError:
                raise errors.BzrCommandError(gettext('to copy multiple files the'
                                                     ' destination must be a versioned'
                                                     ' directory'))
            pairs = [(src, dst)]
        else:
            pairs = [(n, osutils.joinpath([rel_names[-1], osutils.basename(n)]))
                     for n in rel_names[:-1]]

        for src, dst in pairs:
            try:
                src_kind = tree.stored_kind(src)
            except errors.NoSuchFile:
                raise errors.BzrCommandError(
                        gettext('Could not copy %s => %s: %s is not versioned.')
                        % (src, dst, src))
            if src_kind is None:
                raise errors.BzrCommandError(
                    gettext('Could not copy %s => %s . %s is not versioned\.'
                        % (src, dst, src)))
            if src_kind == 'directory':
                raise errors.BzrCommandError(
                    gettext('Could not copy %s => %s . %s is a directory.'
                        % (src, dst, src)))
            dst_parent = osutils.split(dst)[0]
            if dst_parent != '':
                try:
                    dst_parent_kind = tree.stored_kind(dst_parent)
                except errors.NoSuchFile:
                    raise errors.BzrCommandError(
                            gettext('Could not copy %s => %s: %s is not versioned.')
                            % (src, dst, dst_parent))
                if dst_parent_kind != 'directory':
                    raise errors.BzrCommandError(
                            gettext('Could not copy to %s: %s is not a directory.')
                            % (dst_parent, dst_parent))

            tree.copy_one(src, dst)


class cmd_mv(Command):
    __doc__ = """Move or rename a file.

    :Usage:
        brz mv OLDNAME NEWNAME

        brz mv SOURCE... DESTINATION

    If the last argument is a versioned directory, all the other names
    are moved into it.  Otherwise, there must be exactly two arguments
    and the file is changed to a new name.

    If OLDNAME does not exist on the filesystem but is versioned and
    NEWNAME does exist on the filesystem but is not versioned, mv
    assumes that the file has been manually moved and only updates
    its internal inventory to reflect that change.
    The same is valid when moving many SOURCE files to a DESTINATION.

    Files cannot be moved between branches.
    """

    takes_args = ['names*']
    takes_options = [Option("after", help="Move only the brz identifier"
        " of the file, because the file has already been moved."),
        Option('auto', help='Automatically guess renames.'),
        Option('dry-run', help='Avoid making changes when guessing renames.'),
        ]
    aliases = ['move', 'rename']
    encoding_type = 'replace'

    def run(self, names_list, after=False, auto=False, dry_run=False):
        if auto:
            return self.run_auto(names_list, after, dry_run)
        elif dry_run:
            raise errors.BzrCommandError(gettext('--dry-run requires --auto.'))
        if names_list is None:
            names_list = []
        if len(names_list) < 2:
            raise errors.BzrCommandError(gettext("missing file argument"))
        tree, rel_names = WorkingTree.open_containing_paths(names_list, canonicalize=False)
        for file_name in rel_names[0:-1]:
            if file_name == '':
                raise errors.BzrCommandError(gettext("can not move root of branch"))
        self.add_cleanup(tree.lock_tree_write().unlock)
        self._run(tree, names_list, rel_names, after)

    def run_auto(self, names_list, after, dry_run):
        if names_list is not None and len(names_list) > 1:
            raise errors.BzrCommandError(gettext('Only one path may be specified to'
                                         ' --auto.'))
        if after:
            raise errors.BzrCommandError(gettext('--after cannot be specified with'
                                         ' --auto.'))
        work_tree, file_list = WorkingTree.open_containing_paths(
            names_list, default_directory='.')
        self.add_cleanup(work_tree.lock_tree_write().unlock)
        rename_map.RenameMap.guess_renames(
                work_tree.basis_tree(), work_tree, dry_run)

    def _run(self, tree, names_list, rel_names, after):
        into_existing = osutils.isdir(names_list[-1])
        if into_existing and len(names_list) == 2:
            # special cases:
            # a. case-insensitive filesystem and change case of dir
            # b. move directory after the fact (if the source used to be
            #    a directory, but now doesn't exist in the working tree
            #    and the target is an existing directory, just rename it)
            if (not tree.case_sensitive
                and rel_names[0].lower() == rel_names[1].lower()):
                into_existing = False
            else:
                # 'fix' the case of a potential 'from'
                from_path = tree.get_canonical_inventory_path(rel_names[0])
                if (not osutils.lexists(names_list[0]) and
                    tree.is_versioned(from_path) and
                    tree.stored_kind(from_path) == "directory"):
                    into_existing = False
        # move/rename
        if into_existing:
            # move into existing directory
            # All entries reference existing inventory items, so fix them up
            # for cicp file-systems.
            rel_names = tree.get_canonical_inventory_paths(rel_names)
            for src, dest in tree.move(rel_names[:-1], rel_names[-1], after=after):
                if not is_quiet():
                    self.outf.write("%s => %s\n" % (src, dest))
        else:
            if len(names_list) != 2:
                raise errors.BzrCommandError(gettext('to mv multiple files the'
                                             ' destination must be a versioned'
                                             ' directory'))

            # for cicp file-systems: the src references an existing inventory
            # item:
            src = tree.get_canonical_inventory_path(rel_names[0])
            # Find the canonical version of the destination:  In all cases, the
            # parent of the target must be in the inventory, so we fetch the
            # canonical version from there (we do not always *use* the
            # canonicalized tail portion - we may be attempting to rename the
            # case of the tail)
            canon_dest = tree.get_canonical_inventory_path(rel_names[1])
            dest_parent = osutils.dirname(canon_dest)
            spec_tail = osutils.basename(rel_names[1])
            # For a CICP file-system, we need to avoid creating 2 inventory
            # entries that differ only by case.  So regardless of the case
            # we *want* to use (ie, specified by the user or the file-system),
            # we must always choose to use the case of any existing inventory
            # items.  The only exception to this is when we are attempting a
            # case-only rename (ie, canonical versions of src and dest are
            # the same)
            dest_id = tree.path2id(canon_dest)
            if dest_id is None or tree.path2id(src) == dest_id:
                # No existing item we care about, so work out what case we
                # are actually going to use.
                if after:
                    # If 'after' is specified, the tail must refer to a file on disk.
                    if dest_parent:
                        dest_parent_fq = osutils.pathjoin(tree.basedir, dest_parent)
                    else:
                        # pathjoin with an empty tail adds a slash, which breaks
                        # relpath :(
                        dest_parent_fq = tree.basedir

                    dest_tail = osutils.canonical_relpath(
                                    dest_parent_fq,
                                    osutils.pathjoin(dest_parent_fq, spec_tail))
                else:
                    # not 'after', so case as specified is used
                    dest_tail = spec_tail
            else:
                # Use the existing item so 'mv' fails with AlreadyVersioned.
                dest_tail = os.path.basename(canon_dest)
            dest = osutils.pathjoin(dest_parent, dest_tail)
            mutter("attempting to move %s => %s", src, dest)
            tree.rename_one(src, dest, after=after)
            if not is_quiet():
                self.outf.write("%s => %s\n" % (src, dest))


class cmd_pull(Command):
    __doc__ = """Turn this branch into a mirror of another branch.

    By default, this command only works on branches that have not diverged.
    Branches are considered diverged if the destination branch's most recent 
    commit is one that has not been merged (directly or indirectly) into the 
    parent.

    If branches have diverged, you can use 'brz merge' to integrate the changes
    from one into the other.  Once one branch has merged, the other should
    be able to pull it again.

    If you want to replace your local changes and just want your branch to
    match the remote one, use pull --overwrite. This will work even if the two
    branches have diverged.

    If there is no default location set, the first pull will set it (use
    --no-remember to avoid setting it). After that, you can omit the
    location to use the default.  To change the default, use --remember. The
    value will only be saved if the remote location can be accessed.

    The --verbose option will display the revisions pulled using the log_format
    configuration option. You can use a different format by overriding it with
    -Olog_format=<other_format>.

    Note: The location can be specified either in the form of a branch,
    or in the form of a path to a file containing a merge directive generated
    with brz send.
    """

    _see_also = ['push', 'update', 'status-flags', 'send']
    takes_options = ['remember', 'overwrite', 'revision',
        custom_help('verbose',
            help='Show logs of pulled revisions.'),
        custom_help('directory',
            help='Branch to pull into, '
                 'rather than the one containing the working directory.'),
        Option('local',
            help="Perform a local pull in a bound "
                 "branch.  Local pulls are not applied to "
                 "the master branch."
            ),
        Option('show-base',
            help="Show base revision text in conflicts."),
        Option('overwrite-tags',
            help="Overwrite tags only."),
        ]
    takes_args = ['location?']
    encoding_type = 'replace'

    def run(self, location=None, remember=None, overwrite=False,
            revision=None, verbose=False,
            directory=None, local=False,
            show_base=False, overwrite_tags=False):

        if overwrite:
            overwrite = ["history", "tags"]
        elif overwrite_tags:
            overwrite = ["tags"]
        else:
            overwrite = []
        # FIXME: too much stuff is in the command class
        revision_id = None
        mergeable = None
        if directory is None:
            directory = u'.'
        try:
            tree_to = WorkingTree.open_containing(directory)[0]
            branch_to = tree_to.branch
            self.add_cleanup(tree_to.lock_write().unlock)
        except errors.NoWorkingTree:
            tree_to = None
            branch_to = Branch.open_containing(directory)[0]
            self.add_cleanup(branch_to.lock_write().unlock)
            if show_base:
                warning(gettext("No working tree, ignoring --show-base"))

        if local and not branch_to.get_bound_location():
            raise errors.LocalRequiresBoundBranch()

        possible_transports = []
        if location is not None:
            try:
                mergeable = bundle.read_mergeable_from_url(location,
                    possible_transports=possible_transports)
            except errors.NotABundle:
                mergeable = None

        stored_loc = branch_to.get_parent()
        if location is None:
            if stored_loc is None:
                raise errors.BzrCommandError(gettext("No pull location known or"
                                             " specified."))
            else:
                display_url = urlutils.unescape_for_display(stored_loc,
                        self.outf.encoding)
                if not is_quiet():
                    self.outf.write(gettext("Using saved parent location: %s\n") % display_url)
                location = stored_loc

        revision = _get_one_revision('pull', revision)
        if mergeable is not None:
            if revision is not None:
                raise errors.BzrCommandError(gettext(
                    'Cannot use -r with merge directives or bundles'))
            mergeable.install_revisions(branch_to.repository)
            base_revision_id, revision_id, verified = \
                mergeable.get_merge_request(branch_to.repository)
            branch_from = branch_to
        else:
            branch_from = Branch.open(location,
                possible_transports=possible_transports)
            self.add_cleanup(branch_from.lock_read().unlock)
            # Remembers if asked explicitly or no previous location is set
            if (remember
                or (remember is None and branch_to.get_parent() is None)):
                # FIXME: This shouldn't be done before the pull
                # succeeds... -- vila 2012-01-02
                branch_to.set_parent(branch_from.base)

        if revision is not None:
            revision_id = revision.as_revision_id(branch_from)

        if tree_to is not None:
            view_info = _get_view_info_for_change_reporter(tree_to)
            change_reporter = delta._ChangeReporter(
                unversioned_filter=tree_to.is_ignored,
                view_info=view_info)
            result = tree_to.pull(
                branch_from, overwrite, revision_id, change_reporter,
                local=local, show_base=show_base)
        else:
            result = branch_to.pull(
                branch_from, overwrite, revision_id, local=local)

        result.report(self.outf)
        if verbose and result.old_revid != result.new_revid:
            log.show_branch_change(
                branch_to, self.outf, result.old_revno,
                result.old_revid)
        if getattr(result, 'tag_conflicts', None):
            return 1
        else:
            return 0


class cmd_push(Command):
    __doc__ = """Update a mirror of this branch.

    The target branch will not have its working tree populated because this
    is both expensive, and is not supported on remote file systems.

    Some smart servers or protocols *may* put the working tree in place in
    the future.

    This command only works on branches that have not diverged.  Branches are
    considered diverged if the destination branch's most recent commit is one
    that has not been merged (directly or indirectly) by the source branch.

    If branches have diverged, you can use 'brz push --overwrite' to replace
    the other branch completely, discarding its unmerged changes.

    If you want to ensure you have the different changes in the other branch,
    do a merge (see brz help merge) from the other branch, and commit that.
    After that you will be able to do a push without '--overwrite'.

    If there is no default push location set, the first push will set it (use
    --no-remember to avoid setting it).  After that, you can omit the
    location to use the default.  To change the default, use --remember. The
    value will only be saved if the remote location can be accessed.

    The --verbose option will display the revisions pushed using the log_format
    configuration option. You can use a different format by overriding it with
    -Olog_format=<other_format>.
    """

    _see_also = ['pull', 'update', 'working-trees']
    takes_options = ['remember', 'overwrite', 'verbose', 'revision',
        Option('create-prefix',
               help='Create the path leading up to the branch '
                    'if it does not already exist.'),
        custom_help('directory',
            help='Branch to push from, '
                 'rather than the one containing the working directory.'),
        Option('use-existing-dir',
               help='By default push will fail if the target'
                    ' directory exists, but does not already'
                    ' have a control directory.  This flag will'
                    ' allow push to proceed.'),
        Option('stacked',
            help='Create a stacked branch that references the public location '
                'of the parent branch.'),
        Option('stacked-on',
            help='Create a stacked branch that refers to another branch '
                'for the commit history. Only the work not present in the '
                'referenced branch is included in the branch created.',
            type=text_type),
        Option('strict',
               help='Refuse to push if there are uncommitted changes in'
               ' the working tree, --no-strict disables the check.'),
        Option('no-tree',
               help="Don't populate the working tree, even for protocols"
               " that support it."),
        Option('overwrite-tags',
              help="Overwrite tags only."),
        ]
    takes_args = ['location?']
    encoding_type = 'replace'

    def run(self, location=None, remember=None, overwrite=False,
        create_prefix=False, verbose=False, revision=None,
        use_existing_dir=False, directory=None, stacked_on=None,
        stacked=False, strict=None, no_tree=False,
        overwrite_tags=False):
        from .push import _show_push_branch

        if overwrite:
            overwrite = ["history", "tags"]
        elif overwrite_tags:
            overwrite = ["tags"]
        else:
            overwrite = []

        if directory is None:
            directory = '.'
        # Get the source branch
        (tree, br_from,
         _unused) = controldir.ControlDir.open_containing_tree_or_branch(directory)
        # Get the tip's revision_id
        revision = _get_one_revision('push', revision)
        if revision is not None:
            revision_id = revision.in_history(br_from).rev_id
        else:
            revision_id = None
        if tree is not None and revision_id is None:
            tree.check_changed_or_out_of_date(
                strict, 'push_strict',
                more_error='Use --no-strict to force the push.',
                more_warning='Uncommitted changes will not be pushed.')
        # Get the stacked_on branch, if any
        if stacked_on is not None:
            stacked_on = urlutils.normalize_url(stacked_on)
        elif stacked:
            parent_url = br_from.get_parent()
            if parent_url:
                parent = Branch.open(parent_url)
                stacked_on = parent.get_public_branch()
                if not stacked_on:
                    # I considered excluding non-http url's here, thus forcing
                    # 'public' branches only, but that only works for some
                    # users, so it's best to just depend on the user spotting an
                    # error by the feedback given to them. RBC 20080227.
                    stacked_on = parent_url
            if not stacked_on:
                raise errors.BzrCommandError(gettext(
                    "Could not determine branch to refer to."))

        # Get the destination location
        if location is None:
            stored_loc = br_from.get_push_location()
            if stored_loc is None:
                parent_loc = br_from.get_parent()
                if parent_loc:
                    raise errors.BzrCommandError(gettext(
                        "No push location known or specified. To push to the "
                        "parent branch (at %s), use 'brz push :parent'." %
                        urlutils.unescape_for_display(parent_loc,
                            self.outf.encoding)))
                else:
                    raise errors.BzrCommandError(gettext(
                        "No push location known or specified."))
            else:
                display_url = urlutils.unescape_for_display(stored_loc,
                        self.outf.encoding)
                note(gettext("Using saved push location: %s") % display_url)
                location = stored_loc

        _show_push_branch(br_from, revision_id, location, self.outf,
            verbose=verbose, overwrite=overwrite, remember=remember,
            stacked_on=stacked_on, create_prefix=create_prefix,
            use_existing_dir=use_existing_dir, no_tree=no_tree)


class cmd_branch(Command):
    __doc__ = """Create a new branch that is a copy of an existing branch.

    If the TO_LOCATION is omitted, the last component of the FROM_LOCATION will
    be used.  In other words, "branch ../foo/bar" will attempt to create ./bar.
    If the FROM_LOCATION has no / or path separator embedded, the TO_LOCATION
    is derived from the FROM_LOCATION by stripping a leading scheme or drive
    identifier, if any. For example, "branch lp:foo-bar" will attempt to
    create ./foo-bar.

    To retrieve the branch as of a particular revision, supply the --revision
    parameter, as in "branch foo/bar -r 5".
    """

    _see_also = ['checkout']
    takes_args = ['from_location', 'to_location?']
    takes_options = ['revision',
        Option('hardlink', help='Hard-link working tree files where possible.'),
        Option('files-from', type=text_type,
               help="Get file contents from this tree."),
        Option('no-tree',
            help="Create a branch without a working-tree."),
        Option('switch',
            help="Switch the checkout in the current directory "
                 "to the new branch."),
        Option('stacked',
            help='Create a stacked branch referring to the source branch. '
                'The new branch will depend on the availability of the source '
                'branch for all operations.'),
        Option('standalone',
               help='Do not use a shared repository, even if available.'),
        Option('use-existing-dir',
               help='By default branch will fail if the target'
                    ' directory exists, but does not already'
                    ' have a control directory.  This flag will'
                    ' allow branch to proceed.'),
        Option('bind',
            help="Bind new branch to from location."),
        ]

    def run(self, from_location, to_location=None, revision=None,
            hardlink=False, stacked=False, standalone=False, no_tree=False,
            use_existing_dir=False, switch=False, bind=False,
            files_from=None):
        from breezy import switch as _mod_switch
        accelerator_tree, br_from = controldir.ControlDir.open_tree_or_branch(
            from_location)
        if not (hardlink or files_from):
            # accelerator_tree is usually slower because you have to read N
            # files (no readahead, lots of seeks, etc), but allow the user to
            # explicitly request it
            accelerator_tree = None
        if files_from is not None and files_from != from_location:
            accelerator_tree = WorkingTree.open(files_from)
        revision = _get_one_revision('branch', revision)
        self.add_cleanup(br_from.lock_read().unlock)
        if revision is not None:
            revision_id = revision.as_revision_id(br_from)
        else:
            # FIXME - wt.last_revision, fallback to branch, fall back to
            # None or perhaps NULL_REVISION to mean copy nothing
            # RBC 20060209
            revision_id = br_from.last_revision()
        if to_location is None:
            to_location = getattr(br_from, "name", None)
            if not to_location:
                to_location = urlutils.derive_to_location(from_location)
        to_transport = transport.get_transport(to_location)
        try:
            to_transport.mkdir('.')
        except errors.FileExists:
            try:
                to_dir = controldir.ControlDir.open_from_transport(
                    to_transport)
            except errors.NotBranchError:
                if not use_existing_dir:
                    raise errors.BzrCommandError(gettext('Target directory "%s" '
                        'already exists.') % to_location)
                else:
                    to_dir = None
            else:
                try:
                    to_dir.open_branch()
                except errors.NotBranchError:
                    pass
                else:
                    raise errors.AlreadyBranchError(to_location)
        except errors.NoSuchFile:
            raise errors.BzrCommandError(gettext('Parent of "%s" does not exist.')
                                         % to_location)
        else:
            to_dir = None
        if to_dir is None:
            try:
                # preserve whatever source format we have.
                to_dir = br_from.controldir.sprout(
                    to_transport.base, revision_id,
                    possible_transports=[to_transport],
                    accelerator_tree=accelerator_tree, hardlink=hardlink,
                    stacked=stacked, force_new_repo=standalone,
                    create_tree_if_local=not no_tree, source_branch=br_from)
                branch = to_dir.open_branch(
                    possible_transports=[
                        br_from.controldir.root_transport, to_transport])
            except errors.NoSuchRevision:
                to_transport.delete_tree('.')
                msg = gettext("The branch {0} has no revision {1}.").format(
                    from_location, revision)
                raise errors.BzrCommandError(msg)
        else:
            try:
                to_repo = to_dir.open_repository()
            except errors.NoRepositoryPresent:
                to_repo = to_dir.create_repository()
            to_repo.fetch(br_from.repository, revision_id=revision_id)
            branch = br_from.sprout(to_dir, revision_id=revision_id)
        br_from.tags.merge_to(branch.tags)

        # If the source branch is stacked, the new branch may
        # be stacked whether we asked for that explicitly or not.
        # We therefore need a try/except here and not just 'if stacked:'
        try:
            note(gettext('Created new stacked branch referring to %s.') %
                branch.get_stacked_on_url())
        except (errors.NotStacked, _mod_branch.UnstackableBranchFormat,
            errors.UnstackableRepositoryFormat) as e:
            note(ngettext('Branched %d revision.', 'Branched %d revisions.', branch.revno()) % branch.revno())
        if bind:
            # Bind to the parent
            parent_branch = Branch.open(from_location)
            branch.bind(parent_branch)
            note(gettext('New branch bound to %s') % from_location)
        if switch:
            # Switch to the new branch
            wt, _ = WorkingTree.open_containing('.')
            _mod_switch.switch(wt.controldir, branch)
            note(gettext('Switched to branch: %s'),
                urlutils.unescape_for_display(branch.base, 'utf-8'))


class cmd_branches(Command):
    __doc__ = """List the branches available at the current location.

    This command will print the names of all the branches at the current
    location.
    """

    takes_args = ['location?']
    takes_options = [
                  Option('recursive', short_name='R',
                         help='Recursively scan for branches rather than '
                              'just looking in the specified location.')]

    def run(self, location=".", recursive=False):
        if recursive:
            t = transport.get_transport(location)
            if not t.listable():
                raise errors.BzrCommandError(
                    "Can't scan this type of location.")
            for b in controldir.ControlDir.find_branches(t):
                self.outf.write("%s\n" % urlutils.unescape_for_display(
                    urlutils.relative_url(t.base, b.base),
                    self.outf.encoding).rstrip("/"))
        else:
            dir = controldir.ControlDir.open_containing(location)[0]
            try:
                active_branch = dir.open_branch(name="")
            except errors.NotBranchError:
                active_branch = None
            names = {}
            for name, branch in iter_sibling_branches(dir):
                if name == "":
                    continue
                active = (active_branch is not None and
                          active_branch.user_url == branch.user_url)
                names[name] = active
            # Only mention the current branch explicitly if it's not
            # one of the colocated branches
            if not any(viewvalues(names)) and active_branch is not None:
                self.outf.write("* %s\n" % gettext("(default)"))
            for name in sorted(names):
                active = names[name]
                if active:
                    prefix = "*"
                else:
                    prefix = " "
                self.outf.write("%s %s\n" % (
                    prefix, name.encode(self.outf.encoding)))


class cmd_checkout(Command):
    __doc__ = """Create a new checkout of an existing branch.

    If BRANCH_LOCATION is omitted, checkout will reconstitute a working tree for
    the branch found in '.'. This is useful if you have removed the working tree
    or if it was never created - i.e. if you pushed the branch to its current
    location using SFTP.

    If the TO_LOCATION is omitted, the last component of the BRANCH_LOCATION will
    be used.  In other words, "checkout ../foo/bar" will attempt to create ./bar.
    If the BRANCH_LOCATION has no / or path separator embedded, the TO_LOCATION
    is derived from the BRANCH_LOCATION by stripping a leading scheme or drive
    identifier, if any. For example, "checkout lp:foo-bar" will attempt to
    create ./foo-bar.

    To retrieve the branch as of a particular revision, supply the --revision
    parameter, as in "checkout foo/bar -r 5". Note that this will be immediately
    out of date [so you cannot commit] but it may be useful (i.e. to examine old
    code.)
    """

    _see_also = ['checkouts', 'branch', 'working-trees', 'remove-tree']
    takes_args = ['branch_location?', 'to_location?']
    takes_options = ['revision',
                     Option('lightweight',
                            help="Perform a lightweight checkout.  Lightweight "
                                 "checkouts depend on access to the branch for "
                                 "every operation.  Normal checkouts can perform "
                                 "common operations like diff and status without "
                                 "such access, and also support local commits."
                            ),
                     Option('files-from', type=text_type,
                            help="Get file contents from this tree."),
                     Option('hardlink',
                            help='Hard-link working tree files where possible.'
                            ),
                     ]
    aliases = ['co']

    def run(self, branch_location=None, to_location=None, revision=None,
            lightweight=False, files_from=None, hardlink=False):
        if branch_location is None:
            branch_location = osutils.getcwd()
            to_location = branch_location
        accelerator_tree, source = controldir.ControlDir.open_tree_or_branch(
            branch_location)
        if not (hardlink or files_from):
            # accelerator_tree is usually slower because you have to read N
            # files (no readahead, lots of seeks, etc), but allow the user to
            # explicitly request it
            accelerator_tree = None
        revision = _get_one_revision('checkout', revision)
        if files_from is not None and files_from != branch_location:
            accelerator_tree = WorkingTree.open(files_from)
        if revision is not None:
            revision_id = revision.as_revision_id(source)
        else:
            revision_id = None
        if to_location is None:
            to_location = urlutils.derive_to_location(branch_location)
        # if the source and to_location are the same,
        # and there is no working tree,
        # then reconstitute a branch
        if (osutils.abspath(to_location) ==
            osutils.abspath(branch_location)):
            try:
                source.controldir.open_workingtree()
            except errors.NoWorkingTree:
                source.controldir.create_workingtree(revision_id)
                return
        source.create_checkout(to_location, revision_id, lightweight,
                               accelerator_tree, hardlink)


class cmd_renames(Command):
    __doc__ = """Show list of renamed files.
    """
    # TODO: Option to show renames between two historical versions.

    # TODO: Only show renames under dir, rather than in the whole branch.
    _see_also = ['status']
    takes_args = ['dir?']

    @display_command
    def run(self, dir=u'.'):
        tree = WorkingTree.open_containing(dir)[0]
        self.add_cleanup(tree.lock_read().unlock)
        old_tree = tree.basis_tree()
        self.add_cleanup(old_tree.lock_read().unlock)
        renames = []
        iterator = tree.iter_changes(old_tree, include_unchanged=True)
        for f, paths, c, v, p, n, k, e in iterator:
            if paths[0] == paths[1]:
                continue
            if None in (paths):
                continue
            renames.append(paths)
        renames.sort()
        for old_name, new_name in renames:
            self.outf.write("%s => %s\n" % (old_name, new_name))


class cmd_update(Command):
    __doc__ = """Update a working tree to a new revision.

    This will perform a merge of the destination revision (the tip of the
    branch, or the specified revision) into the working tree, and then make
    that revision the basis revision for the working tree.  

    You can use this to visit an older revision, or to update a working tree
    that is out of date from its branch.
    
    If there are any uncommitted changes in the tree, they will be carried
    across and remain as uncommitted changes after the update.  To discard
    these changes, use 'brz revert'.  The uncommitted changes may conflict
    with the changes brought in by the change in basis revision.

    If the tree's branch is bound to a master branch, brz will also update
    the branch from the master.

    You cannot update just a single file or directory, because each Bazaar
    working tree has just a single basis revision.  If you want to restore a
    file that has been removed locally, use 'brz revert' instead of 'brz
    update'.  If you want to restore a file to its state in a previous
    revision, use 'brz revert' with a '-r' option, or use 'brz cat' to write
    out the old content of that file to a new location.

    The 'dir' argument, if given, must be the location of the root of a
    working tree to update.  By default, the working tree that contains the 
    current working directory is used.
    """

    _see_also = ['pull', 'working-trees', 'status-flags']
    takes_args = ['dir?']
    takes_options = ['revision',
                     Option('show-base',
                            help="Show base revision text in conflicts."),
                     ]
    aliases = ['up']

    def run(self, dir=None, revision=None, show_base=None):
        if revision is not None and len(revision) != 1:
            raise errors.BzrCommandError(gettext(
                "brz update --revision takes exactly one revision"))
        if dir is None:
            tree = WorkingTree.open_containing('.')[0]
        else:
            tree, relpath = WorkingTree.open_containing(dir)
            if relpath:
                # See bug 557886.
                raise errors.BzrCommandError(gettext(
                    "brz update can only update a whole tree, "
                    "not a file or subdirectory"))
        branch = tree.branch
        possible_transports = []
        master = branch.get_master_branch(
            possible_transports=possible_transports)
        if master is not None:
            branch_location = master.base
            tree.lock_write()
        else:
            branch_location = tree.branch.base
            tree.lock_tree_write()
        self.add_cleanup(tree.unlock)
        # get rid of the final '/' and be ready for display
        branch_location = urlutils.unescape_for_display(
            branch_location.rstrip('/'),
            self.outf.encoding)
        existing_pending_merges = tree.get_parent_ids()[1:]
        if master is None:
            old_tip = None
        else:
            # may need to fetch data into a heavyweight checkout
            # XXX: this may take some time, maybe we should display a
            # message
            old_tip = branch.update(possible_transports)
        if revision is not None:
            revision_id = revision[0].as_revision_id(branch)
        else:
            revision_id = branch.last_revision()
        if revision_id == _mod_revision.ensure_null(tree.last_revision()):
            revno = branch.revision_id_to_dotted_revno(revision_id)
            note(gettext("Tree is up to date at revision {0} of branch {1}"
                        ).format('.'.join(map(str, revno)), branch_location))
            return 0
        view_info = _get_view_info_for_change_reporter(tree)
        change_reporter = delta._ChangeReporter(
            unversioned_filter=tree.is_ignored,
            view_info=view_info)
        try:
            conflicts = tree.update(
                change_reporter,
                possible_transports=possible_transports,
                revision=revision_id,
                old_tip=old_tip,
                show_base=show_base)
        except errors.NoSuchRevision as e:
            raise errors.BzrCommandError(gettext(
                                  "branch has no revision %s\n"
                                  "brz update --revision only works"
                                  " for a revision in the branch history")
                                  % (e.revision))
        revno = tree.branch.revision_id_to_dotted_revno(
            _mod_revision.ensure_null(tree.last_revision()))
        note(gettext('Updated to revision {0} of branch {1}').format(
             '.'.join(map(str, revno)), branch_location))
        parent_ids = tree.get_parent_ids()
        if parent_ids[1:] and parent_ids[1:] != existing_pending_merges:
            note(gettext('Your local commits will now show as pending merges with '
                 "'brz status', and can be committed with 'brz commit'."))
        if conflicts != 0:
            return 1
        else:
            return 0


class cmd_info(Command):
    __doc__ = """Show information about a working tree, branch or repository.

    This command will show all known locations and formats associated to the
    tree, branch or repository.

    In verbose mode, statistical information is included with each report.
    To see extended statistic information, use a verbosity level of 2 or
    higher by specifying the verbose option multiple times, e.g. -vv.

    Branches and working trees will also report any missing revisions.

    :Examples:

      Display information on the format and related locations:

        brz info

      Display the above together with extended format information and
      basic statistics (like the number of files in the working tree and
      number of revisions in the branch and repository):

        brz info -v

      Display the above together with number of committers to the branch:

        brz info -vv
    """
    _see_also = ['revno', 'working-trees', 'repositories']
    takes_args = ['location?']
    takes_options = ['verbose']
    encoding_type = 'replace'

    @display_command
    def run(self, location=None, verbose=False):
        if verbose:
            noise_level = get_verbosity_level()
        else:
            noise_level = 0
        from .info import show_bzrdir_info
        show_bzrdir_info(controldir.ControlDir.open_containing(location)[0],
                         verbose=noise_level, outfile=self.outf)


class cmd_remove(Command):
    __doc__ = """Remove files or directories.

    This makes Bazaar stop tracking changes to the specified files. Bazaar will
    delete them if they can easily be recovered using revert otherwise they
    will be backed up (adding an extension of the form .~#~). If no options or
    parameters are given Bazaar will scan for files that are being tracked by
    Bazaar but missing in your tree and stop tracking them for you.
    """
    takes_args = ['file*']
    takes_options = ['verbose',
        Option('new', help='Only remove files that have never been committed.'),
        RegistryOption.from_kwargs('file-deletion-strategy',
            'The file deletion mode to be used.',
            title='Deletion Strategy', value_switches=True, enum_switch=False,
            safe='Backup changed files (default).',
            keep='Delete from brz but leave the working copy.',
            no_backup='Don\'t backup changed files.'),
        ]
    aliases = ['rm', 'del']
    encoding_type = 'replace'

    def run(self, file_list, verbose=False, new=False,
        file_deletion_strategy='safe'):

        tree, file_list = WorkingTree.open_containing_paths(file_list)

        if file_list is not None:
            file_list = [f for f in file_list]

        self.add_cleanup(tree.lock_write().unlock)
        # Heuristics should probably all move into tree.remove_smart or
        # some such?
        if new:
            added = tree.changes_from(tree.basis_tree(),
                specific_files=file_list).added
            file_list = sorted([f[0] for f in added], reverse=True)
            if len(file_list) == 0:
                raise errors.BzrCommandError(gettext('No matching files.'))
        elif file_list is None:
            # missing files show up in iter_changes(basis) as
            # versioned-with-no-kind.
            missing = []
            for change in tree.iter_changes(tree.basis_tree()):
                # Find paths in the working tree that have no kind:
                if change[1][1] is not None and change[6][1] is None:
                    missing.append(change[1][1])
            file_list = sorted(missing, reverse=True)
            file_deletion_strategy = 'keep'
        tree.remove(file_list, verbose=verbose, to_file=self.outf,
            keep_files=file_deletion_strategy=='keep',
            force=(file_deletion_strategy=='no-backup'))


class cmd_file_id(Command):
    __doc__ = """Print file_id of a particular file or directory.

    The file_id is assigned when the file is first added and remains the
    same through all revisions where the file exists, even when it is
    moved or renamed.
    """

    hidden = True
    _see_also = ['inventory', 'ls']
    takes_args = ['filename']

    @display_command
    def run(self, filename):
        tree, relpath = WorkingTree.open_containing(filename)
        i = tree.path2id(relpath)
        if i is None:
            raise errors.NotVersionedError(filename)
        else:
            self.outf.write(i + '\n')


class cmd_file_path(Command):
    __doc__ = """Print path of file_ids to a file or directory.

    This prints one line for each directory down to the target,
    starting at the branch root.
    """

    hidden = True
    takes_args = ['filename']

    @display_command
    def run(self, filename):
        tree, relpath = WorkingTree.open_containing(filename)
        fid = tree.path2id(relpath)
        if fid is None:
            raise errors.NotVersionedError(filename)
        segments = osutils.splitpath(relpath)
        for pos in range(1, len(segments) + 1):
            path = osutils.joinpath(segments[:pos])
            self.outf.write("%s\n" % tree.path2id(path))


class cmd_reconcile(Command):
    __doc__ = """Reconcile brz metadata in a branch.

    This can correct data mismatches that may have been caused by
    previous ghost operations or brz upgrades. You should only
    need to run this command if 'brz check' or a brz developer
    advises you to run it.

    If a second branch is provided, cross-branch reconciliation is
    also attempted, which will check that data like the tree root
    id which was not present in very early brz versions is represented
    correctly in both branches.

    At the same time it is run it may recompress data resulting in
    a potential saving in disk space or performance gain.

    The branch *MUST* be on a listable system such as local disk or sftp.
    """

    _see_also = ['check']
    takes_args = ['branch?']
    takes_options = [
        Option('canonicalize-chks',
               help='Make sure CHKs are in canonical form (repairs '
                    'bug 522637).',
               hidden=True),
        ]

    def run(self, branch=".", canonicalize_chks=False):
        from .reconcile import reconcile
        dir = controldir.ControlDir.open(branch)
        reconcile(dir, canonicalize_chks=canonicalize_chks)


class cmd_revision_history(Command):
    __doc__ = """Display the list of revision ids on a branch."""

    _see_also = ['log']
    takes_args = ['location?']

    hidden = True

    @display_command
    def run(self, location="."):
        branch = Branch.open_containing(location)[0]
        self.add_cleanup(branch.lock_read().unlock)
        graph = branch.repository.get_graph()
        history = list(graph.iter_lefthand_ancestry(branch.last_revision(),
            [_mod_revision.NULL_REVISION]))
        for revid in reversed(history):
            self.outf.write(revid)
            self.outf.write('\n')


class cmd_ancestry(Command):
    __doc__ = """List all revisions merged into this branch."""

    _see_also = ['log', 'revision-history']
    takes_args = ['location?']

    hidden = True

    @display_command
    def run(self, location="."):
        try:
            wt = WorkingTree.open_containing(location)[0]
        except errors.NoWorkingTree:
            b = Branch.open(location)
            last_revision = b.last_revision()
        else:
            b = wt.branch
            last_revision = wt.last_revision()

        self.add_cleanup(b.repository.lock_read().unlock)
        graph = b.repository.get_graph()
        revisions = [revid for revid, parents in
            graph.iter_ancestry([last_revision])]
        for revision_id in reversed(revisions):
            if _mod_revision.is_null(revision_id):
                continue
            self.outf.write(revision_id + '\n')


class cmd_init(Command):
    __doc__ = """Make a directory into a versioned branch.

    Use this to create an empty branch, or before importing an
    existing project.

    If there is a repository in a parent directory of the location, then
    the history of the branch will be stored in the repository.  Otherwise
    init creates a standalone branch which carries its own history
    in the .bzr directory.

    If there is already a branch at the location but it has no working tree,
    the tree can be populated with 'brz checkout'.

    Recipe for importing a tree of files::

        cd ~/project
        brz init
        brz add .
        brz status
        brz commit -m "imported project"
    """

    _see_also = ['init-repository', 'branch', 'checkout']
    takes_args = ['location?']
    takes_options = [
        Option('create-prefix',
               help='Create the path leading up to the branch '
                    'if it does not already exist.'),
         RegistryOption('format',
                help='Specify a format for this branch. '
                'See "help formats" for a full list.',
                lazy_registry=('breezy.controldir', 'format_registry'),
                converter=lambda name: controldir.format_registry.make_controldir(name),
                value_switches=True,
                title="Branch format",
                ),
         Option('append-revisions-only',
                help='Never change revnos or the existing log.'
                '  Append revisions to it only.'),
         Option('no-tree',
                'Create a branch without a working tree.')
         ]
    def run(self, location=None, format=None, append_revisions_only=False,
            create_prefix=False, no_tree=False):
        if format is None:
            format = controldir.format_registry.make_controldir('default')
        if location is None:
            location = u'.'

        to_transport = transport.get_transport(location)

        # The path has to exist to initialize a
        # branch inside of it.
        # Just using os.mkdir, since I don't
        # believe that we want to create a bunch of
        # locations if the user supplies an extended path
        try:
            to_transport.ensure_base()
        except errors.NoSuchFile:
            if not create_prefix:
                raise errors.BzrCommandError(gettext("Parent directory of %s"
                    " does not exist."
                    "\nYou may supply --create-prefix to create all"
                    " leading parent directories.")
                    % location)
            to_transport.create_prefix()

        try:
            a_controldir = controldir.ControlDir.open_from_transport(to_transport)
        except errors.NotBranchError:
            # really a NotBzrDir error...
            create_branch = controldir.ControlDir.create_branch_convenience
            if no_tree:
                force_new_tree = False
            else:
                force_new_tree = None
            branch = create_branch(to_transport.base, format=format,
                                   possible_transports=[to_transport],
                                   force_new_tree=force_new_tree)
            a_controldir = branch.controldir
        else:
            from .transport.local import LocalTransport
            if a_controldir.has_branch():
                if (isinstance(to_transport, LocalTransport)
                    and not a_controldir.has_workingtree()):
                        raise errors.BranchExistsWithoutWorkingTree(location)
                raise errors.AlreadyBranchError(location)
            branch = a_controldir.create_branch()
            if not no_tree and not a_controldir.has_workingtree():
                a_controldir.create_workingtree()
        if append_revisions_only:
            try:
                branch.set_append_revisions_only(True)
            except errors.UpgradeRequired:
                raise errors.BzrCommandError(gettext('This branch format cannot be set'
                    ' to append-revisions-only.  Try --default.'))
        if not is_quiet():
            from .info import describe_layout, describe_format
            try:
                tree = a_controldir.open_workingtree(recommend_upgrade=False)
            except (errors.NoWorkingTree, errors.NotLocalUrl):
                tree = None
            repository = branch.repository
            layout = describe_layout(repository, branch, tree).lower()
            format = describe_format(a_controldir, repository, branch, tree)
            self.outf.write(gettext("Created a {0} (format: {1})\n").format(
                  layout, format))
            if repository.is_shared():
                #XXX: maybe this can be refactored into transport.path_or_url()
                url = repository.controldir.root_transport.external_url()
                try:
                    url = urlutils.local_path_from_url(url)
                except urlutils.InvalidURL:
                    pass
                self.outf.write(gettext("Using shared repository: %s\n") % url)


class cmd_init_repository(Command):
    __doc__ = """Create a shared repository for branches to share storage space.

    New branches created under the repository directory will store their
    revisions in the repository, not in the branch directory.  For branches
    with shared history, this reduces the amount of storage needed and 
    speeds up the creation of new branches.

    If the --no-trees option is given then the branches in the repository
    will not have working trees by default.  They will still exist as 
    directories on disk, but they will not have separate copies of the 
    files at a certain revision.  This can be useful for repositories that
    store branches which are interacted with through checkouts or remote
    branches, such as on a server.

    :Examples:
        Create a shared repository holding just branches::

            brz init-repo --no-trees repo
            brz init repo/trunk

        Make a lightweight checkout elsewhere::

            brz checkout --lightweight repo/trunk trunk-checkout
            cd trunk-checkout
            (add files here)
    """

    _see_also = ['init', 'branch', 'checkout', 'repositories']
    takes_args = ["location"]
    takes_options = [RegistryOption('format',
                            help='Specify a format for this repository. See'
                                 ' "brz help formats" for details.',
                            lazy_registry=('breezy.controldir', 'format_registry'),
                            converter=lambda name: controldir.format_registry.make_controldir(name),
                            value_switches=True, title='Repository format'),
                     Option('no-trees',
                             help='Branches in the repository will default to'
                                  ' not having a working tree.'),
                    ]
    aliases = ["init-repo"]

    def run(self, location, format=None, no_trees=False):
        if format is None:
            format = controldir.format_registry.make_controldir('default')

        if location is None:
            location = '.'

        to_transport = transport.get_transport(location)

        if format.fixed_components:
            repo_format_name = None
        else:
            repo_format_name = format.repository_format.get_format_string()

        (repo, newdir, require_stacking, repository_policy) = (
            format.initialize_on_transport_ex(to_transport,
            create_prefix=True, make_working_trees=not no_trees,
            shared_repo=True, force_new_repo=True,
            use_existing_dir=True,
            repo_format_name=repo_format_name))
        if not is_quiet():
            from .info import show_bzrdir_info
            show_bzrdir_info(newdir, verbose=0, outfile=self.outf)


class cmd_diff(Command):
    __doc__ = """Show differences in the working tree, between revisions or branches.

    If no arguments are given, all changes for the current tree are listed.
    If files are given, only the changes in those files are listed.
    Remote and multiple branches can be compared by using the --old and
    --new options. If not provided, the default for both is derived from
    the first argument, if any, or the current tree if no arguments are
    given.

    "brz diff -p1" is equivalent to "brz diff --prefix old/:new/", and
    produces patches suitable for "patch -p1".

    Note that when using the -r argument with a range of revisions, the
    differences are computed between the two specified revisions.  That
    is, the command does not show the changes introduced by the first 
    revision in the range.  This differs from the interpretation of 
    revision ranges used by "brz log" which includes the first revision
    in the range.

    :Exit values:
        1 - changed
        2 - unrepresentable changes
        3 - error
        0 - no change

    :Examples:
        Shows the difference in the working tree versus the last commit::

            brz diff

        Difference between the working tree and revision 1::

            brz diff -r1

        Difference between revision 3 and revision 1::

            brz diff -r1..3

        Difference between revision 3 and revision 1 for branch xxx::

            brz diff -r1..3 xxx

        The changes introduced by revision 2 (equivalent to -r1..2)::

            brz diff -c2

        To see the changes introduced by revision X::
        
            brz diff -cX

        Note that in the case of a merge, the -c option shows the changes
        compared to the left hand parent. To see the changes against
        another parent, use::

            brz diff -r<chosen_parent>..X

        The changes between the current revision and the previous revision
        (equivalent to -c-1 and -r-2..-1)

            brz diff -r-2..

        Show just the differences for file NEWS::

            brz diff NEWS

        Show the differences in working tree xxx for file NEWS::

            brz diff xxx/NEWS

        Show the differences from branch xxx to this working tree:

            brz diff --old xxx

        Show the differences between two branches for file NEWS::

            brz diff --old xxx --new yyy NEWS

        Same as 'brz diff' but prefix paths with old/ and new/::

            brz diff --prefix old/:new/

        Show the differences using a custom diff program with options::

            brz diff --using /usr/bin/diff --diff-options -wu
    """
    _see_also = ['status']
    takes_args = ['file*']
    takes_options = [
        Option('diff-options', type=text_type,
               help='Pass these options to the external diff program.'),
        Option('prefix', type=text_type,
               short_name='p',
               help='Set prefixes added to old and new filenames, as '
                    'two values separated by a colon. (eg "old/:new/").'),
        Option('old',
            help='Branch/tree to compare from.',
            type=text_type,
            ),
        Option('new',
            help='Branch/tree to compare to.',
            type=text_type,
            ),
        'revision',
        'change',
        Option('using',
            help='Use this command to compare files.',
            type=text_type,
            ),
        RegistryOption('format',
            short_name='F',
            help='Diff format to use.',
            lazy_registry=('breezy.diff', 'format_registry'),
            title='Diff format'),
        Option('context',
            help='How many lines of context to show.',
            type=int,
            ),
        ]
    aliases = ['di', 'dif']
    encoding_type = 'exact'

    @display_command
    def run(self, revision=None, file_list=None, diff_options=None,
            prefix=None, old=None, new=None, using=None, format=None,
            context=None):
        from .diff import (get_trees_and_branches_to_diff_locked,
            show_diff_trees)

        if prefix == u'0':
            # diff -p0 format
            old_label = ''
            new_label = ''
        elif prefix == u'1' or prefix is None:
            old_label = 'old/'
            new_label = 'new/'
        elif u':' in prefix:
            old_label, new_label = prefix.split(u":")
        else:
            raise errors.BzrCommandError(gettext(
                '--prefix expects two values separated by a colon'
                ' (eg "old/:new/")'))

        if revision and len(revision) > 2:
            raise errors.BzrCommandError(gettext('brz diff --revision takes exactly'
                                         ' one or two revision specifiers'))

        if using is not None and format is not None:
            raise errors.BzrCommandError(gettext(
                '{0} and {1} are mutually exclusive').format(
                '--using', '--format'))

        (old_tree, new_tree,
         old_branch, new_branch,
         specific_files, extra_trees) = get_trees_and_branches_to_diff_locked(
            file_list, revision, old, new, self.add_cleanup, apply_view=True)
        # GNU diff on Windows uses ANSI encoding for filenames
        path_encoding = osutils.get_diff_header_encoding()
        return show_diff_trees(old_tree, new_tree, self.outf,
                               specific_files=specific_files,
                               external_diff_options=diff_options,
                               old_label=old_label, new_label=new_label,
                               extra_trees=extra_trees,
                               path_encoding=path_encoding,
                               using=using, context=context,
                               format_cls=format)


class cmd_deleted(Command):
    __doc__ = """List files deleted in the working tree.
    """
    # TODO: Show files deleted since a previous revision, or
    # between two revisions.
    # TODO: Much more efficient way to do this: read in new
    # directories with readdir, rather than stating each one.  Same
    # level of effort but possibly much less IO.  (Or possibly not,
    # if the directories are very large...)
    _see_also = ['status', 'ls']
    takes_options = ['directory', 'show-ids']

    @display_command
    def run(self, show_ids=False, directory=u'.'):
        tree = WorkingTree.open_containing(directory)[0]
        self.add_cleanup(tree.lock_read().unlock)
        old = tree.basis_tree()
        self.add_cleanup(old.lock_read().unlock)
        for path, ie in old.iter_entries_by_dir():
            if not tree.has_id(ie.file_id):
                self.outf.write(path)
                if show_ids:
                    self.outf.write(' ')
                    self.outf.write(ie.file_id)
                self.outf.write('\n')


class cmd_modified(Command):
    __doc__ = """List files modified in working tree.
    """

    hidden = True
    _see_also = ['status', 'ls']
    takes_options = ['directory', 'null']

    @display_command
    def run(self, null=False, directory=u'.'):
        tree = WorkingTree.open_containing(directory)[0]
        self.add_cleanup(tree.lock_read().unlock)
        td = tree.changes_from(tree.basis_tree())
        self.cleanup_now()
        for path, id, kind, text_modified, meta_modified in td.modified:
            if null:
                self.outf.write(path + '\0')
            else:
                self.outf.write(osutils.quotefn(path) + '\n')


class cmd_added(Command):
    __doc__ = """List files added in working tree.
    """

    hidden = True
    _see_also = ['status', 'ls']
    takes_options = ['directory', 'null']

    @display_command
    def run(self, null=False, directory=u'.'):
        wt = WorkingTree.open_containing(directory)[0]
        self.add_cleanup(wt.lock_read().unlock)
        basis = wt.basis_tree()
        self.add_cleanup(basis.lock_read().unlock)
        root_id = wt.get_root_id()
        for path in wt.all_versioned_paths():
            if basis.has_filename(path):
                continue
            if path == u'':
                continue
            if not os.access(osutils.pathjoin(wt.basedir, path), os.F_OK):
                continue
            if null:
                self.outf.write(path + '\0')
            else:
                self.outf.write(osutils.quotefn(path) + '\n')


class cmd_root(Command):
    __doc__ = """Show the tree root directory.

    The root is the nearest enclosing directory with a .bzr control
    directory."""

    takes_args = ['filename?']
    @display_command
    def run(self, filename=None):
        """Print the branch root."""
        tree = WorkingTree.open_containing(filename)[0]
        self.outf.write(tree.basedir + '\n')


def _parse_limit(limitstring):
    try:
        return int(limitstring)
    except ValueError:
        msg = gettext("The limit argument must be an integer.")
        raise errors.BzrCommandError(msg)


def _parse_levels(s):
    try:
        return int(s)
    except ValueError:
        msg = gettext("The levels argument must be an integer.")
        raise errors.BzrCommandError(msg)


class cmd_log(Command):
    __doc__ = """Show historical log for a branch or subset of a branch.

    log is brz's default tool for exploring the history of a branch.
    The branch to use is taken from the first parameter. If no parameters
    are given, the branch containing the working directory is logged.
    Here are some simple examples::

      brz log                       log the current branch
      brz log foo.py                log a file in its branch
      brz log http://server/branch  log a branch on a server

    The filtering, ordering and information shown for each revision can
    be controlled as explained below. By default, all revisions are
    shown sorted (topologically) so that newer revisions appear before
    older ones and descendants always appear before ancestors. If displayed,
    merged revisions are shown indented under the revision in which they
    were merged.

    :Output control:

      The log format controls how information about each revision is
      displayed. The standard log formats are called ``long``, ``short``
      and ``line``. The default is long. See ``brz help log-formats``
      for more details on log formats.

      The following options can be used to control what information is
      displayed::

        -l N        display a maximum of N revisions
        -n N        display N levels of revisions (0 for all, 1 for collapsed)
        -v          display a status summary (delta) for each revision
        -p          display a diff (patch) for each revision
        --show-ids  display revision-ids (and file-ids), not just revnos

      Note that the default number of levels to display is a function of the
      log format. If the -n option is not used, the standard log formats show
      just the top level (mainline).

      Status summaries are shown using status flags like A, M, etc. To see
      the changes explained using words like ``added`` and ``modified``
      instead, use the -vv option.

    :Ordering control:

      To display revisions from oldest to newest, use the --forward option.
      In most cases, using this option will have little impact on the total
      time taken to produce a log, though --forward does not incrementally
      display revisions like --reverse does when it can.

    :Revision filtering:

      The -r option can be used to specify what revision or range of revisions
      to filter against. The various forms are shown below::

        -rX      display revision X
        -rX..    display revision X and later
        -r..Y    display up to and including revision Y
        -rX..Y   display from X to Y inclusive

      See ``brz help revisionspec`` for details on how to specify X and Y.
      Some common examples are given below::

        -r-1                show just the tip
        -r-10..             show the last 10 mainline revisions
        -rsubmit:..         show what's new on this branch
        -rancestor:path..   show changes since the common ancestor of this
                            branch and the one at location path
        -rdate:yesterday..  show changes since yesterday

      When logging a range of revisions using -rX..Y, log starts at
      revision Y and searches back in history through the primary
      ("left-hand") parents until it finds X. When logging just the
      top level (using -n1), an error is reported if X is not found
      along the way. If multi-level logging is used (-n0), X may be
      a nested merge revision and the log will be truncated accordingly.

    :Path filtering:

      If parameters are given and the first one is not a branch, the log
      will be filtered to show only those revisions that changed the
      nominated files or directories.

      Filenames are interpreted within their historical context. To log a
      deleted file, specify a revision range so that the file existed at
      the end or start of the range.

      Historical context is also important when interpreting pathnames of
      renamed files/directories. Consider the following example:

      * revision 1: add tutorial.txt
      * revision 2: modify tutorial.txt
      * revision 3: rename tutorial.txt to guide.txt; add tutorial.txt

      In this case:

      * ``brz log guide.txt`` will log the file added in revision 1

      * ``brz log tutorial.txt`` will log the new file added in revision 3

      * ``brz log -r2 -p tutorial.txt`` will show the changes made to
        the original file in revision 2.

      * ``brz log -r2 -p guide.txt`` will display an error message as there
        was no file called guide.txt in revision 2.

      Renames are always followed by log. By design, there is no need to
      explicitly ask for this (and no way to stop logging a file back
      until it was last renamed).

    :Other filtering:

      The --match option can be used for finding revisions that match a
      regular expression in a commit message, committer, author or bug.
      Specifying the option several times will match any of the supplied
      expressions. --match-author, --match-bugs, --match-committer and
      --match-message can be used to only match a specific field.

    :Tips & tricks:

      GUI tools and IDEs are often better at exploring history than command
      line tools: you may prefer qlog or viz from qbzr or bzr-gtk, the
      bzr-explorer shell, or the Loggerhead web interface.  See the Bazaar
      Plugin Guide <http://doc.bazaar.canonical.com/plugins/en/> and
      <http://wiki.bazaar.canonical.com/IDEIntegration>.  

      You may find it useful to add the aliases below to ``breezy.conf``::

        [ALIASES]
        tip = log -r-1
        top = log -l10 --line
        show = log -v -p

      ``brz tip`` will then show the latest revision while ``brz top``
      will show the last 10 mainline revisions. To see the details of a
      particular revision X,  ``brz show -rX``.

      If you are interested in looking deeper into a particular merge X,
      use ``brz log -n0 -rX``.

      ``brz log -v`` on a branch with lots of history is currently
      very slow. A fix for this issue is currently under development.
      With or without that fix, it is recommended that a revision range
      be given when using the -v option.

      brz has a generic full-text matching plugin, brz-search, that can be
      used to find revisions matching user names, commit messages, etc.
      Among other features, this plugin can find all revisions containing
      a list of words but not others.

      When exploring non-mainline history on large projects with deep
      history, the performance of log can be greatly improved by installing
      the historycache plugin. This plugin buffers historical information
      trading disk space for faster speed.
    """
    takes_args = ['file*']
    _see_also = ['log-formats', 'revisionspec']
    takes_options = [
            Option('forward',
                   help='Show from oldest to newest.'),
            'timezone',
            custom_help('verbose',
                   help='Show files changed in each revision.'),
            'show-ids',
            'revision',
            Option('change',
                   type=breezy.option._parse_revision_str,
                   short_name='c',
                   help='Show just the specified revision.'
                   ' See also "help revisionspec".'),
            'log-format',
            RegistryOption('authors',
                'What names to list as authors - first, all or committer.',
                title='Authors',
                lazy_registry=('breezy.log', 'author_list_registry'),
            ),
            Option('levels',
                   short_name='n',
                   help='Number of levels to display - 0 for all, 1 for flat.',
                   argname='N',
                   type=_parse_levels),
            Option('message',
                   help='Show revisions whose message matches this '
                        'regular expression.',
                   type=text_type,
                   hidden=True),
            Option('limit',
                   short_name='l',
                   help='Limit the output to the first N revisions.',
                   argname='N',
                   type=_parse_limit),
            Option('show-diff',
                   short_name='p',
                   help='Show changes made in each revision as a patch.'),
            Option('include-merged',
                   help='Show merged revisions like --levels 0 does.'),
            Option('include-merges', hidden=True,
                   help='Historical alias for --include-merged.'),
            Option('omit-merges',
                   help='Do not report commits with more than one parent.'),
            Option('exclude-common-ancestry',
                   help='Display only the revisions that are not part'
                   ' of both ancestries (require -rX..Y).'
                   ),
            Option('signatures',
                   help='Show digital signature validity.'),
            ListOption('match',
                short_name='m',
                help='Show revisions whose properties match this '
                'expression.',
                type=text_type),
            ListOption('match-message',
                   help='Show revisions whose message matches this '
                   'expression.',
                type=text_type),
            ListOption('match-committer',
                   help='Show revisions whose committer matches this '
                   'expression.',
                type=text_type),
            ListOption('match-author',
                   help='Show revisions whose authors match this '
                   'expression.',
                type=text_type),
            ListOption('match-bugs',
                   help='Show revisions whose bugs match this '
                   'expression.',
                type=text_type)
            ]
    encoding_type = 'replace'

    @display_command
    def run(self, file_list=None, timezone='original',
            verbose=False,
            show_ids=False,
            forward=False,
            revision=None,
            change=None,
            log_format=None,
            levels=None,
            message=None,
            limit=None,
            show_diff=False,
            include_merged=None,
            authors=None,
            exclude_common_ancestry=False,
            signatures=False,
            match=None,
            match_message=None,
            match_committer=None,
            match_author=None,
            match_bugs=None,
            omit_merges=False,
            ):
        from .log import (
            Logger,
            make_log_request_dict,
            _get_info_for_log_files,
            )
        direction = (forward and 'forward') or 'reverse'
        if include_merged is None:
            include_merged = False
        if (exclude_common_ancestry
            and (revision is None or len(revision) != 2)):
            raise errors.BzrCommandError(gettext(
                '--exclude-common-ancestry requires -r with two revisions'))
        if include_merged:
            if levels is None:
                levels = 0
            else:
                raise errors.BzrCommandError(gettext(
                    '{0} and {1} are mutually exclusive').format(
                    '--levels', '--include-merged'))

        if change is not None:
            if len(change) > 1:
                raise errors.RangeInChangeOption()
            if revision is not None:
                raise errors.BzrCommandError(gettext(
                    '{0} and {1} are mutually exclusive').format(
                    '--revision', '--change'))
            else:
                revision = change

        file_ids = []
        filter_by_dir = False
        if file_list:
            # find the file ids to log and check for directory filtering
            b, file_info_list, rev1, rev2 = _get_info_for_log_files(
                revision, file_list, self.add_cleanup)
            for relpath, file_id, kind in file_info_list:
                if file_id is None:
                    raise errors.BzrCommandError(gettext(
                        "Path unknown at end or start of revision range: %s") %
                        relpath)
                # If the relpath is the top of the tree, we log everything
                if relpath == '':
                    file_ids = []
                    break
                else:
                    file_ids.append(file_id)
                filter_by_dir = filter_by_dir or (
                    kind in ['directory', 'tree-reference'])
        else:
            # log everything
            # FIXME ? log the current subdir only RBC 20060203
            if revision is not None \
                    and len(revision) > 0 and revision[0].get_branch():
                location = revision[0].get_branch()
            else:
                location = '.'
            dir, relpath = controldir.ControlDir.open_containing(location)
            b = dir.open_branch()
            self.add_cleanup(b.lock_read().unlock)
            rev1, rev2 = _get_revision_range(revision, b, self.name())

        if b.get_config_stack().get('validate_signatures_in_log'):
            signatures = True

        if signatures:
            if not gpg.GPGStrategy.verify_signatures_available():
                raise errors.GpgmeNotInstalled(None)

        # Decide on the type of delta & diff filtering to use
        # TODO: add an --all-files option to make this configurable & consistent
        if not verbose:
            delta_type = None
        else:
            delta_type = 'full'
        if not show_diff:
            diff_type = None
        elif file_ids:
            diff_type = 'partial'
        else:
            diff_type = 'full'

        # Build the log formatter
        if log_format is None:
            log_format = log.log_formatter_registry.get_default(b)
        # Make a non-encoding output to include the diffs - bug 328007
        unencoded_output = ui.ui_factory.make_output_stream(encoding_type='exact')
        lf = log_format(show_ids=show_ids, to_file=self.outf,
                        to_exact_file=unencoded_output,
                        show_timezone=timezone,
                        delta_format=get_verbosity_level(),
                        levels=levels,
                        show_advice=levels is None,
                        author_list_handler=authors)

        # Choose the algorithm for doing the logging. It's annoying
        # having multiple code paths like this but necessary until
        # the underlying repository format is faster at generating
        # deltas or can provide everything we need from the indices.
        # The default algorithm - match-using-deltas - works for
        # multiple files and directories and is faster for small
        # amounts of history (200 revisions say). However, it's too
        # slow for logging a single file in a repository with deep
        # history, i.e. > 10K revisions. In the spirit of "do no
        # evil when adding features", we continue to use the
        # original algorithm - per-file-graph - for the "single
        # file that isn't a directory without showing a delta" case.
        partial_history = revision and b.repository._format.supports_chks
        match_using_deltas = (len(file_ids) != 1 or filter_by_dir
            or delta_type or partial_history)

        match_dict = {}
        if match:
            match_dict[''] = match
        if match_message:
            match_dict['message'] = match_message
        if match_committer:
            match_dict['committer'] = match_committer
        if match_author:
            match_dict['author'] = match_author
        if match_bugs:
            match_dict['bugs'] = match_bugs

        # Build the LogRequest and execute it
        if len(file_ids) == 0:
            file_ids = None
        rqst = make_log_request_dict(
            direction=direction, specific_fileids=file_ids,
            start_revision=rev1, end_revision=rev2, limit=limit,
            message_search=message, delta_type=delta_type,
            diff_type=diff_type, _match_using_deltas=match_using_deltas,
            exclude_common_ancestry=exclude_common_ancestry, match=match_dict,
            signature=signatures, omit_merges=omit_merges,
            )
        Logger(b, rqst).show(lf)


def _get_revision_range(revisionspec_list, branch, command_name):
    """Take the input of a revision option and turn it into a revision range.

    It returns RevisionInfo objects which can be used to obtain the rev_id's
    of the desired revisions. It does some user input validations.
    """
    if revisionspec_list is None:
        rev1 = None
        rev2 = None
    elif len(revisionspec_list) == 1:
        rev1 = rev2 = revisionspec_list[0].in_history(branch)
    elif len(revisionspec_list) == 2:
        start_spec = revisionspec_list[0]
        end_spec = revisionspec_list[1]
        if end_spec.get_branch() != start_spec.get_branch():
            # b is taken from revision[0].get_branch(), and
            # show_log will use its revision_history. Having
            # different branches will lead to weird behaviors.
            raise errors.BzrCommandError(gettext(
                "brz %s doesn't accept two revisions in different"
                " branches.") % command_name)
        if start_spec.spec is None:
            # Avoid loading all the history.
            rev1 = RevisionInfo(branch, None, None)
        else:
            rev1 = start_spec.in_history(branch)
        # Avoid loading all of history when we know a missing
        # end of range means the last revision ...
        if end_spec.spec is None:
            last_revno, last_revision_id = branch.last_revision_info()
            rev2 = RevisionInfo(branch, last_revno, last_revision_id)
        else:
            rev2 = end_spec.in_history(branch)
    else:
        raise errors.BzrCommandError(gettext(
            'brz %s --revision takes one or two values.') % command_name)
    return rev1, rev2


def _revision_range_to_revid_range(revision_range):
    rev_id1 = None
    rev_id2 = None
    if revision_range[0] is not None:
        rev_id1 = revision_range[0].rev_id
    if revision_range[1] is not None:
        rev_id2 = revision_range[1].rev_id
    return rev_id1, rev_id2

def get_log_format(long=False, short=False, line=False, default='long'):
    log_format = default
    if long:
        log_format = 'long'
    if short:
        log_format = 'short'
    if line:
        log_format = 'line'
    return log_format


class cmd_touching_revisions(Command):
    __doc__ = """Return revision-ids which affected a particular file.

    A more user-friendly interface is "brz log FILE".
    """

    hidden = True
    takes_args = ["filename"]

    @display_command
    def run(self, filename):
        tree, relpath = WorkingTree.open_containing(filename)
        with tree.lock_read():
            touching_revs = log.find_touching_revisions(
                    tree.branch.repository, tree.branch.last_revision(), tree, relpath)
            for revno, revision_id, what in reversed(list(touching_revs)):
                self.outf.write("%6d %s\n" % (revno, what))


class cmd_ls(Command):
    __doc__ = """List files in a tree.
    """

    _see_also = ['status', 'cat']
    takes_args = ['path?']
    takes_options = [
            'verbose',
            'revision',
            Option('recursive', short_name='R',
                   help='Recurse into subdirectories.'),
            Option('from-root',
                   help='Print paths relative to the root of the branch.'),
            Option('unknown', short_name='u',
                help='Print unknown files.'),
            Option('versioned', help='Print versioned files.',
                   short_name='V'),
            Option('ignored', short_name='i',
                help='Print ignored files.'),
            Option('kind', short_name='k',
                   help='List entries of a particular kind: file, directory, symlink.',
                   type=text_type),
            'null',
            'show-ids',
            'directory',
            ]
    @display_command
    def run(self, revision=None, verbose=False,
            recursive=False, from_root=False,
            unknown=False, versioned=False, ignored=False,
            null=False, kind=None, show_ids=False, path=None, directory=None):

        if kind and kind not in ('file', 'directory', 'symlink', 'tree-reference'):
            raise errors.BzrCommandError(gettext('invalid kind specified'))

        if verbose and null:
            raise errors.BzrCommandError(gettext('Cannot set both --verbose and --null'))
        all = not (unknown or versioned or ignored)

        selection = {'I':ignored, '?':unknown, 'V':versioned}

        if path is None:
            fs_path = '.'
        else:
            if from_root:
                raise errors.BzrCommandError(gettext('cannot specify both --from-root'
                                             ' and PATH'))
            fs_path = path
        tree, branch, relpath = \
            _open_directory_or_containing_tree_or_branch(fs_path, directory)

        # Calculate the prefix to use
        prefix = None
        if from_root:
            if relpath:
                prefix = relpath + '/'
        elif fs_path != '.' and not fs_path.endswith('/'):
            prefix = fs_path + '/'

        if revision is not None or tree is None:
            tree = _get_one_revision_tree('ls', revision, branch=branch)

        apply_view = False
        if isinstance(tree, WorkingTree) and tree.supports_views():
            view_files = tree.views.lookup_view()
            if view_files:
                apply_view = True
                view_str = views.view_display_str(view_files)
                note(gettext("Ignoring files outside view. View is %s") % view_str)

        self.add_cleanup(tree.lock_read().unlock)
        for fp, fc, fkind, fid, entry in tree.list_files(include_root=False,
            from_dir=relpath, recursive=recursive):
            # Apply additional masking
            if not all and not selection[fc]:
                continue
            if kind is not None and fkind != kind:
                continue
            if apply_view:
                try:
                    if relpath:
                        fullpath = osutils.pathjoin(relpath, fp)
                    else:
                        fullpath = fp
                    views.check_path_in_view(tree, fullpath)
                except views.FileOutsideView:
                    continue

            # Output the entry
            if prefix:
                fp = osutils.pathjoin(prefix, fp)
            kindch = entry.kind_character()
            outstring = fp + kindch
            ui.ui_factory.clear_term()
            if verbose:
                outstring = '%-8s %s' % (fc, outstring)
                if show_ids and fid is not None:
                    outstring = "%-50s %s" % (outstring, fid)
                self.outf.write(outstring + '\n')
            elif null:
                self.outf.write(fp + '\0')
                if show_ids:
                    if fid is not None:
                        self.outf.write(fid)
                    self.outf.write('\0')
                self.outf.flush()
            else:
                if show_ids:
                    if fid is not None:
                        my_id = fid
                    else:
                        my_id = ''
                    self.outf.write('%-50s %s\n' % (outstring, my_id))
                else:
                    self.outf.write(outstring + '\n')


class cmd_unknowns(Command):
    __doc__ = """List unknown files.
    """

    hidden = True
    _see_also = ['ls']
    takes_options = ['directory']

    @display_command
    def run(self, directory=u'.'):
        for f in WorkingTree.open_containing(directory)[0].unknowns():
            self.outf.write(osutils.quotefn(f) + '\n')


class cmd_ignore(Command):
    __doc__ = """Ignore specified files or patterns.

    See ``brz help patterns`` for details on the syntax of patterns.

    If a .bzrignore file does not exist, the ignore command
    will create one and add the specified files or patterns to the newly
    created file. The ignore command will also automatically add the 
    .bzrignore file to be versioned. Creating a .bzrignore file without
    the use of the ignore command will require an explicit add command.

    To remove patterns from the ignore list, edit the .bzrignore file.
    After adding, editing or deleting that file either indirectly by
    using this command or directly by using an editor, be sure to commit
    it.
    
    Bazaar also supports a global ignore file ~/.bazaar/ignore. On Windows
    the global ignore file can be found in the application data directory as
    C:\\Documents and Settings\\<user>\\Application Data\\Bazaar\\2.0\\ignore.
    Global ignores are not touched by this command. The global ignore file
    can be edited directly using an editor.

    Patterns prefixed with '!' are exceptions to ignore patterns and take
    precedence over regular ignores.  Such exceptions are used to specify
    files that should be versioned which would otherwise be ignored.
    
    Patterns prefixed with '!!' act as regular ignore patterns, but have
    precedence over the '!' exception patterns.

    :Notes: 
        
    * Ignore patterns containing shell wildcards must be quoted from
      the shell on Unix.

    * Ignore patterns starting with "#" act as comments in the ignore file.
      To ignore patterns that begin with that character, use the "RE:" prefix.

    :Examples:
        Ignore the top level Makefile::

            brz ignore ./Makefile

        Ignore .class files in all directories...::

            brz ignore "*.class"

        ...but do not ignore "special.class"::

            brz ignore "!special.class"

        Ignore files whose name begins with the "#" character::

            brz ignore "RE:^#"

        Ignore .o files under the lib directory::

            brz ignore "lib/**/*.o"

        Ignore .o files under the lib directory::

            brz ignore "RE:lib/.*\\.o"

        Ignore everything but the "debian" toplevel directory::

            brz ignore "RE:(?!debian/).*"
        
        Ignore everything except the "local" toplevel directory,
        but always ignore autosave files ending in ~, even under local/::
        
            brz ignore "*"
            brz ignore "!./local"
            brz ignore "!!*~"
    """

    _see_also = ['status', 'ignored', 'patterns']
    takes_args = ['name_pattern*']
    takes_options = ['directory',
        Option('default-rules',
               help='Display the default ignore rules that brz uses.')
        ]

    def run(self, name_pattern_list=None, default_rules=None,
            directory=u'.'):
        from breezy import ignores
        if default_rules is not None:
            # dump the default rules and exit
            for pattern in ignores.USER_DEFAULTS:
                self.outf.write("%s\n" % pattern)
            return
        if not name_pattern_list:
            raise errors.BzrCommandError(gettext("ignore requires at least one "
                "NAME_PATTERN or --default-rules."))
        name_pattern_list = [globbing.normalize_pattern(p)
                             for p in name_pattern_list]
        bad_patterns = ''
        bad_patterns_count = 0
        for p in name_pattern_list:
            if not globbing.Globster.is_pattern_valid(p):
                bad_patterns_count += 1
                bad_patterns += ('\n  %s' % p)
        if bad_patterns:
            msg = (ngettext('Invalid ignore pattern found. %s', 
                            'Invalid ignore patterns found. %s',
                            bad_patterns_count) % bad_patterns)
            ui.ui_factory.show_error(msg)
            raise lazy_regex.InvalidPattern('')
        for name_pattern in name_pattern_list:
            if (name_pattern[0] == '/' or
                (len(name_pattern) > 1 and name_pattern[1] == ':')):
                raise errors.BzrCommandError(gettext(
                    "NAME_PATTERN should not be an absolute path"))
        tree, relpath = WorkingTree.open_containing(directory)
        ignores.tree_ignores_add_patterns(tree, name_pattern_list)
        ignored = globbing.Globster(name_pattern_list)
        matches = []
        self.add_cleanup(tree.lock_read().unlock)
        for entry in tree.list_files():
            id = entry[3]
            if id is not None:
                filename = entry[0]
                if ignored.match(filename):
                    matches.append(filename)
        if len(matches) > 0:
            self.outf.write(gettext("Warning: the following files are version "
                  "controlled and match your ignore pattern:\n%s"
                  "\nThese files will continue to be version controlled"
                  " unless you 'brz remove' them.\n") % ("\n".join(matches),))


class cmd_ignored(Command):
    __doc__ = """List ignored files and the patterns that matched them.

    List all the ignored files and the ignore pattern that caused the file to
    be ignored.

    Alternatively, to list just the files::

        brz ls --ignored
    """

    encoding_type = 'replace'
    _see_also = ['ignore', 'ls']
    takes_options = ['directory']

    @display_command
    def run(self, directory=u'.'):
        tree = WorkingTree.open_containing(directory)[0]
        self.add_cleanup(tree.lock_read().unlock)
        for path, file_class, kind, file_id, entry in tree.list_files():
            if file_class != 'I':
                continue
            ## XXX: Slightly inefficient since this was already calculated
            pat = tree.is_ignored(path)
            self.outf.write('%-50s %s\n' % (path, pat))


class cmd_lookup_revision(Command):
    __doc__ = """Lookup the revision-id from a revision-number

    :Examples:
        brz lookup-revision 33
    """
    hidden = True
    takes_args = ['revno']
    takes_options = ['directory']

    @display_command
    def run(self, revno, directory=u'.'):
        try:
            revno = int(revno)
        except ValueError:
            raise errors.BzrCommandError(gettext("not a valid revision-number: %r")
                                         % revno)
        revid = WorkingTree.open_containing(directory)[0].branch.get_rev_id(revno)
        self.outf.write("%s\n" % revid)


class cmd_export(Command):
    __doc__ = """Export current or past revision to a destination directory or archive.

    If no revision is specified this exports the last committed revision.

    Format may be an "exporter" name, such as tar, tgz, tbz2.  If none is
    given, try to find the format with the extension. If no extension
    is found exports to a directory (equivalent to --format=dir).

    If root is supplied, it will be used as the root directory inside
    container formats (tar, zip, etc). If it is not supplied it will default
    to the exported filename. The root option has no effect for 'dir' format.

    If branch is omitted then the branch containing the current working
    directory will be used.

    Note: Export of tree with non-ASCII filenames to zip is not supported.

      =================       =========================
      Supported formats       Autodetected by extension
      =================       =========================
         dir                         (none)
         tar                          .tar
         tbz2                    .tar.bz2, .tbz2
         tgz                      .tar.gz, .tgz
         zip                          .zip
      =================       =========================
    """
    encoding = 'exact'
    takes_args = ['dest', 'branch_or_subdir?']
    takes_options = ['directory',
        Option('format',
               help="Type of file to export to.",
               type=text_type),
        'revision',
        Option('filters', help='Apply content filters to export the '
                'convenient form.'),
        Option('root',
               type=text_type,
               help="Name of the root directory inside the exported file."),
        Option('per-file-timestamps',
               help='Set modification time of files to that of the last '
                    'revision in which it was changed.'),
        Option('uncommitted',
               help='Export the working tree contents rather than that of the '
                    'last revision.'),
        ]
    def run(self, dest, branch_or_subdir=None, revision=None, format=None,
        root=None, filters=False, per_file_timestamps=False, uncommitted=False,
        directory=u'.'):
        from .export import export

        if branch_or_subdir is None:
            branch_or_subdir = directory

        (tree, b, subdir) = controldir.ControlDir.open_containing_tree_or_branch(
            branch_or_subdir)
        if tree is not None:
            self.add_cleanup(tree.lock_read().unlock)

        if uncommitted:
            if tree is None:
                raise errors.BzrCommandError(
                    gettext("--uncommitted requires a working tree"))
            export_tree = tree
        else:
            export_tree = _get_one_revision_tree('export', revision, branch=b, tree=tree)
        try:
            export(export_tree, dest, format, root, subdir, filtered=filters,
                   per_file_timestamps=per_file_timestamps)
        except errors.NoSuchExportFormat as e:
            raise errors.BzrCommandError(
                gettext('Unsupported export format: %s') % e.format)


class cmd_cat(Command):
    __doc__ = """Write the contents of a file as of a given revision to standard output.

    If no revision is nominated, the last revision is used.

    Note: Take care to redirect standard output when using this command on a
    binary file.
    """

    _see_also = ['ls']
    takes_options = ['directory',
        Option('name-from-revision', help='The path name in the old tree.'),
        Option('filters', help='Apply content filters to display the '
                'convenience form.'),
        'revision',
        ]
    takes_args = ['filename']
    encoding_type = 'exact'

    @display_command
    def run(self, filename, revision=None, name_from_revision=False,
            filters=False, directory=None):
        if revision is not None and len(revision) != 1:
            raise errors.BzrCommandError(gettext("brz cat --revision takes exactly"
                                         " one revision specifier"))
        tree, branch, relpath = \
            _open_directory_or_containing_tree_or_branch(filename, directory)
        self.add_cleanup(branch.lock_read().unlock)
        return self._run(tree, branch, relpath, filename, revision,
                         name_from_revision, filters)

    def _run(self, tree, b, relpath, filename, revision, name_from_revision,
        filtered):
        if tree is None:
            tree = b.basis_tree()
        rev_tree = _get_one_revision_tree('cat', revision, branch=b)
        self.add_cleanup(rev_tree.lock_read().unlock)

        old_file_id = rev_tree.path2id(relpath)

        # TODO: Split out this code to something that generically finds the
        # best id for a path across one or more trees; it's like
        # find_ids_across_trees but restricted to find just one. -- mbp
        # 20110705.
        if name_from_revision:
            # Try in revision if requested
            if old_file_id is None:
                raise errors.BzrCommandError(gettext(
                    "{0!r} is not present in revision {1}").format(
                        filename, rev_tree.get_revision_id()))
            else:
                actual_file_id = old_file_id
        else:
            cur_file_id = tree.path2id(relpath)
            if cur_file_id is not None and rev_tree.has_id(cur_file_id):
                actual_file_id = cur_file_id
            elif old_file_id is not None:
                actual_file_id = old_file_id
            else:
                raise errors.BzrCommandError(gettext(
                    "{0!r} is not present in revision {1}").format(
                        filename, rev_tree.get_revision_id()))
        relpath = rev_tree.id2path(actual_file_id)
        if filtered:
            from .filter_tree import ContentFilterTree
            filter_tree = ContentFilterTree(rev_tree,
                rev_tree._content_filter_stack)
            content = filter_tree.get_file_text(relpath, actual_file_id)
        else:
            content = rev_tree.get_file_text(relpath, actual_file_id)
        self.cleanup_now()
        self.outf.write(content)


class cmd_local_time_offset(Command):
    __doc__ = """Show the offset in seconds from GMT to local time."""
    hidden = True
    @display_command
    def run(self):
        self.outf.write("%s\n" % osutils.local_time_offset())



class cmd_commit(Command):
    __doc__ = """Commit changes into a new revision.

    An explanatory message needs to be given for each commit. This is
    often done by using the --message option (getting the message from the
    command line) or by using the --file option (getting the message from
    a file). If neither of these options is given, an editor is opened for
    the user to enter the message. To see the changed files in the
    boilerplate text loaded into the editor, use the --show-diff option.

    By default, the entire tree is committed and the person doing the
    commit is assumed to be the author. These defaults can be overridden
    as explained below.

    :Selective commits:

      If selected files are specified, only changes to those files are
      committed.  If a directory is specified then the directory and
      everything within it is committed.
  
      When excludes are given, they take precedence over selected files.
      For example, to commit only changes within foo, but not changes
      within foo/bar::
  
        brz commit foo -x foo/bar
  
      A selective commit after a merge is not yet supported.

    :Custom authors:

      If the author of the change is not the same person as the committer,
      you can specify the author's name using the --author option. The
      name should be in the same format as a committer-id, e.g.
      "John Doe <jdoe@example.com>". If there is more than one author of
      the change you can specify the option multiple times, once for each
      author.
  
    :Checks:

      A common mistake is to forget to add a new file or directory before
      running the commit command. The --strict option checks for unknown
      files and aborts the commit if any are found. More advanced pre-commit
      checks can be implemented by defining hooks. See ``brz help hooks``
      for details.

    :Things to note:

      If you accidentially commit the wrong changes or make a spelling
      mistake in the commit message say, you can use the uncommit command
      to undo it. See ``brz help uncommit`` for details.

      Hooks can also be configured to run after a commit. This allows you
      to trigger updates to external systems like bug trackers. The --fixes
      option can be used to record the association between a revision and
      one or more bugs. See ``brz help bugs`` for details.
    """

    _see_also = ['add', 'bugs', 'hooks', 'uncommit']
    takes_args = ['selected*']
    takes_options = [
            ListOption('exclude', type=text_type, short_name='x',
                help="Do not consider changes made to a given path."),
            Option('message', type=text_type,
                   short_name='m',
                   help="Description of the new revision."),
            'verbose',
             Option('unchanged',
                    help='Commit even if nothing has changed.'),
             Option('file', type=text_type,
                    short_name='F',
                    argname='msgfile',
                    help='Take commit message from this file.'),
             Option('strict',
                    help="Refuse to commit if there are unknown "
                    "files in the working tree."),
             Option('commit-time', type=text_type,
                    help="Manually set a commit time using commit date "
                    "format, e.g. '2009-10-10 08:00:00 +0100'."),
             ListOption('fixes', type=text_type,
                    help="Mark a bug as being fixed by this revision "
                         "(see \"brz help bugs\")."),
             ListOption('author', type=text_type,
                    help="Set the author's name, if it's different "
                         "from the committer."),
             Option('local',
                    help="Perform a local commit in a bound "
                         "branch.  Local commits are not pushed to "
                         "the master branch until a normal commit "
                         "is performed."
                    ),
             Option('show-diff', short_name='p',
                    help='When no message is supplied, show the diff along'
                    ' with the status summary in the message editor.'),
             Option('lossy', 
                    help='When committing to a foreign version control '
                    'system do not push data that can not be natively '
                    'represented.'),
             ]
    aliases = ['ci', 'checkin']

    def _iter_bug_fix_urls(self, fixes, branch):
        default_bugtracker  = None
        # Configure the properties for bug fixing attributes.
        for fixed_bug in fixes:
            tokens = fixed_bug.split(':')
            if len(tokens) == 1:
                if default_bugtracker is None:
                    branch_config = branch.get_config_stack()
                    default_bugtracker = branch_config.get(
                        "bugtracker")
                if default_bugtracker is None:
                    raise errors.BzrCommandError(gettext(
                        "No tracker specified for bug %s. Use the form "
                        "'tracker:id' or specify a default bug tracker "
                        "using the `bugtracker` option.\nSee "
                        "\"brz help bugs\" for more information on this "
                        "feature. Commit refused.") % fixed_bug)
                tag = default_bugtracker
                bug_id = tokens[0]
            elif len(tokens) != 2:
                raise errors.BzrCommandError(gettext(
                    "Invalid bug %s. Must be in the form of 'tracker:id'. "
                    "See \"brz help bugs\" for more information on this "
                    "feature.\nCommit refused.") % fixed_bug)
            else:
                tag, bug_id = tokens
            try:
                yield bugtracker.get_bug_url(tag, branch, bug_id)
            except bugtracker.UnknownBugTrackerAbbreviation:
                raise errors.BzrCommandError(gettext(
                    'Unrecognized bug %s. Commit refused.') % fixed_bug)
            except bugtracker.MalformedBugIdentifier as e:
                raise errors.BzrCommandError(gettext(
                    u"%s\nCommit refused.") % (e,))

    def run(self, message=None, file=None, verbose=False, selected_list=None,
            unchanged=False, strict=False, local=False, fixes=None,
            author=None, show_diff=False, exclude=None, commit_time=None,
            lossy=False):
        from .commit import (
            PointlessCommit,
            )
        from .errors import (
            ConflictsInTree,
            StrictCommitFailed
        )
        from .msgeditor import (
            edit_commit_message_encoded,
            generate_commit_message_template,
            make_commit_message_template_encoded,
            set_commit_message,
        )

        commit_stamp = offset = None
        if commit_time is not None:
            try:
                commit_stamp, offset = timestamp.parse_patch_date(commit_time)
            except ValueError as e:
                raise errors.BzrCommandError(gettext(
                    "Could not parse --commit-time: " + str(e)))

        properties = {}

        tree, selected_list = WorkingTree.open_containing_paths(selected_list)
        if selected_list == ['']:
            # workaround - commit of root of tree should be exactly the same
            # as just default commit in that tree, and succeed even though
            # selected-file merge commit is not done yet
            selected_list = []

        if fixes is None:
            fixes = []
        bug_property = bugtracker.encode_fixes_bug_urls(
            self._iter_bug_fix_urls(fixes, tree.branch))
        if bug_property:
            properties['bugs'] = bug_property

        if local and not tree.branch.get_bound_location():
            raise errors.LocalRequiresBoundBranch()

        if message is not None:
            try:
                file_exists = osutils.lexists(message)
            except UnicodeError:
                # The commit message contains unicode characters that can't be
                # represented in the filesystem encoding, so that can't be a
                # file.
                file_exists = False
            if file_exists:
                warning_msg = (
                    'The commit message is a file name: "%(f)s".\n'
                    '(use --file "%(f)s" to take commit message from that file)'
                    % { 'f': message })
                ui.ui_factory.show_warning(warning_msg)
            if '\r' in message:
                message = message.replace('\r\n', '\n')
                message = message.replace('\r', '\n')
            if file:
                raise errors.BzrCommandError(gettext(
                    "please specify either --message or --file"))

        def get_message(commit_obj):
            """Callback to get commit message"""
            if file:
                with open(file) as f:
                    my_message = f.read().decode(osutils.get_user_encoding())
            elif message is not None:
                my_message = message
            else:
                # No message supplied: make one up.
                # text is the status of the tree
                text = make_commit_message_template_encoded(tree,
                        selected_list, diff=show_diff,
                        output_encoding=osutils.get_user_encoding())
                # start_message is the template generated from hooks
                # XXX: Warning - looks like hooks return unicode,
                # make_commit_message_template_encoded returns user encoding.
                # We probably want to be using edit_commit_message instead to
                # avoid this.
                my_message = set_commit_message(commit_obj)
                if my_message is None:
                    start_message = generate_commit_message_template(commit_obj)
                    my_message = edit_commit_message_encoded(text,
                        start_message=start_message)
                if my_message is None:
                    raise errors.BzrCommandError(gettext("please specify a commit"
                        " message with either --message or --file"))
                if my_message == "":
                    raise errors.BzrCommandError(gettext("Empty commit message specified."
                            " Please specify a commit message with either"
                            " --message or --file or leave a blank message"
                            " with --message \"\"."))
            return my_message

        # The API permits a commit with a filter of [] to mean 'select nothing'
        # but the command line should not do that.
        if not selected_list:
            selected_list = None
        try:
            tree.commit(message_callback=get_message,
                        specific_files=selected_list,
                        allow_pointless=unchanged, strict=strict, local=local,
                        reporter=None, verbose=verbose, revprops=properties,
                        authors=author, timestamp=commit_stamp,
                        timezone=offset,
                        exclude=tree.safe_relpath_files(exclude),
                        lossy=lossy)
        except PointlessCommit:
            raise errors.BzrCommandError(gettext("No changes to commit."
                " Please 'brz add' the files you want to commit, or use"
                " --unchanged to force an empty commit."))
        except ConflictsInTree:
            raise errors.BzrCommandError(gettext('Conflicts detected in working '
                'tree.  Use "brz conflicts" to list, "brz resolve FILE" to'
                ' resolve.'))
        except StrictCommitFailed:
            raise errors.BzrCommandError(gettext("Commit refused because there are"
                              " unknown files in the working tree."))
        except errors.BoundBranchOutOfDate as e:
            e.extra_help = (gettext("\n"
                'To commit to master branch, run update and then commit.\n'
                'You can also pass --local to commit to continue working '
                'disconnected.'))
            raise


class cmd_check(Command):
    __doc__ = """Validate working tree structure, branch consistency and repository history.

    This command checks various invariants about branch and repository storage
    to detect data corruption or brz bugs.

    The working tree and branch checks will only give output if a problem is
    detected. The output fields of the repository check are:

    revisions
        This is just the number of revisions checked.  It doesn't
        indicate a problem.

    versionedfiles
        This is just the number of versionedfiles checked.  It
        doesn't indicate a problem.

    unreferenced ancestors
        Texts that are ancestors of other texts, but
        are not properly referenced by the revision ancestry.  This is a
        subtle problem that Bazaar can work around.

    unique file texts
        This is the total number of unique file contents
        seen in the checked revisions.  It does not indicate a problem.

    repeated file texts
        This is the total number of repeated texts seen
        in the checked revisions.  Texts can be repeated when their file
        entries are modified, but the file contents are not.  It does not
        indicate a problem.

    If no restrictions are specified, all Bazaar data that is found at the given
    location will be checked.

    :Examples:

        Check the tree and branch at 'foo'::

            brz check --tree --branch foo

        Check only the repository at 'bar'::

            brz check --repo bar

        Check everything at 'baz'::

            brz check baz
    """

    _see_also = ['reconcile']
    takes_args = ['path?']
    takes_options = ['verbose',
                     Option('branch', help="Check the branch related to the"
                                           " current directory."),
                     Option('repo', help="Check the repository related to the"
                                         " current directory."),
                     Option('tree', help="Check the working tree related to"
                                         " the current directory.")]

    def run(self, path=None, verbose=False, branch=False, repo=False,
            tree=False):
        from .check import check_dwim
        if path is None:
            path = '.'
        if not branch and not repo and not tree:
            branch = repo = tree = True
        check_dwim(path, verbose, do_branch=branch, do_repo=repo, do_tree=tree)


class cmd_upgrade(Command):
    __doc__ = """Upgrade a repository, branch or working tree to a newer format.

    When the default format has changed after a major new release of
    Bazaar, you may be informed during certain operations that you
    should upgrade. Upgrading to a newer format may improve performance
    or make new features available. It may however limit interoperability
    with older repositories or with older versions of Bazaar.

    If you wish to upgrade to a particular format rather than the
    current default, that can be specified using the --format option.
    As a consequence, you can use the upgrade command this way to
    "downgrade" to an earlier format, though some conversions are
    a one way process (e.g. changing from the 1.x default to the
    2.x default) so downgrading is not always possible.

    A backup.bzr.~#~ directory is created at the start of the conversion
    process (where # is a number). By default, this is left there on
    completion. If the conversion fails, delete the new .bzr directory
    and rename this one back in its place. Use the --clean option to ask
    for the backup.bzr directory to be removed on successful conversion.
    Alternatively, you can delete it by hand if everything looks good
    afterwards.

    If the location given is a shared repository, dependent branches
    are also converted provided the repository converts successfully.
    If the conversion of a branch fails, remaining branches are still
    tried.

    For more information on upgrades, see the Bazaar Upgrade Guide,
    http://doc.bazaar.canonical.com/latest/en/upgrade-guide/.
    """

    _see_also = ['check', 'reconcile', 'formats']
    takes_args = ['url?']
    takes_options = [
        RegistryOption('format',
            help='Upgrade to a specific format.  See "brz help'
                 ' formats" for details.',
            lazy_registry=('breezy.controldir', 'format_registry'),
            converter=lambda name: controldir.format_registry.make_controldir(name),
            value_switches=True, title='Branch format'),
        Option('clean',
            help='Remove the backup.bzr directory if successful.'),
        Option('dry-run',
            help="Show what would be done, but don't actually do anything."),
    ]

    def run(self, url='.', format=None, clean=False, dry_run=False):
        from .upgrade import upgrade
        exceptions = upgrade(url, format, clean_up=clean, dry_run=dry_run)
        if exceptions:
            if len(exceptions) == 1:
                # Compatibility with historical behavior
                raise exceptions[0]
            else:
                return 3


class cmd_whoami(Command):
    __doc__ = """Show or set brz user id.

    :Examples:
        Show the email of the current user::

            brz whoami --email

        Set the current user::

            brz whoami "Frank Chu <fchu@example.com>"
    """
    takes_options = [ 'directory',
                      Option('email',
                             help='Display email address only.'),
                      Option('branch',
                             help='Set identity for the current branch instead of '
                                  'globally.'),
                    ]
    takes_args = ['name?']
    encoding_type = 'replace'

    @display_command
    def run(self, email=False, branch=False, name=None, directory=None):
        if name is None:
            if directory is None:
                # use branch if we're inside one; otherwise global config
                try:
                    c = Branch.open_containing(u'.')[0].get_config_stack()
                except errors.NotBranchError:
                    c = _mod_config.GlobalStack()
            else:
                c = Branch.open(directory).get_config_stack()
            identity = c.get('email')
            if email:
                self.outf.write(_mod_config.extract_email_address(identity)
                                + '\n')
            else:
                self.outf.write(identity + '\n')
            return

        if email:
            raise errors.BzrCommandError(gettext("--email can only be used to display existing "
                                         "identity"))

        # display a warning if an email address isn't included in the given name.
        try:
            _mod_config.extract_email_address(name)
        except _mod_config.NoEmailInUsername as e:
            warning('"%s" does not seem to contain an email address.  '
                    'This is allowed, but not recommended.', name)

        # use global config unless --branch given
        if branch:
            if directory is None:
                c = Branch.open_containing(u'.')[0].get_config_stack()
            else:
                b = Branch.open(directory)
                self.add_cleanup(b.lock_write().unlock)
                c = b.get_config_stack()
        else:
            c = _mod_config.GlobalStack()
        c.set('email', name)


class cmd_nick(Command):
    __doc__ = """Print or set the branch nickname.

    If unset, the colocated branch name is used for colocated branches, and
    the branch directory name is used for other branches.  To print the
    current nickname, execute with no argument.

    Bound branches use the nickname of its master branch unless it is set
    locally.
    """

    _see_also = ['info']
    takes_args = ['nickname?']
    takes_options = ['directory']
    def run(self, nickname=None, directory=u'.'):
        branch = Branch.open_containing(directory)[0]
        if nickname is None:
            self.printme(branch)
        else:
            branch.nick = nickname

    @display_command
    def printme(self, branch):
        self.outf.write('%s\n' % branch.nick)


class cmd_alias(Command):
    __doc__ = """Set/unset and display aliases.

    :Examples:
        Show the current aliases::

            brz alias

        Show the alias specified for 'll'::

            brz alias ll

        Set an alias for 'll'::

            brz alias ll="log --line -r-10..-1"

        To remove an alias for 'll'::

            brz alias --remove ll

    """
    takes_args = ['name?']
    takes_options = [
        Option('remove', help='Remove the alias.'),
        ]

    def run(self, name=None, remove=False):
        if remove:
            self.remove_alias(name)
        elif name is None:
            self.print_aliases()
        else:
            equal_pos = name.find('=')
            if equal_pos == -1:
                self.print_alias(name)
            else:
                self.set_alias(name[:equal_pos], name[equal_pos+1:])

    def remove_alias(self, alias_name):
        if alias_name is None:
            raise errors.BzrCommandError(gettext(
                'brz alias --remove expects an alias to remove.'))
        # If alias is not found, print something like:
        # unalias: foo: not found
        c = _mod_config.GlobalConfig()
        c.unset_alias(alias_name)

    @display_command
    def print_aliases(self):
        """Print out the defined aliases in a similar format to bash."""
        aliases = _mod_config.GlobalConfig().get_aliases()
        for key, value in sorted(viewitems(aliases)):
            self.outf.write('brz alias %s="%s"\n' % (key, value))

    @display_command
    def print_alias(self, alias_name):
        from .commands import get_alias
        alias = get_alias(alias_name)
        if alias is None:
            self.outf.write("brz alias: %s: not found\n" % alias_name)
        else:
            self.outf.write(
                'brz alias %s="%s"\n' % (alias_name, ' '.join(alias)))

    def set_alias(self, alias_name, alias_command):
        """Save the alias in the global config."""
        c = _mod_config.GlobalConfig()
        c.set_alias(alias_name, alias_command)


class cmd_selftest(Command):
    __doc__ = """Run internal test suite.

    If arguments are given, they are regular expressions that say which tests
    should run.  Tests matching any expression are run, and other tests are
    not run.

    Alternatively if --first is given, matching tests are run first and then
    all other tests are run.  This is useful if you have been working in a
    particular area, but want to make sure nothing else was broken.

    If --exclude is given, tests that match that regular expression are
    excluded, regardless of whether they match --first or not.

    To help catch accidential dependencies between tests, the --randomize
    option is useful. In most cases, the argument used is the word 'now'.
    Note that the seed used for the random number generator is displayed
    when this option is used. The seed can be explicitly passed as the
    argument to this option if required. This enables reproduction of the
    actual ordering used if and when an order sensitive problem is encountered.

    If --list-only is given, the tests that would be run are listed. This is
    useful when combined with --first, --exclude and/or --randomize to
    understand their impact. The test harness reports "Listed nn tests in ..."
    instead of "Ran nn tests in ..." when list mode is enabled.

    If the global option '--no-plugins' is given, plugins are not loaded
    before running the selftests.  This has two effects: features provided or
    modified by plugins will not be tested, and tests provided by plugins will
    not be run.

    Tests that need working space on disk use a common temporary directory,
    typically inside $TMPDIR or /tmp.

    If you set BRZ_TEST_PDB=1 when running selftest, failing tests will drop
    into a pdb postmortem session.

    The --coverage=DIRNAME global option produces a report with covered code
    indicated.

    :Examples:
        Run only tests relating to 'ignore'::

            brz selftest ignore

        Disable plugins and list tests as they're run::

            brz --no-plugins selftest -v
    """
    # NB: this is used from the class without creating an instance, which is
    # why it does not have a self parameter.
    def get_transport_type(typestring):
        """Parse and return a transport specifier."""
        if typestring == "sftp":
            from .tests import stub_sftp
            return stub_sftp.SFTPAbsoluteServer
        elif typestring == "memory":
            from .tests import test_server
            return memory.MemoryServer
        elif typestring == "fakenfs":
            from .tests import test_server
            return test_server.FakeNFSServer
        msg = "No known transport type %s. Supported types are: sftp\n" %\
            (typestring)
        raise errors.BzrCommandError(msg)

    hidden = True
    takes_args = ['testspecs*']
    takes_options = ['verbose',
                     Option('one',
                             help='Stop when one test fails.',
                             short_name='1',
                             ),
                     Option('transport',
                            help='Use a different transport by default '
                                 'throughout the test suite.',
                            type=get_transport_type),
                     Option('benchmark',
                            help='Run the benchmarks rather than selftests.',
                            hidden=True),
                     Option('lsprof-timed',
                            help='Generate lsprof output for benchmarked'
                                 ' sections of code.'),
                     Option('lsprof-tests',
                            help='Generate lsprof output for each test.'),
                     Option('first',
                            help='Run all tests, but run specified tests first.',
                            short_name='f',
                            ),
                     Option('list-only',
                            help='List the tests instead of running them.'),
                     RegistryOption('parallel',
                        help="Run the test suite in parallel.",
                        lazy_registry=('breezy.tests', 'parallel_registry'),
                        value_switches=False,
                        ),
                     Option('randomize', type=text_type, argname="SEED",
                            help='Randomize the order of tests using the given'
                                 ' seed or "now" for the current time.'),
                     ListOption('exclude', type=text_type, argname="PATTERN",
                                short_name='x',
                                help='Exclude tests that match this regular'
                                ' expression.'),
                     Option('subunit1',
                            help='Output test progress via subunit v1.'),
                     Option('subunit2',
                            help='Output test progress via subunit v2.'),
                     Option('strict', help='Fail on missing dependencies or '
                            'known failures.'),
                     Option('load-list', type=text_type, argname='TESTLISTFILE',
                            help='Load a test id list from a text file.'),
                     ListOption('debugflag', type=text_type, short_name='E',
                                help='Turn on a selftest debug flag.'),
                     ListOption('starting-with', type=text_type, argname='TESTID',
                                param_name='starting_with', short_name='s',
                                help=
                                'Load only the tests starting with TESTID.'),
                     Option('sync',
                            help="By default we disable fsync and fdatasync"
                                 " while running the test suite.")
                     ]
    encoding_type = 'replace'

    def __init__(self):
        Command.__init__(self)
        self.additional_selftest_args = {}

    def run(self, testspecs_list=None, verbose=False, one=False,
            transport=None, benchmark=None,
            lsprof_timed=None,
            first=False, list_only=False,
            randomize=None, exclude=None, strict=False,
            load_list=None, debugflag=None, starting_with=None, subunit1=False,
            subunit2=False, parallel=None, lsprof_tests=False, sync=False):

        # During selftest, disallow proxying, as it can cause severe
        # performance penalties and is only needed for thread
        # safety. The selftest command is assumed to not use threads
        # too heavily. The call should be as early as possible, as
        # error reporting for past duplicate imports won't have useful
        # backtraces.
        if sys.version_info[0] < 3:
            # TODO(pad.lv/1696545): Allow proxying on Python 3, since
            # disallowing it currently leads to failures in many places.
            lazy_import.disallow_proxying()

        try:
            from . import tests
        except ImportError:
            raise errors.BzrCommandError("tests not available. Install the "
                "breezy tests to run the breezy testsuite.")

        if testspecs_list is not None:
            pattern = '|'.join(testspecs_list)
        else:
            pattern = ".*"
        if subunit1:
            try:
                from .tests import SubUnitBzrRunnerv1
            except ImportError:
                raise errors.BzrCommandError(gettext(
                    "subunit not available. subunit needs to be installed "
                    "to use --subunit."))
            self.additional_selftest_args['runner_class'] = SubUnitBzrRunnerv1
            # On Windows, disable automatic conversion of '\n' to '\r\n' in
            # stdout, which would corrupt the subunit stream. 
            # FIXME: This has been fixed in subunit trunk (>0.0.5) so the
            # following code can be deleted when it's sufficiently deployed
            # -- vila/mgz 20100514
            if (sys.platform == "win32"
                and getattr(sys.stdout, 'fileno', None) is not None):
                import msvcrt
                msvcrt.setmode(sys.stdout.fileno(), os.O_BINARY)
        if subunit2:
            try:
                from .tests import SubUnitBzrRunnerv2
            except ImportError:
                raise errors.BzrCommandError(gettext(
                    "subunit not available. subunit "
                    "needs to be installed to use --subunit2."))
            self.additional_selftest_args['runner_class'] = SubUnitBzrRunnerv2

        if parallel:
            self.additional_selftest_args.setdefault(
                'suite_decorators', []).append(parallel)
        if benchmark:
            raise errors.BzrCommandError(gettext(
                "--benchmark is no longer supported from brz 2.2; "
                "use bzr-usertest instead"))
        test_suite_factory = None
        if not exclude:
            exclude_pattern = None
        else:
            exclude_pattern = '(' + '|'.join(exclude) + ')'
        if not sync:
            self._disable_fsync()
        selftest_kwargs = {"verbose": verbose,
                          "pattern": pattern,
                          "stop_on_failure": one,
                          "transport": transport,
                          "test_suite_factory": test_suite_factory,
                          "lsprof_timed": lsprof_timed,
                          "lsprof_tests": lsprof_tests,
                          "matching_tests_first": first,
                          "list_only": list_only,
                          "random_seed": randomize,
                          "exclude_pattern": exclude_pattern,
                          "strict": strict,
                          "load_list": load_list,
                          "debug_flags": debugflag,
                          "starting_with": starting_with
                          }
        selftest_kwargs.update(self.additional_selftest_args)

        # Make deprecation warnings visible, unless -Werror is set
        cleanup = symbol_versioning.activate_deprecation_warnings(
            override=False)
        try:
            result = tests.selftest(**selftest_kwargs)
        finally:
            cleanup()
        return int(not result)

    def _disable_fsync(self):
        """Change the 'os' functionality to not synchronize."""
        self._orig_fsync = getattr(os, 'fsync', None)
        if self._orig_fsync is not None:
            os.fsync = lambda filedes: None
        self._orig_fdatasync = getattr(os, 'fdatasync', None)
        if self._orig_fdatasync is not None:
            os.fdatasync = lambda filedes: None


class cmd_version(Command):
    __doc__ = """Show version of brz."""

    encoding_type = 'replace'
    takes_options = [
        Option("short", help="Print just the version number."),
        ]

    @display_command
    def run(self, short=False):
        from .version import show_version
        if short:
            self.outf.write(breezy.version_string + '\n')
        else:
            show_version(to_file=self.outf)


class cmd_rocks(Command):
    __doc__ = """Statement of optimism."""

    hidden = True

    @display_command
    def run(self):
        self.outf.write(gettext("It sure does!\n"))


class cmd_find_merge_base(Command):
    __doc__ = """Find and print a base revision for merging two branches."""
    # TODO: Options to specify revisions on either side, as if
    #       merging only part of the history.
    takes_args = ['branch', 'other']
    hidden = True

    @display_command
    def run(self, branch, other):
        from .revision import ensure_null

        branch1 = Branch.open_containing(branch)[0]
        branch2 = Branch.open_containing(other)[0]
        self.add_cleanup(branch1.lock_read().unlock)
        self.add_cleanup(branch2.lock_read().unlock)
        last1 = ensure_null(branch1.last_revision())
        last2 = ensure_null(branch2.last_revision())

        graph = branch1.repository.get_graph(branch2.repository)
        base_rev_id = graph.find_unique_lca(last1, last2)

        self.outf.write(gettext('merge base is revision %s\n') % base_rev_id)


class cmd_merge(Command):
    __doc__ = """Perform a three-way merge.

    The source of the merge can be specified either in the form of a branch,
    or in the form of a path to a file containing a merge directive generated
    with brz send. If neither is specified, the default is the upstream branch
    or the branch most recently merged using --remember.  The source of the
    merge may also be specified in the form of a path to a file in another
    branch:  in this case, only the modifications to that file are merged into
    the current working tree.

    When merging from a branch, by default brz will try to merge in all new
    work from the other branch, automatically determining an appropriate base
    revision.  If this fails, you may need to give an explicit base.

    To pick a different ending revision, pass "--revision OTHER".  brz will
    try to merge in all new work up to and including revision OTHER.

    If you specify two values, "--revision BASE..OTHER", only revisions BASE
    through OTHER, excluding BASE but including OTHER, will be merged.  If this
    causes some revisions to be skipped, i.e. if the destination branch does
    not already contain revision BASE, such a merge is commonly referred to as
    a "cherrypick". Unlike a normal merge, Bazaar does not currently track
    cherrypicks. The changes look like a normal commit, and the history of the
    changes from the other branch is not stored in the commit.

    Revision numbers are always relative to the source branch.

    Merge will do its best to combine the changes in two branches, but there
    are some kinds of problems only a human can fix.  When it encounters those,
    it will mark a conflict.  A conflict means that you need to fix something,
    before you can commit.

    Use brz resolve when you have fixed a problem.  See also brz conflicts.

    If there is no default branch set, the first merge will set it (use
    --no-remember to avoid setting it). After that, you can omit the branch
    to use the default.  To change the default, use --remember. The value will
    only be saved if the remote location can be accessed.

    The results of the merge are placed into the destination working
    directory, where they can be reviewed (with brz diff), tested, and then
    committed to record the result of the merge.

    merge refuses to run if there are any uncommitted changes, unless
    --force is given.  If --force is given, then the changes from the source
    will be merged with the current working tree, including any uncommitted
    changes in the tree.  The --force option can also be used to create a
    merge revision which has more than two parents.

    If one would like to merge changes from the working tree of the other
    branch without merging any committed revisions, the --uncommitted option
    can be given.

    To select only some changes to merge, use "merge -i", which will prompt
    you to apply each diff hunk and file change, similar to "shelve".

    :Examples:
        To merge all new revisions from brz.dev::

            brz merge ../brz.dev

        To merge changes up to and including revision 82 from brz.dev::

            brz merge -r 82 ../brz.dev

        To merge the changes introduced by 82, without previous changes::

            brz merge -r 81..82 ../brz.dev

        To apply a merge directive contained in /tmp/merge::

            brz merge /tmp/merge

        To create a merge revision with three parents from two branches
        feature1a and feature1b:

            brz merge ../feature1a
            brz merge ../feature1b --force
            brz commit -m 'revision with three parents'
    """

    encoding_type = 'exact'
    _see_also = ['update', 'remerge', 'status-flags', 'send']
    takes_args = ['location?']
    takes_options = [
        'change',
        'revision',
        Option('force',
               help='Merge even if the destination tree has uncommitted changes.'),
        'merge-type',
        'reprocess',
        'remember',
        Option('show-base', help="Show base revision text in "
               "conflicts."),
        Option('uncommitted', help='Apply uncommitted changes'
               ' from a working copy, instead of branch changes.'),
        Option('pull', help='If the destination is already'
                ' completely merged into the source, pull from the'
                ' source rather than merging.  When this happens,'
                ' you do not need to commit the result.'),
        custom_help('directory',
               help='Branch to merge into, '
                    'rather than the one containing the working directory.'),
        Option('preview', help='Instead of merging, show a diff of the'
               ' merge.'),
        Option('interactive', help='Select changes interactively.',
            short_name='i')
    ]

    def run(self, location=None, revision=None, force=False,
            merge_type=None, show_base=False, reprocess=None, remember=None,
            uncommitted=False, pull=False,
            directory=None,
            preview=False,
            interactive=False,
            ):
        if merge_type is None:
            merge_type = _mod_merge.Merge3Merger

        if directory is None: directory = u'.'
        possible_transports = []
        merger = None
        allow_pending = True
        verified = 'inapplicable'

        tree = WorkingTree.open_containing(directory)[0]
        if tree.branch.revno() == 0:
            raise errors.BzrCommandError(gettext('Merging into empty branches not currently supported, '
                                         'https://bugs.launchpad.net/bzr/+bug/308562'))

        try:
            basis_tree = tree.revision_tree(tree.last_revision())
        except errors.NoSuchRevision:
            basis_tree = tree.basis_tree()

        # die as quickly as possible if there are uncommitted changes
        if not force:
            if tree.has_changes():
                raise errors.UncommittedChanges(tree)

        view_info = _get_view_info_for_change_reporter(tree)
        change_reporter = delta._ChangeReporter(
            unversioned_filter=tree.is_ignored, view_info=view_info)
        pb = ui.ui_factory.nested_progress_bar()
        self.add_cleanup(pb.finished)
        self.add_cleanup(tree.lock_write().unlock)
        if location is not None:
            try:
                mergeable = bundle.read_mergeable_from_url(location,
                    possible_transports=possible_transports)
            except errors.NotABundle:
                mergeable = None
            else:
                if uncommitted:
                    raise errors.BzrCommandError(gettext('Cannot use --uncommitted'
                        ' with bundles or merge directives.'))

                if revision is not None:
                    raise errors.BzrCommandError(gettext(
                        'Cannot use -r with merge directives or bundles'))
                merger, verified = _mod_merge.Merger.from_mergeable(tree,
                   mergeable)

        if merger is None and uncommitted:
            if revision is not None and len(revision) > 0:
                raise errors.BzrCommandError(gettext('Cannot use --uncommitted and'
                    ' --revision at the same time.'))
            merger = self.get_merger_from_uncommitted(tree, location, None)
            allow_pending = False

        if merger is None:
            merger, allow_pending = self._get_merger_from_branch(tree,
                location, revision, remember, possible_transports, None)

        merger.merge_type = merge_type
        merger.reprocess = reprocess
        merger.show_base = show_base
        self.sanity_check_merger(merger)
        if (merger.base_rev_id == merger.other_rev_id and
            merger.other_rev_id is not None):
            # check if location is a nonexistent file (and not a branch) to
            # disambiguate the 'Nothing to do'
            if merger.interesting_files:
                if not merger.other_tree.has_filename(
                    merger.interesting_files[0]):
                    note(gettext("merger: ") + str(merger))
                    raise errors.PathsDoNotExist([location])
            note(gettext('Nothing to do.'))
            return 0
        if pull and not preview:
            if merger.interesting_files is not None:
                raise errors.BzrCommandError(gettext('Cannot pull individual files'))
            if (merger.base_rev_id == tree.last_revision()):
                result = tree.pull(merger.other_branch, False,
                                   merger.other_rev_id)
                result.report(self.outf)
                return 0
        if merger.this_basis is None:
            raise errors.BzrCommandError(gettext(
                "This branch has no commits."
                " (perhaps you would prefer 'brz pull')"))
        if preview:
            return self._do_preview(merger)
        elif interactive:
            return self._do_interactive(merger)
        else:
            return self._do_merge(merger, change_reporter, allow_pending,
                                  verified)

    def _get_preview(self, merger):
        tree_merger = merger.make_merger()
        tt = tree_merger.make_preview_transform()
        self.add_cleanup(tt.finalize)
        result_tree = tt.get_preview_tree()
        return result_tree

    def _do_preview(self, merger):
        from .diff import show_diff_trees
        result_tree = self._get_preview(merger)
        path_encoding = osutils.get_diff_header_encoding()
        show_diff_trees(merger.this_tree, result_tree, self.outf,
                        old_label='', new_label='',
                        path_encoding=path_encoding)

    def _do_merge(self, merger, change_reporter, allow_pending, verified):
        merger.change_reporter = change_reporter
        conflict_count = merger.do_merge()
        if allow_pending:
            merger.set_pending()
        if verified == 'failed':
            warning('Preview patch does not match changes')
        if conflict_count != 0:
            return 1
        else:
            return 0

    def _do_interactive(self, merger):
        """Perform an interactive merge.

        This works by generating a preview tree of the merge, then using
        Shelver to selectively remove the differences between the working tree
        and the preview tree.
        """
        from . import shelf_ui
        result_tree = self._get_preview(merger)
        writer = breezy.option.diff_writer_registry.get()
        shelver = shelf_ui.Shelver(merger.this_tree, result_tree, destroy=True,
                                   reporter=shelf_ui.ApplyReporter(),
                                   diff_writer=writer(self.outf))
        try:
            shelver.run()
        finally:
            shelver.finalize()

    def sanity_check_merger(self, merger):
        if (merger.show_base and
            not merger.merge_type is _mod_merge.Merge3Merger):
            raise errors.BzrCommandError(gettext("Show-base is not supported for this"
                                         " merge type. %s") % merger.merge_type)
        if merger.reprocess is None:
            if merger.show_base:
                merger.reprocess = False
            else:
                # Use reprocess if the merger supports it
                merger.reprocess = merger.merge_type.supports_reprocess
        if merger.reprocess and not merger.merge_type.supports_reprocess:
            raise errors.BzrCommandError(gettext("Conflict reduction is not supported"
                                         " for merge type %s.") %
                                         merger.merge_type)
        if merger.reprocess and merger.show_base:
            raise errors.BzrCommandError(gettext("Cannot do conflict reduction and"
                                         " show base."))

        if (merger.merge_type.requires_file_merge_plan and
            (not getattr(merger.this_tree, 'plan_file_merge', None) or
             not getattr(merger.other_tree, 'plan_file_merge', None) or
             (merger.base_tree is not None and
                 not getattr(merger.base_tree, 'plan_file_merge', None)))):
            raise errors.BzrCommandError(
                 gettext('Plan file merge unsupported: '
                         'Merge type incompatible with tree formats.'))

    def _get_merger_from_branch(self, tree, location, revision, remember,
                                possible_transports, pb):
        """Produce a merger from a location, assuming it refers to a branch."""
        # find the branch locations
        other_loc, user_location = self._select_branch_location(tree, location,
            revision, -1)
        if revision is not None and len(revision) == 2:
            base_loc, _unused = self._select_branch_location(tree,
                location, revision, 0)
        else:
            base_loc = other_loc
        # Open the branches
        other_branch, other_path = Branch.open_containing(other_loc,
            possible_transports)
        if base_loc == other_loc:
            base_branch = other_branch
        else:
            base_branch, base_path = Branch.open_containing(base_loc,
                possible_transports)
        # Find the revision ids
        other_revision_id = None
        base_revision_id = None
        if revision is not None:
            if len(revision) >= 1:
                other_revision_id = revision[-1].as_revision_id(other_branch)
            if len(revision) == 2:
                base_revision_id = revision[0].as_revision_id(base_branch)
        if other_revision_id is None:
            other_revision_id = _mod_revision.ensure_null(
                other_branch.last_revision())
        # Remember where we merge from. We need to remember if:
        # - user specify a location (and we don't merge from the parent
        #   branch)
        # - user ask to remember or there is no previous location set to merge
        #   from and user didn't ask to *not* remember
        if (user_location is not None
            and ((remember
                  or (remember is None
                      and tree.branch.get_submit_branch() is None)))):
            tree.branch.set_submit_branch(other_branch.base)
        # Merge tags (but don't set them in the master branch yet, the user
        # might revert this merge).  Commit will propagate them.
        other_branch.tags.merge_to(tree.branch.tags, ignore_master=True)
        merger = _mod_merge.Merger.from_revision_ids(tree,
            other_revision_id, base_revision_id, other_branch, base_branch)
        if other_path != '':
            allow_pending = False
            merger.interesting_files = [other_path]
        else:
            allow_pending = True
        return merger, allow_pending

    def get_merger_from_uncommitted(self, tree, location, pb):
        """Get a merger for uncommitted changes.

        :param tree: The tree the merger should apply to.
        :param location: The location containing uncommitted changes.
        :param pb: The progress bar to use for showing progress.
        """
        location = self._select_branch_location(tree, location)[0]
        other_tree, other_path = WorkingTree.open_containing(location)
        merger = _mod_merge.Merger.from_uncommitted(tree, other_tree, pb)
        if other_path != '':
            merger.interesting_files = [other_path]
        return merger

    def _select_branch_location(self, tree, user_location, revision=None,
                                index=None):
        """Select a branch location, according to possible inputs.

        If provided, branches from ``revision`` are preferred.  (Both
        ``revision`` and ``index`` must be supplied.)

        Otherwise, the ``location`` parameter is used.  If it is None, then the
        ``submit`` or ``parent`` location is used, and a note is printed.

        :param tree: The working tree to select a branch for merging into
        :param location: The location entered by the user
        :param revision: The revision parameter to the command
        :param index: The index to use for the revision parameter.  Negative
            indices are permitted.
        :return: (selected_location, user_location).  The default location
            will be the user-entered location.
        """
        if (revision is not None and index is not None
            and revision[index] is not None):
            branch = revision[index].get_branch()
            if branch is not None:
                return branch, branch
        if user_location is None:
            location = self._get_remembered(tree, 'Merging from')
        else:
            location = user_location
        return location, user_location

    def _get_remembered(self, tree, verb_string):
        """Use tree.branch's parent if none was supplied.

        Report if the remembered location was used.
        """
        stored_location = tree.branch.get_submit_branch()
        stored_location_type = "submit"
        if stored_location is None:
            stored_location = tree.branch.get_parent()
            stored_location_type = "parent"
        mutter("%s", stored_location)
        if stored_location is None:
            raise errors.BzrCommandError(gettext("No location specified or remembered"))
        display_url = urlutils.unescape_for_display(stored_location, 'utf-8')
        note(gettext("{0} remembered {1} location {2}").format(verb_string,
                stored_location_type, display_url))
        return stored_location


class cmd_remerge(Command):
    __doc__ = """Redo a merge.

    Use this if you want to try a different merge technique while resolving
    conflicts.  Some merge techniques are better than others, and remerge
    lets you try different ones on different files.

    The options for remerge have the same meaning and defaults as the ones for
    merge.  The difference is that remerge can (only) be run when there is a
    pending merge, and it lets you specify particular files.

    :Examples:
        Re-do the merge of all conflicted files, and show the base text in
        conflict regions, in addition to the usual THIS and OTHER texts::

            brz remerge --show-base

        Re-do the merge of "foobar", using the weave merge algorithm, with
        additional processing to reduce the size of conflict regions::

            brz remerge --merge-type weave --reprocess foobar
    """
    takes_args = ['file*']
    takes_options = [
            'merge-type',
            'reprocess',
            Option('show-base',
                   help="Show base revision text in conflicts."),
            ]

    def run(self, file_list=None, merge_type=None, show_base=False,
            reprocess=False):
        from .conflicts import restore
        if merge_type is None:
            merge_type = _mod_merge.Merge3Merger
        tree, file_list = WorkingTree.open_containing_paths(file_list)
        self.add_cleanup(tree.lock_write().unlock)
        parents = tree.get_parent_ids()
        if len(parents) != 2:
            raise errors.BzrCommandError(gettext("Sorry, remerge only works after normal"
                                         " merges.  Not cherrypicking or"
                                         " multi-merges."))
        repository = tree.branch.repository
        interesting_files = None
        new_conflicts = []
        conflicts = tree.conflicts()
        if file_list is not None:
            interesting_files = set()
            for filename in file_list:
                if not tree.is_versioned(filename):
                    raise errors.NotVersionedError(filename)
                interesting_files.add(filename)
                if tree.kind(filename) != "directory":
                    continue

                for path, ie in tree.iter_entries_by_dir(specific_files=[filename]):
                    interesting_files.add(path)
            new_conflicts = conflicts.select_conflicts(tree, file_list)[0]
        else:
            # Remerge only supports resolving contents conflicts
            allowed_conflicts = ('text conflict', 'contents conflict')
            restore_files = [c.path for c in conflicts
                             if c.typestring in allowed_conflicts]
        _mod_merge.transform_tree(tree, tree.basis_tree(), interesting_files)
        tree.set_conflicts(ConflictList(new_conflicts))
        if file_list is not None:
            restore_files = file_list
        for filename in restore_files:
            try:
                restore(tree.abspath(filename))
            except errors.NotConflicted:
                pass
        # Disable pending merges, because the file texts we are remerging
        # have not had those merges performed.  If we use the wrong parents
        # list, we imply that the working tree text has seen and rejected
        # all the changes from the other tree, when in fact those changes
        # have not yet been seen.
        tree.set_parent_ids(parents[:1])
        try:
            merger = _mod_merge.Merger.from_revision_ids(tree, parents[1])
            merger.interesting_files = interesting_files
            merger.merge_type = merge_type
            merger.show_base = show_base
            merger.reprocess = reprocess
            conflicts = merger.do_merge()
        finally:
            tree.set_parent_ids(parents)
        if conflicts > 0:
            return 1
        else:
            return 0


class cmd_revert(Command):
    __doc__ = """\
    Set files in the working tree back to the contents of a previous revision.

    Giving a list of files will revert only those files.  Otherwise, all files
    will be reverted.  If the revision is not specified with '--revision', the
    working tree basis revision is used. A revert operation affects only the
    working tree, not any revision history like the branch and repository or
    the working tree basis revision.

    To remove only some changes, without reverting to a prior version, use
    merge instead.  For example, "merge . -r -2..-3" (don't forget the ".")
    will remove the changes introduced by the second last commit (-2), without
    affecting the changes introduced by the last commit (-1).  To remove
    certain changes on a hunk-by-hunk basis, see the shelve command.
    To update the branch to a specific revision or the latest revision and
    update the working tree accordingly while preserving local changes, see the
    update command.

    Uncommitted changes to files that are reverted will be discarded.
    Howver, by default, any files that have been manually changed will be
    backed up first.  (Files changed only by merge are not backed up.)  Backup
    files have '.~#~' appended to their name, where # is a number.

    When you provide files, you can use their current pathname or the pathname
    from the target revision.  So you can use revert to "undelete" a file by
    name.  If you name a directory, all the contents of that directory will be
    reverted.

    If you have newly added files since the target revision, they will be
    removed.  If the files to be removed have been changed, backups will be
    created as above.  Directories containing unknown files will not be
    deleted.

    The working tree contains a list of revisions that have been merged but
    not yet committed. These revisions will be included as additional parents
    of the next commit.  Normally, using revert clears that list as well as
    reverting the files.  If any files are specified, revert leaves the list
    of uncommitted merges alone and reverts only the files.  Use ``brz revert
    .`` in the tree root to revert all files but keep the recorded merges,
    and ``brz revert --forget-merges`` to clear the pending merge list without
    reverting any files.

    Using "brz revert --forget-merges", it is possible to apply all of the
    changes from a branch in a single revision.  To do this, perform the merge
    as desired.  Then doing revert with the "--forget-merges" option will keep
    the content of the tree as it was, but it will clear the list of pending
    merges.  The next commit will then contain all of the changes that are
    present in the other branch, but without any other parent revisions.
    Because this technique forgets where these changes originated, it may
    cause additional conflicts on later merges involving the same source and
    target branches.
    """

    _see_also = ['cat', 'export', 'merge', 'shelve']
    takes_options = [
        'revision',
        Option('no-backup', "Do not save backups of reverted files."),
        Option('forget-merges',
               'Remove pending merge marker, without changing any files.'),
        ]
    takes_args = ['file*']

    def run(self, revision=None, no_backup=False, file_list=None,
            forget_merges=None):
        tree, file_list = WorkingTree.open_containing_paths(file_list)
        self.add_cleanup(tree.lock_tree_write().unlock)
        if forget_merges:
            tree.set_parent_ids(tree.get_parent_ids()[:1])
        else:
            self._revert_tree_to_revision(tree, revision, file_list, no_backup)

    @staticmethod
    def _revert_tree_to_revision(tree, revision, file_list, no_backup):
        rev_tree = _get_one_revision_tree('revert', revision, tree=tree)
        tree.revert(file_list, rev_tree, not no_backup, None,
            report_changes=True)


class cmd_assert_fail(Command):
    __doc__ = """Test reporting of assertion failures"""
    # intended just for use in testing

    hidden = True

    def run(self):
        raise AssertionError("always fails")


class cmd_help(Command):
    __doc__ = """Show help on a command or other topic.
    """

    _see_also = ['topics']
    takes_options = [
            Option('long', 'Show help on all commands.'),
            ]
    takes_args = ['topic?']
    aliases = ['?', '--help', '-?', '-h']

    @display_command
    def run(self, topic=None, long=False):
        import breezy.help
        if topic is None and long:
            topic = "commands"
        breezy.help.help(topic)


class cmd_shell_complete(Command):
    __doc__ = """Show appropriate completions for context.

    For a list of all available commands, say 'brz shell-complete'.
    """
    takes_args = ['context?']
    aliases = ['s-c']
    hidden = True

    @display_command
    def run(self, context=None):
        from . import shellcomplete
        shellcomplete.shellcomplete(context)


class cmd_missing(Command):
    __doc__ = """Show unmerged/unpulled revisions between two branches.

    OTHER_BRANCH may be local or remote.

    To filter on a range of revisions, you can use the command -r begin..end
    -r revision requests a specific revision, -r ..end or -r begin.. are
    also valid.
            
    :Exit values:
        1 - some missing revisions
        0 - no missing revisions

    :Examples:

        Determine the missing revisions between this and the branch at the
        remembered pull location::

            brz missing

        Determine the missing revisions between this and another branch::

            brz missing http://server/branch

        Determine the missing revisions up to a specific revision on the other
        branch::

            brz missing -r ..-10

        Determine the missing revisions up to a specific revision on this
        branch::

            brz missing --my-revision ..-10
    """

    _see_also = ['merge', 'pull']
    takes_args = ['other_branch?']
    takes_options = [
        'directory',
        Option('reverse', 'Reverse the order of revisions.'),
        Option('mine-only',
               'Display changes in the local branch only.'),
        Option('this', 'Same as --mine-only.'),
        Option('theirs-only',
               'Display changes in the remote branch only.'),
        Option('other', 'Same as --theirs-only.'),
        'log-format',
        'show-ids',
        'verbose',
        custom_help('revision',
             help='Filter on other branch revisions (inclusive). '
                'See "help revisionspec" for details.'),
        Option('my-revision',
            type=_parse_revision_str,
            help='Filter on local branch revisions (inclusive). '
                'See "help revisionspec" for details.'),
        Option('include-merged',
               'Show all revisions in addition to the mainline ones.'),
        Option('include-merges', hidden=True,
               help='Historical alias for --include-merged.'),
        ]
    encoding_type = 'replace'

    @display_command
    def run(self, other_branch=None, reverse=False, mine_only=False,
            theirs_only=False,
            log_format=None, long=False, short=False, line=False,
            show_ids=False, verbose=False, this=False, other=False,
            include_merged=None, revision=None, my_revision=None,
            directory=u'.'):
        from breezy.missing import find_unmerged, iter_log_revisions
        def message(s):
            if not is_quiet():
                self.outf.write(s)

        if include_merged is None:
            include_merged = False
        if this:
            mine_only = this
        if other:
            theirs_only = other
        # TODO: We should probably check that we don't have mine-only and
        #       theirs-only set, but it gets complicated because we also have
        #       this and other which could be used.
        restrict = 'all'
        if mine_only:
            restrict = 'local'
        elif theirs_only:
            restrict = 'remote'

        local_branch = Branch.open_containing(directory)[0]
        self.add_cleanup(local_branch.lock_read().unlock)

        parent = local_branch.get_parent()
        if other_branch is None:
            other_branch = parent
            if other_branch is None:
                raise errors.BzrCommandError(gettext("No peer location known"
                                             " or specified."))
            display_url = urlutils.unescape_for_display(parent,
                                                        self.outf.encoding)
            message(gettext("Using saved parent location: {0}\n").format(
                    display_url))

        remote_branch = Branch.open(other_branch)
        if remote_branch.base == local_branch.base:
            remote_branch = local_branch
        else:
            self.add_cleanup(remote_branch.lock_read().unlock)

        local_revid_range = _revision_range_to_revid_range(
            _get_revision_range(my_revision, local_branch,
                self.name()))

        remote_revid_range = _revision_range_to_revid_range(
            _get_revision_range(revision,
                remote_branch, self.name()))

        local_extra, remote_extra = find_unmerged(
            local_branch, remote_branch, restrict,
            backward=not reverse,
            include_merged=include_merged,
            local_revid_range=local_revid_range,
            remote_revid_range=remote_revid_range)

        if log_format is None:
            registry = log.log_formatter_registry
            log_format = registry.get_default(local_branch)
        lf = log_format(to_file=self.outf,
                        show_ids=show_ids,
                        show_timezone='original')

        status_code = 0
        if local_extra and not theirs_only:
            message(ngettext("You have %d extra revision:\n",
                             "You have %d extra revisions:\n", 
                             len(local_extra)) %
                len(local_extra))
            rev_tag_dict = {}
            if local_branch.supports_tags():
                rev_tag_dict = local_branch.tags.get_reverse_tag_dict()
            for revision in iter_log_revisions(local_extra,
                                local_branch.repository,
                                verbose,
                                rev_tag_dict):
                lf.log_revision(revision)
            printed_local = True
            status_code = 1
        else:
            printed_local = False

        if remote_extra and not mine_only:
            if printed_local is True:
                message("\n\n\n")
            message(ngettext("You are missing %d revision:\n",
                             "You are missing %d revisions:\n",
                             len(remote_extra)) %
                len(remote_extra))
            if remote_branch.supports_tags():
                rev_tag_dict = remote_branch.tags.get_reverse_tag_dict()
            for revision in iter_log_revisions(remote_extra,
                                remote_branch.repository,
                                verbose,
                                rev_tag_dict):
                lf.log_revision(revision)
            status_code = 1

        if mine_only and not local_extra:
            # We checked local, and found nothing extra
            message(gettext('This branch has no new revisions.\n'))
        elif theirs_only and not remote_extra:
            # We checked remote, and found nothing extra
            message(gettext('Other branch has no new revisions.\n'))
        elif not (mine_only or theirs_only or local_extra or
                  remote_extra):
            # We checked both branches, and neither one had extra
            # revisions
            message(gettext("Branches are up to date.\n"))
        self.cleanup_now()
        if not status_code and parent is None and other_branch is not None:
            self.add_cleanup(local_branch.lock_write().unlock)
            # handle race conditions - a parent might be set while we run.
            if local_branch.get_parent() is None:
                local_branch.set_parent(remote_branch.base)
        return status_code


class cmd_pack(Command):
    __doc__ = """Compress the data within a repository.

    This operation compresses the data within a bazaar repository. As
    bazaar supports automatic packing of repository, this operation is
    normally not required to be done manually.

    During the pack operation, bazaar takes a backup of existing repository
    data, i.e. pack files. This backup is eventually removed by bazaar
    automatically when it is safe to do so. To save disk space by removing
    the backed up pack files, the --clean-obsolete-packs option may be
    used.

    Warning: If you use --clean-obsolete-packs and your machine crashes
    during or immediately after repacking, you may be left with a state
    where the deletion has been written to disk but the new packs have not
    been. In this case the repository may be unusable.
    """

    _see_also = ['repositories']
    takes_args = ['branch_or_repo?']
    takes_options = [
        Option('clean-obsolete-packs', 'Delete obsolete packs to save disk space.'),
        ]

    def run(self, branch_or_repo='.', clean_obsolete_packs=False):
        dir = controldir.ControlDir.open_containing(branch_or_repo)[0]
        try:
            branch = dir.open_branch()
            repository = branch.repository
        except errors.NotBranchError:
            repository = dir.open_repository()
        repository.pack(clean_obsolete_packs=clean_obsolete_packs)


class cmd_plugins(Command):
    __doc__ = """List the installed plugins.

    This command displays the list of installed plugins including
    version of plugin and a short description of each.

    --verbose shows the path where each plugin is located.

    A plugin is an external component for Bazaar that extends the
    revision control system, by adding or replacing code in Bazaar.
    Plugins can do a variety of things, including overriding commands,
    adding new commands, providing additional network transports and
    customizing log output.

    See the Bazaar Plugin Guide <http://doc.bazaar.canonical.com/plugins/en/>
    for further information on plugins including where to find them and how to
    install them. Instructions are also provided there on how to write new
    plugins using the Python programming language.
    """
    takes_options = ['verbose']

    @display_command
    def run(self, verbose=False):
        from . import plugin
        # Don't give writelines a generator as some codecs don't like that
        self.outf.writelines(
            list(plugin.describe_plugins(show_paths=verbose)))


class cmd_testament(Command):
    __doc__ = """Show testament (signing-form) of a revision."""
    takes_options = [
            'revision',
            Option('long', help='Produce long-format testament.'),
            Option('strict',
                   help='Produce a strict-format testament.')]
    takes_args = ['branch?']
    encoding_type = 'exact'
    @display_command
    def run(self, branch=u'.', revision=None, long=False, strict=False):
        from .testament import Testament, StrictTestament
        if strict is True:
            testament_class = StrictTestament
        else:
            testament_class = Testament
        if branch == '.':
            b = Branch.open_containing(branch)[0]
        else:
            b = Branch.open(branch)
        self.add_cleanup(b.lock_read().unlock)
        if revision is None:
            rev_id = b.last_revision()
        else:
            rev_id = revision[0].as_revision_id(b)
        t = testament_class.from_revision(b.repository, rev_id)
        if long:
            self.outf.writelines(t.as_text_lines())
        else:
            self.outf.write(t.as_short_text())


class cmd_annotate(Command):
    __doc__ = """Show the origin of each line in a file.

    This prints out the given file with an annotation on the left side
    indicating which revision, author and date introduced the change.

    If the origin is the same for a run of consecutive lines, it is
    shown only at the top, unless the --all option is given.
    """
    # TODO: annotate directories; showing when each file was last changed
    # TODO: if the working copy is modified, show annotations on that
    #       with new uncommitted lines marked
    aliases = ['ann', 'blame', 'praise']
    takes_args = ['filename']
    takes_options = [Option('all', help='Show annotations on all lines.'),
                     Option('long', help='Show commit date in annotations.'),
                     'revision',
                     'show-ids',
                     'directory',
                     ]
    encoding_type = 'exact'

    @display_command
    def run(self, filename, all=False, long=False, revision=None,
            show_ids=False, directory=None):
        from .annotate import (
            annotate_file_tree,
            )
        wt, branch, relpath = \
            _open_directory_or_containing_tree_or_branch(filename, directory)
        if wt is not None:
            self.add_cleanup(wt.lock_read().unlock)
        else:
            self.add_cleanup(branch.lock_read().unlock)
        tree = _get_one_revision_tree('annotate', revision, branch=branch)
        self.add_cleanup(tree.lock_read().unlock)
        if wt is not None and revision is None:
            file_id = wt.path2id(relpath)
        else:
            file_id = tree.path2id(relpath)
        if file_id is None:
            raise errors.NotVersionedError(filename)
        if wt is not None and revision is None:
            # If there is a tree and we're not annotating historical
            # versions, annotate the working tree's content.
            annotate_file_tree(wt, relpath, self.outf, long, all,
                show_ids=show_ids, file_id=file_id)
        else:
            annotate_file_tree(tree, relpath, self.outf, long, all,
                show_ids=show_ids, branch=branch, file_id=file_id)


class cmd_re_sign(Command):
    __doc__ = """Create a digital signature for an existing revision."""
    # TODO be able to replace existing ones.

    hidden = True # is this right ?
    takes_args = ['revision_id*']
    takes_options = ['directory', 'revision']

    def run(self, revision_id_list=None, revision=None, directory=u'.'):
        if revision_id_list is not None and revision is not None:
            raise errors.BzrCommandError(gettext('You can only supply one of revision_id or --revision'))
        if revision_id_list is None and revision is None:
            raise errors.BzrCommandError(gettext('You must supply either --revision or a revision_id'))
        b = WorkingTree.open_containing(directory)[0].branch
        self.add_cleanup(b.lock_write().unlock)
        return self._run(b, revision_id_list, revision)

    def _run(self, b, revision_id_list, revision):
        gpg_strategy = gpg.GPGStrategy(b.get_config_stack())
        if revision_id_list is not None:
            b.repository.start_write_group()
            try:
                for revision_id in revision_id_list:
                    revision_id = cache_utf8.encode(revision_id)
                    b.repository.sign_revision(revision_id, gpg_strategy)
            except:
                b.repository.abort_write_group()
                raise
            else:
                b.repository.commit_write_group()
        elif revision is not None:
            if len(revision) == 1:
                revno, rev_id = revision[0].in_history(b)
                b.repository.start_write_group()
                try:
                    b.repository.sign_revision(rev_id, gpg_strategy)
                except:
                    b.repository.abort_write_group()
                    raise
                else:
                    b.repository.commit_write_group()
            elif len(revision) == 2:
                # are they both on rh- if so we can walk between them
                # might be nice to have a range helper for arbitrary
                # revision paths. hmm.
                from_revno, from_revid = revision[0].in_history(b)
                to_revno, to_revid = revision[1].in_history(b)
                if to_revid is None:
                    to_revno = b.revno()
                if from_revno is None or to_revno is None:
                    raise errors.BzrCommandError(gettext('Cannot sign a range of non-revision-history revisions'))
                b.repository.start_write_group()
                try:
                    for revno in range(from_revno, to_revno + 1):
                        b.repository.sign_revision(b.get_rev_id(revno),
                                                   gpg_strategy)
                except:
                    b.repository.abort_write_group()
                    raise
                else:
                    b.repository.commit_write_group()
            else:
                raise errors.BzrCommandError(gettext('Please supply either one revision, or a range.'))


class cmd_bind(Command):
    __doc__ = """Convert the current branch into a checkout of the supplied branch.
    If no branch is supplied, rebind to the last bound location.

    Once converted into a checkout, commits must succeed on the master branch
    before they will be applied to the local branch.

    Bound branches use the nickname of its master branch unless it is set
    locally, in which case binding will update the local nickname to be
    that of the master.
    """

    _see_also = ['checkouts', 'unbind']
    takes_args = ['location?']
    takes_options = ['directory']

    def run(self, location=None, directory=u'.'):
        b, relpath = Branch.open_containing(directory)
        if location is None:
            try:
                location = b.get_old_bound_location()
            except errors.UpgradeRequired:
                raise errors.BzrCommandError(gettext('No location supplied.  '
                    'This format does not remember old locations.'))
            else:
                if location is None:
                    if b.get_bound_location() is not None:
                        raise errors.BzrCommandError(
                            gettext('Branch is already bound'))
                    else:
                        raise errors.BzrCommandError(
                            gettext('No location supplied'
                                    ' and no previous location known'))
        b_other = Branch.open(location)
        try:
            b.bind(b_other)
        except errors.DivergedBranches:
            raise errors.BzrCommandError(gettext('These branches have diverged.'
                                         ' Try merging, and then bind again.'))
        if b.get_config().has_explicit_nickname():
            b.nick = b_other.nick


class cmd_unbind(Command):
    __doc__ = """Convert the current checkout into a regular branch.

    After unbinding, the local branch is considered independent and subsequent
    commits will be local only.
    """

    _see_also = ['checkouts', 'bind']
    takes_args = []
    takes_options = ['directory']

    def run(self, directory=u'.'):
        b, relpath = Branch.open_containing(directory)
        if not b.unbind():
            raise errors.BzrCommandError(gettext('Local branch is not bound'))


class cmd_uncommit(Command):
    __doc__ = """Remove the last committed revision.

    --verbose will print out what is being removed.
    --dry-run will go through all the motions, but not actually
    remove anything.

    If --revision is specified, uncommit revisions to leave the branch at the
    specified revision.  For example, "brz uncommit -r 15" will leave the
    branch at revision 15.

    Uncommit leaves the working tree ready for a new commit.  The only change
    it may make is to restore any pending merges that were present before
    the commit.
    """

    # TODO: jam 20060108 Add an option to allow uncommit to remove
    # unreferenced information in 'branch-as-repository' branches.
    # TODO: jam 20060108 Add the ability for uncommit to remove unreferenced
    # information in shared branches as well.
    _see_also = ['commit']
    takes_options = ['verbose', 'revision',
                    Option('dry-run', help='Don\'t actually make changes.'),
                    Option('force', help='Say yes to all questions.'),
                    Option('keep-tags',
                           help='Keep tags that point to removed revisions.'),
                    Option('local',
                           help="Only remove the commits from the local branch"
                                " when in a checkout."
                           ),
                    ]
    takes_args = ['location?']
    aliases = []
    encoding_type = 'replace'

    def run(self, location=None, dry_run=False, verbose=False,
            revision=None, force=False, local=False, keep_tags=False):
        if location is None:
            location = u'.'
        control, relpath = controldir.ControlDir.open_containing(location)
        try:
            tree = control.open_workingtree()
            b = tree.branch
        except (errors.NoWorkingTree, errors.NotLocalUrl):
            tree = None
            b = control.open_branch()

        if tree is not None:
            self.add_cleanup(tree.lock_write().unlock)
        else:
            self.add_cleanup(b.lock_write().unlock)
        return self._run(b, tree, dry_run, verbose, revision, force,
                         local, keep_tags)

    def _run(self, b, tree, dry_run, verbose, revision, force, local,
             keep_tags):
        from .log import log_formatter, show_log
        from .uncommit import uncommit

        last_revno, last_rev_id = b.last_revision_info()

        rev_id = None
        if revision is None:
            revno = last_revno
            rev_id = last_rev_id
        else:
            # 'brz uncommit -r 10' actually means uncommit
            # so that the final tree is at revno 10.
            # but breezy.uncommit.uncommit() actually uncommits
            # the revisions that are supplied.
            # So we need to offset it by one
            revno = revision[0].in_history(b).revno + 1
            if revno <= last_revno:
                rev_id = b.get_rev_id(revno)

        if rev_id is None or _mod_revision.is_null(rev_id):
            self.outf.write(gettext('No revisions to uncommit.\n'))
            return 1

        lf = log_formatter('short',
                           to_file=self.outf,
                           show_timezone='original')

        show_log(b,
                 lf,
                 verbose=False,
                 direction='forward',
                 start_revision=revno,
                 end_revision=last_revno)

        if dry_run:
            self.outf.write(gettext('Dry-run, pretending to remove'
                            ' the above revisions.\n'))
        else:
            self.outf.write(gettext('The above revision(s) will be removed.\n'))

        if not force:
            if not ui.ui_factory.confirm_action(
                    gettext(u'Uncommit these revisions'),
                    'breezy.builtins.uncommit',
                    {}):
                self.outf.write(gettext('Canceled\n'))
                return 0

        mutter('Uncommitting from {%s} to {%s}',
               last_rev_id, rev_id)
        uncommit(b, tree=tree, dry_run=dry_run, verbose=verbose,
                 revno=revno, local=local, keep_tags=keep_tags)
        self.outf.write(gettext('You can restore the old tip by running:\n'
             '  brz pull . -r revid:%s\n') % last_rev_id)


class cmd_break_lock(Command):
    __doc__ = """Break a dead lock.

    This command breaks a lock on a repository, branch, working directory or
    config file.

    CAUTION: Locks should only be broken when you are sure that the process
    holding the lock has been stopped.

    You can get information on what locks are open via the 'brz info
    [location]' command.

    :Examples:
        brz break-lock
        brz break-lock brz+ssh://example.com/brz/foo
        brz break-lock --conf ~/.bazaar
    """

    takes_args = ['location?']
    takes_options = [
        Option('config',
               help='LOCATION is the directory where the config lock is.'),
        Option('force',
            help='Do not ask for confirmation before breaking the lock.'),
        ]

    def run(self, location=None, config=False, force=False):
        if location is None:
            location = u'.'
        if force:
            ui.ui_factory = ui.ConfirmationUserInterfacePolicy(ui.ui_factory,
                None,
                {'breezy.lockdir.break': True})
        if config:
            conf = _mod_config.LockableConfig(file_name=location)
            conf.break_lock()
        else:
            control, relpath = controldir.ControlDir.open_containing(location)
            try:
                control.break_lock()
            except NotImplementedError:
                pass


class cmd_wait_until_signalled(Command):
    __doc__ = """Test helper for test_start_and_stop_brz_subprocess_send_signal.

    This just prints a line to signal when it is ready, then blocks on stdin.
    """

    hidden = True

    def run(self):
        self.outf.write("running\n")
        self.outf.flush()
        sys.stdin.readline()


class cmd_serve(Command):
    __doc__ = """Run the brz server."""

    aliases = ['server']

    takes_options = [
        Option('inet',
               help='Serve on stdin/out for use from inetd or sshd.'),
        RegistryOption('protocol',
               help="Protocol to serve.",
               lazy_registry=('breezy.transport', 'transport_server_registry'),
               value_switches=True),
        Option('listen',
               help='Listen for connections on nominated address.', type=text_type),
        Option('port',
               help='Listen for connections on nominated port.  Passing 0 as '
                    'the port number will result in a dynamically allocated '
                    'port.  The default port depends on the protocol.',
               type=int),
        custom_help('directory',
               help='Serve contents of this directory.'),
        Option('allow-writes',
               help='By default the server is a readonly server.  Supplying '
                    '--allow-writes enables write access to the contents of '
                    'the served directory and below.  Note that ``brz serve`` '
                    'does not perform authentication, so unless some form of '
                    'external authentication is arranged supplying this '
                    'option leads to global uncontrolled write access to your '
                    'file system.'
                ),
        Option('client-timeout', type=float,
               help='Override the default idle client timeout (5min).'),
        ]

    def run(self, listen=None, port=None, inet=False, directory=None,
            allow_writes=False, protocol=None, client_timeout=None):
        from . import transport
        if directory is None:
            directory = osutils.getcwd()
        if protocol is None:
            protocol = transport.transport_server_registry.get()
        url = transport.location_to_url(directory)
        if not allow_writes:
            url = 'readonly+' + url
        t = transport.get_transport_from_url(url)
        protocol(t, listen, port, inet, client_timeout)


class cmd_join(Command):
    __doc__ = """Combine a tree into its containing tree.

    This command requires the target tree to be in a rich-root format.

    The TREE argument should be an independent tree, inside another tree, but
    not part of it.  (Such trees can be produced by "brz split", but also by
    running "brz branch" with the target inside a tree.)

    The result is a combined tree, with the subtree no longer an independent
    part.  This is marked as a merge of the subtree into the containing tree,
    and all history is preserved.
    """

    _see_also = ['split']
    takes_args = ['tree']
    takes_options = [
            Option('reference', help='Join by reference.', hidden=True),
            ]

    def run(self, tree, reference=False):
        from breezy.mutabletree import BadReferenceTarget
        sub_tree = WorkingTree.open(tree)
        parent_dir = osutils.dirname(sub_tree.basedir)
        containing_tree = WorkingTree.open_containing(parent_dir)[0]
        repo = containing_tree.branch.repository
        if not repo.supports_rich_root():
            raise errors.BzrCommandError(gettext(
                "Can't join trees because %s doesn't support rich root data.\n"
                "You can use brz upgrade on the repository.")
                % (repo,))
        if reference:
            try:
                containing_tree.add_reference(sub_tree)
            except BadReferenceTarget as e:
                # XXX: Would be better to just raise a nicely printable
                # exception from the real origin.  Also below.  mbp 20070306
                raise errors.BzrCommandError(
                       gettext("Cannot join {0}.  {1}").format(tree, e.reason))
        else:
            try:
                containing_tree.subsume(sub_tree)
            except errors.BadSubsumeSource as e:
                raise errors.BzrCommandError(
                       gettext("Cannot join {0}.  {1}").format(tree, e.reason))


class cmd_split(Command):
    __doc__ = """Split a subdirectory of a tree into a separate tree.

    This command will produce a target tree in a format that supports
    rich roots, like 'rich-root' or 'rich-root-pack'.  These formats cannot be
    converted into earlier formats like 'dirstate-tags'.

    The TREE argument should be a subdirectory of a working tree.  That
    subdirectory will be converted into an independent tree, with its own
    branch.  Commits in the top-level tree will not apply to the new subtree.
    """

    _see_also = ['join']
    takes_args = ['tree']

    def run(self, tree):
        containing_tree, subdir = WorkingTree.open_containing(tree)
        sub_id = containing_tree.path2id(subdir)
        if sub_id is None:
            raise errors.NotVersionedError(subdir)
        try:
            containing_tree.extract(subdir, sub_id)
        except errors.RootNotRich:
            raise errors.RichRootUpgradeRequired(containing_tree.branch.base)


class cmd_merge_directive(Command):
    __doc__ = """Generate a merge directive for auto-merge tools.

    A directive requests a merge to be performed, and also provides all the
    information necessary to do so.  This means it must either include a
    revision bundle, or the location of a branch containing the desired
    revision.

    A submit branch (the location to merge into) must be supplied the first
    time the command is issued.  After it has been supplied once, it will
    be remembered as the default.

    A public branch is optional if a revision bundle is supplied, but required
    if --diff or --plain is specified.  It will be remembered as the default
    after the first use.
    """

    takes_args = ['submit_branch?', 'public_branch?']

    hidden = True

    _see_also = ['send']

    takes_options = [
        'directory',
        RegistryOption.from_kwargs('patch-type',
            'The type of patch to include in the directive.',
            title='Patch type',
            value_switches=True,
            enum_switch=False,
            bundle='Bazaar revision bundle (default).',
            diff='Normal unified diff.',
            plain='No patch, just directive.'),
        Option('sign', help='GPG-sign the directive.'), 'revision',
        Option('mail-to', type=text_type,
            help='Instead of printing the directive, email to this address.'),
        Option('message', type=text_type, short_name='m',
            help='Message to use when committing this merge.')
        ]

    encoding_type = 'exact'

    def run(self, submit_branch=None, public_branch=None, patch_type='bundle',
            sign=False, revision=None, mail_to=None, message=None,
            directory=u'.'):
        from .revision import ensure_null, NULL_REVISION
        include_patch, include_bundle = {
            'plain': (False, False),
            'diff': (True, False),
            'bundle': (True, True),
            }[patch_type]
        branch = Branch.open(directory)
        stored_submit_branch = branch.get_submit_branch()
        if submit_branch is None:
            submit_branch = stored_submit_branch
        else:
            if stored_submit_branch is None:
                branch.set_submit_branch(submit_branch)
        if submit_branch is None:
            submit_branch = branch.get_parent()
        if submit_branch is None:
            raise errors.BzrCommandError(gettext('No submit branch specified or known'))

        stored_public_branch = branch.get_public_branch()
        if public_branch is None:
            public_branch = stored_public_branch
        elif stored_public_branch is None:
            # FIXME: Should be done only if we succeed ? -- vila 2012-01-03
            branch.set_public_branch(public_branch)
        if not include_bundle and public_branch is None:
            raise errors.BzrCommandError(gettext('No public branch specified or'
                                         ' known'))
        base_revision_id = None
        if revision is not None:
            if len(revision) > 2:
                raise errors.BzrCommandError(gettext('brz merge-directive takes '
                    'at most two one revision identifiers'))
            revision_id = revision[-1].as_revision_id(branch)
            if len(revision) == 2:
                base_revision_id = revision[0].as_revision_id(branch)
        else:
            revision_id = branch.last_revision()
        revision_id = ensure_null(revision_id)
        if revision_id == NULL_REVISION:
            raise errors.BzrCommandError(gettext('No revisions to bundle.'))
        directive = merge_directive.MergeDirective2.from_objects(
            branch.repository, revision_id, time.time(),
            osutils.local_time_offset(), submit_branch,
            public_branch=public_branch, include_patch=include_patch,
            include_bundle=include_bundle, message=message,
            base_revision_id=base_revision_id)
        if mail_to is None:
            if sign:
                self.outf.write(directive.to_signed(branch))
            else:
                self.outf.writelines(directive.to_lines())
        else:
            message = directive.to_email(mail_to, branch, sign)
            s = SMTPConnection(branch.get_config_stack())
            s.send_email(message)


class cmd_send(Command):
    __doc__ = """Mail or create a merge-directive for submitting changes.

    A merge directive provides many things needed for requesting merges:

    * A machine-readable description of the merge to perform

    * An optional patch that is a preview of the changes requested

    * An optional bundle of revision data, so that the changes can be applied
      directly from the merge directive, without retrieving data from a
      branch.

    `brz send` creates a compact data set that, when applied using brz
    merge, has the same effect as merging from the source branch.  
    
    By default the merge directive is self-contained and can be applied to any
    branch containing submit_branch in its ancestory without needing access to
    the source branch.
    
    If --no-bundle is specified, then Bazaar doesn't send the contents of the
    revisions, but only a structured request to merge from the
    public_location.  In that case the public_branch is needed and it must be
    up-to-date and accessible to the recipient.  The public_branch is always
    included if known, so that people can check it later.

    The submit branch defaults to the parent of the source branch, but can be
    overridden.  Both submit branch and public branch will be remembered in
    branch.conf the first time they are used for a particular branch.  The
    source branch defaults to that containing the working directory, but can
    be changed using --from.

    Both the submit branch and the public branch follow the usual behavior with
    respect to --remember: If there is no default location set, the first send
    will set it (use --no-remember to avoid setting it). After that, you can
    omit the location to use the default.  To change the default, use
    --remember. The value will only be saved if the location can be accessed.

    In order to calculate those changes, brz must analyse the submit branch.
    Therefore it is most efficient for the submit branch to be a local mirror.
    If a public location is known for the submit_branch, that location is used
    in the merge directive.

    The default behaviour is to send the merge directive by mail, unless -o is
    given, in which case it is sent to a file.

    Mail is sent using your preferred mail program.  This should be transparent
    on Windows (it uses MAPI).  On Unix, it requires the xdg-email utility.
    If the preferred client can't be found (or used), your editor will be used.

    To use a specific mail program, set the mail_client configuration option.
    (For Thunderbird 1.5, this works around some bugs.)  Supported values for
    specific clients are "claws", "evolution", "kmail", "mail.app" (MacOS X's
    Mail.app), "mutt", and "thunderbird"; generic options are "default",
    "editor", "emacsclient", "mapi", and "xdg-email".  Plugins may also add
    supported clients.

    If mail is being sent, a to address is required.  This can be supplied
    either on the commandline, by setting the submit_to configuration
    option in the branch itself or the child_submit_to configuration option
    in the submit branch.

    Two formats are currently supported: "4" uses revision bundle format 4 and
    merge directive format 2.  It is significantly faster and smaller than
    older formats.  It is compatible with Bazaar 0.19 and later.  It is the
    default.  "0.9" uses revision bundle format 0.9 and merge directive
    format 1.  It is compatible with Bazaar 0.12 - 0.18.

    The merge directives created by brz send may be applied using brz merge or
    brz pull by specifying a file containing a merge directive as the location.

    brz send makes extensive use of public locations to map local locations into
    URLs that can be used by other people.  See `brz help configuration` to
    set them, and use `brz info` to display them.
    """

    encoding_type = 'exact'

    _see_also = ['merge', 'pull']

    takes_args = ['submit_branch?', 'public_branch?']

    takes_options = [
        Option('no-bundle',
               help='Do not include a bundle in the merge directive.'),
        Option('no-patch', help='Do not include a preview patch in the merge'
               ' directive.'),
        Option('remember',
               help='Remember submit and public branch.'),
        Option('from',
               help='Branch to generate the submission from, '
               'rather than the one containing the working directory.',
               short_name='f',
               type=text_type),
        Option('output', short_name='o',
               help='Write merge directive to this file or directory; '
                    'use - for stdout.',
               type=text_type),
        Option('strict',
               help='Refuse to send if there are uncommitted changes in'
               ' the working tree, --no-strict disables the check.'),
        Option('mail-to', help='Mail the request to this address.',
               type=text_type),
        'revision',
        'message',
        Option('body', help='Body for the email.', type=text_type),
        RegistryOption('format',
                       help='Use the specified output format.',
                       lazy_registry=('breezy.send', 'format_registry')),
        ]

    def run(self, submit_branch=None, public_branch=None, no_bundle=False,
            no_patch=False, revision=None, remember=None, output=None,
            format=None, mail_to=None, message=None, body=None,
            strict=None, **kwargs):
        from .send import send
        return send(submit_branch, revision, public_branch, remember,
                    format, no_bundle, no_patch, output,
                    kwargs.get('from', '.'), mail_to, message, body,
                    self.outf,
                    strict=strict)


class cmd_bundle_revisions(cmd_send):
    __doc__ = """Create a merge-directive for submitting changes.

    A merge directive provides many things needed for requesting merges:

    * A machine-readable description of the merge to perform

    * An optional patch that is a preview of the changes requested

    * An optional bundle of revision data, so that the changes can be applied
      directly from the merge directive, without retrieving data from a
      branch.

    If --no-bundle is specified, then public_branch is needed (and must be
    up-to-date), so that the receiver can perform the merge using the
    public_branch.  The public_branch is always included if known, so that
    people can check it later.

    The submit branch defaults to the parent, but can be overridden.  Both
    submit branch and public branch will be remembered if supplied.

    If a public_branch is known for the submit_branch, that public submit
    branch is used in the merge instructions.  This means that a local mirror
    can be used as your actual submit branch, once you have set public_branch
    for that mirror.

    Two formats are currently supported: "4" uses revision bundle format 4 and
    merge directive format 2.  It is significantly faster and smaller than
    older formats.  It is compatible with Bazaar 0.19 and later.  It is the
    default.  "0.9" uses revision bundle format 0.9 and merge directive
    format 1.  It is compatible with Bazaar 0.12 - 0.18.
    """

    takes_options = [
        Option('no-bundle',
               help='Do not include a bundle in the merge directive.'),
        Option('no-patch', help='Do not include a preview patch in the merge'
               ' directive.'),
        Option('remember',
               help='Remember submit and public branch.'),
        Option('from',
               help='Branch to generate the submission from, '
               'rather than the one containing the working directory.',
               short_name='f',
               type=text_type),
        Option('output', short_name='o', help='Write directive to this file.',
               type=text_type),
        Option('strict',
               help='Refuse to bundle revisions if there are uncommitted'
               ' changes in the working tree, --no-strict disables the check.'),
        'revision',
        RegistryOption('format',
                       help='Use the specified output format.',
                       lazy_registry=('breezy.send', 'format_registry')),
        ]
    aliases = ['bundle']

    _see_also = ['send', 'merge']

    hidden = True

    def run(self, submit_branch=None, public_branch=None, no_bundle=False,
            no_patch=False, revision=None, remember=False, output=None,
            format=None, strict=None, **kwargs):
        if output is None:
            output = '-'
        from .send import send
        return send(submit_branch, revision, public_branch, remember,
                         format, no_bundle, no_patch, output,
                         kwargs.get('from', '.'), None, None, None,
                         self.outf, strict=strict)


class cmd_tag(Command):
    __doc__ = """Create, remove or modify a tag naming a revision.

    Tags give human-meaningful names to revisions.  Commands that take a -r
    (--revision) option can be given -rtag:X, where X is any previously
    created tag.

    Tags are stored in the branch.  Tags are copied from one branch to another
    along when you branch, push, pull or merge.

    It is an error to give a tag name that already exists unless you pass
    --force, in which case the tag is moved to point to the new revision.

    To rename a tag (change the name but keep it on the same revsion), run ``brz
    tag new-name -r tag:old-name`` and then ``brz tag --delete oldname``.

    If no tag name is specified it will be determined through the 
    'automatic_tag_name' hook. This can e.g. be used to automatically tag
    upstream releases by reading configure.ac. See ``brz help hooks`` for
    details.
    """

    _see_also = ['commit', 'tags']
    takes_args = ['tag_name?']
    takes_options = [
        Option('delete',
            help='Delete this tag rather than placing it.',
            ),
        custom_help('directory',
            help='Branch in which to place the tag.'),
        Option('force',
            help='Replace existing tags.',
            ),
        'revision',
        ]

    def run(self, tag_name=None,
            delete=None,
            directory='.',
            force=None,
            revision=None,
            ):
        branch, relpath = Branch.open_containing(directory)
        self.add_cleanup(branch.lock_write().unlock)
        if delete:
            if tag_name is None:
                raise errors.BzrCommandError(gettext("No tag specified to delete."))
            branch.tags.delete_tag(tag_name)
            note(gettext('Deleted tag %s.') % tag_name)
        else:
            if revision:
                if len(revision) != 1:
                    raise errors.BzrCommandError(gettext(
                        "Tags can only be placed on a single revision, "
                        "not on a range"))
                revision_id = revision[0].as_revision_id(branch)
            else:
                revision_id = branch.last_revision()
            if tag_name is None:
                tag_name = branch.automatic_tag_name(revision_id)
                if tag_name is None:
                    raise errors.BzrCommandError(gettext(
                        "Please specify a tag name."))
            try:
                existing_target = branch.tags.lookup_tag(tag_name)
            except errors.NoSuchTag:
                existing_target = None
            if not force and existing_target not in (None, revision_id):
                raise errors.TagAlreadyExists(tag_name)
            if existing_target == revision_id:
                note(gettext('Tag %s already exists for that revision.') % tag_name)
            else:
                branch.tags.set_tag(tag_name, revision_id)
                if existing_target is None:
                    note(gettext('Created tag %s.') % tag_name)
                else:
                    note(gettext('Updated tag %s.') % tag_name)


class cmd_tags(Command):
    __doc__ = """List tags.

    This command shows a table of tag names and the revisions they reference.
    """

    _see_also = ['tag']
    takes_options = [
        custom_help('directory',
            help='Branch whose tags should be displayed.'),
        RegistryOption('sort',
            'Sort tags by different criteria.', title='Sorting',
            lazy_registry=('breezy.tag', 'tag_sort_methods')
            ),
        'show-ids',
        'revision',
    ]

    @display_command
    def run(self, directory='.', sort=None, show_ids=False, revision=None):
        from .tag import tag_sort_methods
        branch, relpath = Branch.open_containing(directory)

        tags = list(viewitems(branch.tags.get_tag_dict()))
        if not tags:
            return

        self.add_cleanup(branch.lock_read().unlock)
        if revision:
            # Restrict to the specified range
            tags = self._tags_for_range(branch, revision)
        if sort is None:
            sort = tag_sort_methods.get()
        sort(branch, tags)
        if not show_ids:
            # [ (tag, revid), ... ] -> [ (tag, dotted_revno), ... ]
            for index, (tag, revid) in enumerate(tags):
                try:
                    revno = branch.revision_id_to_dotted_revno(revid)
                    if isinstance(revno, tuple):
                        revno = '.'.join(map(str, revno))
                except (errors.NoSuchRevision,
                        errors.GhostRevisionsHaveNoRevno,
                        errors.UnsupportedOperation):
                    # Bad tag data/merges can lead to tagged revisions
                    # which are not in this branch. Fail gracefully ...
                    revno = '?'
                tags[index] = (tag, revno)
        self.cleanup_now()
        for tag, revspec in tags:
            self.outf.write('%-20s %s\n' % (tag, revspec))

    def _tags_for_range(self, branch, revision):
        range_valid = True
        rev1, rev2 = _get_revision_range(revision, branch, self.name())
        revid1, revid2 = rev1.rev_id, rev2.rev_id
        # _get_revision_range will always set revid2 if it's not specified.
        # If revid1 is None, it means we want to start from the branch
        # origin which is always a valid ancestor. If revid1 == revid2, the
        # ancestry check is useless.
        if revid1 and revid1 != revid2:
            # FIXME: We really want to use the same graph than
            # branch.iter_merge_sorted_revisions below, but this is not
            # easily available -- vila 2011-09-23
            if branch.repository.get_graph().is_ancestor(revid2, revid1):
                # We don't want to output anything in this case...
                return []
        # only show revisions between revid1 and revid2 (inclusive)
        tagged_revids = branch.tags.get_reverse_tag_dict()
        found = []
        for r in branch.iter_merge_sorted_revisions(
            start_revision_id=revid2, stop_revision_id=revid1,
            stop_rule='include'):
            revid_tags = tagged_revids.get(r[0], None)
            if revid_tags:
                found.extend([(tag, r[0]) for tag in revid_tags])
        return found


class cmd_reconfigure(Command):
    __doc__ = """Reconfigure the type of a brz directory.

    A target configuration must be specified.

    For checkouts, the bind-to location will be auto-detected if not specified.
    The order of preference is
    1. For a lightweight checkout, the current bound location.
    2. For branches that used to be checkouts, the previously-bound location.
    3. The push location.
    4. The parent location.
    If none of these is available, --bind-to must be specified.
    """

    _see_also = ['branches', 'checkouts', 'standalone-trees', 'working-trees']
    takes_args = ['location?']
    takes_options = [
        RegistryOption.from_kwargs(
            'tree_type',
            title='Tree type',
            help='The relation between branch and tree.',
            value_switches=True, enum_switch=False,
            branch='Reconfigure to be an unbound branch with no working tree.',
            tree='Reconfigure to be an unbound branch with a working tree.',
            checkout='Reconfigure to be a bound branch with a working tree.',
            lightweight_checkout='Reconfigure to be a lightweight'
                ' checkout (with no local history).',
            ),
        RegistryOption.from_kwargs(
            'repository_type',
            title='Repository type',
            help='Location fo the repository.',
            value_switches=True, enum_switch=False,
            standalone='Reconfigure to be a standalone branch '
                '(i.e. stop using shared repository).',
            use_shared='Reconfigure to use a shared repository.',
            ),
        RegistryOption.from_kwargs(
            'repository_trees',
            title='Trees in Repository',
            help='Whether new branches in the repository have trees.',
            value_switches=True, enum_switch=False,
            with_trees='Reconfigure repository to create '
                'working trees on branches by default.',
            with_no_trees='Reconfigure repository to not create '
                'working trees on branches by default.'
            ),
        Option('bind-to', help='Branch to bind checkout to.', type=text_type),
        Option('force',
            help='Perform reconfiguration even if local changes'
            ' will be lost.'),
        Option('stacked-on',
            help='Reconfigure a branch to be stacked on another branch.',
            type=text_type,
            ),
        Option('unstacked',
            help='Reconfigure a branch to be unstacked.  This '
                'may require copying substantial data into it.',
            ),
        ]

    def run(self, location=None, bind_to=None, force=False,
            tree_type=None, repository_type=None, repository_trees=None,
            stacked_on=None, unstacked=None):
        directory = controldir.ControlDir.open(location)
        if stacked_on and unstacked:
            raise errors.BzrCommandError(gettext("Can't use both --stacked-on and --unstacked"))
        elif stacked_on is not None:
            reconfigure.ReconfigureStackedOn().apply(directory, stacked_on)
        elif unstacked:
            reconfigure.ReconfigureUnstacked().apply(directory)
        # At the moment you can use --stacked-on and a different
        # reconfiguration shape at the same time; there seems no good reason
        # to ban it.
        if (tree_type is None and
            repository_type is None and
            repository_trees is None):
            if stacked_on or unstacked:
                return
            else:
                raise errors.BzrCommandError(gettext('No target configuration '
                    'specified'))
        reconfiguration = None
        if tree_type == 'branch':
            reconfiguration = reconfigure.Reconfigure.to_branch(directory)
        elif tree_type == 'tree':
            reconfiguration = reconfigure.Reconfigure.to_tree(directory)
        elif tree_type == 'checkout':
            reconfiguration = reconfigure.Reconfigure.to_checkout(
                directory, bind_to)
        elif tree_type == 'lightweight-checkout':
            reconfiguration = reconfigure.Reconfigure.to_lightweight_checkout(
                directory, bind_to)
        if reconfiguration:
            reconfiguration.apply(force)
            reconfiguration = None
        if repository_type == 'use-shared':
            reconfiguration = reconfigure.Reconfigure.to_use_shared(directory)
        elif repository_type == 'standalone':
            reconfiguration = reconfigure.Reconfigure.to_standalone(directory)
        if reconfiguration:
            reconfiguration.apply(force)
            reconfiguration = None
        if repository_trees == 'with-trees':
            reconfiguration = reconfigure.Reconfigure.set_repository_trees(
                directory, True)
        elif repository_trees == 'with-no-trees':
            reconfiguration = reconfigure.Reconfigure.set_repository_trees(
                directory, False)
        if reconfiguration:
            reconfiguration.apply(force)
            reconfiguration = None


class cmd_switch(Command):
    __doc__ = """Set the branch of a checkout and update.

    For lightweight checkouts, this changes the branch being referenced.
    For heavyweight checkouts, this checks that there are no local commits
    versus the current bound branch, then it makes the local branch a mirror
    of the new location and binds to it.

    In both cases, the working tree is updated and uncommitted changes
    are merged. The user can commit or revert these as they desire.

    Pending merges need to be committed or reverted before using switch.

    The path to the branch to switch to can be specified relative to the parent
    directory of the current branch. For example, if you are currently in a
    checkout of /path/to/branch, specifying 'newbranch' will find a branch at
    /path/to/newbranch.

    Bound branches use the nickname of its master branch unless it is set
    locally, in which case switching will update the local nickname to be
    that of the master.
    """

    takes_args = ['to_location?']
    takes_options = ['directory',
                     Option('force',
                        help='Switch even if local commits will be lost.'),
                     'revision',
                     Option('create-branch', short_name='b',
                        help='Create the target branch from this one before'
                             ' switching to it.'),
                     Option('store',
                        help='Store and restore uncommitted changes in the'
                             ' branch.'),
                    ]

    def run(self, to_location=None, force=False, create_branch=False,
            revision=None, directory=u'.', store=False):
        from . import switch
        tree_location = directory
        revision = _get_one_revision('switch', revision)
        possible_transports = []
        control_dir = controldir.ControlDir.open_containing(tree_location,
            possible_transports=possible_transports)[0]
        if to_location is None:
            if revision is None:
                raise errors.BzrCommandError(gettext('You must supply either a'
                                             ' revision or a location'))
            to_location = tree_location
        try:
            branch = control_dir.open_branch(
                possible_transports=possible_transports)
            had_explicit_nick = branch.get_config().has_explicit_nickname()
        except errors.NotBranchError:
            branch = None
            had_explicit_nick = False
        if create_branch:
            if branch is None:
                raise errors.BzrCommandError(
                    gettext('cannot create branch without source branch'))
            to_location = lookup_new_sibling_branch(control_dir, to_location,
                 possible_transports=possible_transports)
            to_branch = branch.controldir.sprout(to_location,
                 possible_transports=possible_transports,
                 source_branch=branch).open_branch()
        else:
            try:
                to_branch = Branch.open(to_location,
                    possible_transports=possible_transports)
            except errors.NotBranchError:
                to_branch = open_sibling_branch(control_dir, to_location,
                    possible_transports=possible_transports)
        if revision is not None:
            revision = revision.as_revision_id(to_branch)
        try:
            switch.switch(control_dir, to_branch, force, revision_id=revision,
                          store_uncommitted=store)
        except controldir.BranchReferenceLoop:
            raise errors.BzrCommandError(
                    gettext('switching would create a branch reference loop. '
                            'Use the "bzr up" command to switch to a '
                            'different revision.'))
        if had_explicit_nick:
            branch = control_dir.open_branch() #get the new branch!
            branch.nick = to_branch.nick
        note(gettext('Switched to branch: %s'),
            urlutils.unescape_for_display(to_branch.base, 'utf-8'))



class cmd_view(Command):
    __doc__ = """Manage filtered views.

    Views provide a mask over the tree so that users can focus on
    a subset of a tree when doing their work. After creating a view,
    commands that support a list of files - status, diff, commit, etc -
    effectively have that list of files implicitly given each time.
    An explicit list of files can still be given but those files
    must be within the current view.

    In most cases, a view has a short life-span: it is created to make
    a selected change and is deleted once that change is committed.
    At other times, you may wish to create one or more named views
    and switch between them.

    To disable the current view without deleting it, you can switch to
    the pseudo view called ``off``. This can be useful when you need
    to see the whole tree for an operation or two (e.g. merge) but
    want to switch back to your view after that.

    :Examples:
      To define the current view::

        brz view file1 dir1 ...

      To list the current view::

        brz view

      To delete the current view::

        brz view --delete

      To disable the current view without deleting it::

        brz view --switch off

      To define a named view and switch to it::

        brz view --name view-name file1 dir1 ...

      To list a named view::

        brz view --name view-name

      To delete a named view::

        brz view --name view-name --delete

      To switch to a named view::

        brz view --switch view-name

      To list all views defined::

        brz view --all

      To delete all views::

        brz view --delete --all
    """

    _see_also = []
    takes_args = ['file*']
    takes_options = [
        Option('all',
            help='Apply list or delete action to all views.',
            ),
        Option('delete',
            help='Delete the view.',
            ),
        Option('name',
            help='Name of the view to define, list or delete.',
            type=text_type,
            ),
        Option('switch',
            help='Name of the view to switch to.',
            type=text_type,
            ),
        ]

    def run(self, file_list,
            all=False,
            delete=False,
            name=None,
            switch=None,
            ):
        tree, file_list = WorkingTree.open_containing_paths(file_list,
            apply_view=False)
        current_view, view_dict = tree.views.get_view_info()
        if name is None:
            name = current_view
        if delete:
            if file_list:
                raise errors.BzrCommandError(gettext(
                    "Both --delete and a file list specified"))
            elif switch:
                raise errors.BzrCommandError(gettext(
                    "Both --delete and --switch specified"))
            elif all:
                tree.views.set_view_info(None, {})
                self.outf.write(gettext("Deleted all views.\n"))
            elif name is None:
                raise errors.BzrCommandError(gettext("No current view to delete"))
            else:
                tree.views.delete_view(name)
                self.outf.write(gettext("Deleted '%s' view.\n") % name)
        elif switch:
            if file_list:
                raise errors.BzrCommandError(gettext(
                    "Both --switch and a file list specified"))
            elif all:
                raise errors.BzrCommandError(gettext(
                    "Both --switch and --all specified"))
            elif switch == 'off':
                if current_view is None:
                    raise errors.BzrCommandError(gettext("No current view to disable"))
                tree.views.set_view_info(None, view_dict)
                self.outf.write(gettext("Disabled '%s' view.\n") % (current_view))
            else:
                tree.views.set_view_info(switch, view_dict)
                view_str = views.view_display_str(tree.views.lookup_view())
                self.outf.write(gettext("Using '{0}' view: {1}\n").format(switch, view_str))
        elif all:
            if view_dict:
                self.outf.write(gettext('Views defined:\n'))
                for view in sorted(view_dict):
                    if view == current_view:
                        active = "=>"
                    else:
                        active = "  "
                    view_str = views.view_display_str(view_dict[view])
                    self.outf.write('%s %-20s %s\n' % (active, view, view_str))
            else:
                self.outf.write(gettext('No views defined.\n'))
        elif file_list:
            if name is None:
                # No name given and no current view set
                name = 'my'
            elif name == 'off':
                raise errors.BzrCommandError(gettext(
                    "Cannot change the 'off' pseudo view"))
            tree.views.set_view(name, sorted(file_list))
            view_str = views.view_display_str(tree.views.lookup_view())
            self.outf.write(gettext("Using '{0}' view: {1}\n").format(name, view_str))
        else:
            # list the files
            if name is None:
                # No name given and no current view set
                self.outf.write(gettext('No current view.\n'))
            else:
                view_str = views.view_display_str(tree.views.lookup_view(name))
                self.outf.write(gettext("'{0}' view is: {1}\n").format(name, view_str))


class cmd_hooks(Command):
    __doc__ = """Show hooks."""

    hidden = True

    def run(self):
        for hook_key in sorted(hooks.known_hooks.keys()):
            some_hooks = hooks.known_hooks_key_to_object(hook_key)
            self.outf.write("%s:\n" % type(some_hooks).__name__)
            for hook_name, hook_point in sorted(some_hooks.items()):
                self.outf.write("  %s:\n" % (hook_name,))
                found_hooks = list(hook_point)
                if found_hooks:
                    for hook in found_hooks:
                        self.outf.write("    %s\n" %
                                        (some_hooks.get_hook_name(hook),))
                else:
                    self.outf.write(gettext("    <no hooks installed>\n"))


class cmd_remove_branch(Command):
    __doc__ = """Remove a branch.

    This will remove the branch from the specified location but 
    will keep any working tree or repository in place.

    :Examples:

      Remove the branch at repo/trunk::

        brz remove-branch repo/trunk

    """

    takes_args = ["location?"]

    takes_options = ['directory',
        Option('force', help='Remove branch even if it is the active branch.')]

    aliases = ["rmbranch"]

    def run(self, directory=None, location=None, force=False):
        br = open_nearby_branch(near=directory, location=location)
        if not force and br.controldir.has_workingtree():
            try:
                active_branch = br.controldir.open_branch(name="")
            except errors.NotBranchError:
                active_branch = None
            if (active_branch is not None and
                br.control_url == active_branch.control_url):
                raise errors.BzrCommandError(
                    gettext("Branch is active. Use --force to remove it."))
        br.controldir.destroy_branch(br.name)


class cmd_shelve(Command):
    __doc__ = """Temporarily set aside some changes from the current tree.

    Shelve allows you to temporarily put changes you've made "on the shelf",
    ie. out of the way, until a later time when you can bring them back from
    the shelf with the 'unshelve' command.  The changes are stored alongside
    your working tree, and so they aren't propagated along with your branch nor
    will they survive its deletion.

    If shelve --list is specified, previously-shelved changes are listed.

    Shelve is intended to help separate several sets of changes that have
    been inappropriately mingled.  If you just want to get rid of all changes
    and you don't need to restore them later, use revert.  If you want to
    shelve all text changes at once, use shelve --all.

    If filenames are specified, only the changes to those files will be
    shelved. Other files will be left untouched.

    If a revision is specified, changes since that revision will be shelved.

    You can put multiple items on the shelf, and by default, 'unshelve' will
    restore the most recently shelved changes.

    For complicated changes, it is possible to edit the changes in a separate
    editor program to decide what the file remaining in the working copy
    should look like.  To do this, add the configuration option

        change_editor = PROGRAM @new_path @old_path

    where @new_path is replaced with the path of the new version of the 
    file and @old_path is replaced with the path of the old version of 
    the file.  The PROGRAM should save the new file with the desired 
    contents of the file in the working tree.
        
    """

    takes_args = ['file*']

    takes_options = [
        'directory',
        'revision',
        Option('all', help='Shelve all changes.'),
        'message',
        RegistryOption('writer', 'Method to use for writing diffs.',
                       breezy.option.diff_writer_registry,
                       value_switches=True, enum_switch=False),

        Option('list', help='List shelved changes.'),
        Option('destroy',
               help='Destroy removed changes instead of shelving them.'),
    ]
    _see_also = ['unshelve', 'configuration']

    def run(self, revision=None, all=False, file_list=None, message=None,
            writer=None, list=False, destroy=False, directory=None):
        if list:
            return self.run_for_list(directory=directory)
        from .shelf_ui import Shelver
        if writer is None:
            writer = breezy.option.diff_writer_registry.get()
        try:
            shelver = Shelver.from_args(writer(self.outf), revision, all,
                file_list, message, destroy=destroy, directory=directory)
            try:
                shelver.run()
            finally:
                shelver.finalize()
        except errors.UserAbort:
            return 0

    def run_for_list(self, directory=None):
        if directory is None:
            directory = u'.'
        tree = WorkingTree.open_containing(directory)[0]
        self.add_cleanup(tree.lock_read().unlock)
        manager = tree.get_shelf_manager()
        shelves = manager.active_shelves()
        if len(shelves) == 0:
            note(gettext('No shelved changes.'))
            return 0
        for shelf_id in reversed(shelves):
            message = manager.get_metadata(shelf_id).get('message')
            if message is None:
                message = '<no message>'
            self.outf.write('%3d: %s\n' % (shelf_id, message))
        return 1


class cmd_unshelve(Command):
    __doc__ = """Restore shelved changes.

    By default, the most recently shelved changes are restored. However if you
    specify a shelf by id those changes will be restored instead.  This works
    best when the changes don't depend on each other.
    """

    takes_args = ['shelf_id?']
    takes_options = [
        'directory',
        RegistryOption.from_kwargs(
            'action', help="The action to perform.",
            enum_switch=False, value_switches=True,
            apply="Apply changes and remove from the shelf.",
            dry_run="Show changes, but do not apply or remove them.",
            preview="Instead of unshelving the changes, show the diff that "
                    "would result from unshelving.",
            delete_only="Delete changes without applying them.",
            keep="Apply changes but don't delete them.",
        )
    ]
    _see_also = ['shelve']

    def run(self, shelf_id=None, action='apply', directory=u'.'):
        from .shelf_ui import Unshelver
        unshelver = Unshelver.from_args(shelf_id, action, directory=directory)
        try:
            unshelver.run()
        finally:
            unshelver.tree.unlock()


class cmd_clean_tree(Command):
    __doc__ = """Remove unwanted files from working tree.

    By default, only unknown files, not ignored files, are deleted.  Versioned
    files are never deleted.

    Another class is 'detritus', which includes files emitted by brz during
    normal operations and selftests.  (The value of these files decreases with
    time.)

    If no options are specified, unknown files are deleted.  Otherwise, option
    flags are respected, and may be combined.

    To check what clean-tree will do, use --dry-run.
    """
    takes_options = ['directory',
                     Option('ignored', help='Delete all ignored files.'),
                     Option('detritus', help='Delete conflict files, merge and revert'
                            ' backups, and failed selftest dirs.'),
                     Option('unknown',
                            help='Delete files unknown to brz (default).'),
                     Option('dry-run', help='Show files to delete instead of'
                            ' deleting them.'),
                     Option('force', help='Do not prompt before deleting.')]
    def run(self, unknown=False, ignored=False, detritus=False, dry_run=False,
            force=False, directory=u'.'):
        from .clean_tree import clean_tree
        if not (unknown or ignored or detritus):
            unknown = True
        if dry_run:
            force = True
        clean_tree(directory, unknown=unknown, ignored=ignored,
                   detritus=detritus, dry_run=dry_run, no_prompt=force)


class cmd_reference(Command):
    __doc__ = """list, view and set branch locations for nested trees.

    If no arguments are provided, lists the branch locations for nested trees.
    If one argument is provided, display the branch location for that tree.
    If two arguments are provided, set the branch location for that tree.
    """

    hidden = True

    takes_args = ['path?', 'location?']

    def run(self, path=None, location=None):
        branchdir = '.'
        if path is not None:
            branchdir = path
        tree, branch, relpath =(
            controldir.ControlDir.open_containing_tree_or_branch(branchdir))
        if path is not None:
            path = relpath
        if tree is None:
            tree = branch.basis_tree()
        if path is None:
            info = viewitems(branch._get_all_reference_info())
            self._display_reference_info(tree, branch, info)
        else:
            if not tree.is_versioned(path):
                raise errors.NotVersionedError(path)
            if location is None:
                info = [(path, branch.get_reference_info(path))]
                self._display_reference_info(tree, branch, info)
            else:
                branch.set_reference_info(
                    path, location, file_id=tree.path2id(path))

    def _display_reference_info(self, tree, branch, info):
        ref_list = []
        for path, (location, file_id) in info:
            ref_list.append((path, location))
        for path, location in sorted(ref_list):
            self.outf.write('%s %s\n' % (path, location))


class cmd_export_pot(Command):
    __doc__ = """Export command helps and error messages in po format."""

    hidden = True
    takes_options = [Option('plugin',
                            help='Export help text from named command '\
                                 '(defaults to all built in commands).',
                            type=text_type),
                     Option('include-duplicates',
                            help='Output multiple copies of the same msgid '
                                 'string if it appears more than once.'),
                            ]

    def run(self, plugin=None, include_duplicates=False):
        from .export_pot import export_pot
        export_pot(self.outf, plugin, include_duplicates)


class cmd_import(Command):
    __doc__ = """Import sources from a directory, tarball or zip file

    This command will import a directory, tarball or zip file into a bzr
    tree, replacing any versioned files already present.  If a directory is
    specified, it is used as the target.  If the directory does not exist, or
    is not versioned, it is created.

    Tarballs may be gzip or bzip2 compressed.  This is autodetected.

    If the tarball or zip has a single root directory, that directory is
    stripped when extracting the tarball.  This is not done for directories.
    """

    takes_args = ['source', 'tree?']

    def run(self, source, tree=None):
        from .upstream_import import do_import
        do_import(source, tree)


class cmd_link_tree(Command):
    __doc__ = """Hardlink matching files to another tree.

    Only files with identical content and execute bit will be linked.
    """

    takes_args = ['location']

    def run(self, location):
        from .transform import link_tree
        target_tree = WorkingTree.open_containing(".")[0]
        source_tree = WorkingTree.open(location)
        target_tree.lock_write()
        try:
            source_tree.lock_read()
            try:
                link_tree(target_tree, source_tree)
            finally:
                source_tree.unlock()
        finally:
            target_tree.unlock()


class cmd_fetch_ghosts(Command):
    __doc__ = """Attempt to retrieve ghosts from another branch.

    If the other branch is not supplied, the last-pulled branch is used.
    """

    hidden = True
    aliases = ['fetch-missing']
    takes_args = ['branch?']
    takes_options = [Option('no-fix', help="Skip additional synchonization.")]

    def run(self, branch=None, no_fix=False):
        from .fetch_ghosts import GhostFetcher
        installed, failed = GhostFetcher.from_cmdline(branch).run()
        if len(installed) > 0:
            self.outf.write("Installed:\n")
            for rev in installed:
                self.outf.write(rev + "\n")
        if len(failed) > 0:
            self.outf.write("Still missing:\n")
            for rev in failed:
                self.outf.write(rev + "\n")
        if not no_fix and len(installed) > 0:
            cmd_reconcile().run(".")


def _register_lazy_builtins():
    # register lazy builtins from other modules; called at startup and should
    # be only called once.
    for (name, aliases, module_name) in [
        ('cmd_bisect', [], 'breezy.bisect'),
        ('cmd_bundle_info', [], 'breezy.bundle.commands'),
        ('cmd_config', [], 'breezy.config'),
<<<<<<< HEAD
=======
        ('cmd_dump_btree', [], 'breezy.bzr.debug_commands'),
        ('cmd_dpush', [], 'breezy.foreign'),
>>>>>>> 63d07905
        ('cmd_version_info', [], 'breezy.cmd_version_info'),
        ('cmd_resolve', ['resolved'], 'breezy.conflicts'),
        ('cmd_conflicts', [], 'breezy.conflicts'),
        ('cmd_ping', [], 'breezy.bzr.smart.ping'),
        ('cmd_sign_my_commits', [], 'breezy.commit_signature_commands'),
        ('cmd_verify_signatures', [], 'breezy.commit_signature_commands'),
        ('cmd_test_script', [], 'breezy.cmd_test_script'),
        ]:
        builtin_command_registry.register_lazy(name, aliases, module_name)<|MERGE_RESOLUTION|>--- conflicted
+++ resolved
@@ -6784,11 +6784,7 @@
         ('cmd_bisect', [], 'breezy.bisect'),
         ('cmd_bundle_info', [], 'breezy.bundle.commands'),
         ('cmd_config', [], 'breezy.config'),
-<<<<<<< HEAD
-=======
         ('cmd_dump_btree', [], 'breezy.bzr.debug_commands'),
-        ('cmd_dpush', [], 'breezy.foreign'),
->>>>>>> 63d07905
         ('cmd_version_info', [], 'breezy.cmd_version_info'),
         ('cmd_resolve', ['resolved'], 'breezy.conflicts'),
         ('cmd_conflicts', [], 'breezy.conflicts'),
