# Copyright (C) 2005-2011 Canonical Ltd
#
# This program is free software; you can redistribute it and/or modify
# it under the terms of the GNU General Public License as published by
# the Free Software Foundation; either version 2 of the License, or
# (at your option) any later version.
#
# This program is distributed in the hope that it will be useful,
# but WITHOUT ANY WARRANTY; without even the implied warranty of
# MERCHANTABILITY or FITNESS FOR A PARTICULAR PURPOSE.  See the
# GNU General Public License for more details.
#
# You should have received a copy of the GNU General Public License
# along with this program; if not, write to the Free Software
# Foundation, Inc., 51 Franklin Street, Fifth Floor, Boston, MA 02110-1301 USA

import codecs
import errno
import os
import re
import stat
import sys
import time
from functools import partial
from typing import Dict, Iterable, List

from .lazy_import import lazy_import

lazy_import(globals(), """
import locale
import ntpath
import posixpath
import select
# We need to import both shutil and rmtree as we export the later on posix
# and need the former on windows
import shutil
from shutil import rmtree
import socket
import subprocess
import unicodedata

from breezy import (
    config,
    trace,
    win32utils,
    )
from breezy.i18n import gettext
""")

import breezy

from . import _osutils_rs, errors

# On win32, O_BINARY is used to indicate the file should
# be opened in binary mode, rather than text mode.
# On other platforms, O_BINARY doesn't exist, because
# they always open in binary mode, so it is okay to
# OR with 0 on those platforms.
# O_NOINHERIT and O_TEXT exists only on win32 too.
O_BINARY = getattr(os, 'O_BINARY', 0)
O_TEXT = getattr(os, 'O_TEXT', 0)
O_NOINHERIT = getattr(os, 'O_NOINHERIT', 0)


UnsupportedTimezoneFormat = _osutils_rs.UnsupportedTimezoneFormat

make_readonly = _osutils_rs.make_readonly
chmod_if_possible = _osutils_rs.chmod_if_possible
make_writable = _osutils_rs.make_writable

minimum_path_selection = _osutils_rs.minimum_path_selection


from ._osutils_rs import get_umask, kind_marker, quotefn

lexists = getattr(os.path, 'lexists', None)
if lexists is None:
    def lexists(f):
        try:
            stat = getattr(os, 'lstat', os.stat)
            stat(f)
            return True
        except OSError as e:
            if e.errno == errno.ENOENT:
                return False
            else:
                raise errors.BzrError(
                    gettext("lstat/stat of ({0!r}): {1!r}").format(f, e))


def fancy_rename(old, new, rename_func, unlink_func):
    """A fancy rename, when you don't have atomic rename.

    :param old: The old path, to rename from
    :param new: The new path, to rename to
    :param rename_func: The potentially non-atomic rename function
    :param unlink_func: A way to delete the target file if the full rename
        succeeds
    """
    from .transport import NoSuchFile

    # sftp rename doesn't allow overwriting, so play tricks:
    base = os.path.basename(new)
    dirname = os.path.dirname(new)
    # callers use different encodings for the paths so the following MUST
    # respect that. We rely on python upcasting to unicode if new is unicode
    # and keeping a str if not.
    tmp_name = 'tmp.%s.%.9f.%d.%s' % (base, time.time(),
                                      os.getpid(), rand_chars(10))
    tmp_name = pathjoin(dirname, tmp_name)

    # Rename the file out of the way, but keep track if it didn't exist
    # We don't want to grab just any exception
    # something like EACCES should prevent us from continuing
    # The downside is that the rename_func has to throw an exception
    # with an errno = ENOENT, or NoSuchFile
    file_existed = False
    try:
        rename_func(new, tmp_name)
    except NoSuchFile:
        pass
    except OSError as e:
        # RBC 20060103 abstraction leakage: the paramiko SFTP clients rename
        # function raises an IOError with errno is None when a rename fails.
        # This then gets caught here.
        if e.errno not in (None, errno.ENOENT, errno.ENOTDIR):
            raise
    except Exception as e:
        if (getattr(e, 'errno', None) is None
                or e.errno not in (errno.ENOENT, errno.ENOTDIR)):
            raise
    else:
        file_existed = True

    success = False
    try:
        # This may throw an exception, in which case success will
        # not be set.
        rename_func(old, new)
        success = True
    except OSError as e:
        # source and target may be aliases of each other (e.g. on a
        # case-insensitive filesystem), so we may have accidentally renamed
        # source by when we tried to rename target
        if (file_existed and e.errno in (None, errno.ENOENT)
                and old.lower() == new.lower()):
            # source and target are the same file on a case-insensitive
            # filesystem, so we don't generate an exception
            pass
        else:
            raise
    finally:
        if file_existed:
            # If the file used to exist, rename it back into place
            # otherwise just delete it from the tmp location
            if success:
                unlink_func(tmp_name)
            else:
                rename_func(tmp_name, new)


def _posix_normpath(path):
    path = posixpath.normpath(path)
    # Bug 861008: posixpath.normpath() returns a path normalized according to
    # the POSIX standard, which stipulates (for compatibility reasons) that two
    # leading slashes must not be simplified to one, and only if there are 3 or
    # more should they be simplified as one. So we treat the leading 2 slashes
    # as a special case here by simply removing the first slash, as we consider
    # that breaking POSIX compatibility for this obscure feature is acceptable.
    # This is not a paranoid precaution, as we notably get paths like this when
    # the repo is hosted at the root of the filesystem, i.e. in "/".
    if path.startswith('//'):
        path = path[1:]
    return path


def _win32_fixdrive(path):
    """Force drive letters to be consistent.

    win32 is inconsistent whether it returns lower or upper case
    and even if it was consistent the user might type the other
    so we force it to uppercase
    running python.exe under cmd.exe return capital C:\\
    running win32 python inside a cygwin shell returns lowercase c:\\
    """
    drive, path = ntpath.splitdrive(path)
    return drive.upper() + path

def _win32_fix_separators(path):
    """Return path with directory separators changed to forward slashes"""
    if isinstance(path, bytes):
        return path.replace(b'\\', b'/')
    else:
        return path.replace('\\', '/')

_win32_abspath = _osutils_rs.win32.abspath

def _win32_realpath(path):
    # Real ntpath.realpath doesn't have a problem with a unicode cwd
    return _win32_fixdrive(_win32_fix_separators(ntpath.realpath(path)))


def _win32_pathjoin(*args):
    return _win32_fix_separators(ntpath.join(*args))


def _win32_normpath(path):
    return _win32_fixdrive(_win32_fix_separators(ntpath.normpath(path)))


def _win32_getcwd():
    return _win32_fixdrive(_win32_fix_separators(os.getcwd()))


def _win32_rename(old, new):
    """We expect to be able to atomically replace 'new' with old.

    On win32, if new exists, it must be moved out of the way first,
    and then deleted.
    """
    try:
        fancy_rename(old, new, rename_func=os.rename, unlink_func=os.unlink)
    except OSError as e:
        if e.errno in (errno.EPERM, errno.EACCES, errno.EBUSY, errno.EINVAL):
            # If we try to rename a non-existant file onto cwd, we get
            # EPERM or EACCES instead of ENOENT, this will raise ENOENT
            # if the old path doesn't exist, sometimes we get EACCES
            # On Linux, we seem to get EBUSY, on Mac we get EINVAL
            os.lstat(old)
        raise


def _mac_getcwd():
    return unicodedata.normalize('NFC', os.getcwd())


def _rename_wrap_exception(rename_func):
    """Adds extra information to any exceptions that come from rename().

    The exception has an updated message and 'old_filename' and 'new_filename'
    attributes.
    """

    def _rename_wrapper(old, new):
        try:
            rename_func(old, new)
        except OSError as e:
            detailed_error = OSError(e.errno, e.strerror +
                                     " [occurred when renaming '%s' to '%s']" %
                                     (old, new))
            detailed_error.old_filename = old
            detailed_error.new_filename = new
            raise detailed_error

    return _rename_wrapper


# Default rename wraps os.rename()
rename = _rename_wrap_exception(os.rename)

# Default is to just use the python builtins, but these can be rebound on
# particular platforms.
abspath = _osutils_rs.abspath
realpath = os.path.realpath
pathjoin = os.path.join
normpath = _posix_normpath
_get_home_dir = partial(os.path.expanduser, '~')

def getuser_unicode():
    import getpass
    return getpass.getuser()

getcwd = os.getcwd
dirname = os.path.dirname
basename = os.path.basename
split = os.path.split
splitext = os.path.splitext
# These were already lazily imported into local scope
# rmtree = shutil.rmtree
lstat = os.lstat
fstat = os.fstat


def wrap_stat(st):
    return st


MIN_ABS_PATHLENGTH = 1


if sys.platform == 'win32':
    realpath = _win32_realpath
    pathjoin = _win32_pathjoin
    normpath = _win32_normpath
    getcwd = _win32_getcwd
    rename = _rename_wrap_exception(_win32_rename)
    try:
        from . import _walkdirs_win32
    except ImportError:
        pass
    else:
        lstat = _walkdirs_win32.lstat
        fstat = _walkdirs_win32.fstat
        wrap_stat = _walkdirs_win32.wrap_stat

    MIN_ABS_PATHLENGTH = 3

    def _win32_delete_readonly(function, path, excinfo):
        """Error handler for shutil.rmtree function [for win32]
        Helps to remove files and dirs marked as read-only.
        """
        exception = excinfo[1]
        if function in (os.unlink, os.remove, os.rmdir) \
                and isinstance(exception, OSError) \
                and exception.errno == errno.EACCES:
            make_writable(path)
            function(path)
        else:
            raise

    def rmtree(path, ignore_errors=False, onerror=_win32_delete_readonly):
        """Replacer for shutil.rmtree: could remove readonly dirs/files"""
        return shutil.rmtree(path, ignore_errors, onerror)

    _get_home_dir = win32utils.get_home_location
    getuser_unicode = win32utils.get_user_name

elif sys.platform == 'darwin':
    getcwd = _mac_getcwd


def get_terminal_encoding(trace=False):
    """Find the best encoding for printing to the screen.

    This attempts to check both sys.stdout and sys.stdin to see
    what encoding they are in, and if that fails it falls back to
    osutils.get_user_encoding().
    The problem is that on Windows, locale.getpreferredencoding()
    is not the same encoding as that used by the console:
    http://mail.python.org/pipermail/python-list/2003-May/162357.html

    On my standard US Windows XP, the preferred encoding is
    cp1252, but the console is cp437

    :param trace: If True trace the selected encoding via mutter().
    """
    from .trace import mutter
    output_encoding = getattr(sys.stdout, 'encoding', None)
    if not output_encoding:
        input_encoding = getattr(sys.stdin, 'encoding', None)
        if not input_encoding:
            output_encoding = get_user_encoding()
            if trace:
                mutter('encoding stdout as osutils.get_user_encoding() %r',
                       output_encoding)
        else:
            output_encoding = input_encoding
            if trace:
                mutter('encoding stdout as sys.stdin encoding %r',
                       output_encoding)
    else:
        if trace:
            mutter('encoding stdout as sys.stdout encoding %r', output_encoding)
    if output_encoding == 'cp0':
        # invalid encoding (cp0 means 'no codepage' on Windows)
        output_encoding = get_user_encoding()
        if trace:
            mutter('cp0 is invalid encoding.'
                   ' encoding stdout as osutils.get_user_encoding() %r',
                   output_encoding)
    # check encoding
    try:
        codecs.lookup(output_encoding)
    except LookupError:
        sys.stderr.write('brz: warning:'
                         ' unknown terminal encoding %s.\n'
                         '  Using encoding %s instead.\n'
                         % (output_encoding, get_user_encoding())
                         )
        output_encoding = get_user_encoding()

    return output_encoding


def normalizepath(f):
    if getattr(os.path, 'realpath', None) is not None:
        F = realpath
    else:
        F = abspath
    [p, e] = os.path.split(f)
    if e == "" or e == "." or e == "..":
        return F(f)
    else:
        return pathjoin(F(p), e)


def isdir(f):
    """True if f is an accessible directory."""
    try:
        return stat.S_ISDIR(os.lstat(f)[stat.ST_MODE])
    except OSError:
        return False


def isfile(f):
    """True if f is a regular file."""
    try:
        return stat.S_ISREG(os.lstat(f)[stat.ST_MODE])
    except OSError:
        return False


def islink(f):
    """True if f is a symlink."""
    try:
        return stat.S_ISLNK(os.lstat(f)[stat.ST_MODE])
    except OSError:
        return False

is_inside = _osutils_rs.is_inside
is_inside_any = _osutils_rs.is_inside_any
is_inside_or_parent_of_any = _osutils_rs.is_inside_or_parent_of_any

def pumpfile(from_file, to_file, read_length=-1, buff_size=32768,
             report_activity=None, direction='read'):
    """Copy contents of one file to another.

    The read_length can either be -1 to read to end-of-file (EOF) or
    it can specify the maximum number of bytes to read.

    The buff_size represents the maximum size for each read operation
    performed on from_file.

    :param report_activity: Call this as bytes are read, see
        Transport._report_activity
    :param direction: Will be passed to report_activity

    :return: The number of bytes copied.
    """
    length = 0
    if read_length >= 0:
        # read specified number of bytes

        while read_length > 0:
            num_bytes_to_read = min(read_length, buff_size)

            block = from_file.read(num_bytes_to_read)
            if not block:
                # EOF reached
                break
            if report_activity is not None:
                report_activity(len(block), direction)
            to_file.write(block)

            actual_bytes_read = len(block)
            read_length -= actual_bytes_read
            length += actual_bytes_read
    else:
        # read to EOF
        while True:
            block = from_file.read(buff_size)
            if not block:
                # EOF reached
                break
            if report_activity is not None:
                report_activity(len(block), direction)
            to_file.write(block)
            length += len(block)
    return length


def pump_string_file(bytes, file_handle, segment_size=None):
    """Write bytes to file_handle in many smaller writes.

    :param bytes: The string to write.
    :param file_handle: The file to write to.
    """
    # Write data in chunks rather than all at once, because very large
    # writes fail on some platforms (e.g. Windows with SMB  mounted
    # drives).
    if not segment_size:
        segment_size = 5242880  # 5MB
    offsets = range(0, len(bytes), segment_size)
    view = memoryview(bytes)
    write = file_handle.write
    for offset in offsets:
        write(view[offset:offset + segment_size])


def file_iterator(input_file, readsize=32768):
    while True:
        b = input_file.read(readsize)
        if len(b) == 0:
            break
        yield b


sha_file = _osutils_rs.sha_file
size_sha_file = _osutils_rs.size_sha_file
sha_file_by_name = _osutils_rs.sha_file_by_name
sha_strings = _osutils_rs.sha_strings
sha_string = _osutils_rs.sha_string


def compare_files(a, b):
    """Returns true if equal in contents"""
    BUFSIZE = 4096
    while True:
        ai = a.read(BUFSIZE)
        bi = b.read(BUFSIZE)
        if ai != bi:
            return False
        if not ai:
            return True


local_time_offset = _osutils_rs.local_time_offset
format_date = _osutils_rs.format_date
format_date_with_offset_in_original_timezone = _osutils_rs.format_date_with_offset_in_original_timezone
format_local_date = _osutils_rs.format_local_date
format_delta = _osutils_rs.format_delta
compact_date = _osutils_rs.compact_date
format_highres_date = _osutils_rs.format_highres_date
unpack_highres_date = _osutils_rs.unpack_highres_date


def filesize(f):
    """Return size of given open file."""
    return os.fstat(f.fileno())[stat.ST_SIZE]


# Alias os.urandom to support platforms (which?) without /dev/urandom and
# override if it doesn't work. Avoid checking on windows where there is
# significant initialisation cost that can be avoided for some bzr calls.

rand_bytes = os.urandom

if rand_bytes.__module__ != "nt":
    try:
        rand_bytes(1)
    except NotImplementedError:
        # not well seeded, but better than nothing
        def rand_bytes(n):
            import random
            s = ''
            while n:
                s += chr(random.randint(0, 255))
                n -= 1
            return s


rand_chars = _osutils_rs.rand_chars

# TODO: We could later have path objects that remember their list
# decomposition (might be too tricksy though.)

def splitpath(p):
    """Turn string into list of parts."""
    use_bytes = isinstance(p, bytes)
    if os.path.sep == '\\':
        # split on either delimiter because people might use either on
        # Windows
        if use_bytes:
            ps = re.split(b'[\\\\/]', p)
        else:
            ps = re.split(r'[\\/]', p)
    else:
        if use_bytes:
            ps = p.split(b'/')
        else:
            ps = p.split('/')

    if use_bytes:
        parent_dir = b'..'
        current_empty_dir = (b'.', b'')
    else:
        parent_dir = '..'
        current_empty_dir = ('.', '')

    rps = []
    for f in ps:
        if f == parent_dir:
            raise errors.BzrError(gettext("sorry, %r not allowed in path") % f)
        elif f in current_empty_dir:
            pass
        else:
            rps.append(f)
    return rps


def joinpath(p):
    for f in p:
        if (f == '..') or (f is None) or (f == ''):
            raise errors.BzrError(gettext("sorry, %r not allowed in path") % f)
    return pathjoin(*p)


parent_directories = _osutils_rs.parent_directories


_extension_load_failures = []


def failed_to_load_extension(exception):
    """Handle failing to load a binary extension.

    This should be called from the ImportError block guarding the attempt to
    import the native extension.  If this function returns, the pure-Python
    implementation should be loaded instead::

    >>> try:
    >>>     import breezy._fictional_extension_pyx
    >>> except ImportError, e:
    >>>     breezy.osutils.failed_to_load_extension(e)
    >>>     import breezy._fictional_extension_py
    """
    # NB: This docstring is just an example, not a doctest, because doctest
    # currently can't cope with the use of lazy imports in this namespace --
    # mbp 20090729

    # This currently doesn't report the failure at the time it occurs, because
    # they tend to happen very early in startup when we can't check config
    # files etc, and also we want to report all failures but not spam the user
    # with 10 warnings.
    exception_str = str(exception)
    if exception_str not in _extension_load_failures:
        trace.mutter("failed to load compiled extension: %s" % exception_str)
        _extension_load_failures.append(exception_str)


def report_extension_load_failures():
    if not _extension_load_failures:
        return
    if config.GlobalConfig().suppress_warning('missing_extensions'):
        return
    # the warnings framework should by default show this only once
    from .trace import warning
    warning(
        "brz: warning: some compiled extensions could not be loaded; "
        "see ``brz help missing-extensions``")
    # we no longer show the specific missing extensions here, because it makes
    # the message too long and scary - see
    # https://bugs.launchpad.net/bzr/+bug/430529


from ._osutils_rs import (_accessible_normalized_filename,
                          _inaccessible_normalized_filename, check_legal_path,
                          chunks_to_lines, chunks_to_lines_iter, get_host_name,
                          link_or_copy, local_concurrency, normalized_filename,
                          normalizes_filenames, split_lines)


def delete_any(path):
    """Delete a file, symlink or directory.

    Will delete even if readonly.
    """
    def _delete_file_or_dir(path):
        # Look Before You Leap (LBYL) is appropriate here instead of Easier to Ask for
        # Forgiveness than Permission (EAFP) because:
        # - root can damage a solaris file system by using unlink,
        # - unlink raises different exceptions on different OSes (linux: EISDIR, win32:
        #   EACCES, OSX: EPERM) when invoked on a directory.
        if isdir(path):  # Takes care of symlinks
            os.rmdir(path)
        else:
            os.unlink(path)
    try:
        _delete_file_or_dir(path)
    except OSError as e:
        if e.errno in (errno.EPERM, errno.EACCES):
            # make writable and try again
            try:
                make_writable(path)
            except OSError:
                pass
            _delete_file_or_dir(path)
        else:
            raise


def readlink(abspath):
    """Return a string representing the path to which the symbolic link points.

    :param abspath: The link absolute unicode path.

    This his guaranteed to return the symbolic link in unicode in all python
    versions.
    """
    link = os.fsencode(abspath)
    target = os.readlink(link)
    target = os.fsdecode(target)
    return target


def contains_whitespace(s):
    """True if there are any whitespace characters in s."""
    # string.whitespace can include '\xa0' in certain locales, because it is
    # considered "non-breaking-space" as part of ISO-8859-1. But it
    # 1) Isn't a breaking whitespace
    # 2) Isn't one of ' \t\r\n' which are characters we sometimes use as
    #    separators
    # 3) '\xa0' isn't unicode safe since it is >128.

    if isinstance(s, str):
        ws = ' \t\n\r\v\f'
    else:
        ws = (b' ', b'\t', b'\n', b'\r', b'\v', b'\f')
    for ch in ws:
        if ch in s:
            return True
    else:
        return False


def contains_linebreaks(s):
    """True if there is any vertical whitespace in s."""
    for ch in '\f\n\r':
        if ch in s:
            return True
    else:
        return False


def relpath(base, path):
    """Return path relative to base, or raise PathNotChild exception.

    The path may be either an absolute path or a path relative to the
    current working directory.

    os.path.commonprefix (python2.4) has a bad bug that it works just
    on string prefixes, assuming that '/u' is a prefix of '/u2'.  This
    avoids that problem.

    NOTE: `base` should not have a trailing slash otherwise you'll get
    PathNotChild exceptions regardless of `path`.
    """

    if len(base) < MIN_ABS_PATHLENGTH:
        # must have space for e.g. a drive letter
        raise ValueError(gettext('%r is too short to calculate a relative path')
                         % (base,))

    rp = abspath(path)

    s = []
    head = rp
    while True:
        if len(head) <= len(base) and head != base:
            raise errors.PathNotChild(rp, base)
        if head == base:
            break
        head, tail = split(head)
        if tail:
            s.append(tail)

    if s:
        return pathjoin(*reversed(s))
    else:
        return ''


def _cicp_canonical_relpath(base, path):
    """Return the canonical path relative to base.

    Like relpath, but on case-insensitive-case-preserving file-systems, this
    will return the relpath as stored on the file-system rather than in the
    case specified in the input string, for all existing portions of the path.

    This will cause O(N) behaviour if called for every path in a tree; if you
    have a number of paths to convert, you should use canonical_relpaths().
    """
    # TODO: it should be possible to optimize this for Windows by using the
    # win32 API FindFiles function to look for the specified name - but using
    # os.listdir() still gives us the correct, platform agnostic semantics in
    # the short term.

    rel = relpath(base, path)
    # '.' will have been turned into ''
    if not rel:
        return rel

    abs_base = abspath(base)
    current = abs_base

    # use an explicit iterator so we can easily consume the rest on early exit.
    bit_iter = iter(rel.split('/'))
    for bit in bit_iter:
        lbit = bit.lower()
        try:
            next_entries = os.scandir(current)
        except OSError:  # enoent, eperm, etc
            # We can't find this in the filesystem, so just append the
            # remaining bits.
            current = pathjoin(current, bit, *list(bit_iter))
            break
        for entry in next_entries:
            if lbit == entry.name.lower():
                current = entry.path
                break
        else:
            # got to the end, nothing matched, so we just return the
            # non-existing bits as they were specified (the filename may be
            # the target of a move, for example).
            current = pathjoin(current, bit, *list(bit_iter))
            break
    return current[len(abs_base):].lstrip('/')


# XXX - TODO - we need better detection/integration of case-insensitive
# file-systems; Linux often sees FAT32 devices (or NFS-mounted OSX
# filesystems), for example, so could probably benefit from the same basic
# support there.  For now though, only Windows and OSX get that support, and
# they get it for *all* file-systems!
if sys.platform in ('win32', 'darwin'):
    canonical_relpath = _cicp_canonical_relpath
else:
    canonical_relpath = relpath


def canonical_relpaths(base, paths):
    """Create an iterable to canonicalize a sequence of relative paths.

    The intent is for this implementation to use a cache, vastly speeding
    up multiple transformations in the same directory.
    """
    # but for now, we haven't optimized...
    return [canonical_relpath(base, p) for p in paths]


def safe_unicode(unicode_or_utf8_string):
    """Coerce unicode_or_utf8_string into unicode.

    If it is unicode, it is returned.
    Otherwise it is decoded from utf-8. If decoding fails, the exception is
    wrapped in a BzrBadParameterNotUnicode exception.
    """
    if isinstance(unicode_or_utf8_string, str):
        return unicode_or_utf8_string
    try:
        return unicode_or_utf8_string.decode('utf8')
    except UnicodeDecodeError:
        raise errors.BzrBadParameterNotUnicode(unicode_or_utf8_string)


def safe_utf8(unicode_or_utf8_string):
    """Coerce unicode_or_utf8_string to a utf8 string.

    If it is a str, it is returned.
    If it is Unicode, it is encoded into a utf-8 string.
    """
    if isinstance(unicode_or_utf8_string, bytes):
        # TODO: jam 20070209 This is overkill, and probably has an impact on
        #       performance if we are dealing with lots of apis that want a
        #       utf-8 revision id
        try:
            # Make sure it is a valid utf-8 string
            unicode_or_utf8_string.decode('utf-8')
        except UnicodeDecodeError:
            raise errors.BzrBadParameterNotUnicode(unicode_or_utf8_string)
        return unicode_or_utf8_string
    return unicode_or_utf8_string.encode('utf-8')


def set_signal_handler(signum, handler, restart_syscall=True):
    """A wrapper for signal.signal that also calls siginterrupt(signum, False)
    on platforms that support that.

    :param restart_syscall: if set, allow syscalls interrupted by a signal to
        automatically restart (by calling `signal.siginterrupt(signum,
        False)`).  May be ignored if the feature is not available on this
        platform or Python version.
    """
    try:
        import signal
        siginterrupt = signal.siginterrupt
    except ImportError:
        # This python implementation doesn't provide signal support, hence no
        # handler exists
        return None
    except AttributeError:
        # siginterrupt doesn't exist on this platform, or for this version
        # of Python.
        def siginterrupt(signum, flag): return None
    if restart_syscall:
        def sig_handler(*args):
            # Python resets the siginterrupt flag when a signal is
            # received.  <http://bugs.python.org/issue8354>
            # As a workaround for some cases, set it back the way we want it.
            siginterrupt(signum, False)
            # Now run the handler function passed to set_signal_handler.
            handler(*args)
    else:
        sig_handler = handler
    old_handler = signal.signal(signum, sig_handler)
    if restart_syscall:
        siginterrupt(signum, False)
    return old_handler


default_terminal_width = 80
"""The default terminal width for ttys.

This is defined so that higher levels can share a common fallback value when
terminal_width() returns None.
"""

# Keep some state so that terminal_width can detect if _terminal_size has
# returned a different size since the process started.  See docstring and
# comments of terminal_width for details.
# _terminal_size_state has 3 possible values: no_data, unchanged, and changed.
_terminal_size_state = 'no_data'
_first_terminal_size = None


def terminal_width():
    """Return terminal width.

    None is returned if the width can't established precisely.

    The rules are:
    - if BRZ_COLUMNS is set, returns its value
    - if there is no controlling terminal, returns None
    - query the OS, if the queried size has changed since the last query,
      return its value,
    - if COLUMNS is set, returns its value,
    - if the OS has a value (even though it's never changed), return its value.

    From there, we need to query the OS to get the size of the controlling
    terminal.

    On Unices we query the OS by:
    - get termios.TIOCGWINSZ
    - if an error occurs or a negative value is obtained, returns None

    On Windows we query the OS by:
    - win32utils.get_console_size() decides,
    - returns None on error (provided default value)
    """
    # Note to implementors: if changing the rules for determining the width,
    # make sure you've considered the behaviour in these cases:
    #  - M-x shell in emacs, where $COLUMNS is set and TIOCGWINSZ returns 0,0.
    #  - brz log | less, in bash, where $COLUMNS not set and TIOCGWINSZ returns
    #    0,0.
    #  - (add more interesting cases here, if you find any)
    # Some programs implement "Use $COLUMNS (if set) until SIGWINCH occurs",
    # but we don't want to register a signal handler because it is impossible
    # to do so without risking EINTR errors in Python <= 2.6.5 (see
    # <http://bugs.python.org/issue8354>).  Instead we check TIOCGWINSZ every
    # time so we can notice if the reported size has changed, which should have
    # a similar effect.

    # If BRZ_COLUMNS is set, take it, user is always right
    # Except if they specified 0 in which case, impose no limit here
    try:
        width = int(os.environ['BRZ_COLUMNS'])
    except (KeyError, ValueError):
        width = None
    if width is not None:
        if width > 0:
            return width
        else:
            return None

    isatty = getattr(sys.stdout, 'isatty', None)
    if isatty is None or not isatty():
        # Don't guess, setting BRZ_COLUMNS is the recommended way to override.
        return None

    # Query the OS
    width, height = os_size = _terminal_size(None, None)
    global _first_terminal_size, _terminal_size_state
    if _terminal_size_state == 'no_data':
        _first_terminal_size = os_size
        _terminal_size_state = 'unchanged'
    elif (_terminal_size_state == 'unchanged' and
          _first_terminal_size != os_size):
        _terminal_size_state = 'changed'

    # If the OS claims to know how wide the terminal is, and this value has
    # ever changed, use that.
    if _terminal_size_state == 'changed':
        if width is not None and width > 0:
            return width

    # If COLUMNS is set, use it.
    try:
        return int(os.environ['COLUMNS'])
    except (KeyError, ValueError):
        pass

    # Finally, use an unchanged size from the OS, if we have one.
    if _terminal_size_state == 'unchanged':
        if width is not None and width > 0:
            return width

    # The width could not be determined.
    return None


def _win32_terminal_size(width, height):
    width, height = win32utils.get_console_size(
        defaultx=width, defaulty=height)
    return width, height


def _ioctl_terminal_size(width, height):
    try:
        import fcntl
        import struct
        import termios
        s = struct.pack('HHHH', 0, 0, 0, 0)
        x = fcntl.ioctl(1, termios.TIOCGWINSZ, s)
        height, width = struct.unpack('HHHH', x)[0:2]
    except (OSError, AttributeError):
        pass
    return width, height


_terminal_size = None
"""Returns the terminal size as (width, height).

:param width: Default value for width.
:param height: Default value for height.

This is defined specifically for each OS and query the size of the controlling
terminal. If any error occurs, the provided default values should be returned.
"""
if sys.platform == 'win32':
    _terminal_size = _win32_terminal_size
else:
    _terminal_size = _ioctl_terminal_size


supports_executable = _osutils_rs.supports_executable
supports_hardlinks = _osutils_rs.supports_hardlinks
supports_symlinks = _osutils_rs.supports_symlinks
supports_posix_readonly = _osutils_rs.supports_posix_readonly
set_or_unset_env = _osutils_rs.set_or_unset_env
IterableFile = _osutils_rs.IterableFile


_WIN32_ERROR_DIRECTORY = 267  # Similar to errno.ENOTDIR


def walkdirs(top, prefix="", fsdecode=os.fsdecode):
    """Yield data about all the directories in a tree.

    This yields all the data about the contents of a directory at a time.
    After each directory has been yielded, if the caller has mutated the list
    to exclude some directories, they are then not descended into.

    The data yielded is of the form:
    ((directory-relpath, directory-path-from-top),
    [(relpath, basename, kind, lstat, path-from-top), ...]),
     - directory-relpath is the relative path of the directory being returned
       with respect to top. prefix is prepended to this.
     - directory-path-from-root is the path including top for this directory.
       It is suitable for use with os functions.
     - relpath is the relative path within the subtree being walked.
     - basename is the basename of the path
     - kind is the kind of the file now. If unknown then the file is not
       present within the tree - but it may be recorded as versioned. See
       versioned_kind.
     - lstat is the stat data *if* the file was statted.
     - planned, not implemented:
       path_from_tree_root is the path from the root of the tree.

    :param prefix: Prefix the relpaths that are yielded with 'prefix'. This
        allows one to walk a subtree but get paths that are relative to a tree
        rooted higher up.
    :return: an iterator over the dirs.
    """
    # TODO there is a bit of a smell where the results of the directory-
    # summary in this, and the path from the root, may not agree
    # depending on top and prefix - i.e. ./foo and foo as a pair leads to
    # potentially confusing output. We should make this more robust - but
    # not at a speed cost. RBC 20060731
    _directory = 'directory'
    pending = [(safe_unicode(prefix), "", _directory, None, safe_unicode(top))]
    while pending:
        # 0 - relpath, 1- basename, 2- kind, 3- stat, 4-toppath
        relroot, _, _, _, top = pending.pop()
        if relroot:
            relprefix = relroot + '/'
        else:
            relprefix = ''
        top_slash = top + '/'

        dirblock = []
        try:
            for entry in os.scandir(top):
                name = fsdecode(entry.name)
                statvalue = entry.stat(follow_symlinks=False)
                kind = file_kind_from_stat_mode(statvalue.st_mode)
                dirblock.append((relprefix + name, name, kind, statvalue, entry.path))
        except NotADirectoryError as e:
            pass
        dirblock.sort()
        yield (relroot, top), dirblock

        # push the user specified dirs from dirblock
        pending.extend(d for d in reversed(dirblock) if d[2] == _directory)


class DirReader:
    """An interface for reading directories."""

    def top_prefix_to_starting_dir(self, top, prefix=""):
        """Converts top and prefix to a starting dir entry

        :param top: A utf8 path
        :param prefix: An optional utf8 path to prefix output relative paths
            with.
        :return: A tuple starting with prefix, and ending with the native
            encoding of top.
        """
        raise NotImplementedError(self.top_prefix_to_starting_dir)

    def read_dir(self, prefix, top):
        """Read a specific dir.

        :param prefix: A utf8 prefix to be preprended to the path basenames.
        :param top: A natively encoded path to read.
        :return: A list of the directories contents. Each item contains:
            (utf8_relpath, utf8_name, kind, lstatvalue, native_abspath)
        """
        raise NotImplementedError(self.read_dir)


_selected_dir_reader = None


def _walkdirs_utf8(top, prefix="", fs_enc=None):
    """Yield data about all the directories in a tree.

    This yields the same information as walkdirs() only each entry is yielded
    in utf-8. On platforms which have a filesystem encoding of utf8 the paths
    are returned as exact byte-strings.

    :return: yields a tuple of (dir_info, [file_info])
        dir_info is (utf8_relpath, path-from-top)
        file_info is (utf8_relpath, utf8_name, kind, lstat, path-from-top)
        if top is an absolute path, path-from-top is also an absolute path.
        path-from-top might be unicode or utf8, but it is the correct path to
        pass to os functions to affect the file in question. (such as os.lstat)
    """
    global _selected_dir_reader
    if _selected_dir_reader is None:
        if fs_enc is None:
            fs_enc = sys.getfilesystemencoding()
        if sys.platform == "win32":
            try:
                from ._walkdirs_win32 import Win32ReadDir
                _selected_dir_reader = Win32ReadDir()
            except ImportError:
                pass
        elif fs_enc in ('utf-8', 'ascii'):
            try:
                from ._readdir_pyx import UTF8DirReader
                _selected_dir_reader = UTF8DirReader()
            except ImportError as e:
                failed_to_load_extension(e)
                pass

    if _selected_dir_reader is None:
        # Fallback to the python version
        _selected_dir_reader = UnicodeDirReader()

    # 0 - relpath, 1- basename, 2- kind, 3- stat, 4-toppath
    # But we don't actually uses 1-3 in pending, so set them to None
    pending = [[_selected_dir_reader.top_prefix_to_starting_dir(top, prefix)]]
    read_dir = _selected_dir_reader.read_dir
    _directory = 'directory'
    while pending:
        relroot, _, _, _, top = pending[-1].pop()
        if not pending[-1]:
            pending.pop()
        dirblock = sorted(read_dir(relroot, top))
        yield (relroot, top), dirblock
        # push the user specified dirs from dirblock
        next = [d for d in reversed(dirblock) if d[2] == _directory]
        if next:
            pending.append(next)


class UnicodeDirReader(DirReader):
    """A dir reader for non-utf8 file systems, which transcodes."""

    __slots__ = ['_utf8_encode']

    def __init__(self):
        self._utf8_encode = codecs.getencoder('utf8')

    def top_prefix_to_starting_dir(self, top, prefix=""):
        """See DirReader.top_prefix_to_starting_dir."""
        return (safe_utf8(prefix), None, None, None, safe_unicode(top))

    def read_dir(self, prefix, top):
        """Read a single directory from a non-utf8 file system.

        top, and the abspath element in the output are unicode, all other paths
        are utf8. Local disk IO is done via unicode calls to listdir etc.

        This is currently the fallback code path when the filesystem encoding is
        not UTF-8. It may be better to implement an alternative so that we can
        safely handle paths that are not properly decodable in the current
        encoding.

        See DirReader.read_dir for details.
        """
        _utf8_encode = self._utf8_encode

        if prefix:
            relprefix = prefix + b'/'
        else:
            relprefix = b''
        top_slash = top + '/'

        dirblock = []
        append = dirblock.append
        for entry in os.scandir(safe_utf8(top)):
            name = os.fsdecode(entry.name)
            abspath = top_slash + name
            name_utf8 = _utf8_encode(name, 'surrogateescape')[0]
            statvalue = entry.stat(follow_symlinks=False)
            kind = file_kind_from_stat_mode(statvalue.st_mode)
            append((relprefix + name_utf8, name_utf8, kind, statvalue, abspath))
        return sorted(dirblock)


copy_ownership_from_path = _osutils_rs.copy_ownership_from_path
copy_tree = _osutils_rs.copy_tree

_cached_user_encoding = None


def get_user_encoding():
    """Find out what the preferred user encoding is.

    This is generally the encoding that is used for command line parameters
    and file contents. This may be different from the terminal encoding
    or the filesystem encoding.

    :return: A string defining the preferred user encoding
    """
    global _cached_user_encoding
    if _cached_user_encoding is not None:
        return _cached_user_encoding

    if os.name == 'posix' and getattr(locale, 'CODESET', None) is not None:
        # Use the existing locale settings and call nl_langinfo directly
        # rather than going through getpreferredencoding. This avoids
        # <http://bugs.python.org/issue6202> on OSX Python 2.6 and the
        # possibility of the setlocale call throwing an error.
        user_encoding = locale.nl_langinfo(locale.CODESET)
    else:
        # GZ 2011-12-19: On windows could call GetACP directly instead.
        user_encoding = locale.getpreferredencoding(False)

    try:
        user_encoding = codecs.lookup(user_encoding).name
    except LookupError:
        if user_encoding not in ("", "cp0"):
            sys.stderr.write('brz: warning:'
                             ' unknown encoding %s.'
                             ' Continuing with ascii encoding.\n'
                             % user_encoding
                             )
        user_encoding = 'ascii'
    else:
        # Get 'ascii' when setlocale has not been called or LANG=C or unset.
        if user_encoding == 'ascii':
            if sys.platform == 'darwin':
                # OSX is special-cased in Python to have a UTF-8 filesystem
                # encoding and previously had LANG set here if not present.
                user_encoding = 'utf-8'
            # GZ 2011-12-19: Maybe UTF-8 should be the default in this case
            #                for some other posix platforms as well.

    _cached_user_encoding = user_encoding
    return user_encoding


def get_diff_header_encoding():
    return get_terminal_encoding()

# We must not read/write any more than 64k at a time from/to a socket so we
# don't risk "no buffer space available" errors on some platforms.  Windows in
# particular is likely to throw WSAECONNABORTED or WSAENOBUFS if given too much
# data at once.
MAX_SOCKET_CHUNK = 64 * 1024

_end_of_stream_errors: List[int] = [errno.ECONNRESET, errno.EPIPE, errno.EINVAL]
for _eno in ['WSAECONNRESET', 'WSAECONNABORTED']:
    try:
        _end_of_stream_errors.append(getattr(errno, _eno))
    except AttributeError:
        pass


def read_bytes_from_socket(sock, report_activity=None,
                           max_read_size=MAX_SOCKET_CHUNK):
    """Read up to max_read_size of bytes from sock and notify of progress.

    Translates "Connection reset by peer" into file-like EOF (return an
    empty string rather than raise an error), and repeats the recv if
    interrupted by a signal.
    """
    while True:
        try:
            data = sock.recv(max_read_size)
        except OSError as e:
            eno = e.args[0]
            if eno in _end_of_stream_errors:
                # The connection was closed by the other side.  Callers expect
                # an empty string to signal end-of-stream.
                return b""
            elif eno == errno.EINTR:
                # Retry the interrupted recv.
                continue
            raise
        else:
            if report_activity is not None:
                report_activity(len(data), 'read')
            return data


def recv_all(socket, count):
    """Receive an exact number of bytes.

    Regular Socket.recv() may return less than the requested number of bytes,
    depending on what's in the OS buffer.  MSG_WAITALL is not available
    on all platforms, but this should work everywhere.  This will return
    less than the requested amount if the remote end closes.

    This isn't optimized and is intended mostly for use in testing.
    """
    b = b''
    while len(b) < count:
        new = read_bytes_from_socket(socket, None, count - len(b))
        if new == b'':
            break  # eof
        b += new
    return b


def send_all(sock, bytes, report_activity=None):
    """Send all bytes on a socket.

    Breaks large blocks in smaller chunks to avoid buffering limitations on
    some platforms, and catches EINTR which may be thrown if the send is
    interrupted by a signal.

    This is preferred to socket.sendall(), because it avoids portability bugs
    and provides activity reporting.

    :param report_activity: Call this as bytes are read, see
        Transport._report_activity
    """
    sent_total = 0
    byte_count = len(bytes)
    view = memoryview(bytes)
    while sent_total < byte_count:
        try:
            sent = sock.send(view[sent_total:sent_total + MAX_SOCKET_CHUNK])
        except OSError as e:
            if e.args[0] in _end_of_stream_errors:
                raise errors.ConnectionReset(
                    "Error trying to write to socket", e)
            if e.args[0] != errno.EINTR:
                raise
        else:
            if sent == 0:
                raise errors.ConnectionReset('Sending to %s returned 0 bytes'
                                             % (sock,))
            sent_total += sent
            if report_activity is not None:
                report_activity(sent, 'write')


def connect_socket(address):
    # Slight variation of the socket.create_connection() function (provided by
    # python-2.6) that can fail if getaddrinfo returns an empty list. We also
    # provide it for previous python versions. Also, we don't use the timeout
    # parameter (provided by the python implementation) so we don't implement
    # it either).
    err = socket.error('getaddrinfo returns an empty list')
    host, port = address
    for res in socket.getaddrinfo(host, port, 0, socket.SOCK_STREAM):
        af, socktype, proto, canonname, sa = res
        sock = None
        try:
            sock = socket.socket(af, socktype, proto)
            sock.connect(sa)
            return sock

        except OSError as e:
            err = e
            # 'err' is now the most recent error
            if sock is not None:
                sock.close()
    raise err


def dereference_path(path):
    """Determine the real path to a file.

    All parent elements are dereferenced.  But the file itself is not
    dereferenced.
    :param path: The original path.  May be absolute or relative.
    :return: the real path *to* the file
    """
    parent, base = os.path.split(path)
    # The pathjoin for '.' is a workaround for Python bug #1213894.
    # (initial path components aren't dereferenced)
    return pathjoin(realpath(pathjoin('.', parent)), base)


def supports_mapi():
    """Return True if we can use MAPI to launch a mail client."""
    return sys.platform == "win32"


def resource_string(package, resource_name):
    """Load a resource from a package and return it as a string.

    Note: Only packages that start with breezy are currently supported.

    This is designed to be a lightweight implementation of resource
    loading in a way which is API compatible with the same API from
    pkg_resources. See
    http://peak.telecommunity.com/DevCenter/PkgResources#basic-resource-access.
    If and when pkg_resources becomes a standard library, this routine
    can delegate to it.
    """
    # Check package name is within breezy
    if package == "breezy":
        resource_relpath = resource_name
    elif package.startswith("breezy."):
        package = package[len("breezy."):].replace('.', os.sep)
        resource_relpath = pathjoin(package, resource_name)
    else:
        raise errors.BzrError('resource package %s not in breezy' % package)

    # Map the resource to a file and read its contents
    base = dirname(breezy.__file__)
    if getattr(sys, 'frozen', None):    # bzr.exe
        base = abspath(pathjoin(base, '..', '..'))
    with open(pathjoin(base, resource_relpath)) as f:
        return f.read()


file_kind_from_stat_mode = _osutils_rs.kind_from_mode


<<<<<<< HEAD
def until_no_eintr(f, *a, **kw):
    """Run f(*a, **kw), retrying if an EINTR error occurs.

    WARNING: you must be certain that it is safe to retry the call repeatedly
    if EINTR does occur.  This is typically only true for low-level operations
    like os.read.  If in any doubt, don't use this.

    Keep in mind that this is not a complete solution to EINTR.  There is
    probably code in the Python standard library and other dependencies that
    may encounter EINTR if a signal arrives (and there is signal handler for
    that signal).  So this function can reduce the impact for IO that breezy
    directly controls, but it is not a complete solution.
    """
    # Borrowed from Twisted's twisted.python.util.untilConcludes function.
    while True:
        try:
            return f(*a, **kw)
        except OSError as e:
            if e.errno == errno.EINTR:
                continue
            raise
=======
def file_stat(f, _lstat=os.lstat):
    try:
        return _lstat(f)
    except OSError as e:
        if getattr(e, 'errno', None) in (errno.ENOENT, errno.ENOTDIR):
            from .transport import NoSuchFile
            raise NoSuchFile(f)
        raise


def file_kind(f, _lstat=os.lstat):
    stat_value = file_stat(f, _lstat)
    return file_kind_from_stat_mode(stat_value.st_mode)
>>>>>>> de85f0f7


if sys.platform == "win32":
    def getchar():
        import msvcrt
        return msvcrt.getch()
else:
    def getchar():
        import termios
        import tty
        fd = sys.stdin.fileno()
        settings = termios.tcgetattr(fd)
        try:
            tty.setraw(fd)
            ch = sys.stdin.read(1)
        finally:
            termios.tcsetattr(fd, termios.TCSADRAIN, settings)
        return ch


class UnicodeOrBytesToBytesWriter(codecs.StreamWriter):
    """A stream writer that doesn't decode str arguments."""

    def __init__(self, encode, stream, errors='strict'):
        codecs.StreamWriter.__init__(self, stream, errors)
        self.encode = encode

    def write(self, object):
        if isinstance(object, str):
            self.stream.write(object)
        else:
            data, _ = self.encode(object, self.errors)
            self.stream.write(data)


available_backup_name = _osutils_rs.available_backup_name


def set_fd_cloexec(fd):
    """Set a Unix file descriptor's FD_CLOEXEC flag.  Do nothing if platform
    support for this is not available.
    """
    try:
        import fcntl
        old = fcntl.fcntl(fd, fcntl.F_GETFD)
        fcntl.fcntl(fd, fcntl.F_SETFD, old | fcntl.FD_CLOEXEC)
    except (ImportError, AttributeError):
        # Either the fcntl module or specific constants are not present
        pass


find_executable_on_path = _osutils_rs.find_executable_on_path


def _posix_is_local_pid_dead(pid):
    """True if pid doesn't correspond to live process on this machine"""
    try:
        # Special meaning of unix kill: just check if it's there.
        os.kill(pid, 0)
    except OSError as e:
        if e.errno == errno.ESRCH:
            # On this machine, and really not found: as sure as we can be
            # that it's dead.
            return True
        elif e.errno == errno.EPERM:
            # exists, though not ours
            return False
        else:
            trace.mutter("os.kill(%d, 0) failed: %s" % (pid, e))
            # Don't really know.
            return False
    else:
        # Exists and our process: not dead.
        return False


if sys.platform == "win32":
    is_local_pid_dead = win32utils.is_local_pid_dead
else:
    is_local_pid_dead = _posix_is_local_pid_dead

_maybe_ignored = ['EAGAIN', 'EINTR', 'ENOTSUP', 'EOPNOTSUPP', 'EACCES']
_fdatasync_ignored = [getattr(errno, name) for name in _maybe_ignored
                      if getattr(errno, name, None) is not None]


def fdatasync(fileno):
    """Flush file contents to disk if possible.

    :param fileno: Integer OS file handle.
    :raises TransportNotPossible: If flushing to disk is not possible.
    """
    fn = getattr(os, 'fdatasync', getattr(os, 'fsync', None))
    if fn is not None:
        try:
            fn(fileno)
        except OSError as e:
            # See bug #1075108, on some platforms fdatasync exists, but can
            # raise ENOTSUP. However, we are calling fdatasync to be helpful
            # and reduce the chance of corruption-on-powerloss situations. It
            # is not a mandatory call, so it is ok to suppress failures.
            trace.mutter("ignoring error calling fdatasync: {}".format(e))
            if getattr(e, 'errno', None) not in _fdatasync_ignored:
                raise


def ensure_empty_directory_exists(path, exception_class):
    """Make sure a local directory exists and is empty.

    If it does not exist, it is created.  If it exists and is not empty, an
    instance of exception_class is raised.
    """
    try:
        os.mkdir(path)
    except OSError as e:
        if e.errno != errno.EEXIST:
            raise
        if os.listdir(path) != []:
            raise exception_class(path)


read_mtab = _osutils_rs.read_mtab
get_fs_type = _osutils_rs.get_fs_type
perf_counter = time.perf_counter<|MERGE_RESOLUTION|>--- conflicted
+++ resolved
@@ -1454,45 +1454,6 @@
 file_kind_from_stat_mode = _osutils_rs.kind_from_mode
 
 
-<<<<<<< HEAD
-def until_no_eintr(f, *a, **kw):
-    """Run f(*a, **kw), retrying if an EINTR error occurs.
-
-    WARNING: you must be certain that it is safe to retry the call repeatedly
-    if EINTR does occur.  This is typically only true for low-level operations
-    like os.read.  If in any doubt, don't use this.
-
-    Keep in mind that this is not a complete solution to EINTR.  There is
-    probably code in the Python standard library and other dependencies that
-    may encounter EINTR if a signal arrives (and there is signal handler for
-    that signal).  So this function can reduce the impact for IO that breezy
-    directly controls, but it is not a complete solution.
-    """
-    # Borrowed from Twisted's twisted.python.util.untilConcludes function.
-    while True:
-        try:
-            return f(*a, **kw)
-        except OSError as e:
-            if e.errno == errno.EINTR:
-                continue
-            raise
-=======
-def file_stat(f, _lstat=os.lstat):
-    try:
-        return _lstat(f)
-    except OSError as e:
-        if getattr(e, 'errno', None) in (errno.ENOENT, errno.ENOTDIR):
-            from .transport import NoSuchFile
-            raise NoSuchFile(f)
-        raise
-
-
-def file_kind(f, _lstat=os.lstat):
-    stat_value = file_stat(f, _lstat)
-    return file_kind_from_stat_mode(stat_value.st_mode)
->>>>>>> de85f0f7
-
-
 if sys.platform == "win32":
     def getchar():
         import msvcrt
