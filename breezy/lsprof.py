--- conflicted
+++ resolved
@@ -11,19 +11,11 @@
 import sys
 import threading
 from _lsprof import Profiler, profiler_entry
-<<<<<<< HEAD
-from typing import Dict, TextIO
+from typing import TextIO
 
 from . import errors
 
-__all__ = ["profile", "Stats"]
-=======
-from typing import TextIO
-
-from . import errors
-
 __all__ = ["Stats", "profile"]
->>>>>>> ca07defc
 
 
 def profile(f, *args, **kwds):
@@ -140,11 +132,7 @@
         :param crit: the data attribute used as the sort key.
         """
         if crit not in profiler_entry.__dict__ or crit == "code":
-<<<<<<< HEAD
             raise ValueError(f"Can't sort by {crit}")
-=======
-            raise ValueError("Can't sort by {}".format(crit))
->>>>>>> ca07defc
 
         key_func = operator.attrgetter(crit)
         self.data.sort(key=key_func, reverse=reverse)
@@ -159,11 +147,7 @@
         :param top: only output the top n entries.
             The default value of None means output all data.
         :param file: the output file; if None, output will
-<<<<<<< HEAD
         default to stdout.
-=======
-            default to stdout.
->>>>>>> ca07defc
         """
         if file is None:
             file = sys.stdout
@@ -198,19 +182,11 @@
                     file.write(
                         cols
                         % (
-<<<<<<< HEAD
                             f"+{se.callcount}",
                             se.reccallcount,
                             se.totaltime,
                             se.inlinetime,
                             f"+{label(se.code)}",
-=======
-                            "+{}".format(se.callcount),
-                            se.reccallcount,
-                            se.totaltime,
-                            se.inlinetime,
-                            "+{}".format(label(se.code)),
->>>>>>> ca07defc
                         )
                     )
 
@@ -303,17 +279,10 @@
         if isinstance(code, str):
             out_file.write("fi=~\n")
         else:
-<<<<<<< HEAD
             out_file.write(f"fi={code.co_filename}\n")
         out_file.write(f"fn={label(code, True)}\n")
         if isinstance(code, str):
             out_file.write(f"0  {inlinetime}\n")
-=======
-            out_file.write("fi={}\n".format(code.co_filename))
-        out_file.write("fn={}\n".format(label(code, True)))
-        if isinstance(code, str):
-            out_file.write("0  {}\n".format(inlinetime))
->>>>>>> ca07defc
         else:
             out_file.write("%d %d\n" % (code.co_firstlineno, inlinetime))
         # recursive calls are counted in entry.calls
@@ -329,19 +298,11 @@
         totaltime = int(subentry.totaltime * 1000)
         if isinstance(code, str):
             out_file.write("cfi=~\n")
-<<<<<<< HEAD
             out_file.write(f"cfn={label(code, True)}\n")
             out_file.write("calls=%d 0\n" % (subentry.callcount,))
         else:
             out_file.write(f"cfi={code.co_filename}\n")
             out_file.write(f"cfn={label(code, True)}\n")
-=======
-            out_file.write("cfn={}\n".format(label(code, True)))
-            out_file.write("calls=%d 0\n" % (subentry.callcount,))
-        else:
-            out_file.write("cfi={}\n".format(code.co_filename))
-            out_file.write("cfn={}\n".format(label(code, True)))
->>>>>>> ca07defc
             out_file.write("calls=%d %d\n" % (subentry.callcount, code.co_firstlineno))
         out_file.write("%d %d\n" % (lineno, totaltime))
 
@@ -366,11 +327,7 @@
                 mname = _fn2mod[code.co_filename] = k
                 break
         else:
-<<<<<<< HEAD
             mname = _fn2mod[code.co_filename] = f"<{code.co_filename}>"
-=======
-            mname = _fn2mod[code.co_filename] = "<{}>".format(code.co_filename)
->>>>>>> ca07defc
     if calltree:
         return "%s %s:%d" % (code.co_name, mname, code.co_firstlineno)
     else:
