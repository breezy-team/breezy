# Copyright (C) 2006-2010 Canonical Ltd
#
# This program is free software; you can redistribute it and/or modify
# it under the terms of the GNU General Public License as published by
# the Free Software Foundation; either version 2 of the License, or
# (at your option) any later version.
#
# This program is distributed in the hope that it will be useful,
# but WITHOUT ANY WARRANTY; without even the implied warranty of
# MERCHANTABILITY or FITNESS FOR A PARTICULAR PURPOSE.  See the
# GNU General Public License for more details.
#
# You should have received a copy of the GNU General Public License
# along with this program; if not, write to the Free Software
# Foundation, Inc., 51 Franklin Street, Fifth Floor, Boston, MA 02110-1301 USA

"""A collection of function for handling URL operations."""

import re
import sys
from urllib import parse as urlparse

from . import errors, osutils


class InvalidURL(errors.PathError):

    _fmt = 'Invalid url supplied to transport: "%(path)s"%(extra)s'


class InvalidURLJoin(errors.PathError):

    _fmt = "Invalid URL join request: %(reason)s: %(base)r + %(join_args)r"

    def __init__(self, reason, base, join_args):
        self.reason = reason
        self.base = base
        self.join_args = join_args
        errors.PathError.__init__(self, base, reason)


class InvalidRebaseURLs(errors.PathError):

    _fmt = "URLs differ by more than path: %(from_)r and %(to)r"

    def __init__(self, from_, to):
        self.from_ = from_
        self.to = to
        errors.PathError.__init__(
            self, from_, 'URLs differ by more than path.')


quote_from_bytes = urlparse.quote_from_bytes
quote = urlparse.quote
unquote_to_bytes = urlparse.unquote_to_bytes
unquote = urlparse.unquote


<<<<<<< HEAD
from ._urlutils_rs import (  # noqa: F401  # noqa: F401  # noqa: F401  # noqa: F401  # noqa: F401  # noqa: F401  # noqa: F401  # noqa: F401  # noqa: F401  # noqa: F401  # noqa: F401  # noqa: F401  # noqa: F401  # noqa: F401  # noqa: F401  # noqa: F401
=======
from ._urlutils_rs import (  # noqa: F401  # noqa: F401  # noqa: F401  # noqa: F401  # noqa: F401  # noqa: F401  # noqa: F401  # noqa: F401  # noqa: F401  # noqa: F401  # noqa: F401  # noqa: F401  # noqa: F401  # noqa: F401  # noqa: F401  # noqa: F401  # noqa: F401  # noqa: F401  # noqa: F401  # noqa: F401  # noqa: F401  # noqa: F401  # noqa: F401  # noqa: F401  # noqa: F401  # noqa: F401  # noqa: F401  # noqa: F401  # noqa: F401  # noqa: F401  # noqa: F401  # noqa: F401
>>>>>>> 61763ec5
    _find_scheme_and_separator,
    basename,
    combine_paths,
    derive_to_location,
    dirname,
    escape,
    file_relpath,
    is_url,
    join,
    join_segment_parameters,
    join_segment_parameters_raw,
    joinpath,
    local_path_from_url,
    local_path_to_url,
    normalize_url,
    relative_url,
    split,
    split_segment_parameters,
    split_segment_parameters_raw,
    strip_segment_parameters,
    strip_trailing_slash,
    unescape,
)
from ._urlutils_rs import posix as posix_rs
from ._urlutils_rs import win32 as win32_rs

_posix_local_path_to_url = posix_rs.local_path_to_url  # noqa: F401
_win32_local_path_to_url = win32_rs.local_path_to_url  # noqa: F401
_win32_local_path_from_url = win32_rs.local_path_from_url  # noqa: F401
_posix_local_path_from_url = posix_rs.local_path_from_url  # noqa: F401


MIN_ABS_FILEURL_LENGTH = len('file:///')
WIN32_MIN_ABS_FILEURL_LENGTH = len('file:///C:/')

if sys.platform == 'win32':
    MIN_ABS_FILEURL_LENGTH = WIN32_MIN_ABS_FILEURL_LENGTH


_url_hex_escapes_re = re.compile('(%[0-9a-fA-F]{2})')


def _unescape_safe_chars(matchobj):
    """re.sub callback to convert hex-escapes to plain characters (if safe).

    e.g. '%7E' will be converted to '~'.
    """
    hex_digits = matchobj.group(0)[1:]
    char = chr(int(hex_digits, 16))
    if char in _url_dont_escape_characters:
        return char
    else:
        return matchobj.group(0).upper()


_win32_extract_drive_letter = win32_rs.extract_drive_letter
_win32_strip_local_trailing_slash = win32_rs.strip_local_trailing_slash


# These are characters that if escaped, should stay that way
_no_decode_chars = ';/?:@&=+$,#'
_no_decode_ords = [ord(c) for c in _no_decode_chars]
_no_decode_hex = ([f'{o:02x}' for o in _no_decode_ords]
                  + [f'{o:02X}' for o in _no_decode_ords])
_hex_display_map = dict([(f'{o:02x}', bytes([o])) for o in range(256)]
                         + [(f'{o:02X}', bytes([o])) for o in range(256)])
# These entries get mapped to themselves
_hex_display_map.update((hex, b'%' + hex.encode('ascii'))
                        for hex in _no_decode_hex)

# These characters shouldn't be percent-encoded, and it's always safe to
# unencode them if they are.
_url_dont_escape_characters = set(
    "abcdefghijklmnopqrstuvwxyz"  # Lowercase alpha
    "ABCDEFGHIJKLMNOPQRSTUVWXYZ"  # Uppercase alpha
    "0123456789"  # Numbers
    "-._~"  # Unreserved characters
)

def _unescape_segment_for_display(segment, encoding):
    """Unescape a segment for display.

    Helper for unescape_for_display

    Args:
      url: A 7-bit ASCII URL
      encoding: The final output encoding

    Returns: A unicode string which can be safely encoded into the
         specified encoding.
    """
    escaped_chunks = segment.split('%')
    escaped_chunks[0] = escaped_chunks[0].encode('utf-8')
    for j in range(1, len(escaped_chunks)):
        item = escaped_chunks[j]
        try:
            escaped_chunks[j] = _hex_display_map[item[:2]]
        except KeyError:
            # Put back the percent symbol
            escaped_chunks[j] = b'%' + (item[:2].encode('utf-8'))
        except UnicodeDecodeError:
            escaped_chunks[j] = chr(int(item[:2], 16)).encode('utf-8')
        escaped_chunks[j] += (item[2:].encode('utf-8'))
    unescaped = b''.join(escaped_chunks)
    try:
        decoded = unescaped.decode('utf-8')
    except UnicodeDecodeError:
        # If this path segment cannot be properly utf-8 decoded
        # after doing unescaping we will just leave it alone
        return segment
    else:
        try:
            decoded.encode(encoding)
        except UnicodeEncodeError:
            # If this chunk cannot be encoded in the local
            # encoding, then we should leave it alone
            return segment
        else:
            # Otherwise take the url decoded one
            return decoded


def unescape_for_display(url, encoding):
    """Decode what you can for a URL, so that we get a nice looking path.

    This will turn file:// urls into local paths, and try to decode
    any portions of a http:// style url that it can.

    Any sections of the URL which can't be represented in the encoding or
    need to stay as escapes are left alone.

    Args:
      url: A 7-bit ASCII URL
      encoding: The final output encoding

    Returns: A unicode string which can be safely encoded into the
         specified encoding.
    """
    if encoding is None:
        raise ValueError('you cannot specify None for the display encoding')
    if url.startswith('file://'):
        try:
            path = local_path_from_url(url)
            path.encode(encoding)
            return path
        except UnicodeError:
            return url

    # Split into sections to try to decode utf-8
    res = url.split('/')
    for i in range(1, len(res)):
        res[i] = _unescape_segment_for_display(res[i], encoding)
    return '/'.join(res)


def _is_absolute(url):
    return (osutils.pathjoin('/foo', url) == url)


def rebase_url(url, old_base, new_base):
    """Convert a relative path from an old base URL to a new base URL.

    The result will be a relative path.
    Absolute paths and full URLs are returned unaltered.
    """
    scheme, separator = _find_scheme_and_separator(url)
    if scheme is not None:
        return url
    if _is_absolute(url):
        return url
    old_parsed = urlparse.urlparse(old_base)
    new_parsed = urlparse.urlparse(new_base)
    if (old_parsed[:2]) != (new_parsed[:2]):
        raise InvalidRebaseURLs(old_base, new_base)
    return determine_relative_path(new_parsed[2],
                                   join(old_parsed[2], url))


def determine_relative_path(from_path, to_path):
    """Determine a relative path from from_path to to_path."""
    from_segments = osutils.splitpath(from_path)
    to_segments = osutils.splitpath(to_path)
    count = -1
    for count, (from_element, to_element) in enumerate(zip(from_segments,  # noqa: B007
                                                           to_segments)):
        if from_element != to_element:
            break
    else:
        count += 1
    unique_from = from_segments[count:]
    unique_to = to_segments[count:]
    segments = (['..'] * len(unique_from) + unique_to)
    if len(segments) == 0:
        return '.'
    return osutils.pathjoin(*segments)


class URL:
    """Parsed URL."""

    def __init__(self, scheme, quoted_user, quoted_password, quoted_host,
                 port, quoted_path):
        self.scheme = scheme
        self.quoted_host = quoted_host
        self.host = unquote(self.quoted_host)
        self.quoted_user = quoted_user
        if self.quoted_user is not None:
            self.user = unquote(self.quoted_user)
        else:
            self.user = None
        self.quoted_password = quoted_password
        if self.quoted_password is not None:
            self.password = unquote(self.quoted_password)
        else:
            self.password = None
        self.port = port
        self.quoted_path = _url_hex_escapes_re.sub(
            _unescape_safe_chars, quoted_path)
        self.path = unquote(self.quoted_path)

    def __eq__(self, other):
        return (isinstance(other, self.__class__) and
                self.scheme == other.scheme and
                self.host == other.host and
                self.user == other.user and
                self.password == other.password and
                self.path == other.path)

    def __repr__(self):
        return "<{}({!r}, {!r}, {!r}, {!r}, {!r}, {!r})>".format(
            self.__class__.__name__,
            self.scheme, self.quoted_user, self.quoted_password,
            self.quoted_host, self.port, self.quoted_path)

    @classmethod
    def from_string(cls, url):
        """Create a URL object from a string.

        Args:
          url: URL as bytestring
        """
        # GZ 2017-06-09: Actually validate ascii-ness
        # pad.lv/1696545: For the moment, accept both native strings and
        # unicode.
        if isinstance(url, str):
            pass
        elif isinstance(url, str):
            try:
                url = url.encode()
            except UnicodeEncodeError as err:
                raise InvalidURL(url) from err
        else:
            raise InvalidURL(url)
        (scheme, netloc, path, params,
         query, fragment) = urlparse.urlparse(url, allow_fragments=False)
        user = password = host = port = None
        if '@' in netloc:
            user, host = netloc.rsplit('@', 1)
            if ':' in user:
                user, password = user.split(':', 1)
        else:
            host = netloc

        if ':' in host and not (host[0] == '[' and host[-1] == ']'):
            # there *is* port
            host, port = host.rsplit(':', 1)
            if port:
                try:
                    port = int(port)
                except ValueError as err:
                    raise InvalidURL(f'invalid port number {port} in url:\n{url}') from err
            else:
                port = None
        if host != "" and host[0] == '[' and host[-1] == ']':  # IPv6
            host = host[1:-1]

        return cls(scheme, user, password, host, port, path)

    def __str__(self):
        netloc = self.quoted_host
        if ":" in netloc:
            netloc = f"[{netloc}]"
        if self.quoted_user is not None:
            # Note that we don't put the password back even if we
            # have one so that it doesn't get accidentally
            # exposed.
            netloc = f'{self.quoted_user}@{netloc}'
        if self.port is not None:
            netloc = '%s:%d' % (netloc, self.port)
        return urlparse.urlunparse(
            (self.scheme, netloc, self.quoted_path, None, None, None))

    def clone(self, offset=None):
        """Return a new URL for a path relative to this URL.

        Args:
          offset: A relative path, already urlencoded
        Returns: `URL` instance
        """
        if offset is not None:
            relative = unescape(offset)
            path = combine_paths(self.path, relative)
            path = quote(path, safe="/~")
        else:
            path = self.quoted_path
        return self.__class__(self.scheme, self.quoted_user,
                              self.quoted_password, self.quoted_host, self.port,
                              path)


def parse_url(url):
    """Extract the server address, the credentials and the path from the url.

    user, password, host and path should be quoted if they contain reserved
    chars.

    Args:
      url: an quoted url
    Returns: (scheme, user, password, host, port, path) tuple, all fields
        are unquoted.
    """
    parsed_url = URL.from_string(url)
    return (parsed_url.scheme, parsed_url.user, parsed_url.password,
            parsed_url.host, parsed_url.port, parsed_url.path)<|MERGE_RESOLUTION|>--- conflicted
+++ resolved
@@ -56,11 +56,7 @@
 unquote = urlparse.unquote
 
 
-<<<<<<< HEAD
-from ._urlutils_rs import (  # noqa: F401  # noqa: F401  # noqa: F401  # noqa: F401  # noqa: F401  # noqa: F401  # noqa: F401  # noqa: F401  # noqa: F401  # noqa: F401  # noqa: F401  # noqa: F401  # noqa: F401  # noqa: F401  # noqa: F401  # noqa: F401
-=======
-from ._urlutils_rs import (  # noqa: F401  # noqa: F401  # noqa: F401  # noqa: F401  # noqa: F401  # noqa: F401  # noqa: F401  # noqa: F401  # noqa: F401  # noqa: F401  # noqa: F401  # noqa: F401  # noqa: F401  # noqa: F401  # noqa: F401  # noqa: F401  # noqa: F401  # noqa: F401  # noqa: F401  # noqa: F401  # noqa: F401  # noqa: F401  # noqa: F401  # noqa: F401  # noqa: F401  # noqa: F401  # noqa: F401  # noqa: F401  # noqa: F401  # noqa: F401  # noqa: F401  # noqa: F401
->>>>>>> 61763ec5
+from ._urlutils_rs import (  # noqa: F401
     _find_scheme_and_separator,
     basename,
     combine_paths,
