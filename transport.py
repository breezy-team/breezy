--- conflicted
+++ resolved
@@ -21,9 +21,6 @@
 from bzrlib.errors import NoSuchFile
 from scheme import DefaultBranchingScheme
 
-<<<<<<< HEAD
-# Don't run any tests on SvnRaTransport as it is not intended to be 
-=======
 def _create_auth_baton(pool):
     """ Create a Subversion authentication baton.
     
@@ -43,18 +40,9 @@
 
 
 # Don't run any tests on SvnTransport as it is not intended to be 
->>>>>>> 3ffd0432
 # a full implementation of Transport
 def get_test_permutations():
     return []
-
-<<<<<<< HEAD
-class SvnRaTransport(Transport):
-    """ Fake transport for Subversion-related namespaces. This implements 
-    just as much of Transport as is necessary to fool Bazaar-NG. """
-    def __init__(self, url="", ra=None, root_url=None, scheme=None):
-        Transport.__init__(self, url)
-=======
 
 class SvnRaCallbacks(svn.ra.callbacks2_t):
     def __init__(self):
@@ -69,12 +57,11 @@
         print "%s: %d / %d" % (self, f, c)
 
 
-class SvnTransport(Transport):
+class SvnRaTransport(Transport):
     """Fake transport for Subversion-related namespaces. This implements 
     just as much of Transport as is necessary to fool Bazaar-NG. """
     def __init__(self, url="", ra=None, root_url=None, scheme=None):
-        super(SvnTransport,self).__init__(url)
->>>>>>> 3ffd0432
+        Transport.__init__(self, url)
 
         if url.startswith("svn://") or \
            url.startswith("svn+ssh://"):
@@ -133,8 +120,4 @@
         elif path != '.':
             parts.append(path)
 
-<<<<<<< HEAD
-        return SvnRaTransport("/".join(parts),ra=self.ra,root_url=self.svn_root_url)
-=======
-        return SvnTransport("/".join(parts), ra=self.ra, root_url=self.svn_root_url)
->>>>>>> 3ffd0432
+        return SvnRaTransport("/".join(parts),ra=self.ra,root_url=self.svn_root_url)