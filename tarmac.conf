--- conflicted
+++ resolved
@@ -1,10 +1,6 @@
 [Tarmac]
-<<<<<<< HEAD
-verify_command = python3 -m venv --system-site-packages . && . bin/activate && ./bin/pip3 install -e .[dev,doc,pgp,fastimport,workspace,launchpad,git,paramiko] && make extensions docs PYTHON=$PWD/bin/python && BRZ_PLUGIN_PATH=-site:-user ./bin/python -m breezy selftest
-=======
 setup_command = sudo apt -y install cargo rustc python3-venv python3-gpg libpython3-dev make python3-setuptools-rust openssh-client patch
-verify_command = python3 -m venv --system-site-packages . && . bin/activate && ./bin/pip3 install setuptools-gettext && ./bin/pip3 install -e .[dev,doc,pgp,fastimport,launchpad,git] && make extensions docs PYTHON=$PWD/bin/python && BRZ_PLUGIN_PATH=-site:-user ./bin/python -m breezy selftest -v
->>>>>>> cf8e13b9
+verify_command = python3 -m venv --system-site-packages . && . bin/activate && ./bin/pip3 install setuptools-gettext && ./bin/pip3 install -e .[dev,doc,pgp,fastimport,launchpad,git,paramiko] && make extensions docs PYTHON=$PWD/bin/python && BRZ_PLUGIN_PATH=-site:-user ./bin/python -m breezy selftest -v
 commit_message_template = <commit_message> by <author_nick> review by <approved_by_nicks>
 rejected_branch_status = Work in progress
 allow_unapproved_changes = True
