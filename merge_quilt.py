#    quilt.py -- Quilt patch handling
#    Copyright (C) 2011 Canonical Ltd.
#
#    This file is part of bzr-builddeb.
#
#    bzr-builddeb is free software; you can redistribute it and/or modify
#    it under the terms of the GNU General Public License as published by
#    the Free Software Foundation; either version 2 of the License, or
#    (at your option) any later version.
#
#    bzr-builddeb is distributed in the hope that it will be useful,
#    but WITHOUT ANY WARRANTY; without even the implied warranty of
#    MERCHANTABILITY or FITNESS FOR A PARTICULAR PURPOSE.  See the
#    GNU General Public License for more details.
#
#    You should have received a copy of the GNU General Public License
#    along with bzr-builddeb; if not, write to the Free Software
#    Foundation, Inc., 51 Franklin St, Fifth Floor, Boston, MA  02110-1301  USA
#

"""Quilt patch handling."""

from __future__ import absolute_import
<<<<<<< HEAD

import errno
import os
import signal
import subprocess
import tempfile
from bzrlib import (
    errors,
    trace,
    )


class QuiltError(errors.BzrError):

    _fmt = "An error occurred running quilt: %(msg)s"

    def __init__(self, msg):
        self.msg = msg


def run_quilt(args, working_dir, series_file=None, patches_dir=None, quiet=None):
    """Run quilt.

    :param args: Arguments to quilt
    :param working_dir: Working dir
    :param series_file: Optional path to the series file
    :param patches_dir: Optional path to the patches
    :param quilt: Whether to be quiet (quilt stderr not to terminal)
    :raise QuiltError: When running quilt fails
    """
    def subprocess_setup():
        signal.signal(signal.SIGPIPE, signal.SIG_DFL)
    env = {}
    if patches_dir is not None:
        env["QUILT_PATCHES"] = patches_dir
    else:
        env["QUILT_PATCHES"] = os.path.join(working_dir, "debian", "patches")
    if series_file is not None:
        env["QUILT_SERIES"] = series_file
    else:
        env["QUILT_SERIES"] = os.path.join(env["QUILT_PATCHES"], "series")
    # Hide output if -q is in use.
    if quiet is None:
        quiet = trace.is_quiet()
    if quiet:
        kwargs = {"stderr": subprocess.STDOUT, "stdout": subprocess.PIPE}
    else:
        kwargs = {}
    command = ["quilt"] + args
    trace.mutter("running: %r", command)
    try:
        proc = subprocess.Popen(command, cwd=working_dir,
                stdin=subprocess.PIPE, preexec_fn=subprocess_setup, **kwargs)
    except OSError, e:
        if e.errno != errno.ENOENT:
            raise
        raise errors.BzrError("quilt is not installed, please install it")
    output = proc.communicate()
    if proc.returncode not in (0, 2):
        raise QuiltError(output)


def quilt_pop_all(working_dir, patches_dir=None, series_file=None, quiet=None):
    """Pop all patches.

    :param working_dir: Directory to work in
    :param patches_dir: Optional patches directory
    :param series_file: Optional series file
    """
    return run_quilt(["pop", "-a", "-v"], working_dir=working_dir, quiet=quiet)
=======
import tempfile

from bzrlib import trace
from bzrlib.plugins.builddeb.quilt import quilt_pop_all
>>>>>>> c1762acb


def tree_unapply_patches(orig_tree):
    """Return a tree with patches unapplied.

    :param tree: Tree from which to unapply quilt patches
    :return: Tuple with tree and temp path.
        The tree is a tree with unapplied patches; either a checkout of
        tree or tree itself if there were no patches
    """
    series_file_id = orig_tree.path2id("debian/patches/series")
    if series_file_id is None:
        # No quilt patches
        return orig_tree, None

    target_dir = tempfile.mkdtemp()
    tree = orig_tree.branch.create_checkout(target_dir, lightweight=True)
    trace.warning("Applying quilt patches for %r in %s", orig_tree, target_dir)
    quilt_pop_all(working_dir=tree.basedir)
    return tree, target_dir<|MERGE_RESOLUTION|>--- conflicted
+++ resolved
@@ -21,83 +21,13 @@
 """Quilt patch handling."""
 
 from __future__ import absolute_import
-<<<<<<< HEAD
 
-import errno
-import os
-import signal
-import subprocess
 import tempfile
 from bzrlib import (
-    errors,
     trace,
     )
 
-
-class QuiltError(errors.BzrError):
-
-    _fmt = "An error occurred running quilt: %(msg)s"
-
-    def __init__(self, msg):
-        self.msg = msg
-
-
-def run_quilt(args, working_dir, series_file=None, patches_dir=None, quiet=None):
-    """Run quilt.
-
-    :param args: Arguments to quilt
-    :param working_dir: Working dir
-    :param series_file: Optional path to the series file
-    :param patches_dir: Optional path to the patches
-    :param quilt: Whether to be quiet (quilt stderr not to terminal)
-    :raise QuiltError: When running quilt fails
-    """
-    def subprocess_setup():
-        signal.signal(signal.SIGPIPE, signal.SIG_DFL)
-    env = {}
-    if patches_dir is not None:
-        env["QUILT_PATCHES"] = patches_dir
-    else:
-        env["QUILT_PATCHES"] = os.path.join(working_dir, "debian", "patches")
-    if series_file is not None:
-        env["QUILT_SERIES"] = series_file
-    else:
-        env["QUILT_SERIES"] = os.path.join(env["QUILT_PATCHES"], "series")
-    # Hide output if -q is in use.
-    if quiet is None:
-        quiet = trace.is_quiet()
-    if quiet:
-        kwargs = {"stderr": subprocess.STDOUT, "stdout": subprocess.PIPE}
-    else:
-        kwargs = {}
-    command = ["quilt"] + args
-    trace.mutter("running: %r", command)
-    try:
-        proc = subprocess.Popen(command, cwd=working_dir,
-                stdin=subprocess.PIPE, preexec_fn=subprocess_setup, **kwargs)
-    except OSError, e:
-        if e.errno != errno.ENOENT:
-            raise
-        raise errors.BzrError("quilt is not installed, please install it")
-    output = proc.communicate()
-    if proc.returncode not in (0, 2):
-        raise QuiltError(output)
-
-
-def quilt_pop_all(working_dir, patches_dir=None, series_file=None, quiet=None):
-    """Pop all patches.
-
-    :param working_dir: Directory to work in
-    :param patches_dir: Optional patches directory
-    :param series_file: Optional series file
-    """
-    return run_quilt(["pop", "-a", "-v"], working_dir=working_dir, quiet=quiet)
-=======
-import tempfile
-
-from bzrlib import trace
 from bzrlib.plugins.builddeb.quilt import quilt_pop_all
->>>>>>> c1762acb
 
 
 def tree_unapply_patches(orig_tree):
