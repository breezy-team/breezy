#    quilt.py -- Quilt patch handling
#    Copyright (C) 2011 Canonical Ltd.
#
#    This file is part of bzr-builddeb.
#
#    bzr-builddeb is free software; you can redistribute it and/or modify
#    it under the terms of the GNU General Public License as published by
#    the Free Software Foundation; either version 2 of the License, or
#    (at your option) any later version.
#
#    bzr-builddeb is distributed in the hope that it will be useful,
#    but WITHOUT ANY WARRANTY; without even the implied warranty of
#    MERCHANTABILITY or FITNESS FOR A PARTICULAR PURPOSE.  See the
#    GNU General Public License for more details.
#
#    You should have received a copy of the GNU General Public License
#    along with bzr-builddeb; if not, write to the Free Software
#    Foundation, Inc., 51 Franklin St, Fifth Floor, Boston, MA  02110-1301  USA
#

"""Quilt patch handling."""

from __future__ import absolute_import

import shutil
import tempfile
from bzrlib.revisiontree import RevisionTree
from bzrlib import (
    merge as _mod_merge,
    trace,
    )

from bzrlib.plugins.builddeb.quilt import quilt_pop_all


class NoUnapplyingMerger(_mod_merge.Merge3Merger):

    _no_quilt_unapplying = True


<<<<<<< HEAD
def tree_unapply_patches(orig_tree, orig_branch):
=======
def tree_unapply_patches(orig_tree, orig_branch=None):
>>>>>>> 2c2a29b3
    """Return a tree with patches unapplied.

    :param orig_tree: Tree from which to unapply quilt patches
    :param orig_branch: Related branch (optional)
    :return: Tuple with tree and temp path.
        The tree is a tree with unapplied patches; either a checkout of
        tree or tree itself if there were no patches
    """
    if orig_branch is None:
        orig_branch = orig_tree.branch
    series_file_id = orig_tree.path2id("debian/patches/series")
    if series_file_id is None:
        # No quilt patches
        return orig_tree, None

    target_dir = tempfile.mkdtemp()
    try:
        if isinstance(orig_tree, RevisionTree):
            tree = orig_branch.create_checkout(target_dir, lightweight=True,
                accelerator_tree=orig_tree, revision_id=orig_tree.get_revision_id())
        else:
            tree = orig_branch.create_checkout(target_dir, lightweight=True,
                revision_id=orig_tree.last_revision(), accelerator_tree=orig_tree)
            merger = _mod_merge.Merger.from_uncommitted(tree, orig_tree)
            merger.merge_type = NoUnapplyingMerger
            merger.do_merge()
        trace.mutter("Applying quilt patches for %r in %s", orig_tree, target_dir)
        quilt_pop_all(working_dir=tree.basedir)
        return tree, target_dir
    except:
        shutil.rmtree(target_dir)
        raise<|MERGE_RESOLUTION|>--- conflicted
+++ resolved
@@ -38,11 +38,7 @@
     _no_quilt_unapplying = True
 
 
-<<<<<<< HEAD
-def tree_unapply_patches(orig_tree, orig_branch):
-=======
 def tree_unapply_patches(orig_tree, orig_branch=None):
->>>>>>> 2c2a29b3
     """Return a tree with patches unapplied.
 
     :param orig_tree: Tree from which to unapply quilt patches
