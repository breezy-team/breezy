--- conflicted
+++ resolved
@@ -37,12 +37,7 @@
 import os
 import shutil
 import stat
-<<<<<<< HEAD
-from subprocess import Popen, PIPE
-=======
 from subprocess import Popen, PIPE, STDOUT
-from StringIO import StringIO
->>>>>>> d2d33a1d
 import tempfile
 
 from debian_bundle import deb822
