--- conflicted
+++ resolved
@@ -19,7 +19,9 @@
 New Features
 ************
 
-.. New commands, options, etc that users may wish to try out.
+* ``bzr mergetools`` is a new command that allows you to define external merge
+  tools. These external merge tools can be used with ``bzr merge`` and
+  ``bzr remerge`` to resolve text conflicts. (Gordon Tyler, #489915)
 
 Improvements
 ************
@@ -41,8 +43,8 @@
 API Changes
 ***********
 
-.. Changes that may require updates in plugins or other code that uses
-   bzrlib.
+* Added ``bzrlib.mergetools`` module with helper functions for working with
+  the list of external merge tools. (Gordon Tyler)
 
 Internals
 *********
@@ -91,16 +93,6 @@
   default format for new branches created with ``bzr init``.
   (Neil Martinsen-Burrell, #484101)
 
-<<<<<<< HEAD
-* ``bzr mergetools`` is a new command that allows you to define external merge
-  tools. These external merge tools can be used with ``bzr merge`` and
-  ``bzr remerge`` to resolve text conflicts. (Gordon Tyler, #489915)
-
-Improvements
-************
-
-=======
->>>>>>> cb7b133b
 Bug Fixes
 *********
 
@@ -166,9 +158,6 @@
 * ``known_hooks_key_to_parent_and_attribute`` in ``bzrlib.hooks`` has been
   deprecated in favour of ``known_hooks.key_to_parent_and_attribute`` in
   the same module.  (Andrew Bennetts)
-
-* Added ``bzrlib.mergetools`` module with helper functions for working with
-  the list of external merge tools. (Gordon Tyler)
 
 Internals
 *********
