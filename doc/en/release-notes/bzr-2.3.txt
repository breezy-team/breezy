--- conflicted
+++ resolved
@@ -62,7 +62,6 @@
 .. Fixes for situations where bzr would previously crash or give incorrect
    or undesirable results.
 
-<<<<<<< HEAD
 * Avoid leaking SSH subprocess communication socket into unrelated child
   processes, which could cause bzr to hang on exit. (Max Bowsher, #696285)
 
@@ -74,10 +73,9 @@
   python-2.7 and was only used for Knit format repositories, which haven't
   been recommended since 2007. The file itself will be removed in the next
   release. (John Arbash Meinel)
-=======
+
 * The BZR_COLUMNS environment variable can be set to 0 to indicate no
   limitation on the width of the terminal.  (Neil Martinsen-Burrell, #675652)
->>>>>>> e835273d
 
 Documentation
 *************
