--- conflicted
+++ resolved
@@ -33,6 +33,8 @@
 .. Fixes for situations where bzr would previously crash or give incorrect
    or undesirable results.
 
+* Report error if non-ASCII command option given. (Rory Yorke, #140563)
+
 Documentation
 *************
 
@@ -52,6 +54,10 @@
 
 Testing
 *******
+
+.. Fixes and changes that are only relevant to bzr's test framework and 
+   suite.  This can include new facilities for writing tests, fixes to 
+   spurious test failures and changes to the way things should be tested.
 
 * Blank output section in scriptrunner tests no longer match any output.
   Instead, use '...' as a wildcard if you don't care about the output.
@@ -120,7 +126,6 @@
 
 * Make ``bzr tag --quiet`` really quiet. (Neil Martinsen-Burrell, #239523)
 
-<<<<<<< HEAD
 * Missing files (files bzr add'ed and then OS deleted) are now shown in ``bzr
   status`` output. (Rory Yorke, #134168)
 
@@ -130,9 +135,6 @@
   
 * Windows installers no longer requires the Microsoft vcredist to be
   installed. (Martin [gz], Gary van der Merwe, #632465)
-=======
-* Report error if non-ASCII command option given. (Rory Yorke, #140563)
->>>>>>> 36732b4c
 
 Documentation
 *************
