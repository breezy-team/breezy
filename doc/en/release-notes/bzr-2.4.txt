--- conflicted
+++ resolved
@@ -84,17 +84,14 @@
   the default OS buffer size for pipes is small or the ``python -v``
   output is large.  (Andrew Bennetts, #784802)
 
-<<<<<<< HEAD
 * Fix spurious test failure on OSX for WorkingTreeFormat2.
   (Vincent Ladeuil, #787942)
-=======
 * Skip ``utextwrap`` tests when ``sphinx`` breaks text_wrap by an hostile
   monkeypatch to textwrap.TextWrapper.wordsep_re.
   (Vincent Ladeuil, #785098)
 
 * Multiple ``selftest --exclude`` options are now combined instead of
   overriding each other. (Vincent Ladeuil, #746991)
->>>>>>> 250006e9
 
 bzr 2.4b3
 #########
