--- conflicted
+++ resolved
@@ -56,18 +56,17 @@
    suite.  This can include new facilities for writing tests, fixes to 
    spurious test failures and changes to the way things should be tested.
 
-<<<<<<< HEAD
-* `TestCaseWithMemoryTransport` is faster now: `_check_safety_net` now
-  just compares the bytes in the dirstate file to its pristine state,
-  rather than opening the WorkingTree and calling ``last_revision()``.
-  This reduces the overall test suite time by about 10% on my laptop.
-=======
 * `BranchBuilder.build_snapshot` now supports a "flush" action.  This
   cleanly and reliably allows tests using `BranchBuilder` to construct
   branches that e.g. rename files out of a directory and unversion that
   directory in the same revision.  Previously some changes were impossible
   due to the order that `build_snapshot` performs its actions.
->>>>>>> 2682bb91
+  (Andrew Bennetts)
+
+* `TestCaseWithMemoryTransport` is faster now: `_check_safety_net` now
+  just compares the bytes in the dirstate file to its pristine state,
+  rather than opening the WorkingTree and calling ``last_revision()``.
+  This reduces the overall test suite time by about 10% on my laptop.
   (Andrew Bennetts)
 
 
