--- conflicted
+++ resolved
@@ -89,10 +89,9 @@
   reporting subdirectories that were tree references (in formats that
   supported them). (John Arbash Meinel, #764677)
 
-<<<<<<< HEAD
 * Merging into empty branches now gives an error as this is currently
   not supported. (Jonathan Riddell, #242175)
-=======
+
 * Do not show exception to user on pointless commit error (Jonathan
   Riddell #317357)
 
@@ -102,7 +101,6 @@
   not load the whole inventory, which can take 10+s with large trees.
   (Jonathan Riddell, John Arbash Meinel, #781168)
 
->>>>>>> 6b83b718
 
 Documentation
 *************
