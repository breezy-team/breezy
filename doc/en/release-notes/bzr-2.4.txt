####################
Bazaar Release Notes
####################

.. toctree::
   :maxdepth: 1

bzr 2.4b4
#########

:2.4b4: NOT RELEASED YET

External Compatibility Breaks
*****************************

.. These may require users to change the way they use Bazaar.

New Features
************

.. New commands, options, etc that users may wish to try out.

* New hook server_exception in bzrlib.smart.server to catch any
  exception caused while running bzr serve.  (Jonathan Riddell,
  #274578)

Improvements
************

.. Improvements to existing commands, especially improved performance 
   or memory usage, or better results.

Bug Fixes
*********

.. Fixes for situations where bzr would previously crash or give incorrect
   or undesirable results.

<<<<<<< HEAD
* Fix a race condition for ``server_started`` hooks leading to a spurious
  test failure. (Vincent Ladeuil, #789167)
=======
* ``pack_repo`` now uses ``Transport.move`` instead of
  ``Transport.rename``, deleting any existing targets even on SFTP.
  (Martin von Gagern, #421776)
>>>>>>> 8a3b15fd

* Pass the ``build_mo`` command to the rest of the setup() calls in
  setup.py. The ``bdist_wininst`` and ``py2exe`` code paths were failing
  because ``build_mo`` became a required step that they didn't know about.
  (John Arbash Meinel, #787122)

* Reports the original error when an InvalidHttpResponse exception is
  encountered to facilitate debug. (Vincent Ladeuil, #788530)

* Reports a non-existant file error when trying to merge in a file
  that does not exist. (Jonathan Riddell, #330063)

* ``UIFactory.prompt``, ``UIFactory.get_username``,
  ``UIFactory.get_password`` and ``UIFactory.get_boolean`` now require a
  unicode prompt to be passed in. (Jelmer Vernooij, #592083)

Documentation
*************

.. Improved or updated documentation.

API Changes
***********

.. Changes that may require updates in plugins or other code that uses
   bzrlib.

Internals
*********

.. Major internal changes, unlikely to be visible to users or plugin 
   developers, but interesting for bzr developers.

* ``tools/check-newsbugs.py`` accepts a ``--browser`` option to open
  corresponding launchpad pages in a browser. (Vincent Ladeuil)

Testing
*******

.. Fixes and changes that are only relevant to bzr's test framework and 
   suite.  This can include new facilities for writing tests, fixes to 
   spurious test failures and changes to the way things should be tested.

* Don't use ``$HOME/.bzr.log`` for the TestImportTariffs tests.
  (Vincent Ladeuil, #789505)

* Fix deadlock in `TestImportTariffs.test_simple_serve` when stderr gets
  more output than fits in the default buffer.  This was happening on the
  Windows buildslave, and could easily happen in other circumstances where
  the default OS buffer size for pipes is small or the ``python -v``
  output is large.  (Andrew Bennetts, #784802)

* Fix spurious test failure on OSX for WorkingTreeFormat2.
  (Vincent Ladeuil, #787942)
* Skip ``utextwrap`` tests when ``sphinx`` breaks text_wrap by an hostile
  monkeypatch to textwrap.TextWrapper.wordsep_re.
  (Vincent Ladeuil, #785098)

* Multiple ``selftest --exclude`` options are now combined instead of
  overriding each other. (Vincent Ladeuil, #746991)

bzr 2.4b3
#########

:2.4b3: 2011-05-26

This is the third beta of the 2.4 series, leading to a 2.4.0 release in
August 2011. Beta releases are suitable for everyday use but may cause some
incompatibilities with plugins.

This release includes all bug fixed in previous series known at the time of
this release.


External Compatibility Breaks
*****************************

.. These may require users to change the way they use Bazaar.

* ``bzr-2.4`` has officially dropped support for python2.4 and python2.5.
  We will continue to maintain ``bzr-2.3`` for people who still need to
  use those versions of python. (John Arbash Meinel)

New Features
************

.. New commands, options, etc that users may wish to try out.

* The text compressor used for 2a repositories now has a tweakable
  parameter that can be set in bazaar.conf.
  ``bzr.groupcompress.max_entries_per_source`` default of 65536.
  When doing compression, we build up an index of locations to match
  against. Setting this higher will result in slightly better compression,
  at a cost of more memory. Note that a value of 65k represents fully
  sampling a 1MB file. So this only has an effect when compressing texts
  larger than N*16 bytes. (John Arbash Meinel, #602614)

Improvements
************

.. Improvements to existing commands, especially improved performance 
   or memory usage, or better results.

* ``bzr branch --stacked`` from a smart server uses the network a little
  more efficiently.  For a simple branch it reduces the number of
  round-trips by about 20%.  (Andrew Bennetts)

* ``bzr log --line`` scales the width of the author field with the size of
  the line.  This means that the full author name is shown when the
  environment variable BZR_COLUMNS=0.  (Neil Martinsen-Burrell)

* ``bzr pull`` now properly triggers the fast
  ``CHKInventory.iter_changes`` rather than the slow generic
  inter-Inventory changes. It used to use a ``DirStateRevisionTree`` as
  one of the source trees, which is faster when we have to read the whole
  inventory anyway, but much slower when we can get just the delta out of
  the repository. On a 70k record tree, this changes ``bzr pull`` from 28s
  down to 17s. (John Arbash Meinel, #780677)

* Slightly reduced memory consumption when fetching into a 2a repository
  by reusing existing caching a little better.  (Andrew Bennetts)

* Speed up ``bzr status`` by a little bit when there are a couple of
  modified files. We now track how many files we have seen that need
  updating, and only rewrite the dirstate file if enough of them have
  changed. The default is 10, and can be overridden by setting the branch
  option "``bzr.workingtree.worth_saving_limit``".
  (Ian Clatworthy, John Arbash Meinel, #380202)

* Speed up ``bzr uncommit``. Instead of resetting the dirstate from
  scratch, use ``update_basis_by_delta``, computing the delta from the
  repository. (John Arbash Meinel, #780544)

Bug Fixes
*********

.. Fixes for situations where bzr would previously crash or give incorrect
   or undesirable results.

* All Tree types can now be exported as tar.*, zip or directories.
  (Aaron Bentley)
  
* ``bzr merge --no-remember location`` never sets ``submit_branch``.
  (Vincent Ladeuil, #782169)

* ``bzr pull --no-remember location`` never sets
  ``parent_location``.  ``bzr push --no-remember location`` never
  sets ``push_location``.  ``bzr send --no-remember
  submit_location public_location`` never sets ``submit_branch``
  nor ``public_branch``.  (Vincent Ladeuil)

* Conflicts involving non-ascii filenames are now properly reported rather
  than failing with a UnicodeEncodeError. (Martin [GZ], #686161)

* Correct parent is now set when using 'switch -b' with bound branches.
  (A. S. Budden, #513709)

* Fix `bzr plugins` regression in bzr 2.4 which resulted in a traceback
  from writelines on ckj terminals. (Martin [GZ], #754082)

* ``WT.inventory`` and ``WT.iter_entries_by_dir()`` was not correctly
  reporting subdirectories that were tree references (in formats that
  supported them). (John Arbash Meinel, #764677)

* Merging into empty branches now gives an error as this is currently
  not supported. (Jonathan Riddell, #242175)

* Do not show exception to user on pointless commit error (Jonathan
  Riddell #317357)

* ``WT.update_basis_by_delta`` no longer requires that the deltas match
  the current WT state. This allows ``update_basis_by_delta`` to be used
  by more commands than just commit. Updating with a delta allows us to
  not load the whole inventory, which can take 10+s with large trees.
  (Jonathan Riddell, John Arbash Meinel, #781168)


Documentation
*************

.. Improved or updated documentation.

* Restore the workaround for option names including dots (--1.14) which was
  disabled when we stopped listing --1.9 as a format.
  (Vincent Ladeuil, #782289)

API Changes
***********

.. Changes that may require updates in plugins or other code that uses
   bzrlib.

* ``annotate_file`` has been deprecated in favor of
  ``annotate_file_revision_tree``. (Jelmer Vernooij, #775598)

* ``Branch.fetch`` now takes an optional ``limit`` argument.
  (Andrew Bennetts, Jelmer Vernooij, #750175)

* ``Inter.get`` now raises ``NoCompatibleInter`` if there are no
  compatible optimisers rather than an instance of the class it is called
  on. (Jelmer Vernooij)

* ``Branch.push`` now takes a ``lossy`` argument.
  ``Branch.lossy_push`` has been removed.
  (Jelmer Vernooij)

* New method ``Repository.get_file_graph`` which can return the
  per-file revision graph. (Jelmer Vernooij, #775578)

* The default implementation of ``Branch`` is now oriented to
  storing the branch tip. Branch implementations which store the full
  history should now subclass ``FullHistoryBzrBranch``.
  ``Branch._last_revision_info`` has been renamed to
  ``Branch._read_last_revision_info`` (Jelmer Vernooij)

* ``Tree.__iter__`` has been deprecated; use ``Tree.all_file_ids``
  instead.  (Jelmer Vernooij)

* ``Tree.get_symlink_target`` now takes an optional ``path``
  argument. (Jelmer Vernooij)

Internals
*********

.. Major internal changes, unlikely to be visible to users or plugin 
   developers, but interesting for bzr developers.

* Removed ``bzrlib.branch._run_with_write_locked_target`` as
  ``bzrlib.cleanup`` provides the same functionality in a more general
  way.  (Andrew Bennetts)

Testing
*******

.. Fixes and changes that are only relevant to bzr's test framework and 
   suite.  This can include new facilities for writing tests, fixes to 
   spurious test failures and changes to the way things should be tested.

* A test that was expected to fail but passes instead now counts as a failure
  catching up with new testtools and subunit handling. (Martin [GZ], #654474)

* Make it easier for plugins to reuse the per_workingtree scenarios by
  restoring the wt_scenarios helper that was accidentally deleted.
  (Vincent Ladeuil, #783472)

* Removed ``test_breakin`` tests that were excessively prone to hanging,
  did not work on Wine, and partly already disabled.
  (Martin Pool, #408814, #746985)

* Windows locations are different and should be tested accordingly.
  (Vincent Ladeuil, #788131)

bzr 2.4b2
#########

:2.4b2: 2011-04-28

This is the second beta of the 2.4 series, leading to a 2.4.0 release in
August 2011. Beta releases are suitable for everyday use but may cause some
incompatibilities with plugins.

This release includes all bug fixed in previous series known at the time of
this release.


External Compatibility Breaks
*****************************

.. These may require users to change the way they use Bazaar.

* Two command synonyms for ``bzr branch`` have been deprecated, to avoid
  confusion and to allow the names to later be reused.  The removed names
  are: ``get`` and ``clone``.   (Martin Pool, #506265)

New Features
************

.. New commands, options, etc that users may wish to try out.

* ``bzr commit`` now supports a ``--lossy`` argument that can be used
  to discard any data that can not be natively represented when committing
  to a foreign VCS. (Jelmer Vernooij, #587721)

Improvements
************

.. Improvements to existing commands, especially improved performance 
   or memory usage, or better results.

* ``bzr merge`` in large trees is now significantly faster. On a 70k entry
  tree, the time went from ~3min down to 30s. This also effects ``bzr pull``
  and ``bzr update`` since they use the same merge logic to update the
  WorkingTree.  (John Arbash Meinel, #759091)

* ``bzr revert`` now properly uses ``bzr status``'s optimized
  ``iter_changes``. This can be a significant performance difference (33s
  to 5s on large trees). (John Arbash Meinel, #759096)

* Resolve ``lp:FOO`` urls locally rather than doing an XMLRPC request if
  the user has done ``bzr launchpad-login``. The bzr+ssh URLs were already
  being handed off to the remote server anyway (xmlrpc has been mapping
  ``lp:bzr`` to ``bzr+ssh://bazaar.launchpad.net/+branch/bzr``, rather
  than ``bzr+ssh://bazaar.launchpad.net/~bzr-pqm/bzr/bzr.dev`` for a few
  months now.) By doing it ourselves, we can cut out substantial startup
  time. From Netherlands to London it was taking 368ms to do the XMLRPC
  call as much as 2s from Sydney. You can test the local logic by using
  ``-Dlaunchpad``.  (John Arbash Meinel, #397739)

* When building a new WorkingTree (such as during ``bzr co`` or
  ``bzr branch``) we now properly store the stat and hash of files that
  are old enough. This saves a fair amount of time on the first
  ``bzr status`` (on a 500MB tree, it saves about 30+s).
  (John Arbash Meinel, #740932)


Bug Fixes
*********

.. Fixes for situations where bzr would previously crash or give incorrect
   or undesirable results.

* Arguments that can't be decoded to unicode in the current posix locale give
  a clearer error message without a traceback. (Martin [gz], #745712)

* ``bzrlib.log._DEFAULT_REQUEST_PARAMS`` is no longer accidentally
  mutated by ``bzrlib.log._apply_log_request_defaults``.  In practice
  these default values aren't relied on very often so this probably
  wasn't causing any trouble.  (Andrew Bennetts)

* ``bzr log`` now works on revisions which are not in the current branch.
  (Matt Giuca, #241998)

* Don't rewrite the dirstate file when non-interesting changes have
  occurred. This can significantly improve 'bzr status' times when there
  are only small changes to a large tree.
  (Ian Clatworthy, John Arbash Meinel, #380202)

* Lazy hooks are now reset between test runs. (Jelmer Vernooij, #745566)

* ``bzrlib.merge.Merge`` now calls ``iter_changes`` without
  ``include_unversioned=True``. This makes it significantly faster in many
  cases, because it only looks at modified files, rather than building
  information about all files. This can cause failures in other
  TreeTransform code, because it had been expecting to know the names of
  things which had not changed (such as parent directories). All cases we
  know about so far have been fixed, but there may be fallout for edge
  cases that we are missing. (John Arbash Meinel, #759091)

* ``SFTPTransport`` is more pro-active about closing file-handles. This
  reduces the chance of having threads fail from async requests while
  running the test suite. (John Arbash Meinel, #656170)

* Standalone bzr.exe installation on Windows: user can put additional python 
  libraries into ``site-packages`` subdirectory of the installation directory,
  this might be required for "installing" extra dependencies for some plugins.
  (Alexander Belchenko, #743256)

* ``transform.revert()`` has been updated to use
  ``wt.iter_changes(basis_tree)`` rather than
  ``basis_tree.iter_changes(wt)``. This allows the optimized code path to
  kick in, improving ``bzr revert`` times significantly (33s to 4s on
  large trees, 0.7s to 0.3s on small trees.) (John Arbash Meinel, #759096)

* ``TreeTransform.create_file/new_file`` can now take an optional ``sha1``
  parameter. If supplied, when the transform is applied, it will then call
  ``self._tree._observed_sha1`` for those files. This lets us update the
  hash-cache for content that we create, preventing us from re-reading the
  content in the next ``bzr status``.  (John Arbash Meinel, #740932)

Documentation
*************

* Added a section about using a shared SSH account on a server for bzr+ssh
  access.  (Russell Smith)

* The documentation now recommends using SSH rather than SFTP in the
  tutorials and the examples, because that will generally be much faster
  and better in cases where it can be used.  SFTP is still available and
  mentioned as an alternative.  (Martin Pool, #636712)

API Changes
***********

.. Changes that may require updates in plugins or other code that uses
   bzrlib.

* ``Branch.update_revisions`` has been made private and should no
  longer be used by external users. Use ``Branch.pull`` or ``Branch.push``
  instead. (Jelmer Vernooij, #771765)

* Commands now have an `invoked_as` attribute, showing the name under
  which they were called before alias expansion.
  (Martin Pool)

* ``Hooks.create_hook`` is now deprecated in favour of ``Hooks.add_hook``.
  (Jelmer Vernooij)

* If you call `bzrlib.initialize` but forget to enter the resulting object
  as a context manager, bzrlib will now be initialized anyhow.
  (Previously simple programs calling bzrlib might find the library was
  mysteriously silent.)
  (Martin Pool)

* Inventory-specific functionality has been split out of ``Tree`` into
  a new ``InventoryTree`` class. Tree instances no longer
  necessarily provide an ``inventory`` attribute. (Jelmer Vernooij)

* Inventory-specific functionality has been split out of ``RevisionTree``
  into a new ``InventoryRevisionTree`` class. RevisionTree instances no
  longer necessarily provide an ``inventory`` attribute. (Jelmer Vernooij)

* New method ``Hooks.uninstall_named_hook``. (Jelmer Vernooij, #301472)

* ``revision_graph_can_have_wrong_parents`` is now an attribute
  on ``RepositoryFormat`` rather than a method on ``Repository``.
  (Jelmer Vernooij)

* ``Testament`` now takes a ``tree`` rather than an
  ``inventory``. (Jelmer Vernooij, #762608)

* ``TestCase.failUnlessExists`` and ``failIfExists`` are deprecated in
  favour of ``assertPathExists`` and ``assertPathDoesNotExist`` 
  respectively.
  (Martin Pool)

* The ``revno`` parameter of ``log.LogRevision`` may now be None,
  representing a revision which is not in the current branch.
  (Matt Giuca, #241998)

* The various knit pack repository format classes have been moved
  from ``bzrlib.repofmt.pack_repo`` to
  ``bzrlib.repofmt.knitpack_repo``. (Jelmer Vernooij)

* ``RevisionTree`` now has a new method ``get_file_revision``.
  (Jelmer Vernooij)

* ``WorkingTree`` no longer provides an ``inventory``. Instead,
  all inventory-related functionality is now on the subclass
  ``InventoryWorkingTree`` that all native Bazaar working tree
  implementations derive from. (Jelmer Vernooij)

Internals
*********

.. Major internal changes, unlikely to be visible to users or plugin 
   developers, but interesting for bzr developers.

* Added ``osutils.lstat`` and ``osutils.fstat``. These are just the ``os``
  functions on Linux, but they are wrapped on Windows so that fstat
  matches lstat results across all python versions.
  (John Arbash Meinel)

* ``WorkingTree._observed_sha1`` also updates the 'size' column. It
  happened to be updated as a side-effect of commit, but if we start using
  the function elsewhere we might as well do it directly.
  (John Arbash Meinel)

Testing
*******

.. Fixes and changes that are only relevant to bzr's test framework and 
   suite.  This can include new facilities for writing tests, fixes to 
   spurious test failures and changes to the way things should be tested.

* Stop using `failIf`, `failUnless`, `failIfEqual`, etc, that give
  `PendingDeprecationWarnings` on Python2.7. 
  (Martin Pool, #760435)


bzr 2.4b1
#########

:2.4b1: 2011-03-17

This is the first beta of the 2.4 series, leading up to a 2.4.0
release in August 2011.  Beta releases are suitable for everyday use
but may cause some incompatibilities with plugins.  Some plugins may need
small updates to work with 2.4b1.

External Compatibility Breaks
*****************************

(none)

New Features
************

* Added ``changelog_merge`` plugin for merging changes to ``Changelog`` files
  in GNU format.  See ``bzr help changelog_merge`` for details.
  (Andrew Bennetts)
  
* Configuration options can now use references to other options in the same
  file by enclosing them with curly brackets (``{other_opt}``). This makes it
  possible to use, for example,
  ``push_location=lp:~vila/bzr/config-{nickname}`` in ``branch.conf`` when
  using a loom. During the beta period, the default behaviour is to disable
  this feature. It can be activated by declaring ``bzr.config.expand = True``
  in ``bazaar.conf``. (Vincent Ladeuil)

* External merge tools can now be configured in bazaar.conf. See
  ``bzr help configuration`` for more information.  (Gordon Tyler, #489915)

* The ``lp:`` directory service now supports Launchpad's QA staging.
  (Jelmer Vernooij, #667483)

Improvements
************

* A new hidden command ``bzr repair-workingtree``. This is a way to force
  the dirstate file to be rebuilt, rather than using a ``bzr checkout``
  workaround. (John Arbash Meinel)

* Added a ``Branch.heads_to_fetch`` RPC to the smart server protocol.
  This allows formats from plugins (such as looms) to efficiently tell the
  client which revisions need to be fetched.  (Andrew Bennetts)

* Branching, merging and pulling a branch now copies revisions named in
  tags, not just the tag metadata.  (Andrew Bennetts, #309682)

* ``bzr cat-revision`` no longer requires a working tree.
  (Jelmer Vernooij, #704405)

* ``bzr export --per-file-timestamps`` for .tar.gz files will now
  override the mtime for trees exported on Python 2.7 and later, which
  expose the 'mtime' field in gzip files. This makes the output of
  ``bzr export --per-file-timestamps`` for a particular tree
  deterministic.  (Jelmer Vernooij, #711226)

* ``bzr export --format=zip`` can now export to standard output,
  like the other exporters can. (Jelmer Vernooij, #513752)

* ``bzr export`` can now create ``.tar.xz`` and ``.tar.lzma`` files.
  (Jelmer Vernooij, #551714)

* Getting all entries from ``CHKInventory.iter_entries_by_dir()`` has been
  sped up dramatically for large trees. Iterating by dir is not the best
  way to load data from a CHK inventory, so it preloads all the items in
  the correct order. (With the gcc-tree, this changes it (re)reading 8GB
  of CHK data, down to just 150MB.) This has noticeable affects for things
  like building checkouts, etc.  (John Arbash Meinel, #737234)

Bug Fixes
*********

* A MemoryError thrown on the server during a remote operation will now be
  usefully reported, and other unexpected errors will include the class name.
  (Martin [gz], #722416)

* ``bzr annotate -r-1 file`` will now properly annotate a deleted file.
  (Andrew King, #537442)

* ``bzr export`` to zip files will now set a mode on directories.
  (Jelmer Vernooij, #207253)

* ``bzr export`` to tgz files will only write out the basename of the
  tarfile to the gzip file. (Jelmer Vernooij, #102234)

* ``bzr push --overwrite`` with an older revision specified will now correctly
  roll back the target branch. (Jelmer Vernooij, #386576)

* ``bzr lp-propose`` can now propose merges against packaging branches on
  Launchpad without requiring the target branch to be specified.
  (Jelmer Vernooij, #704647)

* ``bzr lp-propose`` no longer requires a reviewer to be specified. It will
  instead leave setting the reviewer up to Launchpad if it was not specified.
  (Jelmer Vernooij, #583772)

* ``bzr pull`` will now exit with exit code 1 if there were tag conflicts.
  (Jelmer Vernooij, #213185)

* ``bzr mv`` user errors no longer throw UnicodeEncodeError with non-ascii
  paths, however they may still print junk if not on a UTF-8 terminal.
  (Martin [gz], #707954)

* ``bzr reconfigure --unstacked`` now copies revisions (and their
  ancestors) named in tags into the unstacked repository, not just the
  ancestry of the branch's tip.  (Andrew Bennetts, #401646)

* ``bzr serve`` no longer crashes when a server_started hook is installed and
  IPv6 support is available on the system. (Jelmer Vernooij, #293697)

* ``bzr status`` will not rewrite the dirstate file if it only has
  'trivial' changes. (Currently limited to dir updates and newly-added
  files changing state.) This saves a bit of time for regular operations.
  eg. ``bzr status`` in a 100k tree takes 1.4s to compute the status, but 1s
  to re-save the dirstate file. (John Arbash Meinel, #765881)

* ``bzr tags`` will no longer choke on branches with ghost revisions in
  their mainline and tags on revisions not in the branch ancestry. 
  (Jelmer Vernooij, #397556)

* ``bzr whoami`` will now display an error if both a new identity and
  ``--email`` were specified. (Jelmer Vernooij, #680449)

* ``launchpadlib`` doesn't provide the ``uris`` module in some old versions.
  (Vincent Ladeuil, #706835)

* Empty entries in the ``NO_PROXY`` variable are no longer treated as matching
  every host.
  (Martin Pool, #586341)

* Plugins incompatible with the current version of bzr no longer produce a
  warning on every command invocation.  Instead, a message is shown by
  ``bzr plugins`` and in crash reports.
  (#704195, Martin Pool)

* The "pretty" version of ``needs_read_lock`` and ``needs_write_lock`` now
  preserves the identity of default parameter values.
  (Andrew Bennetts, #718569)

* ``bzr dump-btree --raw`` no longer tracebacks on a B-Tree file
  containing no rows. (Eric Siegerman, #715508)

* Fix ``bzr lp-mirror`` to work on command line branch URLs and branches
  without an explicit public location. (Max Bowsher)

* On Python 2.6 and higher, use multiprocessing.cpu_count() to retrieve the
  number of available processors. (Jelmer Vernooij, #693140)

API Changes
***********

* Added ``Branch.heads_to_fetch`` method.  Implementations of the Branch API
  must now inherit or implement this method.  (Andrew Bennetts, #721328)
  
* Added ``bzrlib.mergetools`` module with helper functions for working with
  the list of external merge tools. (Gordon Tyler, #489915)

* All methods and arguments that were deprecated before 2.0
  have been removed. (Jelmer Vernooij)

* Branch formats should now be registered on the format registry
  (``bzrlib.branch.format_registry``) rather than using the class
  methods on ``BranchFormat``. (Jelmer Vernooij, #714729)

* ``Branch.set_revision_history`` is now deprecated.
  (Jelmer Vernooij)

* ``BranchFormat.supports_leaving_lock()`` and
  ``RepositoryFormat.supports_leaving_lock`` flags have been added.
  (Jelmer Vernooij)

* ``Branch.fetch`` implementations must now accept an optional
  ``fetch_tags`` keyword argument. (Andrew Bennetts)

* ``Branch.import_last_revision_info`` is deprecated.  Use the
  ``import_last_revision_info_and_tags`` method instead.
  (Andrew Bennetts)

* Because it was too specific to BzrDir implementations,
  ``ControlDir.sprout`` no longer has a default implementation; it now
  raises ``NotImplementedError``. (Jelmer Vernooij, #717937)

* ``bzrlib.deprecated_graph`` has been removed. ``bzrlib.graph``
  scales better tree and should be used instead.
  (Jelmer Vernooij, #733612)

* ``ControlDirFormat.register_format`` has been removed. Instead,
  ``Prober`` implementations should now implement a ``known_formats``
  method. (Jelmer Vernooij)

* ControlDirFormats can now provide a ``check_status`` method and
  raise a custom exception or warning when an unsupported or deprecated
  format is being opened.  (Jelmer Vernooij, #731311)

* ``bzrlib.revionspec.dwim_revspecs`` is deprecated.
  Use ``bzrlib.revisionspec.RevisionSpec_dwim.append_possible_revspec`` and
  ``bzrlib.revisionspec.RevisionSpec_dwim.append_possible_lazy_revspec``
  instead.  (Jelmer Vernooij, #721971)

* ``BzrDirFormat`` has a new attribute ``fixed_components`` that
  indicates whether the components of the bzrdir can be upgraded
  independent of the ``BzrDir``. (Jelmer Vernooij)

* ``BzrProber.register_format`` and ``BzrProber.unregister_format`` are
  now deprecated in favour of the ``BzrProber.formats`` format registry.
  (Jelmer Vernooij)

* ``ControlDir`` implementations no longer have to provide the
  ``get_branch_transport``, ``get_workingtree_transport`` and
  ``get_repository_transport`` methods.  (Jelmer Vernooij, #730325)

* ``Converter`` has been moved from ``bzrlib.bzrdir`` to
  ``bzrlib.controldir``. (Jelmer Vernooij)

* Repository formats can now provide
  ``_get_extra_interrepo_test_combinations`` in the same module 
  to provide extra test combinations for ``bzrlib.tests.per_repository``.
  (Jelmer Vernooij)

* Repository formats should now be registered on the format registry
  (``bzrlib.repository.format_registry``) rather than using the class
  methods on ``RepositoryFormat``. (Jelmer Vernooij)

* Repository formats can now indicate they do not support the full
  VersionedFiles API by setting the ``supports_full_versioned_files``
  attribute to False. A subset of the VersionedFiles API
  (signatures and text graphs) still needs to be supported.
  (Jelmer Vernooij)

* Repository formats have a new method ``is_deprecated`` that
  implementations can override to return True to trigger a deprecation
  warning. (Jelmer Vernooij)

* The ``revision_id`` parameter of
  ``Repository.search_missing_revision_ids`` and
  ``InterRepository.search_missing_revision_ids`` is deprecated.  It is
  replaced by the ``revision_ids`` parameter.  (Andrew Bennetts)

* Working tree formats should now be registered on the format registry
  (``bzrlib.working_tree.format_registry``) rather than using the class
  methods on ``WorkingTreeFormat``. (Jelmer Vernooij, #714730)

Internals
*********

* ``CatchingExceptionThread`` (formerly ThreadWithException) has been moved
  out of the ``bzrlib.tests`` hierarchy to make it clearer that it can be used
  outside of tests. This class makes it easier to track exceptions in threads
  by catching them so they can be re-raised in the controlling thread. It's
  available in the ``bzrlib.cethread`` module.  (Vincent Ladeuil)

* Correctly propogate malloc failures from diff-delta.c code as MemoryError
  so OOM conditions during groupcompress are clearly reported. This entailed a
  change to several function signatures. (Martin [gz], #633336)

* ``HookPoint.lazy_hook`` and ``Hooks.install_named_lazy_hook`` can install 
  hooks for which the callable is loaded lazily.  (Jelmer Vernooij)

Testing
*******

* The Range parsing for HTTP requests will correctly parse incomplete ranges.
  (Vincent Ladeuil, #731240)

..
   vim: tw=74 ft=rst ff=unix<|MERGE_RESOLUTION|>--- conflicted
+++ resolved
@@ -36,14 +36,12 @@
 .. Fixes for situations where bzr would previously crash or give incorrect
    or undesirable results.
 
-<<<<<<< HEAD
 * Fix a race condition for ``server_started`` hooks leading to a spurious
   test failure. (Vincent Ladeuil, #789167)
-=======
+
 * ``pack_repo`` now uses ``Transport.move`` instead of
   ``Transport.rename``, deleting any existing targets even on SFTP.
   (Martin von Gagern, #421776)
->>>>>>> 8a3b15fd
 
 * Pass the ``build_mo`` command to the rest of the setup() calls in
   setup.py. The ``bdist_wininst`` and ``py2exe`` code paths were failing
