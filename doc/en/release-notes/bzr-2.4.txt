####################
Bazaar Release Notes
####################

.. toctree::
   :maxdepth: 1

bzr 2.4b4
#########

:2.4b4: NOT RELEASED YET

External Compatibility Breaks
*****************************

.. These may require users to change the way they use Bazaar.

New Features
************

.. New commands, options, etc that users may wish to try out.

* New hook server_exception in bzrlib.smart.server to catch any
  exception caused while running bzr serve.  (Jonathan Riddell,
  #274578)

* New hook set_commit_message in bzrlib.msgeditor to set
  a commit message and revision properties.  (Jonathan Riddell,
  #274578)

* Support ``-S`` as an alias for ``--short`` for the ``log`` and
  ``missing`` commands. (Martin von Gagern, #38655)

Improvements
************

.. Improvements to existing commands, especially improved performance 
   or memory usage, or better results.

Bug Fixes
*********

.. Fixes for situations where bzr would previously crash or give incorrect
   or undesirable results.

<<<<<<< HEAD
* Bazaar can now detect when a lock file is held by a dead process
  originating from the same machine, and steal the lock after printing a
  message to the user.  This is off by default, for safety, but can be
  turned on by setting the configuration variable ``locks.steal_dead`` to
  ``True``.
  (Martin Pool, #220464)
=======
* Credentials in the log output produced by ``-Dhttp`` are masked so users
  can more freely post them in bug reports. (Vincent Ladeuil, #723074)
>>>>>>> 822a745c

* Fix a race condition for ``server_started`` hooks leading to a spurious
  test failure. (Vincent Ladeuil, #789167)

* Handle files that get created but don't get used during TreeTransform.
  ``open()`` can create a file, and still raise an exception before it
  returns. So anything we might have created, make sure we destroy during
  ``finalize()``. (Martin [gz], #597686)

* ``pack_repo`` now uses ``Transport.move`` instead of
  ``Transport.rename``, deleting any existing targets even on SFTP.
  (Martin von Gagern, #421776)

* Pass the ``build_mo`` command to the rest of the setup() calls in
  setup.py. The ``bdist_wininst`` and ``py2exe`` code paths were failing
  because ``build_mo`` became a required step that they didn't know about.
  (John Arbash Meinel, #787122)

* Reports the original error when an InvalidHttpResponse exception is
  encountered to facilitate debug. (Vincent Ladeuil, #788530)

* Reports a non-existant file error when trying to merge in a file
  that does not exist. (Jonathan Riddell, #330063)

* ``UIFactory.prompt``, ``UIFactory.get_username``,
  ``UIFactory.get_password`` and ``UIFactory.get_boolean`` now require a
  unicode prompt to be passed in. (Jelmer Vernooij, #592083)

Documentation
*************

.. Improved or updated documentation.

* Improve documentation of ``bzr merge --force``.
  (Neil Martinsen-Burrell, #767307)

API Changes
***********

.. Changes that may require updates in plugins or other code that uses
   bzrlib.

* Information about held lockdir locks returned from eg `LockDir.peek` is
  now represented as a `LockHeldInfo` object, rather than a plain Python
  dict.

Internals
*********

.. Major internal changes, unlikely to be visible to users or plugin 
   developers, but interesting for bzr developers.

* ``tools/check-newsbugs.py`` accepts a ``--browser`` option to open
  corresponding launchpad pages in a browser. (Vincent Ladeuil)

Testing
*******

.. Fixes and changes that are only relevant to bzr's test framework and 
   suite.  This can include new facilities for writing tests, fixes to 
   spurious test failures and changes to the way things should be tested.

* A `ImportTariffTestCase` base class has been added in
  ``bzrlib.tests.test_import_tariff``, which can be used for import tariff
  tests in plugins. (Jelmer Vernooij, #793465)

* Fix deadlock in `TestImportTariffs.test_simple_serve` when stderr gets
  more output than fits in the default buffer.  This was happening on the
  Windows buildslave, and could easily happen in other circumstances where
  the default OS buffer size for pipes is small or the ``python -v``
  output is large.  (Andrew Bennetts, #784802)

* Fix spurious test failure on OSX for WorkingTreeFormat2.
  (Vincent Ladeuil, #787942)

* Show log file contents from subprocesses started by
  `start_bzr_subprocess` in test failure details.  This may help diagnose
  strange hangs and failures involving subprocesses.  (Andrew Bennetts)

* Skip ``utextwrap`` tests when ``sphinx`` breaks text_wrap by an hostile
  monkeypatch to textwrap.TextWrapper.wordsep_re.
  (Vincent Ladeuil, #785098)

* Multiple ``selftest --exclude`` options are now combined instead of
  overriding each other. (Vincent Ladeuil, #746991)

* Restore some ``FTPTransport`` test coverage by allowing ``pyftpdlib
  0.6.0`` to be used. Also restore ``medusa`` support while leaving it
  disabled to make it easier to use if/when we can in the future.
  (Vincent Ladeuil, #781140)

* `TestImportTariffs` no longer uses the real ``$HOME``.  This prevents it
  from polluting ``$HOME/.bzr.log`` or being accidentally influenced by
  user configuration such as aliases.  It still runs with all the user's
  plugins enabled, as intended.
  (Vincent Ladeuil, Andrew Bennetts, #789505)


bzr 2.4b3
#########

:2.4b3: 2011-05-26

This is the third beta of the 2.4 series, leading to a 2.4.0 release in
August 2011. Beta releases are suitable for everyday use but may cause some
incompatibilities with plugins.

This release includes all bug fixed in previous series known at the time of
this release.


External Compatibility Breaks
*****************************

.. These may require users to change the way they use Bazaar.

* ``bzr-2.4`` has officially dropped support for python2.4 and python2.5.
  We will continue to maintain ``bzr-2.3`` for people who still need to
  use those versions of python. (John Arbash Meinel)

New Features
************

.. New commands, options, etc that users may wish to try out.

* The text compressor used for 2a repositories now has a tweakable
  parameter that can be set in bazaar.conf.
  ``bzr.groupcompress.max_entries_per_source`` default of 65536.
  When doing compression, we build up an index of locations to match
  against. Setting this higher will result in slightly better compression,
  at a cost of more memory. Note that a value of 65k represents fully
  sampling a 1MB file. So this only has an effect when compressing texts
  larger than N*16 bytes. (John Arbash Meinel, #602614)

Improvements
************

.. Improvements to existing commands, especially improved performance 
   or memory usage, or better results.

* ``bzr branch --stacked`` from a smart server uses the network a little
  more efficiently.  For a simple branch it reduces the number of
  round-trips by about 20%.  (Andrew Bennetts)

* ``bzr log --line`` scales the width of the author field with the size of
  the line.  This means that the full author name is shown when the
  environment variable BZR_COLUMNS=0.  (Neil Martinsen-Burrell)

* ``bzr pull`` now properly triggers the fast
  ``CHKInventory.iter_changes`` rather than the slow generic
  inter-Inventory changes. It used to use a ``DirStateRevisionTree`` as
  one of the source trees, which is faster when we have to read the whole
  inventory anyway, but much slower when we can get just the delta out of
  the repository. On a 70k record tree, this changes ``bzr pull`` from 28s
  down to 17s. (John Arbash Meinel, #780677)

* Slightly reduced memory consumption when fetching into a 2a repository
  by reusing existing caching a little better.  (Andrew Bennetts)

* Speed up ``bzr status`` by a little bit when there are a couple of
  modified files. We now track how many files we have seen that need
  updating, and only rewrite the dirstate file if enough of them have
  changed. The default is 10, and can be overridden by setting the branch
  option "``bzr.workingtree.worth_saving_limit``".
  (Ian Clatworthy, John Arbash Meinel, #380202)

* Speed up ``bzr uncommit``. Instead of resetting the dirstate from
  scratch, use ``update_basis_by_delta``, computing the delta from the
  repository. (John Arbash Meinel, #780544)

Bug Fixes
*********

.. Fixes for situations where bzr would previously crash or give incorrect
   or undesirable results.

* All Tree types can now be exported as tar.*, zip or directories.
  (Aaron Bentley)
  
* ``bzr merge --no-remember location`` never sets ``submit_branch``.
  (Vincent Ladeuil, #782169)

* ``bzr pull --no-remember location`` never sets
  ``parent_location``.  ``bzr push --no-remember location`` never
  sets ``push_location``.  ``bzr send --no-remember
  submit_location public_location`` never sets ``submit_branch``
  nor ``public_branch``.  (Vincent Ladeuil)

* Conflicts involving non-ascii filenames are now properly reported rather
  than failing with a UnicodeEncodeError. (Martin [GZ], #686161)

* Correct parent is now set when using 'switch -b' with bound branches.
  (A. S. Budden, #513709)

* Fix `bzr plugins` regression in bzr 2.4 which resulted in a traceback
  from writelines on ckj terminals. (Martin [GZ], #754082)

* ``WT.inventory`` and ``WT.iter_entries_by_dir()`` was not correctly
  reporting subdirectories that were tree references (in formats that
  supported them). (John Arbash Meinel, #764677)

* Merging into empty branches now gives an error as this is currently
  not supported. (Jonathan Riddell, #242175)

* Do not show exception to user on pointless commit error (Jonathan
  Riddell #317357)

* ``WT.update_basis_by_delta`` no longer requires that the deltas match
  the current WT state. This allows ``update_basis_by_delta`` to be used
  by more commands than just commit. Updating with a delta allows us to
  not load the whole inventory, which can take 10+s with large trees.
  (Jonathan Riddell, John Arbash Meinel, #781168)


Documentation
*************

.. Improved or updated documentation.

* Restore the workaround for option names including dots (--1.14) which was
  disabled when we stopped listing --1.9 as a format.
  (Vincent Ladeuil, #782289)

API Changes
***********

.. Changes that may require updates in plugins or other code that uses
   bzrlib.

* ``annotate_file`` has been deprecated in favor of
  ``annotate_file_revision_tree``. (Jelmer Vernooij, #775598)

* ``Branch.fetch`` now takes an optional ``limit`` argument.
  (Andrew Bennetts, Jelmer Vernooij, #750175)

* ``Inter.get`` now raises ``NoCompatibleInter`` if there are no
  compatible optimisers rather than an instance of the class it is called
  on. (Jelmer Vernooij)

* ``Branch.push`` now takes a ``lossy`` argument.
  ``Branch.lossy_push`` has been removed.
  (Jelmer Vernooij)

* New method ``Repository.get_file_graph`` which can return the
  per-file revision graph. (Jelmer Vernooij, #775578)

* The default implementation of ``Branch`` is now oriented to
  storing the branch tip. Branch implementations which store the full
  history should now subclass ``FullHistoryBzrBranch``.
  ``Branch._last_revision_info`` has been renamed to
  ``Branch._read_last_revision_info`` (Jelmer Vernooij)

* ``Tree.__iter__`` has been deprecated; use ``Tree.all_file_ids``
  instead.  (Jelmer Vernooij)

* ``Tree.get_symlink_target`` now takes an optional ``path``
  argument. (Jelmer Vernooij)

Internals
*********

.. Major internal changes, unlikely to be visible to users or plugin 
   developers, but interesting for bzr developers.

* ``MutableTree.smart_add`` now uses inventory deltas.
  (Jelmer Vernooij, #146165)

* Removed ``bzrlib.branch._run_with_write_locked_target`` as
  ``bzrlib.cleanup`` provides the same functionality in a more general
  way.  (Andrew Bennetts)

Testing
*******

.. Fixes and changes that are only relevant to bzr's test framework and 
   suite.  This can include new facilities for writing tests, fixes to 
   spurious test failures and changes to the way things should be tested.

* A test that was expected to fail but passes instead now counts as a failure
  catching up with new testtools and subunit handling. (Martin [GZ], #654474)

* Make it easier for plugins to reuse the per_workingtree scenarios by
  restoring the wt_scenarios helper that was accidentally deleted.
  (Vincent Ladeuil, #783472)

* Removed ``test_breakin`` tests that were excessively prone to hanging,
  did not work on Wine, and partly already disabled.
  (Martin Pool, #408814, #746985)

* Windows locations are different and should be tested accordingly.
  (Vincent Ladeuil, #788131)

bzr 2.4b2
#########

:2.4b2: 2011-04-28

This is the second beta of the 2.4 series, leading to a 2.4.0 release in
August 2011. Beta releases are suitable for everyday use but may cause some
incompatibilities with plugins.

This release includes all bug fixed in previous series known at the time of
this release.


External Compatibility Breaks
*****************************

.. These may require users to change the way they use Bazaar.

* Two command synonyms for ``bzr branch`` have been deprecated, to avoid
  confusion and to allow the names to later be reused.  The removed names
  are: ``get`` and ``clone``.   (Martin Pool, #506265)

New Features
************

.. New commands, options, etc that users may wish to try out.

* ``bzr commit`` now supports a ``--lossy`` argument that can be used
  to discard any data that can not be natively represented when committing
  to a foreign VCS. (Jelmer Vernooij, #587721)

Improvements
************

.. Improvements to existing commands, especially improved performance 
   or memory usage, or better results.

* ``bzr merge`` in large trees is now significantly faster. On a 70k entry
  tree, the time went from ~3min down to 30s. This also effects ``bzr pull``
  and ``bzr update`` since they use the same merge logic to update the
  WorkingTree.  (John Arbash Meinel, #759091)

* ``bzr revert`` now properly uses ``bzr status``'s optimized
  ``iter_changes``. This can be a significant performance difference (33s
  to 5s on large trees). (John Arbash Meinel, #759096)

* Resolve ``lp:FOO`` urls locally rather than doing an XMLRPC request if
  the user has done ``bzr launchpad-login``. The bzr+ssh URLs were already
  being handed off to the remote server anyway (xmlrpc has been mapping
  ``lp:bzr`` to ``bzr+ssh://bazaar.launchpad.net/+branch/bzr``, rather
  than ``bzr+ssh://bazaar.launchpad.net/~bzr-pqm/bzr/bzr.dev`` for a few
  months now.) By doing it ourselves, we can cut out substantial startup
  time. From Netherlands to London it was taking 368ms to do the XMLRPC
  call as much as 2s from Sydney. You can test the local logic by using
  ``-Dlaunchpad``.  (John Arbash Meinel, #397739)

* When building a new WorkingTree (such as during ``bzr co`` or
  ``bzr branch``) we now properly store the stat and hash of files that
  are old enough. This saves a fair amount of time on the first
  ``bzr status`` (on a 500MB tree, it saves about 30+s).
  (John Arbash Meinel, #740932)


Bug Fixes
*********

.. Fixes for situations where bzr would previously crash or give incorrect
   or undesirable results.

* Arguments that can't be decoded to unicode in the current posix locale give
  a clearer error message without a traceback. (Martin [gz], #745712)

* ``bzrlib.log._DEFAULT_REQUEST_PARAMS`` is no longer accidentally
  mutated by ``bzrlib.log._apply_log_request_defaults``.  In practice
  these default values aren't relied on very often so this probably
  wasn't causing any trouble.  (Andrew Bennetts)

* ``bzr log`` now works on revisions which are not in the current branch.
  (Matt Giuca, #241998)

* Don't rewrite the dirstate file when non-interesting changes have
  occurred. This can significantly improve 'bzr status' times when there
  are only small changes to a large tree.
  (Ian Clatworthy, John Arbash Meinel, #380202)

* Lazy hooks are now reset between test runs. (Jelmer Vernooij, #745566)

* ``bzrlib.merge.Merge`` now calls ``iter_changes`` without
  ``include_unversioned=True``. This makes it significantly faster in many
  cases, because it only looks at modified files, rather than building
  information about all files. This can cause failures in other
  TreeTransform code, because it had been expecting to know the names of
  things which had not changed (such as parent directories). All cases we
  know about so far have been fixed, but there may be fallout for edge
  cases that we are missing. (John Arbash Meinel, #759091)

* ``SFTPTransport`` is more pro-active about closing file-handles. This
  reduces the chance of having threads fail from async requests while
  running the test suite. (John Arbash Meinel, #656170)

* Standalone bzr.exe installation on Windows: user can put additional python 
  libraries into ``site-packages`` subdirectory of the installation directory,
  this might be required for "installing" extra dependencies for some plugins.
  (Alexander Belchenko, #743256)

* ``transform.revert()`` has been updated to use
  ``wt.iter_changes(basis_tree)`` rather than
  ``basis_tree.iter_changes(wt)``. This allows the optimized code path to
  kick in, improving ``bzr revert`` times significantly (33s to 4s on
  large trees, 0.7s to 0.3s on small trees.) (John Arbash Meinel, #759096)

* ``TreeTransform.create_file/new_file`` can now take an optional ``sha1``
  parameter. If supplied, when the transform is applied, it will then call
  ``self._tree._observed_sha1`` for those files. This lets us update the
  hash-cache for content that we create, preventing us from re-reading the
  content in the next ``bzr status``.  (John Arbash Meinel, #740932)

Documentation
*************

* Added a section about using a shared SSH account on a server for bzr+ssh
  access.  (Russell Smith)

* The documentation now recommends using SSH rather than SFTP in the
  tutorials and the examples, because that will generally be much faster
  and better in cases where it can be used.  SFTP is still available and
  mentioned as an alternative.  (Martin Pool, #636712)

API Changes
***********

.. Changes that may require updates in plugins or other code that uses
   bzrlib.

* ``Branch.update_revisions`` has been made private and should no
  longer be used by external users. Use ``Branch.pull`` or ``Branch.push``
  instead. (Jelmer Vernooij, #771765)

* Commands now have an `invoked_as` attribute, showing the name under
  which they were called before alias expansion.
  (Martin Pool)

* ``Hooks.create_hook`` is now deprecated in favour of ``Hooks.add_hook``.
  (Jelmer Vernooij)

* If you call `bzrlib.initialize` but forget to enter the resulting object
  as a context manager, bzrlib will now be initialized anyhow.
  (Previously simple programs calling bzrlib might find the library was
  mysteriously silent.)
  (Martin Pool)

* Inventory-specific functionality has been split out of ``Tree`` into
  a new ``InventoryTree`` class. Tree instances no longer
  necessarily provide an ``inventory`` attribute. (Jelmer Vernooij)

* Inventory-specific functionality has been split out of ``RevisionTree``
  into a new ``InventoryRevisionTree`` class. RevisionTree instances no
  longer necessarily provide an ``inventory`` attribute. (Jelmer Vernooij)

* New method ``Hooks.uninstall_named_hook``. (Jelmer Vernooij, #301472)

* ``revision_graph_can_have_wrong_parents`` is now an attribute
  on ``RepositoryFormat`` rather than a method on ``Repository``.
  (Jelmer Vernooij)

* ``Testament`` now takes a ``tree`` rather than an
  ``inventory``. (Jelmer Vernooij, #762608)

* ``TestCase.failUnlessExists`` and ``failIfExists`` are deprecated in
  favour of ``assertPathExists`` and ``assertPathDoesNotExist`` 
  respectively.
  (Martin Pool)

* The ``revno`` parameter of ``log.LogRevision`` may now be None,
  representing a revision which is not in the current branch.
  (Matt Giuca, #241998)

* The various knit pack repository format classes have been moved
  from ``bzrlib.repofmt.pack_repo`` to
  ``bzrlib.repofmt.knitpack_repo``. (Jelmer Vernooij)

* ``RevisionTree`` now has a new method ``get_file_revision``.
  (Jelmer Vernooij)

* ``WorkingTree`` no longer provides an ``inventory``. Instead,
  all inventory-related functionality is now on the subclass
  ``InventoryWorkingTree`` that all native Bazaar working tree
  implementations derive from. (Jelmer Vernooij)

Internals
*********

.. Major internal changes, unlikely to be visible to users or plugin 
   developers, but interesting for bzr developers.

* Added ``osutils.lstat`` and ``osutils.fstat``. These are just the ``os``
  functions on Linux, but they are wrapped on Windows so that fstat
  matches lstat results across all python versions.
  (John Arbash Meinel)

* ``WorkingTree._observed_sha1`` also updates the 'size' column. It
  happened to be updated as a side-effect of commit, but if we start using
  the function elsewhere we might as well do it directly.
  (John Arbash Meinel)

Testing
*******

.. Fixes and changes that are only relevant to bzr's test framework and 
   suite.  This can include new facilities for writing tests, fixes to 
   spurious test failures and changes to the way things should be tested.

* Stop using `failIf`, `failUnless`, `failIfEqual`, etc, that give
  `PendingDeprecationWarnings` on Python2.7. 
  (Martin Pool, #760435)


bzr 2.4b1
#########

:2.4b1: 2011-03-17

This is the first beta of the 2.4 series, leading up to a 2.4.0
release in August 2011.  Beta releases are suitable for everyday use
but may cause some incompatibilities with plugins.  Some plugins may need
small updates to work with 2.4b1.

External Compatibility Breaks
*****************************

(none)

New Features
************

* Added ``changelog_merge`` plugin for merging changes to ``Changelog`` files
  in GNU format.  See ``bzr help changelog_merge`` for details.
  (Andrew Bennetts)
  
* Configuration options can now use references to other options in the same
  file by enclosing them with curly brackets (``{other_opt}``). This makes it
  possible to use, for example,
  ``push_location=lp:~vila/bzr/config-{nickname}`` in ``branch.conf`` when
  using a loom. During the beta period, the default behaviour is to disable
  this feature. It can be activated by declaring ``bzr.config.expand = True``
  in ``bazaar.conf``. (Vincent Ladeuil)

* External merge tools can now be configured in bazaar.conf. See
  ``bzr help configuration`` for more information.  (Gordon Tyler, #489915)

* The ``lp:`` directory service now supports Launchpad's QA staging.
  (Jelmer Vernooij, #667483)

Improvements
************

* A new hidden command ``bzr repair-workingtree``. This is a way to force
  the dirstate file to be rebuilt, rather than using a ``bzr checkout``
  workaround. (John Arbash Meinel)

* Added a ``Branch.heads_to_fetch`` RPC to the smart server protocol.
  This allows formats from plugins (such as looms) to efficiently tell the
  client which revisions need to be fetched.  (Andrew Bennetts)

* Branching, merging and pulling a branch now copies revisions named in
  tags, not just the tag metadata.  (Andrew Bennetts, #309682)

* ``bzr cat-revision`` no longer requires a working tree.
  (Jelmer Vernooij, #704405)

* ``bzr export --per-file-timestamps`` for .tar.gz files will now
  override the mtime for trees exported on Python 2.7 and later, which
  expose the 'mtime' field in gzip files. This makes the output of
  ``bzr export --per-file-timestamps`` for a particular tree
  deterministic.  (Jelmer Vernooij, #711226)

* ``bzr export --format=zip`` can now export to standard output,
  like the other exporters can. (Jelmer Vernooij, #513752)

* ``bzr export`` can now create ``.tar.xz`` and ``.tar.lzma`` files.
  (Jelmer Vernooij, #551714)

* Getting all entries from ``CHKInventory.iter_entries_by_dir()`` has been
  sped up dramatically for large trees. Iterating by dir is not the best
  way to load data from a CHK inventory, so it preloads all the items in
  the correct order. (With the gcc-tree, this changes it (re)reading 8GB
  of CHK data, down to just 150MB.) This has noticeable affects for things
  like building checkouts, etc.  (John Arbash Meinel, #737234)

Bug Fixes
*********

* A MemoryError thrown on the server during a remote operation will now be
  usefully reported, and other unexpected errors will include the class name.
  (Martin [gz], #722416)

* ``bzr annotate -r-1 file`` will now properly annotate a deleted file.
  (Andrew King, #537442)

* ``bzr export`` to zip files will now set a mode on directories.
  (Jelmer Vernooij, #207253)

* ``bzr export`` to tgz files will only write out the basename of the
  tarfile to the gzip file. (Jelmer Vernooij, #102234)

* ``bzr push --overwrite`` with an older revision specified will now correctly
  roll back the target branch. (Jelmer Vernooij, #386576)

* ``bzr lp-propose`` can now propose merges against packaging branches on
  Launchpad without requiring the target branch to be specified.
  (Jelmer Vernooij, #704647)

* ``bzr lp-propose`` no longer requires a reviewer to be specified. It will
  instead leave setting the reviewer up to Launchpad if it was not specified.
  (Jelmer Vernooij, #583772)

* ``bzr pull`` will now exit with exit code 1 if there were tag conflicts.
  (Jelmer Vernooij, #213185)

* ``bzr mv`` user errors no longer throw UnicodeEncodeError with non-ascii
  paths, however they may still print junk if not on a UTF-8 terminal.
  (Martin [gz], #707954)

* ``bzr reconfigure --unstacked`` now copies revisions (and their
  ancestors) named in tags into the unstacked repository, not just the
  ancestry of the branch's tip.  (Andrew Bennetts, #401646)

* ``bzr serve`` no longer crashes when a server_started hook is installed and
  IPv6 support is available on the system. (Jelmer Vernooij, #293697)

* ``bzr status`` will not rewrite the dirstate file if it only has
  'trivial' changes. (Currently limited to dir updates and newly-added
  files changing state.) This saves a bit of time for regular operations.
  eg. ``bzr status`` in a 100k tree takes 1.4s to compute the status, but 1s
  to re-save the dirstate file. (John Arbash Meinel, #765881)

* ``bzr tags`` will no longer choke on branches with ghost revisions in
  their mainline and tags on revisions not in the branch ancestry. 
  (Jelmer Vernooij, #397556)

* ``bzr whoami`` will now display an error if both a new identity and
  ``--email`` were specified. (Jelmer Vernooij, #680449)

* ``launchpadlib`` doesn't provide the ``uris`` module in some old versions.
  (Vincent Ladeuil, #706835)

* Empty entries in the ``NO_PROXY`` variable are no longer treated as matching
  every host.
  (Martin Pool, #586341)

* Plugins incompatible with the current version of bzr no longer produce a
  warning on every command invocation.  Instead, a message is shown by
  ``bzr plugins`` and in crash reports.
  (#704195, Martin Pool)

* The "pretty" version of ``needs_read_lock`` and ``needs_write_lock`` now
  preserves the identity of default parameter values.
  (Andrew Bennetts, #718569)

* ``bzr dump-btree --raw`` no longer tracebacks on a B-Tree file
  containing no rows. (Eric Siegerman, #715508)

* Fix ``bzr lp-mirror`` to work on command line branch URLs and branches
  without an explicit public location. (Max Bowsher)

* On Python 2.6 and higher, use multiprocessing.cpu_count() to retrieve the
  number of available processors. (Jelmer Vernooij, #693140)

API Changes
***********

* Added ``Branch.heads_to_fetch`` method.  Implementations of the Branch API
  must now inherit or implement this method.  (Andrew Bennetts, #721328)
  
* Added ``bzrlib.mergetools`` module with helper functions for working with
  the list of external merge tools. (Gordon Tyler, #489915)

* All methods and arguments that were deprecated before 2.0
  have been removed. (Jelmer Vernooij)

* Branch formats should now be registered on the format registry
  (``bzrlib.branch.format_registry``) rather than using the class
  methods on ``BranchFormat``. (Jelmer Vernooij, #714729)

* ``Branch.set_revision_history`` is now deprecated.
  (Jelmer Vernooij)

* ``BranchFormat.supports_leaving_lock()`` and
  ``RepositoryFormat.supports_leaving_lock`` flags have been added.
  (Jelmer Vernooij)

* ``Branch.fetch`` implementations must now accept an optional
  ``fetch_tags`` keyword argument. (Andrew Bennetts)

* ``Branch.import_last_revision_info`` is deprecated.  Use the
  ``import_last_revision_info_and_tags`` method instead.
  (Andrew Bennetts)

* Because it was too specific to BzrDir implementations,
  ``ControlDir.sprout`` no longer has a default implementation; it now
  raises ``NotImplementedError``. (Jelmer Vernooij, #717937)

* ``bzrlib.deprecated_graph`` has been removed. ``bzrlib.graph``
  scales better tree and should be used instead.
  (Jelmer Vernooij, #733612)

* ``ControlDirFormat.register_format`` has been removed. Instead,
  ``Prober`` implementations should now implement a ``known_formats``
  method. (Jelmer Vernooij)

* ControlDirFormats can now provide a ``check_status`` method and
  raise a custom exception or warning when an unsupported or deprecated
  format is being opened.  (Jelmer Vernooij, #731311)

* ``bzrlib.revionspec.dwim_revspecs`` is deprecated.
  Use ``bzrlib.revisionspec.RevisionSpec_dwim.append_possible_revspec`` and
  ``bzrlib.revisionspec.RevisionSpec_dwim.append_possible_lazy_revspec``
  instead.  (Jelmer Vernooij, #721971)

* ``BzrDirFormat`` has a new attribute ``fixed_components`` that
  indicates whether the components of the bzrdir can be upgraded
  independent of the ``BzrDir``. (Jelmer Vernooij)

* ``BzrProber.register_format`` and ``BzrProber.unregister_format`` are
  now deprecated in favour of the ``BzrProber.formats`` format registry.
  (Jelmer Vernooij)

* ``ControlDir`` implementations no longer have to provide the
  ``get_branch_transport``, ``get_workingtree_transport`` and
  ``get_repository_transport`` methods.  (Jelmer Vernooij, #730325)

* ``Converter`` has been moved from ``bzrlib.bzrdir`` to
  ``bzrlib.controldir``. (Jelmer Vernooij)

* Repository formats can now provide
  ``_get_extra_interrepo_test_combinations`` in the same module 
  to provide extra test combinations for ``bzrlib.tests.per_repository``.
  (Jelmer Vernooij)

* Repository formats should now be registered on the format registry
  (``bzrlib.repository.format_registry``) rather than using the class
  methods on ``RepositoryFormat``. (Jelmer Vernooij)

* Repository formats can now indicate they do not support the full
  VersionedFiles API by setting the ``supports_full_versioned_files``
  attribute to False. A subset of the VersionedFiles API
  (signatures and text graphs) still needs to be supported.
  (Jelmer Vernooij)

* Repository formats have a new method ``is_deprecated`` that
  implementations can override to return True to trigger a deprecation
  warning. (Jelmer Vernooij)

* The ``revision_id`` parameter of
  ``Repository.search_missing_revision_ids`` and
  ``InterRepository.search_missing_revision_ids`` is deprecated.  It is
  replaced by the ``revision_ids`` parameter.  (Andrew Bennetts)

* Working tree formats should now be registered on the format registry
  (``bzrlib.working_tree.format_registry``) rather than using the class
  methods on ``WorkingTreeFormat``. (Jelmer Vernooij, #714730)

* Exporting may now be done with a generator
  (``bzrlib.export.get_export_generator``) (Geoff/xaav, #791005)

Internals
*********

* ``CatchingExceptionThread`` (formerly ThreadWithException) has been moved
  out of the ``bzrlib.tests`` hierarchy to make it clearer that it can be used
  outside of tests. This class makes it easier to track exceptions in threads
  by catching them so they can be re-raised in the controlling thread. It's
  available in the ``bzrlib.cethread`` module.  (Vincent Ladeuil)

* Correctly propogate malloc failures from diff-delta.c code as MemoryError
  so OOM conditions during groupcompress are clearly reported. This entailed a
  change to several function signatures. (Martin [gz], #633336)

* ``HookPoint.lazy_hook`` and ``Hooks.install_named_lazy_hook`` can install 
  hooks for which the callable is loaded lazily.  (Jelmer Vernooij)

Testing
*******

* The Range parsing for HTTP requests will correctly parse incomplete ranges.
  (Vincent Ladeuil, #731240)

..
   vim: tw=74 ft=rst ff=unix<|MERGE_RESOLUTION|>--- conflicted
+++ resolved
@@ -43,17 +43,15 @@
 .. Fixes for situations where bzr would previously crash or give incorrect
    or undesirable results.
 
-<<<<<<< HEAD
 * Bazaar can now detect when a lock file is held by a dead process
   originating from the same machine, and steal the lock after printing a
   message to the user.  This is off by default, for safety, but can be
   turned on by setting the configuration variable ``locks.steal_dead`` to
   ``True``.
   (Martin Pool, #220464)
-=======
+
 * Credentials in the log output produced by ``-Dhttp`` are masked so users
   can more freely post them in bug reports. (Vincent Ladeuil, #723074)
->>>>>>> 822a745c
 
 * Fix a race condition for ``server_started`` hooks leading to a spurious
   test failure. (Vincent Ladeuil, #789167)
