####################
Bazaar Release Notes
####################

.. toctree::
   :maxdepth: 1

bzr 2.4b1
#########

:2.4b1: NOT RELEASED YET

External Compatibility Breaks
*****************************

.. These may require users to change the way they use Bazaar.

New Features
************

.. New commands, options, etc that users may wish to try out.

* The ``lp:`` directory service now supports Launchpad's QA staging.
  (Jelmer Vernooij, #667483)

* External merge tools can now be configured in bazaar.conf. See
  ``bzr help configuration`` for more information.  (Gordon Tyler, #489915)

Improvements
************

.. Improvements to existing commands, especially improved performance 
   or memory usage, or better results.

* A new hidden command ``bzr repair-workingtree``. This is a way to force
  the dirstate file to be rebuilt, rather than using a ``bzr checkout``
  workaround. (John Arbash Meinel)

* Branching, merging and pulling a branch now copies revisions named in
  tags, not just the tag metadata.  (Andrew Bennetts, #309682)
  
* ``bzr cat-revision`` no longer requires a working tree. (Jelmer Vernooij, #704405)

Bug Fixes
*********

.. Fixes for situations where bzr would previously crash or give incorrect
   or undesirable results.

* ``bzr annotate -r-1 file`` will now properly annotate a deleted file.
  (Andrew King, #537442)

* ``bzr export`` to zip files will now set a mode on directories.
  (Jelmer Vernooij, #207253)

* ``bzr push --overwrite`` with an older revision specified will now correctly
  roll back the target branch. (Jelmer Vernooij, #386576)

* ``bzr lp-propose`` can now propose merges against packaging branches on
  Launchpad without requiring the target branch to be specified.
  (Jelmer Vernooij, #704647)

* ``bzr lp-propose`` no longer requires a reviewer to be specified. It will
  instead leave setting the reviewer up to Launchpad if it was not specified.
  (Jelmer Vernooij, #583772)

* ``bzr pull`` will now exit with exit code 1 if there were tag conflicts.
  (Jelmer Vernooij, #213185)

* ``bzr mv`` user errors no longer throw UnicodeEncodeError with non-ascii
  paths, however they may still print junk if not on a UTF-8 terminal.
  (Martin [gz], #707954)

* ``bzr reconfigure --unstacked`` now copies revisions (and their
  ancestors) named in tags into the unstacked repository, not just the
  ancestry of the branch's tip.  (Andrew Bennetts, #401646)

* ``bzr serve`` no longer crashes when a server_started hook is installed and
  IPv6 support is available on the system. (Jelmer Vernooij, #293697)

* ``bzr whoami`` will now display an error if both a new identity and
  ``--email`` were specified. (Jelmer Vernooij, #680449)

* ``launchpadlib`` doesn't provide the ``uris`` module in some old versions.
  (Vincent Ladeuil, #706835)

* Empty entries in the ``NO_PROXY`` variable are no longer treated as matching
  every host.
  (Martin Pool, #586341)

* Plugins incompatible with the current version of bzr no longer produce a
  warning on every command invocation.  Instead, a message is shown by
  ``bzr plugins`` and in crash reports.
  (#704195, Martin Pool)

* The "pretty" version of ``needs_read_lock`` and ``needs_write_lock`` now
  preserves the identity of default parameter values.
  (Andrew Bennetts, #718569)

* ``bzr dump-btree --raw`` no longer tracebacks on a B-Tree file
  containing no rows. (Eric Siegerman, #715508)

* Fix ``bzr lp-mirror`` to work on command line branch URLs and branches
  without an explicit public location. (Max Bowsher)

Documentation
*************

.. Improved or updated documentation.

API Changes
***********

.. Changes that may require updates in plugins or other code that uses
   bzrlib.

* Added ``bzrlib.mergetools`` module with helper functions for working with
  the list of external merge tools. (Gordon Tyler, #489915)

* All methods and arguments that were deprecated before 2.0
  have been removed. (Jelmer Vernooij)

* Branch formats should now be registered on the format registry
  (``bzrlib.branch.format_registry``) rather than using the class
  methods on ``BranchFormat``. (Jelmer Vernooij, #714729)

<<<<<<< HEAD
=======
* ``BranchFormat.supports_leaving_lock()`` and
  ``RepositoryFormat.supports_leaving_lock`` flags have been added.
  (Jelmer Vernooij)

>>>>>>> f61b7672
* ``Branch.fetch`` implementations must now accept an optional
  ``fetch_spec`` keyword argument. (Andrew Bennetts)

* ``Branch.import_last_revision_info`` is deprecated.  Use the
  ``import_last_revision_info_and_tags`` method instead.
  (Andrew Bennetts)

* Repository formats should now be registered on the format registry
  (``bzrlib.repository.format_registry``) rather than using the class
  methods on ``RepositoryFormat``. (Jelmer Vernooij)

* The ``revision_id`` parameter of
  ``Repository.search_missing_revision_ids`` and
  ``InterRepository.search_missing_revision_ids`` is deprecated.  It is
  replaced by the ``revision_ids`` parameter.  (Andrew Bennetts)

* Working tree formats should now be registered on the format registry
  (``bzrlib.working_tree.format_registry``) rather than using the class
  methods on ``WorkingTreeFormat``. (Jelmer Vernooij, #714730)

Internals
*********

.. Major internal changes, unlikely to be visible to users or plugin 
   developers, but interesting for bzr developers.

* ``CatchingExceptionThread`` (formerly ThreadWithException) has been moved
  out of the ``bzrlib.tests`` hierarchy to make it clearer that it can be used
  outside of tests. This class makes it easier to track exceptions in threads
  by cacthing them so they can be re-raised in the controlling thread. It's
  available in the ``bzrlib.cethread`` module.  (Vincent Ladeuil)

* ``HookPoint.lazy_hook`` and ``Hooks.install_named_lazy_hook`` can install 
  hooks for which the callable is loaded lazily.  (Jelmer Vernooij)

Testing
*******

.. Fixes and changes that are only relevant to bzr's test framework and 
   suite.  This can include new facilities for writing tests, fixes to 
   spurious test failures and changes to the way things should be tested.

..
   vim: tw=74 ft=rst ff=unix<|MERGE_RESOLUTION|>--- conflicted
+++ resolved
@@ -124,13 +124,10 @@
   (``bzrlib.branch.format_registry``) rather than using the class
   methods on ``BranchFormat``. (Jelmer Vernooij, #714729)
 
-<<<<<<< HEAD
-=======
 * ``BranchFormat.supports_leaving_lock()`` and
   ``RepositoryFormat.supports_leaving_lock`` flags have been added.
   (Jelmer Vernooij)
 
->>>>>>> f61b7672
 * ``Branch.fetch`` implementations must now accept an optional
   ``fetch_spec`` keyword argument. (Andrew Bennetts)
 
