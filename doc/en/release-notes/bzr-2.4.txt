####################
Bazaar Release Notes
####################

.. toctree::
   :maxdepth: 1

bzr 2.4b5
#########

:2.4b5: NOT RELEASED YET

External Compatibility Breaks
*****************************

.. These may require users to change the way they use Bazaar.

New Features
************

.. New commands, options, etc that users may wish to try out.

Improvements
************

.. Improvements to existing commands, especially improved performance 
   or memory usage, or better results.

* ``Branch.open`` is now about 3x faster (about 2ms instead of 6.5ms).
  (Andrew Bennetts).

Bug Fixes
*********

* Display a proper error message when a config file content cannot be
  decoded as UTF-8 or when it cannot be parsed.
  (Vincent Ladeuil, #502060, #688677, #792246)

* Generate a single conflict (instead of two) when merging a branch
  modifying and renaming a file in a branch that deleted it (or vice-versa).
  (Vincent Ladeuil, #688101)

* Properly load utf8-encoded config files. (Vincent Ladeuil, #799212)

* ``GraphThunkIdsToKeys.merge_sort`` now properly returns
  keys rather than ids. (Jelmer Vernooij, #799677)

* ``TreeTransformBase.fixup_new_roots`` can now check that a tree root
  is present. (Jelmer Vernooij, #801257)

.. Fixes for situations where bzr would previously crash or give incorrect
   or undesirable results.

Documentation
*************

.. Improved or updated documentation.

API Changes
***********

.. Changes that may require updates in plugins or other code that uses
   bzrlib.

* New attributes ``WorkingTreeFormat.supports_versioned_directories`` and
  ``RepositoryFormat.supports_versioned_directories``.
  (Jelmer Vernooij, #765815)

Internals
*********

.. Major internal changes, unlikely to be visible to users or plugin 
   developers, but interesting for bzr developers.

* Start implementing localization, starting with command help text (but not
  the command options themselves). This will allow bootstrapping the bzr
  internationalization process. (Inada Naoki)

Testing
*******

.. Fixes and changes that are only relevant to bzr's test framework and 
   suite.  This can include new facilities for writing tests, fixes to 
   spurious test failures and changes to the way things should be tested.

* Fix test failures when running as a homeless user (debian buildd). Tests
  leaking into ``${HOME}/.bzr.log`` should be detected properly now.
  (Vincent Ladeuil, #798698)

bzr 2.4b4
#########

:2.4b4: 2011-06-16

This is the fourth beta of the 2.4 series, leading to a 2.4.0 release in
August 2011. Beta releases are suitable for everyday use but may cause some
incompatibilities with plugins.

This release includes all bug fixed in previous series known at the time of
this release.


External Compatibility Breaks
*****************************

.. These may require users to change the way they use Bazaar.

* Do not treat configuration option 'check_signatures = require' as if
  it were 'create_signatures = always' (Jonathan Riddell)

New Features
************

.. New commands, options, etc that users may wish to try out.

* Hooks have been added for config stacks: ``get``, ``set`` and ``remove``
  are called when an option is respectively read, modified or deleted. Also
  added ``load`` and ``save`` hooks for config stores, called when the
  stores are loaded or saved.  (Vincent Ladeuil)

* New hook server_exception in bzrlib.smart.server to catch any
  exception caused while running bzr serve.
  (Jonathan Riddell, #274578)


* New hook set_commit_message in bzrlib.msgeditor to set a commit message
  and revision properties.  (Jonathan Riddell, #274578)

* Support ``-S`` as an alias for ``--short`` for the ``log`` and
  ``missing`` commands. (Martin von Gagern, #38655)

Improvements
************

.. Improvements to existing commands, especially improved performance 
   or memory usage, or better results.

* ``bzr annotate`` can be run without setting whoami data first.
  (Jonathan Riddell, #667408)

Bug Fixes
*********

.. Fixes for situations where bzr would previously crash or give incorrect
   or undesirable results.

* Bazaar can now detect when a lock file is held by a dead process
  originating from the same machine, and steal the lock after printing a
  message to the user.  This is off by default, for safety, but can be
  turned on by setting the configuration variable ``locks.steal_dead`` to
  ``True``.
  (Martin Pool, #220464)

* Credentials in the log output produced by ``-Dhttp`` are masked so users
  can more freely post them in bug reports. (Vincent Ladeuil, #723074)

* Fix a race condition for ``server_started`` hooks leading to a spurious
  test failure. (Vincent Ladeuil, #789167)

* Fix exporting subdirectory with ``--per-file-timestamps``.
  (Szilveszter Farkas, #795557)

* Handle files that get created but don't get used during TreeTransform.
  ``open()`` can create a file, and still raise an exception before it
  returns. So anything we might have created, make sure we destroy during
  ``finalize()``. (Martin [gz], #597686)

* ``pack_repo`` now uses ``Transport.move`` instead of
  ``Transport.rename``, deleting any existing targets even on SFTP.
  (Martin von Gagern, #421776)

* Pass the ``build_mo`` command to the rest of the setup() calls in
  setup.py. The ``bdist_wininst`` and ``py2exe`` code paths were failing
  because ``build_mo`` became a required step that they didn't know about.
  (John Arbash Meinel, #787122)

* Properly avoid re-adding a file after it changes case on CICP
  filesystems. (John Arbash Meinel, #798130)

* Reports the original error when an InvalidHttpResponse exception is
  encountered to facilitate debug. (Vincent Ladeuil, #788530)

* Reports a non-existant file error when trying to merge in a file
  that does not exist. (Jonathan Riddell, #330063)

* ``UIFactory.prompt``, ``UIFactory.get_username``,
  ``UIFactory.get_password`` and ``UIFactory.get_boolean`` now require a
  unicode prompt to be passed in. (Jelmer Vernooij, #592083)

* Support merging into the empty tree. (Aaron Bentley, #595328)

Documentation
*************

.. Improved or updated documentation.

* Improve documentation of ``bzr merge --force``.
  (Neil Martinsen-Burrell, #767307)

* Make docs for configuration options for digital signatures match 
  reality. (Jonathan Riddell)

* Add user-guide page on GPG signatures. (Jonathan Riddell)

API Changes
***********

.. Changes that may require updates in plugins or other code that uses
   bzrlib.

<<<<<<< HEAD
* Checking for a file id in a `Tree` or `Inventory` using ``in`` is now
  deprecated.  Instead, use `has_id`.
  (Martin Pool)
=======
* Exporters are now all exposed as generators, rather than as single-call
  functions, so that calling code can take stream the output.
  (Xaav, Martin Pool)
>>>>>>> ff7ff831

* Information about held lockdir locks returned from eg `LockDir.peek` is
  now represented as a `LockHeldInfo` object, rather than a plain
  Python dict.
  (Martin Pool)

* Remove `file_status` function.
  (Martin Pool)

* ``Repository.iter_reverse_revision_history`` is now deprecated.
  Use ``Graph.iter_lefthand_ancestry`` instead.
  (Jelmer Vernooij, #739481)

* ``Repository.get_ancestry`` has been deprecated. Use
  ``Graph.iter_ancestry`` instead.
  (Jelmer Vernooij, #784511)

Internals
*********

.. Major internal changes, unlikely to be visible to users or plugin 
   developers, but interesting for bzr developers.

* ``tools/check-newsbugs.py`` accepts a ``--browser`` option to open
  corresponding launchpad pages in a browser. (Vincent Ladeuil)

Testing
*******

.. Fixes and changes that are only relevant to bzr's test framework and 
   suite.  This can include new facilities for writing tests, fixes to 
   spurious test failures and changes to the way things should be tested.

* A `ImportTariffTestCase` base class has been added in
  ``bzrlib.tests.test_import_tariff``, which can be used for import tariff
  tests in plugins. (Jelmer Vernooij, #793465)

* Fix deadlock in `TestImportTariffs.test_simple_serve` when stderr gets
  more output than fits in the default buffer.  This was happening on the
  Windows buildslave, and could easily happen in other circumstances where
  the default OS buffer size for pipes is small or the ``python -v``
  output is large.  (Andrew Bennetts, #784802)

* Fix spurious test failure on OSX for WorkingTreeFormat2.
  (Vincent Ladeuil, #787942)

* Re-target ``bb.test_merge.TestMerge.test_merge_reversed_revision_range``
  and rewrite it as a parameterized test to avoid unrelated failures.
  (Vincent Ladeuil, #795456)

* Show log file contents from subprocesses started by
  `start_bzr_subprocess` in test failure details.  This may help diagnose
  strange hangs and failures involving subprocesses.  (Andrew Bennetts)

* Skip ``utextwrap`` tests when ``sphinx`` breaks text_wrap by an hostile
  monkeypatch to textwrap.TextWrapper.wordsep_re.
  (Vincent Ladeuil, #785098)

* Multiple ``selftest --exclude`` options are now combined instead of
  overriding each other. (Vincent Ladeuil, #746991)

* Restore some ``FTPTransport`` test coverage by allowing ``pyftpdlib
  0.6.0`` to be used. Also restore ``medusa`` support while leaving it
  disabled to make it easier to use if/when we can in the future.
  (Vincent Ladeuil, #781140)

* `TestImportTariffs` no longer uses the real ``$HOME``.  This prevents it
  from polluting ``$HOME/.bzr.log`` or being accidentally influenced by
  user configuration such as aliases.  It still runs with all the user's
  plugins enabled, as intended.
  (Vincent Ladeuil, Andrew Bennetts, #789505)


bzr 2.4b3
#########

:2.4b3: 2011-05-26

This is the third beta of the 2.4 series, leading to a 2.4.0 release in
August 2011. Beta releases are suitable for everyday use but may cause some
incompatibilities with plugins.

This release includes all bug fixed in previous series known at the time of
this release.


External Compatibility Breaks
*****************************

.. These may require users to change the way they use Bazaar.

* ``bzr-2.4`` has officially dropped support for python2.4 and python2.5.
  We will continue to maintain ``bzr-2.3`` for people who still need to
  use those versions of python. (John Arbash Meinel)

New Features
************

.. New commands, options, etc that users may wish to try out.

* The text compressor used for 2a repositories now has a tweakable
  parameter that can be set in bazaar.conf.
  ``bzr.groupcompress.max_entries_per_source`` default of 65536.
  When doing compression, we build up an index of locations to match
  against. Setting this higher will result in slightly better compression,
  at a cost of more memory. Note that a value of 65k represents fully
  sampling a 1MB file. So this only has an effect when compressing texts
  larger than N*16 bytes. (John Arbash Meinel, #602614)

Improvements
************

.. Improvements to existing commands, especially improved performance 
   or memory usage, or better results.

* ``bzr branch --stacked`` from a smart server uses the network a little
  more efficiently.  For a simple branch it reduces the number of
  round-trips by about 20%.  (Andrew Bennetts)

* ``bzr log --line`` scales the width of the author field with the size of
  the line.  This means that the full author name is shown when the
  environment variable BZR_COLUMNS=0.  (Neil Martinsen-Burrell)

* ``bzr pull`` now properly triggers the fast
  ``CHKInventory.iter_changes`` rather than the slow generic
  inter-Inventory changes. It used to use a ``DirStateRevisionTree`` as
  one of the source trees, which is faster when we have to read the whole
  inventory anyway, but much slower when we can get just the delta out of
  the repository. On a 70k record tree, this changes ``bzr pull`` from 28s
  down to 17s. (John Arbash Meinel, #780677)

* Slightly reduced memory consumption when fetching into a 2a repository
  by reusing existing caching a little better.  (Andrew Bennetts)

* Speed up ``bzr status`` by a little bit when there are a couple of
  modified files. We now track how many files we have seen that need
  updating, and only rewrite the dirstate file if enough of them have
  changed. The default is 10, and can be overridden by setting the branch
  option "``bzr.workingtree.worth_saving_limit``".
  (Ian Clatworthy, John Arbash Meinel, #380202)

* Speed up ``bzr uncommit``. Instead of resetting the dirstate from
  scratch, use ``update_basis_by_delta``, computing the delta from the
  repository. (John Arbash Meinel, #780544)

Bug Fixes
*********

.. Fixes for situations where bzr would previously crash or give incorrect
   or undesirable results.

* All Tree types can now be exported as tar.*, zip or directories.
  (Aaron Bentley)
  
* ``bzr merge --no-remember location`` never sets ``submit_branch``.
  (Vincent Ladeuil, #782169)

* ``bzr pull --no-remember location`` never sets
  ``parent_location``.  ``bzr push --no-remember location`` never
  sets ``push_location``.  ``bzr send --no-remember
  submit_location public_location`` never sets ``submit_branch``
  nor ``public_branch``.  (Vincent Ladeuil)

* Conflicts involving non-ascii filenames are now properly reported rather
  than failing with a UnicodeEncodeError. (Martin [GZ], #686161)

* Correct parent is now set when using 'switch -b' with bound branches.
  (A. S. Budden, #513709)

* Fix `bzr plugins` regression in bzr 2.4 which resulted in a traceback
  from writelines on ckj terminals. (Martin [GZ], #754082)

* ``WT.inventory`` and ``WT.iter_entries_by_dir()`` was not correctly
  reporting subdirectories that were tree references (in formats that
  supported them). (John Arbash Meinel, #764677)

* Merging into empty branches now gives an error as this is currently
  not supported. (Jonathan Riddell, #242175)

* Do not show exception to user on pointless commit error.
  (Jonathan Riddell #317357)

* ``WT.update_basis_by_delta`` no longer requires that the deltas match
  the current WT state. This allows ``update_basis_by_delta`` to be used
  by more commands than just commit. Updating with a delta allows us to
  not load the whole inventory, which can take 10+s with large trees.
  (Jonathan Riddell, John Arbash Meinel, #781168)

* ``bzr mv --after old_name new_name`` now works if "new_name" is newly
  added. (Benoît Pierre)


Documentation
*************

.. Improved or updated documentation.

* Restore the workaround for option names including dots (--1.14) which was
  disabled when we stopped listing --1.9 as a format.
  (Vincent Ladeuil, #782289)

API Changes
***********

.. Changes that may require updates in plugins or other code that uses
   bzrlib.

* ``annotate_file`` has been deprecated in favor of
  ``annotate_file_revision_tree``. (Jelmer Vernooij, #775598)

* ``Branch.fetch`` now takes an optional ``limit`` argument.
  (Andrew Bennetts, Jelmer Vernooij, #750175)

* ``Inter.get`` now raises ``NoCompatibleInter`` if there are no
  compatible optimisers rather than an instance of the class it is called
  on. (Jelmer Vernooij)

* ``Branch.push`` now takes a ``lossy`` argument.
  ``Branch.lossy_push`` has been removed.
  (Jelmer Vernooij)

* New method ``Repository.get_file_graph`` which can return the
  per-file revision graph. (Jelmer Vernooij, #775578)

* The default implementation of ``Branch`` is now oriented to
  storing the branch tip. Branch implementations which store the full
  history should now subclass ``FullHistoryBzrBranch``.
  ``Branch._last_revision_info`` has been renamed to
  ``Branch._read_last_revision_info`` (Jelmer Vernooij)

* ``Tree.__iter__`` has been deprecated; use ``Tree.all_file_ids``
  instead.  (Jelmer Vernooij)

* ``Tree.get_symlink_target`` now takes an optional ``path``
  argument. (Jelmer Vernooij)

Internals
*********

.. Major internal changes, unlikely to be visible to users or plugin 
   developers, but interesting for bzr developers.

* ``MutableTree.smart_add`` now uses inventory deltas.
  (Jelmer Vernooij, #146165)

* Removed ``bzrlib.branch._run_with_write_locked_target`` as
  ``bzrlib.cleanup`` provides the same functionality in a more general
  way.  (Andrew Bennetts)

Testing
*******

.. Fixes and changes that are only relevant to bzr's test framework and 
   suite.  This can include new facilities for writing tests, fixes to 
   spurious test failures and changes to the way things should be tested.

* A test that was expected to fail but passes instead now counts as a failure
  catching up with new testtools and subunit handling. (Martin [GZ], #654474)

* Make it easier for plugins to reuse the per_workingtree scenarios by
  restoring the wt_scenarios helper that was accidentally deleted.
  (Vincent Ladeuil, #783472)

* Removed ``test_breakin`` tests that were excessively prone to hanging,
  did not work on Wine, and partly already disabled.
  (Martin Pool, #408814, #746985)

* Windows locations are different and should be tested accordingly.
  (Vincent Ladeuil, #788131)

bzr 2.4b2
#########

:2.4b2: 2011-04-28

This is the second beta of the 2.4 series, leading to a 2.4.0 release in
August 2011. Beta releases are suitable for everyday use but may cause some
incompatibilities with plugins.

This release includes all bug fixed in previous series known at the time of
this release.


External Compatibility Breaks
*****************************

.. These may require users to change the way they use Bazaar.

* Two command synonyms for ``bzr branch`` have been deprecated, to avoid
  confusion and to allow the names to later be reused.  The removed names
  are: ``get`` and ``clone``.   (Martin Pool, #506265)

New Features
************

.. New commands, options, etc that users may wish to try out.

* ``bzr commit`` now supports a ``--lossy`` argument that can be used
  to discard any data that can not be natively represented when committing
  to a foreign VCS. (Jelmer Vernooij, #587721)

Improvements
************

.. Improvements to existing commands, especially improved performance 
   or memory usage, or better results.

* ``bzr merge`` in large trees is now significantly faster. On a 70k entry
  tree, the time went from ~3min down to 30s. This also effects ``bzr pull``
  and ``bzr update`` since they use the same merge logic to update the
  WorkingTree.  (John Arbash Meinel, #759091)

* ``bzr revert`` now properly uses ``bzr status``'s optimized
  ``iter_changes``. This can be a significant performance difference (33s
  to 5s on large trees). (John Arbash Meinel, #759096)

* Resolve ``lp:FOO`` urls locally rather than doing an XMLRPC request if
  the user has done ``bzr launchpad-login``. The bzr+ssh URLs were already
  being handed off to the remote server anyway (xmlrpc has been mapping
  ``lp:bzr`` to ``bzr+ssh://bazaar.launchpad.net/+branch/bzr``, rather
  than ``bzr+ssh://bazaar.launchpad.net/~bzr-pqm/bzr/bzr.dev`` for a few
  months now.) By doing it ourselves, we can cut out substantial startup
  time. From Netherlands to London it was taking 368ms to do the XMLRPC
  call as much as 2s from Sydney. You can test the local logic by using
  ``-Dlaunchpad``.  (John Arbash Meinel, #397739)

* When building a new WorkingTree (such as during ``bzr co`` or
  ``bzr branch``) we now properly store the stat and hash of files that
  are old enough. This saves a fair amount of time on the first
  ``bzr status`` (on a 500MB tree, it saves about 30+s).
  (John Arbash Meinel, #740932)


Bug Fixes
*********

.. Fixes for situations where bzr would previously crash or give incorrect
   or undesirable results.

* Arguments that can't be decoded to unicode in the current posix locale give
  a clearer error message without a traceback. (Martin [gz], #745712)

* ``bzrlib.log._DEFAULT_REQUEST_PARAMS`` is no longer accidentally
  mutated by ``bzrlib.log._apply_log_request_defaults``.  In practice
  these default values aren't relied on very often so this probably
  wasn't causing any trouble.  (Andrew Bennetts)

* ``bzr log`` now works on revisions which are not in the current branch.
  (Matt Giuca, #241998)

* Don't rewrite the dirstate file when non-interesting changes have
  occurred. This can significantly improve 'bzr status' times when there
  are only small changes to a large tree.
  (Ian Clatworthy, John Arbash Meinel, #380202)

* Lazy hooks are now reset between test runs. (Jelmer Vernooij, #745566)

* ``bzrlib.merge.Merge`` now calls ``iter_changes`` without
  ``include_unversioned=True``. This makes it significantly faster in many
  cases, because it only looks at modified files, rather than building
  information about all files. This can cause failures in other
  TreeTransform code, because it had been expecting to know the names of
  things which had not changed (such as parent directories). All cases we
  know about so far have been fixed, but there may be fallout for edge
  cases that we are missing. (John Arbash Meinel, #759091)

* ``SFTPTransport`` is more pro-active about closing file-handles. This
  reduces the chance of having threads fail from async requests while
  running the test suite. (John Arbash Meinel, #656170)

* Standalone bzr.exe installation on Windows: user can put additional python 
  libraries into ``site-packages`` subdirectory of the installation directory,
  this might be required for "installing" extra dependencies for some plugins.
  (Alexander Belchenko, #743256)

* ``transform.revert()`` has been updated to use
  ``wt.iter_changes(basis_tree)`` rather than
  ``basis_tree.iter_changes(wt)``. This allows the optimized code path to
  kick in, improving ``bzr revert`` times significantly (33s to 4s on
  large trees, 0.7s to 0.3s on small trees.) (John Arbash Meinel, #759096)

* ``TreeTransform.create_file/new_file`` can now take an optional ``sha1``
  parameter. If supplied, when the transform is applied, it will then call
  ``self._tree._observed_sha1`` for those files. This lets us update the
  hash-cache for content that we create, preventing us from re-reading the
  content in the next ``bzr status``.  (John Arbash Meinel, #740932)

Documentation
*************

* Added a section about using a shared SSH account on a server for bzr+ssh
  access.  (Russell Smith)

* The documentation now recommends using SSH rather than SFTP in the
  tutorials and the examples, because that will generally be much faster
  and better in cases where it can be used.  SFTP is still available and
  mentioned as an alternative.  (Martin Pool, #636712)

API Changes
***********

.. Changes that may require updates in plugins or other code that uses
   bzrlib.

* ``Branch.update_revisions`` has been made private and should no
  longer be used by external users. Use ``Branch.pull`` or ``Branch.push``
  instead. (Jelmer Vernooij, #771765)

* Commands now have an `invoked_as` attribute, showing the name under
  which they were called before alias expansion.
  (Martin Pool)

* ``Hooks.create_hook`` is now deprecated in favour of ``Hooks.add_hook``.
  (Jelmer Vernooij)

* If you call `bzrlib.initialize` but forget to enter the resulting object
  as a context manager, bzrlib will now be initialized anyhow.
  (Previously simple programs calling bzrlib might find the library was
  mysteriously silent.)
  (Martin Pool)

* Inventory-specific functionality has been split out of ``Tree`` into
  a new ``InventoryTree`` class. Tree instances no longer
  necessarily provide an ``inventory`` attribute. (Jelmer Vernooij)

* Inventory-specific functionality has been split out of ``RevisionTree``
  into a new ``InventoryRevisionTree`` class. RevisionTree instances no
  longer necessarily provide an ``inventory`` attribute. (Jelmer Vernooij)

* New method ``Hooks.uninstall_named_hook``. (Jelmer Vernooij, #301472)

* ``revision_graph_can_have_wrong_parents`` is now an attribute
  on ``RepositoryFormat`` rather than a method on ``Repository``.
  (Jelmer Vernooij)

* ``Testament`` now takes a ``tree`` rather than an
  ``inventory``. (Jelmer Vernooij, #762608)

* ``TestCase.failUnlessExists`` and ``failIfExists`` are deprecated in
  favour of ``assertPathExists`` and ``assertPathDoesNotExist`` 
  respectively.
  (Martin Pool)

* The ``revno`` parameter of ``log.LogRevision`` may now be None,
  representing a revision which is not in the current branch.
  (Matt Giuca, #241998)

* The various knit pack repository format classes have been moved
  from ``bzrlib.repofmt.pack_repo`` to
  ``bzrlib.repofmt.knitpack_repo``. (Jelmer Vernooij)

* ``RevisionTree`` now has a new method ``get_file_revision``.
  (Jelmer Vernooij)

* ``WorkingTree`` no longer provides an ``inventory``. Instead,
  all inventory-related functionality is now on the subclass
  ``InventoryWorkingTree`` that all native Bazaar working tree
  implementations derive from. (Jelmer Vernooij)

Internals
*********

.. Major internal changes, unlikely to be visible to users or plugin 
   developers, but interesting for bzr developers.

* Added ``osutils.lstat`` and ``osutils.fstat``. These are just the ``os``
  functions on Linux, but they are wrapped on Windows so that fstat
  matches lstat results across all python versions.
  (John Arbash Meinel)

* ``WorkingTree._observed_sha1`` also updates the 'size' column. It
  happened to be updated as a side-effect of commit, but if we start using
  the function elsewhere we might as well do it directly.
  (John Arbash Meinel)

Testing
*******

.. Fixes and changes that are only relevant to bzr's test framework and 
   suite.  This can include new facilities for writing tests, fixes to 
   spurious test failures and changes to the way things should be tested.

* Stop using `failIf`, `failUnless`, `failIfEqual`, etc, that give
  `PendingDeprecationWarnings` on Python2.7. 
  (Martin Pool, #760435)


bzr 2.4b1
#########

:2.4b1: 2011-03-17

This is the first beta of the 2.4 series, leading up to a 2.4.0
release in August 2011.  Beta releases are suitable for everyday use
but may cause some incompatibilities with plugins.  Some plugins may need
small updates to work with 2.4b1.

External Compatibility Breaks
*****************************

(none)

New Features
************

* Added ``changelog_merge`` plugin for merging changes to ``Changelog`` files
  in GNU format.  See ``bzr help changelog_merge`` for details.
  (Andrew Bennetts)
  
* Configuration options can now use references to other options in the same
  file by enclosing them with curly brackets (``{other_opt}``). This makes it
  possible to use, for example,
  ``push_location=lp:~vila/bzr/config-{nickname}`` in ``branch.conf`` when
  using a loom. During the beta period, the default behaviour is to disable
  this feature. It can be activated by declaring ``bzr.config.expand = True``
  in ``bazaar.conf``. (Vincent Ladeuil)

* External merge tools can now be configured in bazaar.conf. See
  ``bzr help configuration`` for more information.  (Gordon Tyler, #489915)

* The ``lp:`` directory service now supports Launchpad's QA staging.
  (Jelmer Vernooij, #667483)

Improvements
************

* A new hidden command ``bzr repair-workingtree``. This is a way to force
  the dirstate file to be rebuilt, rather than using a ``bzr checkout``
  workaround. (John Arbash Meinel)

* Added a ``Branch.heads_to_fetch`` RPC to the smart server protocol.
  This allows formats from plugins (such as looms) to efficiently tell the
  client which revisions need to be fetched.  (Andrew Bennetts)

* Branching, merging and pulling a branch now copies revisions named in
  tags, not just the tag metadata.  (Andrew Bennetts, #309682)

* ``bzr cat-revision`` no longer requires a working tree.
  (Jelmer Vernooij, #704405)

* ``bzr export --per-file-timestamps`` for .tar.gz files will now
  override the mtime for trees exported on Python 2.7 and later, which
  expose the 'mtime' field in gzip files. This makes the output of
  ``bzr export --per-file-timestamps`` for a particular tree
  deterministic.  (Jelmer Vernooij, #711226)

* ``bzr export --format=zip`` can now export to standard output,
  like the other exporters can. (Jelmer Vernooij, #513752)

* ``bzr export`` can now create ``.tar.xz`` and ``.tar.lzma`` files.
  (Jelmer Vernooij, #551714)

* Getting all entries from ``CHKInventory.iter_entries_by_dir()`` has been
  sped up dramatically for large trees. Iterating by dir is not the best
  way to load data from a CHK inventory, so it preloads all the items in
  the correct order. (With the gcc-tree, this changes it (re)reading 8GB
  of CHK data, down to just 150MB.) This has noticeable affects for things
  like building checkouts, etc.  (John Arbash Meinel, #737234)

Bug Fixes
*********

* A MemoryError thrown on the server during a remote operation will now be
  usefully reported, and other unexpected errors will include the class name.
  (Martin [gz], #722416)

* ``bzr annotate -r-1 file`` will now properly annotate a deleted file.
  (Andrew King, #537442)

* ``bzr export`` to zip files will now set a mode on directories.
  (Jelmer Vernooij, #207253)

* ``bzr export`` to tgz files will only write out the basename of the
  tarfile to the gzip file. (Jelmer Vernooij, #102234)

* ``bzr push --overwrite`` with an older revision specified will now correctly
  roll back the target branch. (Jelmer Vernooij, #386576)

* ``bzr lp-propose`` can now propose merges against packaging branches on
  Launchpad without requiring the target branch to be specified.
  (Jelmer Vernooij, #704647)

* ``bzr lp-propose`` no longer requires a reviewer to be specified. It will
  instead leave setting the reviewer up to Launchpad if it was not specified.
  (Jelmer Vernooij, #583772)

* ``bzr pull`` will now exit with exit code 1 if there were tag conflicts.
  (Jelmer Vernooij, #213185)

* ``bzr mv`` user errors no longer throw UnicodeEncodeError with non-ascii
  paths, however they may still print junk if not on a UTF-8 terminal.
  (Martin [gz], #707954)

* ``bzr reconfigure --unstacked`` now copies revisions (and their
  ancestors) named in tags into the unstacked repository, not just the
  ancestry of the branch's tip.  (Andrew Bennetts, #401646)

* ``bzr serve`` no longer crashes when a server_started hook is installed and
  IPv6 support is available on the system. (Jelmer Vernooij, #293697)

* ``bzr status`` will not rewrite the dirstate file if it only has
  'trivial' changes. (Currently limited to dir updates and newly-added
  files changing state.) This saves a bit of time for regular operations.
  eg. ``bzr status`` in a 100k tree takes 1.4s to compute the status, but 1s
  to re-save the dirstate file. (John Arbash Meinel, #765881)

* ``bzr tags`` will no longer choke on branches with ghost revisions in
  their mainline and tags on revisions not in the branch ancestry. 
  (Jelmer Vernooij, #397556)

* ``bzr whoami`` will now display an error if both a new identity and
  ``--email`` were specified. (Jelmer Vernooij, #680449)

* ``launchpadlib`` doesn't provide the ``uris`` module in some old versions.
  (Vincent Ladeuil, #706835)

* Empty entries in the ``NO_PROXY`` variable are no longer treated as matching
  every host.
  (Martin Pool, #586341)

* Plugins incompatible with the current version of bzr no longer produce a
  warning on every command invocation.  Instead, a message is shown by
  ``bzr plugins`` and in crash reports.
  (#704195, Martin Pool)

* The "pretty" version of ``needs_read_lock`` and ``needs_write_lock`` now
  preserves the identity of default parameter values.
  (Andrew Bennetts, #718569)

* ``bzr dump-btree --raw`` no longer tracebacks on a B-Tree file
  containing no rows. (Eric Siegerman, #715508)

* Fix ``bzr lp-mirror`` to work on command line branch URLs and branches
  without an explicit public location. (Max Bowsher)

* On Python 2.6 and higher, use multiprocessing.cpu_count() to retrieve the
  number of available processors. (Jelmer Vernooij, #693140)

API Changes
***********

* Added ``Branch.heads_to_fetch`` method.  Implementations of the Branch API
  must now inherit or implement this method.  (Andrew Bennetts, #721328)
  
* Added ``bzrlib.mergetools`` module with helper functions for working with
  the list of external merge tools. (Gordon Tyler, #489915)

* All methods and arguments that were deprecated before 2.0
  have been removed. (Jelmer Vernooij)

* Branch formats should now be registered on the format registry
  (``bzrlib.branch.format_registry``) rather than using the class
  methods on ``BranchFormat``. (Jelmer Vernooij, #714729)

* ``Branch.set_revision_history`` is now deprecated.
  (Jelmer Vernooij)

* ``BranchFormat.supports_leaving_lock()`` and
  ``RepositoryFormat.supports_leaving_lock`` flags have been added.
  (Jelmer Vernooij)

* ``Branch.fetch`` implementations must now accept an optional
  ``fetch_tags`` keyword argument. (Andrew Bennetts)

* ``Branch.import_last_revision_info`` is deprecated.  Use the
  ``import_last_revision_info_and_tags`` method instead.
  (Andrew Bennetts)

* Because it was too specific to BzrDir implementations,
  ``ControlDir.sprout`` no longer has a default implementation; it now
  raises ``NotImplementedError``. (Jelmer Vernooij, #717937)

* ``bzrlib.deprecated_graph`` has been removed. ``bzrlib.graph``
  scales better tree and should be used instead.
  (Jelmer Vernooij, #733612)

* ``ControlDirFormat.register_format`` has been removed. Instead,
  ``Prober`` implementations should now implement a ``known_formats``
  method. (Jelmer Vernooij)

* ControlDirFormats can now provide a ``check_status`` method and
  raise a custom exception or warning when an unsupported or deprecated
  format is being opened.  (Jelmer Vernooij, #731311)

* ``bzrlib.revionspec.dwim_revspecs`` is deprecated.
  Use ``bzrlib.revisionspec.RevisionSpec_dwim.append_possible_revspec`` and
  ``bzrlib.revisionspec.RevisionSpec_dwim.append_possible_lazy_revspec``
  instead.  (Jelmer Vernooij, #721971)

* ``BzrDirFormat`` has a new attribute ``fixed_components`` that
  indicates whether the components of the bzrdir can be upgraded
  independent of the ``BzrDir``. (Jelmer Vernooij)

* ``BzrProber.register_format`` and ``BzrProber.unregister_format`` are
  now deprecated in favour of the ``BzrProber.formats`` format registry.
  (Jelmer Vernooij)

* ``ControlDir`` implementations no longer have to provide the
  ``get_branch_transport``, ``get_workingtree_transport`` and
  ``get_repository_transport`` methods.  (Jelmer Vernooij, #730325)

* ``Converter`` has been moved from ``bzrlib.bzrdir`` to
  ``bzrlib.controldir``. (Jelmer Vernooij)

* Repository formats can now provide
  ``_get_extra_interrepo_test_combinations`` in the same module 
  to provide extra test combinations for ``bzrlib.tests.per_repository``.
  (Jelmer Vernooij)

* Repository formats should now be registered on the format registry
  (``bzrlib.repository.format_registry``) rather than using the class
  methods on ``RepositoryFormat``. (Jelmer Vernooij)

* Repository formats can now indicate they do not support the full
  VersionedFiles API by setting the ``supports_full_versioned_files``
  attribute to False. A subset of the VersionedFiles API
  (signatures and text graphs) still needs to be supported.
  (Jelmer Vernooij)

* Repository formats have a new method ``is_deprecated`` that
  implementations can override to return True to trigger a deprecation
  warning. (Jelmer Vernooij)

* The ``revision_id`` parameter of
  ``Repository.search_missing_revision_ids`` and
  ``InterRepository.search_missing_revision_ids`` is deprecated.  It is
  replaced by the ``revision_ids`` parameter.  (Andrew Bennetts)

* Working tree formats should now be registered on the format registry
  (``bzrlib.working_tree.format_registry``) rather than using the class
  methods on ``WorkingTreeFormat``. (Jelmer Vernooij, #714730)

* Exporting may now be done with a generator
  (``bzrlib.export.get_export_generator``) (Geoff/xaav, #791005)

Internals
*********

* ``CatchingExceptionThread`` (formerly ThreadWithException) has been moved
  out of the ``bzrlib.tests`` hierarchy to make it clearer that it can be used
  outside of tests. This class makes it easier to track exceptions in threads
  by catching them so they can be re-raised in the controlling thread. It's
  available in the ``bzrlib.cethread`` module.  (Vincent Ladeuil)

* Correctly propogate malloc failures from diff-delta.c code as MemoryError
  so OOM conditions during groupcompress are clearly reported. This entailed a
  change to several function signatures. (Martin [gz], #633336)

* ``HookPoint.lazy_hook`` and ``Hooks.install_named_lazy_hook`` can install 
  hooks for which the callable is loaded lazily.  (Jelmer Vernooij)

Testing
*******

* The Range parsing for HTTP requests will correctly parse incomplete ranges.
  (Vincent Ladeuil, #731240)

..
   vim: tw=74 ft=rst ff=unix<|MERGE_RESOLUTION|>--- conflicted
+++ resolved
@@ -208,15 +208,13 @@
 .. Changes that may require updates in plugins or other code that uses
    bzrlib.
 
-<<<<<<< HEAD
 * Checking for a file id in a `Tree` or `Inventory` using ``in`` is now
   deprecated.  Instead, use `has_id`.
   (Martin Pool)
-=======
+
 * Exporters are now all exposed as generators, rather than as single-call
   functions, so that calling code can take stream the output.
   (Xaav, Martin Pool)
->>>>>>> ff7ff831
 
 * Information about held lockdir locks returned from eg `LockDir.peek` is
   now represented as a `LockHeldInfo` object, rather than a plain
