####################
Bazaar Release Notes
####################

.. toctree::
   :maxdepth: 1

bzr 2.4b4
#########

:2.4b4: NOT RELEASED YET

External Compatibility Breaks
*****************************

.. These may require users to change the way they use Bazaar.

New Features
************

.. New commands, options, etc that users may wish to try out.

* New hook server_exception in bzrlib.smart.server to catch any
  exception caused while running bzr serve.  (Jonathan Riddell,
  #274578)

Improvements
************

.. Improvements to existing commands, especially improved performance 
   or memory usage, or better results.

Bug Fixes
*********

.. Fixes for situations where bzr would previously crash or give incorrect
   or undesirable results.

<<<<<<< HEAD
* Bazaar will now detect when a lock file is held by a dead process
  originating from the same machine, and steal the lock after printing a
  message to the user.  (This is not implemented yet on Windows.)
  (Martin Pool, #220464)
=======
* Fix a race condition for ``server_started`` hooks leading to a spurious
  test failure. (Vincent Ladeuil, #789167)

* Handle files that get created but don't get used during TreeTransform.
  ``open()`` can create a file, and still raise an exception before it
  returns. So anything we might have created, make sure we destroy during
  ``finalize()``. (Martin [gz], #597686)

* ``pack_repo`` now uses ``Transport.move`` instead of
  ``Transport.rename``, deleting any existing targets even on SFTP.
  (Martin von Gagern, #421776)

* Pass the ``build_mo`` command to the rest of the setup() calls in
  setup.py. The ``bdist_wininst`` and ``py2exe`` code paths were failing
  because ``build_mo`` became a required step that they didn't know about.
  (John Arbash Meinel, #787122)
>>>>>>> 870b713c

* Reports the original error when an InvalidHttpResponse exception is
  encountered to facilitate debug. (Vincent Ladeuil, #788530)

* Reports a non-existant file error when trying to merge in a file
  that does not exist. (Jonathan Riddell, #330063)

* ``UIFactory.prompt``, ``UIFactory.get_username``,
  ``UIFactory.get_password`` and ``UIFactory.get_boolean`` now require a
  unicode prompt to be passed in. (Jelmer Vernooij, #592083)

Documentation
*************

.. Improved or updated documentation.

* Improve documentation of ``bzr merge --force``.
  (Neil Martinsen-Burrell, #767307)

API Changes
***********

.. Changes that may require updates in plugins or other code that uses
   bzrlib.

* Information about held lockdir locks returned from eg `LockDir.peek` is
  now represented as a `LockHeldInfo` object, rather than a plain Python
  dict.

Internals
*********

.. Major internal changes, unlikely to be visible to users or plugin 
   developers, but interesting for bzr developers.

* ``tools/check-newsbugs.py`` accepts a ``--browser`` option to open
  corresponding launchpad pages in a browser. (Vincent Ladeuil)

Testing
*******

.. Fixes and changes that are only relevant to bzr's test framework and 
   suite.  This can include new facilities for writing tests, fixes to 
   spurious test failures and changes to the way things should be tested.

* Fix deadlock in `TestImportTariffs.test_simple_serve` when stderr gets
  more output than fits in the default buffer.  This was happening on the
  Windows buildslave, and could easily happen in other circumstances where
  the default OS buffer size for pipes is small or the ``python -v``
  output is large.  (Andrew Bennetts, #784802)

* Fix spurious test failure on OSX for WorkingTreeFormat2.
  (Vincent Ladeuil, #787942)

* Show log file contents from subprocesses started by
  `start_bzr_subprocess` in test failure details.  This may help diagnose
  strange hangs and failures involving subprocesses.  (Andrew Bennetts)

* Skip ``utextwrap`` tests when ``sphinx`` breaks text_wrap by an hostile
  monkeypatch to textwrap.TextWrapper.wordsep_re.
  (Vincent Ladeuil, #785098)

* Multiple ``selftest --exclude`` options are now combined instead of
  overriding each other. (Vincent Ladeuil, #746991)

* `TestImportTariffs` no longer uses the real ``$HOME``.  This prevents it
  from polluting ``$HOME/.bzr.log`` or being accidentally influenced by
  user configuration such as aliases.  It still runs with all the user's
  plugins enabled, as intended.
  (Vincent Ladeuil, Andrew Bennetts, #789505)


bzr 2.4b3
#########

:2.4b3: 2011-05-26

This is the third beta of the 2.4 series, leading to a 2.4.0 release in
August 2011. Beta releases are suitable for everyday use but may cause some
incompatibilities with plugins.

This release includes all bug fixed in previous series known at the time of
this release.


External Compatibility Breaks
*****************************

.. These may require users to change the way they use Bazaar.

* ``bzr-2.4`` has officially dropped support for python2.4 and python2.5.
  We will continue to maintain ``bzr-2.3`` for people who still need to
  use those versions of python. (John Arbash Meinel)

New Features
************

.. New commands, options, etc that users may wish to try out.

* The text compressor used for 2a repositories now has a tweakable
  parameter that can be set in bazaar.conf.
  ``bzr.groupcompress.max_entries_per_source`` default of 65536.
  When doing compression, we build up an index of locations to match
  against. Setting this higher will result in slightly better compression,
  at a cost of more memory. Note that a value of 65k represents fully
  sampling a 1MB file. So this only has an effect when compressing texts
  larger than N*16 bytes. (John Arbash Meinel, #602614)

Improvements
************

.. Improvements to existing commands, especially improved performance 
   or memory usage, or better results.

* ``bzr branch --stacked`` from a smart server uses the network a little
  more efficiently.  For a simple branch it reduces the number of
  round-trips by about 20%.  (Andrew Bennetts)

* ``bzr log --line`` scales the width of the author field with the size of
  the line.  This means that the full author name is shown when the
  environment variable BZR_COLUMNS=0.  (Neil Martinsen-Burrell)

* ``bzr pull`` now properly triggers the fast
  ``CHKInventory.iter_changes`` rather than the slow generic
  inter-Inventory changes. It used to use a ``DirStateRevisionTree`` as
  one of the source trees, which is faster when we have to read the whole
  inventory anyway, but much slower when we can get just the delta out of
  the repository. On a 70k record tree, this changes ``bzr pull`` from 28s
  down to 17s. (John Arbash Meinel, #780677)

* Slightly reduced memory consumption when fetching into a 2a repository
  by reusing existing caching a little better.  (Andrew Bennetts)

* Speed up ``bzr status`` by a little bit when there are a couple of
  modified files. We now track how many files we have seen that need
  updating, and only rewrite the dirstate file if enough of them have
  changed. The default is 10, and can be overridden by setting the branch
  option "``bzr.workingtree.worth_saving_limit``".
  (Ian Clatworthy, John Arbash Meinel, #380202)

* Speed up ``bzr uncommit``. Instead of resetting the dirstate from
  scratch, use ``update_basis_by_delta``, computing the delta from the
  repository. (John Arbash Meinel, #780544)

Bug Fixes
*********

.. Fixes for situations where bzr would previously crash or give incorrect
   or undesirable results.

* All Tree types can now be exported as tar.*, zip or directories.
  (Aaron Bentley)
  
* ``bzr merge --no-remember location`` never sets ``submit_branch``.
  (Vincent Ladeuil, #782169)

* ``bzr pull --no-remember location`` never sets
  ``parent_location``.  ``bzr push --no-remember location`` never
  sets ``push_location``.  ``bzr send --no-remember
  submit_location public_location`` never sets ``submit_branch``
  nor ``public_branch``.  (Vincent Ladeuil)

* Conflicts involving non-ascii filenames are now properly reported rather
  than failing with a UnicodeEncodeError. (Martin [GZ], #686161)

* Correct parent is now set when using 'switch -b' with bound branches.
  (A. S. Budden, #513709)

* Fix `bzr plugins` regression in bzr 2.4 which resulted in a traceback
  from writelines on ckj terminals. (Martin [GZ], #754082)

* ``WT.inventory`` and ``WT.iter_entries_by_dir()`` was not correctly
  reporting subdirectories that were tree references (in formats that
  supported them). (John Arbash Meinel, #764677)

* Merging into empty branches now gives an error as this is currently
  not supported. (Jonathan Riddell, #242175)

* Do not show exception to user on pointless commit error (Jonathan
  Riddell #317357)

* ``WT.update_basis_by_delta`` no longer requires that the deltas match
  the current WT state. This allows ``update_basis_by_delta`` to be used
  by more commands than just commit. Updating with a delta allows us to
  not load the whole inventory, which can take 10+s with large trees.
  (Jonathan Riddell, John Arbash Meinel, #781168)


Documentation
*************

.. Improved or updated documentation.

* Restore the workaround for option names including dots (--1.14) which was
  disabled when we stopped listing --1.9 as a format.
  (Vincent Ladeuil, #782289)

API Changes
***********

.. Changes that may require updates in plugins or other code that uses
   bzrlib.

* ``annotate_file`` has been deprecated in favor of
  ``annotate_file_revision_tree``. (Jelmer Vernooij, #775598)

* ``Branch.fetch`` now takes an optional ``limit`` argument.
  (Andrew Bennetts, Jelmer Vernooij, #750175)

* ``Inter.get`` now raises ``NoCompatibleInter`` if there are no
  compatible optimisers rather than an instance of the class it is called
  on. (Jelmer Vernooij)

* ``Branch.push`` now takes a ``lossy`` argument.
  ``Branch.lossy_push`` has been removed.
  (Jelmer Vernooij)

* New method ``Repository.get_file_graph`` which can return the
  per-file revision graph. (Jelmer Vernooij, #775578)

* The default implementation of ``Branch`` is now oriented to
  storing the branch tip. Branch implementations which store the full
  history should now subclass ``FullHistoryBzrBranch``.
  ``Branch._last_revision_info`` has been renamed to
  ``Branch._read_last_revision_info`` (Jelmer Vernooij)

* ``Tree.__iter__`` has been deprecated; use ``Tree.all_file_ids``
  instead.  (Jelmer Vernooij)

* ``Tree.get_symlink_target`` now takes an optional ``path``
  argument. (Jelmer Vernooij)

Internals
*********

.. Major internal changes, unlikely to be visible to users or plugin 
   developers, but interesting for bzr developers.

* ``MutableTree.smart_add`` now uses inventory deltas.
  (Jelmer Vernooij, #146165)

* Removed ``bzrlib.branch._run_with_write_locked_target`` as
  ``bzrlib.cleanup`` provides the same functionality in a more general
  way.  (Andrew Bennetts)

Testing
*******

.. Fixes and changes that are only relevant to bzr's test framework and 
   suite.  This can include new facilities for writing tests, fixes to 
   spurious test failures and changes to the way things should be tested.

* A test that was expected to fail but passes instead now counts as a failure
  catching up with new testtools and subunit handling. (Martin [GZ], #654474)

* Make it easier for plugins to reuse the per_workingtree scenarios by
  restoring the wt_scenarios helper that was accidentally deleted.
  (Vincent Ladeuil, #783472)

* Removed ``test_breakin`` tests that were excessively prone to hanging,
  did not work on Wine, and partly already disabled.
  (Martin Pool, #408814, #746985)

* Windows locations are different and should be tested accordingly.
  (Vincent Ladeuil, #788131)

bzr 2.4b2
#########

:2.4b2: 2011-04-28

This is the second beta of the 2.4 series, leading to a 2.4.0 release in
August 2011. Beta releases are suitable for everyday use but may cause some
incompatibilities with plugins.

This release includes all bug fixed in previous series known at the time of
this release.


External Compatibility Breaks
*****************************

.. These may require users to change the way they use Bazaar.

* Two command synonyms for ``bzr branch`` have been deprecated, to avoid
  confusion and to allow the names to later be reused.  The removed names
  are: ``get`` and ``clone``.   (Martin Pool, #506265)

New Features
************

.. New commands, options, etc that users may wish to try out.

* ``bzr commit`` now supports a ``--lossy`` argument that can be used
  to discard any data that can not be natively represented when committing
  to a foreign VCS. (Jelmer Vernooij, #587721)

Improvements
************

.. Improvements to existing commands, especially improved performance 
   or memory usage, or better results.

* ``bzr merge`` in large trees is now significantly faster. On a 70k entry
  tree, the time went from ~3min down to 30s. This also effects ``bzr pull``
  and ``bzr update`` since they use the same merge logic to update the
  WorkingTree.  (John Arbash Meinel, #759091)

* ``bzr revert`` now properly uses ``bzr status``'s optimized
  ``iter_changes``. This can be a significant performance difference (33s
  to 5s on large trees). (John Arbash Meinel, #759096)

* Resolve ``lp:FOO`` urls locally rather than doing an XMLRPC request if
  the user has done ``bzr launchpad-login``. The bzr+ssh URLs were already
  being handed off to the remote server anyway (xmlrpc has been mapping
  ``lp:bzr`` to ``bzr+ssh://bazaar.launchpad.net/+branch/bzr``, rather
  than ``bzr+ssh://bazaar.launchpad.net/~bzr-pqm/bzr/bzr.dev`` for a few
  months now.) By doing it ourselves, we can cut out substantial startup
  time. From Netherlands to London it was taking 368ms to do the XMLRPC
  call as much as 2s from Sydney. You can test the local logic by using
  ``-Dlaunchpad``.  (John Arbash Meinel, #397739)

* When building a new WorkingTree (such as during ``bzr co`` or
  ``bzr branch``) we now properly store the stat and hash of files that
  are old enough. This saves a fair amount of time on the first
  ``bzr status`` (on a 500MB tree, it saves about 30+s).
  (John Arbash Meinel, #740932)


Bug Fixes
*********

.. Fixes for situations where bzr would previously crash or give incorrect
   or undesirable results.

* Arguments that can't be decoded to unicode in the current posix locale give
  a clearer error message without a traceback. (Martin [gz], #745712)

* ``bzrlib.log._DEFAULT_REQUEST_PARAMS`` is no longer accidentally
  mutated by ``bzrlib.log._apply_log_request_defaults``.  In practice
  these default values aren't relied on very often so this probably
  wasn't causing any trouble.  (Andrew Bennetts)

* ``bzr log`` now works on revisions which are not in the current branch.
  (Matt Giuca, #241998)

* Don't rewrite the dirstate file when non-interesting changes have
  occurred. This can significantly improve 'bzr status' times when there
  are only small changes to a large tree.
  (Ian Clatworthy, John Arbash Meinel, #380202)

* Lazy hooks are now reset between test runs. (Jelmer Vernooij, #745566)

* ``bzrlib.merge.Merge`` now calls ``iter_changes`` without
  ``include_unversioned=True``. This makes it significantly faster in many
  cases, because it only looks at modified files, rather than building
  information about all files. This can cause failures in other
  TreeTransform code, because it had been expecting to know the names of
  things which had not changed (such as parent directories). All cases we
  know about so far have been fixed, but there may be fallout for edge
  cases that we are missing. (John Arbash Meinel, #759091)

* ``SFTPTransport`` is more pro-active about closing file-handles. This
  reduces the chance of having threads fail from async requests while
  running the test suite. (John Arbash Meinel, #656170)

* Standalone bzr.exe installation on Windows: user can put additional python 
  libraries into ``site-packages`` subdirectory of the installation directory,
  this might be required for "installing" extra dependencies for some plugins.
  (Alexander Belchenko, #743256)

* ``transform.revert()`` has been updated to use
  ``wt.iter_changes(basis_tree)`` rather than
  ``basis_tree.iter_changes(wt)``. This allows the optimized code path to
  kick in, improving ``bzr revert`` times significantly (33s to 4s on
  large trees, 0.7s to 0.3s on small trees.) (John Arbash Meinel, #759096)

* ``TreeTransform.create_file/new_file`` can now take an optional ``sha1``
  parameter. If supplied, when the transform is applied, it will then call
  ``self._tree._observed_sha1`` for those files. This lets us update the
  hash-cache for content that we create, preventing us from re-reading the
  content in the next ``bzr status``.  (John Arbash Meinel, #740932)

Documentation
*************

* Added a section about using a shared SSH account on a server for bzr+ssh
  access.  (Russell Smith)

* The documentation now recommends using SSH rather than SFTP in the
  tutorials and the examples, because that will generally be much faster
  and better in cases where it can be used.  SFTP is still available and
  mentioned as an alternative.  (Martin Pool, #636712)

API Changes
***********

.. Changes that may require updates in plugins or other code that uses
   bzrlib.

* ``Branch.update_revisions`` has been made private and should no
  longer be used by external users. Use ``Branch.pull`` or ``Branch.push``
  instead. (Jelmer Vernooij, #771765)

* Commands now have an `invoked_as` attribute, showing the name under
  which they were called before alias expansion.
  (Martin Pool)

* ``Hooks.create_hook`` is now deprecated in favour of ``Hooks.add_hook``.
  (Jelmer Vernooij)

* If you call `bzrlib.initialize` but forget to enter the resulting object
  as a context manager, bzrlib will now be initialized anyhow.
  (Previously simple programs calling bzrlib might find the library was
  mysteriously silent.)
  (Martin Pool)

* Inventory-specific functionality has been split out of ``Tree`` into
  a new ``InventoryTree`` class. Tree instances no longer
  necessarily provide an ``inventory`` attribute. (Jelmer Vernooij)

* Inventory-specific functionality has been split out of ``RevisionTree``
  into a new ``InventoryRevisionTree`` class. RevisionTree instances no
  longer necessarily provide an ``inventory`` attribute. (Jelmer Vernooij)

* New method ``Hooks.uninstall_named_hook``. (Jelmer Vernooij, #301472)

* ``revision_graph_can_have_wrong_parents`` is now an attribute
  on ``RepositoryFormat`` rather than a method on ``Repository``.
  (Jelmer Vernooij)

* ``Testament`` now takes a ``tree`` rather than an
  ``inventory``. (Jelmer Vernooij, #762608)

* ``TestCase.failUnlessExists`` and ``failIfExists`` are deprecated in
  favour of ``assertPathExists`` and ``assertPathDoesNotExist`` 
  respectively.
  (Martin Pool)

* The ``revno`` parameter of ``log.LogRevision`` may now be None,
  representing a revision which is not in the current branch.
  (Matt Giuca, #241998)

* The various knit pack repository format classes have been moved
  from ``bzrlib.repofmt.pack_repo`` to
  ``bzrlib.repofmt.knitpack_repo``. (Jelmer Vernooij)

* ``RevisionTree`` now has a new method ``get_file_revision``.
  (Jelmer Vernooij)

* ``WorkingTree`` no longer provides an ``inventory``. Instead,
  all inventory-related functionality is now on the subclass
  ``InventoryWorkingTree`` that all native Bazaar working tree
  implementations derive from. (Jelmer Vernooij)

Internals
*********

.. Major internal changes, unlikely to be visible to users or plugin 
   developers, but interesting for bzr developers.

* Added ``osutils.lstat`` and ``osutils.fstat``. These are just the ``os``
  functions on Linux, but they are wrapped on Windows so that fstat
  matches lstat results across all python versions.
  (John Arbash Meinel)

* ``WorkingTree._observed_sha1`` also updates the 'size' column. It
  happened to be updated as a side-effect of commit, but if we start using
  the function elsewhere we might as well do it directly.
  (John Arbash Meinel)

Testing
*******

.. Fixes and changes that are only relevant to bzr's test framework and 
   suite.  This can include new facilities for writing tests, fixes to 
   spurious test failures and changes to the way things should be tested.

* Stop using `failIf`, `failUnless`, `failIfEqual`, etc, that give
  `PendingDeprecationWarnings` on Python2.7. 
  (Martin Pool, #760435)


bzr 2.4b1
#########

:2.4b1: 2011-03-17

This is the first beta of the 2.4 series, leading up to a 2.4.0
release in August 2011.  Beta releases are suitable for everyday use
but may cause some incompatibilities with plugins.  Some plugins may need
small updates to work with 2.4b1.

External Compatibility Breaks
*****************************

(none)

New Features
************

* Added ``changelog_merge`` plugin for merging changes to ``Changelog`` files
  in GNU format.  See ``bzr help changelog_merge`` for details.
  (Andrew Bennetts)
  
* Configuration options can now use references to other options in the same
  file by enclosing them with curly brackets (``{other_opt}``). This makes it
  possible to use, for example,
  ``push_location=lp:~vila/bzr/config-{nickname}`` in ``branch.conf`` when
  using a loom. During the beta period, the default behaviour is to disable
  this feature. It can be activated by declaring ``bzr.config.expand = True``
  in ``bazaar.conf``. (Vincent Ladeuil)

* External merge tools can now be configured in bazaar.conf. See
  ``bzr help configuration`` for more information.  (Gordon Tyler, #489915)

* The ``lp:`` directory service now supports Launchpad's QA staging.
  (Jelmer Vernooij, #667483)

Improvements
************

* A new hidden command ``bzr repair-workingtree``. This is a way to force
  the dirstate file to be rebuilt, rather than using a ``bzr checkout``
  workaround. (John Arbash Meinel)

* Added a ``Branch.heads_to_fetch`` RPC to the smart server protocol.
  This allows formats from plugins (such as looms) to efficiently tell the
  client which revisions need to be fetched.  (Andrew Bennetts)

* Branching, merging and pulling a branch now copies revisions named in
  tags, not just the tag metadata.  (Andrew Bennetts, #309682)

* ``bzr cat-revision`` no longer requires a working tree.
  (Jelmer Vernooij, #704405)

* ``bzr export --per-file-timestamps`` for .tar.gz files will now
  override the mtime for trees exported on Python 2.7 and later, which
  expose the 'mtime' field in gzip files. This makes the output of
  ``bzr export --per-file-timestamps`` for a particular tree
  deterministic.  (Jelmer Vernooij, #711226)

* ``bzr export --format=zip`` can now export to standard output,
  like the other exporters can. (Jelmer Vernooij, #513752)

* ``bzr export`` can now create ``.tar.xz`` and ``.tar.lzma`` files.
  (Jelmer Vernooij, #551714)

* Getting all entries from ``CHKInventory.iter_entries_by_dir()`` has been
  sped up dramatically for large trees. Iterating by dir is not the best
  way to load data from a CHK inventory, so it preloads all the items in
  the correct order. (With the gcc-tree, this changes it (re)reading 8GB
  of CHK data, down to just 150MB.) This has noticeable affects for things
  like building checkouts, etc.  (John Arbash Meinel, #737234)

Bug Fixes
*********

* A MemoryError thrown on the server during a remote operation will now be
  usefully reported, and other unexpected errors will include the class name.
  (Martin [gz], #722416)

* ``bzr annotate -r-1 file`` will now properly annotate a deleted file.
  (Andrew King, #537442)

* ``bzr export`` to zip files will now set a mode on directories.
  (Jelmer Vernooij, #207253)

* ``bzr export`` to tgz files will only write out the basename of the
  tarfile to the gzip file. (Jelmer Vernooij, #102234)

* ``bzr push --overwrite`` with an older revision specified will now correctly
  roll back the target branch. (Jelmer Vernooij, #386576)

* ``bzr lp-propose`` can now propose merges against packaging branches on
  Launchpad without requiring the target branch to be specified.
  (Jelmer Vernooij, #704647)

* ``bzr lp-propose`` no longer requires a reviewer to be specified. It will
  instead leave setting the reviewer up to Launchpad if it was not specified.
  (Jelmer Vernooij, #583772)

* ``bzr pull`` will now exit with exit code 1 if there were tag conflicts.
  (Jelmer Vernooij, #213185)

* ``bzr mv`` user errors no longer throw UnicodeEncodeError with non-ascii
  paths, however they may still print junk if not on a UTF-8 terminal.
  (Martin [gz], #707954)

* ``bzr reconfigure --unstacked`` now copies revisions (and their
  ancestors) named in tags into the unstacked repository, not just the
  ancestry of the branch's tip.  (Andrew Bennetts, #401646)

* ``bzr serve`` no longer crashes when a server_started hook is installed and
  IPv6 support is available on the system. (Jelmer Vernooij, #293697)

* ``bzr status`` will not rewrite the dirstate file if it only has
  'trivial' changes. (Currently limited to dir updates and newly-added
  files changing state.) This saves a bit of time for regular operations.
  eg. ``bzr status`` in a 100k tree takes 1.4s to compute the status, but 1s
  to re-save the dirstate file. (John Arbash Meinel, #765881)

* ``bzr tags`` will no longer choke on branches with ghost revisions in
  their mainline and tags on revisions not in the branch ancestry. 
  (Jelmer Vernooij, #397556)

* ``bzr whoami`` will now display an error if both a new identity and
  ``--email`` were specified. (Jelmer Vernooij, #680449)

* ``launchpadlib`` doesn't provide the ``uris`` module in some old versions.
  (Vincent Ladeuil, #706835)

* Empty entries in the ``NO_PROXY`` variable are no longer treated as matching
  every host.
  (Martin Pool, #586341)

* Plugins incompatible with the current version of bzr no longer produce a
  warning on every command invocation.  Instead, a message is shown by
  ``bzr plugins`` and in crash reports.
  (#704195, Martin Pool)

* The "pretty" version of ``needs_read_lock`` and ``needs_write_lock`` now
  preserves the identity of default parameter values.
  (Andrew Bennetts, #718569)

* ``bzr dump-btree --raw`` no longer tracebacks on a B-Tree file
  containing no rows. (Eric Siegerman, #715508)

* Fix ``bzr lp-mirror`` to work on command line branch URLs and branches
  without an explicit public location. (Max Bowsher)

* On Python 2.6 and higher, use multiprocessing.cpu_count() to retrieve the
  number of available processors. (Jelmer Vernooij, #693140)

API Changes
***********

* Added ``Branch.heads_to_fetch`` method.  Implementations of the Branch API
  must now inherit or implement this method.  (Andrew Bennetts, #721328)
  
* Added ``bzrlib.mergetools`` module with helper functions for working with
  the list of external merge tools. (Gordon Tyler, #489915)

* All methods and arguments that were deprecated before 2.0
  have been removed. (Jelmer Vernooij)

* Branch formats should now be registered on the format registry
  (``bzrlib.branch.format_registry``) rather than using the class
  methods on ``BranchFormat``. (Jelmer Vernooij, #714729)

* ``Branch.set_revision_history`` is now deprecated.
  (Jelmer Vernooij)

* ``BranchFormat.supports_leaving_lock()`` and
  ``RepositoryFormat.supports_leaving_lock`` flags have been added.
  (Jelmer Vernooij)

* ``Branch.fetch`` implementations must now accept an optional
  ``fetch_tags`` keyword argument. (Andrew Bennetts)

* ``Branch.import_last_revision_info`` is deprecated.  Use the
  ``import_last_revision_info_and_tags`` method instead.
  (Andrew Bennetts)

* Because it was too specific to BzrDir implementations,
  ``ControlDir.sprout`` no longer has a default implementation; it now
  raises ``NotImplementedError``. (Jelmer Vernooij, #717937)

* ``bzrlib.deprecated_graph`` has been removed. ``bzrlib.graph``
  scales better tree and should be used instead.
  (Jelmer Vernooij, #733612)

* ``ControlDirFormat.register_format`` has been removed. Instead,
  ``Prober`` implementations should now implement a ``known_formats``
  method. (Jelmer Vernooij)

* ControlDirFormats can now provide a ``check_status`` method and
  raise a custom exception or warning when an unsupported or deprecated
  format is being opened.  (Jelmer Vernooij, #731311)

* ``bzrlib.revionspec.dwim_revspecs`` is deprecated.
  Use ``bzrlib.revisionspec.RevisionSpec_dwim.append_possible_revspec`` and
  ``bzrlib.revisionspec.RevisionSpec_dwim.append_possible_lazy_revspec``
  instead.  (Jelmer Vernooij, #721971)

* ``BzrDirFormat`` has a new attribute ``fixed_components`` that
  indicates whether the components of the bzrdir can be upgraded
  independent of the ``BzrDir``. (Jelmer Vernooij)

* ``BzrProber.register_format`` and ``BzrProber.unregister_format`` are
  now deprecated in favour of the ``BzrProber.formats`` format registry.
  (Jelmer Vernooij)

* ``ControlDir`` implementations no longer have to provide the
  ``get_branch_transport``, ``get_workingtree_transport`` and
  ``get_repository_transport`` methods.  (Jelmer Vernooij, #730325)

* ``Converter`` has been moved from ``bzrlib.bzrdir`` to
  ``bzrlib.controldir``. (Jelmer Vernooij)

* Repository formats can now provide
  ``_get_extra_interrepo_test_combinations`` in the same module 
  to provide extra test combinations for ``bzrlib.tests.per_repository``.
  (Jelmer Vernooij)

* Repository formats should now be registered on the format registry
  (``bzrlib.repository.format_registry``) rather than using the class
  methods on ``RepositoryFormat``. (Jelmer Vernooij)

* Repository formats can now indicate they do not support the full
  VersionedFiles API by setting the ``supports_full_versioned_files``
  attribute to False. A subset of the VersionedFiles API
  (signatures and text graphs) still needs to be supported.
  (Jelmer Vernooij)

* Repository formats have a new method ``is_deprecated`` that
  implementations can override to return True to trigger a deprecation
  warning. (Jelmer Vernooij)

* The ``revision_id`` parameter of
  ``Repository.search_missing_revision_ids`` and
  ``InterRepository.search_missing_revision_ids`` is deprecated.  It is
  replaced by the ``revision_ids`` parameter.  (Andrew Bennetts)

* Working tree formats should now be registered on the format registry
  (``bzrlib.working_tree.format_registry``) rather than using the class
  methods on ``WorkingTreeFormat``. (Jelmer Vernooij, #714730)

Internals
*********

* ``CatchingExceptionThread`` (formerly ThreadWithException) has been moved
  out of the ``bzrlib.tests`` hierarchy to make it clearer that it can be used
  outside of tests. This class makes it easier to track exceptions in threads
  by catching them so they can be re-raised in the controlling thread. It's
  available in the ``bzrlib.cethread`` module.  (Vincent Ladeuil)

* Correctly propogate malloc failures from diff-delta.c code as MemoryError
  so OOM conditions during groupcompress are clearly reported. This entailed a
  change to several function signatures. (Martin [gz], #633336)

* ``HookPoint.lazy_hook`` and ``Hooks.install_named_lazy_hook`` can install 
  hooks for which the callable is loaded lazily.  (Jelmer Vernooij)

Testing
*******

* The Range parsing for HTTP requests will correctly parse incomplete ranges.
  (Vincent Ladeuil, #731240)

..
   vim: tw=74 ft=rst ff=unix<|MERGE_RESOLUTION|>--- conflicted
+++ resolved
@@ -36,12 +36,11 @@
 .. Fixes for situations where bzr would previously crash or give incorrect
    or undesirable results.
 
-<<<<<<< HEAD
 * Bazaar will now detect when a lock file is held by a dead process
   originating from the same machine, and steal the lock after printing a
-  message to the user.  (This is not implemented yet on Windows.)
+  message to the user.
   (Martin Pool, #220464)
-=======
+
 * Fix a race condition for ``server_started`` hooks leading to a spurious
   test failure. (Vincent Ladeuil, #789167)
 
@@ -58,7 +57,6 @@
   setup.py. The ``bdist_wininst`` and ``py2exe`` code paths were failing
   because ``build_mo`` became a required step that they didn't know about.
   (John Arbash Meinel, #787122)
->>>>>>> 870b713c
 
 * Reports the original error when an InvalidHttpResponse exception is
   encountered to facilitate debug. (Vincent Ladeuil, #788530)
