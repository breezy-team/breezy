####################
Bazaar Release Notes
####################

.. toctree::
   :maxdepth: 1

bzr 2.4b2
#########

:2.4b2: NOT RELEASED YET

External Compatibility Breaks
*****************************

.. These may require users to change the way they use Bazaar.

New Features
************

.. New commands, options, etc that users may wish to try out.

Improvements
************

.. Improvements to existing commands, especially improved performance 
   or memory usage, or better results.

* Resolve ``lp:FOO`` urls locally rather than doing an XMLRPC request if
  the user has done ``bzr launchpad-login``. The bzr+ssh URLs were already
  being handed off to the remote server anyway (xmlrpc has been mapping
  ``lp:bzr`` to ``bzr+ssh://bazaar.launchpad.net/+branch/bzr``, rather
  than ``bzr+ssh://bazaar.launchpad.net/~bzr-pqm/bzr/bzr.dev`` for a few
  months now.) By doing it ourselves, we can cut out substantial startup
  time. From Netherlands to London it was taking 368ms to do the XMLRPC
  call as much as 2s from Sydney. You can test the local logic by using
  ``-Dlaunchpad``.  (John Arbash Meinel, #397739)

Bug Fixes
*********

.. Fixes for situations where bzr would previously crash or give incorrect
   or undesirable results.

 * Lazy hooks are now reset between test runs. (Jelmer Vernooij, #745566)

Documentation
*************

* Added a section about using a shared SSH account on a server for bzr+ssh
  access.  (Russell Smith)

API Changes
***********

.. Changes that may require updates in plugins or other code that uses
   bzrlib.

* ``Hooks.create_hook`` is now deprecated in favour of ``Hooks.add_hook``.
  (Jelmer Vernooij)

<<<<<<< HEAD
* New method ``Hooks.uninstall_named_hook``. (Jelmer Vernooij, #301472)
=======
* If you call `bzrlib.initialize` but forget to enter the resulting object
  as a context manager, bzrlib will now be initialized anyhow.
  (Previously simple programs calling bzrlib might find the library was
  mysteriously silent.)
  (Martin Pool)
>>>>>>> d5305877

Internals
*********

.. Major internal changes, unlikely to be visible to users or plugin 
   developers, but interesting for bzr developers.

Testing
*******

.. Fixes and changes that are only relevant to bzr's test framework and 
   suite.  This can include new facilities for writing tests, fixes to 
   spurious test failures and changes to the way things should be tested.


bzr 2.4b1
#########

:2.4b1: 2011-04-17

This is the first beta of the 2.4 series, leading up to a 2.4.0
release in August 2011.  Beta releases are suitable for everyday use
but may cause some incompatibilities with plugins.  Some plugins may need
small updates to work with 2.4b1.

External Compatibility Breaks
*****************************

(none)

New Features
************

* Added ``changelog_merge`` plugin for merging changes to ``Changelog`` files
  in GNU format.  See ``bzr help changelog_merge`` for details.
  (Andrew Bennetts)
  
* Configuration options can now use references to other options in the same
  file by enclosing them with curly brackets (``{other_opt}``). This makes it
  possible to use, for example,
  ``push_location=lp:~vila/bzr/config-{nickname}`` in ``branch.conf`` when
  using a loom. During the beta period, the default behaviour is to disable
  this feature. It can be activated by declaring ``bzr.config.expand = True``
  in ``bazaar.conf``. (Vincent Ladeuil)

* External merge tools can now be configured in bazaar.conf. See
  ``bzr help configuration`` for more information.  (Gordon Tyler, #489915)

* The ``lp:`` directory service now supports Launchpad's QA staging.
  (Jelmer Vernooij, #667483)

Improvements
************

* A new hidden command ``bzr repair-workingtree``. This is a way to force
  the dirstate file to be rebuilt, rather than using a ``bzr checkout``
  workaround. (John Arbash Meinel)

* Added a ``Branch.heads_to_fetch`` RPC to the smart server protocol.
  This allows formats from plugins (such as looms) to efficiently tell the
  client which revisions need to be fetched.  (Andrew Bennetts)

* Branching, merging and pulling a branch now copies revisions named in
  tags, not just the tag metadata.  (Andrew Bennetts, #309682)

* ``bzr cat-revision`` no longer requires a working tree.
  (Jelmer Vernooij, #704405)

* ``bzr export --per-file-timestamps`` for .tar.gz files will now
  override the mtime for trees exported on Python 2.7 and later, which
  expose the 'mtime' field in gzip files. This makes the output of
  ``bzr export --per-file-timestamps`` for a particular tree
  deterministic.  (Jelmer Vernooij, #711226)

* ``bzr export --format=zip`` can now export to standard output,
  like the other exporters can. (Jelmer Vernooij, #513752)

* ``bzr export`` can now create ``.tar.xz`` and ``.tar.lzma`` files.
  (Jelmer Vernooij, #551714)

* Getting all entries from ``CHKInventory.iter_entries_by_dir()`` has been
  sped up dramatically for large trees. Iterating by dir is not the best
  way to load data from a CHK inventory, so it preloads all the items in
  the correct order. (With the gcc-tree, this changes it (re)reading 8GB
  of CHK data, down to just 150MB.) This has noticeable affects for things
  like building checkouts, etc.  (John Arbash Meinel, #737234)


Bug Fixes
*********

* A MemoryError thrown on the server during a remote operation will now be
  usefully reported, and other unexpected errors will include the class name.
  (Martin [gz], #722416)

* ``bzr annotate -r-1 file`` will now properly annotate a deleted file.
  (Andrew King, #537442)

* ``bzr export`` to zip files will now set a mode on directories.
  (Jelmer Vernooij, #207253)

* ``bzr export`` to tgz files will only write out the basename of the
  tarfile to the gzip file. (Jelmer Vernooij, #102234)

* ``bzr push --overwrite`` with an older revision specified will now correctly
  roll back the target branch. (Jelmer Vernooij, #386576)

* ``bzr lp-propose`` can now propose merges against packaging branches on
  Launchpad without requiring the target branch to be specified.
  (Jelmer Vernooij, #704647)

* ``bzr lp-propose`` no longer requires a reviewer to be specified. It will
  instead leave setting the reviewer up to Launchpad if it was not specified.
  (Jelmer Vernooij, #583772)

* ``bzr pull`` will now exit with exit code 1 if there were tag conflicts.
  (Jelmer Vernooij, #213185)

* ``bzr mv`` user errors no longer throw UnicodeEncodeError with non-ascii
  paths, however they may still print junk if not on a UTF-8 terminal.
  (Martin [gz], #707954)

* ``bzr reconfigure --unstacked`` now copies revisions (and their
  ancestors) named in tags into the unstacked repository, not just the
  ancestry of the branch's tip.  (Andrew Bennetts, #401646)

* ``bzr serve`` no longer crashes when a server_started hook is installed and
  IPv6 support is available on the system. (Jelmer Vernooij, #293697)

* ``bzr tags`` will no longer choke on branches with ghost revisions in
  their mainline and tags on revisions not in the branch ancestry. 
  (Jelmer Vernooij, #397556)

* ``bzr whoami`` will now display an error if both a new identity and
  ``--email`` were specified. (Jelmer Vernooij, #680449)

* ``launchpadlib`` doesn't provide the ``uris`` module in some old versions.
  (Vincent Ladeuil, #706835)

* Empty entries in the ``NO_PROXY`` variable are no longer treated as matching
  every host.
  (Martin Pool, #586341)

* Plugins incompatible with the current version of bzr no longer produce a
  warning on every command invocation.  Instead, a message is shown by
  ``bzr plugins`` and in crash reports.
  (#704195, Martin Pool)

* The "pretty" version of ``needs_read_lock`` and ``needs_write_lock`` now
  preserves the identity of default parameter values.
  (Andrew Bennetts, #718569)

* ``bzr dump-btree --raw`` no longer tracebacks on a B-Tree file
  containing no rows. (Eric Siegerman, #715508)

* Fix ``bzr lp-mirror`` to work on command line branch URLs and branches
  without an explicit public location. (Max Bowsher)

* On Python 2.6 and higher, use multiprocessing.cpu_count() to retrieve the
  number of available processors. (Jelmer Vernooij, #693140)

API Changes
***********

* Added ``Branch.heads_to_fetch`` method.  Implementations of the Branch API
  must now inherit or implement this method.  (Andrew Bennetts, #721328)
  
* Added ``bzrlib.mergetools`` module with helper functions for working with
  the list of external merge tools. (Gordon Tyler, #489915)

* All methods and arguments that were deprecated before 2.0
  have been removed. (Jelmer Vernooij)

* Branch formats should now be registered on the format registry
  (``bzrlib.branch.format_registry``) rather than using the class
  methods on ``BranchFormat``. (Jelmer Vernooij, #714729)

* ``BranchFormat.supports_leaving_lock()`` and
  ``RepositoryFormat.supports_leaving_lock`` flags have been added.
  (Jelmer Vernooij)

* ``Branch.fetch`` implementations must now accept an optional
  ``fetch_spec`` keyword argument. (Andrew Bennetts)

* ``Branch.import_last_revision_info`` is deprecated.  Use the
  ``import_last_revision_info_and_tags`` method instead.
  (Andrew Bennetts)

* Because it was too specific to BzrDir implementations,
  ``ControlDir.sprout`` no longer has a default implementation; it now
  raises ``NotImplementedError``. (Jelmer Vernooij, #717937)

* ``ControlDirFormat.register_format`` has been removed. Instead,
  ``Prober`` implementations should now implement a ``known_formats``
  method. (Jelmer Vernooij)

* ControlDirFormats can now provide a ``check_status`` method and
  raise a custom exception or warning when an unsupported or deprecated
  format is being opened.  (Jelmer Vernooij, #731311)

* ``bzrlib.revionspec.dwim_revspecs`` is deprecated.
  Use ``bzrlib.revisionspec.RevisionSpec_dwim.append_possible_revspec`` and
  ``bzrlib.revisionspec.RevisionSpec_dwim.append_possible_lazy_revspec``
  instead.  (Jelmer Vernooij, #721971)

* ``BzrDirFormat`` has a new attribute ``fixed_components`` that
  indicates whether the components of the bzrdir can be upgraded
  independent of the ``BzrDir``. (Jelmer Vernooij)

* ``BzrProber.register_format`` and ``BzrProber.unregister_format`` are
  now deprecated in favour of the ``BzrProber.formats`` format registry.
  (Jelmer Vernooij)

* ``ControlDir`` implementations no longer have to provide the
  ``get_branch_transport``, ``get_workingtree_transport`` and
  ``get_repository_transport`` methods.  (Jelmer Vernooij, #730325)

* ``Converter`` has been moved from ``bzrlib.bzrdir`` to
  ``bzrlib.controldir``. (Jelmer Vernooij)

* Repository formats can now provide
  ``_get_extra_interrepo_test_combinations`` in the same module 
  to provide extra test combinations for ``bzrlib.tests.per_repository``.
  (Jelmer Vernooij)

* Repository formats should now be registered on the format registry
  (``bzrlib.repository.format_registry``) rather than using the class
  methods on ``RepositoryFormat``. (Jelmer Vernooij)

* Repository formats can now indicate they do not support the full
  VersionedFiles API by setting the ``supports_full_versioned_files``
  attribute to False. A subset of the VersionedFiles API
  (signatures and text graphs) still needs to be supported.
  (Jelmer Vernooij)

* Repository formats have a new method ``is_deprecated`` that
  implementations can override to return True to trigger a deprecation
  warning. (Jelmer Vernooij)

* The ``revision_id`` parameter of
  ``Repository.search_missing_revision_ids`` and
  ``InterRepository.search_missing_revision_ids`` is deprecated.  It is
  replaced by the ``revision_ids`` parameter.  (Andrew Bennetts)

* Working tree formats should now be registered on the format registry
  (``bzrlib.working_tree.format_registry``) rather than using the class
  methods on ``WorkingTreeFormat``. (Jelmer Vernooij, #714730)

Internals
*********

* ``CatchingExceptionThread`` (formerly ThreadWithException) has been moved
  out of the ``bzrlib.tests`` hierarchy to make it clearer that it can be used
  outside of tests. This class makes it easier to track exceptions in threads
  by catching them so they can be re-raised in the controlling thread. It's
  available in the ``bzrlib.cethread`` module.  (Vincent Ladeuil)

* Correctly propogate malloc failures from diff-delta.c code as MemoryError
  so OOM conditions during groupcompress are clearly reported. This entailed a
  change to several function signatures. (Martin [gz], #633336)

* ``HookPoint.lazy_hook`` and ``Hooks.install_named_lazy_hook`` can install 
  hooks for which the callable is loaded lazily.  (Jelmer Vernooij)

Testing
*******

* The Range parsing for HTTP requests will correctly parse incomplete ranges.
  (Vincent Ladeuil, #731240)

..
   vim: tw=74 ft=rst ff=unix<|MERGE_RESOLUTION|>--- conflicted
+++ resolved
@@ -59,15 +59,13 @@
 * ``Hooks.create_hook`` is now deprecated in favour of ``Hooks.add_hook``.
   (Jelmer Vernooij)
 
-<<<<<<< HEAD
-* New method ``Hooks.uninstall_named_hook``. (Jelmer Vernooij, #301472)
-=======
 * If you call `bzrlib.initialize` but forget to enter the resulting object
   as a context manager, bzrlib will now be initialized anyhow.
   (Previously simple programs calling bzrlib might find the library was
   mysteriously silent.)
   (Martin Pool)
->>>>>>> d5305877
+
+* New method ``Hooks.uninstall_named_hook``. (Jelmer Vernooij, #301472)
 
 Internals
 *********
