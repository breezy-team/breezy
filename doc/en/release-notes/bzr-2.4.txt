--- conflicted
+++ resolved
@@ -35,13 +35,11 @@
 .. Fixes for situations where bzr would previously crash or give incorrect
    or undesirable results.
 
-<<<<<<< HEAD
+* All Tree types can now be exported as tar.*, zip or directories.
+  (Aaron Bentley)
+  
 * Correct parent is now set when using 'switch -b' with bound branches.
   (A. S. Budden, #513709)
-=======
-* All Tree types can now be exported as tar.*, zip or directories.
-  (Aaron Bentley)
->>>>>>> 873985b1
 
 Documentation
 *************
