--- conflicted
+++ resolved
@@ -233,14 +233,12 @@
 * Don't report .git files as unknown files.
   (Jelmer Vernooĳ, Debian Bug #921240)
 
-<<<<<<< HEAD
 * Raise better error when path subsegments lack =.
   (Jelmer Vernooĳ, #891483)
-=======
+
 * Display correct pull location argument in
   output of ``brz uncommit``.
   (Jelmer Vernooĳ, #386577)
->>>>>>> d4990126
 
 Documentation
 *************
