--- conflicted
+++ resolved
@@ -32,12 +32,10 @@
 .. Fixes for situations where brz would previously crash or give incorrect
    or undesirable results.
 
-<<<<<<< HEAD
  * Don't throw an error attempting to read the parent of a ref.
    (Jelmer Vernooĳ)
-=======
+
  * Fix fast-exporting of symlinks on Python 3. (Jelmer Vernooĳ, #1851478)
->>>>>>> a35a66c9
 
  * Don't rely on private transport attribute in fast-import.
    (Jelmer Vernooĳ, #1854607)
