####################
Breezy Release Notes
####################

.. toctree::
   :maxdepth: 1

brz 3.0.0 is the first release of ``Breezy``, a fork of Bazaar. For more
information, see our release announcement on the Bazaar mailing list and
README.

brz 3.0.0
#########

:Codename: Pelican
:3.0.1: NOT RELEASED YET

External Compatibility Breaks
*****************************

 * The bzr command has been renamed to brz, to prevent
   clashes with upstream Bazaar.
   (Martin Packman, Jelmer Vernooĳ)

 * The --prefix/-p argument for ``bzr diff`` now defaults to -p1 rather
   than -p0. (Jelmer Vernooĳ, #1695126)

 * The ``brz register-branch`` command from the Launchpad plugin has been
   removed, because it has not worked for at least five years: it relies on
   password authentication rather than SSO, the relevant systems no longer
   have firewall-level access to the outside world, and in general the
   Mirrored branch type is deprecated.  Either just push the branch to
   Launchpad or use code imports instead
   (https://help.launchpad.net/VcsImports).
   (Colin Watson, #254567, #483689)

 * brz no longer supports building the C extensions using Pyrex.
   Only Cython is supported. (Jelmer Vernooĳ)

 * Support for HTTP support using "pycurl" and the associated
   URL schemes "http+pycurl://" and "https+pycurl://" has been dropped.
   (Jelmer Vernooij, #82086, #377389, #122258, #516222, #545776, #1696602)

 * Support for medusa for FTP tests has been dropped, only
   pyftpdlib is now supported. (Jelmer Vernooĳ)

 * The deprecated ``brz get`` and ``brz clone`` commands have been
   removed. (Jelmer Vernooĳ)

 * The setting to ignore missing C extensions has been changed from
   ``ignore_missing_extensions=True`` to
   ``suppress_warnings=missing_extensions``. (Jelmer Vernooĳ)

 * Remove format names as options to ``brz init`` and ``brz
   init-repository``.. Now you must use ``brz init --format=...``.
   This simplifies ``brz init --help``.
   (Neil Martinsen-Burrell, #330494)

 * ``python-gpg`` is now used for checking GPG signatures rather than
   ``python-gpgme``. (Jelmer Vernooĳ, #1702308)

 * ``python-gpg`` is now used for signing commits, rather than shelling
   out to the gnupg command. The ``gpg_signing_command`` option has been
   removed.  (Jelmer Vernooĳ, #847388)

New Features
************

 * The 'bisect' plugin is now shipped with bzr. (Jelmer Vernooĳ)

 * The 'fastimport' plugin is now bundled with Bazaar.
   (Jelmer Vernooĳ)

 * The 'stats' plugin is now bundled with Bazaar.
   (Jelmer Vernooĳ)

 * The 'upload' plugin is now bundled with Bazaar.
   (Jelmer Vernooĳ)

 * The 'email' plugin is now bundled with Bazaar.
   (Jelmer Vernooĳ)

 * The 'import' command is now bundled with brz.
   Imported from bzrtools by Aaron Bentley. (Jelmer Vernooĳ, #773241)

<<<<<<< HEAD
 * The 'link-tree' command is now bundled with brz.
   Imported from bzrtools by Aaron Bentley. (Jelmer Vernooĳ)

=======
 * The 'fetch-ghosts' command is now bundled with brz.
   Imported from bzrtools by Aaron Bentley. (Jelmer Vernooĳ)

 * The 'commitfromnews' plugin is now bundled and
   can be enabled by setting ``commit.template_from_files = NEWS``.
   (Jelmer Vernooĳ)

 * The functionality from ``bzr-guess`` is now merged into Breezy.
   It will provide suggestions if the user typoes a command.
   (Jelmer Vernooĳ)

>>>>>>> 26757d98
Improvements
************

 * Doc generators now support the SOURCE_DATE_EPOCH environment
   variable (https://reproducible-builds.org/specs/source-date-epoch/).
   (Jelmer Vernooĳ)

Bug Fixes
*********

* Support Server Name Indication (SNI) when talking to https servers.
  Cherry-picked from lp:~vila/bzr/1089352-sni-support
  (Vincent Ladeuil, #1089352)

* The ``bisect`` command now works in non-``.bzr`` directories.
  (Jelmer Vernooĳ)

* When creating ``authentication.conf``, umask is now set so only the
  current user can read the file. Breezy warns if the file is
  accessible for other users when it starts.
  (Joke de Buhr, Jelmer Vernooĳ, #475501)

* Support ``brz commit -x`` in combination with iter_changes.
  (Jelmer Vernooĳ, #796582, #403811, #694946, #268135, #299879)

* Print a proper error when encountering ghost revisions in
  mainline in ``bzr log``. (Jelmer Vernooĳ, #726466)

* Security fix: hostnames starting with a dash in bzr+ssh URLs
  are now filtered out when using a subprocess SSH client.
  .
  Thanks to Augie Fackler for reporting.
  (Jelmer Vernooĳ, #1710979)

Documentation
*************

 * Various documents have been updated to explain that Breezy is a fork
   of Bazaar.

API Changes
***********

 * bzrlib has been renamed to breezy. (Martin Packman, Jelmer Vernooĳ)

 * Signature of ``load_tests`` used by ``TestLoader`` changed to be
   compatible with standard libarary unittest.  (Martin Packman)

 * All previously deprecated functionality has been removed.
   (Jelmer Vernooĳ)

 * ``CommitBuilder.record_entry_contents`` has been removed.
   (Jelmer Vernooĳ, #731433, #604953)

 * Renamed ``breezy.delta.report_delta`` parameter ``filter=`` to
   ``predicate=``. (Martin Packman)

 * ``Branch.bzrdir``, ``Repository.bzrdir`` and ``WorkingTree.bzrdir``
   have been renamed to ``Branch.controldir``, ``Repository.controldir``
   and ``WorkingTree.controldir``, respectively.
   (Jelmer Vernooĳ, #1695774)

 * ``BzrBranch`` and the various bzr branch format implementations
   have been moved to ``breezy.bzr``. (Jelmer Vernooĳ)

 * ``MetaDirBranchFormatFactory`` has been removed.
   Use lazy registration on ``breezy.branch.format_registry``
   instead. (Jelmer Vernooĳ)

 * ``breezy.bzrdir.format_registry`` has been removed; use
   ``breezy.controldir.format_registry`` instead.
   (Jelmer Vernooĳ)

 * ``breezy.api`` has been removed.  (Jelmer Vernooĳ, #742192)

 * ``ControlDir.find_bzrdirs`` has been renamed to
   ``ControlDir.find_controldirs``. (Jelmer Vernooĳ)

 * ``Repository.get_revisions`` no longer accepts ``None`` as
   argument. (Jelmer Vernooĳ)

 * A new ``Repository.iter_revisions`` method has been added.
   (Jelmer Vernooĳ)

 * A new ``WorkingTreeFormat.supports_setting_file_ids`` property
   has been added that can be set to False to indicate a working tree
   doesn't support e.g. passing a file_id into ``WorkingTree.mkdir``.
   (Jelmer Vernooĳ, #1707533)

 * A new ``RepositoryFormat.supports_setting_revision_ids`` property
   has been added that can be set to False to indicate a repository
   doesn't support passing revision ids to ``CommitBuilder.commit``.
   (Jelmer Vernooĳ)

Internals
*********

.. Major internal changes, unlikely to be visible to users or plugin 
   developers, but interesting for brz developers.

Testing
*******

 * A test isolation issue in ``breezy.tests.test_ui`` was fixed,
   which caused ``output_encoding = iso-8859-1`` to be added to the
   users' bazaar.conf. (Jelmer Vernooĳ)

 * Newer versions of ``pyftpdlib`` are now supported for running FTP tests.
   (Jelmer Vernooĳ)

..
   vim: tw=74 ft=rst ff=unix<|MERGE_RESOLUTION|>--- conflicted
+++ resolved
@@ -83,11 +83,9 @@
  * The 'import' command is now bundled with brz.
    Imported from bzrtools by Aaron Bentley. (Jelmer Vernooĳ, #773241)
 
-<<<<<<< HEAD
  * The 'link-tree' command is now bundled with brz.
    Imported from bzrtools by Aaron Bentley. (Jelmer Vernooĳ)
 
-=======
  * The 'fetch-ghosts' command is now bundled with brz.
    Imported from bzrtools by Aaron Bentley. (Jelmer Vernooĳ)
 
@@ -99,7 +97,6 @@
    It will provide suggestions if the user typoes a command.
    (Jelmer Vernooĳ)
 
->>>>>>> 26757d98
 Improvements
 ************
 
