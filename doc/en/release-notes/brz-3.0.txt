--- conflicted
+++ resolved
@@ -222,14 +222,12 @@
    outputs subunit v2.
    (Jelmer Vernooĳ, #1699346, #661205)
 
-<<<<<<< HEAD
  * Launchpad plugin tests no longer try to connect to production
    Launchpad. (Jelmer Vernooĳ, #723183)
-=======
+
  * Set the ``GPGHOME`` environment variable during testing, to prevent
    e.g. leaking keys into the users' GNUPG directory.
    (Jelmer Vernooĳ, #843885)
->>>>>>> d3e63e30
 
 ..
    vim: tw=74 ft=rst ff=unix