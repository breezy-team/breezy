--- conflicted
+++ resolved
@@ -46,18 +46,16 @@
    have installed and speeds up import time since psutil brings in
    various other modules. (Jelmer Vernooĳ)
 
-<<<<<<< HEAD
  * Warn the user when they attempt to use Breezy in a Subversion
    working copy. (Jelmer Vernooĳ)
 
  * A new ``fossil`` plugin has been added that warns users when they
    attempt to access Fossil repositories.
    (Jelmer Vernooĳ, #1848821)
-=======
+
  * Add a basic Mercurial plugin that mentions that .hg repositories
    are unsupported when the user attempts to access one.
    (Jelmer Vernooĳ)
->>>>>>> 45a7a26e
 
 Improvements
 ************
