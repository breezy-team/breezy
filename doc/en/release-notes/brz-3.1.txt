--- conflicted
+++ resolved
@@ -84,13 +84,11 @@
 * New ``Tree.get_transform`` method for getting a ``TreeTransform``
   object. (Jelmer Vernooij)
 
-<<<<<<< HEAD
 * ``Repository.find_branches`` now returns an iterator rather than a
   list. (Jelmer Vernooĳ, #413970)
-=======
+
 * New ``Tree.get_nested_tree`` method for retrieving a nested tree.
   (Jelmer Vernooĳ)
->>>>>>> 51bbe378
 
 Internals
 *********
