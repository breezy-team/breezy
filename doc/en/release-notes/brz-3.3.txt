####################
Breezy Release Notes
####################

.. toctree::
   :maxdepth: 1

<<<<<<< HEAD
brz 3.4.0
##########

:Codename: TBD
:3.4.0: Not yet released

* The ``breezy.pyutils`` module has been removed. Use ``catalogus.pyutils``
  instead. (Jelmer Vernooĳ)

* The ``Registry`` class has been removed from ``breezy.registry``. Use
  ``catalogus.registry.Registry`` instead. The ``FormatRegistry`` class
  remains in ``breezy.registry``. (Jelmer Vernooĳ)
=======
brz 3.3.15
##########

:3.3.15: 2025-10-26

* Add Python 3.14 support. (Jelmer Vernooĳ, #2121688)

* Migrate Rust code to modern PyO3 0.26 API to eliminate deprecation warnings.
  (Jelmer Vernooĳ)

brz 3.3.14
##########

There was no 3.3.14 release.
>>>>>>> 741b3d9d

brz 3.3.13
##########

:3.3.13: 2025-08-31

* Add warning when accessing Bazaar branches on Launchpad, as Launchpad
  is phasing out Bazaar code hosting. The warning can be suppressed by
  adding ``launchpad_bazaar_deprecation`` to the ``suppress_warnings``
  configuration option. (Jelmer Vernooĳ)

* Fix compatibility with paramiko 4.0.0, which removed DSA key support.
  (Jelmer Vernooĳ)

* Add Python 3.14 support. (Jelmer Vernooĳ)

* Cope with removed ``ast.Str`` in Python 3.14. (Jelmer Vernooĳ)

* Use released dulwich rather than development version. (Jelmer Vernooĳ)

* Fix git object store compatibility issues with dulwich. (Jelmer Vernooĳ)

* git: Ensure tags are pushed for local operations. (Jelmer Vernooĳ)

* Fix typing issues with newer versions of typing-extensions. (Jelmer Vernooĳ)

* Drop support for Bazaar on Launchpad. (Jelmer Vernooĳ)

* Remove references to Bazaar codehosting on Launchpad. (Jelmer Vernooĳ)

* Improve installation instructions for modern Python. (Jelmer Vernooĳ, #2119976)

brz 3.3.12
##########

:3.3.12: 2025-05-13

* Drop use of ``PyInt_AsUnsignedLongMask``, which is deprecated in
  modern Python. (Jelmer Vernooĳ)

brz 3.3.11
##########

:3.3.11: 2025-04-06

* Drop static tuple. This is breaking Python
  3.13 support, Python has made improvements to tuples
  that should reduce the need for this. We're
  also moving performance-critical code to rust
  in the future. (#2102194, Jelmer Vernooĳ)

* Fix timezone handling, avoid looking up
  timezone. (#2103478, Jelmer Vernooĳ)

* Drop unused ``simple_set`` extension.
  (Jelmer Vernooĳ)

brz 3.3.10
##########

:3.3.10: 2025-03-14

* Breezy itself is now hosted on GitHub -
  https://github.com/breezy-team/breezy.
  (Jelmer Vernooĳ)

* Bump PyO3 to 0.23. (Jelmer Vernooĳ)

* Add support for Python 3.13.
  (Jelmer Vernooĳ, #2102194)

brz 3.3.9
#########

:3.3.9: 2024-10-20

* Update pyo3 to 0.22, adding support for Python 3.13. (Jelmer Vernooĳ,
  #2084288)

brz 3.3.8
#########

:3.3.8: 2024-06-27

* Prevent builds with PyO3 0.22 and up, which are incompatible with
  Breezy 3.3. (Jelmer Vernooĳ)

brz 3.3.7
#########

:3.3.7: 2024-04-01

* Fix compatibility with Python 3 < 3.11, which don't have datetime.UTC. (Jelmer Vernooĳ)

brz 3.3.6
#########

:3.3.6: 2024-04-01

* Ignore race conditions loading config files. (Jelmer Vernooĳ)

* Fix tests on Python 3.12. (Jelmer Vernooĳ)

brz 3.3.5
#########

:3.3.5: 2024-01-19

* Fix compatibility with Python 3.12. Jelmer Vernooĳ, #2047991)

brz 3.3.4
#########

:3.3.4: 2023-09-04

* Improve handling of lp: URLs when lp: insteadOf is set in gitconfig.
  (Jelmer Vernooĳ)

* Allow setting _ConnectRequestor.selector.  (Jelmer Vernooĳ)

* Fix brz-email bug on Python 3. (Triss)

* Fix compatibility with newer versions of dulwich.
  (Jelmer Vernooĳ)

brz 3.3.3
#########

:3.3.3: 2023-05-23

External Compatibility Breaks
*****************************

.. These may require users to change the way they use Breezy.

* Drop support for the ubuntu: and debianlp: aliases.
  These imports have long been broken.
  (Jelmer Vernooĳ)

* Fix support for newer versions of Dulwich.
  (Jelmer Vernooĳ)

brz 3.3.2
#########

:3.3.2: 2023-01-21

Improvements
************

.. Improvements to existing commands, especially improved performance
   or memory usage, or better results.

* Update Git code to use newer Dulwich APIs for pack generation,
  significantly improving performance. (Jelmer Vernooĳ)

* gitlab: Support URL schemes https, http. (Jelmer Vernooĳ)

* Bundle the webdav plugin. (Jelmer Vernooĳ)

* Add supports_auto_merge setting. (Jelmer Vernooĳ)

* Add --auto argument for "brz propose".
  (Jelmer Vernooĳ)

Bug Fixes
*********

.. Fixes for situations where brz would previously crash or give incorrect
   or undesirable results.

* Fix anonymous access of lp: URLs. (Jelmer Vernooĳ, #2000806)

* gitlab: Handle GitLab consistently returning 500 when updating
  description in some versions. (Jelmer Vernooĳ)

* github: Support multiple pages when enumerating forks.
  (Jelmer Vernooĳ)


brz 3.3.1
#########

:3.3.1: 2022-11-22

External Compatibility Breaks
*****************************

.. These may require users to change the way they use Breezy.

* Drop support for Python < 3.7. (Jelmer Vernooĳ)

* Factored gettext support out into setuptools-gettext. (Jelmer Vernooĳ)

New Features
************

.. New commands, options, etc that users may wish to try out.

* Add ``--open`` argument to ``brz propose``. (Jelmer Vernooĳ)

* New ``brz web-open`` command, which opens a branch or
  merge proposal in a web browser. Deprecates ``brz lp-open``.
  (Jelmer Vernooĳ)

Improvements
************

.. Improvements to existing commands, especially improved performance
   or memory usage, or better results.

* Various portability fixes for Mac OS X and Windows. (Jelmer Vernooĳ)

* Ship typing hints. (Jelmer Vernooĳ)

* Build binary on GitHub for most Python platforms.
  (Jelmer Vernooĳ)

* Drop trivial pkg-version dependency. (Ondřej Pohořelský)

* Drop use of unnecessary ``iso8061`` module for Forge interactions.
  (Jelmer Vernooĳ)

* Support finding GitHub PRs by URL. (Jelmer Vernooĳ)

Bug Fixes
*********

.. Fixes for situations where brz would previously crash or give incorrect
   or undesirable results.

* Fix compatibility with Python 3.11. (Jelmer Vernooĳ, #1995814)
  + Remove use of PyUnicode_FromUnicode, gone in Python 3.11.
  + Fix reference counter tests for Python 3.11.

* Handle unexpected HTTP Status errors from Dulwich, converting them
  to the appropriate Breezy exceptions. (Jelmer Vernooĳ)

* Handle out of file descriptor errors in ``breezy.dirty_tracker``.
  (Jelmer Vernooĳ)

* git: Properly decode remote tag names rather than leaving them as bytes.
  (Jelmer Vernooĳ)

* Fix compatibility with Dulwich >= 0.20.50. (Jelmer Vernooĳ)

* Fix ``Tree.get_file_mtime`` in shallow git trees. (Jelmer Vernooĳ)

Documentation
*************

.. Improved or updated documentation.

* Remove various references to brz-gtk and breezy.
  (Jelmer Vernooĳ, #1926890, #1837056, #1837053)

API Changes
***********

.. Changes that may require updates in plugins or other code that uses
   breezy.

* Removed ``breezy.revision.ensure_null``, originally added for
  the migation from ``None`` to ``NULL_REVISION``. (Jelmer Vernooĳ)

* New ``Forge.create_project`` method. (Jelmer Vernooĳ)

* New ``breezy.forge.get_forge_by_hostname`` function.
  (Jelmer Vernooĳ)

* New ``Tree.is_special_filename`` to match on e.g.
  ``.gitattributes`` and ``.bzrignore``. (Jelmer Vernooĳ)

Internals
*********

.. Major internal changes, unlikely to be visible to users or plugin
   developers, but interesting for brz developers.

* Switch to using Launchpad REST API for lp: URL lookups,
  rather than XML/RPC. (Jelmer Vernooĳ)

* Migrate from pkg_resources to importlib for entrypoints.
  (Jelmer Vernooĳ)

* New exception ``UnsupportedVcs``. (Jelmer Vernooĳ)

* Support titles for merge proposals. (Jelmer Vernooĳ)

* Use standard python infrastructure to mark extensions as
  optional. (Jelmer Vernooĳ)

* Add pyproject.toml. (Jelmer Vernooĳ)

Testing
*******

.. Fixes and changes that are only relevant to brz's test framework and
   suite.  This can include new facilities for writing tests, fixes to
   spurious test failures and changes to the way things should be tested.

* Increased timeouts since e.g. the setup test takes longer to run
  now we're compiling rust files. (Jelmer Vernooĳ)

* Raise exception for timed out test rather than killing entire process
  when hitting timeouts. (Jelmer Vernooĳ)

* Add xfail lists for Mac OS X and Windows. (Jelmer Vernooĳ)

* Properly clear BRZ_SSH in tests. (Jelmer Vernooĳ)

brz 3.3.0
#########

:3.3.0: 2022-10-07

External Compatibility Breaks
*****************************

.. These may require users to change the way they use Breezy.

* Breezy now uses the system merge3 rather than bundling its own copy.
  (Jelmer Vernooĳ)

* Breezy now requires PyYAML. (Jelmer Vernooĳ)

* Breezy now requires setuptools-rust and a rust compiler to
  be built. (Martin Packman, Jelmer Vernooĳ)

New Features
************

.. New commands, options, etc that users may wish to try out.

* Add --recurse-nested argument to 'brz export'.
  (Jelmer Vernooĳ)

Improvements
************

.. Improvements to existing commands, especially improved performance
   or memory usage, or better results.

* Add an ``extra`` for installing PGP dependencies.
  (Jelmer Vernooĳ)

* Convert multiple authors to the Co-authored-by field.
  (Jelmer Vernooĳ)

* github: Lazily load github pull requests, improving
  performance. (Jelmer Vernooĳ)

* github: Return canonical URLs for branches.
  (Jelmer Vernooĳ)

* Avoid deprecated distutils.version, ahead of removal.
  (Jelmer Vernooĳ)

* Add a docker file. (Jelmer Vernooĳ)

* launchpad: Store Launchpad credentials in authentication.conf.
  (Jelmer Vernooĳ)

* git: Support accessing git branch configuration.
  (Jelmer Vernooĳ)

* pgp: Add support for create_signatures=when-possible
  (Jelmer Vernooĳ)

* propose: By default, don't push tags when proposing changes.
  (Jelmer Vernooĳ)

* git: Split out and separately report ProtectedBranchHookDeclined.
  (Jelmer Vernooĳ)

* git: Avoid reading entire pack files into memory.
  (Jelmer Vernooĳ)

Bug Fixes
*********

.. Fixes for situations where brz would previously crash or give incorrect
   or undesirable results.

* git: Fix handling of empty directories in iter_changes.
  (Jelmer Vernooĳ)

* fastimport: Open stdin in binary mode. (Alexander Grund)

* Fix printing of exceptions for unsupported formats.
  (Jelmer Vernooĳ)

* Fix compatibility with modern dulwich.
  (Jelmer Vernooĳ)

* bzr: Only update working tree when pushing to active branch.
  (Jelmer Vernooĳ)

* gitlab: Fix API access; now seems to reject ';' as separator of url parameters.
  (Jelmer Vernooĳ)

* Launchpad: Fix instance iteration.
  (Jelmer Vernooĳ)

* git: Fix remote branch reference handling.
  (Jelmer Vernooĳ)

* git: Handle symref loops. (Jelmer Vernooĳ)

* Fix handling of chunked HTTP requests.
  (Jelmer Vernooĳ)

* git: Fix handling of date: revision specs.
  (Jelmer Vernooĳ)

* git: Support insteadOf / pushInsteadOf.
  (Jelmer Vernooĳ)

Documentation
*************

.. Improved or updated documentation.

* Add link to Matrix room, point to new IRC channel.
  (Jelmer Vernooĳ)

API Changes
***********

.. Changes that may require updates in plugins or other code that uses
   breezy.

* Various errors have moved out of ``breezy.errors`` to
  the modules they are related to. Including:
  UnsupportedProtocol, FileExists and NoSuchFile from breezy.errors => breezy.transport
  (Jelmer Vernooĳ)

* Add ``MergeProposal.set_target_branch()`` method.
  (Jelmer Vernooĳ)

* Move ``static_tuple`` to ``breezy.bzr``. (Jelmer Vernooĳ)

Internals
*********

.. Major internal changes, unlikely to be visible to users or plugin
   developers, but interesting for brz developers.

* File ids are mostly gone from the API. There are a few select
  cases where they are still used.
  (Jelmer Vernooĳ)

* python2-cleanup: Remove obsolete __cmp__. (Jelmer Vernooĳ)

* bzr: Support name argument in ControlDir.push_branch.
  (Jelmer Vernooĳ)

* Fix flake8 with newer versions of flake8.
  (Jelmer Vernooĳ)

* Avoid deprecated urllib.parse.{splittype,splitport,splithost}.
  (Jelmer Vernooĳ)

* Improve handling of remote git trees; improved performance,
  support for more functions.
  (Jelmer Vernooĳ)

* git: Raise custom error for unknown encodings in Git commits.
  (Jelmer Vernooĳ)

* Use google docstrings in more places, fixing errors from pydoctor in the process.
  (Jelmer Vernooĳ)

* Lockdir now uses yaml rather than RIO.
  (Jelmer Vernooĳ)

Testing
*******

.. Fixes and changes that are only relevant to brz's test framework and
   suite.  This can include new facilities for writing tests, fixes to
   spurious test failures and changes to the way things should be tested.

* Disable known failing test_build_and_install on GitHub.
  (Jelmer Vernooĳ)

* bashcomp: Preserve environment when invoking brz.
  (Jelmer Vernooĳ)

..
   vim: tw=74 ft=rst ff=unix<|MERGE_RESOLUTION|>--- conflicted
+++ resolved
@@ -5,20 +5,6 @@
 .. toctree::
    :maxdepth: 1
 
-<<<<<<< HEAD
-brz 3.4.0
-##########
-
-:Codename: TBD
-:3.4.0: Not yet released
-
-* The ``breezy.pyutils`` module has been removed. Use ``catalogus.pyutils``
-  instead. (Jelmer Vernooĳ)
-
-* The ``Registry`` class has been removed from ``breezy.registry``. Use
-  ``catalogus.registry.Registry`` instead. The ``FormatRegistry`` class
-  remains in ``breezy.registry``. (Jelmer Vernooĳ)
-=======
 brz 3.3.15
 ##########
 
@@ -33,7 +19,6 @@
 ##########
 
 There was no 3.3.14 release.
->>>>>>> 741b3d9d
 
 brz 3.3.13
 ##########
