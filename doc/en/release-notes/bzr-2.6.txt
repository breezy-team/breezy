####################
Bazaar Release Notes
####################

.. toctree::
   :maxdepth: 1

bzr 2.6b2
#########

:2.6b2: NOT RELEASED YET

External Compatibility Breaks
*****************************

.. These may require users to change the way they use Bazaar.

New Features
************

.. New commands, options, etc that users may wish to try out.

Improvements
************

.. Improvements to existing commands, especially improved performance 
   or memory usage, or better results.

* Colocated branches can now be addressed using the 'co:NAME' rather than
  the more complex 'file://.,branch=NAME'. (Jelmer Vernooij, #833665)

Bug Fixes
*********

.. Fixes for situations where bzr would previously crash or give incorrect
   or undesirable results.

Documentation
*************

.. Improved or updated documentation.

* Force format registration to avoid generate_docs.py traceback when the
  registry is empty. (Vincent Ladeuil, #956860)

API Changes
***********

.. Changes that may require updates in plugins or other code that uses
   bzrlib.

Internals
*********

.. Major internal changes, unlikely to be visible to users or plugin 
   developers, but interesting for bzr developers.

Testing
*******

.. Fixes and changes that are only relevant to bzr's test framework and 
   suite.  This can include new facilities for writing tests, fixes to 
   spurious test failures and changes to the way things should be tested.


bzr 2.6b1
#########

:2.6b1: 2012-03-15

This is the first beta for the 2.6 series, leading up to a 2.6.0 release in
August 2012.

This release includes ssl certificates verification from the urllib-based
http implementation turned on by default, fixes some UI issues around
colocated branches, documentation fixes and more.

This release includes all bugs fixed in previous series known at the time of
this release.

Beta releases are suitable for everyday use but may cause some
incompatibilities with plugins.  Some plugins may need small updates to work
with 2.6b1.

External Compatibility Breaks
*****************************

None.

Improvements
************

* Access to HTTPS URLs now uses the urrllib implementation by default.
  For the old pycurl-based implementation, specify ``https+pycurl://`` as
  the URL scheme when accessing a HTTPS location.
  (Jelmer Vernooij, #125055)

* Add short option alias ``-N`` for ``--no-recurse``.
  (Jelmer Vernooij, #945904)

* Avoid 'Invalid range access' errors when whole files are retrieved with
  transport.http.get() . (Vincent Ladeuil, #924746)

* ``bzr rmbranch`` now supports removing colocated branches.
  (Jelmer Vernooij, #920653)

* ``bzr rmbranch`` no longer removes active branches unless ``--force``
  is specified. (Jelmer Vernooij, #922953)

* ``bzr verify-signatures`` now shows a progress bar.
  (Jelmer Vernooij)

* Two new command hooks, ``pre_command`` and ``post_command``,
  provide notification before and after a command has been run.
  (Brian de Alwis, Jelmer Vernooij)

Bug Fixes
*********

* Fix ``bzr config`` display for ``RegistryOption`` values.
  (Vincent Ladeuil, #930182)

* Option values set on locked branches should be saved only when the branch
  is finally unlocked. (Vincent Ladeuil, #948339)

Documentation
*************

.. Improved or updated documentation.

* Document "bzr lp-propose", "bzr register-branch" and
  the other Launchpad plugin commands in bzr(1).
  (Jelmer Vernooij, #843801, #163995)

* Generate ``ENVIRONMENT`` section in bzr(1) from known environment variable
  list rather than hardcoding. (Jelmer Vernooij, #197618)

* Prevent lines of command descriptions starting with a dot to
  accidentally be interpreted as a roff macro in bzr(1).
  (Jelmer Vernooij, #711079)

* Properly format apostrophes in manual page. (Jelmer Vernooij, #234771)

API Changes
***********

* ``GPGStrategy.do_verifications`` has been deprecated.
  (Jelmer Vernooij)

* File ids in the ``Tree`` API can now be bytestring as previously,
  or tuples of bytestrings.
  (Jelmer Vernooij)

* ``mail_client`` now accepts a configuration stack object rather than
  an old style Config object. (Jelmer Vernooij)

* New method ``Repository.verify_revision_signatures``.
  (Jelmer Vernooij)

* New configuration option class ``RegistryOption`` which is backed
  onto a registry. (Jelmer Vernooij)

* New convenience API method ``WorkingTree.get_config_stack``.
  (Jelmer Vernooij)

<<<<<<< HEAD
* Remove deprecated ``Branch.set_revision_history`` and
  ``Branch.revision_history`` methods and the ``set_rh``
  hook on ``Branch``. (Jelmer Vernooij)

* Remove 
  ``branch.PullResult.__int__`` deprecated in 2.3.0,
  ``branch.PushResult.__int__`` deprecated in 2.3.0,
  ``branch.BranchFormat.get_default_format`` deprecated in 2.4.0,
  ``branch.BranchFormat.get_formats`` deprecated in 2.4.0,
  ``branch.BranchFormat.set_default_format`` deprecated in 2.4.0,
  ``branch.BranchFormat.register_format`` deprecated in 2.4.0,
  ``branch.BranchFormat.unregister_format`` deprecated in 2.4.0,
  ``bzrdir.BzrDir.generate_backup_name`` deprecated in 2.3.0,
  ``bzrdir.BzrProber.register_bzrdir_format`` deprecated in 2.4.0,
  ``bzrdir.BzrProber.unregister_bzrdir_format`` deprecated in 2.4.0,
  ``config.Config.get_editor`` deprecated in 2.4.0,
  ``hooks.known_hooks_key_to_parent_and_attribute`` deprecated in 2.3,
  ``hooks.Hooks.create_hook`` deprecated in 2.4,
  ``inventory.Inventory.__contains__`` deprecated in 2.4.0,
  ``merge.Merge3Merger.scalar_three_way`` deprecated in 2.2.0,
  ``merge.Merge3Merger.fix_root`` deprecated in 2.4.0,
  ``transform.TreeTransformBase.has_named_child`` deprecated in 2.3.0,
  ``transform.get_backup_name`` deprecated in 2.3.0,
  ``transform._get_backup_name`` deprecated in 2.3.0,
  ``workingtree.WorkingTreeFormat.get_default_format`` deprecated in 2.4.0,
  ``workingtree.WorkingTreeFormat.register_format`` deprecated in 2.4.0,
  ``workingtree.WorkingTreeFormat.register_extra_format`` deprecated in 2.4.0,
  ``workingtree.WorkingTreeFormat.unregister_extra_format`` deprecated in 2.4.0,
  ``workingtree.WorkingTreeFormat.get_formats`` deprecated in 2.4.0,
  ``workingtree.WorkingTreeFormat.set_default_format`` deprecated in 2.4.0,
  ``workingtree.WorkingTreeFormat.unregister_format`` deprecated in 2.4.0,
  (Vincent Ladeuil)
=======
* ``register_filter_stack_map`` and ``lazy_register_filter_stack_map``
  are noew deprecated. Instead, use ``filter_stacks_registry.register``
  and ``filter_stacks_registry.register_lazy``.
  (Jelmer Vernooij)
>>>>>>> 25ac15de

Internals
*********

* ``Tree.path2id`` now once again accepts a list of path elements
  in addition to a path. (Jelmer Vernooij)

* Turn config option expansion on by default. The only options for which
  this should be disabled are templates which should already have used
  conf.get(option, expand=False) or conf.get_user_option(option,
  expand=False). (Vincent Ladeuil)

..
   vim: tw=74 ft=rst ff=unix<|MERGE_RESOLUTION|>--- conflicted
+++ resolved
@@ -163,10 +163,10 @@
 * New convenience API method ``WorkingTree.get_config_stack``.
   (Jelmer Vernooij)
 
-<<<<<<< HEAD
-* Remove deprecated ``Branch.set_revision_history`` and
-  ``Branch.revision_history`` methods and the ``set_rh``
-  hook on ``Branch``. (Jelmer Vernooij)
+* ``register_filter_stack_map`` and ``lazy_register_filter_stack_map``
+  are noew deprecated. Instead, use ``filter_stacks_registry.register``
+  and ``filter_stacks_registry.register_lazy``.
+  (Jelmer Vernooij)
 
 * Remove 
   ``branch.PullResult.__int__`` deprecated in 2.3.0,
@@ -196,12 +196,10 @@
   ``workingtree.WorkingTreeFormat.set_default_format`` deprecated in 2.4.0,
   ``workingtree.WorkingTreeFormat.unregister_format`` deprecated in 2.4.0,
   (Vincent Ladeuil)
-=======
-* ``register_filter_stack_map`` and ``lazy_register_filter_stack_map``
-  are noew deprecated. Instead, use ``filter_stacks_registry.register``
-  and ``filter_stacks_registry.register_lazy``.
-  (Jelmer Vernooij)
->>>>>>> 25ac15de
+
+* Remove deprecated ``Branch.set_revision_history`` and
+  ``Branch.revision_history`` methods and the ``set_rh``
+  hook on ``Branch``. (Jelmer Vernooij)
 
 Internals
 *********
