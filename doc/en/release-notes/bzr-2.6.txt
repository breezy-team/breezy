--- conflicted
+++ resolved
@@ -35,14 +35,11 @@
 .. Fixes for situations where bzr would previously crash or give incorrect
    or undesirable results.
 
-<<<<<<< HEAD
 * "bzr missing" now shows tag names when displaying revision information.
   (#559072, Neil Martinsen-Burrell)
 
-=======
 * Implement ``ResponseFile.readline`` and ``ReponseFile.tell``,
   fixing some clones over HTTP. (Jelmer Vernooij, #963769)
->>>>>>> 0ff92153
 
 Documentation
 *************
