--- conflicted
+++ resolved
@@ -26,23 +26,21 @@
 .. Improvements to existing commands, especially improved performance 
    or memory usage, or better results.
 
-<<<<<<< HEAD
+* "bzr switch -b" in a standalone tree will now create a colocated branch.
+  (Jelmer Vernooij, #918197)
+
+* ``bzr info`` now reports when there are present (but unused) colocated
+  branches. (Jelmer Vernooij, #891646)
+
+* Checkouts can now be into target directories that already have
+  a control directory (but no branch or working tree).
+  (Jelmer Vernooij, #913980)
+
+* New HPSS call for ``BzrDir.get_branches``. (Jelmer Vernooij, #894460)
+
 * Two new command hooks, ``pre_command`` and ``post_command``,
   provide notification before and after a command has been run.
   (Brian de Alwis, Jelmer Vernooij)
-=======
-* "bzr switch -b" in a standalone tree will now create a colocated branch.
-  (Jelmer Vernooij, #918197)
-
-* ``bzr info`` now reports when there are present (but unused) colocated
-  branches. (Jelmer Vernooij, #891646)
-
-* Checkouts can now be into target directories that already have
-  a control directory (but no branch or working tree).
-  (Jelmer Vernooij, #913980)
-
-* New HPSS call for ``BzrDir.get_branches``. (Jelmer Vernooij, #894460)
->>>>>>> ffa9eef4
 
 Bug Fixes
 *********
