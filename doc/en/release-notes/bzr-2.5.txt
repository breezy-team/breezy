####################
Bazaar Release Notes
####################

.. toctree::
   :maxdepth: 1

bzr 2.5b5
#########

:2.5b5: NOT RELEASED YET

External Compatibility Breaks
*****************************

.. These may require users to change the way they use Bazaar.

New Features
************

.. New commands, options, etc that users may wish to try out.

* "bzr mkdir" now includes -p (--parents) option for recursively adding
  parent directories.
  (Jared Hance, Jelmer Vernooij, #253529)

Improvements
************

.. Improvements to existing commands, especially improved performance 
   or memory usage, or better results.

* New HPSS call for ``Repository.reconcile``. (Jelmer Vernooij, #894455)

Bug Fixes
*********

.. Fixes for situations where bzr would previously crash or give incorrect
   or undesirable results.

* Allow configuration option default value to be a python callable at
  registration. (Vincent Ladeuil, #832064)

* Create obsolete_packs directory when repacking if it does not
  exist. (Jonathan Riddell, Jelmer Vernooij, #314314)

* Properly ignore '\n' in an option reference since this cannot be part of a
  config option identifier. (Vincent Ladeuil, #902125)

Documentation
*************

.. Improved or updated documentation.

API Changes
***********

.. Changes that may require updates in plugins or other code that uses
   bzrlib.

Internals
*********

.. Major internal changes, unlikely to be visible to users or plugin 
   developers, but interesting for bzr developers.

<<<<<<< HEAD
* New HPSS call ``BzrDir.checkout_metadir``. (Jelmer Vernooij, #894459)
=======
* ControlDir now has a get_branches method that returns a dictionary
  whose keys are the names of the branches and whose values are the
  branches themselves. The active branch uses the key None.
  (Neil Martinsen-Burrell)
>>>>>>> 39924ea0

Testing
*******

.. Fixes and changes that are only relevant to bzr's test framework and 
   suite.  This can include new facilities for writing tests, fixes to 
   spurious test failures and changes to the way things should be tested.


bzr 2.5b4
#########

:2.5b4: 2011-12-08

This is the fourth beta of the 2.5 series, leading to a 2.5.0 release in
February 2012. Beta releases are suitable for everyday use but may cause
some incompatibilities with plugins.

This release includes many improvements in the smart server, UI polish for
the colocated branches, optimizations for revision specifiers to avoid
history sized operations, enhancements to the config framework, bug fixes
related to unicode paths and more.

This release includes all bug fixed in previous series known at the time of

External Compatibility Breaks
*****************************

None.

New Features
************

* Provides a ``po_merge`` plugin to automatically merge ``.po`` files with
  ``msgmerge``. See ``bzr help po_merge`` for details.
  (Vincent Ladeuil, #884270)

Improvements
************

* ``bzr branch --stacked`` now only makes a single connection to the remote
  server rather than three. (Jelmer Vernooij, #444293)

* ``bzr export --uncommitted`` will export the uncommitted tree.
  (Jelmer Vernooij, #555613)

* ``bzr rmbranch`` can now remove colocated branches.
  (Jelmer Vernooij, #831464)

* ``bzr status`` no longer shows shelves if files are specified.
  (Francis Devereux)

* ``bzr switch`` now accepts colocated branch names to switch to.
  (Jelmer Vernooij, #826814)

* Plugins can now register additional "location aliases".
  (Jelmer Vernooij)

* ``bzr status`` no longer shows shelves if files are specified.
  (Francis Devereux)

* Revision specifiers will now only browse as much history as they
  need to, rather than grabbing the whole history unnecessarily in some
  cases. (Jelmer Vernooij)

* When using ``bzr switch`` to switch to a sibling of the current
  branch, the relative branch name should no longer be url-encoded.
  (Jelmer Vernooij)

Bug Fixes
*********

* A new section local option ``basename`` is available to help support some
  ``bzr-pipeline`` workflows and more generally help mapping local paths to
  remote ones. See ``bzr help configuration`` for more details.
  (Vincent Ladeuil, #843211)

* Add HPSS call for looking up revision numbers from revision ids on
  remote repositories. (Jelmer Vernooij, #640253)

* Add HPSS call for retrieving file contents from remote repositories.
  Should improve performance for lightweight checkouts and exports of
  from remote repositories.  (Jelmer Vernooij, #368717, #762330,
  #608640)

* Allow lazy compiled patterns from ``bzrlib.lazy_regex`` to be
  pickled. (Jelmer Vernooij, #893149)

* ``bzr info`` no longer shows empty output if only a control
  directory is present. (Jelmer Vernooij, #159098)

* Cope with missing revision ids being specified to
  ``Repository.gather_stats`` HPSS call. (Jelmer Vernooij, #411290)

* Fix test failures on windows related to locations.conf handling.
  (Vincent Ladeuil, #892992)

* Fixed parsing of the timestamp given to ``commit --commit-time``. Now
  prohibits several invalid strings, reads the correct number of seconds,
  and gives a better error message if the time zone offset is not given.
  (Matt Giuca, #892657)

* Give meaningful file/line references when reporting deprecation warnings
  for _CompatabilityThunkFeature based test features.
  (Vincent Ladeuil, #897718)

* Make reporting of mistakes involving unversioned files with non-ascii
  filenames work again without 'Unprintable exception' being shown.
  (Martin Packman, #898408)

* Provide names for lazily registered hooks. 
  (Neil Martinsen-Burrell, #894609)

* Raise BadIndexKey exception in btree_index when a key is too large, fixing 
  an infinite recursion issue. (Shannon Weyrick, #720853)

* Resolve regression from colocated branch path handling, by ensuring that
  unreserved characters are unquoted in URLs. (Martin Packman, #842223)

* Split segments from URLs for colocated branches without assuming the
  combined form is a valid. (Martin Packman, #842233)

* Support looking up revision numbers by revision id in empty branches.
  (Jelmer Vernooij, #535031)

* Support verifying signatures on remote repositories.
  (Jelmer Vernooij, #889694)

* Teach the bzr client how to reconnect if we get ``ConnectionReset``
  while making an RPC request. This doesn't handle all possible network
  disconnects, but it should at least handle when the server is asked to
  shutdown gracefully. (John Arbash Meinel, #819604)

* When a remote format is unknown, bzr will now print a single-line error
  message rather than a backtrace. (Jelmer Vernooij, #687226)

API Changes
***********

* ``BzrDir.open_branch`` and ``BranchFormat.open`` now take an optional
  ``possible_transports`` argument. (Jelmer Vernooij)

* New method ``Transport.set_segment_parameter``.  (Jelmer Vernooij)

* ``Repository.verify_revision`` has been renamed to
  ``Repository.verify_revision_signature``. (Jelmer Vernooij)

* ``RevisionSpec.wants_revision_history`` now defaults to ``False`` and
  is deprecated. The ``revs`` argument of
  ``RevisionInfo.from_revision_id`` is now deprecated. (Jelmer Vernooij)

* ``Tree.get_file_by_path`` is now deprecated. Use ``Tree.get_file`` instead.
  (Jelmer Vernooij, #666897)

* Some global options for use with commands have been removed, construct
  an ``Option`` with the name instead. (Martin Packman)

* The unused exception ``HistoryMissing`` has been removed.
  (Jelmer Vernooij)

Internals
*********

* Add HPSS call for ``Repository.pack``. (Jelmer Vernooij, #894461)

* ``bzr config`` uses the new configuration implementation.
  (Vincent Ladeuil)

* Custom HPSS error handlers can now be installed in the smart server client
  using the ``error_translators`` and ``no_context_error_translators``
  registries. (Jelmer Vernooij)

* New HPSS calls ``Repository.has_signature_for_revision_id``,
  ``Repository.make_working_trees``, ``BzrDir.destroy_repository``,
  ``BzrDir.has_workingtree``, ``Repository.get_physical_lock_status``,
  ``Branch.get_physical_lock_status``,
  ``Branch.put_config_file``, ``Branch.break_lock``,
  ``BzrDir.destroy_branch``, ``Repository.break_lock``,
  ``VersionedFileRepository.get_serializer_format``,
  ``Repository.all_revision_ids``, ``Repository.start_write_group``,
  ``Repository.commit_write_group``, ``Repository.abort_write_group``
  ``Repository.check_write_group``, ``Repository.iter_revisions``,
  ``Repository.add_signature_revision_text`` and
  ``Repository.get_revision_signature_text``.
  (Jelmer Vernooij)

* Add HPSS calls for ``Repository.iter_files_bytes`` and
  ``VersionedFileRepository.get_inventories``, speeding up
  several commands including ``bzr export`` and ``bzr co --lightweight``.
  (Jelmer Vernooij, #608640)

* Add HPSS call for ``Branch.get_checkout_format``. (Jelmer Vernooij, #894459)

* Add HPSS call for ``Repository.pack``. (Jelmer Vernooij, #894461)

* Custom HPSS error handlers can now be installed in the smart server client
  using the ``error_translators`` and ``no_context_error_translators``
  registries. (Jelmer Vernooij)

* ``RemoteBranch.get_config_stack`` and ``RemoteBzrDir.get_config_stack``
  will now use HPSS calls where possible. (Jelmer Vernooij)

* Custom HPSS error handlers can now be installed in the smart server client
  using the ``error_translators`` and ``no_context_error_translators``
  registries. (Jelmer Vernooij)

* The registry of merge types has been moved to ``merge`` from ``option`` but
  ``merge.get_merge_type_registry`` remains as an accessor. (Martin Packman)

Testing
*******

* Avoid failures in test_transform when OS error messages are localised.
  (Martin Packman, #891582)

* Tests are now subject to a time limit: by default 300s, and 120s when
  run from 'make check', controlled by the `selftest.timeout`
  configuration option.  This is currently not supported on Windows.
  (Martin Pool)

bzr 2.5b3
#########

:2.5b3: 2011-11-10

This is the third beta of the 2.5 series, leading to a 2.5.0 release in
February 2012. Beta releases are suitable for everyday use but may cause
some incompatibilities with plugins.

This release includes log options for ``push`` and ``pull``, more UI polish
for colocated branches, a better and more coherent implementation for UI
dialogs, enhancements to the config framework and more.

This release includes all bug fixed in previous series known at the time of
this release.

External Compatibility Breaks
*****************************

None

New Features
************

* The ``log_format`` configuration can be used with ``-Olog_format=line`` to
  change the format ``push`` and ``pull`` use to display the
  revisions. I.e.: ``bzr pull -v -Olog_format=short`` will use the ``short``
  format instead of the default ``long`` one. (Vincent Ladeuil, #861472)

* The new config scheme allows an alternative syntax for the 'appenpath'
  policy relying on option expansion and defining a new 'relpath' option
  local to a section. Instead of using '<option>:policy=appendpath', the
  option value can de defined as 'option=xxxx/{relpath}'.
  (Vincent Ladeuil, #832013)

Improvements
************

* ``bzr info -v`` now shows the number of colocated branches
  for control directories that support them.
  (Jelmer Vernooij, #863285)

* ``bzr version-info`` now takes a ``--revision`` argument.
  (Jelmer Vernooij, #238705)

* ``bzr revno`` now takes a ``--revision`` argument.
  (Jelmer Vernooij, #870649)

* ``bzr serve`` now can serve from URLs rather than just from the
  file system. I.e.: ``bzr serve -d lp:bzr`` or
  ``bzr serve -d file:///data/bzr`` (Jelmer Vernooij)

* all input prompts are now char-based when possible, and can be forced to
  line-based mode by setting the ``BZR_TEXTUI_INPUT`` environment variable
  to 'line-based'. This replace the previous shelf UI only patch using
  ``INSIDE_EMACS``. (Benoît Pierre)

Bug Fixes
*********

* ``bzr info`` now shows the master branch location too for
  treeless local branches. (Jelmer Vernooij, #258355)

* ``bzr mkdir --quiet`` now does not print a line for every created
  directory. (Martin von Gagern, #869915)

* ``bzr mv`` does not crash when attempting to move the root of a
  branch. (Jonathan Riddell, #809728)

* ``bzr shelve`` now use ``UIFactory.choose`` for input handling, making
  it usable when creating a custom ``UIFactory`` implementation. (Benoît
  Pierre)

* ``bzr clean-tree`` now use ``UIFactory.get_boolean`` for confirmation
  prompt, making it usable when using a custom ``UIFactory``
  implementation. (Benoît Pierre)

* If sending a crash through Apport fails report the Apport failure to
  bzr.log rather than stderr. (Jonathan Riddell, #766735)

* ``bzr upgrade`` no longer treats 'already up-to-date' exceptions as
  errors. (Benoît Pierre, #716560).

* ``bzr version-info`` no longer populates the clean state for custom
  templates unless {clean} is explicitly asked for.
  (Lawrence Mitchell, #882541)

* Fix finding the CPU count when using Python >= 2.6 on BSD-based systems.
  (Jelmer Vernooij, #887151)

* ``WorkingTree.clone()`` now supports its ``revision_id`` being set
  to the null revision. (Jelmer Vernooij, #876423)

* ``WorkingTree.pull`` can now pull ``NULL_REVISION``.
  (Jelmer Vernooij, #887556)

API Changes
***********

* ``Branch.revision_history`` is now deprecated. (Jelmer Vernooij, #799519)

* Methods ``add`` and ``items`` of ``LRUCache`` and ``LRUSizeCache`` are
  deprecated. Use normal dict-style access instead. (Martin Packman)

* New flag ``RepositoryFormat.supports_unreferenced_revisions`` which
  indicates whether revisions can be present in a repository without
  being referenced from e.g. a branch history at the same time.
  (Jelmer Vernooij)

* ``UIFactory.choose`` has been added: prompt the user for a list of
  choices. (Benoît Pierre)

Internals
*********

* ``ControlDirFormat`` now has a new method ``supports_transport``
  which format implementations can use whether or not they can access
  a control dir over a particular transport. (Jelmer Vernooij)

* ``BranchBuilder.build_commit`` now take ``parent_ids`` and
  ``allow_leftmost_as_ghost`` arguments.  (Jelmer Vernooij)

Testing
*******

* Ensure TestCase instances are deallocated immediately after running where
  possible. This greatly reduces the peak resource needs of a full test suite
  run. The new ``-Euncollected_cases`` selftest flag will add failures if any
  case which persists pasts its expected lifetime. (Martin Packman, #613247)

* Report exceptions from child processes during fork instead of swallowing the
  error and reporting that everything went okay. (Martin Packman, #804130)


bzr 2.5b2
#########

This is the second beta of the 2.5 series, leading to a 2.5.0 release in
February 2012. Beta releases are suitable for everyday use but may cause some
incompatibilities with plugins.

This release includes more filtering options for ``bzr log``, idle
connections handling for ``bzr serve``, a ``development-colo`` experimental
format to flesh out the colocated branches UI, better support for foreign
formats, enhancements to the config framework and more.

This release includes all bug fixed in previous series known at the time of
this release.

:2.5b2: 2011-10-06

External Compatibility Breaks
*****************************

None

New Features
************

* A new ``-O`` standard option (common to all commands) have been added. It
  provides a value for a config option in the ``-Oname=value`` form that
  takes precedence over all definitions found in config files.  It can be
  used multiple times to override different options.
  (Vincent Ladeuil, #491196)

* ``bzr log`` now has an option called ``--omit-merges`` to omit
  those commits that merged branches, i.e. those having more than one
  parent.
  In order to avoid confusion, the previous command line option
  ``--include-merges`` has been renamed to ``--include-merged``.
  The old name of the command line option will still be accepted.
  The name change also affects ``bzr missing``.
  (Martin von Gagern)

* ``bzr serve`` will now disconnect clients if they have not issued an RPC
  request after 5minutes. On POSIX platforms, this will also happen for
  ``bzr serve --inet``. This can be overridden with the configuration
  variable ``serve.client_timeout`` or in the command line parameter
  ``bzr serve --client-timeout=X``. Further, it is possible to request
  ``bzr serve [--inet]`` to shutdown gracefully by sending SIGHUP. It will
  finish the current request, and then close the connection.
  (John Arbash Meinel, #824797, #795025)

* The new experimental format ``development-colo`` supports colocated
  branches. This format will eventually be merged back into the ``2a``
  format when it has stabilized and there is adequate UI support for
  colocated branches.
  (Jelmer Vernooij, #831481)

Improvements
************

* Fixed a bug where ``bzr tags -r x..y`` loaded the branch history once for
  every revision in the range; it's now much faster. (Vincent Ladeuil, #857335)

* ``bzr info -v`` can now be run against branches that don't support
  ``last_revision_info``, in which case the branch information will simply
  not be displayed. (Jelmer Vernooij)

Bug Fixes
*********

* ``bzr shelve`` can now be used in emacs shells as the input handling is
  turned into a line-based one when ``INSIDE_EMACS`` is set (which is the
  case for all recent emacs versions). (Vincent Ladeuil, #856261)

* ``bzr tags`` can now be used against remote repositories that do
  not provide access to the revision graph. (Jelmer Vernooij, #858942)

* ``bzr update PATH`` will stop if you seem to be asking it to update
  anything less than a whole tree, because that's not supported by ``bzr``'s
  concept that the whole tree has a single basis revision.  Previously, it
  would go ahead and update the whole tree, which was surprising.
  (Martin Pool, #557886)

* Don't crash if ``bzrlib.initialize()`` has not been called while accessing
  configs.  (Vincent Ladeuil, #863401)

* Redirects between http and https no longer discard path information
  in some cases. (Jelmer Vernooij, #853765)

* The ``--overwrite`` argument to ``bzr push`` and ``bzr pull`` no longer
  reports all tags as changed. (Jelmer Vernooij, #845396)

* ``WorkingTree.get_file_mtime`` now raises NoSuchId if a file id is
  specified that is unknown. (Jelmer Vernooij, #847435)


API Changes
***********

* ``Branch.get_revision_delta`` has been deprecated. Use
  ``Repository.get_revision_delta`` instead. (Jelmer Vernooij, #859712)

* Plugins that implement custom protocols for ``bzr serve`` should now
  also take an argument ``timeout``. This is used by the the bzr protocol
  to close a connection if a client has been idle for more than X seconds.
  (Default 5minutes). (John Arbash Meinel)

* ``Repository.fileids_altered_by_revision_ids`` has been moved to
  ``VersionedFileRepository`` and is no longer part of the standard
  ``Repository`` interface. (Jelmer Vernooij)

* The argument ``include_merges`` to ``missing.find_unmerged`` has
  been renamed to ``include_merged``. The old name is still supported
  for now but will cause a deprecation warning. (Martin von Gagern)

* The new method ``ControlDirFormat.is_initializable()`` returns a boolean
  indicating whether or not it is possible to use any of the
  initialization methods of that format to create a new control dir.
  (Jelmer Vernooij)

Internals
*********

* ``Branch`` objects can now use a config stack with the newly introduced
  ``get_config_stack()``. Both ``get_config`` and ``get_config_stack`` can
  be used for the same branch but it's recommended to stick to one for a
  given option.

Testing
*******

* Test scripts can now use ``bzr shelve`` and provide their input as
  complete lines. (Vincent Ladeuil, #856261)

* Really corrupt the pack file without depending on a special length or value.
  (Vincent Ladeuil, #807032)


bzr 2.5b1
#########

:2.5b1: 2011-09-15

This is the first beta of the 2.5 series, leading up to a 2.5.0
release in February 2012.

This release includes better support for gpg signing, better support for
i18n (mostly command help and error messages), more options to filter ``bzr
log`` output, more support for colocated branches ("location,branch=XXX"
syntax), better feedback on updated tags for various commands, faster
branching into an empty repository, enhancements to the config framework and
more.

Beta releases are suitable for everyday use but may cause some
incompatibilities with plugins.  Some plugins may need small updates to work
with 2.5b1.

External Compatibility Breaks
*****************************

None

New Features
************

* A ``from_unicode`` parameter can be specified when registering a config
  option. This implements boolean, integer and list config options when the
  provided ``bool_from_store``, ``int_from_store`` and ``list_from_store``
  are used for this parameter.  (Vincent Ladeuil)

* Accessing a packaging branch on Launchpad (eg, ``lp:ubuntu/bzr``) now
  checks to see if the most recent published source package version for
  that project is present in the branch tags. This should help developers
  trust whether the packaging branch is up-to-date and can be used for new
  changes. The level of verbosity is controlled by the config item
  ``launchpad.packaging_verbosity``. It can be set to one of

  off
    disable all checks


  minimal
    only display if the branch is out-of-date

  short
    also display single-line up-to-date and missing,


  all
    (default) display multi-line content for all states


  (John Arbash Meinel, #609187, #812928)

* Add a config option gpg_signing_key for setting which GPG key should
  be used to sign commits. Also default to using the gpg user identity
  which matches user_email() as set by whoami.
  (Jonathan Riddell, #68501)

* An ``invalid`` parameter can be specified when registering a config option
  to decide what should be done when invalid values are
  encountered. 'warning' and 'error' will respectively emit a warning and
  ignore the value or errors out. (Vincent Ladeuil)

* bzr add now skips large files in recursive mode. The default "large"
  size is 20MB, and is configurable via the add.maximum_file_size
  option. A value of 0 disables skipping. Named items passed to add are
  never skipped. (Shannon Weyrick, #54624)

* ``bzr help configuration/<option>`` display the help for ``option`` for
  all registered configuration options. (Vincent Ladeuil, #747050)

* ``bzr log -m`` now matches message, author, committer and bugs instead
  of just matching the message.  ``--message`` keeps its original meaning,
  while ``--match-message, --match-author, --match-committer`` and
  ``--match-bugs`` match each of those fields. (Jacek Sieka)

* ``config.Option`` can now declare ``default_from_env``, a list of
  environment variables to get a default value from. (Vincent Ladeuil)

* ``config.NameMatcher`` can be used to implement config stores and stacks
  that need to provide specific option values for arbitrary unique IDs (svn
  repository UUIDs, etc).  (Vincent Ladeuil, #843638)

* New builtin ``bzr branches`` command, which lists all colocated branches
  in a directory. (Jelmer Vernooij, #826820)

* Relative local paths can now be specified in URL syntax by using the
  "file:" prefix.  (Jelmer Vernooij)

* Report commits signed with expired keys in ``verify-signatures``.
  (Jonathan Riddell, #804254)

* Translations are now enabled for command help, errors and globally
  for any message using ``gettext`` given on output.  (Jonathan Riddell,
  INADA Naoki, #83941)

Improvements
************

* ``bzr add`` will now warn about nested subtrees that are skipped.
  (Jelmer Vernooij, #187342)

* ``bzr commit -m ''`` can now be used to force an empty commit message.
  Entering an empty commit message in the message editor still triggers
  an error. (Jelmer Vernooij)

* ``bzr pull`` will now mention how many tags it has updated.
  (Jelmer Vernooij, #164450)

* ``bzr tag`` no longer errors if a tag already exists but refers to the
  same revision, and will mention when a tag has been updated
  rather than created. (Jelmer Vernooij, #381203)

* ``bzr uncommit`` will now remove tags that refer to removed revisions.
  The ``--keep-tags`` option can be used to prevent this behaviour.
  (Jelmer Vernooij, #605814)

* Do not run i18n initialisation twice. (Jonathan Riddell)

* Install translation .mo files. (Jonathan Riddell)

* Locations printed by ``bzr upgrade`` are now formatted before display.
  (Jelmer Vernooij)

* ``Repository.get_parent_map`` now estimates the size of the returned
  content more accurately. This means that we get closer to the desired
  64kB/request. For repositories converted from svn, this can be an
  improvement of approx 5:1 in round trips to discover the whole history.
  (John Arbash Meinel)

* Support a ``bugtracker`` option which is used by ``bzr commit --fixes``
  if no bug tracker was specified on the command line.
  (Jelmer Vernooij, #334860)

* Use ``gettext.NullTranslations`` in i18n to allow use of i18n even when
  translations are not turned on. (Jonathan Riddell)

Bug Fixes
*********

* ``bzr commit`` now correctly reports missing files as "removed", not
  "modified". (Jelmer Vernooij, #553955)

* ``bzr reconfigure`` will now allow multiple non-conflicting requests
  in a single invocation, e.g. ``--branch`` and ``--use-shared``.
  (Martin von Gagern, #842993)

* A call to CHKInventory's filter-method will not result in a
  DuplicateFileId error, if you move a subfolder and change a file in
  that subfolder.
  (Bastian Bowe, #809901)

* Branching from a stacked branch no longer does a ``get_parent_map``
  request for each revisions that is in the stacked-on repository while
  determining what revisions need to be fetched. This mostly impacts
  branching initialy into an empty shared repository when the source is
  not the development focus.  (John Arbash Meinel, #388269)

* Decode ``BZR_HOME`` with fs encoding on posix platforms to avoid unicode
  errors.  (Vincent Ladeuil, #822571)

* Fix fallout from URL handling changes in 2.5 that caused an IndexError to be
  raised whenever a transport at the drive root was opened on windows.
  (Martin [gz], #841322)

* Fixed loading of external merge tools from config to properly decode
  command-lines which contain embedded quotes. (Gordon Tyler, #828803)

* Rather than an error being raised, a warning is now printed when the
  current user does not have permission to read a configuration file.
  (Jelmer Vernooij, #837324)

* The pull command will now always use separate connections for the
  case where the destination is a heavyweight checkout of some remote
  branch on the same host as the source branch.
  (Martin von Gagern, #483661)

* TreeTransformBase.fixup_new_roots no longer forces trees to have a root, so
  operations that use it, like merge, can now create trees without a root.
  (Aaron Bentley)

Documentation
*************

* Release instructions refreshed. (Vincent Ladeuil)

API Changes
***********

* ``BranchFormat.initialize`` now takes a ``append_revisions_only``
  argument. (Jelmer Vernooij)

* ``Branch._get_checkout_format`` now takes a ``lightweight`` argument
  which indicates if the format should be for a lightweight or a
  heavyweight checkout. (Jelmer Vernooij)

* ``ControlDir.create_branch`` now takes a ``append_revisions_only`` argument.
  (Jelmer Vernooij)

* New class ``URL`` in ``bzrlib.utils`` for managing parsed URLs.
  (Jelmer Vernooij)

* New method ``Config.get_user_option_as_int_from_SI`` added for expanding a
  value in SI format (i.e. "20MB", "1GB") into its integer equivalent. 
  (Shannon Weyrick)

* New method ``InterTree.file_content_matches`` which checks that
  two files in different trees have the same contents.
  (Jelmer Vernooij)

* New method ``Tree.get_file_verifier`` which allows tree implementations
  to return non-sha1 checksums to verify files.
  (Jelmer Vernooij, #720831)

* New methods ``get_transport_from_path`` and ``get_transport_from_url``
  have been added that only support opening from a path or a URL,
  unlike ``get_transport``. (Jelmer Vernooij)

* New registry ``OptionRegistry`` specialized for configuration options.
  (Vincent Ladeuil)

* Remove ``AtomicFile.closed`` which has been deprecated in bzr 0.10.
  (Vincent Ladeuil)

* Remove ``commands._builtin_commands``, ``commands.shlex_split_unicode``,
  ``Command._maybe_expand_globs`` and ``Command.run_direct`` deprecated in
  2.10 and 2.2.0. (Vincent Ladeuil)

* Remove ``diff.get_trees_and_branches_to_diff`` deprecated in 2.2.0.

* Remove ``log.calculate_view_revisions``, ``log._filter_revision_range``,
  ``log.get_view_revisions`` which have been deprecated in bzr 2.1.0. Also
  remove ``log.show_one_log`` which was never properly deprecated but wasn't
  used and is easy to inline if needed. (Vincent Ladeuil)

* Remove ``trace.info``, ``trace.error`` and ``trace.show_log_error``
  deprecated in 2.1.0. (Vincent Ladeuil)

* Remove ``TransportListRegistry.set_default_transport``, as the concept of
  a default transport is currently unused. (Jelmer Vernooij)

* Remove ``UIFactory.warn_cross_format_fetch`` and
  ``UIFactory.warn_experimental_format_fetch`` in favor of
  ``UIFactory.show_user_warning``. (Jelmer Vernooij)

* ``Tags`` containers can now declare whether they support versioned
  tags and whether tags can refer to ghost tags.
  (Jelmer Vernooij)

* ``Tags.merge_to`` now returns a dictionary with the updated tags
  and a set of conflicts, rather than just conflicts. (Jelmer Vernooij)

* There is a new class `ContentFilterTree` that provides a facade for 
  content filtering.  The `filtered` parameter to `export` is deprecated 
  in favor of passing a filtered tree, and the specific exporter plugins
  no longer support it.
  (Martin Pool)

* ``Transport`` now has a ``_parsed_url`` attribute instead of
  separate ``_user``, ``_password``, ``_port``, ``_scheme``, ``_host``
  and ``_path`` attributes. Proxies are provided for the moment but
  may be removed in the future. (Jelmer Vernooij)

Internals
*********

* A new debug flag ``hpss_client_no_vfs`` will now cause the HPSS client
  to raise a ``HpssVfsRequestNotAllowed`` exception when a VFS request
  is attempted. (Jelmer Vernooij)

* New method ``ControlDir._get_selected_branch`` which returns the
  colocated branch selected using path segment parameters.
  (Jelmer Vernooij, #380871)

Testing
*******

* Blackbox tests (including test scripts) can be debugged interactively (see
  bzrlib.debug.BzrPdb for details). (Vincent Ladeuil)

* `BranchBuilder.build_snapshot` now supports a "flush" action.  This
  cleanly and reliably allows tests using `BranchBuilder` to construct
  branches that e.g. rename files out of a directory and unversion that
  directory in the same revision.  Previously some changes were impossible
  due to the order that `build_snapshot` performs its actions.
  (Andrew Bennetts)

* Don't require ``os.fdatasync`` to be defined on all supported OSes
  (BSD-based OSes don't define it).  (Vincent Ladeuil, #822649)

* Fix compatibility with testtools 0.9.12. (Jelmer Vernooij, #815423)

* ``LockDir`` can now be run when the local hostname is ``localhost``.
  (Jelmer Vernooij, #825994)

* ``ModuleAvailableFeature`` won't try to import already imported modules,
  allowing it to be used for modules with side-effects.
  (Vincent Ladeuil, #712474)

* Output time stamps while running ``make check`` to get better timings from
  pqm.  (Vincent Ladeuil, #837926)

* `TestCaseWithMemoryTransport` is faster now: `_check_safety_net` now
  just compares the bytes in the dirstate file to its pristine state,
  rather than opening the WorkingTree and calling ``last_revision()``.
  This reduces the overall test suite time by about 10% on my laptop.
  (Andrew Bennetts)

* Update `TestCase.knownFailure` to the testtools way of handling expected
  failures to resolve Python 2.7 incompatibility. (Martin [gz], #607400)

..
   vim: tw=74 ft=rst ff=unix<|MERGE_RESOLUTION|>--- conflicted
+++ resolved
@@ -64,14 +64,16 @@
 .. Major internal changes, unlikely to be visible to users or plugin 
    developers, but interesting for bzr developers.
 
-<<<<<<< HEAD
-* New HPSS call ``BzrDir.checkout_metadir``. (Jelmer Vernooij, #894459)
-=======
 * ControlDir now has a get_branches method that returns a dictionary
   whose keys are the names of the branches and whose values are the
   branches themselves. The active branch uses the key None.
   (Neil Martinsen-Burrell)
->>>>>>> 39924ea0
+
+* New HPSS call ``BzrDir.checkout_metadir``. (Jelmer Vernooij, #894459)
+
+* New HPSS call ``VersionedFileRepository.get_inventories``,
+  speeding up various commands including ``bzr export``,
+  ``bzr checkout`` and ``bzr cat``. (Jelmer Vernooij, #608640)
 
 Testing
 *******
@@ -258,8 +260,7 @@
   ``Repository.get_revision_signature_text``.
   (Jelmer Vernooij)
 
-* Add HPSS calls for ``Repository.iter_files_bytes`` and
-  ``VersionedFileRepository.get_inventories``, speeding up
+* Add HPSS calls for ``Repository.iter_files_bytes``, speeding up
   several commands including ``bzr export`` and ``bzr co --lightweight``.
   (Jelmer Vernooij, #608640)
 
