--- conflicted
+++ resolved
@@ -68,15 +68,13 @@
 
 * ``Branch.revision_history`` is now deprecated. (Jelmer Vernooij, #799519)
 
-<<<<<<< HEAD
 * New flag ``RepositoryFormat.supports_unreferenced_revisions`` which
   indicates whether revisions can be present in a repository without
   being referenced from e.g. a branch history at the same time.
   (Jelmer Vernooij)
-=======
+
 * ``UIFactory.choose`` has been added: prompt the user for a list of
   choices. (Benoît Pierre)
->>>>>>> 0b2fc4c3
 
 Internals
 *********
