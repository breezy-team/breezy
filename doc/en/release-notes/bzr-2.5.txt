####################
Bazaar Release Notes
####################

.. toctree::
   :maxdepth: 1

bzr 2.5b1
#########

:2.5b1: NOT RELEASED YET

External Compatibility Breaks
*****************************

.. These may require users to change the way they use Bazaar.

New Features
************

.. New commands, options, etc that users may wish to try out.

* A ``from_unicode`` parameter can be specified when registering a config
  option. This implements boolean and integer config options when the
  provided ``bool_from_store`` and ``int_from_store`` are used.
  (Vincent Ladeuil)

* A ``from_unicode`` parameter can be specified when registering a config
  option. This implements boolean, integer and list config options when the
  provided ``bool_from_store``, ``int_from_store`` and ``list_from_store``
  are used for this parameter.  (Vincent Ladeuil)

* Accessing a packaging branch on Launchpad (eg, ``lp:ubuntu/bzr``) now
  checks to see if the most recent published source package version for
  that project is present in the branch tags. This should help developers
  trust whether the packaging branch is up-to-date and can be used for new
  changes. The level of verbosity is controlled by the config item
  ``launchpad.packaging_verbosity``. It can be set to one of

  off
    disable all checks


  minimal
    only display if the branch is out-of-date

  short
    also display single-line up-to-date and missing,


  all
    (default) display multi-line content for all states


  (John Arbash Meinel, #609187, #812928)

* Add a config option gpg_signing_key for setting which GPG key should
  be used to sign commits. Also default to using the gpg user identity
  which matches user_email() as set by whoami. (Jonathan Riddell,
  #68501)

* An ``invalid`` parameter can be specified when registering a config option
  to decide what should be done when invalid values are
  encountered. 'warning' and 'eeror' will respectively emit a warning and
  ignore the value or errors out. (Vincent Ladeuil)

* ``bzr help configuration/<option>`` display the help for ``option`` for
  all registered configuration options. (Vincent Ladeuil, #747050)

* bzr log -m now matches message, author, committer and bugs instead
  of just matching the message.  --message keeps its original meaning,
  while --match-message, --match-author, --match-committer and
  --match-bugs match each of those fields.

* ``config.Option`` can now declare ``default_from_env``, a list of
  environment variables to get a default value from. (Vincent Ladeuil)

* New builtin ``bzr branches`` command, which lists all colocated branches
  in a directory. (Jelmer Vernooij, #826820)

* Relative local paths can now be specified in URL syntax by using the
  "file:" prefix.  (Jelmer Vernooij)

* Report commits signed with expired keys in "verify-signatures".
  (Jonathan Riddell, #804254)

* bzr add now skips large files in recursive mode. The default "large"
  size is 20MB, and is configurable via the add.maximum_file_size
  option. A value of 0 disables skipping. Named items passed to add are
  never skipped. (Shannon Weyrick, #54624)

<<<<<<< HEAD
=======
* bzr now ships with translations for command help.  (Jonathan
  Riddell, INADA Naoki, #83941)
>>>>>>> aae5f3f7

Improvements
************

.. Improvements to existing commands, especially improved performance 
   or memory usage, or better results.

* ``bzr commit -m ''`` can now be used to force an empty commit message.
  Entering an empty commit message in the message editor still triggers
  an error. (Jelmer Vernooij)

* ``bzr uncommit`` will now remove tags that refer to removed revisions.
  The ``--keep-tags`` option can be used to prevent this behaviour.
  (Jelmer Vernooij, #605814)

* Locations printed by ``bzr upgrade`` are now formatted before display.
  (Jelmer Vernooij)

* Install translation .mo files. (Jonathan Riddell)

Bug Fixes
*********

.. Fixes for situations where bzr would previously crash or give incorrect
   or undesirable results.

* A call to CHKInventory's filter-method will not result in a
  DuplicateFileId error, if you move a subfolder and change a file in
  that subfolder.
  (Bastian Bowe, #809901)

* Branching from a stacked branch no longer does a ``get_parent_map``
  request for each revisions that is in the stacked-on repository while
  determining what revisions need to be fetched. This mostly impacts
  branching initialy into an empty shared repository when the source is
  not the development focus.  (John Arbash Meinel, #388269)

* Decode ``BZR_HOME`` with fs encoding on posix platforms to avoid unicode
  errors.  (Vincent Ladeuil, #822571)

* TreeTransformBase.fixup_new_roots no longer forces trees to have a root, so
  operations that use it, like merge, can now create trees without a root.
  (Aaron Bentley)

Documentation
*************

.. Improved or updated documentation.

* Release instructions refreshed. (Vincent Ladeuil)

API Changes
***********

.. Changes that may require updates in plugins or other code that uses
   bzrlib.

* New class ``URL`` in ``bzrlib.utils`` for managing parsed URLs.
  (Jelmer Vernooij)

* New methods ``get_transport_from_path`` and ``get_transport_from_url``
  have been added that only support opening from a path or a URL,
  unlike ``get_transport``. (Jelmer Vernooij)

* New method ``Tree.get_file_verifier`` which allows tree implementations
  to return non-sha1 checksums to verify files.
  (Jelmer Vernooij, #720831)

* New method ``InterTree.file_content_matches`` which checks that
  two files in different trees have the same contents.
  (Jelmer Vernooij)

* New registry ``OptionRegistry`` specialized for configuration options.
  (Vincent Ladeuil)

* Remove ``AtomicFile.closed`` which has been deprecated in bzr 0.10.
  (Vincent Ladeuil)

* Remove ``commands._builtin_commands``, ``commands.shlex_split_unicode``,
  ``Command._maybe_expand_globs`` and ``Command.run_direct`` deprecated in
  2.10 and 2.2.0. (Vincent Ladeuil)

* Remove ``diff.get_trees_and_branches_to_diff`` deprecated in 2.2.0.

* Remove ``log.calculate_view_revisions``, ``log._filter_revision_range``,
  ``log.get_view_revisions`` which have been deprecated in bzr 2.1.0. Also
  remove ``log.show_one_log`` which was never properly deprecated but wasn't
  used and is easy to inline if needed. (Vincent Ladeuil)

* Remove ``trace.info``, ``trace.error`` and ``trace.show_log_error``
  deprecated in 2.1.0. (Vincent Ladeuil)

* Remove ``TransportListRegistry.set_default_transport``, as the concept of
  a default transport is currently unused. (Jelmer Vernooij)

* Remove ``UIFactory.warn_cross_format_fetch`` and
  ``UIFactory.warn_experimental_format_fetch`` in favor of
  ``UIFactory.show_user_warning``. (Jelmer Vernooij)

* There is a new class `ContentFilterTree` that provides a facade for 
  content filtering.  The `filtered` parameter to `export` is deprecated 
  in favor of passing a filtered tree, and the specific exporter plugins
  no longer support it.
  (Martin Pool)

* New method ``Config.get_user_option_as_int_from_SI`` added for expanding a
  value in SI format (i.e. "20MB", "1GB") into its integer equivalent. 
  (Shannon Weyrick)

* ``Transport`` now has a ``_parsed_url`` attribute instead of
  separate ``_user``, ``_password``, ``_port``, ``_scheme``, ``_host``
  and ``_path`` attributes. Proxies are provided for the moment but
  may be removed in the future. (Jelmer Vernooij)


Internals
*********

.. Major internal changes, unlikely to be visible to users or plugin 
   developers, but interesting for bzr developers.

* A new debug flags ``hpss_client_no_vfs`` will now cause the HPSS client
  to raise a ``HpssVfsRequestNotAllowed`` exception when a VFS request
  is attempted. (Jelmer Vernooij)

* New method ``ControlDir._get_selected_branch`` which returns the
  colocated branch selected using path segment parameters.
  (Jelmer Vernooij, #380871)

Testing
*******

.. Fixes and changes that are only relevant to bzr's test framework and 
   suite.  This can include new facilities for writing tests, fixes to 
   spurious test failures and changes to the way things should be tested.

* Blackbox tests can be debugged interactively (see bzrlib.debug.BzrPdb for
  details). (Vincent Ladeuil)

* `BranchBuilder.build_snapshot` now supports a "flush" action.  This
  cleanly and reliably allows tests using `BranchBuilder` to construct
  branches that e.g. rename files out of a directory and unversion that
  directory in the same revision.  Previously some changes were impossible
  due to the order that `build_snapshot` performs its actions.
  (Andrew Bennetts)

* Don't require ``os.fdatasync`` to be defined on all supported OSes
  (BSD-based OSes don't define it).  (Vincent Ladeuil, #822649)

* Fix compatibility with testtools 0.9.12. (Jelmer Vernooij, #815423)

* ``LockDir`` can now be run when the local hostname is ``localhost``.
  (Jelmer Vernooij, #825994)

* ``ModuleAvailableFeature`` won't try to import already imported modules,
  allowing it to be used for modules with side-effects.
  (Vincent Ladeuil, #712474)

* `TestCaseWithMemoryTransport` is faster now: `_check_safety_net` now
  just compares the bytes in the dirstate file to its pristine state,
  rather than opening the WorkingTree and calling ``last_revision()``.
  This reduces the overall test suite time by about 10% on my laptop.
  (Andrew Bennetts)

* Update `TestCase.knownFailure` to the testtools way of handling expected
  failures to resolve Python 2.7 incompatibility. (Martin [gz], #607400)

..
   vim: tw=74 ft=rst ff=unix<|MERGE_RESOLUTION|>--- conflicted
+++ resolved
@@ -89,11 +89,8 @@
   option. A value of 0 disables skipping. Named items passed to add are
   never skipped. (Shannon Weyrick, #54624)
 
-<<<<<<< HEAD
-=======
 * bzr now ships with translations for command help.  (Jonathan
   Riddell, INADA Naoki, #83941)
->>>>>>> aae5f3f7
 
 Improvements
 ************
