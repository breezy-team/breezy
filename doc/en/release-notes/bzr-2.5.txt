--- conflicted
+++ resolved
@@ -36,13 +36,11 @@
 .. Fixes for situations where bzr would previously crash or give incorrect
    or undesirable results.
 
-<<<<<<< HEAD
+* Fixed merge tool availability checking and invocation to search the
+  Windows App Path registry in addition to the PATH. (Gordon Tyler, #939605)
+
 * Make sure configuration options can provide their own help topic.
   (Jelmer Vernooij, #941672)
-=======
-* Fixed merge tool availability checking and invocation to search the
-  Windows App Path registry in addition to the PATH. (Gordon Tyler, #939605)
->>>>>>> d140ab02
 
 Documentation
 *************
