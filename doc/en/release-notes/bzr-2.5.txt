####################
Bazaar Release Notes
####################

.. toctree::
   :maxdepth: 1

bzr 2.5b1
#########

:2.5b1: NOT RELEASED YET

External Compatibility Breaks
*****************************

.. These may require users to change the way they use Bazaar.

New Features
************

.. New commands, options, etc that users may wish to try out.

* A ``from_unicode`` parameter can be specified when registering a config
<<<<<<< HEAD
  option. This implements boolean, integer and list config options when the
  provided ``bool_from_store``, ``int_from_store`` and ``list_from_store``
  are used for this parameter.  (Vincent Ladeuil)
=======
  option. This implements boolean and integer config options when the
  provided ``bool_from_store`` and ``int_from_store`` are used.
  (Vincent Ladeuil)
>>>>>>> 90641e8e

* Accessing a packaging branch on Launchpad (eg, ``lp:ubuntu/bzr``) now
  checks to see if the most recent published source package version for
  that project is present in the branch tags. This should help developers
  trust whether the packaging branch is up-to-date and can be used for new
  changes. The level of verbosity is controlled by the config item
  ``launchpad.packaging_verbosity``. It can be set to one of

  off
    disable all checks


  minimal
    only display if the branch is out-of-date

  short
    also display single-line up-to-date and missing,


  all
    (default) display multi-line content for all states


  (John Arbash Meinel, #609187, #812928)

* Add a config option gpg_signing_key for setting which GPG key should
  be used to sign commits. Also default to using the gpg user identity
  which matches user_email() as set by whoami. (Jonathan Riddell,
  #68501)

* An ``invalid`` parameter can be specified when registering a config option
  to decide what should be done when invalid values are
  encountered. 'warning' and 'eeror' will respectively emit a warning and
  ignore the value or errors out. (Vincent Ladeuil)

* bzr log -m now matches message, author, committer and bugs instead
  of just matching the message.  --message keeps its original meaning,
  while --match-message, --match-author, --match-committer and
  --match-bugs match each of those fields.

* Relative local paths can now be specified in URL syntax by using the
  "file:" prefix.  (Jelmer Vernooij)

Improvements
************

.. Improvements to existing commands, especially improved performance 
   or memory usage, or better results.

Bug Fixes
*********

.. Fixes for situations where bzr would previously crash or give incorrect
   or undesirable results.

* A call to CHKInventory's filter-method will not result in a
  DuplicateFileId error, if you move a subfolder and change a file in
  that subfolder.
  (Bastian Bowe, #809901)

* Decode ``BZR_HOME`` with fs encoding on posix platforms to avoid unicode
  errors.  (Vincent Ladeuil, #822571)

* Fix i18n use when no environment variables are set. (Jelmer Vernooij, #810701)

* TreeTransformBase.fixup_new_roots no longer forces trees to have a root, so
  operations that use it, like merge, can now create trees without a root.
  (Aaron Bentley)

Documentation
*************

.. Improved or updated documentation.

* Release instructions refreshed. (Vincent Ladeuil)

API Changes
***********

.. Changes that may require updates in plugins or other code that uses
   bzrlib.

* New class ``URL`` in ``bzrlib.utils`` for managing parsed URLs.
  (Jelmer Vernooij)

* New methods ``get_transport_from_path`` and ``get_transport_from_url``
  have been added that only support opening from a path or a URL,
  unlike ``get_transport``. (Jelmer Vernooij)

* New method ``Tree.get_file_verifier`` which allows tree implementations
  to return non-sha1 checksums to verify files.
  (Jelmer Vernooij, #720831)

* New method ``InterTree.file_content_matches`` which checks that
  two files in different trees have the same contents.
  (Jelmer Vernooij)

* New registry ``OptionRegistry`` specialized for configuration options.
  (Vincent Ladeuil)

* Remove ``AtomicFile.closed`` which has been deprecated in bzr 0.10.
  (Vincent Ladeuil)

* Remove ``commands._builtin_commands``, ``commands.shlex_split_unicode``,
  ``Command._maybe_expand_globs`` and ``Command.run_direct`` deprecated in
  2.10 and 2.2.0. (Vincent Ladeuil)

* Remove ``diff.get_trees_and_branches_to_diff`` deprecated in 2.2.0.

* Remove ``log.calculate_view_revisions``, ``log._filter_revision_range``,
  ``log.get_view_revisions`` which have been deprecated in bzr 2.1.0. Also
  remove ``log.show_one_log`` which was never properly deprecated but wasn't
  used and is easy to inline if needed. (Vincent Ladeuil)

* Remove ``trace.info``, ``trace.error`` and ``trace.show_log_error``
  deprecated in 2.1.0. (Vincent Ladeuil)

* Remove ``TransportListRegistry.set_default_transport``, as the concept of
  a default transport is currently unused. (Jelmer Vernooij)

* Remove ``UIFactory.warn_cross_format_fetch`` and
  ``UIFactory.warn_experimental_format_fetch`` in favor of
  ``UIFactory.show_user_warning``. (Jelmer Vernooij)

* There is a new class `ContentFilterTree` that provides a facade for 
  content filtering.  The `filtered` parameter to `export` is deprecated 
  in favor of passing a filtered tree, and the specific exporter plugins
  no longer support it.
  (Martin Pool)

* ``Transport`` now has a ``_parsed_url`` attribute instead of
  separate ``_user``, ``_password``, ``_port``, ``_scheme``, ``_host``
  and ``_path`` attributes. Proxies are provided for the moment but
  may be removed in the future. (Jelmer Vernooij)


Internals
*********

.. Major internal changes, unlikely to be visible to users or plugin 
   developers, but interesting for bzr developers.

Testing
*******

.. Fixes and changes that are only relevant to bzr's test framework and 
   suite.  This can include new facilities for writing tests, fixes to 
   spurious test failures and changes to the way things should be tested.

* `BranchBuilder.build_snapshot` now supports a "flush" action.  This
  cleanly and reliably allows tests using `BranchBuilder` to construct
  branches that e.g. rename files out of a directory and unversion that
  directory in the same revision.  Previously some changes were impossible
  due to the order that `build_snapshot` performs its actions.
  (Andrew Bennetts)

* Don't require ``os.fdatasync`` to be defined on all supported OSes
  (BSD-based OSes don't define it).  (Vincent Ladeuil, #822649)

* Fix compatibility with testtools 0.9.12. (Jelmer Vernooij, #815423)

* `TestCaseWithMemoryTransport` is faster now: `_check_safety_net` now
  just compares the bytes in the dirstate file to its pristine state,
  rather than opening the WorkingTree and calling ``last_revision()``.
  This reduces the overall test suite time by about 10% on my laptop.
  (Andrew Bennetts)

* Update `TestCase.knownFailure` to the testtools way of handling expected
  failures to resolve Python 2.7 incompatibility. (Martin [gz], #607400)

..
   vim: tw=74 ft=rst ff=unix<|MERGE_RESOLUTION|>--- conflicted
+++ resolved
@@ -21,15 +21,14 @@
 .. New commands, options, etc that users may wish to try out.
 
 * A ``from_unicode`` parameter can be specified when registering a config
-<<<<<<< HEAD
+  option. This implements boolean and integer config options when the
+  provided ``bool_from_store`` and ``int_from_store`` are used.
+  (Vincent Ladeuil)
+
+* A ``from_unicode`` parameter can be specified when registering a config
   option. This implements boolean, integer and list config options when the
   provided ``bool_from_store``, ``int_from_store`` and ``list_from_store``
   are used for this parameter.  (Vincent Ladeuil)
-=======
-  option. This implements boolean and integer config options when the
-  provided ``bool_from_store`` and ``int_from_store`` are used.
-  (Vincent Ladeuil)
->>>>>>> 90641e8e
 
 * Accessing a packaging branch on Launchpad (eg, ``lp:ubuntu/bzr``) now
   checks to see if the most recent published source package version for
