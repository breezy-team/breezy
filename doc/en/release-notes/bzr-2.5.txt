####################
Bazaar Release Notes
####################

.. toctree::
   :maxdepth: 1

bzr 2.5b1
#########

:2.5b1: NOT RELEASED YET

External Compatibility Breaks
*****************************

.. These may require users to change the way they use Bazaar.

New Features
************

.. New commands, options, etc that users may wish to try out.

* A ``from_unicode`` parameter can be specified when registering a config
  option. This implements boolean and integer config options when the
  provided ``bool_from_store`` and ``int_from_store`` are used.
  (Vincent Ladeuil)

* A ``from_unicode`` parameter can be specified when registering a config
  option. This implements boolean, integer and list config options when the
  provided ``bool_from_store``, ``int_from_store`` and ``list_from_store``
  are used for this parameter.  (Vincent Ladeuil)

* Accessing a packaging branch on Launchpad (eg, ``lp:ubuntu/bzr``) now
  checks to see if the most recent published source package version for
  that project is present in the branch tags. This should help developers
  trust whether the packaging branch is up-to-date and can be used for new
  changes. The level of verbosity is controlled by the config item
  ``launchpad.packaging_verbosity``. It can be set to one of

  off
    disable all checks


  minimal
    only display if the branch is out-of-date

  short
    also display single-line up-to-date and missing,


  all
    (default) display multi-line content for all states


  (John Arbash Meinel, #609187, #812928)

* Add a config option gpg_signing_key for setting which GPG key should
  be used to sign commits. Also default to using the gpg user identity
  which matches user_email() as set by whoami. (Jonathan Riddell,
  #68501)

* An ``invalid`` parameter can be specified when registering a config option
  to decide what should be done when invalid values are
  encountered. 'warning' and 'eeror' will respectively emit a warning and
  ignore the value or errors out. (Vincent Ladeuil)

* ``bzr help configuration/<option>`` display the help for ``option`` for
  all registered configuration options. (Vincent Ladeuil, #747050)

* bzr log -m now matches message, author, committer and bugs instead
  of just matching the message.  --message keeps its original meaning,
  while --match-message, --match-author, --match-committer and
  --match-bugs match each of those fields.

* ``config.Option`` can now declare ``default_from_env``, a list of
  environment variables to get a default value from. (Vincent Ladeuil)

* ``config.NameMatcher`` can be used to implement config stores and stacks
  that need to provide specific option values for arbitrary unique IDs (svn
  repository UUIDs, etc).  (Vincent Ladeuil, #843638)

* New builtin ``bzr branches`` command, which lists all colocated branches
  in a directory. (Jelmer Vernooij, #826820)

* Relative local paths can now be specified in URL syntax by using the
  "file:" prefix.  (Jelmer Vernooij)

* Report commits signed with expired keys in "verify-signatures".
  (Jonathan Riddell, #804254)

* bzr add now skips large files in recursive mode. The default "large"
  size is 20MB, and is configurable via the add.maximum_file_size
  option. A value of 0 disables skipping. Named items passed to add are
  never skipped. (Shannon Weyrick, #54624)

* Translations are now enabled for command help, errors and globally
  for any message using gettext given on output.  (Jonathan Riddell,
  INADA Naoki, #83941)

Improvements
************

.. Improvements to existing commands, especially improved performance 
   or memory usage, or better results.

* ``bzr commit -m ''`` can now be used to force an empty commit message.
  Entering an empty commit message in the message editor still triggers
  an error. (Jelmer Vernooij)

* ``bzr pull`` will now mention how many tags it has updated.
  (Jelmer Vernooij, #164450)

* ``bzr tag`` no longer errors if a tag already exists but refers to the
  same revision, and will mention when a tag has been updated
  rather than created. (Jelmer Vernooij, #381203)

* ``bzr uncommit`` will now remove tags that refer to removed revisions.
  The ``--keep-tags`` option can be used to prevent this behaviour.
  (Jelmer Vernooij, #605814)

* Do not run i18n initialisation twice. (Jonathan Riddell)

* Install translation .mo files. (Jonathan Riddell)

* Locations printed by ``bzr upgrade`` are now formatted before display.
  (Jelmer Vernooij)

* ``Repository.get_parent_map`` now estimates the size of the returned
  content more accurately. This means that we get closer to the desired
  64kB/request. For repositories converted from svn, this can be an
  improvement of approx 5:1 in round trips to discover the whole history.
  (John Arbash Meinel)

* Support a ``bugtracker`` option which is used by ``bzr commit --fixes``
  if no bug tracker was specified on the command line.
  (Jelmer Vernooij, #334860)

* Use gettext.NullTranslations in i18n to allow use of i18n even when
  translations are not turned on. (Jonathan Riddell)

Bug Fixes
*********

.. Fixes for situations where bzr would previously crash or give incorrect
   or undesirable results.

<<<<<<< HEAD
* ``bzr commit`` now correctly reports missing files as "removed", not
  "modified". (Jelmer Vernooij, #553955)
=======
* ``bzr reconfigure`` will now allow multiple non-conflicting requests
  in a single invocation, e.g. ``--branch`` and ``--use-shared``.
  (Martin von Gagern, #842993)
>>>>>>> ab66def2

* The pull command will now always use separate connections for the
  case where the destination is a heavyweight checkout of some remote
  branch on the same host as the source branch.
  (Martin von Gagern, #483661)

* A call to CHKInventory's filter-method will not result in a
  DuplicateFileId error, if you move a subfolder and change a file in
  that subfolder.
  (Bastian Bowe, #809901)

* Branching from a stacked branch no longer does a ``get_parent_map``
  request for each revisions that is in the stacked-on repository while
  determining what revisions need to be fetched. This mostly impacts
  branching initialy into an empty shared repository when the source is
  not the development focus.  (John Arbash Meinel, #388269)

* Decode ``BZR_HOME`` with fs encoding on posix platforms to avoid unicode
  errors.  (Vincent Ladeuil, #822571)

* Fix fallout from URL handling changes in 2.5 that caused an IndexError to be
  raised whenever a transport at the drive root was opened on windows.
  (Martin [gz], #841322)

* Rather than an error being raised, a warning is now printed when the
  current user does not have permission to read a configuration file.
  (Jelmer Vernooij, #837324)

* TreeTransformBase.fixup_new_roots no longer forces trees to have a root, so
  operations that use it, like merge, can now create trees without a root.
  (Aaron Bentley)

* Fixed loading of external merge tools from config to properly decode
  command-lines which contain embedded quotes. (Gordon Tyler, #828803)

Documentation
*************

.. Improved or updated documentation.

* Release instructions refreshed. (Vincent Ladeuil)

API Changes
***********

.. Changes that may require updates in plugins or other code that uses
   bzrlib.

* ``BranchFormat.initialize`` now takes a ``append_revisions_only``
  argument. (Jelmer Vernooij)

* ``Branch._get_checkout_format`` now takes a ``lightweight`` argument
  which indicates if the format should be for a lightweight or a
  heavyweight checkout. (Jelmer Vernooij)

* ``ControlDir.create_branch`` now takes a ``append_revisions_only`` argument.
  (Jelmer Vernooij)

* New class ``URL`` in ``bzrlib.utils`` for managing parsed URLs.
  (Jelmer Vernooij)

* New methods ``get_transport_from_path`` and ``get_transport_from_url``
  have been added that only support opening from a path or a URL,
  unlike ``get_transport``. (Jelmer Vernooij)

* New method ``Tree.get_file_verifier`` which allows tree implementations
  to return non-sha1 checksums to verify files.
  (Jelmer Vernooij, #720831)

* New method ``InterTree.file_content_matches`` which checks that
  two files in different trees have the same contents.
  (Jelmer Vernooij)

* New registry ``OptionRegistry`` specialized for configuration options.
  (Vincent Ladeuil)

* Remove ``AtomicFile.closed`` which has been deprecated in bzr 0.10.
  (Vincent Ladeuil)

* Remove ``commands._builtin_commands``, ``commands.shlex_split_unicode``,
  ``Command._maybe_expand_globs`` and ``Command.run_direct`` deprecated in
  2.10 and 2.2.0. (Vincent Ladeuil)

* Remove ``diff.get_trees_and_branches_to_diff`` deprecated in 2.2.0.

* Remove ``log.calculate_view_revisions``, ``log._filter_revision_range``,
  ``log.get_view_revisions`` which have been deprecated in bzr 2.1.0. Also
  remove ``log.show_one_log`` which was never properly deprecated but wasn't
  used and is easy to inline if needed. (Vincent Ladeuil)

* Remove ``trace.info``, ``trace.error`` and ``trace.show_log_error``
  deprecated in 2.1.0. (Vincent Ladeuil)

* Remove ``TransportListRegistry.set_default_transport``, as the concept of
  a default transport is currently unused. (Jelmer Vernooij)

* Remove ``UIFactory.warn_cross_format_fetch`` and
  ``UIFactory.warn_experimental_format_fetch`` in favor of
  ``UIFactory.show_user_warning``. (Jelmer Vernooij)

* There is a new class `ContentFilterTree` that provides a facade for 
  content filtering.  The `filtered` parameter to `export` is deprecated 
  in favor of passing a filtered tree, and the specific exporter plugins
  no longer support it.
  (Martin Pool)

* New method ``Config.get_user_option_as_int_from_SI`` added for expanding a
  value in SI format (i.e. "20MB", "1GB") into its integer equivalent. 
  (Shannon Weyrick)

* ``Tags`` containers can now declare whether they support versioned
  tags and whether tags can refer to ghost tags.
  (Jelmer Vernooij)

* ``Tags.merge_to`` now returns a dictionary with the updated tags
  and a set of conflicts, rather than just conflicts. (Jelmer Vernooij)

* ``Transport`` now has a ``_parsed_url`` attribute instead of
  separate ``_user``, ``_password``, ``_port``, ``_scheme``, ``_host``
  and ``_path`` attributes. Proxies are provided for the moment but
  may be removed in the future. (Jelmer Vernooij)


Internals
*********

.. Major internal changes, unlikely to be visible to users or plugin 
   developers, but interesting for bzr developers.

* A new debug flags ``hpss_client_no_vfs`` will now cause the HPSS client
  to raise a ``HpssVfsRequestNotAllowed`` exception when a VFS request
  is attempted. (Jelmer Vernooij)

* New method ``ControlDir._get_selected_branch`` which returns the
  colocated branch selected using path segment parameters.
  (Jelmer Vernooij, #380871)

Testing
*******

.. Fixes and changes that are only relevant to bzr's test framework and 
   suite.  This can include new facilities for writing tests, fixes to 
   spurious test failures and changes to the way things should be tested.

* Blackbox tests can be debugged interactively (see bzrlib.debug.BzrPdb for
  details). (Vincent Ladeuil)

* `BranchBuilder.build_snapshot` now supports a "flush" action.  This
  cleanly and reliably allows tests using `BranchBuilder` to construct
  branches that e.g. rename files out of a directory and unversion that
  directory in the same revision.  Previously some changes were impossible
  due to the order that `build_snapshot` performs its actions.
  (Andrew Bennetts)

* Don't require ``os.fdatasync`` to be defined on all supported OSes
  (BSD-based OSes don't define it).  (Vincent Ladeuil, #822649)

* Fix compatibility with testtools 0.9.12. (Jelmer Vernooij, #815423)

* ``LockDir`` can now be run when the local hostname is ``localhost``.
  (Jelmer Vernooij, #825994)

* ``ModuleAvailableFeature`` won't try to import already imported modules,
  allowing it to be used for modules with side-effects.
  (Vincent Ladeuil, #712474)

* Output time stamps while running ``make check`` to get better timings from
  pqm.  (Vincent Ladeuil, #837926)

* `TestCaseWithMemoryTransport` is faster now: `_check_safety_net` now
  just compares the bytes in the dirstate file to its pristine state,
  rather than opening the WorkingTree and calling ``last_revision()``.
  This reduces the overall test suite time by about 10% on my laptop.
  (Andrew Bennetts)

* Update `TestCase.knownFailure` to the testtools way of handling expected
  failures to resolve Python 2.7 incompatibility. (Martin [gz], #607400)

..
   vim: tw=74 ft=rst ff=unix<|MERGE_RESOLUTION|>--- conflicted
+++ resolved
@@ -144,14 +144,12 @@
 .. Fixes for situations where bzr would previously crash or give incorrect
    or undesirable results.
 
-<<<<<<< HEAD
 * ``bzr commit`` now correctly reports missing files as "removed", not
   "modified". (Jelmer Vernooij, #553955)
-=======
+
 * ``bzr reconfigure`` will now allow multiple non-conflicting requests
   in a single invocation, e.g. ``--branch`` and ``--use-shared``.
   (Martin von Gagern, #842993)
->>>>>>> ab66def2
 
 * The pull command will now always use separate connections for the
   case where the destination is a heavyweight checkout of some remote
