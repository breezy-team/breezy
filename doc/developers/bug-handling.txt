***********************
Tracking Bugs in Bazaar
***********************

This document describes the bug-tracking processes for developing Bazaar
itself.  Bugs in Bazaar are recorded in Launchpad.


See also:

* `Bazaar Developer Documents <index.html>`_.

* `The Bazaar Development Cycle <cycle.html>`_.

* `The Bazaar User Guide <../en/user-guide/index.html>`_ -- for
  information on integrating Bazaar with other bug trackers.


Links
*****

* `bzr bugs home page <https://bugs.launchpad.net/bzr>`_.

* `Critical bugs <https://bugs.launchpad.net/bzr/+bugs?search=Search&field.importance=Critical&field.status=New&field.status=Incomplete&field.status=Confirmed&field.status=Triaged&field.status=In+Progress&field.status=Fix+Committed>`_.

* `Open bugs by importance <https://bugs.launchpad.net/bzr/+bugs>`_.

* `Open bugs most recently changed first
  <https://bugs.launchpad.net/bzr/+bugs?field.searchtext=&orderby=-date_last_updated&search=Search&field.status%3Alist=NEW&field.status%3Alist=INCOMPLETE_WITH_RESPONSE&field.status%3Alist=INCOMPLETE_WITHOUT_RESPONSE&field.status%3Alist=CONFIRMED&field.status%3Alist=TRIAGED&field.status%3Alist=INPROGRESS&field.status%3Alist=FIXCOMMITTED&field.assignee=&field.bug_reporter=&field.omit_dupes=on&field.has_patch=&field.has_no_package=>`_.


Generalities
************

Anyone involved with Bazaar is welcome to contribute to managing our bug
reports.  **Edit boldly**: try to help users out, assess importance or improve
the bug description or status.  Other people will see the bugs: it's
better to have 20 of them processed and later change the status of a
couple than to leave them lie.

When you file a bug as a Bazaar developer or active user, if you feel
confident in doing so, make an assessment of status and importance at the
time you file it, rather than leaving it for someone else.  It's more
efficient to change the importance if someone else feel's it's higher or
lower, than to have someone else edit all bugs.

It's more useful to actually ship bug fixes than to garden the bug
database.  It's more useful to take one bug through to a shipped fix than
to partially investigate ten bugs.  You don't get credit for a bug until
the fix is shipped in a release.  Users like getting a response to their
report, but they generally care more about getting bugs fixed.

The aim of investigating bugs before starting concentrated work on them is
therefore only to:

* determine if they are critical or high priority (and
  should displace existing work)

* garden sufficiently to keep the database usable: meaningful summaries,
  and duplicates removed

It's OK to fix some bugs that just annoy you, even if they're not
rationally high.

You can use ``--fixes lp:12345678`` when committing to associate the
commit with a particular bug.

If there are multiple bugs with related fixes, putting "[master]" in the
title of one of them helps find it

It's often fastest to find bugs just using the regular Google search
engine, rather than Launchpad's search.

Martin Pitt says:

 | One of the things you should not do often is to start asking
 | questions/for more debug info and then forget about the bug. It's just
 | a waste of the reporter's and your time, and will create frustration
 | on the reporter side.


Priorities
**********

The suggested priorities for bug work are:

1. Fix critical bugs.

2. Get existing fixes through review and landed.

3. Fix bugs that are already in progress.

4. Look at bugs already assigned to you, and either start them, or change
   your mind and unassign them.

5. Take new bugs from the top of the stack.

6. Triage new bugs.

It's not strict and of course there is personal discretion but our work
should be biased to the top of this hierarchy.


Clear Bugs
**********

Bugs should have clear edges, so that you can make a clear statement about
whether a bug is fixed or not.  (Sometimes reality is complicated, but aim
for each bug to be clear.)

Bugs on documentation, performance, or UI are fine as long as they're
clear bugs.

Examples of good bugs:

* "ValueError in frob_foo when committing changed symlink" - although
  there may be many possible things that could cause a ValueError there,
  you should at least know when you've fixed the problem described in this
  bug.

* "Unclear message about incompatible repositories" - even though the user
  may not agree the new message is sufficiently clear, at least you know
  when you've tried to fix it.

Examples of bad bugs:

* "Commit is too slow" - how fast is fast enough to close it?  "Commit
  reads the working tree twice" is clearer.


Bug Status
**********

New
    The bug has just been filed and hasn't been examined by a developer
    yet.
Incomplete
    The bug requires more information from the reporter to make progress.

    Only set this state if it's impossible or uneconomical to make
    progress on the bug without that information.  The bug will expire if
    it remains in this state for two months.
Confirmed
    The bug report has been seen by a developer and we agree it's a bug.
    You don't have to reproduce the bug to mark it Confirmed.  (Generally
    it's not a good idea for a developer to spend time reproducing the bug
    until they're going to work on it.)
Triaged
    We don't use this status.  If it is set, it means the same as
    Confirmed.
In Progress
    Someone has started working on this.  We can deliver the value of the
    work already done by finishing and shipping the fix.  
    
    The bug keeps this state from the time someone does non-trivial
    analysis, until the fix is merged to a release or trunk branch (when
    it is Fix Released), or until they give up on it (back to New or
    Confirmed) or decide it is Invalid or Incomplete.
Won't Fix
    The behaviour complained about is intentional and we won't fix it.
    Needless to say, be thoughtful before using this status, and consider if
    the user experience can be improved in some other way.
Invalid
    The reporter was confused, and this is not actually a bug.
    Again, be sensitive in explaining this to the user.
Fix Committed
    Don't use this.  If set on old bug, it probably means In Progress,
    with the fix waiting for review.  See Launchpad `bug 163694`_.
Fix Released
    The fix for this bug is now in the bzr branch that this task is for.
    The branch for the default task on a bug is bzr.dev.  
    
    We use this value even though the fix may not have been been included
    in a release yet because all the developer activity around it is
    complete and we want to both avoid bug spam when releases happen, and
    keep the list of bugs that developers see when they look at the bug
    tracker trimmed to those that require action. 
    
    When setting a bug task to fix released, the bug target milestone
    should be set to the release the fix will be included in (or was
    included in, if you are updating an old bug). Don't spend too much
    time updating this if you don't immediately know: its not critical
    that it be set.

.. _`bug 163694`: https://bugs.launchpad.net/malone/+bug/163694


Bug Importance
**************

Critical
    This is a serious bug that could cause data loss, stop bzr being
    usable in an important case, or represents a regression in something
    previously working.  We should fix critical bugs before doing other
    work, or seriously consider whether the bug is really critical
    or whether the other change is more urgent.
High
    This is a bug that can seriously interfere with people's use of
    Bazaar.  We should seriously consider fixing these bugs before
    working on new features.
Medium
    A regular bug.  We'd like to fix them, but there may be a long delay.
Low
    Something suboptimal that may affect an unimportant case or have a
    fairly easy workaround.
Wishlist
    These will basically never get done.

Bugs rated Medium or lower are unlikely to get fixed unless they either
pique the interest of a developer or are escalated due eg to many users
being affected.

Not every existing bug is correctly rated according to this scale, and we
don't always follow this process, but we'd like to do it more.  But
remember, fixing bugs is more helpful than gardening them.


Assignment
**********

Assigning a bug to yourself, or someone else, indicates a real intention
to work on that bug soon.


Targetting Bugs
***************

It's possible to target a bug to a milestone, eg
<<<<<<< HEAD
<https://bugs.edge.launchpad.net/bzr/+milestone/1.16>.  We use this to help the
release manager know what **must** be merged to make the release.
=======
<https://bugs.launchpad.net/bzr/+milestone/1.16>.  We use this mostly
to help the release manager know what **must** be merged to make the
release.
>>>>>>> 6c3576bb

Therefore, we don't target bugs that we'd like to have fixed or that could
be fixed in a particular release, we only target bugs that must be fixed
and that will cause us to slip the release if they're not fixed.  At any time,
very few if any of the bugs targeted to a release should be still open.  By
definition, these bugs should normally be Critical priority.


Backports
*********

Sometimes we'll want to make a special point-release update (eg 1.15.1)
off an already-released branch including a fix for a particular bug.  To
represent this, create a new bug task (ie link in the status table on the
bug page) by clicking the `poorly-named
<https://bugs.launchpad.net/bugs/132733>`_ "Target to Release" link.
Target it to the appropriate series (ie 1.15). If the bug should also
prevent any point releases of that series then you should also target the
new task to the appropriate milestone within that release. (See Targeting Bugs
above)

This bug task then has a separate status and importance to indicate the
separate work to get it into that release.


The News File
*************

Most bugs that are fixed should be mentioned in a `NEWS
<../en/release-notes/NEWS.html>`_ file entry,
including the bug number.
(Exceptions might be bugs that are not at all user visible.)


Tags
****

Here are some bug tags we use.  In Malone tags are currently of limited use, so don't feel obliged to tag bugs unless you're finding it useful.


authentication
    authenticating to servers

backport
    candidate for backporting to an update of the previous release

dirstate
    WorkingTree4

easy
    should be possible to finish in an hour or two

hpss
    bugs about the High-Performance Smart Server, i.e. bzr+ssh://, etc.

hpssvfs
    bugs for causes of VFS methods of the smart server

launchpad
    bugs about interactions with launchpad (typically this means bzrlib.plugins.launchpad).

locale
    problems using locales other than English

memory
    problems where we use too much memory for some reason

newformat
    fixing this would need a new disk format

performance
    bugs about performance problems.

test
    needs changes to the test framework

transport
    virtual filesystem for http, sftp, etc

trivial
    should be very easy to fix (10-20 minutes) and easily landed: typically just spelling errors and the like

ui
    bugs relating to the bzr user interface, e.g. confusing error messages.

win32
    bugs that mainly affects Windows. Also there is cygwin and win98 tags for marking specific bugs.

You can see the full list of tags in use at
<<<<<<< HEAD
<https://bugs.edge.launchpad.net/bzr/+bugs>.  As of September 2008 the
list is on the right.
=======
<https://bugs.launchpad.net/bzr/+bugs>.  As of September 2008 the
list is on the right. 
>>>>>>> 6c3576bb

.. vim: ft=rst<|MERGE_RESOLUTION|>--- conflicted
+++ resolved
@@ -226,14 +226,8 @@
 ***************
 
 It's possible to target a bug to a milestone, eg
-<<<<<<< HEAD
-<https://bugs.edge.launchpad.net/bzr/+milestone/1.16>.  We use this to help the
+<https://bugs.launchpad.net/bzr/+milestone/1.16>.  We use this to help the
 release manager know what **must** be merged to make the release.
-=======
-<https://bugs.launchpad.net/bzr/+milestone/1.16>.  We use this mostly
-to help the release manager know what **must** be merged to make the
-release.
->>>>>>> 6c3576bb
 
 Therefore, we don't target bugs that we'd like to have fixed or that could
 be fixed in a particular release, we only target bugs that must be fixed
@@ -314,21 +308,18 @@
     virtual filesystem for http, sftp, etc
 
 trivial
-    should be very easy to fix (10-20 minutes) and easily landed: typically just spelling errors and the like
+    should be very easy to fix (10-20 minutes) and easily landed: typically 
+    just spelling errors and the like
 
 ui
     bugs relating to the bzr user interface, e.g. confusing error messages.
 
 win32
-    bugs that mainly affects Windows. Also there is cygwin and win98 tags for marking specific bugs.
+    bugs that mainly affects Windows. Also there is cygwin and win98 tags for 
+    marking specific bugs.
 
 You can see the full list of tags in use at
-<<<<<<< HEAD
-<https://bugs.edge.launchpad.net/bzr/+bugs>.  As of September 2008 the
-list is on the right.
-=======
 <https://bugs.launchpad.net/bzr/+bugs>.  As of September 2008 the
 list is on the right. 
->>>>>>> 6c3576bb
 
 .. vim: ft=rst