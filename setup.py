#! /usr/bin/env python

"""Installation script for brz.
Run it with
 './setup.py install', or
 './setup.py --help' for more options
"""

import os
import os.path
import sys
import copy
import glob

if sys.version_info < (2, 7):
    sys.stderr.write("[ERROR] Not a supported Python version. Need 2.7+\n")
    sys.exit(1)

# NOTE: The directory containing setup.py, whether run by 'python setup.py' or
# './setup.py' or the equivalent with another path, should always be at the
# start of the path, so this should find the right one...
import breezy

def get_long_description():
    dirname = os.path.dirname(__file__)
    readme = os.path.join(dirname, 'README.rst')
    with open(readme, 'r') as f:
        return f.read()


##
# META INFORMATION FOR SETUP
# see http://docs.python.org/dist/meta-data.html
META_INFO = {
    'name': 'breezy',
    'version': breezy.__version__,
    'maintainer': 'Breezy Developers',
    'maintainer_email': 'team@breezy-vcs.org',
    'url': 'https://www.breezy-vcs.org/',
    'description': 'Friendly distributed version control system',
    'license': 'GNU GPL v2',
    'download_url': 'https://launchpad.net/brz/+download',
    'long_description': get_long_description(),
    'classifiers': [
        'Development Status :: 6 - Mature',
        'Environment :: Console',
        'Intended Audience :: Developers',
        'Intended Audience :: System Administrators',
        'License :: OSI Approved :: GNU General Public License (GPL)',
        'Operating System :: Microsoft :: Windows',
        'Operating System :: OS Independent',
        'Operating System :: POSIX',
        'Programming Language :: Python',
        'Programming Language :: C',
        'Topic :: Software Development :: Version Control',
        ],
    'install_requires': [
        'configobj',
        'six>=1.9.0',
        # Technically, Breezy works without these two dependencies too. But there's
        # no way to enable them by default and let users opt out.
        'fastimport>=0.9.8',
<<<<<<< HEAD
        'dulwich>=0.19.1',
        # Used for getting filesystem information
        'psutil',
=======
        'dulwich>=0.19.11',
>>>>>>> 1e7c3621
        ],
    'extras_require': {
        'fastimport': [],
        'git': [],
        'launchpad': ['launchpadlib>=1.6.3'],
        },
    'tests_require': [
        'testtools',
    ],
}

# The list of packages is automatically generated later. Add other things
# that are part of BREEZY here.
BREEZY = {}

PKG_DATA = {
    # install files from selftest suite
    'package_data': {'breezy': ['doc/api/*.txt',
                                'tests/test_patches_data/*',
                                'help_topics/en/*.txt',
                                'tests/ssl_certs/ca.crt',
                                'tests/ssl_certs/server_without_pass.key',
                                'tests/ssl_certs/server_with_pass.key',
                                'tests/ssl_certs/server.crt',
                                ]},
    }
I18N_FILES = []
for filepath in glob.glob("breezy/locale/*/LC_MESSAGES/*.mo"):
    langfile = filepath[len("breezy/locale/"):]
    targetpath = os.path.dirname(os.path.join("share/locale", langfile))
    I18N_FILES.append((targetpath, [filepath]))

def get_breezy_packages():
    """Recurse through the breezy directory, and extract the package names"""

    packages = []
    base_path = os.path.dirname(os.path.abspath(breezy.__file__))
    for root, dirs, files in os.walk(base_path):
        if '__init__.py' in files:
            assert root.startswith(base_path)
            # Get just the path below breezy
            package_path = root[len(base_path):]
            # Remove leading and trailing slashes
            package_path = package_path.strip('\\/')
            if not package_path:
                package_name = 'breezy'
            else:
                package_name = (
                    'breezy.' +
                    package_path.replace('/', '.').replace('\\', '.'))
            packages.append(package_name)
    return sorted(packages)


BREEZY['packages'] = get_breezy_packages()


from distutils import log
from distutils.core import setup
from distutils.version import LooseVersion
from distutils.command.install_scripts import install_scripts
from distutils.command.install_data import install_data
from distutils.command.build import build

###############################
# Overridden distutils actions
###############################

class my_install_scripts(install_scripts):
    """ Customized install_scripts distutils action.
    Create brz.bat for win32.
    """
    def run(self):
        install_scripts.run(self)   # standard action

        if sys.platform == "win32":
            try:
                scripts_dir = os.path.join(sys.prefix, 'Scripts')
                script_path = self._quoted_path(os.path.join(scripts_dir,
                                                             "brz"))
                python_exe = self._quoted_path(sys.executable)
                args = self._win_batch_args()
                batch_str = "@%s %s %s" % (python_exe, script_path, args)
                batch_path = os.path.join(self.install_dir, "brz.bat")
                with open(batch_path, "w") as f:
                    f.write(batch_str)
                print(("Created: %s" % batch_path))
            except Exception:
                e = sys.exc_info()[1]
                print(("ERROR: Unable to create %s: %s" % (batch_path, e)))

    def _quoted_path(self, path):
        if ' ' in path:
            return '"' + path + '"'
        else:
            return path

    def _win_batch_args(self):
        from breezy.win32utils import winver
        if winver == 'Windows NT':
            return '%*'
        else:
            return '%1 %2 %3 %4 %5 %6 %7 %8 %9'
#/class my_install_scripts


class bzr_build(build):
    """Customized build distutils action.
    Generate brz.1.
    """

    sub_commands = build.sub_commands + [
        ('build_mo', lambda _: True),
        ]

    def run(self):
        build.run(self)

        from tools import generate_docs
        generate_docs.main(argv=["brz", "man"])


########################
## Setup
########################

from breezy.bzr_distutils import build_mo

command_classes = {'install_scripts': my_install_scripts,
                   'build': bzr_build,
                   'build_mo': build_mo,
                   }
from distutils import log
from distutils.errors import CCompilerError, DistutilsPlatformError
from distutils.extension import Extension
ext_modules = []
try:
    from Cython.Distutils import build_ext
    from Cython.Compiler.Version import version as cython_version
except ImportError:
    have_cython = False
    # try to build the extension from the prior generated source.
    print("")
    print("The python package 'Cython' is not available."
          " If the .c files are available,")
    print("they will be built,"
          " but modifying the .pyx files will not rebuild them.")
    print("")
    from distutils.command.build_ext import build_ext
else:
    have_cython = True
    cython_version_info = LooseVersion(cython_version)


class build_ext_if_possible(build_ext):

    user_options = build_ext.user_options + [
        ('allow-python-fallback', None,
         "When an extension cannot be built, allow falling"
         " back to the pure-python implementation.")
        ]

    def initialize_options(self):
        build_ext.initialize_options(self)
        self.allow_python_fallback = False

    def run(self):
        try:
            build_ext.run(self)
        except DistutilsPlatformError:
            e = sys.exc_info()[1]
            if not self.allow_python_fallback:
                log.warn('\n  Cannot build extensions.\n'
                         '  Use "build_ext --allow-python-fallback" to use'
                         ' slower python implementations instead.\n')
                raise
            log.warn(str(e))
            log.warn('\n  Extensions cannot be built.\n'
                     '  Using the slower Python implementations instead.\n')

    def build_extension(self, ext):
        try:
            build_ext.build_extension(self, ext)
        except CCompilerError:
            if not self.allow_python_fallback:
                log.warn('\n  Cannot build extension "%s".\n'
                         '  Use "build_ext --allow-python-fallback" to use'
                         ' slower python implementations instead.\n'
                         % (ext.name,))
                raise
            log.warn('\n  Building of "%s" extension failed.\n'
                     '  Using the slower Python implementation instead.'
                     % (ext.name,))


# Override the build_ext if we have Cython available
command_classes['build_ext'] = build_ext_if_possible
unavailable_files = []


def add_cython_extension(module_name, libraries=None, extra_source=[]):
    """Add a cython module to build.

    This will use Cython to auto-generate the .c file if it is available.
    Otherwise it will fall back on the .c file. If the .c file is not
    available, it will warn, and not add anything.

    You can pass any extra options to Extension through kwargs. One example is
    'libraries = []'.

    :param module_name: The python path to the module. This will be used to
        determine the .pyx and .c files to use.
    """
    path = module_name.replace('.', '/')
    cython_name = path + '.pyx'
    c_name = path + '.c'
    define_macros = []
    if sys.platform == 'win32':
        # cython uses the macro WIN32 to detect the platform, even though it
        # should be using something like _WIN32 or MS_WINDOWS, oh well, we can
        # give it the right value.
        define_macros.append(('WIN32', None))
    if have_cython:
        source = [cython_name]
    else:
        if not os.path.isfile(c_name):
            unavailable_files.append(c_name)
            return
        else:
            source = [c_name]
    source.extend(extra_source)
    include_dirs = ['breezy']
    ext_modules.append(
        Extension(
            module_name, source, define_macros=define_macros,
            libraries=libraries, include_dirs=include_dirs))


add_cython_extension('breezy._simple_set_pyx')
ext_modules.append(Extension('breezy._static_tuple_c',
                             ['breezy/_static_tuple_c.c']))
add_cython_extension('breezy._annotator_pyx')
add_cython_extension('breezy._bencode_pyx')
add_cython_extension('breezy._chunks_to_lines_pyx')
add_cython_extension('breezy.bzr._groupcompress_pyx',
                     extra_source=['breezy/bzr/diff-delta.c'])
add_cython_extension('breezy.bzr._knit_load_data_pyx')
add_cython_extension('breezy._known_graph_pyx')
add_cython_extension('breezy._rio_pyx')
if sys.platform == 'win32':
    add_cython_extension('breezy.bzr._dirstate_helpers_pyx',
                         libraries=['Ws2_32'])
    add_cython_extension('breezy._walkdirs_win32')
else:
    add_cython_extension('breezy.bzr._dirstate_helpers_pyx')
    add_cython_extension('breezy._readdir_pyx')
add_cython_extension('breezy.bzr._chk_map_pyx')
ext_modules.append(Extension('breezy._patiencediff_c',
                             ['breezy/_patiencediff_c.c']))
add_cython_extension('breezy.bzr._btree_serializer_pyx')


if unavailable_files:
    print('C extension(s) not found:')
    print(('   %s' % ('\n  '.join(unavailable_files),)))
    print('The python versions will be used instead.')
    print("")


def get_tbzr_py2exe_info(includes, excludes, packages, console_targets,
                         gui_targets, data_files):
    packages.append('tbzrcommands')

    # ModuleFinder can't handle runtime changes to __path__, but
    # win32com uses them.  Hook this in so win32com.shell is found.
    import modulefinder
    import win32com
    import cPickle as pickle
    for p in win32com.__path__[1:]:
        modulefinder.AddPackagePath("win32com", p)
    for extra in ["win32com.shell"]:
        __import__(extra)
        m = sys.modules[extra]
        for p in m.__path__[1:]:
            modulefinder.AddPackagePath(extra, p)

    # TBZR points to the TBZR directory
    tbzr_root = os.environ["TBZR"]

    # Ensure tbreezy itself is on sys.path
    sys.path.append(tbzr_root)

    packages.append("tbreezy")

    # collect up our icons.
    cwd = os.getcwd()
    ico_root = os.path.join(tbzr_root, 'tbreezy', 'resources')
    icos = [] # list of (path_root, relative_ico_path)
    # First always brz's icon and its in the root of the brz tree.
    icos.append(('', 'brz.ico'))
    for root, dirs, files in os.walk(ico_root):
        icos.extend([(ico_root, os.path.join(root, f)[len(ico_root) + 1:])
                     for f in files if f.endswith('.ico')])
    # allocate an icon ID for each file and the full path to the ico
    icon_resources = [(rid, os.path.join(ico_dir, ico_name))
                      for rid, (ico_dir, ico_name) in enumerate(icos)]
    # create a string resource with the mapping.  Might as well save the
    # runtime some effort and write a pickle.
    # Runtime expects unicode objects with forward-slash seps.
    fse = sys.getfilesystemencoding()
    map_items = [(f.replace('\\', '/').decode(fse), rid)
                 for rid, (_, f) in enumerate(icos)]
    ico_map = dict(map_items)
    # Create a new resource type of 'ICON_MAP', and use ID=1
    other_resources = [("ICON_MAP", 1, pickle.dumps(ico_map))]

    excludes.extend("""pywin pywin.dialogs pywin.dialogs.list
                       win32ui crawler.Crawler""".split())

    # tbzrcache executables - a "console" version for debugging and a
    # GUI version that is generally used.
    tbzrcache = dict(
        script=os.path.join(tbzr_root, "scripts", "tbzrcache.py"),
        icon_resources=icon_resources,
        other_resources=other_resources,
    )
    console_targets.append(tbzrcache)

    # Make a windows version which is the same except for the base name.
    tbzrcachew = tbzrcache.copy()
    tbzrcachew["dest_base"] = "tbzrcachew"
    gui_targets.append(tbzrcachew)

    # ditto for the tbzrcommand tool
    tbzrcommand = dict(
        script=os.path.join(tbzr_root, "scripts", "tbzrcommand.py"),
        icon_resources=icon_resources,
        other_resources=other_resources,
    )
    console_targets.append(tbzrcommand)
    tbzrcommandw = tbzrcommand.copy()
    tbzrcommandw["dest_base"] = "tbzrcommandw"
    gui_targets.append(tbzrcommandw)

    # A utility to see python output from both C++ and Python based shell
    # extensions
    tracer = dict(script=os.path.join(tbzr_root, "scripts", "tbzrtrace.py"))
    console_targets.append(tracer)

    # The C++ implemented shell extensions.
    dist_dir = os.path.join(tbzr_root, "shellext", "build")
    data_files.append(('', [os.path.join(dist_dir, 'tbzrshellext_x86.dll')]))
    data_files.append(('', [os.path.join(dist_dir, 'tbzrshellext_x64.dll')]))


def get_qbzr_py2exe_info(includes, excludes, packages, data_files):
    # PyQt4 itself still escapes the plugin detection code for some reason...
    includes.append('PyQt4.QtCore')
    includes.append('PyQt4.QtGui')
    includes.append('PyQt4.QtTest')
    includes.append('sip') # extension module required for Qt.
    packages.append('pygments') # colorizer for qbzr
    packages.append('docutils') # html formatting
    includes.append('win32event')  # for qsubprocess stuff
    # the qt binaries might not be on PATH...
    # They seem to install to a place like C:\Python25\PyQt4\*
    # Which is not the same as C:\Python25\Lib\site-packages\PyQt4
    pyqt_dir = os.path.join(sys.prefix, "PyQt4")
    pyqt_bin_dir = os.path.join(pyqt_dir, "bin")
    if os.path.isdir(pyqt_bin_dir):
        path = os.environ.get("PATH", "")
        if pyqt_bin_dir.lower() not in [p.lower() for p in path.split(os.pathsep)]:
            os.environ["PATH"] = path + os.pathsep + pyqt_bin_dir
    # also add all imageformat plugins to distribution
    # We will look in 2 places, dirname(PyQt4.__file__) and pyqt_dir
    base_dirs_to_check = []
    if os.path.isdir(pyqt_dir):
        base_dirs_to_check.append(pyqt_dir)
    try:
        import PyQt4
    except ImportError:
        pass
    else:
        pyqt4_base_dir = os.path.dirname(PyQt4.__file__)
        if pyqt4_base_dir != pyqt_dir:
            base_dirs_to_check.append(pyqt4_base_dir)
    if not base_dirs_to_check:
        log.warn("Can't find PyQt4 installation -> not including imageformat"
                 " plugins")
    else:
        files = []
        for base_dir in base_dirs_to_check:
            plug_dir = os.path.join(base_dir, 'plugins', 'imageformats')
            if os.path.isdir(plug_dir):
                for fname in os.listdir(plug_dir):
                    # Include plugin dlls, but not debugging dlls
                    fullpath = os.path.join(plug_dir, fname)
                    if fname.endswith('.dll') and not fname.endswith('d4.dll'):
                        files.append(fullpath)
        if files:
            data_files.append(('imageformats', files))
        else:
            log.warn('PyQt4 was found, but we could not find any imageformat'
                     ' plugins. Are you sure your configuration is correct?')


def get_svn_py2exe_info(includes, excludes, packages):
    packages.append('subvertpy')
    packages.append('sqlite3')


def get_git_py2exe_info(includes, excludes, packages):
    packages.append('dulwich')


def get_fastimport_py2exe_info(includes, excludes, packages):
    # This is the python-fastimport package, not to be confused with the
    # brz-fastimport plugin.
    packages.append('fastimport')


if 'bdist_wininst' in sys.argv:
    def find_docs():
        docs = []
        for root, dirs, files in os.walk('doc'):
            r = []
            for f in files:
                if (os.path.splitext(f)[1] in ('.html', '.css', '.png', '.pdf')
                        or f == 'quick-start-summary.svg'):
                    r.append(os.path.join(root, f))
            if r:
                relative = root[4:]
                if relative:
                    target = os.path.join('Doc\\Breezy', relative)
                else:
                    target = 'Doc\\Breezy'
                docs.append((target, r))
        return docs

    # python's distutils-based win32 installer
    ARGS = {'scripts': ['brz', 'tools/win32/brz-win32-bdist-postinstall.py'],
            'ext_modules': ext_modules,
            # help pages
            'data_files': find_docs(),
            # for building cython extensions
            'cmdclass': command_classes,
            }

    ARGS.update(META_INFO)
    ARGS.update(BREEZY)
    PKG_DATA['package_data']['breezy'].append('locale/*/LC_MESSAGES/*.mo')
    ARGS.update(PKG_DATA)

    setup(**ARGS)

elif 'py2exe' in sys.argv:
    # py2exe setup
    import py2exe

    # pick real brz version
    import breezy

    version_number = []
    for i in breezy.version_info[:4]:
        try:
            i = int(i)
        except ValueError:
            i = 0
        version_number.append(str(i))
    version_str = '.'.join(version_number)

    # An override to install_data used only by py2exe builds, which arranges
    # to byte-compile any .py files in data_files (eg, our plugins)
    # Necessary as we can't rely on the user having the relevant permissions
    # to the "Program Files" directory to generate them on the fly.
    class install_data_with_bytecompile(install_data):
        def run(self):
            from distutils.util import byte_compile

            install_data.run(self)

            py2exe = self.distribution.get_command_obj('py2exe', False)
            # GZ 2010-04-19: Setup has py2exe.optimize as 2, but give plugins
            #                time before living with docstring stripping
            optimize = 1
            compile_names = [f for f in self.outfiles if f.endswith('.py')]
            # Round mtime to nearest even second so that installing on a FAT
            # filesystem bytecode internal and script timestamps will match
            for f in compile_names:
                mtime = os.stat(f).st_mtime
                remainder = mtime % 2
                if remainder:
                    mtime -= remainder
                    os.utime(f, (mtime, mtime))
            byte_compile(compile_names,
                         optimize=optimize,
                         force=self.force, prefix=self.install_dir,
                         dry_run=self.dry_run)
            self.outfiles.extend([f + 'o' for f in compile_names])
    # end of class install_data_with_bytecompile

    target = py2exe.build_exe.Target(
        script="brz",
        dest_base="brz",
        icon_resources=[(0, 'brz.ico')],
        name=META_INFO['name'],
        version=version_str,
        description=META_INFO['description'],
        author=META_INFO['author'],
        copyright="(c) Canonical Ltd, 2005-2010",
        company_name="Canonical Ltd.",
        comments=META_INFO['description'],
    )
    gui_target = copy.copy(target)
    gui_target.dest_base = "bzrw"

    packages = BREEZY['packages']
    packages.remove('breezy')
    packages = [i for i in packages if not i.startswith('breezy.plugins')]
    includes = []
    for i in glob.glob('breezy\\*.py'):
        module = i[:-3].replace('\\', '.')
        if module.endswith('__init__'):
            module = module[:-len('__init__')]
        includes.append(module)

    additional_packages = set()
    if sys.version.startswith('2.7'):
        additional_packages.add('xml.etree')
    else:
        import warnings
        warnings.warn('Unknown Python version.\n'
                      'Please check setup.py script for compatibility.')

    # Although we currently can't enforce it, we consider it an error for
    # py2exe to report any files are "missing".  Such modules we know aren't
    # used should be listed here.
    excludes = """Tkinter psyco ElementPath r_hmac
                  ImaginaryModule cElementTree elementtree.ElementTree
                  Crypto.PublicKey._fastmath
                  tools
                  resource validate""".split()
    dll_excludes = []

    # email package from std python library use lazy import,
    # so we need to explicitly add all package
    additional_packages.add('email')
    # And it uses funky mappings to conver to 'Oldname' to 'newname'.  As
    # a result, packages like 'email.Parser' show as missing.  Tell py2exe
    # to exclude them.
    import email
    for oldname in getattr(email, '_LOWERNAMES', []):
        excludes.append("email." + oldname)
    for oldname in getattr(email, '_MIMENAMES', []):
        excludes.append("email.MIME" + oldname)

    # text files for help topis
    text_topics = glob.glob('breezy/help_topics/en/*.txt')
    topics_files = [('lib/help_topics/en', text_topics)]

    # built-in plugins
    plugins_files = []
    # XXX - should we consider having the concept of an 'official' build,
    # which hard-codes the list of plugins, gets more upset if modules are
    # missing, etc?
    plugins = None # will be a set after plugin sniffing...
    for root, dirs, files in os.walk('breezy/plugins'):
        if root == 'breezy/plugins':
            plugins = set(dirs)
            # We ship plugins as normal files on the file-system - however,
            # the build process can cause *some* of these plugin files to end
            # up in library.zip. Thus, we saw (eg) "plugins/svn/test" in
            # library.zip, and then saw import errors related to that as the
            # rest of the svn plugin wasn't. So we tell py2exe to leave the
            # plugins out of the .zip file
            excludes.extend(["breezy.plugins." + d for d in dirs])
        x = []
        for i in files:
            # Throw away files we don't want packaged. Note that plugins may
            # have data files with all sorts of extensions so we need to
            # be conservative here about what we ditch.
            ext = os.path.splitext(i)[1]
            if ext.endswith('~') or ext in [".pyc", ".swp"]:
                continue
            if i == '__init__.py' and root == 'breezy/plugins':
                continue
            x.append(os.path.join(root, i))
        if x:
            target_dir = root[len('breezy/'):]  # install to 'plugins/...'
            plugins_files.append((target_dir, x))
    # find modules for built-in plugins
    import tools.package_mf
    mf = tools.package_mf.CustomModuleFinder()
    mf.run_package('breezy/plugins')
    packs, mods = mf.get_result()
    additional_packages.update(packs)
    includes.extend(mods)

    console_targets = [target,
                       'tools/win32/bzr_postinstall.py',
                       ]
    gui_targets = [gui_target]
    data_files = topics_files + plugins_files + I18N_FILES

    if 'qbzr' in plugins:
        get_qbzr_py2exe_info(includes, excludes, packages, data_files)

    if 'svn' in plugins:
        get_svn_py2exe_info(includes, excludes, packages)

    if 'git' in plugins:
        get_git_py2exe_info(includes, excludes, packages)

    if 'fastimport' in plugins:
        get_fastimport_py2exe_info(includes, excludes, packages)

    if "TBZR" in os.environ:
        # TORTOISE_OVERLAYS_MSI_WIN32 must be set to the location of the
        # TortoiseOverlays MSI installer file. It is in the TSVN svn repo and
        # can be downloaded from (username=guest, blank password):
        # http://tortoisesvn.tigris.org/svn/tortoisesvn/TortoiseOverlays
        # look for: version-1.0.4/bin/TortoiseOverlays-1.0.4.11886-win32.msi
        # Ditto for TORTOISE_OVERLAYS_MSI_X64, pointing at *-x64.msi.
        for needed in ('TORTOISE_OVERLAYS_MSI_WIN32',
                       'TORTOISE_OVERLAYS_MSI_X64'):
            url = ('http://guest:@tortoisesvn.tigris.org/svn/tortoisesvn'
                   '/TortoiseOverlays')
            if not os.path.isfile(os.environ.get(needed, '<nofile>')):
                raise RuntimeError(
                    "\nPlease set %s to the location of the relevant"
                    "\nTortoiseOverlays .msi installer file."
                    " The installers can be found at"
                    "\n  %s"
                    "\ncheck in the version-X.Y.Z/bin/ subdir" % (needed, url))
        get_tbzr_py2exe_info(includes, excludes, packages, console_targets,
                             gui_targets, data_files)
    else:
        # print this warning to stderr as output is redirected, so it is seen
        # at build time.  Also to stdout so it appears in the log
        for f in (sys.stderr, sys.stdout):
            f.write("Skipping TBZR binaries - "
                    "please set TBZR to a directory to enable\n")

    # MSWSOCK.dll is a system-specific library, which py2exe accidentally pulls
    # in on Vista.
    dll_excludes.extend(["MSWSOCK.dll",
                         "MSVCP60.dll",
                         "MSVCP90.dll",
                         "powrprof.dll",
                         "SHFOLDER.dll"])
    options_list = {"py2exe": {"packages": packages + list(additional_packages),
                               "includes": includes,
                               "excludes": excludes,
                               "dll_excludes": dll_excludes,
                               "dist_dir": "win32_bzr.exe",
                               "optimize": 2,
                               "custom_boot_script":
                                   "tools/win32/py2exe_boot_common.py",
                               },
                    }

    # We want the libaray.zip to have optimize = 2, but the exe to have
    # optimize = 1, so that .py files that get compilied at run time
    # (e.g. user installed plugins) dont have their doc strings removed.
    class py2exe_no_oo_exe(py2exe.build_exe.py2exe):
        def build_executable(self, *args, **kwargs):
            self.optimize = 1
            py2exe.build_exe.py2exe.build_executable(self, *args, **kwargs)
            self.optimize = 2

    if __name__ == '__main__':
        command_classes['install_data'] = install_data_with_bytecompile
        command_classes['py2exe'] = py2exe_no_oo_exe
        setup(options=options_list,
              console=console_targets,
              windows=gui_targets,
              zipfile='lib/library.zip',
              data_files=data_files,
              cmdclass=command_classes,
              )

else:
    # ad-hoc for easy_install
    DATA_FILES = []
    if 'bdist_egg' not in sys.argv:
        # generate and install brz.1 only with plain install, not the
        # easy_install one
        DATA_FILES = [('man/man1', ['brz.1', 'breezy/git/git-remote-bzr.1'])]

    DATA_FILES = DATA_FILES + I18N_FILES
    # std setup
    ARGS = {'scripts': ['brz',
                        # TODO(jelmer): Only install the git scripts if
                        # Dulwich was found.
                        'breezy/git/git-remote-bzr',
                        'breezy/git/bzr-receive-pack',
                        'breezy/git/bzr-upload-pack'],
            'data_files': DATA_FILES,
            'cmdclass': command_classes,
            'ext_modules': ext_modules,
            }

    ARGS.update(META_INFO)
    ARGS.update(BREEZY)
    ARGS.update(PKG_DATA)

    if __name__ == '__main__':
        setup(**ARGS)<|MERGE_RESOLUTION|>--- conflicted
+++ resolved
@@ -60,13 +60,9 @@
         # Technically, Breezy works without these two dependencies too. But there's
         # no way to enable them by default and let users opt out.
         'fastimport>=0.9.8',
-<<<<<<< HEAD
-        'dulwich>=0.19.1',
+        'dulwich>=0.19.11',
         # Used for getting filesystem information
         'psutil',
-=======
-        'dulwich>=0.19.11',
->>>>>>> 1e7c3621
         ],
     'extras_require': {
         'fastimport': [],
