#! /usr/bin/env python

"""Installation script for brz.
Run it with
 './setup.py install', or
 './setup.py --help' for more options
"""

import os
import os.path
import sys
import copy
import glob

if sys.version_info < (2, 7):
    sys.stderr.write("[ERROR] Not a supported Python version. Need 2.7+\n")
    sys.exit(1)

# NOTE: The directory containing setup.py, whether run by 'python setup.py' or
# './setup.py' or the equivalent with another path, should always be at the
# start of the path, so this should find the right one...
import breezy

def get_long_description():
    dirname = os.path.dirname(__file__)
    readme = os.path.join(dirname, 'README.rst')
    with open(readme, 'rb') as f:
        return f.read()


##
# META INFORMATION FOR SETUP
# see http://docs.python.org/dist/meta-data.html
META_INFO = {
    'name':         'breezy',
    'version':      breezy.__version__,
    'maintainer':   'Breezy Developers',
    'maintainer_email':   'team@breezy-vcs.org',
    'url':          'https://www.breezy-vcs.org/',
    'description':  'Friendly distributed version control system',
    'license':      'GNU GPL v2',
    'download_url': 'https://launchpad.net/brz/+download',
    'long_description': get_long_description(),
    'classifiers': [
        'Development Status :: 6 - Mature',
        'Environment :: Console',
        'Intended Audience :: Developers',
        'Intended Audience :: System Administrators',
        'License :: OSI Approved :: GNU General Public License (GPL)',
        'Operating System :: Microsoft :: Windows',
        'Operating System :: OS Independent',
        'Operating System :: POSIX',
        'Programming Language :: Python',
        'Programming Language :: C',
        'Topic :: Software Development :: Version Control',
        ],
    'install_requires': [
        'six>=1.9.0',
        ],
    'extras_require': {
<<<<<<< HEAD
        'fastimport': ['fastimport'],
        'git': ['dulwich>=0.19.1'],
=======
        'fastimport': ['fastimport>=0.9.8'],
>>>>>>> 659861c4
        },
}

# The list of packages is automatically generated later. Add other things
# that are part of BREEZY here.
BREEZY = {}

PKG_DATA = {# install files from selftest suite
            'package_data': {'breezy': ['doc/api/*.txt',
                                        'tests/test_patches_data/*',
                                        'help_topics/en/*.txt',
                                        'tests/ssl_certs/ca.crt',
                                        'tests/ssl_certs/server_without_pass.key',
                                        'tests/ssl_certs/server_with_pass.key',
                                        'tests/ssl_certs/server.crt',
                                       ]},
           }
I18N_FILES = []
for filepath in glob.glob("breezy/locale/*/LC_MESSAGES/*.mo"):
    langfile = filepath[len("breezy/locale/"):]
    targetpath = os.path.dirname(os.path.join("share/locale", langfile))
    I18N_FILES.append((targetpath, [filepath]))

def get_breezy_packages():
    """Recurse through the breezy directory, and extract the package names"""

    packages = []
    base_path = os.path.dirname(os.path.abspath(breezy.__file__))
    for root, dirs, files in os.walk(base_path):
        if '__init__.py' in files:
            assert root.startswith(base_path)
            # Get just the path below breezy
            package_path = root[len(base_path):]
            # Remove leading and trailing slashes
            package_path = package_path.strip('\\/')
            if not package_path:
                package_name = 'breezy'
            else:
                package_name = ('breezy.' +
                            package_path.replace('/', '.').replace('\\', '.'))
            packages.append(package_name)
    return sorted(packages)


BREEZY['packages'] = get_breezy_packages()


from distutils import log
from distutils.core import setup
from distutils.version import LooseVersion
from distutils.command.install_scripts import install_scripts
from distutils.command.install_data import install_data
from distutils.command.build import build

###############################
# Overridden distutils actions
###############################

class my_install_scripts(install_scripts):
    """ Customized install_scripts distutils action.
    Create brz.bat for win32.
    """
    def run(self):
        install_scripts.run(self)   # standard action

        if sys.platform == "win32":
            try:
                scripts_dir = os.path.join(sys.prefix, 'Scripts')
                script_path = self._quoted_path(os.path.join(scripts_dir,
                                                             "brz"))
                python_exe = self._quoted_path(sys.executable)
                args = self._win_batch_args()
                batch_str = "@%s %s %s" % (python_exe, script_path, args)
                batch_path = os.path.join(self.install_dir, "brz.bat")
                with file(batch_path, "w") as f:
                    f.write(batch_str)
                print(("Created: %s" % batch_path))
            except Exception:
                e = sys.exc_info()[1]
                print(("ERROR: Unable to create %s: %s" % (batch_path, e)))

    def _quoted_path(self, path):
        if ' ' in path:
            return '"' + path + '"'
        else:
            return path

    def _win_batch_args(self):
        from breezy.win32utils import winver
        if winver == 'Windows NT':
            return '%*'
        else:
            return '%1 %2 %3 %4 %5 %6 %7 %8 %9'
#/class my_install_scripts


class bzr_build(build):
    """Customized build distutils action.
    Generate brz.1.
    """

    sub_commands = build.sub_commands + [
            ('build_mo', lambda _: True),
            ]

    def run(self):
        build.run(self)

        from tools import generate_docs
        generate_docs.main(argv=["brz", "man"])


########################
## Setup
########################

from breezy.bzr_distutils import build_mo

command_classes = {'install_scripts': my_install_scripts,
                   'build': bzr_build,
                   'build_mo': build_mo,
                   }
from distutils import log
from distutils.errors import CCompilerError, DistutilsPlatformError
from distutils.extension import Extension
ext_modules = []
try:
    from Cython.Distutils import build_ext
    from Cython.Compiler.Version import version as cython_version
except ImportError:
    have_cython = False
    # try to build the extension from the prior generated source.
    print("")
    print("The python package 'Cython' is not available."
          " If the .c files are available,")
    print("they will be built,"
          " but modifying the .pyx files will not rebuild them.")
    print("")
    from distutils.command.build_ext import build_ext
else:
    have_cython = True
    cython_version_info = LooseVersion(cython_version)


class build_ext_if_possible(build_ext):

    user_options = build_ext.user_options + [
        ('allow-python-fallback', None,
         "When an extension cannot be built, allow falling"
         " back to the pure-python implementation.")
        ]

    def initialize_options(self):
        build_ext.initialize_options(self)
        self.allow_python_fallback = False

    def run(self):
        try:
            build_ext.run(self)
        except DistutilsPlatformError:
            e = sys.exc_info()[1]
            if not self.allow_python_fallback:
                log.warn('\n  Cannot build extensions.\n'
                         '  Use "build_ext --allow-python-fallback" to use'
                         ' slower python implementations instead.\n')
                raise
            log.warn(str(e))
            log.warn('\n  Extensions cannot be built.\n'
                     '  Using the slower Python implementations instead.\n')

    def build_extension(self, ext):
        try:
            build_ext.build_extension(self, ext)
        except CCompilerError:
            if not self.allow_python_fallback:
                log.warn('\n  Cannot build extension "%s".\n'
                         '  Use "build_ext --allow-python-fallback" to use'
                         ' slower python implementations instead.\n'
                         % (ext.name,))
                raise
            log.warn('\n  Building of "%s" extension failed.\n'
                     '  Using the slower Python implementation instead.'
                     % (ext.name,))


# Override the build_ext if we have Cython available
command_classes['build_ext'] = build_ext_if_possible
unavailable_files = []


def add_cython_extension(module_name, libraries=None, extra_source=[]):
    """Add a cython module to build.

    This will use Cython to auto-generate the .c file if it is available.
    Otherwise it will fall back on the .c file. If the .c file is not
    available, it will warn, and not add anything.

    You can pass any extra options to Extension through kwargs. One example is
    'libraries = []'.

    :param module_name: The python path to the module. This will be used to
        determine the .pyx and .c files to use.
    """
    path = module_name.replace('.', '/')
    cython_name = path + '.pyx'
    c_name = path + '.c'
    define_macros = []
    if sys.platform == 'win32':
        # cython uses the macro WIN32 to detect the platform, even though it
        # should be using something like _WIN32 or MS_WINDOWS, oh well, we can
        # give it the right value.
        define_macros.append(('WIN32', None))
    if have_cython:
        source = [cython_name]
    else:
        if not os.path.isfile(c_name):
            unavailable_files.append(c_name)
            return
        else:
            source = [c_name]
    source.extend(extra_source)
    include_dirs = ['breezy']
    ext_modules.append(Extension(module_name, source,
        define_macros=define_macros, libraries=libraries,
        include_dirs=include_dirs))


add_cython_extension('breezy._simple_set_pyx')
ext_modules.append(Extension('breezy._static_tuple_c',
                             ['breezy/_static_tuple_c.c']))
add_cython_extension('breezy._annotator_pyx')
add_cython_extension('breezy._bencode_pyx')
add_cython_extension('breezy._chunks_to_lines_pyx')
add_cython_extension('breezy.bzr._groupcompress_pyx',
                    extra_source=['breezy/bzr/diff-delta.c'])
add_cython_extension('breezy.bzr._knit_load_data_pyx')
add_cython_extension('breezy._known_graph_pyx')
add_cython_extension('breezy._rio_pyx')
if sys.platform == 'win32':
    add_cython_extension('breezy.bzr._dirstate_helpers_pyx',
                        libraries=['Ws2_32'])
    add_cython_extension('breezy._walkdirs_win32')
else:
    add_cython_extension('breezy.bzr._dirstate_helpers_pyx')
    add_cython_extension('breezy._readdir_pyx')
add_cython_extension('breezy.bzr._chk_map_pyx')
ext_modules.append(Extension('breezy._patiencediff_c',
                             ['breezy/_patiencediff_c.c']))
add_cython_extension('breezy.bzr._btree_serializer_pyx')


if unavailable_files:
    print('C extension(s) not found:')
    print(('   %s' % ('\n  '.join(unavailable_files),)))
    print('The python versions will be used instead.')
    print("")


def get_tbzr_py2exe_info(includes, excludes, packages, console_targets,
                         gui_targets, data_files):
    packages.append('tbzrcommands')

    # ModuleFinder can't handle runtime changes to __path__, but
    # win32com uses them.  Hook this in so win32com.shell is found.
    import modulefinder
    import win32com
    import cPickle as pickle
    for p in win32com.__path__[1:]:
        modulefinder.AddPackagePath("win32com", p)
    for extra in ["win32com.shell"]:
        __import__(extra)
        m = sys.modules[extra]
        for p in m.__path__[1:]:
            modulefinder.AddPackagePath(extra, p)

    # TBZR points to the TBZR directory
    tbzr_root = os.environ["TBZR"]

    # Ensure tbreezy itself is on sys.path
    sys.path.append(tbzr_root)

    packages.append("tbreezy")

    # collect up our icons.
    cwd = os.getcwd()
    ico_root = os.path.join(tbzr_root, 'tbreezy', 'resources')
    icos = [] # list of (path_root, relative_ico_path)
    # First always brz's icon and its in the root of the brz tree.
    icos.append(('', 'brz.ico'))
    for root, dirs, files in os.walk(ico_root):
        icos.extend([(ico_root, os.path.join(root, f)[len(ico_root)+1:])
                     for f in files if f.endswith('.ico')])
    # allocate an icon ID for each file and the full path to the ico
    icon_resources = [(rid, os.path.join(ico_dir, ico_name))
                      for rid, (ico_dir, ico_name) in enumerate(icos)]
    # create a string resource with the mapping.  Might as well save the
    # runtime some effort and write a pickle.
    # Runtime expects unicode objects with forward-slash seps.
    fse = sys.getfilesystemencoding()
    map_items = [(f.replace('\\', '/').decode(fse), rid)
                 for rid, (_, f) in enumerate(icos)]
    ico_map = dict(map_items)
    # Create a new resource type of 'ICON_MAP', and use ID=1
    other_resources = [ ("ICON_MAP", 1, pickle.dumps(ico_map))]

    excludes.extend("""pywin pywin.dialogs pywin.dialogs.list
                       win32ui crawler.Crawler""".split())

    # tbzrcache executables - a "console" version for debugging and a
    # GUI version that is generally used.
    tbzrcache = dict(
        script = os.path.join(tbzr_root, "scripts", "tbzrcache.py"),
        icon_resources = icon_resources,
        other_resources = other_resources,
    )
    console_targets.append(tbzrcache)

    # Make a windows version which is the same except for the base name.
    tbzrcachew = tbzrcache.copy()
    tbzrcachew["dest_base"]="tbzrcachew"
    gui_targets.append(tbzrcachew)

    # ditto for the tbzrcommand tool
    tbzrcommand = dict(
        script = os.path.join(tbzr_root, "scripts", "tbzrcommand.py"),
        icon_resources = icon_resources,
        other_resources = other_resources,
    )
    console_targets.append(tbzrcommand)
    tbzrcommandw = tbzrcommand.copy()
    tbzrcommandw["dest_base"]="tbzrcommandw"
    gui_targets.append(tbzrcommandw)
    
    # A utility to see python output from both C++ and Python based shell
    # extensions
    tracer = dict(script=os.path.join(tbzr_root, "scripts", "tbzrtrace.py"))
    console_targets.append(tracer)

    # The C++ implemented shell extensions.
    dist_dir = os.path.join(tbzr_root, "shellext", "build")
    data_files.append(('', [os.path.join(dist_dir, 'tbzrshellext_x86.dll')]))
    data_files.append(('', [os.path.join(dist_dir, 'tbzrshellext_x64.dll')]))


def get_qbzr_py2exe_info(includes, excludes, packages, data_files):
    # PyQt4 itself still escapes the plugin detection code for some reason...
    includes.append('PyQt4.QtCore')
    includes.append('PyQt4.QtGui')
    includes.append('PyQt4.QtTest')
    includes.append('sip') # extension module required for Qt.
    packages.append('pygments') # colorizer for qbzr
    packages.append('docutils') # html formatting
    includes.append('win32event')  # for qsubprocess stuff
    # the qt binaries might not be on PATH...
    # They seem to install to a place like C:\Python25\PyQt4\*
    # Which is not the same as C:\Python25\Lib\site-packages\PyQt4
    pyqt_dir = os.path.join(sys.prefix, "PyQt4")
    pyqt_bin_dir = os.path.join(pyqt_dir, "bin")
    if os.path.isdir(pyqt_bin_dir):
        path = os.environ.get("PATH", "")
        if pyqt_bin_dir.lower() not in [p.lower() for p in path.split(os.pathsep)]:
            os.environ["PATH"] = path + os.pathsep + pyqt_bin_dir
    # also add all imageformat plugins to distribution
    # We will look in 2 places, dirname(PyQt4.__file__) and pyqt_dir
    base_dirs_to_check = []
    if os.path.isdir(pyqt_dir):
        base_dirs_to_check.append(pyqt_dir)
    try:
        import PyQt4
    except ImportError:
        pass
    else:
        pyqt4_base_dir = os.path.dirname(PyQt4.__file__)
        if pyqt4_base_dir != pyqt_dir:
            base_dirs_to_check.append(pyqt4_base_dir)
    if not base_dirs_to_check:
        log.warn("Can't find PyQt4 installation -> not including imageformat"
                 " plugins")
    else:
        files = []
        for base_dir in base_dirs_to_check:
            plug_dir = os.path.join(base_dir, 'plugins', 'imageformats')
            if os.path.isdir(plug_dir):
                for fname in os.listdir(plug_dir):
                    # Include plugin dlls, but not debugging dlls
                    fullpath = os.path.join(plug_dir, fname)
                    if fname.endswith('.dll') and not fname.endswith('d4.dll'):
                        files.append(fullpath)
        if files:
            data_files.append(('imageformats', files))
        else:
            log.warn('PyQt4 was found, but we could not find any imageformat'
                     ' plugins. Are you sure your configuration is correct?')


def get_svn_py2exe_info(includes, excludes, packages):
    packages.append('subvertpy')
    packages.append('sqlite3')


def get_git_py2exe_info(includes, excludes, packages):
    packages.append('dulwich')


def get_fastimport_py2exe_info(includes, excludes, packages):
    # This is the python-fastimport package, not to be confused with the
    # brz-fastimport plugin.
    packages.append('fastimport')


if 'bdist_wininst' in sys.argv:
    def find_docs():
        docs = []
        for root, dirs, files in os.walk('doc'):
            r = []
            for f in files:
                if (os.path.splitext(f)[1] in ('.html','.css','.png','.pdf')
                    or f == 'quick-start-summary.svg'):
                    r.append(os.path.join(root, f))
            if r:
                relative = root[4:]
                if relative:
                    target = os.path.join('Doc\\Breezy', relative)
                else:
                    target = 'Doc\\Breezy'
                docs.append((target, r))
        return docs

    # python's distutils-based win32 installer
    ARGS = {'scripts': [ 'brz', 'tools/win32/brz-win32-bdist-postinstall.py'],
            'ext_modules': ext_modules,
            # help pages
            'data_files': find_docs(),
            # for building cython extensions
            'cmdclass': command_classes,
           }

    ARGS.update(META_INFO)
    ARGS.update(BREEZY)
    PKG_DATA['package_data']['breezy'].append('locale/*/LC_MESSAGES/*.mo')
    ARGS.update(PKG_DATA)

    setup(**ARGS)

elif 'py2exe' in sys.argv:
    # py2exe setup
    import py2exe

    # pick real brz version
    import breezy

    version_number = []
    for i in breezy.version_info[:4]:
        try:
            i = int(i)
        except ValueError:
            i = 0
        version_number.append(str(i))
    version_str = '.'.join(version_number)

    # An override to install_data used only by py2exe builds, which arranges
    # to byte-compile any .py files in data_files (eg, our plugins)
    # Necessary as we can't rely on the user having the relevant permissions
    # to the "Program Files" directory to generate them on the fly.
    class install_data_with_bytecompile(install_data):
        def run(self):
            from distutils.util import byte_compile

            install_data.run(self)

            py2exe = self.distribution.get_command_obj('py2exe', False)
            # GZ 2010-04-19: Setup has py2exe.optimize as 2, but give plugins
            #                time before living with docstring stripping
            optimize = 1
            compile_names = [f for f in self.outfiles if f.endswith('.py')]
            # Round mtime to nearest even second so that installing on a FAT
            # filesystem bytecode internal and script timestamps will match
            for f in compile_names:
                mtime = os.stat(f).st_mtime
                remainder = mtime % 2
                if remainder:
                    mtime -= remainder
                    os.utime(f, (mtime, mtime))
            byte_compile(compile_names,
                         optimize=optimize,
                         force=self.force, prefix=self.install_dir,
                         dry_run=self.dry_run)
            self.outfiles.extend([f + 'o' for f in compile_names])
    # end of class install_data_with_bytecompile

    target = py2exe.build_exe.Target(script = "brz",
                                     dest_base = "brz",
                                     icon_resources = [(0,'brz.ico')],
                                     name = META_INFO['name'],
                                     version = version_str,
                                     description = META_INFO['description'],
                                     author = META_INFO['author'],
                                     copyright = "(c) Canonical Ltd, 2005-2010",
                                     company_name = "Canonical Ltd.",
                                     comments = META_INFO['description'],
                                    )
    gui_target = copy.copy(target)
    gui_target.dest_base = "bzrw"

    packages = BREEZY['packages']
    packages.remove('breezy')
    packages = [i for i in packages if not i.startswith('breezy.plugins')]
    includes = []
    for i in glob.glob('breezy\\*.py'):
        module = i[:-3].replace('\\', '.')
        if module.endswith('__init__'):
            module = module[:-len('__init__')]
        includes.append(module)

    additional_packages = set()
    if sys.version.startswith('2.7'):
        additional_packages.add('xml.etree')
    else:
        import warnings
        warnings.warn('Unknown Python version.\n'
                      'Please check setup.py script for compatibility.')

    # Although we currently can't enforce it, we consider it an error for
    # py2exe to report any files are "missing".  Such modules we know aren't
    # used should be listed here.
    excludes = """Tkinter psyco ElementPath r_hmac
                  ImaginaryModule cElementTree elementtree.ElementTree
                  Crypto.PublicKey._fastmath
                  tools
                  resource validate""".split()
    dll_excludes = []

    # email package from std python library use lazy import,
    # so we need to explicitly add all package
    additional_packages.add('email')
    # And it uses funky mappings to conver to 'Oldname' to 'newname'.  As
    # a result, packages like 'email.Parser' show as missing.  Tell py2exe
    # to exclude them.
    import email
    for oldname in getattr(email, '_LOWERNAMES', []):
        excludes.append("email." + oldname)
    for oldname in getattr(email, '_MIMENAMES', []):
        excludes.append("email.MIME" + oldname)

    # text files for help topis
    text_topics = glob.glob('breezy/help_topics/en/*.txt')
    topics_files = [('lib/help_topics/en', text_topics)]

    # built-in plugins
    plugins_files = []
    # XXX - should we consider having the concept of an 'official' build,
    # which hard-codes the list of plugins, gets more upset if modules are
    # missing, etc?
    plugins = None # will be a set after plugin sniffing...
    for root, dirs, files in os.walk('breezy/plugins'):
        if root == 'breezy/plugins':
            plugins = set(dirs)
            # We ship plugins as normal files on the file-system - however,
            # the build process can cause *some* of these plugin files to end
            # up in library.zip. Thus, we saw (eg) "plugins/svn/test" in
            # library.zip, and then saw import errors related to that as the
            # rest of the svn plugin wasn't. So we tell py2exe to leave the
            # plugins out of the .zip file
            excludes.extend(["breezy.plugins." + d for d in dirs])
        x = []
        for i in files:
            # Throw away files we don't want packaged. Note that plugins may
            # have data files with all sorts of extensions so we need to
            # be conservative here about what we ditch.
            ext = os.path.splitext(i)[1]
            if ext.endswith('~') or ext in [".pyc", ".swp"]:
                continue
            if i == '__init__.py' and root == 'breezy/plugins':
                continue
            x.append(os.path.join(root, i))
        if x:
            target_dir = root[len('breezy/'):]  # install to 'plugins/...'
            plugins_files.append((target_dir, x))
    # find modules for built-in plugins
    import tools.package_mf
    mf = tools.package_mf.CustomModuleFinder()
    mf.run_package('breezy/plugins')
    packs, mods = mf.get_result()
    additional_packages.update(packs)
    includes.extend(mods)

    console_targets = [target,
                       'tools/win32/bzr_postinstall.py',
                       ]
    gui_targets = [gui_target]
    data_files = topics_files + plugins_files + I18N_FILES

    if 'qbzr' in plugins:
        get_qbzr_py2exe_info(includes, excludes, packages, data_files)

    if 'svn' in plugins:
        get_svn_py2exe_info(includes, excludes, packages)

    if 'git' in plugins:
        get_git_py2exe_info(includes, excludes, packages)

    if 'fastimport' in plugins:
        get_fastimport_py2exe_info(includes, excludes, packages)

    if "TBZR" in os.environ:
        # TORTOISE_OVERLAYS_MSI_WIN32 must be set to the location of the
        # TortoiseOverlays MSI installer file. It is in the TSVN svn repo and
        # can be downloaded from (username=guest, blank password):
        # http://tortoisesvn.tigris.org/svn/tortoisesvn/TortoiseOverlays
        # look for: version-1.0.4/bin/TortoiseOverlays-1.0.4.11886-win32.msi
        # Ditto for TORTOISE_OVERLAYS_MSI_X64, pointing at *-x64.msi.
        for needed in ('TORTOISE_OVERLAYS_MSI_WIN32',
                       'TORTOISE_OVERLAYS_MSI_X64'):
            url = ('http://guest:@tortoisesvn.tigris.org/svn/tortoisesvn'
                   '/TortoiseOverlays')
            if not os.path.isfile(os.environ.get(needed, '<nofile>')):
                raise RuntimeError(
                    "\nPlease set %s to the location of the relevant"
                    "\nTortoiseOverlays .msi installer file."
                    " The installers can be found at"
                    "\n  %s"
                    "\ncheck in the version-X.Y.Z/bin/ subdir" % (needed, url))
        get_tbzr_py2exe_info(includes, excludes, packages, console_targets,
                             gui_targets, data_files)
    else:
        # print this warning to stderr as output is redirected, so it is seen
        # at build time.  Also to stdout so it appears in the log
        for f in (sys.stderr, sys.stdout):
            f.write("Skipping TBZR binaries - "
                "please set TBZR to a directory to enable\n")

    # MSWSOCK.dll is a system-specific library, which py2exe accidentally pulls
    # in on Vista.
    dll_excludes.extend(["MSWSOCK.dll",
                         "MSVCP60.dll",
                         "MSVCP90.dll",
                         "powrprof.dll",
                         "SHFOLDER.dll"])
    options_list = {"py2exe": {"packages": packages + list(additional_packages),
                               "includes": includes,
                               "excludes": excludes,
                               "dll_excludes": dll_excludes,
                               "dist_dir": "win32_bzr.exe",
                               "optimize": 2,
                               "custom_boot_script":
                                        "tools/win32/py2exe_boot_common.py",
                              },
                   }

    # We want the libaray.zip to have optimize = 2, but the exe to have
    # optimize = 1, so that .py files that get compilied at run time
    # (e.g. user installed plugins) dont have their doc strings removed.
    class py2exe_no_oo_exe(py2exe.build_exe.py2exe):
        def build_executable(self, *args, **kwargs):
            self.optimize = 1
            py2exe.build_exe.py2exe.build_executable(self, *args, **kwargs)
            self.optimize = 2

    if __name__ == '__main__':
        command_classes['install_data'] = install_data_with_bytecompile
        command_classes['py2exe'] = py2exe_no_oo_exe
        setup(options=options_list,
              console=console_targets,
              windows=gui_targets,
              zipfile='lib/library.zip',
              data_files=data_files,
              cmdclass=command_classes,
              )

else:
    # ad-hoc for easy_install
    DATA_FILES = []
    if not 'bdist_egg' in sys.argv:
        # generate and install brz.1 only with plain install, not the
        # easy_install one
        DATA_FILES = [('man/man1', ['brz.1', 'breezy/plugins/git/git-remote-bzr.1'])]

    DATA_FILES = DATA_FILES + I18N_FILES
    # std setup
    ARGS = {'scripts': ['brz',
                        # TODO(jelmer): Only install the git scripts if
                        # Dulwich was found.
                        'breezy/plugins/git/git-remote-bzr',
                        'breezy/plugins/git/bzr-receive-pack',
                        'breezy/plugins/git/bzr-upload-pack'],
            'data_files': DATA_FILES,
            'cmdclass': command_classes,
            'ext_modules': ext_modules,
           }

    ARGS.update(META_INFO)
    ARGS.update(BREEZY)
    ARGS.update(PKG_DATA)

    if __name__ == '__main__':
        setup(**ARGS)<|MERGE_RESOLUTION|>--- conflicted
+++ resolved
@@ -58,12 +58,8 @@
         'six>=1.9.0',
         ],
     'extras_require': {
-<<<<<<< HEAD
-        'fastimport': ['fastimport'],
+        'fastimport': ['fastimport>=0.9.8'],
         'git': ['dulwich>=0.19.1'],
-=======
-        'fastimport': ['fastimport>=0.9.8'],
->>>>>>> 659861c4
         },
 }
 
