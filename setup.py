#! /usr/bin/env python

"""Installation script for bzr.
Run it with
 './setup.py install', or
 './setup.py --help' for more options
"""

import bzrlib

##
# META INFORMATION FOR SETUP

META_INFO = {'name':         'bzr',
             'version':      bzrlib.__version__,
             'author':       'Canonical Ltd',
             'author_email': 'bazaar-ng@lists.ubuntu.com',
             'url':          'http://www.bazaar-vcs.org/',
             'description':  'Friendly distributed version control system',
             'license':      'GNU GPL v2',
            }

BZRLIB = {'packages': ['bzrlib',
                       'bzrlib.benchmarks',
                       'bzrlib.bundle',
                       'bzrlib.bundle.serializer',
                       'bzrlib.doc',
                       'bzrlib.doc.api',
                       'bzrlib.export',
                       'bzrlib.plugins',
                       'bzrlib.plugins.launchpad',
                       'bzrlib.store',
                       'bzrlib.store.revision',
                       'bzrlib.store.versioned',
                       'bzrlib.tests',
                       'bzrlib.tests.blackbox',
                       'bzrlib.tests.branch_implementations',
                       'bzrlib.tests.bzrdir_implementations',
                       'bzrlib.tests.interrepository_implementations',
                       'bzrlib.tests.interversionedfile_implementations',
                       'bzrlib.tests.repository_implementations',
                       'bzrlib.tests.revisionstore_implementations',
                       'bzrlib.tests.workingtree_implementations',
                       'bzrlib.transport',
                       'bzrlib.transport.http',
                       'bzrlib.ui',
                       'bzrlib.util',
                       'bzrlib.util.configobj',
                       'bzrlib.util.effbot.org',
                       'bzrlib.util.elementtree',
                      ],
         }


######################################################################
# Reinvocation stolen from bzr, we need python2.4 by virtue of bzr_man
# including bzrlib.help

import os
import sys

try:
    version_info = sys.version_info
except AttributeError:
    version_info = 1, 5 # 1.5 or older

REINVOKE = "__BZR_REINVOKE"
NEED_VERS = (2, 4)
KNOWN_PYTHONS = ('python2.4',)

if version_info < NEED_VERS:
    if not os.environ.has_key(REINVOKE):
        # mutating os.environ doesn't work in old Pythons
        os.putenv(REINVOKE, "1")
        for python in KNOWN_PYTHONS:
            try:
                os.execvp(python, [python] + sys.argv)
            except OSError:
                pass
    print >>sys.stderr, "bzr: error: cannot find a suitable python interpreter"
    print >>sys.stderr, "  (need %d.%d or later)" % NEED_VERS
    sys.exit(1)
if hasattr(os, "unsetenv"):
    os.unsetenv(REINVOKE)


from distutils.core import setup
from distutils.command.install_scripts import install_scripts
from distutils.command.build import build

###############################
# Overridden distutils actions
###############################

class my_install_scripts(install_scripts):
    """ Customized install_scripts distutils action.
    Create bzr.bat for win32.
    """
    def run(self):
        import os
        import sys

        install_scripts.run(self)   # standard action

        if sys.platform == "win32":
            try:
                scripts_dir = self.install_dir
                script_path = self._quoted_path(os.path.join(scripts_dir,
                                                             "bzr"))
                python_exe = self._quoted_path(sys.executable)
                args = self._win_batch_args()
                batch_str = "@%s %s %s" % (python_exe, script_path, args)
                batch_path = script_path + ".bat"
                f = file(batch_path, "w")
                f.write(batch_str)
                f.close()
                print "Created:", batch_path
            except Exception, e:
                print "ERROR: Unable to create %s: %s" % (batch_path, e)

    def _quoted_path(self, path):
        if ' ' in path:
            return '"' + path + '"'
        else:
            return path

    def _win_batch_args(self):
        if os.name == 'nt':
            return '%*'
        else:
            return '%1 %2 %3 %4 %5 %6 %7 %8 %9'
#/class my_install_scripts


class bzr_build(build):
    """Customized build distutils action.
    Generate bzr.1.
    """
    def run(self):
        build.run(self)

        import generate_docs
        generate_docs.main(argv=["bzr", "man"])


########################
## Setup
########################

<<<<<<< HEAD
if 'bdist_wininst' in sys.argv:
    import glob
    # doc files
    docs = glob.glob('doc/*.htm') + ['doc/default.css']
    # python's distutils-based win32 installer
    ARGS = {'scripts': ['bzr', 'tools/win32/bzr-win32-bdist-postinstall.py'],
            # install the txt files from bzrlib.doc.api.
            'package_data': {'bzrlib': ['doc/api/*.txt']},
            # help pages
            'data_files': [('Doc/Bazaar', docs)],
           }

    ARGS.update(META_INFO)
    ARGS.update(BZRLIB)
    
    setup(**ARGS)

elif 'py2exe' in sys.argv:
    # py2exe setup
    import py2exe

    # pick real bzr version
    import bzrlib

    version_number = []
    for i in bzrlib.version_info[:4]:
        try:
            i = int(i)
        except ValueError:
            i = 0
        version_number.append(str(i))
    version_str = '.'.join(version_number)

    target = py2exe.build_exe.Target(script = "bzr",
                                     dest_base = "bzr",
                                     icon_resources = [(0,'bzr.ico')],
                                     name = META_INFO['name'],
                                     version = version_str,
                                     description = META_INFO['description'],
                                     author = META_INFO['author'],
                                     copyright = "(c) Canonical Ltd, 2005-2006",
                                     company_name = "Canonical Ltd.",
                                     comments = META_INFO['description'],
                                    )
    options_list = {"py2exe": {"packages": BZRLIB['packages'] +
                                           ['elementtree'],
                               "excludes": ["Tkinter", "medusa"],
                               "dist_dir": "win32_bzr.exe",
                              },
                   }
    setup(options=options_list,
          console=[target,
                   'tools/win32/bzr_postinstall.py',
                  ],
          zipfile='lib/library.zip')

else:
    # std setup
    ARGS = {'scripts': ['bzr'],
            'data_files': [('man/man1', ['bzr.1'])],
            # install the txt files from bzrlib.doc.api.
            'package_data': {'bzrlib': ['doc/api/*.txt']},
            'cmdclass': {'build': bzr_build,
                         'install_scripts': my_install_scripts,
                        },
           }
    
    ARGS.update(META_INFO)
    ARGS.update(BZRLIB)

    setup(**ARGS)
=======
setup(name='bzr',
      version='0.9pre',
      author='Canonical Ltd',
      author_email='bazaar-ng@lists.ubuntu.com',
      url='http://bazaar-vcs.org/',
      description='Friendly distributed version control system',
      license='GNU GPL v2',
      packages=['bzrlib',
                'bzrlib.benchmarks',
                'bzrlib.doc',
                'bzrlib.doc.api',
                'bzrlib.export',
                'bzrlib.plugins',
                'bzrlib.plugins.launchpad',
                'bzrlib.store',
                'bzrlib.store.revision',
                'bzrlib.store.versioned',
                'bzrlib.tests',
                'bzrlib.tests.blackbox',
                'bzrlib.tests.branch_implementations',
                'bzrlib.tests.bzrdir_implementations',
                'bzrlib.tests.interrepository_implementations',
                'bzrlib.tests.intertree_implementations',
                'bzrlib.tests.interversionedfile_implementations',
                'bzrlib.tests.repository_implementations',
                'bzrlib.tests.revisionstore_implementations',
                'bzrlib.tests.tree_implementations',
                'bzrlib.tests.workingtree_implementations',
                'bzrlib.transport',
                'bzrlib.transport.http',
                'bzrlib.ui',
                'bzrlib.util',
                'bzrlib.util.elementtree',
                'bzrlib.util.effbot.org',
                'bzrlib.util.configobj',
                'bzrlib.bundle',
                'bzrlib.bundle.serializer'
                ],
      scripts=['bzr'],
      cmdclass={'install_scripts': my_install_scripts, 'build': bzr_build},
      data_files=[('man/man1', ['bzr.1'])],
    #   todo: install the txt files from bzrlib.doc.api.
     )
>>>>>>> 63f50dee
<|MERGE_RESOLUTION|>--- conflicted
+++ resolved
@@ -37,9 +37,11 @@
                        'bzrlib.tests.branch_implementations',
                        'bzrlib.tests.bzrdir_implementations',
                        'bzrlib.tests.interrepository_implementations',
+                       'bzrlib.tests.intertree_implementations',
                        'bzrlib.tests.interversionedfile_implementations',
                        'bzrlib.tests.repository_implementations',
                        'bzrlib.tests.revisionstore_implementations',
+                       'bzrlib.tests.tree_implementations',
                        'bzrlib.tests.workingtree_implementations',
                        'bzrlib.transport',
                        'bzrlib.transport.http',
@@ -147,7 +149,6 @@
 ## Setup
 ########################
 
-<<<<<<< HEAD
 if 'bdist_wininst' in sys.argv:
     import glob
     # doc files
@@ -218,49 +219,4 @@
     ARGS.update(META_INFO)
     ARGS.update(BZRLIB)
 
-    setup(**ARGS)
-=======
-setup(name='bzr',
-      version='0.9pre',
-      author='Canonical Ltd',
-      author_email='bazaar-ng@lists.ubuntu.com',
-      url='http://bazaar-vcs.org/',
-      description='Friendly distributed version control system',
-      license='GNU GPL v2',
-      packages=['bzrlib',
-                'bzrlib.benchmarks',
-                'bzrlib.doc',
-                'bzrlib.doc.api',
-                'bzrlib.export',
-                'bzrlib.plugins',
-                'bzrlib.plugins.launchpad',
-                'bzrlib.store',
-                'bzrlib.store.revision',
-                'bzrlib.store.versioned',
-                'bzrlib.tests',
-                'bzrlib.tests.blackbox',
-                'bzrlib.tests.branch_implementations',
-                'bzrlib.tests.bzrdir_implementations',
-                'bzrlib.tests.interrepository_implementations',
-                'bzrlib.tests.intertree_implementations',
-                'bzrlib.tests.interversionedfile_implementations',
-                'bzrlib.tests.repository_implementations',
-                'bzrlib.tests.revisionstore_implementations',
-                'bzrlib.tests.tree_implementations',
-                'bzrlib.tests.workingtree_implementations',
-                'bzrlib.transport',
-                'bzrlib.transport.http',
-                'bzrlib.ui',
-                'bzrlib.util',
-                'bzrlib.util.elementtree',
-                'bzrlib.util.effbot.org',
-                'bzrlib.util.configobj',
-                'bzrlib.bundle',
-                'bzrlib.bundle.serializer'
-                ],
-      scripts=['bzr'],
-      cmdclass={'install_scripts': my_install_scripts, 'build': bzr_build},
-      data_files=[('man/man1', ['bzr.1'])],
-    #   todo: install the txt files from bzrlib.doc.api.
-     )
->>>>>>> 63f50dee
+    setup(**ARGS)