#    builder.py -- Classes for building packages
#    Copyright (C) 2006, 2007 James Westby <jw+debian@jameswestby.net>
#    
#    This file is part of bzr-builddeb.
#
#    bzr-builddeb is free software; you can redistribute it and/or modify
#    it under the terms of the GNU General Public License as published by
#    the Free Software Foundation; either version 2 of the License, or
#    (at your option) any later version.
#
#    bzr-builddeb is distributed in the hope that it will be useful,
#    but WITHOUT ANY WARRANTY; without even the implied warranty of
#    MERCHANTABILITY or FITNESS FOR A PARTICULAR PURPOSE.  See the
#    GNU General Public License for more details.
#
#    You should have received a copy of the GNU General Public License
#    along with bzr-builddeb; if not, write to the Free Software
#    Foundation, Inc., 51 Franklin St, Fifth Floor, Boston, MA  02110-1301  USA
#

import shutil
import subprocess
import os

from bzrlib.trace import info

from bzrlib.plugins.builddeb.errors import (
                    NoSourceDirError,
                    BuildFailedError,
                    )


class DebBuild(object):
    """The object that does the building work."""

    def __init__(self, distiller, target_dir, builder, use_existing=False):
        """Create a builder.

        :param distiller: the SourceDistiller that will get the source to
            build.
        :param target_dir: the directory in which to do all the work.
        :param builder: the build command to use.
        :param use_existing: whether to re-use the target_dir if it exists.
        """
        self.distiller = distiller
        self.target_dir = target_dir
        self.builder = builder
        self.use_existing = use_existing

    def prepare(self):
        """Do any preparatory steps that should be run before the build.

        It checks that everything is well, and that some needed dirs are
        created.
        """
        parent_dir = os.path.dirname(self.target_dir)
        if os.path.basename(self.target_dir) == '':
            parent_dir = os.path.dirname(parent_dir)
        if parent_dir != '' and not os.path.exists(parent_dir):
            os.makedirs(parent_dir)
        if os.path.exists(self.target_dir):
            if not self.use_existing:
                info("Purging the build dir: %s", self.target_dir)
                shutil.rmtree(self.target_dir)
            else:
                info("Not purging build dir as requested: %s",
                        self.target_dir)
        else:
            if self.use_existing:
                raise NoSourceDirError

    def export(self):
        self.distiller.distill(self.target_dir)

    def build(self):
        """This builds the package using the supplied command."""
        info("Building the package in %s, using %s", self.target_dir,
                self.builder)
        proc = subprocess.Popen(self.builder, shell=True, cwd=self.target_dir)
        proc.wait()
        if proc.returncode != 0:
<<<<<<< HEAD
          return False
        return True
    return False

  def _get_upstream_from_pristine(self):
    db = DistributionBranch(self.branch, None, tree=self._tree)
    package = self._properties.package()
    version = Version(self._properties.upstream_version())
    if not db._has_upstream_version_in_packaging_branch(version):
        return False
    revid = db._revid_of_upstream_version_from_branch(version)
    if not db.has_pristine_tar_delta(revid):
        return False
    tarball_dir = self._properties.tarball_dir()
    if not os.path.exists(tarball_dir):
        os.makedirs(tarball_dir)
    dest_filename = os.path.abspath(os.path.join(tarball_dir, self._tarball_name()))
    db.reconstruct_pristine_tar(revid, package, version, dest_filename)
    return True

  def _find_tarball(self):
    """Find the upstream tarball and return it's location.

    This method will check that the upstream tarball is available, and
    will return its location. If it is not an exception will be raised.
    """
    tarballdir = self._properties.tarball_dir()
    tarball = os.path.join(tarballdir,self._tarball_name())
    info("Looking for %s to use as upstream source", tarball)
    if not os.path.exists(tarball):
      compat_tarballdir = os.path.join('..', 'tarballs')
      found = False
      if compat_tarballdir != self._properties.tarball_dir():
        compat_tarball = os.path.join(compat_tarballdir,self._tarball_name())
        info("For compatibility looking for %s to use as upstream source",
                compat_tarball)
        if os.path.exists(compat_tarball):
          found = True
          tarball = compat_tarball
      if not found:
        if not os.path.exists(tarballdir):
          os.makedirs(tarballdir)
        else:
          if not os.path.isdir(tarballdir):
            raise NotADirectory(tarballdir)
        if self._get_upstream_from_pristine():
          return tarball
        if self._get_upstream_from_archive():
          return tarball
        if self._has_watch():
          self._get_upstream_from_watch()
          return tarball
        self._get_upstream_using_orig_source()
        return tarball
    return tarball

  def _tarball_name(self):
    """Returns the name that the upstream tarball should have."""
    package = self._properties.package()
    version = self._properties.upstream_version()
    return tarball_name(package, version)
  
  def _export_upstream_branch(self):
    return False

  def export(self, use_existing=False):
    """Export the package in to a clean dir for building.

    This does all that is needed to set up a clean tree in the build dir
    so that it can be built later.
    """
    # It's not documented the use_existing will use the same 
    # tarball, and it doesn't save much here, but we will
    # do it anyway.
    # TODO: should we still copy the tarball across if the target doesn't
    # exists when use_existing is True. It would save having to remember
    # state, but kind of goes against the name.
    if not use_existing:
      exported = self._export_upstream_branch()
      if not exported:
        # Just copy the tarball across, no need to unpack it.
        tarball = self._find_tarball()
        build_dir = self._properties.build_dir()
        shutil.copyfile(tarball, os.path.join(build_dir, self._tarball_name()))
    source_dir = self._properties.source_dir()
    info("Exporting to %s", source_dir)
    tree = self._tree
    tree.lock_read()
    try:
      self._prepare_working_tree()
      export(tree,source_dir,None,None)
    finally:
      tree.unlock()
    remove_bzrbuilddeb_dir(source_dir)

  def build(self, builder):
    """This builds the package using the supplied command."""
    source_dir = self._properties.source_dir()
    info("Building the package in %s, using %s", source_dir, builder)
    proc = subprocess.Popen(builder, shell=True, cwd=source_dir)
    proc.wait()
    if proc.returncode != 0:
      raise BuildFailedError

  def clean(self):
    """This removes the build directory."""
    source_dir = self._properties.source_dir()
    info("Cleaning build dir: %s", source_dir)
    shutil.rmtree(source_dir)

  def move_result(self, result, allow_missing=False, arch=None):
    """Moves the files that resulted from the build to the given dir.

    The files are found by reading the changes file.
    """
    package = self._properties.package()
    version = self._properties.full_version_no_epoch()
    try:
        changes = DebianChanges(package, version,
                self._properties.build_dir(), arch=arch)
    except MissingChanges:
        if allow_missing:
            return
        raise
    info("Placing result in %s", result)
    files = changes.files()
    if not os.path.exists(result):
      os.makedirs(result)
    dir, base = os.path.split(changes.filename())
    if os.path.abspath(dir) == os.path.abspath(result):
      mutter("Not moving result as source and destination locations "
             "are the same")
      return
    mutter("Moving %s to %s", changes.filename(), result)
    move_file(changes.filename(), result)
    mutter("Moving all files given in %s", changes.filename())
    for file in files:
      filename = os.path.join(self._properties.build_dir(), file['name'])
      mutter("Moving %s to %s", filename, result)
      try:
        move_file(filename, result)
      except IOError, e:
        if e.errno <> 2:
          raise
        raise DebianError("The file " + filename + " is described in the " +
                          ".changes file, but is not present on disk")

  def tag_release(self):
    #TODO decide what command should be able to remove a tag notice
    info("If you are happy with the results and upload use tagdeb to tag this"
        +" release. If you do not release it...")


class DebMergeBuild(DebBuild):
  """A subclass of DebBuild that uses the merge method."""

  def _export_upstream_branch(self):
    return False

  def export(self, use_existing=False):
    package = self._properties.package()
    upstream = self._properties.upstream_version()
    build_dir = self._properties.build_dir()
    source_dir = self._properties.source_dir()
    info("Exporting to %s in merge mode", source_dir)
    if not use_existing:
      upstream = self._export_upstream_branch()
      tarball = self._find_tarball()
      mutter("Extracting %s to %s", tarball, source_dir)
      tempdir = tempfile.mkdtemp(prefix='builddeb-', dir=build_dir)

      subprocess.call(['tar','-C',tempdir,'-xf',tarball])
      files = glob.glob(tempdir+'/*')
      os.makedirs(source_dir)
      shutil.rmtree(source_dir)
      if len(files) == 1:
        shutil.move(files[0], source_dir)
        shutil.rmtree(tempdir)
      else:
        shutil.move(tempdir, source_dir)
      if not upstream:
        shutil.copy(tarball, build_dir)
    else:
      info("Reusing existing build dir as requested")

    info("Exporting debian/ part to %s", source_dir)
    basetempdir = tempfile.mkdtemp(prefix='builddeb-', dir=build_dir)
    tempdir = os.path.join(basetempdir,"export")
    if self._properties.larstiq():
      os.makedirs(tempdir)
      export_dir = os.path.join(tempdir,'debian')
    else:
      export_dir = tempdir
    tree = self._tree
    tree.lock_read()
    try:
      self._prepare_working_tree()
      export(tree,export_dir,None,None)
    finally:
      tree.unlock()
    if os.path.exists(os.path.join(source_dir, 'debian')):
      shutil.rmtree(os.path.join(source_dir, 'debian'))
    recursive_copy(tempdir, source_dir)
    shutil.rmtree(basetempdir)
    if self._properties.larstiq():
        remove_bzrbuilddeb_dir(os.path.join(source_dir, "debian"))
    else:
        remove_bzrbuilddeb_dir(source_dir)

class DebNativeBuild(DebBuild):
  """A subclass of DebBuild that builds native packages."""

  def export(self, use_existing=False):
    # Just copy the tree across. use_existing makes no sense here
    # as there is no tarball.
    source_dir = self._properties.source_dir()
    info("Exporting to %s", source_dir)
    tree = self._tree
    tree.lock_read()
    try:
      self._prepare_working_tree()
      export(tree,source_dir,None,None)
    finally:
      tree.unlock()
    remove_bzrbuilddeb_dir(source_dir)

class DebSplitBuild(DebBuild):
  """A subclass of DebBuild that splits the branch to create the 
     .orig.tar.gz."""

  def export(self, use_existing=False):
    # To acheive this we export delete debian/ and tar the result,
    # then we blow that away and export the whole thing again.
    source_dir = self._properties.source_dir()
    build_dir = self._properties.build_dir()
    tarball = os.path.join(build_dir, self._tarball_name())
    tree = self._tree
    tree.lock_read()
    try:
      self._prepare_working_tree()
      export(tree,source_dir,None,None)
      info("Creating .orig.tar.gz: %s", tarball)
      remove_bzrbuilddeb_dir(source_dir)
      remove_debian_dir(source_dir)
      source_dir_rel = self._properties.source_dir(False)
      tar = tarfile.open(tarball, "w:gz")
      try:
        tar.add(source_dir, source_dir_rel)
      finally:
        tar.close()
      shutil.rmtree(source_dir)
      info("Exporting to %s", source_dir)
      self._prepare_working_tree()
      export(tree,source_dir,None,None)
    finally:
      tree.unlock()
    remove_bzrbuilddeb_dir(source_dir)
=======
            raise BuildFailedError
>>>>>>> b9139186

    def clean(self):
        """This removes the build directory."""
        info("Cleaning build dir: %s", self.target_dir)
        shutil.rmtree(self.target_dir)<|MERGE_RESOLUTION|>--- conflicted
+++ resolved
@@ -79,267 +79,7 @@
         proc = subprocess.Popen(self.builder, shell=True, cwd=self.target_dir)
         proc.wait()
         if proc.returncode != 0:
-<<<<<<< HEAD
-          return False
-        return True
-    return False
-
-  def _get_upstream_from_pristine(self):
-    db = DistributionBranch(self.branch, None, tree=self._tree)
-    package = self._properties.package()
-    version = Version(self._properties.upstream_version())
-    if not db._has_upstream_version_in_packaging_branch(version):
-        return False
-    revid = db._revid_of_upstream_version_from_branch(version)
-    if not db.has_pristine_tar_delta(revid):
-        return False
-    tarball_dir = self._properties.tarball_dir()
-    if not os.path.exists(tarball_dir):
-        os.makedirs(tarball_dir)
-    dest_filename = os.path.abspath(os.path.join(tarball_dir, self._tarball_name()))
-    db.reconstruct_pristine_tar(revid, package, version, dest_filename)
-    return True
-
-  def _find_tarball(self):
-    """Find the upstream tarball and return it's location.
-
-    This method will check that the upstream tarball is available, and
-    will return its location. If it is not an exception will be raised.
-    """
-    tarballdir = self._properties.tarball_dir()
-    tarball = os.path.join(tarballdir,self._tarball_name())
-    info("Looking for %s to use as upstream source", tarball)
-    if not os.path.exists(tarball):
-      compat_tarballdir = os.path.join('..', 'tarballs')
-      found = False
-      if compat_tarballdir != self._properties.tarball_dir():
-        compat_tarball = os.path.join(compat_tarballdir,self._tarball_name())
-        info("For compatibility looking for %s to use as upstream source",
-                compat_tarball)
-        if os.path.exists(compat_tarball):
-          found = True
-          tarball = compat_tarball
-      if not found:
-        if not os.path.exists(tarballdir):
-          os.makedirs(tarballdir)
-        else:
-          if not os.path.isdir(tarballdir):
-            raise NotADirectory(tarballdir)
-        if self._get_upstream_from_pristine():
-          return tarball
-        if self._get_upstream_from_archive():
-          return tarball
-        if self._has_watch():
-          self._get_upstream_from_watch()
-          return tarball
-        self._get_upstream_using_orig_source()
-        return tarball
-    return tarball
-
-  def _tarball_name(self):
-    """Returns the name that the upstream tarball should have."""
-    package = self._properties.package()
-    version = self._properties.upstream_version()
-    return tarball_name(package, version)
-  
-  def _export_upstream_branch(self):
-    return False
-
-  def export(self, use_existing=False):
-    """Export the package in to a clean dir for building.
-
-    This does all that is needed to set up a clean tree in the build dir
-    so that it can be built later.
-    """
-    # It's not documented the use_existing will use the same 
-    # tarball, and it doesn't save much here, but we will
-    # do it anyway.
-    # TODO: should we still copy the tarball across if the target doesn't
-    # exists when use_existing is True. It would save having to remember
-    # state, but kind of goes against the name.
-    if not use_existing:
-      exported = self._export_upstream_branch()
-      if not exported:
-        # Just copy the tarball across, no need to unpack it.
-        tarball = self._find_tarball()
-        build_dir = self._properties.build_dir()
-        shutil.copyfile(tarball, os.path.join(build_dir, self._tarball_name()))
-    source_dir = self._properties.source_dir()
-    info("Exporting to %s", source_dir)
-    tree = self._tree
-    tree.lock_read()
-    try:
-      self._prepare_working_tree()
-      export(tree,source_dir,None,None)
-    finally:
-      tree.unlock()
-    remove_bzrbuilddeb_dir(source_dir)
-
-  def build(self, builder):
-    """This builds the package using the supplied command."""
-    source_dir = self._properties.source_dir()
-    info("Building the package in %s, using %s", source_dir, builder)
-    proc = subprocess.Popen(builder, shell=True, cwd=source_dir)
-    proc.wait()
-    if proc.returncode != 0:
-      raise BuildFailedError
-
-  def clean(self):
-    """This removes the build directory."""
-    source_dir = self._properties.source_dir()
-    info("Cleaning build dir: %s", source_dir)
-    shutil.rmtree(source_dir)
-
-  def move_result(self, result, allow_missing=False, arch=None):
-    """Moves the files that resulted from the build to the given dir.
-
-    The files are found by reading the changes file.
-    """
-    package = self._properties.package()
-    version = self._properties.full_version_no_epoch()
-    try:
-        changes = DebianChanges(package, version,
-                self._properties.build_dir(), arch=arch)
-    except MissingChanges:
-        if allow_missing:
-            return
-        raise
-    info("Placing result in %s", result)
-    files = changes.files()
-    if not os.path.exists(result):
-      os.makedirs(result)
-    dir, base = os.path.split(changes.filename())
-    if os.path.abspath(dir) == os.path.abspath(result):
-      mutter("Not moving result as source and destination locations "
-             "are the same")
-      return
-    mutter("Moving %s to %s", changes.filename(), result)
-    move_file(changes.filename(), result)
-    mutter("Moving all files given in %s", changes.filename())
-    for file in files:
-      filename = os.path.join(self._properties.build_dir(), file['name'])
-      mutter("Moving %s to %s", filename, result)
-      try:
-        move_file(filename, result)
-      except IOError, e:
-        if e.errno <> 2:
-          raise
-        raise DebianError("The file " + filename + " is described in the " +
-                          ".changes file, but is not present on disk")
-
-  def tag_release(self):
-    #TODO decide what command should be able to remove a tag notice
-    info("If you are happy with the results and upload use tagdeb to tag this"
-        +" release. If you do not release it...")
-
-
-class DebMergeBuild(DebBuild):
-  """A subclass of DebBuild that uses the merge method."""
-
-  def _export_upstream_branch(self):
-    return False
-
-  def export(self, use_existing=False):
-    package = self._properties.package()
-    upstream = self._properties.upstream_version()
-    build_dir = self._properties.build_dir()
-    source_dir = self._properties.source_dir()
-    info("Exporting to %s in merge mode", source_dir)
-    if not use_existing:
-      upstream = self._export_upstream_branch()
-      tarball = self._find_tarball()
-      mutter("Extracting %s to %s", tarball, source_dir)
-      tempdir = tempfile.mkdtemp(prefix='builddeb-', dir=build_dir)
-
-      subprocess.call(['tar','-C',tempdir,'-xf',tarball])
-      files = glob.glob(tempdir+'/*')
-      os.makedirs(source_dir)
-      shutil.rmtree(source_dir)
-      if len(files) == 1:
-        shutil.move(files[0], source_dir)
-        shutil.rmtree(tempdir)
-      else:
-        shutil.move(tempdir, source_dir)
-      if not upstream:
-        shutil.copy(tarball, build_dir)
-    else:
-      info("Reusing existing build dir as requested")
-
-    info("Exporting debian/ part to %s", source_dir)
-    basetempdir = tempfile.mkdtemp(prefix='builddeb-', dir=build_dir)
-    tempdir = os.path.join(basetempdir,"export")
-    if self._properties.larstiq():
-      os.makedirs(tempdir)
-      export_dir = os.path.join(tempdir,'debian')
-    else:
-      export_dir = tempdir
-    tree = self._tree
-    tree.lock_read()
-    try:
-      self._prepare_working_tree()
-      export(tree,export_dir,None,None)
-    finally:
-      tree.unlock()
-    if os.path.exists(os.path.join(source_dir, 'debian')):
-      shutil.rmtree(os.path.join(source_dir, 'debian'))
-    recursive_copy(tempdir, source_dir)
-    shutil.rmtree(basetempdir)
-    if self._properties.larstiq():
-        remove_bzrbuilddeb_dir(os.path.join(source_dir, "debian"))
-    else:
-        remove_bzrbuilddeb_dir(source_dir)
-
-class DebNativeBuild(DebBuild):
-  """A subclass of DebBuild that builds native packages."""
-
-  def export(self, use_existing=False):
-    # Just copy the tree across. use_existing makes no sense here
-    # as there is no tarball.
-    source_dir = self._properties.source_dir()
-    info("Exporting to %s", source_dir)
-    tree = self._tree
-    tree.lock_read()
-    try:
-      self._prepare_working_tree()
-      export(tree,source_dir,None,None)
-    finally:
-      tree.unlock()
-    remove_bzrbuilddeb_dir(source_dir)
-
-class DebSplitBuild(DebBuild):
-  """A subclass of DebBuild that splits the branch to create the 
-     .orig.tar.gz."""
-
-  def export(self, use_existing=False):
-    # To acheive this we export delete debian/ and tar the result,
-    # then we blow that away and export the whole thing again.
-    source_dir = self._properties.source_dir()
-    build_dir = self._properties.build_dir()
-    tarball = os.path.join(build_dir, self._tarball_name())
-    tree = self._tree
-    tree.lock_read()
-    try:
-      self._prepare_working_tree()
-      export(tree,source_dir,None,None)
-      info("Creating .orig.tar.gz: %s", tarball)
-      remove_bzrbuilddeb_dir(source_dir)
-      remove_debian_dir(source_dir)
-      source_dir_rel = self._properties.source_dir(False)
-      tar = tarfile.open(tarball, "w:gz")
-      try:
-        tar.add(source_dir, source_dir_rel)
-      finally:
-        tar.close()
-      shutil.rmtree(source_dir)
-      info("Exporting to %s", source_dir)
-      self._prepare_working_tree()
-      export(tree,source_dir,None,None)
-    finally:
-      tree.unlock()
-    remove_bzrbuilddeb_dir(source_dir)
-=======
             raise BuildFailedError
->>>>>>> b9139186
 
     def clean(self):
         """This removes the build directory."""
