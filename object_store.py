# Copyright (C) 2009 Jelmer Vernooij <jelmer@samba.org>
#
# This program is free software; you can redistribute it and/or modify
# it under the terms of the GNU General Public License as published by
# the Free Software Foundation; either version 2 of the License, or
# (at your option) any later version.
#
# This program is distributed in the hope that it will be useful,
# but WITHOUT ANY WARRANTY; without even the implied warranty of
# MERCHANTABILITY or FITNESS FOR A PARTICULAR PURPOSE.  See the
# GNU General Public License for more details.
#
# You should have received a copy of the GNU General Public License
# along with this program; if not, write to the Free Software
# Foundation, Inc., 59 Temple Place, Suite 330, Boston, MA  02111-1307  USA

"""Map from Git sha's to Bazaar objects."""

from dulwich.objects import (
    Blob,
    Tree,
    sha_to_hex,
    )
from dulwich.object_store import (
    BaseObjectStore,
    )

from bzrlib import (
    errors,
    lru_cache,
    trace,
    ui,
    urlutils,
    )
from bzrlib.revision import (
    NULL_REVISION,
    )

from bzrlib.plugins.git.mapping import (
    default_mapping,
    directory_to_tree,
    extract_unusual_modes,
    mapping_registry,
    symlink_to_blob,
    )
from bzrlib.plugins.git.shamap import (
    from_repository as cache_from_repository,
    )


def get_object_store(repo, mapping=None):
    git = getattr(repo, "_git", None)
    if git is not None:
        return git.object_store
    return BazaarObjectStore(repo, mapping)


MAX_INV_CACHE_SIZE = 50 * 1024 * 1024


class LRUInventoryCache(object):

    def __init__(self, repository):
        def approx_inv_size(inv):
            # Very rough estimate, 1k per inventory entry
            return len(inv) * 1024
        self.repository = repository
        self._cache = lru_cache.LRUSizeCache(max_size=MAX_INV_CACHE_SIZE,
            after_cleanup_size=None, compute_size=approx_inv_size)

    def get_inventory(self, revid):            
        try:
            return self._cache[revid] 
        except KeyError:
            inv = self.repository.get_inventory(revid)
            self._cache.add(revid, inv)
            return inv

    def iter_inventories(self, revids):
        invs = dict([(k, self._cache.get(k)) for k in revids]) 
        for inv in self.repository.iter_inventories(
                [r for r, v in invs.iteritems() if v is None]):
            invs[inv.revision_id] = inv
            self._cache.add(inv.revision_id, inv)
        return (invs[r] for r in revids)

    def get_inventories(self, revids):
        return list(self.iter_inventories(revids))

    def add(self, revid, inv):
        self._cache.add(revid, inv)


class ContentCache(object):
    """Object that can cache Git objects."""

    def __getitem__(self, sha):
        """Retrieve an item, by SHA."""
        raise NotImplementedError(self.__getitem__)

    def add(self, obj):
        """Add an object to the cache."""
        raise NotImplementedError(self.add)


def _check_expected_sha(expected_sha, object):
    """Check whether an object matches an expected SHA.

    :param expected_sha: None or expected SHA as either binary or as hex digest
    :param object: Object to verify
    """
    if expected_sha is None:
        return
    if len(expected_sha) == 40:
        if expected_sha != object.sha().hexdigest():
            raise AssertionError("Invalid sha for %r: %s" % (object,
                expected_sha))
    elif len(expected_sha) == 20:
        if expected_sha != object.sha().digest():
            raise AssertionError("Invalid sha for %r: %s" % (object,
                sha_to_hex(expected_sha)))
    else:
        raise AssertionError("Unknown length %d for %r" % (len(expected_sha),
            expected_sha))


def _inventory_to_objects(inv, parent_invs, idmap,
        unusual_modes, iter_files_bytes, has_ghost_parents):
    """Iterate over the objects that were introduced in a revision.

    :param inv: Inventory to process
    :param parent_invs: parent inventory SHA maps
    :param idmap: id map
    :param unusual_modes: Unusual file modes
    :param iter_files_bytes: Repository.iter_files_bytes-like callback
    :return: Yields (path, object, ie) entries
    """
    new_trees = {}
    new_blobs = []
    shamap = {}
    for path, ie in inv.entries():
        if ie.kind == "file":
            if ie.revision != inv.revision_id:
                for pinv in parent_invs:
                    try:
                        pie = pinv[ie.file_id]
                    except errors.NoSuchId:
                        pass
                    else:
                        if (pie.text_sha1 == ie.text_sha1 and 
                            pie.kind == ie.kind):
                            shamap[ie.file_id] = idmap.lookup_blob_id(
                                pie.file_id, pie.revision)
                            break
            if not ie.file_id in shamap:
                new_blobs.append((path, ie))
                new_trees[urlutils.dirname(path)] = ie.parent_id
        elif ie.kind == "symlink":
            blob = symlink_to_blob(ie)
            for pinv in parent_invs:
                try:
                    pie = pinv[ie.file_id]
                except errors.NoSuchId:
                    pass
                else:
                    if (ie.kind == pie.kind and
                        ie.symlink_target == pie.symlink_target):
                        break
            else:
                yield path, blob, ie
                new_trees[urlutils.dirname(path)] = ie.parent_id
            shamap[ie.file_id] = blob.id
        elif ie.kind == "directory":
            for pinv in parent_invs:
                try:
                    pie = pinv[ie.file_id]
                except errors.NoSuchId:
                    pass
                else:
                    if (pie.kind == ie.kind and 
                        pie.children.keys() == ie.children.keys()):
                        try:
                            shamap[ie.file_id] = idmap.lookup_tree_id(
                                ie.file_id, inv.revision_id)
                        except (NotImplementedError, KeyError):
                            pass
                        else:
                            break
            else:
                new_trees[path] = ie.file_id
        else:
            raise AssertionError(ie.kind)
    
    for (path, ie), chunks in iter_files_bytes(
        [(ie.file_id, ie.revision, (path, ie))
            for (path, ie) in new_blobs]):
        obj = Blob()
        obj.data = "".join(chunks)
        yield path, obj, ie
        shamap[ie.file_id] = obj.id

    for fid in unusual_modes:
        new_trees[inv.id2path(fid)] = inv[fid].parent_id
    
    trees = {}
    while new_trees:
        items = new_trees.items()
        new_trees = {}
        for path, file_id in items:
            parent_id = inv[file_id].parent_id
            if parent_id is not None:
                parent_path = urlutils.dirname(path)
                new_trees[parent_path] = parent_id
            trees[path] = file_id

    def ie_to_hexsha(ie):
        try:
            return shamap[ie.file_id]
        except KeyError:
            # Not all cache backends store the tree information, 
            # calculate again from scratch
            ret = directory_to_tree(ie, ie_to_hexsha, unusual_modes)
            if ret is None:
                return ret
            return ret.id

    for path in sorted(trees.keys(), reverse=True):
        ie = inv[trees[path]]
        assert ie.kind == "directory"
        obj = directory_to_tree(ie, ie_to_hexsha, unusual_modes)
        if obj is not None:
            yield path, obj, ie
            shamap[ie.file_id] = obj.id


class ObjectStoreUpdater(object):

    def __init__(self, store, rev):
        self.store = store
        self.revid = rev.revision_id
        self.parent_revids = rev.parent_ids
        self._commit = None
        self._entries = []

    def add_object(self, obj, ie):
        if obj.type_name == "commit":
            self._commit = obj
            assert ie is None
        elif obj.type_name in ("blob", "tree"):
            if obj.type_name == "blob":
                revision = ie.revision
            else:
                revision = self.revid
            self._entries.append((ie.file_id, obj.type_name, obj.id, revision))
        else:
            raise AssertionError
        if (self.store._content_cache and 
            obj.type_name in self.store._content_cache_types):
            self.store._content_cache.add(obj)

    def finish(self):
        if self._commit is None:
            raise AssertionError("No commit object added")
        self.store._idmap.add_entries(self.revid, self.parent_revids,
            self._commit.id, self._commit.tree, self._entries)
        return self._commit


class BazaarObjectStore(BaseObjectStore):
    """A Git-style object store backed onto a Bazaar repository."""

    def __init__(self, repository, mapping=None):
        self.repository = repository
        if mapping is None:
            self.mapping = default_mapping
        else:
            self.mapping = mapping
<<<<<<< HEAD
        self._idmap = idmap_from_repository(repository)
        self._content_cache = None
=======
        (self._idmap, self._content_cache) = cache_from_repository(repository)
>>>>>>> bcc812df
        self._content_cache_types = ("tree")
        self.start_write_group = self._idmap.start_write_group
        self.abort_write_group = self._idmap.abort_write_group
        self.commit_write_group = self._idmap.commit_write_group
        self.parent_invs_cache = LRUInventoryCache(self.repository)

    def _update_sha_map(self, stop_revision=None):
        graph = self.repository.get_graph()
        if stop_revision is None:
            heads = graph.heads(self.repository.all_revision_ids())
        else:
            heads = set([stop_revision])
        missing_revids = self._idmap.missing_revisions(heads)
        while heads:
            parents = graph.get_parent_map(heads)
            todo = set()
            for p in parents.values():
                todo.update([x for x in p if x not in missing_revids])
            heads = self._idmap.missing_revisions(todo)
            missing_revids.update(heads)
        if NULL_REVISION in missing_revids:
            missing_revids.remove(NULL_REVISION)
        missing_revids = self.repository.has_revisions(missing_revids)
        if not missing_revids:
            return
        self.start_write_group()
        try:
            pb = ui.ui_factory.nested_progress_bar()
            try:
                for i, revid in enumerate(graph.iter_topo_order(missing_revids)):
                    trace.mutter('processing %r', revid)
                    pb.update("updating git map", i, len(missing_revids))
                    self._update_sha_map_revision(revid)
            finally:
                pb.finished()
        except:
            self.abort_write_group()
            raise
        else:
            self.commit_write_group()

    def __iter__(self):
        self._update_sha_map()
        return iter(self._idmap.sha1s())

    def _revision_to_commit(self, rev, tree_sha):
        def parent_lookup(revid):
            try:
                return self._lookup_revision_sha1(revid)
            except errors.NoSuchRevision:
                trace.warning("Ignoring ghost parent %s", revid)
                return None
        return self.mapping.export_commit(rev, tree_sha, parent_lookup)

    def _revision_to_objects(self, rev, inv):
        unusual_modes = extract_unusual_modes(rev)
        present_parents = self.repository.has_revisions(rev.parent_ids)
        has_ghost_parents = (len(rev.parent_ids) < len(present_parents))
        parent_invs = self.parent_invs_cache.get_inventories(
            [p for p in rev.parent_ids if p in present_parents])
        tree_sha = None
        for path, obj, ie in _inventory_to_objects(inv, parent_invs,
                self._idmap, unusual_modes,
                self.repository.iter_files_bytes, has_ghost_parents):
            yield path, obj, ie
            if path == "":
                tree_sha = obj.id
        if tree_sha is None:
            if not rev.parent_ids:
                tree_sha = Tree().id
            else:
                raise AssertionError
        commit_obj = self._revision_to_commit(rev, tree_sha)
        try:
            foreign_revid, mapping = mapping_registry.parse_revision_id(
                rev.revision_id)
        except errors.InvalidRevisionId:
            pass
        else:
            _check_expected_sha(foreign_revid, commit_obj)
        yield None, commit_obj, None

    def _get_updater(self, rev):
        return ObjectStoreUpdater(self, rev)

    def _update_sha_map_revision(self, revid):
        rev = self.repository.get_revision(revid)
        inv = self.parent_invs_cache.get_inventory(rev.revision_id)
        updater = self._get_updater(rev)
        for path, obj, ie in self._revision_to_objects(rev, inv):
            updater.add_object(obj, ie)
        commit_obj = updater.finish()
        return commit_obj.id

    def _get_blob(self, fileid, revision, expected_sha):
        """Return a Git Blob object from a fileid and revision stored in bzr.

        :param fileid: File id of the text
        :param revision: Revision of the text
        """
        blob = Blob()
        chunks = self.repository.iter_files_bytes([(fileid, revision, None)]).next()[1]
        blob.data = "".join(chunks)
        if blob.id != expected_sha:
            # Perhaps it's a symlink ?
            inv = self.parent_invs_cache.get_inventory(revision)
            entry = inv[fileid]
            assert entry.kind == 'symlink'
            blob = symlink_to_blob(entry)
        _check_expected_sha(expected_sha, blob)
        return blob

    def _get_tree(self, fileid, revid, inv, unusual_modes, expected_sha=None):
        """Return a Git Tree object from a file id and a revision stored in bzr.

        :param fileid: fileid in the tree.
        :param revision: Revision of the tree.
        """
        def get_ie_sha1(entry):
            if entry.kind == "directory":
                try:
                    return self._idmap.lookup_tree_id(entry.file_id)
                except (NotImplementedError, KeyError):
                    obj = self._get_tree(entry.file_id, revid, inv,
                        unusual_modes)
                    if obj is None:
                        return None
                    else:
                        return obj.id
            elif entry.kind in ("file", "symlink"):
                return self._idmap.lookup_blob_id(entry.file_id, entry.revision)
            else:
                raise AssertionError("unknown entry kind '%s'" % entry.kind)
        tree = directory_to_tree(inv[fileid], get_ie_sha1, unusual_modes)
        _check_expected_sha(expected_sha, tree)
        return tree

    def get_parents(self, sha):
        """Retrieve the parents of a Git commit by SHA1.

        :param sha: SHA1 of the commit
        :raises: KeyError, NotCommitError
        """
        return self[sha].parents

    def _lookup_revision_sha1(self, revid):
        """Return the SHA1 matching a Bazaar revision."""
        if revid == NULL_REVISION:
            return "0" * 40
        try:
            return self._idmap.lookup_commit(revid)
        except KeyError:
            try:
                return mapping_registry.parse_revision_id(revid)[0]
            except errors.InvalidRevisionId:
                self._update_sha_map(revid)
                return self._idmap.lookup_commit(revid)

    def get_raw(self, sha):
        """Get the raw representation of a Git object by SHA1.

        :param sha: SHA1 of the git object
        """
        obj = self[sha]
        return (obj.type, obj.as_raw_string())

    def __contains__(self, sha):
        # See if sha is in map
        try:
            (type, type_data) = self._lookup_git_sha(sha)
            if type == "commit":
                return self.repository.has_revision(type_data[0])
            elif type == "blob":
                return self.repository.texts.has_version(type_data)
            elif type == "tree":
                return self.repository.has_revision(type_data[1])
            else:
                raise AssertionError("Unknown object type '%s'" % type)
        except KeyError:
            return False

    def _lookup_git_sha(self, sha):
        # See if sha is in map
        try:
            return self._idmap.lookup_git_sha(sha)
        except KeyError:
            # if not, see if there are any unconverted revisions and add them
            # to the map, search for sha in map again
            self._update_sha_map()
            return self._idmap.lookup_git_sha(sha)

    def __getitem__(self, sha):
        (type, type_data) = self._lookup_git_sha(sha)
        if (self._content_cache is not None and 
            type in self._content_cache_types):
            try:
                return self._content_cache[sha]
            except KeyError:
                pass
        # convert object to git object
        if type == "commit":
            (revid, tree_sha) = type_data
            try:
                rev = self.repository.get_revision(revid)
            except errors.NoSuchRevision:
                trace.mutter('entry for %s %s in shamap: %r, but not found in '
                             'repository', type, sha, type_data)
                raise KeyError(sha)
            commit = self._revision_to_commit(rev, tree_sha)
            _check_expected_sha(sha, commit)
            return commit
        elif type == "blob":
            (fileid, revision) = type_data
            return self._get_blob(fileid, revision, expected_sha=sha)
        elif type == "tree":
            (fileid, revid) = type_data
            try:
                inv = self.parent_invs_cache.get_inventory(revid)
                rev = self.repository.get_revision(revid)
            except errors.NoSuchRevision:
                trace.mutter('entry for %s %s in shamap: %r, but not found in repository', type, sha, type_data)
                raise KeyError(sha)
            unusual_modes = extract_unusual_modes(rev)
            try:
                return self._get_tree(fileid, revid, inv, unusual_modes,
                    expected_sha=sha)
            except errors.NoSuchRevision:
                raise KeyError(sha)
        else:
            raise AssertionError("Unknown object type '%s'" % type)

    def generate_pack_contents(self, have, want):
        """Iterate over the contents of a pack file.

        :param have: List of SHA1s of objects that should not be sent
        :param want: List of SHA1s of objects that should be sent
        """
        processed = set()
        for commit_sha in have:
            try:
                (type, (revid, tree_sha)) = self._lookup_git_sha(commit_sha)
            except KeyError:
                pass
            else:
                assert type == "commit"
                processed.add(revid)
        pending = set()
        for commit_sha in want:
            if commit_sha in have:
                continue
            (type, (revid, tree_sha)) = self._lookup_git_sha(commit_sha)
            assert type == "commit"
            pending.add(revid)
        todo = set()
        while pending:
            processed.update(pending)
            next_map = self.repository.get_parent_map(pending)
            next_pending = set()
            for item in next_map.iteritems():
                todo.add(item[0])
                next_pending.update(p for p in item[1] if p not in processed)
            pending = next_pending
        if NULL_REVISION in todo:
            todo.remove(NULL_REVISION)
        trace.mutter('sending revisions %r', todo)
        ret = []
        pb = ui.ui_factory.nested_progress_bar()
        try:
            for i, revid in enumerate(todo):
                pb.update("generating git objects", i, len(todo))
                rev = self.repository.get_revision(revid)
                inv = self.parent_invs_cache.get_inventory(revid)
                for path, obj, ie in self._revision_to_objects(rev, inv):
                    ret.append((obj, path))
        finally:
            pb.finished()
        return ret<|MERGE_RESOLUTION|>--- conflicted
+++ resolved
@@ -275,12 +275,7 @@
             self.mapping = default_mapping
         else:
             self.mapping = mapping
-<<<<<<< HEAD
-        self._idmap = idmap_from_repository(repository)
-        self._content_cache = None
-=======
         (self._idmap, self._content_cache) = cache_from_repository(repository)
->>>>>>> bcc812df
         self._content_cache_types = ("tree")
         self.start_write_group = self._idmap.start_write_group
         self.abort_write_group = self._idmap.abort_write_group
