--- conflicted
+++ resolved
@@ -9,11 +9,8 @@
   * Add -d option to merge-upstream.
   * Try to retrieve upstream tarball using get-orig-source rule in
     debian/rules if everything else fails. (Closes: #498622)
-<<<<<<< HEAD
   * Support Vcs-Git in the deb: directory service if bzr-git is installed.
-=======
   * Use svn-buildpackage configuration when present. 
->>>>>>> 70e0d5b3
 
   [ James Westby ]
   * Support repacking of .zips. Thanks Daniel Hahler.
@@ -25,7 +22,7 @@
   * builder.py: switch to using external tar command to replace buggy
    tarfile unpacker. (Closes: #463349, LP: #303931)
 
- -- Jelmer Vernooij <jelmer@debian.org>  Sun, 25 Jan 2009 00:29:20 +0100
+ -- James Westby <james.westby@canonical.com>  Thu, 28 Aug 2008 11:41:35 +0100
 
 bzr-builddeb (2.0.2~0ubuntu2) intrepid; urgency=low
 
