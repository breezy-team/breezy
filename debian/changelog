--- conflicted
+++ resolved
@@ -1,4 +1,4 @@
-bzr-builddeb (2.7) unstable; urgency=low
+bzr-builddeb (2.7) UNRELEASED; urgency=low
 
   [ James Westby ]
 
@@ -34,21 +34,16 @@
     changelog and larstiq mode. LP: #619295
   * The deb: directory service has been renamed to apt: to avoid
     confusion.
-<<<<<<< HEAD
   * When building with distribution set to UNRELEASED, it is now assumed
     the build is targetted at the same distribution as the build before.
   * A hook for 'bzr merge-upstream' has been added. LP: #657501
+  * Support running the test suite in parallel during package build.
 
   [ Max Bowsher ]
 
   * Add devscripts to Build-Depends-Indep, the test suite runs dch.
 
  -- Jelmer Vernooij <jelmer@debian.org>  Sun, 27 Feb 2011 03:08:09 +0100
-=======
-  * Support running the test suite in parallel during package build.
-
- -- Jelmer Vernooij <jelmer@debian.org>  Sat, 26 Feb 2011 15:45:12 +0100
->>>>>>> ea392690
 
 bzr-builddeb (2.6) unstable; urgency=low
 
