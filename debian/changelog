--- conflicted
+++ resolved
@@ -38,15 +38,11 @@
     the build is targetted at the same distribution as the build before.
   * A hook for 'bzr merge-upstream' has been added. LP: #657501
 
-<<<<<<< HEAD
   [ Max Bowsher ]
 
   * Add devscripts to Build-Depends-Indep, the test suite runs dch.
 
  -- Jelmer Vernooij <jelmer@debian.org>  Sun, 27 Feb 2011 03:08:09 +0100
-=======
- -- Jelmer Vernooij <jelmer@debian.org>  Sun, 27 Feb 2011 17:14:07 +0100
->>>>>>> 96ffee88
 
 bzr-builddeb (2.6) unstable; urgency=low
 
