--- conflicted
+++ resolved
@@ -5,17 +5,12 @@
     commands like 'bzr bash-completion'. LP: #903650
   * Provide merge-package functionality as a hook for 'bzr merge'.
     LP: #486075, LP: #910900
-<<<<<<< HEAD
   * Cope with unicode strings being specified to TarfileSource. Based on
     patch by Gediminas Paulauskas. LP: #911262
-
- -- Jelmer Vernooij <jelmer@debian.org>  Wed, 04 Jan 2012 22:14:07 +0100
-=======
   * Automatically apply patches for 3.0 (quilt) packages in 'bzr bd-do'
     and 'bzr bd'. LP: #616791
 
- -- Jelmer Vernooij <jelmer@debian.org>  Mon, 02 Jan 2012 23:02:44 +0100
->>>>>>> d2a27bad
+ -- Jelmer Vernooij <jelmer@debian.org>  Wed, 04 Jan 2012 22:14:07 +0100
 
 bzr-builddeb (2.8.0) unstable; urgency=low
 
