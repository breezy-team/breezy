--- conflicted
+++ resolved
@@ -5,15 +5,12 @@
     commands like 'bzr bash-completion'. LP: #903650
   * Provide merge-package functionality as a hook for 'bzr merge'.
     LP: #486075, LP: #910900
-<<<<<<< HEAD
   * Automatically unapply patches before merge operations.
     LP: #815854
-=======
   * Cope with unicode strings being specified to TarfileSource. Based on
     patch by Gediminas Paulauskas. LP: #911262
   * Automatically apply patches for 3.0 (quilt) packages in 'bzr bd-do'
     and 'bzr bd'. LP: #616791
->>>>>>> 2c2a29b3
 
  -- Jelmer Vernooij <jelmer@debian.org>  Wed, 04 Jan 2012 22:14:07 +0100
 
