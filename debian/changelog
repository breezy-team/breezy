--- conflicted
+++ resolved
@@ -35,11 +35,7 @@
   * 'bzr merge-upstream' now also works in merge mode, and will simply
     add a new entry for new upstream versions.
 
-<<<<<<< HEAD
  -- Jelmer Vernooij <jelmer@debian.org>  Fri, 28 Jan 2011 15:13:22 +0100
-=======
- -- Jelmer Vernooij <jelmer@debian.org>  Sun, 23 Jan 2011 21:57:08 -0800
->>>>>>> 37047aa4
 
 bzr-builddeb (2.5) unstable; urgency=low
 
