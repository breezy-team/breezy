bzr-builddeb (2.7.10) UNRELEASED; urgency=low

<<<<<<< HEAD
  [ Jonathan Riddell ]
  * Add get-orig-source command which will get the upstream tar file.
    LP: #862188
  * Change "bd-do" command to "builddeb-do" and alias "bd-do".
  * Add commit-message-from-changelog option for those who do not
    want commit message set automatically

 -- Jonathan Riddell <jriddell@ubuntu.com>  Mon, 03 Oct 2011 12:28:54 +0100
=======
  * Support importing and building packages with multiple upstream
    tarballs. LP: #653757, LP: #664834

 -- Jelmer Vernooij <jelmer@debian.org>  Tue, 27 Sep 2011 02:40:03 +0200
>>>>>>> 326210e7

bzr-builddeb (2.7.9) unstable; urgency=low

  [ Jelmer Vernooij ]
  * Support .tar.xz Debian files rather than .tar.lzma.

  [ Martin Packman ]
  * Support non-ascii characters in changelog entry when determining
    commit message. LP: #853664

  [ Jelmer Vernooij ]
  * Use more complete control file during examples. Closes: #642818

 -- Jelmer Vernooij <jelmer@debian.org>  Sat, 01 Oct 2011 21:27:05 +0200

bzr-builddeb (2.7.8) unstable; urgency=low

  * Improve error message when tag for upstream version can not be
    found. LP: #783882
  * Cope with newer versions of bzr raising IOError rather than
    NoSuchFile error. LP: #831351, Closes: #638219
  * Print proper error if uscan doesn't create the expected orig
    tarball. LP: #818093.

 -- Jelmer Vernooij <jelmer@debian.org>  Wed, 07 Sep 2011 22:11:47 +0200

bzr-builddeb (2.7.7) unstable; urgency=low

  [ Jelmer Vernooij ]
  * Build type now defaults to normal mode when used in an empty tree.
    LP: #776528

  [ Andrew Bennetts ]
  * Use dpkg-mergechangelogs(1) to merge changelog files.
   + Preserve the existing ordering of changelog entries when merging.
     LP: #718944
   + Additional changelog entries are modified when merging another branch.
     LP: #552950
   + 3-way changelog file merge doesn't do textual merging on sections.
     LP: #517093
   + 3-way changelog file merge doesn't support deletions. LP: #517090

  [ Jelmer Vernooij ]
  * Add python-lzma to build dependencies, for use in test suite.
  * Recommend libalgorithm-merge-perl, required for conflict resolution
    in dpkg-mergechangelogs.

 -- Jelmer Vernooij <jelmer@debian.org>  Tue, 26 Jul 2011 15:10:18 +0200

bzr-builddeb (2.7.6) unstable; urgency=low

  * Bump standards version to 3.9.2 (no changes).
  * Fix AttributeError in incremental imports using 'bzr import-dsc'.
    LP: #812950
  * Support --package-merge for the first package version. LP: #812704

 -- Jelmer Vernooij <jelmer@debian.org>  Tue, 19 Jul 2011 17:35:39 +0200

bzr-builddeb (2.7.5) unstable; urgency=low

  [ Jelmer Vernooij ]
  * New 'bzr dep3-patch' subcommand that can generate DEP-3 compliant
    patches. LP: #460576

  [ Jonathan Riddell ]
  * Use new set_commit_message() hook in bzr to set the commit
    message from debian/changelog and set fixed bugs in tags. LP: #707274

  [ Jelmer Vernooij ]
  * Add dependency on devscripts >= 2.10.59, required now that 'dch --
    package' is used. LP: #783122
  * Fix support for native packages with dashes in their version in
    sources.list. LP: #796853
  * Fix deprecation warnings for TestCase.failUnlessExists and
    TestCase.failIfExists in bzr 2.4.

  [ Scott Kitterman ]
  * Delete debian/bzr-builddeb.dirs so the long obsolete and empty
    /usr/lib/python2.4/site-packages/bzrlib/plugins/bzr-builddeb/ is no
    longer created. Closes: #631564

  [ Jelmer Vernooij ]
  * Add support for xz and lzma tarballs. LP: #553668
  * When importing upstream component tarballs, don't repack bz2/lzma
    tarballs to gz if the package is in v3 source format. LP: #810531

 -- Jelmer Vernooij <jelmer@debian.org>  Fri, 15 Jul 2011 12:15:22 +0200

bzr-builddeb (2.7.4) unstable; urgency=low

  [ Jelmer Vernooij ]
  * In 'bzr merge-upstream', don't ignore upstream branch when upstream
    version can not be found.  LP: #772424
  * Automatically determine the version from the tarball name if possible.
    LP: #773199
  * Use --create when merging a new upstream into a branch that doesn't have a
    changelog file. LP: #385667
  * Fix merging of upstream in new packages. LP: #772225

  [ Max Bowsher ]
  * Add python-bzrlib.tests to Build-Depends-Indep.

 -- Max Bowsher <maxb@f2s.com>  Fri, 06 May 2011 00:36:30 +0100

bzr-builddeb (2.7.3) unstable; urgency=low

  [ Jelmer Vernooij ]
  * Avoid opening upstream branch when it is not necessary. LP: #730589
  * Retrieve the upstream branch URL from Launchpad in 'bzr merge-upstream'
    if --launchpad is specified. LP: #726460
  * Fix merge of bz2 upstream tarballs. LP: #737012

  [ Max Bowsher ]
  * Do not error if the top changelog entry is not a recognized Debian or
  Ubuntu upload target.

 -- Jelmer Vernooij <jelmer@debian.org>  Mon, 18 Apr 2011 23:17:34 +0200

bzr-builddeb (2.7.2) unstable; urgency=high

  [ Andrew Mitchell ]
  * Add upstream/ directory to setup.py. Closes: #618380. LP: #735147

 -- Jelmer Vernooij <jelmer@debian.org>  Mon, 14 Mar 2011 23:27:25 +0100

bzr-builddeb (2.7.1) unstable; urgency=low

  * Add Ubuntu oneiric and Debian wheezy to the list of supported
    distributions.

 -- Jelmer Vernooij <jelmer@debian.org>  Fri, 11 Mar 2011 11:18:52 +0100

bzr-builddeb (2.7) unstable; urgency=low

  [ James Westby ]

  * Accept None as a valid previous_version value in merge_upstream().
    LP: #680945

  [ Jelmer Vernooij ]

  * Support 'bzr tags --sort=debversion'. Closes: #701244.
  * When adding a changelog entry, support git and svn snapshots.
  * Automatically use debian/source/format if package is native. Closes:
    #586617
  * Fix "bzr builddeb" if last upload was not to a Ubuntu release pocket.
    LP: #709263
  * If possible use uscan to find the latest upstream version string.
    LP: #295274
  * Add --snapshot option to merge-upstream.
  * 'bzr merge-upstream' now also works in merge mode, and will simply
    add a new entry for new upstream versions.
  * merge-upstream will now keep epochs around. LP: #622678
  * 'bzr builddeb' now searches for directories relative to the working
    tree rather than relative to the branch. Closes: #676456
  * Use enums for build types, and a priority scheme to figure out the
    build type. LP: #655277
  * Fix finding upstream tarball when get-orig-source is not available.
    Closes: #552893
  * merge-upstream now looks at the package source format to see what
    kind of compression is supported on tarballs. LP: #627718
  * Support upstream version strings containing dashes. Patch by Stefano
    Rivera. LP: #711826
  * Run test suite unless nocheck is set (consistent with policy).
  * Fix build dependencies for test suite.
  * Support unversioned debian/ symlink in working tree when finding
    changelog and larstiq mode. LP: #619295
  * The deb: directory service has been renamed to apt: to avoid
    confusion.
  * When building with distribution set to UNRELEASED, it is now assumed
    the build is targetted at the same distribution as the build before.
  * A hook for 'bzr merge-upstream' has been added. LP: #657501
  * Support running the test suite in parallel during package build.
  * Pristine tarballs are now automatically created when merging upstream
    from a branch. Closes: #517867

  [ Max Bowsher ]

  * Add devscripts to Build-Depends-Indep, the test suite runs dch.

  [ Jelmer Vernooij ]
  * The 'export-upstream' configuration option is now deprecated in
    favour of 'upstream-branch'. LP: #730293
  * Switch to dh_python2. Closes: #616752

 -- Jelmer Vernooij <jelmer@debian.org>  Mon, 07 Mar 2011 12:28:08 +0100

bzr-builddeb (2.6) unstable; urgency=low

  [ James Westby ]

  * Don't fail if asked to use a .bz2 tarball that is already in the desired
    location. LP: #616786
  * Don't crash if we are asked to merge-upstream with an unrelated branch.
    LP: #619614.
  * Don't strip -n from the version we get in merge-upstream, as some
    upstreams have this in there, and trying to support both means supporting
    both badly. If you are used to doing "bzr merge-upstream --version
    <package version>" then it will no longer work for you, use the
    upstream version instead.
  * Don't crash when doing merge-upstream with a branch that does a rename
    and then ships another file with the old path in the tarball that isn't
    in the branch.

  [ Jelmer Vernooij ]

  * Fix the auto-detection of merge mode.
  * Don't crash on merge mode packages where there is no export-upstream
    if we can't find the tarball.
  * Determine Bazaar home directory using bzrlib to prevent test
    isolation issues. LP: #614125

 -- James Westby <james.westby@ubuntu.com>  Wed, 18 Aug 2010 20:12:20 -0400

bzr-builddeb (2.5.1) unstable; urgency=low

  [ James Westby ]

  * Don't fail if asked to use a .bz2 tarball that is already in the desired
    location. LP: #616786
  * Don't crash if we are asked to merge-upstream with an unrelated branch.
    LP: #619614.
  * Don't strip -n from the version we get in merge-upstream, as some
    upstreams have this in there, and trying to support both means supporting
    both badly. If you are used to doing "bzr merge-upstream --version
    <package version>" then it will no longer work for you, use the
    upstream version instead.
  * Don't crash when doing merge-upstream with a branch that does a rename
    and then ships another file with the old path in the tarball that isn't
    in the branch.
  * Accept None as a valid previous_version value in merge_upstream(). LP: #680945

  [ Jelmer Vernooij ]

  * Fix the auto-detection of merge mode.
  * Don't crash on merge mode packages where there is no export-upstream
    if we can't find the tarball.
  * Determine Bazaar home directory using bzrlib to prevent test
    isolation issues. LP: #614125
  * Support 'bzr tags --sort=debversion'. Closes #701244.
  * When adding a changelog entry, support git and svn snapshots.
  * Automatically use debian/source/format if package is native. Closes:
    #586617
  * Fix "bzr builddeb" if last upload was not to a Ubuntu release pocket.
    LP: #709263
  * If possible use uscan to find the latest upstream version string.
    LP: #295274
  * Add --snapshot option to merge-upstream.
  * 'bzr merge-upstream' now also works in merge mode, and will simply
    add a new entry for new upstream versions.
  * merge-upstream will now keep epochs around. LP: #622678
  * 'bzr builddeb' now searches for directories relative to the working
    tree rather than relative to the branch. Closes: #676456
  * Use enums for build types, and a priority scheme to figure out the
    build type. LP: #655277
  * Fix finding upstream tarball when get-orig-source is not available.
    Closes: #552893
  * merge-upstream now looks at the package source format to see what
    kind of compression is supported on tarballs. LP: #627718
  * Support upstream version strings containing dashes. Patch by Stefano
    Rivera. LP: #711826
  * Run test suite unless nocheck is set (consistent with policy).
  * Fix build dependencies for test suite.
  * Support unversioned debian/ symlink in working tree when finding
    changelog and larstiq mode. LP: #619295
  * The deb: directory service has been renamed to apt: to avoid
    confusion.
  * Add --strict argument to 'bzr builddeb'. LP: #521341

 -- Jelmer Vernooij <jelmer@debian.org>  Sun, 06 Feb 2011 14:25:32 +0100

bzr-builddeb (2.5) unstable; urgency=low

  [ Colin Watson ]
  * Consider a .dsc without a Format: to be Format: 1.0.

  [ Jelmer Vernooij ]
  * export now uses the timestamp of the last revision, making them more
    deterministic, and so hopefully producing the same tarballs when it is
    used for that.
  * Fix use of getattr to have 3 arguments to avoid exception. (LP: #572093)
  * Implement the automatic_tag_name hook so that "bzr tag" with no arguments
    will tag based on the version in debian/changelog.
  * Support upstream/VERSION tags, for compatibility with git-
    buildpackage. LP: #551362
  * Support upstream tarballs without a pristine tar delta.
  * Support -r argument to import-upstream.

  [ Robert Collins ]
  * Add import-upstream command which imports an upstream - useful for
    migrating existing packaging branches into pristine-tar using mode.
  * Stop stripping .bzrignore from tarball imports. LP: #496907
  * Make the upstream branch authoritative for file ids when importing a
    tarball, stopping errors when files are renamed. LP: #588060

  [ James Westby ]
  * Add a --package-merge option to builddeb to build with the -v and -sa
    appropriate when doing a merge from Debian or similar. LP: #576027
  * Fixed a logic error that stops -r working in merge-upstream. LP: #594575

  [ Jelmer Vernooij ]
  * Determine Bazaar home directory using bzrlib to prevent test
    isolation issues. Closes: #614125
  * Bump standards version to 3.9.1 (no changes).

 -- Jelmer Vernooij <jelmer@debian.org>  Wed, 11 Aug 2010 18:23:54 +0200

bzr-builddeb (2.4.2) unstable; urgency=low

  [ Jelmer Vernooij ]
  * Avoid AttributeError in the python-apt compatibility code.

  [ James Westby ]
  * Add 'maverick' as an Ubuntu release.

 -- Jelmer Vernooij <jelmer@debian.org>  Tue, 13 Apr 2010 21:37:53 +0200

bzr-builddeb (2.4.1) unstable; urgency=low

  [ Colin Watson ]
  * Consider a .dsc without a Format: to be Format: 1.0.

  [ Jelmer Vernooij ]
  * Fix use of getattr to have 3 arguments to avoid exception. (LP: #572093)

  [ James Westby ]
  * Fix for Launchpad's multi-version support.

 -- James Westby <james.westby@ubuntu.com>  Thu, 18 Mar 2010 14:19:53 -0400

bzr-builddeb (2.4) unstable; urgency=low

  [ Jelmer Vernooij ]
  * Switch section to vcs.
  * Allow the directory service to work with older version of python-apt.
  * Fix compatibility with versions of bzr that don't have
  bzrlib.utils.configobj. (Closes: #572093)

  [ James Westby ]
  * Correct typo that causes packages with .orig.tar.bz2 to fail to build.
  * Also merge tags in merge-package.
  * Adapt to the python-apt 0.8 API. Thanks to Julian Andres Klode.
    (Closes: #572093)
  * Fix merge-upstream with just a branch. (LP: #528273)

  [ John Arbash Meinel ]
  * Improve the changelog merge hook to be smarter when both sides change.

  [ Steve Langasek ]
  * Make merge-upstream --v3 unpack .tar.bz2 with the correct arguments.
    (LP: #529900)

 -- Jelmer Vernooij <jelmer@debian.org>  Sat, 13 Feb 2010 01:16:00 +0100

bzr-builddeb (2.3) experimental; urgency=low

  [ James Westby ]
  * Some support for v3 source formats (Closes: #562991)
    - Those that look quite a lot like v1 are supported well.
    - .tar.bz2 tarballs are supported for import, building, merge-upstream,
      etc., but only enabled for the latter with a --v3 switch for now.
    - Multiple orig.tar.gz is not supported.
    - .tar.lzma is not supported awaiting pristine-tar support.
  * New "dh-make" command ("dh_make" alias) that allows you to start
    packaging, either in an empty branch, or based on an upstream branch.
  * Fix merge-package for native packages (LP: #476348)
  * debian/changelog merge hook to reduce the manual conflict resolution
    required there. Thanks to John Arbash Meinel and Andrew Bennetts
    (LP: #501754).
    - Requires newer bzr.
  * Fix merge-package outside a shared repo (LP: #493462)
  * Fix exporting of symlinks (LP: #364671)
  * Add --force option to merge-upstream which may help certain people.
  * Use system configobj if the bzr copy isn't available. Thanks Jelmer.
  * Make merging multiple-root branches work. Thanks Robert Collins.
  * Disentangle from bzrtools. Thanks Max Bowser.

  [ Jelmer Vernooij ]
  * Bump standards version to 3.8.4.
  * Fix formatting in doc-base.

 -- Jelmer Vernooij <jelmer@debian.org>  Sat, 13 Feb 2010 00:44:03 +0100

bzr-builddeb (2.2) unstable; urgency=low

  * Upload to unstable.
  * Bump standards version to 3.8.3.

 -- Jelmer Vernooij <jelmer@debian.org>  Mon, 18 Jan 2010 19:15:26 +1300

bzr-builddeb (2.2~ubuntu3) karmic; urgency=low

  [ Jelmer Vernooij ]
  * Automatically use merge mode if there's only a debian/ directory in
    the packaging branch. Closes: #529816.

  [ James Westby ]
  * Merge merge-package command from Muharem Hrnjadovic to allow merging
    another branch of the same package in a way that will avoid spurious
    conflicts from divergent upstream histories. Thanks Muharem.
  * Don't crash on merge-upstream due to API changes not being fully applied.
  * Add plugin information as parsed by "bzr plugin-info".
  * Improve the error when the upstream tag is missing during merge-upstream.
  * Also query the config file for the revision to use in export-upstream
    (LP: #415572)
  * Don't populate the commit message editor with all lines added to
    debian/changelog. Only use the stripped version of the "change" lines.
  * Always use the date from debian/changelog during import-dsc. Thanks
    Sveinung Kvilhaugsvik.
  * pristine-tar errors are no longer fatal for building the package.
    Thanks Muharem. (LP: #417153)
  * Refuse to build a conflicted tree. Thanks Muharem. (LP: #381303)
  * Don't crash if there are no deb-src lines when building. (LP: #375897)
  * Make import-dsc work against redirected URIs. Thanks Muharem (LP: #337209)

 -- James Westby <james.westby@ubuntu.com>  Sun, 26 Jul 2009 18:38:47 +0200

bzr-builddeb (2.2~ubuntu2) karmic; urgency=low

  [ James Westby ]
  * Don't cause the commit to fail if the changelog file is present but
    unknown.
  * Also avoid problems with SIGPIPE when running the build command.
    (LP: #399938)

 -- Jelmer Vernooij <jelmer@debian.org>  Sun, 26 Jul 2009 18:20:30 +0200

bzr-builddeb (2.2~ubuntu1) karmic; urgency=low

  [ James Westby ]
  * Don't remove the debian part of the version number twice. (LP: #372792)
  * Make import-dsc work when the package contains a symlink.
  * Also take file-ids from the upstream revision when doing an import-dsc.
  * Fix a stupid error when recreating the tarball using pristine-tar.
  * Add karmic to the list of releases.
  * Several fixes for import-dsc when used in a multi-branch setting
    (not possible from the command line).
  * Don't deadlock when the pristine-tar delta is large.
  * Avoid problems due to SIGPIPE and subprocess causing failures to
    uncompress some tarballs. Thansk to Colin Watson (LP: #395353)

  [ Jelmer Vernooij ]
  * Support Vcs-Hg in the deb: directory service if bzr-hg is installed.

 -- James Westby <james.westby@ubuntu.com>  Wed, 06 May 2009 17:49:49 +0100

bzr-builddeb (2.1.2~ubuntu1) jaunty; urgency=low

  * Add --download-version to the uscan command line.
  * Make --export-upstream work again by not trying to use a removed attribute
    in config.py. (LP: #345747)
  * Look in the correct place for the tarball created by get-orig-source.

 -- James Westby <james.westby@ubuntu.com>  Mon, 09 Mar 2009 09:04:48 +1000

bzr-builddeb (2.1.1) experimental; urgency=low

  * Make get-orig-source priority higher than uscan. Thanks Martin Pitt.
    (LP: #339343).
  * Correct variable used in provide_with_apt. Thanks also to Martin Pitt.
    (LP: #339333)
  * Use hashlib instead of the sha and md5 modules. Thanks Kees Cook.
    (LP: #338525)

 -- James Westby <james.westby@ubuntu.com>  Sun, 08 Mar 2009 17:34:15 +1000

bzr-builddeb (2.1ubuntu1) jaunty; urgency=low

  * Add --install-layout=deb to avoid files ending up in /usr/local

 -- James Westby <james.westby@ubuntu.com>  Thu, 05 Mar 2009 14:14:18 +0000

bzr-builddeb (2.1) experimental; urgency=low

  * Merge the tags from the upstream branch when doing merge-upstream with
    a branch.
  * Catch and wrap ChangelogParseError to avoid the traceback (LP: #215732)
  * Warn when a key is defined outside of any sections in a config file.
    (LP: #309335)
  * Warn when the user uses the deprecated --result option. (LP: #268675)
  * Add "--release-heuristic changelog" to dch call after merge-upstream so
    that UNRELEASED entries are edited rather than a new stanza added.
    (Closes: #515921, LP: #331994)
  * Allow specifying the merge type in merge-upstream (LP: #310694)
  * Make merge mode work with Python 2.6 (LP: #336686)
  * Give a more informative message if pristine-tar isn't installed.
    (LP: #336442)
  * Record extra authors in import-dsc based on what is in the changelog
    entry (LP: #335071)
  * Provide a commit message template based on additions to debian/changelog,
    similar to debcommit. Bump version of bzr required to 1.10, which is the
    release that introduced the hook. (Closes: #497415, LP: #331993)
  * Give a better error if the pristine upstream branch can't be located.
    (Closes: #517869)

 -- James Westby <james.westby@ubuntu.com>  Thu, 19 Feb 2009 09:26:34 +0000

bzr-builddeb (2.1~0ubuntu1) jaunty; urgency=low

  [ Jelmer Vernooij ]
  * Add simple deb: directory service for Bazaar that uses the dpkg Vcs-* fields.
  * Fix mark-uploaded when used in merge mode. (Closes: #500851)
  * Support merging upstream from a Bazaar branch. (Closes: #493386)
   + Also support merging from upstream Subversion branches. (LP: #295275)
  * Make --version option and location argument to merge-upstream optional.
  * Add -d option to merge-upstream.
  * Try to retrieve upstream tarball using get-orig-source rule in
    debian/rules if everything else fails. (Closes: #498622)
  * Support Vcs-Git in the deb: directory service if bzr-git is installed.
  * Use svn-buildpackage configuration when present. 
  * Print name of created tag in mark-uploaded. (Closes: #497416)

  [ James Westby ]
  * Support repacking of .zips. Thanks Daniel Hahler.
  * Switch to debuild instead of dpkg-buildpackage -rfakeroot -uc -us. The most
    noticeable change will be that it now tries to sign by default. Add a NEWS
    entry to explain this.
  * Support passing extra options to the builder using "bzr bd -- --foo" syntax.
  * Don't use the distribution name in the tags, fixing myriad issues, but
    giving us a compatibility headache. Old clients won't see the new tags,
    but using the old tags lead to bugs, and the only way to fix that is to
    use the new tags. Not a good situation, but moving forwards we will have
    a much better situation.
  * Update the changelog after merge-upstream, rather than telling the user
    exactly what to run. (LP: #296516)
  * Remove export-upstream mode in favour of merge-upstream, see NEWS.Debian.
  * Use pristine-tar to store and retrieve exact tarballs so that packages
    can be built directly from the branch. In particular merge-upstream and
    import-dsc now store this information. This will avoid problems with
    the .orig.tar.gz changing between uploads. (LP: #317111)
  * Depend on pristine-tar.

  [ Kees Cook ]
  * builder.py: switch to using external tar command to replace buggy
   tarfile unpacker. (Closes: #463349, LP: #303931)

 -- James Westby <james.westby@ubuntu.com>  Wed, 18 Feb 2009 23:18:13 +0000

bzr-builddeb (2.0.2~0ubuntu2) intrepid; urgency=low

  * Use properties.tarball_dir() instead of .target_dir(), as the latter
    doesn't exist. Thanks Laurent Bigonville (LP: #286403)

 -- James Westby <james.westby@canonical.com>  Mon, 20 Oct 2008 14:35:19 +0100

bzr-builddeb (2.0.2~0ubuntu1) intrepid; urgency=low

  * Pass --only-source to "apt-get source" call, as this will prevent apt
    from assuming the package name we pass is a binary package name which
    it must look up the source for. This would cause problems when there
    are a source package and binary package that are named the same, but
    the binary package isn't built from the source package, e.g. firefox,
    linux. (bug #275446)
  * Add "squeeze" and "jaunty" to the list of known releases. (bug #275448)
  * Make source and result dirs being the same work better.
  * Simplify use of uscan and make it more robust.

 -- James Westby <james.westby@canonical.com>  Sun, 28 Sep 2008 14:53:16 +0100

bzr-builddeb (2.0.1) experimental; urgency=low

  * Fix retrieval of the upstream source from a watch file of the archive.
    - It would download to the specified tarball directory, but then
      report it as stored in the compatibility directory. (bug #262618)
  * Don't move the result if the source and destination are the same location.
    (bug #262621)
  * Use --result-dir rather than --result for concistency with the other
    options and the configuration key. --result is still accepted, but
    deprecated. (bug #263643)
  * Add a revisionspec that allows you to specify a revision by the
    package version number, e.g. -r package:0.1-1.
    https://blueprints.launchpad.net/bzr-builddeb/+spec/package-revisionspec
  * Use the upstream part of the version number when repacking the tarball.
    (bug #263373)
  * Merge the upstream tags in to the packaging ones after importing a new
    upstream. (bug #263373)
  * Strip the changelog message as debcommit does. Thanks to Colin Watson.
    (bug #265045)
  * "Fix" fetching between two locked branches which share a repository.
    (bug #264705)
  * Handle remote files in repack check that checksums match when target
    exists. (bug #263371)
  * Fix the README to mention bzrtools is required.
  * Depend on at least 0.1.11 of python-debian for strict=False support. 
  * Check that versions are in the ancestry of the current branch.
    (bug #264701)
  * Fix locking problems with merge_upstream in shared repository.
  * Handle invalid version numbers in the changelog by ignoring them.
    (bug #248447)
  * During merge-upstream correctly check whether the new upstream is
    already imported. (bug #272118)

 -- James Westby <james.westby@canonical.com>  Mon, 22 Sep 2008 12:04:09 +0100

bzr-builddeb (2.0) experimental; urgency=low

  [ Jelmer Vernooij ]
  * Support +bzr for snapshots as well as ~bzr.
  * Lock the tree before starting as remote trees are more strict about this,
    meaning there were problems with remote branches.
  * Import apt_pkg only when used, as it is used rarely and importing it
    has an overhead, and also leads to increased memory usage.

  [ James Westby ]
  * Lots of compatibilty breaking changes. Please see NEWS.Debian for advice.
  * Use the last entry from debian/changelog as the commit message
    when importing a .diff.gz or native package with import-dsc.
  * Use dpkg-source to extract source pacakges, which is much more robust.
  * Don't use strict changelog parsing from python-debian, as we don't
    need faithful reproduction.
  * Follow dpkg-buildpackage etc. more closely by looking for .orig.tar.gz
    in the parent directory, and placing the result of the build there.
    - ../tarballs is still used a fallback for compatibility.
    - moving the result doesn't fail the build if the .changes can't be
      found when the default is used, to support builders that move
      the package elsewhere.
    - The .changes file can be missed if the arch is not what is expected,
      for instance if "debuild -S" was set as the builder.
  * builddeb --result now works for packages with an epoch.
  * Added mark-uploaded command that sets the appropriate tag based
    on the version, for use after upload.
  * merge-upstream and import-dsc have had their command line options
    changed to be more sensible, and to be future-proof. Details in
    the online help or the documetation.
  * --snapshot has been dropped from import-dsc. snapshot.debian.net
    is virtually useless currently. Something similar can be brought
    back when we have such a service again.

 -- James Westby <james.westby@canonical.com>  Fri, 13 Jun 2008 15:03:53 +0100

bzr-builddeb (0.95) unstable; urgency=low

  [ Jelmer Vernooij ]
  * Support building from remote branches,
    "bzr builddeb http://wherever/package.debian" will now work.

 -- James Westby <james.westby@canonical.com>  Fri, 16 May 2008 12:29:08 +0100

bzr-builddeb (0.94) unstable; urgency=low

  [ Jelmer Vernooij ]
  * Support building against snapshots from Subversion branches.
  * Suggest bzr-svn to hint that you can work with svn. The version
    is the one that exports the svn-buildpackage mergeWithUpstream
    property as "merge = True", so that bzr-builddeb will seamlessly
    build these branches.

  [ Sebastian Bober ]
  * Disable the testsuite during build as we can't be sure that
    /etc/apt/sources.list has a deb-src line. "check" or "test"
    in DEB_BUILD_OPTIONS will turn it back on again. (Closes: #472543)
  * Build-Depend and Depend on python-apt, as it is used directly
    now.
  * Tweaks to stamp handling in debian/rules.

  [ James Westby ]
  * Make the tarball dir before trying to download from the archive in
    to it. (LP: #223948)

 -- James Westby <james.westby@canonical.com>  Thu, 15 May 2008 16:59:00 +0100

bzr-builddeb (0.93) unstable; urgency=low

  [ Arnaud Fontaine ]
  * Add Vcs-Bzr field (dpkg supports it now) in debian/control.
  * Update GPL path to GPL-2 in debian/copyright as GPL-3 is now the default.

  [ Jelmer Vernooij ]
  * Allow building snapshots of packages based on version in changelog.
    (Closes: #452130)

  [ James Westby ]
  * Stop specifying a specific branch format when importing a .dsc.
    This improves performance significantly as packs will now be used.
    Require bzr 1.0 so that packs are default.
  * Fix the import diff code to not deadlock on large diffs. Thanks to
    Jamie Wilkinson. (Closes: #451248)
  * Exclude more files/directories than just .bzr when importing.
  * Normalise filenames from the tarballs when extracting to import a
    dsc to avoid errors on strange tarballs.
  * Treat hardlinks in tarballs as a copy of the file. This at least
    gets the data, and is representable in bzr.
  * Don't silently skip unkown types when extracting a tarball, error
    instead.
  * Don't use relative imports. Thanks Robert Collins. (LP: #189429)
  * Remove the .bzr-builddeb from merge builds not in "larstiq" mode.
    (Closes: #464033)
  * Don't tell cp to be verbose when copying back the debian/ dir
    in bd-do.
  * Update the dependencies on bzr and bzrtools to more recent versions.
  * Update the VCS-Bzr: header for the new branch location.
  * Avoid failing the testsuite because of a user's ~/.bazaar/builddeb.conf.

 -- James Westby <jw+debian@jameswestby.net>  Wed, 19 Mar 2008 21:27:37 +0000

bzr-builddeb (0.92) unstable; urgency=low

  [ James Westby ]
  * Support incremental imports of normal mode packages from source packages
    for uploads done outside the VCS.
  * Also look for upstream tarballs in the archives. Do this in preference
    to the watch file, for the case where the upstream was repacked.
  * Filter out any changes to .bzr in packages that are being imported as they
    will totally mess things up. If the branch is in the source package then
    just use apt-get source. (LP: #156003)
  * bzr 0.92 is required.
  * Improve the error message when the upstream tag is not found to actually
    give the name of the expected tag.
  * Allow the last upstream not to be on the mainline during merge-upstream.
  * Don't complain when repacking the tarball if the target exists, but is the
    same as the source. Only .tar.gz can be considered identical.
  * Bug fix: "bzr-builddeb: merge-upstream --version is a conflicting
    optoin", thanks to Jamie Wilkinson (Closes: #449369).
  * Close old bug, only parse first changelog entry (Closes: #429299)
  * Bug fix: "bzr-builddeb: parse debian/watch if no URL specified for
    merge-upstream", thanks to Jamie Wilkinson (Closes: #449362).
  * Bug fix: "bzr-builddeb: can't do merge packages with
    dh-make-pear", thanks to mah@everybody.org (Mark A. Hershberger)
    (Closes: #440069).

  [ Reinhard Tartler ]
  * (Build-)Depend on python-apt
  * bump dependency on bzrtools
  * when running the testsuite, set home directory to effectively disable
    any user installed plugins

 -- Reinhard Tartler <siretart@tauware.de>  Mon, 12 Nov 2007 16:39:43 +0100

bzr-builddeb (0.91) unstable; urgency=low

  [ Frédéric Brin ]
  * Correct unknown variable (files) when importing dsc.
  * chmod 755 debian/rules when importing dsc

  [ James Westby ]
  * Now handles merge mode with multiple entries in the root of
    upstream's tarball, which was causing havoc with dh-make-php packages.
    Thanks to Mark A. Hershberger for the report and Adeodato Simó
    for the pointer to the fix. (Closes: #440069)
  * Add version_info attribute so that bzrlib can find out the version of
    the plugin. Please try and remember to update it when releasing (set
    the word to 'final').
  * Use None instead of [] to revert all files as the latter is deprecated
    in bzr 0.91. Bump the required version accordingly.
  * Build the working tree by default (so --working-tree now has no effect,
    along with --ignore-changes).
  * Add --revision option to allow building an old revision of the branch
    without doing revert or similar.
  * Add the start of a blackbox test suite.
  * Add the ability to export an upstream branch in normal mode.
  * Add a bd-do command for running commands when in merge mode. This
    is useful when you need the full upstream source, for instance patch
    handling.
  * Add hook support for running arbitrary commands at pre-defined points
    in the build.
  * Support $UPSTREAM_VERSION in the export-upstream-revision configuration
    option. This allows builddeb to find the correct upstream revision based
  * Correct the pointer to the user manual in the README. Thanks to Achim
    Bohnet for noticing the mistake. (LP: #145019)
  * Many documentation fixes from dAniel hAhler. Thanks very much.

 -- James Westby <jw+debian@jameswestby.net>  Tue, 23 Oct 2007 22:24:40 +0100

bzr-builddeb (0.90) unstable; urgency=low

  * Support exporting the working tree when it contains symlinks. Thanks
    to John Arbash Meinel for help on fixing it. (LP: #132391)
  * Fix the repacking of .tar.bz2 file to .tar.gz. Thanks Frederic Brin.
  * Complete the transition of deb822 into python-debian.

 -- James Westby <jw+debian@jameswestby.net>  Wed, 22 Aug 2007 22:25:27 +0100

bzr-builddeb (0.19) unstable; urgency=low

  * Allow empty author information in the changelog for those that like to
    develop without filling it in, and then add it while releasing.
  * Drop the dependency on python-deb822 as it is now part of python-debian.
    Thanks to Loïc Minier and Lucas Nussbaum for noticing.
    (Closes: #436386, #436089)

 -- James Westby <jw+debian@jameswestby.net>  Mon, 13 Aug 2007 22:03:03 +0100

bzr-builddeb (0.18) unstable; urgency=medium

  * Medium urgency as it will hold up the bzr 0.18 transition.
  * Remove any 'debian/' directory from the upstream tarball in merge mode,
    so that the branch contains all of the files that will appear there.
  * Allow the changelog entries to have no author information.
  * Add a working-tree option to the configuration files that if set always
    builds the working tree rather than the last revision in the branch.
  * uscan is now used to download an upstream tarball if the version required
    is not available and the user has a watch file. Thanks to Daniel Holbach
    for the insipration for how to implement this. This makes devscripts a
    dependency. Add a watch file to your package to take advantage of this.
  * Add a user manual with some proper documentation. See
    /use/share/doc/builddeb/user_manual/index.html
  * Add an import-dsc command to import history from a series of source
    packages.
    - Currently only works for normal and native modes.
    - Currently only does initial imports, incremental imports will come later
      I hope.
    - Can automatically grab any packages from snapshot.debian.net.
  * Add a merge-upstream command that allows you to grab a new upstream
    version and merge your packaging changes back in to it.
    - Currently only supports normal mode.
    - Doesn't integrate with uscan yet.
  * Remove the need for --ignore-unknowns, as it is no longer checked for.
    The option is still there for backwards compatibility, but it now does
    nothing.

 -- James Westby <jw+debian@jameswestby.net>  Tue, 10 Jul 2007 22:25:49 +0100

bzr-builddeb (0.17) unstable; urgency=low

  [ James Westby ]
  * Pass max_blocks=1 when constructing changelogs as that is all that is
    needed currently. This requires a newer python-debian (0.1.3), so bump the
    version requirements. This would have helped with cases like #429299, but
    Reinhard already fixed that in python-debian.
  * python-deb822 changed from new classes to old classes in version 0.3.
    Handle the change in API, and bump the dependencies to make sure it will
    work.
  * Fix up Build-Depends and Build-Depends-Indep (thanks lintian).
  * Now require the changelog to be added to the branch with bzr add before
    it will try and read it. This avoids a nasty error.

 -- James Westby <jw+debian@jameswestby.net>  Mon, 18 Jun 2007 22:56:29 +0100

bzr-builddeb (0.16.2) unstable; urgency=low

  * loosen the dependency on bzr. bzr-builddeb seems to be not be broken
    by bzr version 0.17, so remove the upper bound of the dependency.

 -- Reinhard Tartler <siretart@tauware.de>  Tue, 12 Jun 2007 19:45:38 +0100

bzr-builddeb (0.16.1) unstable; urgency=low

  * fix FTBFS by correcting build depends. Thanks to
    "Rob Weir" <rob@weir.id.au> for providing the patch! (Closes: #423745)

 -- Reinhard Tartler <siretart@tauware.de>  Mon, 14 May 2007 14:08:11 +0200

bzr-builddeb (0.16) unstable; urgency=low

  [James Westby]
  * Lock the working trees to fix compatibility with 0.15+ dirstate trees.
    (Closes: #421900)
  * Add the start of a test suite to help avoid bugs like that.
  * Update the dependency on bzr to reflect the compatibility of this release.
    (Closes: #421041)
  * Take the package under the wing of pkg-bazaar.

  [Reinhard Tartler]
  * apply patch to util.py as suggested by Robert Collins: Use Tree
    directly, don't use the inventory.
  * upload to unstable

 -- Reinhard Tartler <siretart@tauware.de>  Tue,  8 May 2007 18:43:19 +0200

bzr-builddeb (0.15~rc1ubuntu1) gutsy; urgency=low

  * loosen depends, 0.15 works with bzr 0.16 as well

 -- Reinhard Tartler <siretart@tauware.de>  Tue,  1 May 2007 16:17:06 +0200

bzr-builddeb (0.15~rc1) feisty; urgency=low
  
  * Version designed to work with bzr 0.15.
  * Bump depends on bzr appropriately.
  * Install the plugin in .../plugins/builddeb instead of
    .../plugins/bzr-builddeb, as the latter is not a valid python identifier
    as is now required by bzr.
  * Export the package build to the correct directory name, using the upstream
    version rather than the full version. This removes a warning from
    dpkg-source when building and Closes: #409981. Thanks to James Vega.

 -- James Westby <jw+debian@jameswestby.net>  Fri,  9 Mar 2007 21:31:30 +0000

bzr-builddeb (0.14ubuntu2) feisty; urgency=low

  * fix the deprecation warning about 'short options' on every load of
    this plugin with bzr 0.14.
  * repack with a full bzr branch in the source

 -- Reinhard Tartler <siretart@tauware.de>  Wed, 31 Jan 2007 08:46:05 +0100

bzr-builddeb (0.14ubuntu1) feisty; urgency=low

  * revert the smart options patch so that the package gets usable with bzr 0.13 again.

 -- Reinhard Tartler <siretart@tauware.de>  Tue, 16 Jan 2007 23:16:44 +0100

bzr-builddeb (0.14) UNRELEASED; urgency=low

  * Compatible with bzr 0.14.
  * Drop the silly restriction on only invoking the command from the root
    of a branch.
  * Add support for non-native full source packages. To do this, just
    have orig-dir pointing to the dir containing the upstream tarballs.
    This involves a change in behaviour I am afraid. Native packages are
    now not the default, so if you have one echo 'native = True' to
    global.conf.
  * Add support for creating non-native packages from full source branches
    by creating the tarball from the branch, rather than the user creating it.
    It simply blows away debian/ from the tarball and names it appropriately
    in the build dir to get a non-native package where all of and only
    debian/ are in the .diff.gz.
  * Add support for exporting the upstream code from a bzr branch when in
    merge mode. Just use export-upstream with a URI of a bzr branch and that
    code will be the .orig.tar.gz of the source package. Please make sure
    that you don't grab a different upstream code for the same upstream
    version, that could break things horribly. You can also specify the
    revision to export with export-upstream-revision to combat this.
  * Add support for pulling in the upstream branch when it is local so that
    you can build the lastest version. The 'export-upstream-prepull' option
    is only availble as a config file option.
  * Add an option to stop the build if the above mentioned pull did nothing.
  * Add a --short/-S parameter to build source packages and a source-builder
    option to configure what it does.
  * Change to use the new version of the python-debian API, so that 0.1.1 is
    now required.
  * Builddeb configuration files that are used in the branch are marked as
    non-trusted. This means that you can no longer set any of the builders in
    them, as this would be arbitrary code execution. You have to set the
    builders in your ~/.bazaar/builddeb.conf now. If you don't like this
    change then please propose a scheme that allows you to do what you want,
    but doesn't expose people to the security threat.
  * Bump the required version of bzr to 0.14~rc1 or greater and less than 0.15.
  * Depend on dpkg-dev and fakeroot as they are used in the default builder
    commands.

 -- James Westby <jw+debian@jameswestby.net>  Wed, 31 Jan 2007 20:15:42 +0000

bzr-builddeb (0.13ubuntu1) feisty; urgency=low

  * upload to feisty
  * bump depends on bzr on (>= 0.13)

 -- Reinhard Tartler <siretart@tauware.de>  Tue, 16 Jan 2007 00:47:39 +0100

bzr-builddeb (0.13) unstable; urgency=low

  * New release. 
  * Comptible with bzr 0.13.

 -- James Westby <jw+debian@jameswestby.net>  Wed, 20 Dec 2006 00:22:18 +0000

bzr-builddeb (0.11) experimental; urgency=low

  * Initial Release. (Closes: #380198)
  * add myself to Uploaders

 -- Reinhard Tartler <siretart@tauware.de>  Wed,  3 Jan 2007 20:23:37 +0100<|MERGE_RESOLUTION|>--- conflicted
+++ resolved
@@ -1,6 +1,5 @@
 bzr-builddeb (2.7.10) UNRELEASED; urgency=low
 
-<<<<<<< HEAD
   [ Jonathan Riddell ]
   * Add get-orig-source command which will get the upstream tar file.
     LP: #862188
@@ -8,13 +7,11 @@
   * Add commit-message-from-changelog option for those who do not
     want commit message set automatically
 
- -- Jonathan Riddell <jriddell@ubuntu.com>  Mon, 03 Oct 2011 12:28:54 +0100
-=======
+  [ Jelmer Vernooij ]
   * Support importing and building packages with multiple upstream
     tarballs. LP: #653757, LP: #664834
 
  -- Jelmer Vernooij <jelmer@debian.org>  Tue, 27 Sep 2011 02:40:03 +0200
->>>>>>> 326210e7
 
 bzr-builddeb (2.7.9) unstable; urgency=low
 
