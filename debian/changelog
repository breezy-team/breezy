bzr-builddeb (2.1) UNRELEASED; urgency=low

  [ Jelmer Vernooij ]
  * Add simple deb: directory service for Bazaar that uses the dpkg Vcs-* fields.
<<<<<<< HEAD
  * Support merging upstream from a Bazaar branch. (Closes: #493386)
  * Make --version option and location argument to merge-upstream optional.
=======
  * Add -d option to merge-upstream.
>>>>>>> 0a8a3edc

  [ James Westby ]
  * Support repacking of .zips. Thanks Daniel Hahler.

 -- James Westby <james.westby@canonical.com>  Thu, 28 Aug 2008 11:41:35 +0100

bzr-builddeb (2.0.1) UNRELEASED; urgency=low

  * Fix retrieval of the upstream source from a watch file of the archive.
    - It would download to the specified tarball directory, but then
      report it as stored in the compatibility directory. (bug #262618)
  * Don't move the result if the source and destination are the same location.
    (bug #262621)
  * Correct --result-dir -> --result in the help for "builddeb". (bug #262619)

 -- James Westby <james.westby@canonical.com>  Fri, 29 Aug 2008 14:02:42 +0100

bzr-builddeb (2.0) experimental; urgency=low

  [ Jelmer Vernooij ]
  * Support +bzr for snapshots as well as ~bzr.
  * Lock the tree before starting as remote trees are more strict about this,
    meaning there were problems with remote branches.
  * Import apt_pkg only when used, as it is used rarely and importing it
    has an overhead, and also leads to increased memory usage.

  [ James Westby ]
  * Lots of compatibilty breaking changes. Please see NEWS.Debian for advice.
  * Use the last entry from debian/changelog as the commit message
    when importing a .diff.gz or native package with import-dsc.
  * Use dpkg-source to extract source pacakges, which is much more robust.
  * Don't use strict changelog parsing from python-debian, as we don't
    need faithful reproduction.
  * Follow dpkg-buildpackage etc. more closely by looking for .orig.tar.gz
    in the parent directory, and placing the result of the build there.
    - ../tarballs is still used a fallback for compatibility.
    - moving the result doesn't fail the build if the .changes can't be
      found when the default is used, to support builders that move
      the package elsewhere.
    - The .changes file can be missed if the arch is not what is expected,
      for instance if "debuild -S" was set as the builder.
  * builddeb --result now works for packages with an epoch.
  * Added mark-uploaded command that sets the appropriate tag based
    on the version, for use after upload.
  * merge-upstream and import-dsc have had their command line options
    changed to be more sensible, and to be future-proof. Details in
    the online help or the documetation.
  * --snapshot has been dropped from import-dsc. snapshot.debian.net
    is virtually useless currently. Something similar can be brought
    back when we have such a service again.

 -- James Westby <james.westby@canonical.com>  Fri, 13 Jun 2008 15:03:53 +0100

bzr-builddeb (0.95) unstable; urgency=low

  [ Jelmer Vernooij ]
  * Support building from remote branches,
    "bzr builddeb http://wherever/package.debian" will now work.

 -- James Westby <james.westby@canonical.com>  Fri, 16 May 2008 12:29:08 +0100

bzr-builddeb (0.94) unstable; urgency=low

  [ Jelmer Vernooij ]
  * Support building against snapshots from Subversion branches.
  * Suggest bzr-svn to hint that you can work with svn. The version
    is the one that exports the svn-buildpackage mergeWithUpstream
    property as "merge = True", so that bzr-builddeb will seamlessly
    build these branches.

  [ Sebastian Bober ]
  * Disable the testsuite during build as we can't be sure that
    /etc/apt/sources.list has a deb-src line. "check" or "test"
    in DEB_BUILD_OPTIONS will turn it back on again. (Closes: #472543)
  * Build-Depend and Depend on python-apt, as it is used directly
    now.
  * Tweaks to stamp handling in debian/rules.

  [ James Westby ]
  * Make the tarball dir before trying to download from the archive in
    to it. (LP: #223948)

 -- James Westby <james.westby@canonical.com>  Thu, 15 May 2008 16:59:00 +0100

bzr-builddeb (0.93) unstable; urgency=low

  [ Arnaud Fontaine ]
  * Add Vcs-Bzr field (dpkg supports it now) in debian/control.
  * Update GPL path to GPL-2 in debian/copyright as GPL-3 is now the default.

  [ Jelmer Vernooij ]
  * Allow building snapshots of packages based on version in changelog.
    (Closes: #452130)

  [ James Westby ]
  * Stop specifying a specific branch format when importing a .dsc.
    This improves performance significantly as packs will now be used.
    Require bzr 1.0 so that packs are default.
  * Fix the import diff code to not deadlock on large diffs. Thanks to
    Jamie Wilkinson. (Closes: #451248)
  * Exclude more files/directories than just .bzr when importing.
  * Normalise filenames from the tarballs when extracting to import a
    dsc to avoid errors on strange tarballs.
  * Treat hardlinks in tarballs as a copy of the file. This at least
    gets the data, and is representable in bzr.
  * Don't silently skip unkown types when extracting a tarball, error
    instead.
  * Don't use relative imports. Thanks Robert Collins. (LP: #189429)
  * Remove the .bzr-builddeb from merge builds not in "larstiq" mode.
    (Closes: #464033)
  * Don't tell cp to be verbose when copying back the debian/ dir
    in bd-do.
  * Update the dependencies on bzr and bzrtools to more recent versions.
  * Update the VCS-Bzr: header for the new branch location.
  * Avoid failing the testsuite because of a user's ~/.bazaar/builddeb.conf.

 -- James Westby <jw+debian@jameswestby.net>  Wed, 19 Mar 2008 21:27:37 +0000

bzr-builddeb (0.92) unstable; urgency=low

  * Support incremental imports of normal mode packages from source packages
    for uploads done outside the VCS.
  * Also look for upstream tarballs in the archives. Do this in preference
    to the watch file, for the case where the upstream was repacked.
  * Filter out any changes to .bzr in packages that are being imported as they
    will totally mess things up. If the branch is in the source package then
    just use apt-get source. (LP: #156003)
  * bzr 0.92 is required.
  * Improve the error message when the upstream tag is not found to actually
    give the name of the expected tag.
  * Allow the last upstream not to be on the mainline during merge-upstream.
  * Don't complain when repacking the tarball if the target exists, but is the
    same as the source. Only .tar.gz can be considered identical.

 -- James Westby <jw+debian@jameswestby.net>  Wed, 31 Oct 2007 21:06:58 +0000

bzr-builddeb (0.91) unstable; urgency=low

  [ Frédéric Brin ]
  * Correct unknown variable (files) when importing dsc.
  * chmod 755 debian/rules when importing dsc

  [ James Westby ]
  * Now handles merge mode with multiple entries in the root of
    upstream's tarball, which was causing havoc with dh-make-php packages.
    Thanks to Mark A. Hershberger for the report and Adeodato Simó
    for the pointer to the fix. (Closes: #440069)
  * Add version_info attribute so that bzrlib can find out the version of
    the plugin. Please try and remember to update it when releasing (set
    the word to 'final').
  * Use None instead of [] to revert all files as the latter is deprecated
    in bzr 0.91. Bump the required version accordingly.
  * Build the working tree by default (so --working-tree now has no effect,
    along with --ignore-changes).
  * Add --revision option to allow building an old revision of the branch
    without doing revert or similar.
  * Add the start of a blackbox test suite.
  * Add the ability to export an upstream branch in normal mode.
  * Add a bd-do command for running commands when in merge mode. This
    is useful when you need the full upstream source, for instance patch
    handling.
  * Add hook support for running arbitrary commands at pre-defined points
    in the build.
  * Support $UPSTREAM_VERSION in the export-upstream-revision configuration
    option. This allows builddeb to find the correct upstream revision based
  * Correct the pointer to the user manual in the README. Thanks to Achim
    Bohnet for noticing the mistake. (LP: #145019)
  * Many documentation fixes from dAniel hAhler. Thanks very much.

 -- James Westby <jw+debian@jameswestby.net>  Tue, 23 Oct 2007 22:24:40 +0100

bzr-builddeb (0.90) unstable; urgency=low

  * Support exporting the working tree when it contains symlinks. Thanks
    to John Arbash Meinel for help on fixing it. (LP: #132391)
  * Fix the repacking of .tar.bz2 file to .tar.gz. Thanks Frederic Brin.
  * Complete the transition of deb822 into python-debian.

 -- James Westby <jw+debian@jameswestby.net>  Wed, 22 Aug 2007 22:25:27 +0100

bzr-builddeb (0.19) unstable; urgency=low

  * Allow empty author information in the changelog for those that like to
    develop without filling it in, and then add it while releasing.
  * Drop the dependency on python-deb822 as it is now part of python-debian.
    Thanks to Loïc Minier and Lucas Nussbaum for noticing.
    (Closes: #436386, #436089)

 -- James Westby <jw+debian@jameswestby.net>  Mon, 13 Aug 2007 22:03:03 +0100

bzr-builddeb (0.18) unstable; urgency=medium

  * Medium urgency as it will hold up the bzr 0.18 transition.
  * Remove any 'debian/' directory from the upstream tarball in merge mode,
    so that the branch contains all of the files that will appear there.
  * Allow the changelog entries to have no author information.
  * Add a working-tree option to the configuration files that if set always
    builds the working tree rather than the last revision in the branch.
  * uscan is now used to download an upstream tarball if the version required
    is not available and the user has a watch file. Thanks to Daniel Holbach
    for the insipration for how to implement this. This makes devscripts a
    dependency. Add a watch file to your package to take advantage of this.
  * Add a user manual with some proper documentation. See
    /use/share/doc/builddeb/user_manual/index.html
  * Add an import-dsc command to import history from a series of source
    packages.
    - Currently only works for normal and native modes.
    - Currently only does initial imports, incremental imports will come later
      I hope.
    - Can automatically grab any packages from snapshot.debian.net.
  * Add a merge-upstream command that allows you to grab a new upstream
    version and merge your packaging changes back in to it.
    - Currently only supports normal mode.
    - Doesn't integrate with uscan yet.
  * Remove the need for --ignore-unknowns, as it is no longer checked for.
    The option is still there for backwards compatibility, but it now does
    nothing.

 -- James Westby <jw+debian@jameswestby.net>  Tue, 10 Jul 2007 22:25:49 +0100

bzr-builddeb (0.17) unstable; urgency=low

  [ James Westby ]
  * Pass max_blocks=1 when constructing changelogs as that is all that is
    needed currently. This requires a newer python-debian (0.1.3), so bump the
    version requirements. This would have helped with cases like #429299, but
    Reinhard already fixed that in python-debian.
  * python-deb822 changed from new classes to old classes in version 0.3.
    Handle the change in API, and bump the dependencies to make sure it will
    work.
  * Fix up Build-Depends and Build-Depends-Indep (thanks lintian).
  * Now require the changelog to be added to the branch with bzr add before
    it will try and read it. This avoids a nasty error.

 -- James Westby <jw+debian@jameswestby.net>  Mon, 18 Jun 2007 22:56:29 +0100

bzr-builddeb (0.16.2) unstable; urgency=low

  * loosen the dependency on bzr. bzr-builddeb seems to be not be broken
    by bzr version 0.17, so remove the upper bound of the dependency.

 -- Reinhard Tartler <siretart@tauware.de>  Tue, 12 Jun 2007 19:45:38 +0100

bzr-builddeb (0.16.1) unstable; urgency=low

  * fix FTBFS by correcting build depends. Thanks to
    "Rob Weir" <rob@weir.id.au> for providing the patch! (Closes: #423745)

 -- Reinhard Tartler <siretart@tauware.de>  Mon, 14 May 2007 14:08:11 +0200

bzr-builddeb (0.16) unstable; urgency=low

  [James Westby]
  * Lock the working trees to fix compatibility with 0.15+ dirstate trees.
    (Closes: #421900)
  * Add the start of a test suite to help avoid bugs like that.
  * Update the dependency on bzr to reflect the compatibility of this release.
    (Closes: #421041)
  * Take the package under the wing of pkg-bazaar.

  [Reinhard Tartler]
  * apply patch to util.py as suggested by Robert Collins: Use Tree
    directly, don't use the inventory.
  * upload to unstable

 -- Reinhard Tartler <siretart@tauware.de>  Tue,  8 May 2007 18:43:19 +0200

bzr-builddeb (0.15~rc1ubuntu1) gutsy; urgency=low

  * loosen depends, 0.15 works with bzr 0.16 as well

 -- Reinhard Tartler <siretart@tauware.de>  Tue,  1 May 2007 16:17:06 +0200

bzr-builddeb (0.15~rc1) feisty; urgency=low
  
  * Version designed to work with bzr 0.15.
  * Bump depends on bzr appropriately.
  * Install the plugin in .../plugins/builddeb instead of
    .../plugins/bzr-builddeb, as the latter is not a valid python identifier
    as is now required by bzr.
  * Export the package build to the correct directory name, using the upstream
    version rather than the full version. This removes a warning from
    dpkg-source when building and Closes: #409981. Thanks to James Vega.

 -- James Westby <jw+debian@jameswestby.net>  Fri,  9 Mar 2007 21:31:30 +0000

bzr-builddeb (0.14ubuntu2) feisty; urgency=low

  * fix the deprecation warning about 'short options' on every load of
    this plugin with bzr 0.14.
  * repack with a full bzr branch in the source

 -- Reinhard Tartler <siretart@tauware.de>  Wed, 31 Jan 2007 08:46:05 +0100

bzr-builddeb (0.14ubuntu1) feisty; urgency=low

  * revert the smart options patch so that the package gets usable with bzr 0.13 again.

 -- Reinhard Tartler <siretart@tauware.de>  Tue, 16 Jan 2007 23:16:44 +0100

bzr-builddeb (0.14) UNRELEASED; urgency=low

  * Compatible with bzr 0.14.
  * Drop the silly restriction on only invoking the command from the root
    of a branch.
  * Add support for non-native full source packages. To do this, just
    have orig-dir pointing to the dir containing the upstream tarballs.
    This involves a change in behaviour I am afraid. Native packages are
    now not the default, so if you have one echo 'native = True' to
    global.conf.
  * Add support for creating non-native packages from full source branches
    by creating the tarball from the branch, rather than the user creating it.
    It simply blows away debian/ from the tarball and names it appropriately
    in the build dir to get a non-native package where all of and only
    debian/ are in the .diff.gz.
  * Add support for exporting the upstream code from a bzr branch when in
    merge mode. Just use export-upstream with a URI of a bzr branch and that
    code will be the .orig.tar.gz of the source package. Please make sure
    that you don't grab a different upstream code for the same upstream
    version, that could break things horribly. You can also specify the
    revision to export with export-upstream-revision to combat this.
  * Add support for pulling in the upstream branch when it is local so that
    you can build the lastest version. The 'export-upstream-prepull' option
    is only availble as a config file option.
  * Add an option to stop the build if the above mentioned pull did nothing.
  * Add a --short/-S parameter to build source packages and a source-builder
    option to configure what it does.
  * Change to use the new version of the python-debian API, so that 0.1.1 is
    now required.
  * Builddeb configuration files that are used in the branch are marked as
    non-trusted. This means that you can no longer set any of the builders in
    them, as this would be arbitrary code execution. You have to set the
    builders in your ~/.bazaar/builddeb.conf now. If you don't like this
    change then please propose a scheme that allows you to do what you want,
    but doesn't expose people to the security threat.
  * Bump the required version of bzr to 0.14~rc1 or greater and less than 0.15.
  * Depend on dpkg-dev and fakeroot as they are used in the default builder
    commands.

 -- James Westby <jw+debian@jameswestby.net>  Wed, 31 Jan 2007 20:15:42 +0000

bzr-builddeb (0.13ubuntu1) feisty; urgency=low

  * upload to feisty
  * bump depends on bzr on (>= 0.13)

 -- Reinhard Tartler <siretart@tauware.de>  Tue, 16 Jan 2007 00:47:39 +0100

bzr-builddeb (0.13) unstable; urgency=low

  * New release. 
  * Comptible with bzr 0.13.

 -- James Westby <jw+debian@jameswestby.net>  Wed, 20 Dec 2006 00:22:18 +0000

bzr-builddeb (0.11) experimental; urgency=low

  * Initial Release. (Closes: #380198)
  * add myself to Uploaders

 -- Reinhard Tartler <siretart@tauware.de>  Wed,  3 Jan 2007 20:23:37 +0100<|MERGE_RESOLUTION|>--- conflicted
+++ resolved
@@ -2,12 +2,9 @@
 
   [ Jelmer Vernooij ]
   * Add simple deb: directory service for Bazaar that uses the dpkg Vcs-* fields.
-<<<<<<< HEAD
   * Support merging upstream from a Bazaar branch. (Closes: #493386)
   * Make --version option and location argument to merge-upstream optional.
-=======
   * Add -d option to merge-upstream.
->>>>>>> 0a8a3edc
 
   [ James Westby ]
   * Support repacking of .zips. Thanks Daniel Hahler.
