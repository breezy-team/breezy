bzr-builddeb (0.93) UNRELEASED; urgency=low

  [ Arnaud Fontaine ]
  * Add Vcs-Bzr field (dpkg supports it now) in debian/control.
  * Update GPL path to GPL-2 in debian/copyright as GPL-3 is now the default.

<<<<<<< HEAD
  [ James Westby ]
  * Stop specifying a specific branch format when importing a .dsc.
    This improves performance significantly as packs will now be used.
    Require bzr 1.0 so that packs are default.
  * Fix the import diff code to not deadlock on large diffs. Thanks to
    Jamie Wilkinson. (Closes: #451248)

 -- James Westby <jw2328@dell.linuxdev.us.dell.com>  Thu, 24 Jan 2008 13:08:46 +0000
=======
  [ Jelmer Vernooij ]
  * Allow building snapshots of packages based on version in changelog.
    (Closes: #452130)

 -- Jelmer Vernooij <jelmer@samba.org>  Mon, 03 Dec 2007 02:21:26 +0100
>>>>>>> 651e4ae1

bzr-builddeb (0.92) unstable; urgency=low

  * Support incremental imports of normal mode packages from source packages
    for uploads done outside the VCS.
  * Also look for upstream tarballs in the archives. Do this in preference
    to the watch file, for the case where the upstream was repacked.
  * Filter out any changes to .bzr in packages that are being imported as they
    will totally mess things up. If the branch is in the source package then
    just use apt-get source. (LP: #156003)
  * bzr 0.92 is required.
  * Improve the error message when the upstream tag is not found to actually
    give the name of the expected tag.
  * Allow the last upstream not to be on the mainline during merge-upstream.
  * Don't complain when repacking the tarball if the target exists, but is the
    same as the source. Only .tar.gz can be considered identical.

 -- James Westby <jw+debian@jameswestby.net>  Wed, 31 Oct 2007 21:06:58 +0000

bzr-builddeb (0.91) unstable; urgency=low

  [ Frédéric Brin ]
  * Correct unknown variable (files) when importing dsc.
  * chmod 755 debian/rules when importing dsc

  [ James Westby ]
  * Now handles merge mode with multiple entries in the root of
    upstream's tarball, which was causing havoc with dh-make-php packages.
    Thanks to Mark A. Hershberger for the report and Adeodato Simó
    for the pointer to the fix. (Closes: #440069)
  * Add version_info attribute so that bzrlib can find out the version of
    the plugin. Please try and remember to update it when releasing (set
    the word to 'final').
  * Use None instead of [] to revert all files as the latter is deprecated
    in bzr 0.91. Bump the required version accordingly.
  * Build the working tree by default (so --working-tree now has no effect,
    along with --ignore-changes).
  * Add --revision option to allow building an old revision of the branch
    without doing revert or similar.
  * Add the start of a blackbox test suite.
  * Add the ability to export an upstream branch in normal mode.
  * Add a bd-do command for running commands when in merge mode. This
    is useful when you need the full upstream source, for instance patch
    handling.
  * Add hook support for running arbitrary commands at pre-defined points
    in the build.
  * Support $UPSTREAM_VERSION in the export-upstream-revision configuration
    option. This allows builddeb to find the correct upstream revision based
  * Correct the pointer to the user manual in the README. Thanks to Achim
    Bohnet for noticing the mistake. (LP: #145019)
  * Many documentation fixes from dAniel hAhler. Thanks very much.

 -- James Westby <jw+debian@jameswestby.net>  Tue, 23 Oct 2007 22:24:40 +0100

bzr-builddeb (0.90) unstable; urgency=low

  * Support exporting the working tree when it contains symlinks. Thanks
    to John Arbash Meinel for help on fixing it. (LP: #132391)
  * Fix the repacking of .tar.bz2 file to .tar.gz. Thanks Frederic Brin.
  * Complete the transition of deb822 into python-debian.

 -- James Westby <jw+debian@jameswestby.net>  Wed, 22 Aug 2007 22:25:27 +0100

bzr-builddeb (0.19) unstable; urgency=low

  * Allow empty author information in the changelog for those that like to
    develop without filling it in, and then add it while releasing.
  * Drop the dependency on python-deb822 as it is now part of python-debian.
    Thanks to Loïc Minier and Lucas Nussbaum for noticing.
    (Closes: #436386, #436089)

 -- James Westby <jw+debian@jameswestby.net>  Mon, 13 Aug 2007 22:03:03 +0100

bzr-builddeb (0.18) unstable; urgency=medium

  * Medium urgency as it will hold up the bzr 0.18 transition.
  * Remove any 'debian/' directory from the upstream tarball in merge mode,
    so that the branch contains all of the files that will appear there.
  * Allow the changelog entries to have no author information.
  * Add a working-tree option to the configuration files that if set always
    builds the working tree rather than the last revision in the branch.
  * uscan is now used to download an upstream tarball if the version required
    is not available and the user has a watch file. Thanks to Daniel Holbach
    for the insipration for how to implement this. This makes devscripts a
    dependency. Add a watch file to your package to take advantage of this.
  * Add a user manual with some proper documentation. See
    /use/share/doc/builddeb/user_manual/index.html
  * Add an import-dsc command to import history from a series of source
    packages.
    - Currently only works for normal and native modes.
    - Currently only does initial imports, incremental imports will come later
      I hope.
    - Can automatically grab any packages from snapshot.debian.net.
  * Add a merge-upstream command that allows you to grab a new upstream
    version and merge your packaging changes back in to it.
    - Currently only supports normal mode.
    - Doesn't integrate with uscan yet.
  * Remove the need for --ignore-unknowns, as it is no longer checked for.
    The option is still there for backwards compatibility, but it now does
    nothing.

 -- James Westby <jw+debian@jameswestby.net>  Tue, 10 Jul 2007 22:25:49 +0100

bzr-builddeb (0.17) unstable; urgency=low

  [ James Westby ]
  * Pass max_blocks=1 when constructing changelogs as that is all that is
    needed currently. This requires a newer python-debian (0.1.3), so bump the
    version requirements. This would have helped with cases like #429299, but
    Reinhard already fixed that in python-debian.
  * python-deb822 changed from new classes to old classes in version 0.3.
    Handle the change in API, and bump the dependencies to make sure it will
    work.
  * Fix up Build-Depends and Build-Depends-Indep (thanks lintian).
  * Now require the changelog to be added to the branch with bzr add before
    it will try and read it. This avoids a nasty error.

 -- James Westby <jw+debian@jameswestby.net>  Mon, 18 Jun 2007 22:56:29 +0100

bzr-builddeb (0.16.2) unstable; urgency=low

  * loosen the dependency on bzr. bzr-builddeb seems to be not be broken
    by bzr version 0.17, so remove the upper bound of the dependency.

 -- Reinhard Tartler <siretart@tauware.de>  Tue, 12 Jun 2007 19:45:38 +0100

bzr-builddeb (0.16.1) unstable; urgency=low

  * fix FTBFS by correcting build depends. Thanks to
    "Rob Weir" <rob@weir.id.au> for providing the patch! (Closes: #423745)

 -- Reinhard Tartler <siretart@tauware.de>  Mon, 14 May 2007 14:08:11 +0200

bzr-builddeb (0.16) unstable; urgency=low

  [James Westby]
  * Lock the working trees to fix compatibility with 0.15+ dirstate trees.
    (Closes: #421900)
  * Add the start of a test suite to help avoid bugs like that.
  * Update the dependency on bzr to reflect the compatibility of this release.
    (Closes: #421041)
  * Take the package under the wing of pkg-bazaar.

  [Reinhard Tartler]
  * apply patch to util.py as suggested by Robert Collins: Use Tree
    directly, don't use the inventory.
  * upload to unstable

 -- Reinhard Tartler <siretart@tauware.de>  Tue,  8 May 2007 18:43:19 +0200

bzr-builddeb (0.15~rc1ubuntu1) gutsy; urgency=low

  * loosen depends, 0.15 works with bzr 0.16 as well

 -- Reinhard Tartler <siretart@tauware.de>  Tue,  1 May 2007 16:17:06 +0200

bzr-builddeb (0.15~rc1) feisty; urgency=low
  
  * Version designed to work with bzr 0.15.
  * Bump depends on bzr appropriately.
  * Install the plugin in .../plugins/builddeb instead of
    .../plugins/bzr-builddeb, as the latter is not a valid python identifier
    as is now required by bzr.
  * Export the package build to the correct directory name, using the upstream
    version rather than the full version. This removes a warning from
    dpkg-source when building and Closes: #409981. Thanks to James Vega.

 -- James Westby <jw+debian@jameswestby.net>  Fri,  9 Mar 2007 21:31:30 +0000

bzr-builddeb (0.14ubuntu2) feisty; urgency=low

  * fix the deprecation warning about 'short options' on every load of
    this plugin with bzr 0.14.
  * repack with a full bzr branch in the source

 -- Reinhard Tartler <siretart@tauware.de>  Wed, 31 Jan 2007 08:46:05 +0100

bzr-builddeb (0.14ubuntu1) feisty; urgency=low

  * revert the smart options patch so that the package gets usable with bzr 0.13 again.

 -- Reinhard Tartler <siretart@tauware.de>  Tue, 16 Jan 2007 23:16:44 +0100

bzr-builddeb (0.14) UNRELEASED; urgency=low

  * Compatible with bzr 0.14.
  * Drop the silly restriction on only invoking the command from the root
    of a branch.
  * Add support for non-native full source packages. To do this, just
    have orig-dir pointing to the dir containing the upstream tarballs.
    This involves a change in behaviour I am afraid. Native packages are
    now not the default, so if you have one echo 'native = True' to
    global.conf.
  * Add support for creating non-native packages from full source branches
    by creating the tarball from the branch, rather than the user creating it.
    It simply blows away debian/ from the tarball and names it appropriately
    in the build dir to get a non-native package where all of and only
    debian/ are in the .diff.gz.
  * Add support for exporting the upstream code from a bzr branch when in
    merge mode. Just use export-upstream with a URI of a bzr branch and that
    code will be the .orig.tar.gz of the source package. Please make sure
    that you don't grab a different upstream code for the same upstream
    version, that could break things horribly. You can also specify the
    revision to export with export-upstream-revision to combat this.
  * Add support for pulling in the upstream branch when it is local so that
    you can build the lastest version. The 'export-upstream-prepull' option
    is only availble as a config file option.
  * Add an option to stop the build if the above mentioned pull did nothing.
  * Add a --short/-S parameter to build source packages and a source-builder
    option to configure what it does.
  * Change to use the new version of the python-debian API, so that 0.1.1 is
    now required.
  * Builddeb configuration files that are used in the branch are marked as
    non-trusted. This means that you can no longer set any of the builders in
    them, as this would be arbitrary code execution. You have to set the
    builders in your ~/.bazaar/builddeb.conf now. If you don't like this
    change then please propose a scheme that allows you to do what you want,
    but doesn't expose people to the security threat.
  * Bump the required version of bzr to 0.14~rc1 or greater and less than 0.15.
  * Depend on dpkg-dev and fakeroot as they are used in the default builder
    commands.

 -- James Westby <jw+debian@jameswestby.net>  Wed, 31 Jan 2007 20:15:42 +0000

bzr-builddeb (0.13ubuntu1) feisty; urgency=low

  * upload to feisty
  * bump depends on bzr on (>= 0.13)

 -- Reinhard Tartler <siretart@tauware.de>  Tue, 16 Jan 2007 00:47:39 +0100

bzr-builddeb (0.13) unstable; urgency=low

  * New release. 
  * Comptible with bzr 0.13.

 -- James Westby <jw+debian@jameswestby.net>  Wed, 20 Dec 2006 00:22:18 +0000

bzr-builddeb (0.11) experimental; urgency=low

  * Initial Release. (Closes: #380198)
  * add myself to Uploaders

 -- Reinhard Tartler <siretart@tauware.de>  Wed,  3 Jan 2007 20:23:37 +0100<|MERGE_RESOLUTION|>--- conflicted
+++ resolved
@@ -4,7 +4,6 @@
   * Add Vcs-Bzr field (dpkg supports it now) in debian/control.
   * Update GPL path to GPL-2 in debian/copyright as GPL-3 is now the default.
 
-<<<<<<< HEAD
   [ James Westby ]
   * Stop specifying a specific branch format when importing a .dsc.
     This improves performance significantly as packs will now be used.
@@ -12,14 +11,11 @@
   * Fix the import diff code to not deadlock on large diffs. Thanks to
     Jamie Wilkinson. (Closes: #451248)
 
- -- James Westby <jw2328@dell.linuxdev.us.dell.com>  Thu, 24 Jan 2008 13:08:46 +0000
-=======
   [ Jelmer Vernooij ]
   * Allow building snapshots of packages based on version in changelog.
     (Closes: #452130)
 
- -- Jelmer Vernooij <jelmer@samba.org>  Mon, 03 Dec 2007 02:21:26 +0100
->>>>>>> 651e4ae1
+ -- James Westby <jw2328@dell.linuxdev.us.dell.com>  Thu, 24 Jan 2008 13:08:46 +0000
 
 bzr-builddeb (0.92) unstable; urgency=low
 
