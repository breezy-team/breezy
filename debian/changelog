bzr-builddeb (2.7.3) UNRELEASED; urgency=low

<<<<<<< HEAD
  * Avoid opening upstream branch when it is not necessary. LP: #730589
  * Retrieve the upstream branch URL from Launchpad in 'bzr merge-upstream'
    if --launchpad is specified. LP: #726460

 -- Jelmer Vernooij <jelmer@debian.org>  Sat, 26 Mar 2011 23:31:37 +0100
=======
  * Fix merge of bz2 upstream tarballs. LP: #737012

 -- Jelmer Vernooij <jelmer@debian.org>  Sun, 27 Mar 2011 01:25:57 +0100
>>>>>>> 05fa8a8b

bzr-builddeb (2.7.2) unstable; urgency=high

  [ Andrew Mitchell ]
  * Add upstream/ directory to setup.py. Closes: #618380. LP: #735147

 -- Jelmer Vernooij <jelmer@debian.org>  Mon, 14 Mar 2011 23:27:25 +0100

bzr-builddeb (2.7.1) unstable; urgency=low

  * Add Ubuntu oneiric and Debian wheezy to the list of supported
    distributions.

 -- Jelmer Vernooij <jelmer@debian.org>  Fri, 11 Mar 2011 11:18:52 +0100

bzr-builddeb (2.7) unstable; urgency=low

  [ James Westby ]

  * Accept None as a valid previous_version value in merge_upstream().
    LP: #680945

  [ Jelmer Vernooij ]

  * Support 'bzr tags --sort=debversion'. Closes: #701244.
  * When adding a changelog entry, support git and svn snapshots.
  * Automatically use debian/source/format if package is native. Closes:
    #586617
  * Fix "bzr builddeb" if last upload was not to a Ubuntu release pocket.
    LP: #709263
  * If possible use uscan to find the latest upstream version string.
    LP: #295274
  * Add --snapshot option to merge-upstream.
  * 'bzr merge-upstream' now also works in merge mode, and will simply
    add a new entry for new upstream versions.
  * merge-upstream will now keep epochs around. LP: #622678
  * 'bzr builddeb' now searches for directories relative to the working
    tree rather than relative to the branch. Closes: #676456
  * Use enums for build types, and a priority scheme to figure out the
    build type. LP: #655277
  * Fix finding upstream tarball when get-orig-source is not available.
    Closes: #552893
  * merge-upstream now looks at the package source format to see what
    kind of compression is supported on tarballs. LP: #627718
  * Support upstream version strings containing dashes. Patch by Stefano
    Rivera. LP: #711826
  * Run test suite unless nocheck is set (consistent with policy).
  * Fix build dependencies for test suite.
  * Support unversioned debian/ symlink in working tree when finding
    changelog and larstiq mode. LP: #619295
  * The deb: directory service has been renamed to apt: to avoid
    confusion.
  * When building with distribution set to UNRELEASED, it is now assumed
    the build is targetted at the same distribution as the build before.
  * A hook for 'bzr merge-upstream' has been added. LP: #657501
  * Support running the test suite in parallel during package build.
  * Pristine tarballs are now automatically created when merging upstream
    from a branch. Closes: #517867

  [ Max Bowsher ]

  * Add devscripts to Build-Depends-Indep, the test suite runs dch.

  [ Jelmer Vernooij ]
  * The 'export-upstream' configuration option is now deprecated in
    favour of 'upstream-branch'. LP: #730293
  * Switch to dh_python2. Closes: #616752

 -- Jelmer Vernooij <jelmer@debian.org>  Mon, 07 Mar 2011 12:28:08 +0100

bzr-builddeb (2.6) unstable; urgency=low

  [ James Westby ]

  * Don't fail if asked to use a .bz2 tarball that is already in the desired
    location. LP: #616786
  * Don't crash if we are asked to merge-upstream with an unrelated branch.
    LP: #619614.
  * Don't strip -n from the version we get in merge-upstream, as some
    upstreams have this in there, and trying to support both means supporting
    both badly. If you are used to doing "bzr merge-upstream --version
    <package version>" then it will no longer work for you, use the
    upstream version instead.
  * Don't crash when doing merge-upstream with a branch that does a rename
    and then ships another file with the old path in the tarball that isn't
    in the branch.

  [ Jelmer Vernooij ]

  * Fix the auto-detection of merge mode.
  * Don't crash on merge mode packages where there is no export-upstream
    if we can't find the tarball.
  * Determine Bazaar home directory using bzrlib to prevent test
    isolation issues. LP: #614125

 -- James Westby <james.westby@ubuntu.com>  Wed, 18 Aug 2010 20:12:20 -0400

bzr-builddeb (2.5.1) unstable; urgency=low

  [ James Westby ]

  * Don't fail if asked to use a .bz2 tarball that is already in the desired
    location. LP: #616786
  * Don't crash if we are asked to merge-upstream with an unrelated branch.
    LP: #619614.
  * Don't strip -n from the version we get in merge-upstream, as some
    upstreams have this in there, and trying to support both means supporting
    both badly. If you are used to doing "bzr merge-upstream --version
    <package version>" then it will no longer work for you, use the
    upstream version instead.
  * Don't crash when doing merge-upstream with a branch that does a rename
    and then ships another file with the old path in the tarball that isn't
    in the branch.
  * Accept None as a valid previous_version value in merge_upstream(). LP: #680945

  [ Jelmer Vernooij ]

  * Fix the auto-detection of merge mode.
  * Don't crash on merge mode packages where there is no export-upstream
    if we can't find the tarball.
  * Determine Bazaar home directory using bzrlib to prevent test
    isolation issues. LP: #614125
  * Support 'bzr tags --sort=debversion'. Closes #701244.
  * When adding a changelog entry, support git and svn snapshots.
  * Automatically use debian/source/format if package is native. Closes:
    #586617
  * Fix "bzr builddeb" if last upload was not to a Ubuntu release pocket.
    LP: #709263
  * If possible use uscan to find the latest upstream version string.
    LP: #295274
  * Add --snapshot option to merge-upstream.
  * 'bzr merge-upstream' now also works in merge mode, and will simply
    add a new entry for new upstream versions.
  * merge-upstream will now keep epochs around. LP: #622678
  * 'bzr builddeb' now searches for directories relative to the working
    tree rather than relative to the branch. Closes: #676456
  * Use enums for build types, and a priority scheme to figure out the
    build type. LP: #655277
  * Fix finding upstream tarball when get-orig-source is not available.
    Closes: #552893
  * merge-upstream now looks at the package source format to see what
    kind of compression is supported on tarballs. LP: #627718
  * Support upstream version strings containing dashes. Patch by Stefano
    Rivera. LP: #711826
  * Run test suite unless nocheck is set (consistent with policy).
  * Fix build dependencies for test suite.
  * Support unversioned debian/ symlink in working tree when finding
    changelog and larstiq mode. LP: #619295
  * The deb: directory service has been renamed to apt: to avoid
    confusion.
  * Add --strict argument to 'bzr builddeb'. LP: #521341

 -- Jelmer Vernooij <jelmer@debian.org>  Sun, 06 Feb 2011 14:25:32 +0100

bzr-builddeb (2.5) unstable; urgency=low

  [ Colin Watson ]
  * Consider a .dsc without a Format: to be Format: 1.0.

  [ Jelmer Vernooij ]
  * export now uses the timestamp of the last revision, making them more
    deterministic, and so hopefully producing the same tarballs when it is
    used for that.
  * Fix use of getattr to have 3 arguments to avoid exception. (LP: #572093)
  * Implement the automatic_tag_name hook so that "bzr tag" with no arguments
    will tag based on the version in debian/changelog.
  * Support upstream/VERSION tags, for compatibility with git-
    buildpackage. LP: #551362
  * Support upstream tarballs without a pristine tar delta.
  * Support -r argument to import-upstream.

  [ Robert Collins ]
  * Add import-upstream command which imports an upstream - useful for
    migrating existing packaging branches into pristine-tar using mode.
  * Stop stripping .bzrignore from tarball imports. LP: #496907
  * Make the upstream branch authoritative for file ids when importing a
    tarball, stopping errors when files are renamed. LP: #588060

  [ James Westby ]
  * Add a --package-merge option to builddeb to build with the -v and -sa
    appropriate when doing a merge from Debian or similar. LP: #576027
  * Fixed a logic error that stops -r working in merge-upstream. LP: #594575

  [ Jelmer Vernooij ]
  * Determine Bazaar home directory using bzrlib to prevent test
    isolation issues. Closes: #614125
  * Bump standards version to 3.9.1 (no changes).

 -- Jelmer Vernooij <jelmer@debian.org>  Wed, 11 Aug 2010 18:23:54 +0200

bzr-builddeb (2.4.2) unstable; urgency=low

  [ Jelmer Vernooij ]
  * Avoid AttributeError in the python-apt compatibility code.

  [ James Westby ]
  * Add 'maverick' as an Ubuntu release.

 -- Jelmer Vernooij <jelmer@debian.org>  Tue, 13 Apr 2010 21:37:53 +0200

bzr-builddeb (2.4.1) unstable; urgency=low

  [ Colin Watson ]
  * Consider a .dsc without a Format: to be Format: 1.0.

  [ Jelmer Vernooij ]
  * Fix use of getattr to have 3 arguments to avoid exception. (LP: #572093)

  [ James Westby ]
  * Fix for Launchpad's multi-version support.

 -- James Westby <james.westby@ubuntu.com>  Thu, 18 Mar 2010 14:19:53 -0400

bzr-builddeb (2.4) unstable; urgency=low

  [ Jelmer Vernooij ]
  * Switch section to vcs.
  * Allow the directory service to work with older version of python-apt.
  * Fix compatibility with versions of bzr that don't have
  bzrlib.utils.configobj. (Closes: #572093)

  [ James Westby ]
  * Correct typo that causes packages with .orig.tar.bz2 to fail to build.
  * Also merge tags in merge-package.
  * Adapt to the python-apt 0.8 API. Thanks to Julian Andres Klode.
    (Closes: #572093)
  * Fix merge-upstream with just a branch. (LP: #528273)

  [ John Arbash Meinel ]
  * Improve the changelog merge hook to be smarter when both sides change.

  [ Steve Langasek ]
  * Make merge-upstream --v3 unpack .tar.bz2 with the correct arguments.
    (LP: #529900)

 -- Jelmer Vernooij <jelmer@debian.org>  Sat, 13 Feb 2010 01:16:00 +0100

bzr-builddeb (2.3) experimental; urgency=low

  [ James Westby ]
  * Some support for v3 source formats (Closes: #562991)
    - Those that look quite a lot like v1 are supported well.
    - .tar.bz2 tarballs are supported for import, building, merge-upstream,
      etc., but only enabled for the latter with a --v3 switch for now.
    - Multiple orig.tar.gz is not supported.
    - .tar.lzma is not supported awaiting pristine-tar support.
  * New "dh-make" command ("dh_make" alias) that allows you to start
    packaging, either in an empty branch, or based on an upstream branch.
  * Fix merge-package for native packages (LP: #476348)
  * debian/changelog merge hook to reduce the manual conflict resolution
    required there. Thanks to John Arbash Meinel and Andrew Bennetts
    (LP: #501754).
    - Requires newer bzr.
  * Fix merge-package outside a shared repo (LP: #493462)
  * Fix exporting of symlinks (LP: #364671)
  * Add --force option to merge-upstream which may help certain people.
  * Use system configobj if the bzr copy isn't available. Thanks Jelmer.
  * Make merging multiple-root branches work. Thanks Robert Collins.
  * Disentangle from bzrtools. Thanks Max Bowser.

  [ Jelmer Vernooij ]
  * Bump standards version to 3.8.4.
  * Fix formatting in doc-base.

 -- Jelmer Vernooij <jelmer@debian.org>  Sat, 13 Feb 2010 00:44:03 +0100

bzr-builddeb (2.2) unstable; urgency=low

  * Upload to unstable.
  * Bump standards version to 3.8.3.

 -- Jelmer Vernooij <jelmer@debian.org>  Mon, 18 Jan 2010 19:15:26 +1300

bzr-builddeb (2.2~ubuntu3) karmic; urgency=low

  [ Jelmer Vernooij ]
  * Automatically use merge mode if there's only a debian/ directory in
    the packaging branch. Closes: #529816.

  [ James Westby ]
  * Merge merge-package command from Muharem Hrnjadovic to allow merging
    another branch of the same package in a way that will avoid spurious
    conflicts from divergent upstream histories. Thanks Muharem.
  * Don't crash on merge-upstream due to API changes not being fully applied.
  * Add plugin information as parsed by "bzr plugin-info".
  * Improve the error when the upstream tag is missing during merge-upstream.
  * Also query the config file for the revision to use in export-upstream
    (LP: #415572)
  * Don't populate the commit message editor with all lines added to
    debian/changelog. Only use the stripped version of the "change" lines.
  * Always use the date from debian/changelog during import-dsc. Thanks
    Sveinung Kvilhaugsvik.
  * pristine-tar errors are no longer fatal for building the package.
    Thanks Muharem. (LP: #417153)
  * Refuse to build a conflicted tree. Thanks Muharem. (LP: #381303)
  * Don't crash if there are no deb-src lines when building. (LP: #375897)
  * Make import-dsc work against redirected URIs. Thanks Muharem (LP: #337209)

 -- James Westby <james.westby@ubuntu.com>  Sun, 26 Jul 2009 18:38:47 +0200

bzr-builddeb (2.2~ubuntu2) karmic; urgency=low

  [ James Westby ]
  * Don't cause the commit to fail if the changelog file is present but
    unknown.
  * Also avoid problems with SIGPIPE when running the build command.
    (LP: #399938)

 -- Jelmer Vernooij <jelmer@debian.org>  Sun, 26 Jul 2009 18:20:30 +0200

bzr-builddeb (2.2~ubuntu1) karmic; urgency=low

  [ James Westby ]
  * Don't remove the debian part of the version number twice. (LP: #372792)
  * Make import-dsc work when the package contains a symlink.
  * Also take file-ids from the upstream revision when doing an import-dsc.
  * Fix a stupid error when recreating the tarball using pristine-tar.
  * Add karmic to the list of releases.
  * Several fixes for import-dsc when used in a multi-branch setting
    (not possible from the command line).
  * Don't deadlock when the pristine-tar delta is large.
  * Avoid problems due to SIGPIPE and subprocess causing failures to
    uncompress some tarballs. Thansk to Colin Watson (LP: #395353)

  [ Jelmer Vernooij ]
  * Support Vcs-Hg in the deb: directory service if bzr-hg is installed.

 -- James Westby <james.westby@ubuntu.com>  Wed, 06 May 2009 17:49:49 +0100

bzr-builddeb (2.1.2~ubuntu1) jaunty; urgency=low

  * Add --download-version to the uscan command line.
  * Make --export-upstream work again by not trying to use a removed attribute
    in config.py. (LP: #345747)
  * Look in the correct place for the tarball created by get-orig-source.

 -- James Westby <james.westby@ubuntu.com>  Mon, 09 Mar 2009 09:04:48 +1000

bzr-builddeb (2.1.1) experimental; urgency=low

  * Make get-orig-source priority higher than uscan. Thanks Martin Pitt.
    (LP: #339343).
  * Correct variable used in provide_with_apt. Thanks also to Martin Pitt.
    (LP: #339333)
  * Use hashlib instead of the sha and md5 modules. Thanks Kees Cook.
    (LP: #338525)

 -- James Westby <james.westby@ubuntu.com>  Sun, 08 Mar 2009 17:34:15 +1000

bzr-builddeb (2.1ubuntu1) jaunty; urgency=low

  * Add --install-layout=deb to avoid files ending up in /usr/local

 -- James Westby <james.westby@ubuntu.com>  Thu, 05 Mar 2009 14:14:18 +0000

bzr-builddeb (2.1) experimental; urgency=low

  * Merge the tags from the upstream branch when doing merge-upstream with
    a branch.
  * Catch and wrap ChangelogParseError to avoid the traceback (LP: #215732)
  * Warn when a key is defined outside of any sections in a config file.
    (LP: #309335)
  * Warn when the user uses the deprecated --result option. (LP: #268675)
  * Add "--release-heuristic changelog" to dch call after merge-upstream so
    that UNRELEASED entries are edited rather than a new stanza added.
    (Closes: #515921, LP: #331994)
  * Allow specifying the merge type in merge-upstream (LP: #310694)
  * Make merge mode work with Python 2.6 (LP: #336686)
  * Give a more informative message if pristine-tar isn't installed.
    (LP: #336442)
  * Record extra authors in import-dsc based on what is in the changelog
    entry (LP: #335071)
  * Provide a commit message template based on additions to debian/changelog,
    similar to debcommit. Bump version of bzr required to 1.10, which is the
    release that introduced the hook. (Closes: #497415, LP: #331993)
  * Give a better error if the pristine upstream branch can't be located.
    (Closes: #517869)

 -- James Westby <james.westby@ubuntu.com>  Thu, 19 Feb 2009 09:26:34 +0000

bzr-builddeb (2.1~0ubuntu1) jaunty; urgency=low

  [ Jelmer Vernooij ]
  * Add simple deb: directory service for Bazaar that uses the dpkg Vcs-* fields.
  * Fix mark-uploaded when used in merge mode. (Closes: #500851)
  * Support merging upstream from a Bazaar branch. (Closes: #493386)
   + Also support merging from upstream Subversion branches. (LP: #295275)
  * Make --version option and location argument to merge-upstream optional.
  * Add -d option to merge-upstream.
  * Try to retrieve upstream tarball using get-orig-source rule in
    debian/rules if everything else fails. (Closes: #498622)
  * Support Vcs-Git in the deb: directory service if bzr-git is installed.
  * Use svn-buildpackage configuration when present. 
  * Print name of created tag in mark-uploaded. (Closes: #497416)

  [ James Westby ]
  * Support repacking of .zips. Thanks Daniel Hahler.
  * Switch to debuild instead of dpkg-buildpackage -rfakeroot -uc -us. The most
    noticeable change will be that it now tries to sign by default. Add a NEWS
    entry to explain this.
  * Support passing extra options to the builder using "bzr bd -- --foo" syntax.
  * Don't use the distribution name in the tags, fixing myriad issues, but
    giving us a compatibility headache. Old clients won't see the new tags,
    but using the old tags lead to bugs, and the only way to fix that is to
    use the new tags. Not a good situation, but moving forwards we will have
    a much better situation.
  * Update the changelog after merge-upstream, rather than telling the user
    exactly what to run. (LP: #296516)
  * Remove export-upstream mode in favour of merge-upstream, see NEWS.Debian.
  * Use pristine-tar to store and retrieve exact tarballs so that packages
    can be built directly from the branch. In particular merge-upstream and
    import-dsc now store this information. This will avoid problems with
    the .orig.tar.gz changing between uploads. (LP: #317111)
  * Depend on pristine-tar.

  [ Kees Cook ]
  * builder.py: switch to using external tar command to replace buggy
   tarfile unpacker. (Closes: #463349, LP: #303931)

 -- James Westby <james.westby@ubuntu.com>  Wed, 18 Feb 2009 23:18:13 +0000

bzr-builddeb (2.0.2~0ubuntu2) intrepid; urgency=low

  * Use properties.tarball_dir() instead of .target_dir(), as the latter
    doesn't exist. Thanks Laurent Bigonville (LP: #286403)

 -- James Westby <james.westby@canonical.com>  Mon, 20 Oct 2008 14:35:19 +0100

bzr-builddeb (2.0.2~0ubuntu1) intrepid; urgency=low

  * Pass --only-source to "apt-get source" call, as this will prevent apt
    from assuming the package name we pass is a binary package name which
    it must look up the source for. This would cause problems when there
    are a source package and binary package that are named the same, but
    the binary package isn't built from the source package, e.g. firefox,
    linux. (bug #275446)
  * Add "squeeze" and "jaunty" to the list of known releases. (bug #275448)
  * Make source and result dirs being the same work better.
  * Simplify use of uscan and make it more robust.

 -- James Westby <james.westby@canonical.com>  Sun, 28 Sep 2008 14:53:16 +0100

bzr-builddeb (2.0.1) experimental; urgency=low

  * Fix retrieval of the upstream source from a watch file of the archive.
    - It would download to the specified tarball directory, but then
      report it as stored in the compatibility directory. (bug #262618)
  * Don't move the result if the source and destination are the same location.
    (bug #262621)
  * Use --result-dir rather than --result for concistency with the other
    options and the configuration key. --result is still accepted, but
    deprecated. (bug #263643)
  * Add a revisionspec that allows you to specify a revision by the
    package version number, e.g. -r package:0.1-1.
    https://blueprints.launchpad.net/bzr-builddeb/+spec/package-revisionspec
  * Use the upstream part of the version number when repacking the tarball.
    (bug #263373)
  * Merge the upstream tags in to the packaging ones after importing a new
    upstream. (bug #263373)
  * Strip the changelog message as debcommit does. Thanks to Colin Watson.
    (bug #265045)
  * "Fix" fetching between two locked branches which share a repository.
    (bug #264705)
  * Handle remote files in repack check that checksums match when target
    exists. (bug #263371)
  * Fix the README to mention bzrtools is required.
  * Depend on at least 0.1.11 of python-debian for strict=False support. 
  * Check that versions are in the ancestry of the current branch.
    (bug #264701)
  * Fix locking problems with merge_upstream in shared repository.
  * Handle invalid version numbers in the changelog by ignoring them.
    (bug #248447)
  * During merge-upstream correctly check whether the new upstream is
    already imported. (bug #272118)

 -- James Westby <james.westby@canonical.com>  Mon, 22 Sep 2008 12:04:09 +0100

bzr-builddeb (2.0) experimental; urgency=low

  [ Jelmer Vernooij ]
  * Support +bzr for snapshots as well as ~bzr.
  * Lock the tree before starting as remote trees are more strict about this,
    meaning there were problems with remote branches.
  * Import apt_pkg only when used, as it is used rarely and importing it
    has an overhead, and also leads to increased memory usage.

  [ James Westby ]
  * Lots of compatibilty breaking changes. Please see NEWS.Debian for advice.
  * Use the last entry from debian/changelog as the commit message
    when importing a .diff.gz or native package with import-dsc.
  * Use dpkg-source to extract source pacakges, which is much more robust.
  * Don't use strict changelog parsing from python-debian, as we don't
    need faithful reproduction.
  * Follow dpkg-buildpackage etc. more closely by looking for .orig.tar.gz
    in the parent directory, and placing the result of the build there.
    - ../tarballs is still used a fallback for compatibility.
    - moving the result doesn't fail the build if the .changes can't be
      found when the default is used, to support builders that move
      the package elsewhere.
    - The .changes file can be missed if the arch is not what is expected,
      for instance if "debuild -S" was set as the builder.
  * builddeb --result now works for packages with an epoch.
  * Added mark-uploaded command that sets the appropriate tag based
    on the version, for use after upload.
  * merge-upstream and import-dsc have had their command line options
    changed to be more sensible, and to be future-proof. Details in
    the online help or the documetation.
  * --snapshot has been dropped from import-dsc. snapshot.debian.net
    is virtually useless currently. Something similar can be brought
    back when we have such a service again.

 -- James Westby <james.westby@canonical.com>  Fri, 13 Jun 2008 15:03:53 +0100

bzr-builddeb (0.95) unstable; urgency=low

  [ Jelmer Vernooij ]
  * Support building from remote branches,
    "bzr builddeb http://wherever/package.debian" will now work.

 -- James Westby <james.westby@canonical.com>  Fri, 16 May 2008 12:29:08 +0100

bzr-builddeb (0.94) unstable; urgency=low

  [ Jelmer Vernooij ]
  * Support building against snapshots from Subversion branches.
  * Suggest bzr-svn to hint that you can work with svn. The version
    is the one that exports the svn-buildpackage mergeWithUpstream
    property as "merge = True", so that bzr-builddeb will seamlessly
    build these branches.

  [ Sebastian Bober ]
  * Disable the testsuite during build as we can't be sure that
    /etc/apt/sources.list has a deb-src line. "check" or "test"
    in DEB_BUILD_OPTIONS will turn it back on again. (Closes: #472543)
  * Build-Depend and Depend on python-apt, as it is used directly
    now.
  * Tweaks to stamp handling in debian/rules.

  [ James Westby ]
  * Make the tarball dir before trying to download from the archive in
    to it. (LP: #223948)

 -- James Westby <james.westby@canonical.com>  Thu, 15 May 2008 16:59:00 +0100

bzr-builddeb (0.93) unstable; urgency=low

  [ Arnaud Fontaine ]
  * Add Vcs-Bzr field (dpkg supports it now) in debian/control.
  * Update GPL path to GPL-2 in debian/copyright as GPL-3 is now the default.

  [ Jelmer Vernooij ]
  * Allow building snapshots of packages based on version in changelog.
    (Closes: #452130)

  [ James Westby ]
  * Stop specifying a specific branch format when importing a .dsc.
    This improves performance significantly as packs will now be used.
    Require bzr 1.0 so that packs are default.
  * Fix the import diff code to not deadlock on large diffs. Thanks to
    Jamie Wilkinson. (Closes: #451248)
  * Exclude more files/directories than just .bzr when importing.
  * Normalise filenames from the tarballs when extracting to import a
    dsc to avoid errors on strange tarballs.
  * Treat hardlinks in tarballs as a copy of the file. This at least
    gets the data, and is representable in bzr.
  * Don't silently skip unkown types when extracting a tarball, error
    instead.
  * Don't use relative imports. Thanks Robert Collins. (LP: #189429)
  * Remove the .bzr-builddeb from merge builds not in "larstiq" mode.
    (Closes: #464033)
  * Don't tell cp to be verbose when copying back the debian/ dir
    in bd-do.
  * Update the dependencies on bzr and bzrtools to more recent versions.
  * Update the VCS-Bzr: header for the new branch location.
  * Avoid failing the testsuite because of a user's ~/.bazaar/builddeb.conf.

 -- James Westby <jw+debian@jameswestby.net>  Wed, 19 Mar 2008 21:27:37 +0000

bzr-builddeb (0.92) unstable; urgency=low

  [ James Westby ]
  * Support incremental imports of normal mode packages from source packages
    for uploads done outside the VCS.
  * Also look for upstream tarballs in the archives. Do this in preference
    to the watch file, for the case where the upstream was repacked.
  * Filter out any changes to .bzr in packages that are being imported as they
    will totally mess things up. If the branch is in the source package then
    just use apt-get source. (LP: #156003)
  * bzr 0.92 is required.
  * Improve the error message when the upstream tag is not found to actually
    give the name of the expected tag.
  * Allow the last upstream not to be on the mainline during merge-upstream.
  * Don't complain when repacking the tarball if the target exists, but is the
    same as the source. Only .tar.gz can be considered identical.
  * Bug fix: "bzr-builddeb: merge-upstream --version is a conflicting
    optoin", thanks to Jamie Wilkinson (Closes: #449369).
  * Close old bug, only parse first changelog entry (Closes: #429299)
  * Bug fix: "bzr-builddeb: parse debian/watch if no URL specified for
    merge-upstream", thanks to Jamie Wilkinson (Closes: #449362).
  * Bug fix: "bzr-builddeb: can't do merge packages with
    dh-make-pear", thanks to mah@everybody.org (Mark A. Hershberger)
    (Closes: #440069).

  [ Reinhard Tartler ]
  * (Build-)Depend on python-apt
  * bump dependency on bzrtools
  * when running the testsuite, set home directory to effectively disable
    any user installed plugins

 -- Reinhard Tartler <siretart@tauware.de>  Mon, 12 Nov 2007 16:39:43 +0100

bzr-builddeb (0.91) unstable; urgency=low

  [ Frédéric Brin ]
  * Correct unknown variable (files) when importing dsc.
  * chmod 755 debian/rules when importing dsc

  [ James Westby ]
  * Now handles merge mode with multiple entries in the root of
    upstream's tarball, which was causing havoc with dh-make-php packages.
    Thanks to Mark A. Hershberger for the report and Adeodato Simó
    for the pointer to the fix. (Closes: #440069)
  * Add version_info attribute so that bzrlib can find out the version of
    the plugin. Please try and remember to update it when releasing (set
    the word to 'final').
  * Use None instead of [] to revert all files as the latter is deprecated
    in bzr 0.91. Bump the required version accordingly.
  * Build the working tree by default (so --working-tree now has no effect,
    along with --ignore-changes).
  * Add --revision option to allow building an old revision of the branch
    without doing revert or similar.
  * Add the start of a blackbox test suite.
  * Add the ability to export an upstream branch in normal mode.
  * Add a bd-do command for running commands when in merge mode. This
    is useful when you need the full upstream source, for instance patch
    handling.
  * Add hook support for running arbitrary commands at pre-defined points
    in the build.
  * Support $UPSTREAM_VERSION in the export-upstream-revision configuration
    option. This allows builddeb to find the correct upstream revision based
  * Correct the pointer to the user manual in the README. Thanks to Achim
    Bohnet for noticing the mistake. (LP: #145019)
  * Many documentation fixes from dAniel hAhler. Thanks very much.

 -- James Westby <jw+debian@jameswestby.net>  Tue, 23 Oct 2007 22:24:40 +0100

bzr-builddeb (0.90) unstable; urgency=low

  * Support exporting the working tree when it contains symlinks. Thanks
    to John Arbash Meinel for help on fixing it. (LP: #132391)
  * Fix the repacking of .tar.bz2 file to .tar.gz. Thanks Frederic Brin.
  * Complete the transition of deb822 into python-debian.

 -- James Westby <jw+debian@jameswestby.net>  Wed, 22 Aug 2007 22:25:27 +0100

bzr-builddeb (0.19) unstable; urgency=low

  * Allow empty author information in the changelog for those that like to
    develop without filling it in, and then add it while releasing.
  * Drop the dependency on python-deb822 as it is now part of python-debian.
    Thanks to Loïc Minier and Lucas Nussbaum for noticing.
    (Closes: #436386, #436089)

 -- James Westby <jw+debian@jameswestby.net>  Mon, 13 Aug 2007 22:03:03 +0100

bzr-builddeb (0.18) unstable; urgency=medium

  * Medium urgency as it will hold up the bzr 0.18 transition.
  * Remove any 'debian/' directory from the upstream tarball in merge mode,
    so that the branch contains all of the files that will appear there.
  * Allow the changelog entries to have no author information.
  * Add a working-tree option to the configuration files that if set always
    builds the working tree rather than the last revision in the branch.
  * uscan is now used to download an upstream tarball if the version required
    is not available and the user has a watch file. Thanks to Daniel Holbach
    for the insipration for how to implement this. This makes devscripts a
    dependency. Add a watch file to your package to take advantage of this.
  * Add a user manual with some proper documentation. See
    /use/share/doc/builddeb/user_manual/index.html
  * Add an import-dsc command to import history from a series of source
    packages.
    - Currently only works for normal and native modes.
    - Currently only does initial imports, incremental imports will come later
      I hope.
    - Can automatically grab any packages from snapshot.debian.net.
  * Add a merge-upstream command that allows you to grab a new upstream
    version and merge your packaging changes back in to it.
    - Currently only supports normal mode.
    - Doesn't integrate with uscan yet.
  * Remove the need for --ignore-unknowns, as it is no longer checked for.
    The option is still there for backwards compatibility, but it now does
    nothing.

 -- James Westby <jw+debian@jameswestby.net>  Tue, 10 Jul 2007 22:25:49 +0100

bzr-builddeb (0.17) unstable; urgency=low

  [ James Westby ]
  * Pass max_blocks=1 when constructing changelogs as that is all that is
    needed currently. This requires a newer python-debian (0.1.3), so bump the
    version requirements. This would have helped with cases like #429299, but
    Reinhard already fixed that in python-debian.
  * python-deb822 changed from new classes to old classes in version 0.3.
    Handle the change in API, and bump the dependencies to make sure it will
    work.
  * Fix up Build-Depends and Build-Depends-Indep (thanks lintian).
  * Now require the changelog to be added to the branch with bzr add before
    it will try and read it. This avoids a nasty error.

 -- James Westby <jw+debian@jameswestby.net>  Mon, 18 Jun 2007 22:56:29 +0100

bzr-builddeb (0.16.2) unstable; urgency=low

  * loosen the dependency on bzr. bzr-builddeb seems to be not be broken
    by bzr version 0.17, so remove the upper bound of the dependency.

 -- Reinhard Tartler <siretart@tauware.de>  Tue, 12 Jun 2007 19:45:38 +0100

bzr-builddeb (0.16.1) unstable; urgency=low

  * fix FTBFS by correcting build depends. Thanks to
    "Rob Weir" <rob@weir.id.au> for providing the patch! (Closes: #423745)

 -- Reinhard Tartler <siretart@tauware.de>  Mon, 14 May 2007 14:08:11 +0200

bzr-builddeb (0.16) unstable; urgency=low

  [James Westby]
  * Lock the working trees to fix compatibility with 0.15+ dirstate trees.
    (Closes: #421900)
  * Add the start of a test suite to help avoid bugs like that.
  * Update the dependency on bzr to reflect the compatibility of this release.
    (Closes: #421041)
  * Take the package under the wing of pkg-bazaar.

  [Reinhard Tartler]
  * apply patch to util.py as suggested by Robert Collins: Use Tree
    directly, don't use the inventory.
  * upload to unstable

 -- Reinhard Tartler <siretart@tauware.de>  Tue,  8 May 2007 18:43:19 +0200

bzr-builddeb (0.15~rc1ubuntu1) gutsy; urgency=low

  * loosen depends, 0.15 works with bzr 0.16 as well

 -- Reinhard Tartler <siretart@tauware.de>  Tue,  1 May 2007 16:17:06 +0200

bzr-builddeb (0.15~rc1) feisty; urgency=low
  
  * Version designed to work with bzr 0.15.
  * Bump depends on bzr appropriately.
  * Install the plugin in .../plugins/builddeb instead of
    .../plugins/bzr-builddeb, as the latter is not a valid python identifier
    as is now required by bzr.
  * Export the package build to the correct directory name, using the upstream
    version rather than the full version. This removes a warning from
    dpkg-source when building and Closes: #409981. Thanks to James Vega.

 -- James Westby <jw+debian@jameswestby.net>  Fri,  9 Mar 2007 21:31:30 +0000

bzr-builddeb (0.14ubuntu2) feisty; urgency=low

  * fix the deprecation warning about 'short options' on every load of
    this plugin with bzr 0.14.
  * repack with a full bzr branch in the source

 -- Reinhard Tartler <siretart@tauware.de>  Wed, 31 Jan 2007 08:46:05 +0100

bzr-builddeb (0.14ubuntu1) feisty; urgency=low

  * revert the smart options patch so that the package gets usable with bzr 0.13 again.

 -- Reinhard Tartler <siretart@tauware.de>  Tue, 16 Jan 2007 23:16:44 +0100

bzr-builddeb (0.14) UNRELEASED; urgency=low

  * Compatible with bzr 0.14.
  * Drop the silly restriction on only invoking the command from the root
    of a branch.
  * Add support for non-native full source packages. To do this, just
    have orig-dir pointing to the dir containing the upstream tarballs.
    This involves a change in behaviour I am afraid. Native packages are
    now not the default, so if you have one echo 'native = True' to
    global.conf.
  * Add support for creating non-native packages from full source branches
    by creating the tarball from the branch, rather than the user creating it.
    It simply blows away debian/ from the tarball and names it appropriately
    in the build dir to get a non-native package where all of and only
    debian/ are in the .diff.gz.
  * Add support for exporting the upstream code from a bzr branch when in
    merge mode. Just use export-upstream with a URI of a bzr branch and that
    code will be the .orig.tar.gz of the source package. Please make sure
    that you don't grab a different upstream code for the same upstream
    version, that could break things horribly. You can also specify the
    revision to export with export-upstream-revision to combat this.
  * Add support for pulling in the upstream branch when it is local so that
    you can build the lastest version. The 'export-upstream-prepull' option
    is only availble as a config file option.
  * Add an option to stop the build if the above mentioned pull did nothing.
  * Add a --short/-S parameter to build source packages and a source-builder
    option to configure what it does.
  * Change to use the new version of the python-debian API, so that 0.1.1 is
    now required.
  * Builddeb configuration files that are used in the branch are marked as
    non-trusted. This means that you can no longer set any of the builders in
    them, as this would be arbitrary code execution. You have to set the
    builders in your ~/.bazaar/builddeb.conf now. If you don't like this
    change then please propose a scheme that allows you to do what you want,
    but doesn't expose people to the security threat.
  * Bump the required version of bzr to 0.14~rc1 or greater and less than 0.15.
  * Depend on dpkg-dev and fakeroot as they are used in the default builder
    commands.

 -- James Westby <jw+debian@jameswestby.net>  Wed, 31 Jan 2007 20:15:42 +0000

bzr-builddeb (0.13ubuntu1) feisty; urgency=low

  * upload to feisty
  * bump depends on bzr on (>= 0.13)

 -- Reinhard Tartler <siretart@tauware.de>  Tue, 16 Jan 2007 00:47:39 +0100

bzr-builddeb (0.13) unstable; urgency=low

  * New release. 
  * Comptible with bzr 0.13.

 -- James Westby <jw+debian@jameswestby.net>  Wed, 20 Dec 2006 00:22:18 +0000

bzr-builddeb (0.11) experimental; urgency=low

  * Initial Release. (Closes: #380198)
  * add myself to Uploaders

 -- Reinhard Tartler <siretart@tauware.de>  Wed,  3 Jan 2007 20:23:37 +0100<|MERGE_RESOLUTION|>--- conflicted
+++ resolved
@@ -1,16 +1,11 @@
 bzr-builddeb (2.7.3) UNRELEASED; urgency=low
 
-<<<<<<< HEAD
   * Avoid opening upstream branch when it is not necessary. LP: #730589
   * Retrieve the upstream branch URL from Launchpad in 'bzr merge-upstream'
     if --launchpad is specified. LP: #726460
-
- -- Jelmer Vernooij <jelmer@debian.org>  Sat, 26 Mar 2011 23:31:37 +0100
-=======
   * Fix merge of bz2 upstream tarballs. LP: #737012
 
- -- Jelmer Vernooij <jelmer@debian.org>  Sun, 27 Mar 2011 01:25:57 +0100
->>>>>>> 05fa8a8b
+ -- Jelmer Vernooij <jelmer@debian.org>  Mon, 18 Apr 2011 23:17:34 +0200
 
 bzr-builddeb (2.7.2) unstable; urgency=high
 
