bzr-builddeb (2.1) UNRELEASED; urgency=low

  [ Jelmer Vernooij ]
  * Add simple deb: directory service for Bazaar that uses the dpkg Vcs-* fields.
  * Fix mark-uploaded when used in merge mode. (Closes: #500851)
  * Support merging upstream from a Bazaar branch. (Closes: #493386)
   + Also support merging from upstream Subversion branches. (LP: #295275)
  * Make --version option and location argument to merge-upstream optional.
  * Add -d option to merge-upstream.
  * Try to retrieve upstream tarball using get-orig-source rule in
    debian/rules if everything else fails. (Closes: #498622)
<<<<<<< HEAD
  * Support Vcs-Git in the deb: directory service if bzr-git is installed.
  * Use svn-buildpackage configuration when present. 
=======
  * Print name of created tag in mark-uploaded. (Closes: #497416)
>>>>>>> 9f3c2af4

  [ James Westby ]
  * Support repacking of .zips. Thanks Daniel Hahler.
  * Switch to debuild instead of dpkg-buildpackage -rfakeroot -uc -us. The most
    noticeable change will be that it now tries to sign by default. Add a NEWS
    entry to explain this.
  * Support passing extra options to the builder using "bzr bd -- --foo" syntax.
  * Don't use the distribution name in the tags, fixing myriad issues, but
    giving us a compatibility headache. Old clients won't see the new tags,
    but using the old tags lead to bugs, and the only way to fix that is to
    use the new tags. Not a good situation, but moving forwards we will have
    a much better situation.

  [ Kees Cook ]
  * builder.py: switch to using external tar command to replace buggy
   tarfile unpacker. (Closes: #463349, LP: #303931)

 -- James Westby <james.westby@canonical.com>  Thu, 28 Aug 2008 11:41:35 +0100

bzr-builddeb (2.0.2~0ubuntu2) intrepid; urgency=low

  * Use properties.tarball_dir() instead of .target_dir(), as the latter
    doesn't exist. Thanks Laurent Bigonville (LP: #286403)

 -- James Westby <james.westby@canonical.com>  Mon, 20 Oct 2008 14:35:19 +0100

bzr-builddeb (2.0.2~0ubuntu1) intrepid; urgency=low

  * Pass --only-source to "apt-get source" call, as this will prevent apt
    from assuming the package name we pass is a binary package name which
    it must look up the source for. This would cause problems when there
    are a source package and binary package that are named the same, but
    the binary package isn't built from the source package, e.g. firefox,
    linux. (bug #275446)
  * Add "squeeze" and "jaunty" to the list of known releases. (bug #275448)
  * Make source and result dirs being the same work better.
  * Simplify use of uscan and make it more robust.

 -- James Westby <james.westby@canonical.com>  Sun, 28 Sep 2008 14:53:16 +0100

bzr-builddeb (2.0.1) experimental; urgency=low

  * Fix retrieval of the upstream source from a watch file of the archive.
    - It would download to the specified tarball directory, but then
      report it as stored in the compatibility directory. (bug #262618)
  * Don't move the result if the source and destination are the same location.
    (bug #262621)
  * Use --result-dir rather than --result for concistency with the other
    options and the configuration key. --result is still accepted, but
    deprecated. (bug #263643)
  * Add a revisionspec that allows you to specify a revision by the
    package version number, e.g. -r package:0.1-1.
    https://blueprints.launchpad.net/bzr-builddeb/+spec/package-revisionspec
  * Use the upstream part of the version number when repacking the tarball.
    (bug #263373)
  * Merge the upstream tags in to the packaging ones after importing a new
    upstream. (bug #263373)
  * Strip the changelog message as debcommit does. Thanks to Colin Watson.
    (bug #265045)
  * "Fix" fetching between two locked branches which share a repository.
    (bug #264705)
  * Handle remote files in repack check that checksums match when target
    exists. (bug #263371)
  * Fix the README to mention bzrtools is required.
  * Depend on at least 0.1.11 of python-debian for strict=False support. 
  * Check that versions are in the ancestry of the current branch.
    (bug #264701)
  * Fix locking problems with merge_upstream in shared repository.
  * Handle invalid version numbers in the changelog by ignoring them.
    (bug #248447)
  * During merge-upstream correctly check whether the new upstream is
    already imported. (bug #272118)

 -- James Westby <james.westby@canonical.com>  Mon, 22 Sep 2008 12:04:09 +0100

bzr-builddeb (2.0) experimental; urgency=low

  [ Jelmer Vernooij ]
  * Support +bzr for snapshots as well as ~bzr.
  * Lock the tree before starting as remote trees are more strict about this,
    meaning there were problems with remote branches.
  * Import apt_pkg only when used, as it is used rarely and importing it
    has an overhead, and also leads to increased memory usage.

  [ James Westby ]
  * Lots of compatibilty breaking changes. Please see NEWS.Debian for advice.
  * Use the last entry from debian/changelog as the commit message
    when importing a .diff.gz or native package with import-dsc.
  * Use dpkg-source to extract source pacakges, which is much more robust.
  * Don't use strict changelog parsing from python-debian, as we don't
    need faithful reproduction.
  * Follow dpkg-buildpackage etc. more closely by looking for .orig.tar.gz
    in the parent directory, and placing the result of the build there.
    - ../tarballs is still used a fallback for compatibility.
    - moving the result doesn't fail the build if the .changes can't be
      found when the default is used, to support builders that move
      the package elsewhere.
    - The .changes file can be missed if the arch is not what is expected,
      for instance if "debuild -S" was set as the builder.
  * builddeb --result now works for packages with an epoch.
  * Added mark-uploaded command that sets the appropriate tag based
    on the version, for use after upload.
  * merge-upstream and import-dsc have had their command line options
    changed to be more sensible, and to be future-proof. Details in
    the online help or the documetation.
  * --snapshot has been dropped from import-dsc. snapshot.debian.net
    is virtually useless currently. Something similar can be brought
    back when we have such a service again.

 -- James Westby <james.westby@canonical.com>  Fri, 13 Jun 2008 15:03:53 +0100

bzr-builddeb (0.95) unstable; urgency=low

  [ Jelmer Vernooij ]
  * Support building from remote branches,
    "bzr builddeb http://wherever/package.debian" will now work.

 -- James Westby <james.westby@canonical.com>  Fri, 16 May 2008 12:29:08 +0100

bzr-builddeb (0.94) unstable; urgency=low

  [ Jelmer Vernooij ]
  * Support building against snapshots from Subversion branches.
  * Suggest bzr-svn to hint that you can work with svn. The version
    is the one that exports the svn-buildpackage mergeWithUpstream
    property as "merge = True", so that bzr-builddeb will seamlessly
    build these branches.

  [ Sebastian Bober ]
  * Disable the testsuite during build as we can't be sure that
    /etc/apt/sources.list has a deb-src line. "check" or "test"
    in DEB_BUILD_OPTIONS will turn it back on again. (Closes: #472543)
  * Build-Depend and Depend on python-apt, as it is used directly
    now.
  * Tweaks to stamp handling in debian/rules.

  [ James Westby ]
  * Make the tarball dir before trying to download from the archive in
    to it. (LP: #223948)

 -- James Westby <james.westby@canonical.com>  Thu, 15 May 2008 16:59:00 +0100

bzr-builddeb (0.93) unstable; urgency=low

  [ Arnaud Fontaine ]
  * Add Vcs-Bzr field (dpkg supports it now) in debian/control.
  * Update GPL path to GPL-2 in debian/copyright as GPL-3 is now the default.

  [ Jelmer Vernooij ]
  * Allow building snapshots of packages based on version in changelog.
    (Closes: #452130)

  [ James Westby ]
  * Stop specifying a specific branch format when importing a .dsc.
    This improves performance significantly as packs will now be used.
    Require bzr 1.0 so that packs are default.
  * Fix the import diff code to not deadlock on large diffs. Thanks to
    Jamie Wilkinson. (Closes: #451248)
  * Exclude more files/directories than just .bzr when importing.
  * Normalise filenames from the tarballs when extracting to import a
    dsc to avoid errors on strange tarballs.
  * Treat hardlinks in tarballs as a copy of the file. This at least
    gets the data, and is representable in bzr.
  * Don't silently skip unkown types when extracting a tarball, error
    instead.
  * Don't use relative imports. Thanks Robert Collins. (LP: #189429)
  * Remove the .bzr-builddeb from merge builds not in "larstiq" mode.
    (Closes: #464033)
  * Don't tell cp to be verbose when copying back the debian/ dir
    in bd-do.
  * Update the dependencies on bzr and bzrtools to more recent versions.
  * Update the VCS-Bzr: header for the new branch location.
  * Avoid failing the testsuite because of a user's ~/.bazaar/builddeb.conf.

 -- James Westby <jw+debian@jameswestby.net>  Wed, 19 Mar 2008 21:27:37 +0000

bzr-builddeb (0.92) unstable; urgency=low

  * Support incremental imports of normal mode packages from source packages
    for uploads done outside the VCS.
  * Also look for upstream tarballs in the archives. Do this in preference
    to the watch file, for the case where the upstream was repacked.
  * Filter out any changes to .bzr in packages that are being imported as they
    will totally mess things up. If the branch is in the source package then
    just use apt-get source. (LP: #156003)
  * bzr 0.92 is required.
  * Improve the error message when the upstream tag is not found to actually
    give the name of the expected tag.
  * Allow the last upstream not to be on the mainline during merge-upstream.
  * Don't complain when repacking the tarball if the target exists, but is the
    same as the source. Only .tar.gz can be considered identical.

 -- James Westby <jw+debian@jameswestby.net>  Wed, 31 Oct 2007 21:06:58 +0000

bzr-builddeb (0.91) unstable; urgency=low

  [ Frédéric Brin ]
  * Correct unknown variable (files) when importing dsc.
  * chmod 755 debian/rules when importing dsc

  [ James Westby ]
  * Now handles merge mode with multiple entries in the root of
    upstream's tarball, which was causing havoc with dh-make-php packages.
    Thanks to Mark A. Hershberger for the report and Adeodato Simó
    for the pointer to the fix. (Closes: #440069)
  * Add version_info attribute so that bzrlib can find out the version of
    the plugin. Please try and remember to update it when releasing (set
    the word to 'final').
  * Use None instead of [] to revert all files as the latter is deprecated
    in bzr 0.91. Bump the required version accordingly.
  * Build the working tree by default (so --working-tree now has no effect,
    along with --ignore-changes).
  * Add --revision option to allow building an old revision of the branch
    without doing revert or similar.
  * Add the start of a blackbox test suite.
  * Add the ability to export an upstream branch in normal mode.
  * Add a bd-do command for running commands when in merge mode. This
    is useful when you need the full upstream source, for instance patch
    handling.
  * Add hook support for running arbitrary commands at pre-defined points
    in the build.
  * Support $UPSTREAM_VERSION in the export-upstream-revision configuration
    option. This allows builddeb to find the correct upstream revision based
  * Correct the pointer to the user manual in the README. Thanks to Achim
    Bohnet for noticing the mistake. (LP: #145019)
  * Many documentation fixes from dAniel hAhler. Thanks very much.

 -- James Westby <jw+debian@jameswestby.net>  Tue, 23 Oct 2007 22:24:40 +0100

bzr-builddeb (0.90) unstable; urgency=low

  * Support exporting the working tree when it contains symlinks. Thanks
    to John Arbash Meinel for help on fixing it. (LP: #132391)
  * Fix the repacking of .tar.bz2 file to .tar.gz. Thanks Frederic Brin.
  * Complete the transition of deb822 into python-debian.

 -- James Westby <jw+debian@jameswestby.net>  Wed, 22 Aug 2007 22:25:27 +0100

bzr-builddeb (0.19) unstable; urgency=low

  * Allow empty author information in the changelog for those that like to
    develop without filling it in, and then add it while releasing.
  * Drop the dependency on python-deb822 as it is now part of python-debian.
    Thanks to Loïc Minier and Lucas Nussbaum for noticing.
    (Closes: #436386, #436089)

 -- James Westby <jw+debian@jameswestby.net>  Mon, 13 Aug 2007 22:03:03 +0100

bzr-builddeb (0.18) unstable; urgency=medium

  * Medium urgency as it will hold up the bzr 0.18 transition.
  * Remove any 'debian/' directory from the upstream tarball in merge mode,
    so that the branch contains all of the files that will appear there.
  * Allow the changelog entries to have no author information.
  * Add a working-tree option to the configuration files that if set always
    builds the working tree rather than the last revision in the branch.
  * uscan is now used to download an upstream tarball if the version required
    is not available and the user has a watch file. Thanks to Daniel Holbach
    for the insipration for how to implement this. This makes devscripts a
    dependency. Add a watch file to your package to take advantage of this.
  * Add a user manual with some proper documentation. See
    /use/share/doc/builddeb/user_manual/index.html
  * Add an import-dsc command to import history from a series of source
    packages.
    - Currently only works for normal and native modes.
    - Currently only does initial imports, incremental imports will come later
      I hope.
    - Can automatically grab any packages from snapshot.debian.net.
  * Add a merge-upstream command that allows you to grab a new upstream
    version and merge your packaging changes back in to it.
    - Currently only supports normal mode.
    - Doesn't integrate with uscan yet.
  * Remove the need for --ignore-unknowns, as it is no longer checked for.
    The option is still there for backwards compatibility, but it now does
    nothing.

 -- James Westby <jw+debian@jameswestby.net>  Tue, 10 Jul 2007 22:25:49 +0100

bzr-builddeb (0.17) unstable; urgency=low

  [ James Westby ]
  * Pass max_blocks=1 when constructing changelogs as that is all that is
    needed currently. This requires a newer python-debian (0.1.3), so bump the
    version requirements. This would have helped with cases like #429299, but
    Reinhard already fixed that in python-debian.
  * python-deb822 changed from new classes to old classes in version 0.3.
    Handle the change in API, and bump the dependencies to make sure it will
    work.
  * Fix up Build-Depends and Build-Depends-Indep (thanks lintian).
  * Now require the changelog to be added to the branch with bzr add before
    it will try and read it. This avoids a nasty error.

 -- James Westby <jw+debian@jameswestby.net>  Mon, 18 Jun 2007 22:56:29 +0100

bzr-builddeb (0.16.2) unstable; urgency=low

  * loosen the dependency on bzr. bzr-builddeb seems to be not be broken
    by bzr version 0.17, so remove the upper bound of the dependency.

 -- Reinhard Tartler <siretart@tauware.de>  Tue, 12 Jun 2007 19:45:38 +0100

bzr-builddeb (0.16.1) unstable; urgency=low

  * fix FTBFS by correcting build depends. Thanks to
    "Rob Weir" <rob@weir.id.au> for providing the patch! (Closes: #423745)

 -- Reinhard Tartler <siretart@tauware.de>  Mon, 14 May 2007 14:08:11 +0200

bzr-builddeb (0.16) unstable; urgency=low

  [James Westby]
  * Lock the working trees to fix compatibility with 0.15+ dirstate trees.
    (Closes: #421900)
  * Add the start of a test suite to help avoid bugs like that.
  * Update the dependency on bzr to reflect the compatibility of this release.
    (Closes: #421041)
  * Take the package under the wing of pkg-bazaar.

  [Reinhard Tartler]
  * apply patch to util.py as suggested by Robert Collins: Use Tree
    directly, don't use the inventory.
  * upload to unstable

 -- Reinhard Tartler <siretart@tauware.de>  Tue,  8 May 2007 18:43:19 +0200

bzr-builddeb (0.15~rc1ubuntu1) gutsy; urgency=low

  * loosen depends, 0.15 works with bzr 0.16 as well

 -- Reinhard Tartler <siretart@tauware.de>  Tue,  1 May 2007 16:17:06 +0200

bzr-builddeb (0.15~rc1) feisty; urgency=low
  
  * Version designed to work with bzr 0.15.
  * Bump depends on bzr appropriately.
  * Install the plugin in .../plugins/builddeb instead of
    .../plugins/bzr-builddeb, as the latter is not a valid python identifier
    as is now required by bzr.
  * Export the package build to the correct directory name, using the upstream
    version rather than the full version. This removes a warning from
    dpkg-source when building and Closes: #409981. Thanks to James Vega.

 -- James Westby <jw+debian@jameswestby.net>  Fri,  9 Mar 2007 21:31:30 +0000

bzr-builddeb (0.14ubuntu2) feisty; urgency=low

  * fix the deprecation warning about 'short options' on every load of
    this plugin with bzr 0.14.
  * repack with a full bzr branch in the source

 -- Reinhard Tartler <siretart@tauware.de>  Wed, 31 Jan 2007 08:46:05 +0100

bzr-builddeb (0.14ubuntu1) feisty; urgency=low

  * revert the smart options patch so that the package gets usable with bzr 0.13 again.

 -- Reinhard Tartler <siretart@tauware.de>  Tue, 16 Jan 2007 23:16:44 +0100

bzr-builddeb (0.14) UNRELEASED; urgency=low

  * Compatible with bzr 0.14.
  * Drop the silly restriction on only invoking the command from the root
    of a branch.
  * Add support for non-native full source packages. To do this, just
    have orig-dir pointing to the dir containing the upstream tarballs.
    This involves a change in behaviour I am afraid. Native packages are
    now not the default, so if you have one echo 'native = True' to
    global.conf.
  * Add support for creating non-native packages from full source branches
    by creating the tarball from the branch, rather than the user creating it.
    It simply blows away debian/ from the tarball and names it appropriately
    in the build dir to get a non-native package where all of and only
    debian/ are in the .diff.gz.
  * Add support for exporting the upstream code from a bzr branch when in
    merge mode. Just use export-upstream with a URI of a bzr branch and that
    code will be the .orig.tar.gz of the source package. Please make sure
    that you don't grab a different upstream code for the same upstream
    version, that could break things horribly. You can also specify the
    revision to export with export-upstream-revision to combat this.
  * Add support for pulling in the upstream branch when it is local so that
    you can build the lastest version. The 'export-upstream-prepull' option
    is only availble as a config file option.
  * Add an option to stop the build if the above mentioned pull did nothing.
  * Add a --short/-S parameter to build source packages and a source-builder
    option to configure what it does.
  * Change to use the new version of the python-debian API, so that 0.1.1 is
    now required.
  * Builddeb configuration files that are used in the branch are marked as
    non-trusted. This means that you can no longer set any of the builders in
    them, as this would be arbitrary code execution. You have to set the
    builders in your ~/.bazaar/builddeb.conf now. If you don't like this
    change then please propose a scheme that allows you to do what you want,
    but doesn't expose people to the security threat.
  * Bump the required version of bzr to 0.14~rc1 or greater and less than 0.15.
  * Depend on dpkg-dev and fakeroot as they are used in the default builder
    commands.

 -- James Westby <jw+debian@jameswestby.net>  Wed, 31 Jan 2007 20:15:42 +0000

bzr-builddeb (0.13ubuntu1) feisty; urgency=low

  * upload to feisty
  * bump depends on bzr on (>= 0.13)

 -- Reinhard Tartler <siretart@tauware.de>  Tue, 16 Jan 2007 00:47:39 +0100

bzr-builddeb (0.13) unstable; urgency=low

  * New release. 
  * Comptible with bzr 0.13.

 -- James Westby <jw+debian@jameswestby.net>  Wed, 20 Dec 2006 00:22:18 +0000

bzr-builddeb (0.11) experimental; urgency=low

  * Initial Release. (Closes: #380198)
  * add myself to Uploaders

 -- Reinhard Tartler <siretart@tauware.de>  Wed,  3 Jan 2007 20:23:37 +0100<|MERGE_RESOLUTION|>--- conflicted
+++ resolved
@@ -9,12 +9,9 @@
   * Add -d option to merge-upstream.
   * Try to retrieve upstream tarball using get-orig-source rule in
     debian/rules if everything else fails. (Closes: #498622)
-<<<<<<< HEAD
   * Support Vcs-Git in the deb: directory service if bzr-git is installed.
   * Use svn-buildpackage configuration when present. 
-=======
   * Print name of created tag in mark-uploaded. (Closes: #497416)
->>>>>>> 9f3c2af4
 
   [ James Westby ]
   * Support repacking of .zips. Thanks Daniel Hahler.
