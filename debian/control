Source: bzr-builddeb
Section: devel
Priority: optional
Maintainer: Debian Bazaar Maintainers <pkg-bazaar-maint@lists.alioth.debian.org>
Uploaders: Reinhard Tartler <siretart@tauware.de>, James Westby <jw+debian@jameswestby.net>
Build-Depends: debhelper (>= 5.0.37.2), python-all-dev (>= 2.3.5-11)
Build-Depends-Indep: bzr (>= 0.18~), python-central (>= 0.5.8), python-docutils, python-debian (>= 0.1.3), python-deb822 (>= 0.3), bzrtools (>= 0.18)
XS-Python-Version: >= 2.4
Standards-Version: 3.7.2

Package: bzr-builddeb
Architecture: all
<<<<<<< HEAD
Depends: bzr (>= 0.18~), python-debian (>= 0.1.3), ${python:Depends}, python-deb822 (>= 0.3), dpkg-dev, fakeroot, bzrtools (>= 0.18)
=======
Depends: bzr (>= 0.16~), python-debian (>= 0.1.3), ${python:Depends}, python-deb822 (>= 0.3), dpkg-dev, fakeroot, devscripts
>>>>>>> aeb8203a
Provides: bzr-buildpackage
XB-Python-Version: ${python:Versions}
Description: bzr plugin for Debian package management
 bzr-builddeb is a plugin for the bzr version control system that helps to
 automate the task of maintaining Debian packages using bzr. It is similar
 in intent to cvs-buildpackage, svn-buildpackage and the similar scripts.
 .
 It builds a Debian package from a bzr branch, optionally using a separate
 upstream tarball.<|MERGE_RESOLUTION|>--- conflicted
+++ resolved
@@ -10,11 +10,7 @@
 
 Package: bzr-builddeb
 Architecture: all
-<<<<<<< HEAD
-Depends: bzr (>= 0.18~), python-debian (>= 0.1.3), ${python:Depends}, python-deb822 (>= 0.3), dpkg-dev, fakeroot, bzrtools (>= 0.18)
-=======
-Depends: bzr (>= 0.16~), python-debian (>= 0.1.3), ${python:Depends}, python-deb822 (>= 0.3), dpkg-dev, fakeroot, devscripts
->>>>>>> aeb8203a
+Depends: bzr (>= 0.18~), python-debian (>= 0.1.3), ${python:Depends}, python-deb822 (>= 0.3), dpkg-dev, fakeroot, bzrtools (>= 0.18), devscripts
 Provides: bzr-buildpackage
 XB-Python-Version: ${python:Versions}
 Description: bzr plugin for Debian package management
