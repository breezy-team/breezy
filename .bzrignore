*.py[oc]
# These are created as byproducts of our test suite
./test*.tmp
./.python-eggs
./breezy.egg-info
./.bzr.log
# Generated files
CHANGELOG
# generated documents
brz.1
MANIFEST
./doc/*.html
./doc/*/_build/
./doc/*/Makefile
./doc/*/make.bat
./tutorial.html
./build_doc_website
./html_docs
./pretty_docs
./api
./doc/**/*.html
./doc/developers/performance.png
./doc/en/user-reference/*.txt
./doc/en/release-notes/index.txt
./doc/en/release-notes/NEWS.txt
BRANCH-INFO
# setup.py working directory
./build
./build-win32
./breezy/locale
# Editor temporary/working/backup files
*$
.*.sw[nop]
.sw[nop]
*~
[#]*#
.#*
./tags
./breezy/tags
./TAGS
# The shelf plugin uses this dir
./.shelf
# Mac droppings
.DS_Store
# win32 installer generated files
./doc/*.html
./doc/brz_man.txt
./py2exe.log
./tools/win32/bzr.iss
./dist
# performance history data file
./.perf_history
# Pyrex
breezy/_annotator_pyx.c
breezy/_bencode_pyx.c
breezy/bzr/_btree_serializer_pyx.c
breezy/bzr/_chk_map_pyx.c
breezy/_chunks_to_lines_pyx.c
breezy/bzr/_dirstate_helpers_pyx.c
breezy/bzr/_groupcompress_pyx.c
breezy/bzr/_knit_load_data_pyx.c
breezy/_readdir_pyx.c
breezy/bzr/_simple_set_pyx.c
breezy/bzr/_simple_set_pyx.h
breezy/bzr/_simple_set_pyx_api.h
# built extension modules
breezy/_*.dll
breezy/_*.so
breezy/_*.pyd
./.ccache
.testrepository
selftest.log
.coverage
doc/developers/api/*.txt
__pycache__
.mypy_cache
# rust bits
./target
./brz
<<<<<<< HEAD
*.so
.pytest_cache
.ruff_cache
locale
=======
locale
.ruff_cache
>>>>>>> ca07defc
<|MERGE_RESOLUTION|>--- conflicted
+++ resolved
@@ -77,12 +77,8 @@
 # rust bits
 ./target
 ./brz
-<<<<<<< HEAD
 *.so
 .pytest_cache
 .ruff_cache
 locale
-=======
-locale
-.ruff_cache
->>>>>>> ca07defc
+.ruff_cache