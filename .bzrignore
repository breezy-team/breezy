*.py[oc]
# These are created as byproducts of our test suite
./test*.tmp
./.python-eggs
./breezy.egg-info
./.bzr.log
# Generated files
CHANGELOG
# generated documents
brz.1
MANIFEST
./doc/*.html
./doc/*/_build/
./doc/*/Makefile
./doc/*/make.bat
./tutorial.html
./build_doc_website
./html_docs
./pretty_docs
./api
./doc/**/*.html
./doc/developers/performance.png
./doc/en/user-reference/*.txt
./doc/en/release-notes/index.txt
./doc/en/release-notes/NEWS.txt
BRANCH-INFO
# setup.py working directory
./build
./build-win32
./breezy/locale
# Editor temporary/working/backup files
*$
.*.sw[nop]
.sw[nop]
*~
[#]*#
.#*
./tags
./breezy/tags
./TAGS
# The shelf plugin uses this dir
./.shelf
# Mac droppings
.DS_Store
# win32 installer generated files
./doc/*.html
./doc/brz_man.txt
./py2exe.log
./tools/win32/bzr.iss
./dist
# performance history data file
./.perf_history
# Pyrex
breezy/_annotator_pyx.c
breezy/_bencode_pyx.c
breezy/bzr/_btree_serializer_pyx.c
breezy/bzr/_chk_map_pyx.c
breezy/_chunks_to_lines_pyx.c
breezy/bzr/_dirstate_helpers_pyx.c
breezy/bzr/_groupcompress_pyx.c
breezy/bzr/_knit_load_data_pyx.c
breezy/bzr/_rio_pyx.c
breezy/_known_graph_pyx.c
breezy/_readdir_pyx.c
breezy/bzr/_simple_set_pyx.c
breezy/bzr/_simple_set_pyx.h
breezy/bzr/_simple_set_pyx_api.h
breezy/_walkdirs_win32.c
# built extension modules
breezy/_*.dll
breezy/_*.so
breezy/_*.pyd
./.ccache
.testrepository
selftest.log
.coverage
doc/developers/api/*.txt
__pycache__
.mypy_cache
# rust bits
./target
<<<<<<< HEAD
./Cargo.lock
=======
>>>>>>> cb2ad2da
./brz
*.so<|MERGE_RESOLUTION|>--- conflicted
+++ resolved
@@ -79,9 +79,5 @@
 .mypy_cache
 # rust bits
 ./target
-<<<<<<< HEAD
-./Cargo.lock
-=======
->>>>>>> cb2ad2da
 ./brz
 *.so