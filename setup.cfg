--- conflicted
+++ resolved
@@ -2,9 +2,6 @@
 # Ignore E402 ("module level import not at top of file"),
 # because even with the lazy import plugin it still triggers
 # for lazy_import statements before other imports.
-<<<<<<< HEAD
-ignore = E402, E123, W504, W503
-=======
 ignore =
    E101
    E111
@@ -78,7 +75,6 @@
    W504
    W601
    W605
->>>>>>> 7f766ea8
 
 [flake8:local-plugins]
 extension =
