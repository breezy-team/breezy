# Copyright (C) 2006 Jelmer Vernooij <jelmer@samba.org>

# This program is free software; you can redistribute it and/or modify
# it under the terms of the GNU General Public License as published by
# the Free Software Foundation; either version 2 of the License, or
# (at your option) any later version.

# This program is distributed in the hope that it will be useful,
# but WITHOUT ANY WARRANTY; without even the implied warranty of
# MERCHANTABILITY or FITNESS FOR A PARTICULAR PURPOSE.  See the
# GNU General Public License for more details.

# You should have received a copy of the GNU General Public License
# along with this program; if not, write to the Free Software
# Foundation, Inc., 59 Temple Place, Suite 330, Boston, MA  02111-1307  USA

import bzrlib
from bzrlib.branch import BranchCheckResult
from bzrlib.config import config_dir, ensure_config_dir_exists
from bzrlib.errors import (BzrError, InvalidRevisionId, NoSuchFile, 
                           NoSuchRevision, NotBranchError, 
                           UninitializableFormat)
from bzrlib.graph import Graph
from bzrlib.inventory import Inventory
from bzrlib.lockable_files import LockableFiles, TransportLock
import bzrlib.osutils as osutils
from bzrlib.progress import ProgressBar
from bzrlib.repository import Repository, RepositoryFormat
from bzrlib.revisiontree import RevisionTree
from bzrlib.revision import Revision, NULL_REVISION
from bzrlib.transport import Transport
from bzrlib.trace import mutter

from svn.core import SubversionException, Pool
import svn.core

import os
from cStringIO import StringIO
try:
    import sqlite3
except ImportError:
    from pysqlite2 import dbapi2 as sqlite3

import branch
from branchprops import BranchPropertyList
import errors
import logwalker
from tree import SvnRevisionTree

MAPPING_VERSION = 2
REVISION_ID_PREFIX = "svn-v%d:" % MAPPING_VERSION
SVN_PROP_BZR_MERGE = 'bzr:merge'
SVN_PROP_BZR_FILEIDS = 'bzr:file-ids'
SVN_PROP_SVK_MERGE = 'svk:merge'
SVN_PROP_BZR_REVPROP_PREFIX = 'bzr:revprop:'
SVN_REVPROP_BZR_SIGNATURE = 'bzr:gpg-signature'

<<<<<<< HEAD
def escape_svn_path(id, unsafe="%/-\t \n"):
    assert "%" in unsafe
    r = [((c in unsafe) and ('%%%02x' % ord(c)) or c)
=======

_unsafe = "%/-\t "
def escape_svn_path(id):
    r = [((c in _unsafe) and ('%%%02x' % ord(c)) or c)
>>>>>>> a732f1d1
         for c in id]
    return ''.join(r)


def unescape_svn_path(id):
    ret = ""
    i = 0
    while i < len(id): 
        if id[i] == '%':
            ret += chr(int(id[i+1:i+3], 16))
            i+=3
        else:
            ret += str(id[i])
            i+=1
    return ret


def parse_svn_revision_id(revid):
    """Parse an existing Subversion-based revision id.

    :param revid: The revision id.
    :raises: InvalidRevisionId
    :return: Tuple with uuid, branch path and revision number.
    """

    assert revid
    assert isinstance(revid, basestring)

    if not revid.startswith(REVISION_ID_PREFIX):
        raise InvalidRevisionId(revid, "")

    revid = revid[len(REVISION_ID_PREFIX):]

    at = revid.index("@")
    fash = revid.rindex("-")
    uuid = revid[at+1:fash]

    branch_path = unescape_svn_path(revid[fash+1:])
    revnum = int(revid[0:at])
    assert revnum >= 0
    return (uuid, branch_path, revnum)


def generate_svn_revision_id(uuid, revnum, path):
    """Generate a unambiguous revision id. 
    
    :param uuid: UUID of the repository.
    :param revnum: Subversion revision number.
    :param path: Branch path.

    :return: New revision id.
    """
    assert isinstance(revnum, int)
    assert isinstance(path, basestring)
    assert revnum >= 0
    if revnum == 0:
        return NULL_REVISION
    return "%s%d@%s-%s" % (REVISION_ID_PREFIX, revnum, uuid, escape_svn_path(path.strip("/")))

def parse_revision_id(self, revid):
    """Parse an existing Subversion-based revision id.

    :param revid: The revision id.
    :raises: NoSuchRevision
    :return: Tuple with branch path and revision number.
    """
    try:
        (uuid, branch_path, revnum) = parse_svn_revision_id(revid)
    except InvalidRevisionId:
        raise NoSuchRevision(self, revid)

    if uuid != self.uuid:
        raise NoSuchRevision(self, revid)

    return (branch_path, revnum)


def svk_feature_to_revision_id(feature):
    """Create a revision id from a svk feature identifier.

    :param feature: The feature identifier as string.
    :return: Matching revision id.
    """
    (uuid, branch, revnum) = feature.split(":")
    return generate_svn_revision_id(uuid, int(revnum), branch.strip("/"))

def revision_id_to_svk_feature(revid):
    """Create a SVK feature identifier from a revision id.

    :param revid: Revision id to convert.
    :return: Matching SVK feature identifier.
    """
    (uuid, branch, revnum) = parse_svn_revision_id(revid)
    return "%s:/%s:%d" % (uuid, branch, revnum)


def create_cache_dir():
    ensure_config_dir_exists()
    cache_dir = os.path.join(config_dir(), 'svn-cache')

    if not os.path.exists(cache_dir):
        os.mkdir(cache_dir)

        open(os.path.join(cache_dir, "README"), 'w').write(
"""This directory contains information cached by the bzr-svn plugin.

It is used for performance reasons only and can be removed 
without losing data.

See http://bazaar-vcs.org/BzrSvn for details.
""")
    return cache_dir


class SvnRepositoryFormat(RepositoryFormat):
    rich_root_data = False

    def __init__(self):
        super(SvnRepositoryFormat, self).__init__()
        from format import SvnFormat
        self._matchingbzrdir = SvnFormat()

    def get_format_description(self):
        return "Subversion Repository"

    def initialize(self, url, shared=False, _internal=False):
        """Svn repositories cannot be created."""
        raise UninitializableFormat(self)

cachedbs = {}

class SvnRepository(Repository):
    """
    Provides a simplified interface to a Subversion repository 
    by using the RA (remote access) API from subversion
    """
    def __init__(self, bzrdir, transport):
        from fileids import SimpleFileIdMap
        _revision_store = None

        assert isinstance(transport, Transport)

        control_files = LockableFiles(transport, '', TransportLock)
        Repository.__init__(self, SvnRepositoryFormat(), bzrdir, 
            control_files, None, None, None)

        self.transport = transport
        self.uuid = transport.get_uuid()
        self.base = transport.base
        self.dir_cache = {}
        self.scheme = bzrdir.scheme
        self.pool = Pool()

        assert self.base
        assert self.uuid

        mutter("Connected to repository with UUID %s" % self.uuid)

        cache_file = os.path.join(self.create_cache_dir(), 'cache-v1')
        if not cachedbs.has_key(cache_file):
            cachedbs[cache_file] = sqlite3.connect(cache_file)
        self.cachedb = cachedbs[cache_file]

        self._latest_revnum = transport.get_latest_revnum()
        self._log = logwalker.LogWalker(transport=transport, cache_db=self.cachedb, 
                                       last_revnum=self._latest_revnum)

        self.branchprop_list = BranchPropertyList(self._log, self.cachedb)
        self.fileid_map = SimpleFileIdMap(self, self.cachedb)

    def set_branching_scheme(self, scheme):
        self.scheme = scheme

    def _warn_if_deprecated(self):
        # This class isn't deprecated
        pass

    def __repr__(self):
        return '%s(%r)' % (self.__class__.__name__, 
                           self.base)

    def create_cache_dir(self):
        cache_dir = create_cache_dir()
        dir = os.path.join(cache_dir, self.uuid)
        if not os.path.exists(dir):
            os.mkdir(dir)
        return dir

    def _check(self, revision_ids):
        return BranchCheckResult(self)

    def get_inventory(self, revision_id):
        assert revision_id != None
        return self.revision_tree(revision_id).inventory

    def get_fileid_map(self, revnum, path, pb=None):
        return self.fileid_map.get_map(self.uuid, revnum, path, pb, 
                self.revision_fileid_renames)

    def transform_fileid_map(self, uuid, revnum, branch, changes, map, renames):
        return self.fileid_map.apply_changes(uuid, revnum, branch, changes, map, renames)

    def path_to_file_id(self, revnum, path):
        """Generate a bzr file id from a Subversion file name. 
        
        This implementation DOES NOT track renames.

        Use get_fileid_map() directly instead of calling this function 
        multiple times if possible.

        :param revnum: Revision number.
        :param path: Absolute path.
        :return: Tuple with file id and revision id.
        """
        assert isinstance(revnum, int)
        assert isinstance(path, basestring)
        assert revnum >= 0

        path = path.strip("/")

        if revnum == 0:
            from fileids import generate_svn_file_id
            return (generate_svn_file_id(self.uuid, 0, "", ""), NULL_REVISION)

        (bp, rp) = self.scheme.unprefix(path)

        revid = self.generate_revision_id(revnum, bp)

        map = self.get_fileid_map(revnum, bp)

        try:
            return map[rp]
        except KeyError:
            raise NoSuchFile(path=rp)

    def all_revision_ids(self):
        raise NotImplementedError(self.all_revision_ids)

    def get_inventory_weave(self):
        raise NotImplementedError(self.get_inventory_weave)

    def set_make_working_trees(self, new_value):
        """See Repository.set_make_working_trees()."""
        pass # FIXME: ignored, nowhere to store it... 

    def make_working_trees(self):
        return False

    def get_ancestry(self, revision_id):
        """See Repository.get_ancestry().
        
        Note: only the first bit is topologically ordered!
        """
        if revision_id is None: 
            return [None]

        (path, revnum) = self.parse_revision_id(revision_id)

        ancestry = []

        for l in self.branchprop_list.get_property(path, revnum, 
                                    SVN_PROP_BZR_MERGE, "").splitlines():
            ancestry.extend(l.split("\n"))

        for (branch, _, rev) in self.follow_branch_history(path, revnum - 1):
            ancestry.append(self.generate_revision_id(rev, branch))

        ancestry.append(None)

        ancestry.reverse()

        return ancestry

    def has_revision(self, revision_id):
        if revision_id is None:
            return True

        try:
            (path, revnum) = self.parse_revision_id(revision_id)
        except NoSuchRevision:
            return False

        try:
            kind = self.transport.check_path(path.encode('utf8'), revnum)
        except SubversionException, (_, num):
            if num == svn.core.SVN_ERR_FS_NO_SUCH_REVISION:
                return False
            raise

        return (kind != svn.core.svn_node_none)

    def revision_trees(self, revids):
        for revid in revids:
            yield self.revision_tree(revid)

    def revision_tree(self, revision_id, inventory=None):
        if revision_id is None:
            revision_id = NULL_REVISION

        if revision_id == NULL_REVISION:
            inventory = Inventory(root_id=None)
            inventory.revision_id = revision_id
            return RevisionTree(self, inventory, revision_id)

        return SvnRevisionTree(self, revision_id, inventory)

    def revision_fileid_renames(self, revid):
        (path, revnum) = self.parse_revision_id(revid)
        items = self.branchprop_list.get_property_diff(path, revnum, 
                                  SVN_PROP_BZR_FILEIDS).splitlines()
        return dict(map(lambda x: x.split("\t"), items))

    def revision_parents(self, revision_id, merged_data=None):
        (path, revnum) = self.parse_revision_id(revision_id)

        parent_path = None
        parent_ids = []
        for (branch, _, rev) in self.follow_branch_history(path, revnum):
            if rev < revnum:
                parent_revnum = rev
                parent_path = branch
                parent_ids = [self.generate_revision_id(rev, branch)]
                break

        # if the branch didn't change, bzr:merge can't have changed
        if not self._log.touches_path(branch, revnum):
            return parent_ids
       
        if merged_data is None:
            new_merge = self.branchprop_list.get_property(path, revnum, 
                                           SVN_PROP_BZR_MERGE, "").splitlines()

            if len(new_merge) == 0 or parent_path is None:
                old_merge = ""
            else:
                old_merge = self.branchprop_list.get_property(parent_path, parent_revnum, 
                        SVN_PROP_BZR_MERGE, "").splitlines()

            assert (len(old_merge) == len(new_merge) or 
                    len(old_merge) + 1 == len(new_merge))

            if len(old_merge) < len(new_merge):
                merged_data = new_merge[-1]
            else:
                merged_data = ""

        if ' ' in merged_data:
            mutter('invalid revision id %r in merged property, skipping' % merged_data)
            merged_data = ""

        if merged_data != "":
            parent_ids.extend(merged_data.split("\t"))

        return parent_ids

    def get_revision(self, revision_id):
        """See Repository.get_revision."""
        if not revision_id or not isinstance(revision_id, basestring):
            raise InvalidRevisionId(revision_id=revision_id, branch=self)

        (path, revnum) = self.parse_revision_id(revision_id)
        
        parent_ids = self.revision_parents(revision_id)

        # Commit SVN revision properties to a Revision object
        rev = Revision(revision_id=revision_id, parent_ids=parent_ids)

        svn_props = self.branchprop_list.get_properties(path, revnum)
        bzr_props = {}
        for name in svn_props:
            if not name.startswith(SVN_PROP_BZR_REVPROP_PREFIX):
                continue

            bzr_props[name[len(SVN_PROP_BZR_REVPROP_PREFIX):]] = svn_props[name]

        (rev.committer, rev.message, date) = self._log.get_revision_info(revnum)
        if rev.committer is None:
            rev.committer = ""

        rev.timestamp = 1.0 * svn.core.secs_from_timestr(date, None)
        rev.timezone = None
        rev.properties = bzr_props
        rev.inventory_sha1 = property(lambda: self.get_inventory_sha1(revision_id))

        return rev

    def get_revisions(self, revision_ids):
        # TODO: More efficient implementation?
        return map(self.get_revision, revision_ids)

    def add_revision(self, rev_id, rev, inv=None, config=None):
        raise NotImplementedError(self.add_revision)

    def fileid_involved_between_revs(self, from_revid, to_revid):
        raise NotImplementedError(self.fileid_involved_by_set)

    def fileid_involved(self, last_revid=None):
        raise NotImplementedError(self.fileid_involved)

    def fileids_altered_by_revision_ids(self, revision_ids):
        raise NotImplementedError(self.fileids_altered_by_revision_ids)

    def fileid_involved_by_set(self, changes):
        ids = []

        for revid in changes:
            pass #FIXME

        return ids

    def generate_revision_id(self, revnum, path):
        """Generate a unambiguous revision id. 
        
        :param revnum: Subversion revision number.
        :param path: Branch path.

        :return: New revision id.
        """
        return generate_svn_revision_id(self.uuid, revnum, path)

    def parse_revision_id(self, revid):
        """Parse an existing Subversion-based revision id.

        :param revid: The revision id.
        :raises: NoSuchRevision
        :return: Tuple with branch path and revision number.
        """

        try:
            (uuid, branch_path, revnum) = parse_svn_revision_id(revid)
        except InvalidRevisionId:
            raise NoSuchRevision(self, revid)

        if uuid != self.uuid:
            raise NoSuchRevision(self, revid)

        return (branch_path, revnum)

    def get_inventory_xml(self, revision_id):
        return bzrlib.xml5.serializer_v5.write_inventory_to_string(
            self.get_inventory(revision_id))

    def get_inventory_sha1(self, revision_id):
        return osutils.sha_string(self.get_inventory_xml(revision_id))

    def get_revision_xml(self, revision_id):
        return bzrlib.xml5.serializer_v5.write_revision_to_string(
            self.get_revision(revision_id))

    def get_revision_sha1(self, revision_id):
        return osutils.sha_string(self.get_revision_xml(revision_id))

    def follow_history(self, revnum):
        while revnum > 0:
            paths = self._log.get_revision_paths(revnum)
            changed_paths = {}
            for p in paths:
                try:
                    (bp, rp) = self.scheme.unprefix(p)
                    if not changed_paths.has_key(bp):
                        changed_paths[bp] = {}
                    changed_paths[bp][p] = paths[p]
                except NotBranchError:
                    pass

            for bp in changed_paths:
                if (changed_paths[bp].has_key(bp) and 
                    changed_paths[bp][bp][1] is not None and
                    not self.scheme.is_branch(changed_paths[bp][bp][1])):
                    # FIXME: if copyfrom_path is not a branch path, 
                    # should simulate a reverse "split" of a branch
                    # For now, just make it look like the branch originated here.
                    mutter('breaking off "split"')
                    for c in self._log.find_children(changed_paths[bp][bp][1], changed_paths[bp][bp][2]):
                        path = c.replace(changed_paths[bp][bp][1], bp+"/", 1).replace("//", "/")
                        changed_paths[bp][path] = ('A', None, -1)
                    changed_paths[bp][bp] = ('A', None, -1)

                yield (bp, changed_paths[bp], revnum)

            revnum-=1

    def follow_branch_history(self, branch_path, revnum):
        assert branch_path is not None
        if not self.scheme.is_branch(branch_path):
            raise errors.NotSvnBranchPath(branch_path, revnum)

        for (bp, paths, revnum) in self._log.follow_path(branch_path, revnum):
            if (paths.has_key(bp) and 
                paths[bp][1] is not None and
                not self.scheme.is_branch(paths[bp][1])):
                # FIXME: if copyfrom_path is not a branch path, 
                # should simulate a reverse "split" of a branch
                # for now, just make it look like the branch ended here
                for c in self._log.find_children(paths[bp][1], paths[bp][2]):
                    path = c.replace(paths[bp][1], bp+"/", 1).replace("//", "/")
                    paths[path] = ('A', None, -1)
                paths[bp] = ('A', None, -1)

                yield (bp, paths, revnum)
                return
                     
            yield (bp, paths, revnum)

    def has_signature_for_revision_id(self, revision_id):
        # TODO: Retrieve from SVN_PROP_BZR_SIGNATURE 
        return False # SVN doesn't store GPG signatures. Perhaps 
                     # store in SVN revision property?

    def get_signature_text(self, revision_id):
        # TODO: Retrieve from SVN_PROP_BZR_SIGNATURE 
        # SVN doesn't store GPG signatures
        raise NoSuchRevision(self, revision_id)

    def get_revision_graph(self, revision_id):
        if revision_id == NULL_REVISION:
            return {}

        (path, revnum) = self.parse_revision_id(revision_id)

        self._previous = revision_id
        self._ancestry = {}
        
        for (branch, _, rev) in self.follow_branch_history(path, revnum - 1):
            revid = self.generate_revision_id(rev, branch)
            self._ancestry[self._previous] = [revid]
            self._previous = revid

        self._ancestry[self._previous] = []

        return self._ancestry

    def find_branches(self, revnum=None):
        """Find all branches that were changed in the specified revision number.

        :param revnum: Revision to search for branches.
        """
        if revnum is None:
            revnum = self._latest_revnum

        created_branches = {}

        for i in range(revnum+1):
            paths = self._log.get_revision_paths(i)
            for p in paths:
                if self.scheme.is_branch(p):
                    if paths[p][0] in ('R', 'D'):
                        del created_branches[p]
                        yield (p, i, False)

                    if paths[p][0] in ('A', 'R'): 
                        created_branches[p] = i

        for p in created_branches:
            yield (p, i, True)

    def is_shared(self):
        """Return True if this repository is flagged as a shared repository."""
        return True

    def get_physical_lock_status(self):
        return False

    def get_commit_builder(self, branch, parents, config, timestamp=None, 
                           timezone=None, committer=None, revprops=None, 
                           revision_id=None):
        if timestamp != None:
            raise NotImplementedError(self.get_commit_builder, 
                "timestamp can not be user-specified for Subversion repositories")

        if timezone != None:
            raise NotImplementedError(self.get_commit_builder, 
                "timezone can not be user-specified for Subversion repositories")

        if committer != None:
            raise NotImplementedError(self.get_commit_builder, 
                "committer can not be user-specified for Subversion repositories")

        if revision_id != None:
            raise NotImplementedError(self.get_commit_builder, 
                "revision_id can not be user-specified for Subversion repositories")

        from commit import SvnCommitBuilder
        return SvnCommitBuilder(self, branch, parents, config, revprops)

<|MERGE_RESOLUTION|>--- conflicted
+++ resolved
@@ -55,16 +55,9 @@
 SVN_PROP_BZR_REVPROP_PREFIX = 'bzr:revprop:'
 SVN_REVPROP_BZR_SIGNATURE = 'bzr:gpg-signature'
 
-<<<<<<< HEAD
 def escape_svn_path(id, unsafe="%/-\t \n"):
     assert "%" in unsafe
     r = [((c in unsafe) and ('%%%02x' % ord(c)) or c)
-=======
-
-_unsafe = "%/-\t "
-def escape_svn_path(id):
-    r = [((c in _unsafe) and ('%%%02x' % ord(c)) or c)
->>>>>>> a732f1d1
          for c in id]
     return ''.join(r)
 
