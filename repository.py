# Copyright (C) 2006-2008 Jelmer Vernooij <jelmer@samba.org>

# This program is free software; you can redistribute it and/or modify
# it under the terms of the GNU General Public License as published by
# the Free Software Foundation; either version 3 of the License, or
# (at your option) any later version.

# This program is distributed in the hope that it will be useful,
# but WITHOUT ANY WARRANTY; without even the implied warranty of
# MERCHANTABILITY or FITNESS FOR A PARTICULAR PURPOSE.  See the
# GNU General Public License for more details.

# You should have received a copy of the GNU General Public License
# along with this program; if not, write to the Free Software
# Foundation, Inc., 59 Temple Place, Suite 330, Boston, MA  02111-1307  USA
"""Subversion repository access."""

import bzrlib
from bzrlib import osutils, ui, urlutils, xml5
from bzrlib.branch import Branch, BranchCheckResult
from bzrlib.errors import (InvalidRevisionId, NoSuchRevision, NotBranchError, 
                           UninitializableFormat, UnrelatedBranches)
from bzrlib.graph import CachingParentsProvider
from bzrlib.inventory import Inventory
from bzrlib.lockable_files import LockableFiles, TransportLock
from bzrlib.repository import Repository, RepositoryFormat
from bzrlib.revisiontree import RevisionTree
from bzrlib.revision import Revision, NULL_REVISION
from bzrlib.transport import Transport, get_transport
from bzrlib.trace import info, mutter

from svn.core import SubversionException, Pool
import svn.core

import os

from branchprops import PathPropertyProvider
from cache import create_cache_dir, sqlite3
from config import SvnRepositoryConfig
import errors
import logwalker
from mapping import (SVN_PROP_BZR_REVISION_ID, SVN_REVPROP_BZR_SIGNATURE,
                     SVN_PROP_BZR_BRANCHING_SCHEME, BzrSvnMappingv3FileProps,
                     parse_revision_metadata, parse_revid_property, 
                     parse_merge_property, BzrSvnMapping,
                     get_default_mapping, parse_revision_id)
from revids import RevidMap
from scheme import (BranchingScheme, ListBranchingScheme, 
                    parse_list_scheme_text, guess_scheme_from_history)
from svk import (SVN_PROP_SVK_MERGE, svk_features_merged_since, 
                 parse_svk_feature)
from tree import SvnRevisionTree
import urllib

class lazy_dict(object):
    def __init__(self, create_fn):
        self.create_fn = create_fn
        self.dict = None

    def _ensure_init(self):
        if self.dict is None:
            self.dict = self.create_fn()

    def __len__(self):
        self._ensure_init()
        return len(self.dict)

    def __getitem__(self, key):
        self._ensure_init()
        return self.dict[key]

    def __setitem__(self, key, value):
        self._ensure_init()
        self.dict[key] = value

    def get(self, key, default=None):
        self._ensure_init()
        return self.dict.get(key, default)

    def has_key(self, key):
        self._ensure_init()
        return self.dict.has_key(key)


def svk_feature_to_revision_id(feature, mapping):
    """Convert a SVK feature to a revision id for this repository.

    :param feature: SVK feature.
    :return: revision id.
    """
    try:
        (uuid, bp, revnum) = parse_svk_feature(feature)
    except errors.InvalidPropertyValue:
        return None
    if not mapping.is_branch(bp) and not mapping.is_tag(bp):
        return None
    return mapping.generate_revision_id(uuid, revnum, bp)


class SvnRepositoryFormat(RepositoryFormat):
    """Repository format for Subversion repositories (accessed using svn_ra).
    """
    rich_root_data = True

    def __get_matchingbzrdir(self):
        from remote import SvnRemoteFormat
        return SvnRemoteFormat()

    _matchingbzrdir = property(__get_matchingbzrdir)

    def __init__(self):
        super(SvnRepositoryFormat, self).__init__()

    def get_format_description(self):
        return "Subversion Repository"

    def initialize(self, url, shared=False, _internal=False):
        raise UninitializableFormat(self)

    def check_conversion_target(self, target_repo_format):
        return target_repo_format.rich_root_data


def changes_path(changes, path):
    """Check if one of the specified changes applies 
    to path or one of its children.
    """
    for p in changes:
        assert isinstance(p, str)
        if p == path or p.startswith(path+"/") or path == "":
            return True
    return False



CACHE_DB_VERSION = 3

cachedbs = {}

class SvnRepository(Repository):
    """
    Provides a simplified interface to a Subversion repository 
    by using the RA (remote access) API from subversion
    """
    def __init__(self, bzrdir, transport, branch_path=None):
        from bzrlib.plugins.svn import lazy_register_optimizers
        lazy_register_optimizers()
        from fileids import CachingFileIdMap, simple_apply_changes, FileIdMap
        _revision_store = None

        assert isinstance(transport, Transport)

        control_files = LockableFiles(transport, '', TransportLock)
        Repository.__init__(self, SvnRepositoryFormat(), bzrdir, 
            control_files, None, None, None)

        self.transport = transport
        self.uuid = transport.get_uuid()
        assert self.uuid is not None
        self.base = transport.base
        assert self.base is not None
        self._serializer = xml5.serializer_v5
        self.dir_cache = {}
        self.pool = Pool()
        self.get_config().add_location(self.base)
        cache_dir = self.create_cache_dir()
        cachedir_transport = get_transport(cache_dir)
        cache_file = os.path.join(cache_dir, 'cache-v%d' % CACHE_DB_VERSION)
        if not cachedbs.has_key(cache_file):
            cachedbs[cache_file] = sqlite3.connect(cache_file)
        self.cachedb = cachedbs[cache_file]

        self._log = logwalker.CachingLogWalker(logwalker.LogWalker(transport=transport), 
                        cache_db=self.cachedb)

        # TODO: Only use fileid_map when 
        # fileprops-based mappings are being used
        self.branchprop_list = PathPropertyProvider(self._log)
        self.fileid_map = CachingFileIdMap(cachedir_transport, FileIdMap(simple_apply_changes, self))
        self.revmap = RevidMap(self.cachedb)
        self._scheme = None
        self._hinted_branch_path = branch_path

    def lhs_missing_revisions(self, revhistory, stop_revision):
        missing = []
        slice = revhistory[:revhistory.index(stop_revision)+1]
        for revid in reversed(slice):
            if self.has_revision(revid):
                missing.reverse()
                return missing
            missing.append(revid)
        raise UnrelatedBranches()
    
    def get_transaction(self):
        raise NotImplementedError(self.get_transaction)

    def get_stored_scheme(self):
        """Retrieve the stored branching scheme, either in the repository 
        or in the configuration file.
        """
        scheme = self.get_config().get_branching_scheme()
        if scheme is not None:
            return (scheme, self.get_config().branching_scheme_is_mandatory())

        last_revnum = self.transport.get_latest_revnum()
        scheme = self._get_property_scheme(last_revnum)
        if scheme is not None:
            return (scheme, True)

        return (None, False)

    def get_mapping(self):
        return get_default_mapping()(self.get_scheme())

    def _make_parents_provider(self):
        return CachingParentsProvider(self)

    def get_scheme(self):
        """Determine the branching scheme to use for this repository.

        :return: Branching scheme.
        """
        # First, try to use the branching scheme we already know
        if self._scheme is not None:
            return self._scheme

        (scheme, mandatory) = self.get_stored_scheme()
        if mandatory:
            self._scheme = scheme
            return scheme

        if scheme is not None:
            if (self._hinted_branch_path is None or 
                scheme.is_branch(self._hinted_branch_path)):
                self._scheme = scheme
                return scheme

        last_revnum = self.transport.get_latest_revnum()
        self.set_branching_scheme(
            self._guess_scheme(last_revnum, self._hinted_branch_path),
            store=(last_revnum > 20),
            mandatory=False)

        return self._scheme

    def _get_property_scheme(self, revnum=None):
        if revnum is None:
            revnum = self.transport.get_latest_revnum()
        text = self.branchprop_list.get_properties("", revnum).get(SVN_PROP_BZR_BRANCHING_SCHEME, None)
        if text is None:
            return None
        return ListBranchingScheme(parse_list_scheme_text(text))

    def set_property_scheme(self, scheme):
        def done(revmetadata, pool):
            pass
        editor = self.transport.get_commit_editor(
                {svn.core.SVN_PROP_REVISION_LOG: "Updating branching scheme for Bazaar."},
                done, None, False)
        root = editor.open_root(-1)
        editor.change_dir_prop(root, SVN_PROP_BZR_BRANCHING_SCHEME, 
                "".join(map(lambda x: x+"\n", scheme.branch_list)).encode("utf-8"))
        editor.close_directory(root)
        editor.close()

    def _guess_scheme(self, last_revnum, branch_path=None):
        scheme = guess_scheme_from_history(
            self._log.iter_changes("", last_revnum), last_revnum, 
            branch_path)
        mutter("Guessed branching scheme: %r" % scheme)
        return scheme

    def set_branching_scheme(self, scheme, store=True, mandatory=False):
        self._scheme = scheme
        if store:
            self.get_config().set_branching_scheme(str(scheme), 
                                                   mandatory=mandatory)

    def _warn_if_deprecated(self):
        # This class isn't deprecated
        pass

    def __repr__(self):
        return '%s(%r)' % (self.__class__.__name__, 
                           self.base)

    def create_cache_dir(self):
        cache_dir = create_cache_dir()
        dir = os.path.join(cache_dir, self.uuid)
        if not os.path.exists(dir):
            info("Initialising Subversion metadata cache in %s" % dir)
            os.mkdir(dir)
        return dir

    def _check(self, revision_ids):
        return BranchCheckResult(self)

    def get_inventory(self, revision_id):
        assert revision_id != None
        return self.revision_tree(revision_id).inventory

    def get_fileid_map(self, revnum, path, mapping):
        return self.fileid_map.get_map(self.uuid, revnum, path, 
                                       self.revision_fileid_renames, mapping)

    def transform_fileid_map(self, uuid, revnum, branch, changes, renames, 
                             mapping):
        return self.fileid_map.apply_changes(uuid, revnum, branch, changes, 
                                             renames, mapping)[0]

    def all_revision_ids(self, mapping=None):
        if mapping is None:
            mapping = self.get_mapping()
        for (bp, rev) in self.follow_history(
                self.transport.get_latest_revnum(), mapping):
            yield self.generate_revision_id(rev, bp, mapping)

    def get_inventory_weave(self):
        """See Repository.get_inventory_weave()."""
        raise NotImplementedError(self.get_inventory_weave)

    def set_make_working_trees(self, new_value):
        """See Repository.set_make_working_trees()."""
        pass # FIXME: ignored, nowhere to store it... 

    def make_working_trees(self):
        """See Repository.make_working_trees().

        Always returns False, as working trees are never created inside 
        Subversion repositories.
        """
        return False

    def iter_changes(self):
        """
        
        :return: iterator over tuples with (revid, parent_revids, changes, revprops, branchprops)
        """
        raise NotImplementedError

    def iter_reverse_revision_history(self, revision_id):
        """Iterate backwards through revision ids in the lefthand history

        :param revision_id: The revision id to start with.  All its lefthand
            ancestors will be traversed.
        """
        if revision_id in (None, NULL_REVISION):
            return
        while revision_id != NULL_REVISION:
            yield revision_id
            (branch_path, revnum, mapping) = self.lookup_revision_id(revision_id)
            revision_id = self.lhs_revision_parent(branch_path, revnum, mapping)
            if revision_id is None:
                return

    def get_ancestry(self, revision_id, topo_sorted=True):
        """See Repository.get_ancestry().
        """
        ancestry = []
        graph = self.get_graph()
        for rev, parents in graph.iter_ancestry([revision_id]):
            if rev == NULL_REVISION:
                rev = None
            ancestry.append(rev)
        ancestry.reverse()
        return ancestry

    def has_revision(self, revision_id):
        """See Repository.has_revision()."""
        if revision_id is None:
            return True

        try:
            (path, revnum, _) = self.lookup_revision_id(revision_id)
        except NoSuchRevision:
            return False

        try:
            return (svn.core.svn_node_dir == self.transport.check_path(path, revnum))
        except SubversionException, (_, num):
            if num == svn.core.SVN_ERR_FS_NO_SUCH_REVISION:
                return False
            raise

    def revision_trees(self, revids):
        """See Repository.revision_trees()."""
        for revid in revids:
            yield self.revision_tree(revid)

    def revision_tree(self, revision_id):
        """See Repository.revision_tree()."""
        if revision_id is None:
            revision_id = NULL_REVISION

        if revision_id == NULL_REVISION:
            inventory = Inventory(root_id=None)
            inventory.revision_id = revision_id
            return RevisionTree(self, inventory, revision_id)

        return SvnRevisionTree(self, revision_id)

    def revision_fileid_renames(self, path, revnum, mapping,
                                revprops=None, fileprops=None):
        """Check which files were renamed in a particular revision.
        
        :param path: Branch path
        :
        :return: dictionary with paths as keys, file ids as values
        """
        if revprops is None:
            revprops = lazy_dict(lambda: self._log.transport.revprop_list(revnum))
        if fileprops is None:
            fileprops = lazy_dict(lambda: self.branchprop_list.get_changed_properties(path, revnum))

        return mapping.import_fileid_map(revprops, fileprops)

    def lhs_revision_parent(self, path, revnum, mapping):
        """Find the mainline parent of the specified revision.

        :param path: Path of the revision in Subversion
        :param revnum: Subversion revision number
        :param mapping: Mapping.
        :return: Revision id of the left-hand-side parent or None if 
                  this is the first revision
        """
        assert isinstance(path, str)
        assert isinstance(revnum, int)

        if not mapping.is_branch(path) and \
           not mapping.is_tag(path):
            raise NoSuchRevision(self, 
                    self.generate_revision_id(revnum, path, mapping))

        # Make sure the specified revision actually exists
        changes = self._log.get_revision_paths(revnum)
        if not changes_path(changes, path):
            # the specified revno should be changing the branch or 
            # otherwise it is invalid
            raise NoSuchRevision(self, 
                    self.generate_revision_id(revnum, path, mapping))

        while True:
            next = logwalker.changes_find_prev_location(changes, path, revnum)
            if next is None:
                break
            (path, revnum) = next
            changes = self._log.get_revision_paths(revnum)

            if changes_path(changes, path):
                revid = self.generate_revision_id(revnum, path, mapping)
                if not mapping.is_branch(path) and \
                   not mapping.is_tag(path):
                       return None
                return revid
        return None

    def get_parent_map(self, revids):
        parent_map = {}
        for revision_id in revids:
            if revision_id == NULL_REVISION:
                parent_map[revision_id] = ()
            else:
                try:
                    parents = self.revision_parents(revision_id)
                except NoSuchRevision:
                    pass
                else:
                    if len(parents) == 0:
                        parents = (NULL_REVISION,)
                    parent_map[revision_id] = parents
        return parent_map

    def _svk_merged_revisions(self, branch, revnum, mapping, 
                              fileprops):
        """Find out what SVK features were merged in a revision.

        """
        current = fileprops.get(SVN_PROP_SVK_MERGE, "")
        if current == "":
            return
        (prev_path, prev_revnum) = self._log.get_previous(branch, revnum)
        if prev_path is None and prev_revnum == -1:
            previous = ""
        else:
            previous = self.branchprop_list.get_properties(prev_path.encode("utf-8"), prev_revnum).get(SVN_PROP_SVK_MERGE, "")
        for feature in svk_features_merged_since(current, previous):
            revid = svk_feature_to_revision_id(feature, mapping)
            if revid is not None:
                yield revid

    def revision_parents(self, revision_id, svn_fileprops=None, svn_revprops=None):
        """See Repository.revision_parents()."""
        (branch, revnum, mapping) = self.lookup_revision_id(revision_id)
        mainline_parent = self.lhs_revision_parent(branch, revnum, mapping)
        if mainline_parent is None:
            return ()

        parent_ids = (mainline_parent,)

        if svn_fileprops is None:
            svn_fileprops = lazy_dict(lambda: self.branchprop_list.get_changed_properties(branch, revnum))

        if svn_revprops is None:
            svn_revprops = lazy_dict(lambda: self.transport.revprop_list(revnum))

        extra_rhs_parents = mapping.get_rhs_parents(branch, svn_revprops, svn_fileprops)
        parent_ids += extra_rhs_parents

        if extra_rhs_parents == ():
            parent_ids += tuple(self._svk_merged_revisions(branch, revnum, mapping, svn_fileprops))

        return parent_ids

    def get_revision(self, revision_id, svn_revprops=None, svn_fileprops=None):
        """See Repository.get_revision."""
        if not revision_id or not isinstance(revision_id, str):
            raise InvalidRevisionId(revision_id=revision_id, branch=self)

        (path, revnum, mapping) = self.lookup_revision_id(revision_id)
        
        if svn_revprops is None:
            svn_revprops = lazy_dict(lambda: self.transport.revprop_list(revnum))
        if svn_fileprops is None:
            svn_fileprops = lazy_dict(lambda: self.branchprop_list.get_changed_properties(path, revnum))
        parent_ids = self.revision_parents(revision_id, svn_fileprops=svn_fileprops, svn_revprops=svn_revprops)

        rev = Revision(revision_id=revision_id, parent_ids=parent_ids,
                       inventory_sha1=None)

        mapping.import_revision(svn_revprops, svn_fileprops, rev)

        return rev

    def get_revisions(self, revision_ids):
        """See Repository.get_revisions()."""
        # TODO: More efficient implementation?
        return map(self.get_revision, revision_ids)

    def add_revision(self, rev_id, rev, inv=None, config=None):
        raise NotImplementedError(self.add_revision)

    def generate_revision_id(self, revnum, path, mapping):
        """Generate an unambiguous revision id. 
        
        :param revnum: Subversion revision number.
        :param path: Branch path.
        :param mapping: Mapping to use.

        :return: New revision id.
        """
        assert isinstance(path, str)
        assert isinstance(revnum, int)
        assert isinstance(mapping, BzrSvnMapping)

        # Look in the cache to see if it already has a revision id
        revid = self.revmap.lookup_branch_revnum(revnum, path, str(mapping.scheme))
        if revid is not None:
            return revid

        # See if there is a bzr:revision-id revprop set
        try:
            revprops = lazy_dict(lambda: self._log._get_transport().revprop_list(revnum))
            fileprops = lazy_dict(lambda: self.branchprop_list.get_changed_properties(path, revnum))
            (bzr_revno, revid) = mapping.get_revision_id(path, revprops, fileprops)
        except SubversionException, (_, num):
            if num == svn.core.SVN_ERR_FS_NO_SUCH_REVISION:
                raise NoSuchRevision(path, revnum)
            raise

        # Or generate it
        if revid is None:
            revid = mapping.generate_revision_id(self.uuid, revnum, path)
        self.revmap.insert_revid(revid, path, revnum, revnum, 
                str(mapping.scheme))
        return revid

    def lookup_revision_id(self, revid, scheme=None):
        """Parse an existing Subversion-based revision id.

        :param revid: The revision id.
        :param scheme: Optional branching scheme to use when searching for 
                       revisions
        :raises: NoSuchRevision
        :return: Tuple with branch path, revision number and mapping.
        """
        def get_scheme(name):
            assert isinstance(name, str)
            return BranchingScheme.find_scheme(name)

        # Try a simple parse
        try:
            (uuid, branch_path, revnum, mapping) = parse_revision_id(revid)
            assert isinstance(branch_path, str)
            assert isinstance(mapping, BzrSvnMapping)
            if uuid == self.uuid:
                return (branch_path, revnum, mapping)
            # If the UUID doesn't match, this may still be a valid revision
            # id; a revision from another SVN repository may be pushed into 
            # this one.
        except InvalidRevisionId:
            pass

        # Check the record out of the revmap, if it exists
        try:
            (branch_path, min_revnum, max_revnum, \
                    scheme) = self.revmap.lookup_revid(revid)
            assert isinstance(branch_path, str)
            assert isinstance(scheme, str)
            # Entry already complete?
            if min_revnum == max_revnum:
                return (branch_path, min_revnum, BzrSvnMappingv3FileProps(get_scheme(scheme)))
        except NoSuchRevision, e:
            # If there is no entry in the map, walk over all branches:
            if scheme is None:
                scheme = self.get_scheme()
            last_revnum = self.transport.get_latest_revnum()
            if (last_revnum <= self.revmap.last_revnum_checked(str(scheme))):
                # All revision ids in this repository for the current 
                # scheme have already been discovered. No need to 
                # check again.
                raise e
            found = False
            for (branch, revno, _) in self.find_branchpaths(layout, 
                    self.revmap.last_revnum_checked(str(scheme)),
                    last_revnum):
                assert isinstance(branch, str)
                assert isinstance(revno, int)
                # Look at their bzr:revision-id-vX
                revids = []
                try:
                    props = self.branchprop_list.get_properties(branch, revno)
                    for line in props.get(SVN_PROP_BZR_REVISION_ID+str(scheme), "").splitlines():
                        try:
                            revids.append(parse_revid_property(line))
                        except errors.InvalidPropertyValue, ie:
                            mutter(str(ie))
                except SubversionException, (_, svn.core.SVN_ERR_FS_NOT_DIRECTORY):
                    continue

                # If there are any new entries that are not yet in the cache, 
                # add them
                for (entry_revno, entry_revid) in revids:
                    if entry_revid == revid:
                        found = True
                    self.revmap.insert_revid(entry_revid, branch, 0, revno, 
                            str(scheme))
                
            # We've added all the revision ids for this scheme in the repository,
            # so no need to check again unless new revisions got added
            self.revmap.set_last_revnum_checked(str(scheme), last_revnum)
            if not found:
                raise e
            (branch_path, min_revnum, max_revnum, scheme) = self.revmap.lookup_revid(revid)
            assert isinstance(branch_path, str)

        # Find the branch property between min_revnum and max_revnum that 
        # added revid
        for (bp, rev) in self.follow_branch(branch_path, max_revnum, 
                                            get_scheme(str(scheme))):
            try:
                (entry_revno, entry_revid) = parse_revid_property(
                 self.branchprop_list.get_property_diff(bp, rev, 
                     SVN_PROP_BZR_REVISION_ID+str(scheme)).strip("\n"))
            except errors.InvalidPropertyValue:
                # Don't warn about encountering an invalid property, 
                # that will already have happened earlier
                continue
            if entry_revid == revid:
                self.revmap.insert_revid(revid, bp, rev, rev, scheme)
                return (bp, rev, BzrSvnMappingv3FileProps(get_scheme(scheme)))

        raise AssertionError("Revision id %s was added incorrectly" % revid)

    def get_inventory_xml(self, revision_id):
        """See Repository.get_inventory_xml()."""
        return self.serialise_inventory(self.get_inventory(revision_id))

    def get_inventory_sha1(self, revision_id):
        """Get the sha1 for the XML representation of an inventory.

        :param revision_id: Revision id of the inventory for which to return 
         the SHA1.
        :return: XML string
        """

        return osutils.sha_string(self.get_inventory_xml(revision_id))

    def get_revision_xml(self, revision_id):
        """Return the XML representation of a revision.

        :param revision_id: Revision for which to return the XML.
        :return: XML string
        """
        return self._serializer.write_revision_to_string(
            self.get_revision(revision_id))

    def follow_history(self, revnum, mapping):
        """Yield all the branches found between the start of history 
        and a specified revision number.

        :param revnum: Revision number up to which to search.
        :return: iterator over branches in the range 0..revnum
        """
        assert mapping is not None

        for (_, paths, revnum) in self._log.iter_changes("", revnum):
            yielded_paths = []
            for p in paths:
                try:
                    bp = mapping.scheme.unprefix(p)[0]
                    if not bp in yielded_paths:
                        if not paths.has_key(bp) or paths[bp][0] != 'D':
                            assert revnum > 0 or bp == ""
                            yield (bp, revnum)
                        yielded_paths.append(bp)
                except NotBranchError:
                    pass

    def follow_branch(self, branch_path, revnum, mapping):
        """Follow the history of a branch. Will yield all the 
        left-hand side ancestors of a specified revision.
    
        :param branch_path: Subversion path to search.
        :param revnum: Revision number in Subversion to start.
        :param mapping: Mapping.
        :return: iterator over the ancestors
        """
        assert branch_path is not None
        assert isinstance(branch_path, str)
        assert isinstance(revnum, int) and revnum >= 0
        assert mapping.is_branch(branch_path) or mapping.is_tag(branch_path)
        branch_path = branch_path.strip("/")

        for (path, paths, revnum) in self._log.iter_changes(branch_path, revnum):
            if not mapping.is_branch(path) and not mapping.is_tag(path):
                # FIXME: if copyfrom_path is not a branch path, 
                # should simulate a reverse "split" of a branch
                # for now, just make it look like the branch ended here
                break
            yield (path, revnum)
        
    def follow_branch_history(self, branch_path, revnum, mapping):
        """Return all the changes that happened in a branch 
        until branch_path,revnum. 

        :return: iterator that returns tuples with branch path, 
            changed paths and revision number.
        """
        assert isinstance(branch_path, str)
        assert mapping.is_branch(branch_path) or mapping.is_tag(branch_path), \
                "Mapping %r doesn't accept %s as branch or tag" % (mapping, branch_path)

        for (bp, paths, revnum) in self._log.iter_changes(branch_path, revnum):
            assert revnum > 0 or bp == ""
            assert mapping.is_branch(bp) or mapping.is_tag(bp)
            # Remove non-bp paths from paths
            for p in paths.keys():
                if not p.startswith(bp+"/") and bp != p and bp != "":
                    del paths[p]

            if paths == {}:
                continue

            if (paths.has_key(bp) and paths[bp][1] is not None and 
                not mapping.is_branch(paths[bp][1]) and
                not mapping.is_tag(paths[bp][1])):
                # FIXME: if copyfrom_path is not a branch path, 
                # should simulate a reverse "split" of a branch
                # for now, just make it look like the branch ended here
                for c in self._log.find_children(paths[bp][1], paths[bp][2]):
                    path = c.replace(paths[bp][1], bp+"/", 1).replace("//", "/")
                    paths[path] = ('A', None, -1)
                paths[bp] = ('A', None, -1)

                yield (bp, paths, revnum)
                return
                     
            yield (bp, paths, revnum)

    def get_config(self):
        return SvnRepositoryConfig(self.uuid)

    def has_signature_for_revision_id(self, revision_id):
        """Check whether a signature exists for a particular revision id.

        :param revision_id: Revision id for which the signatures should be looked up.
        :return: False, as no signatures are stored for revisions in Subversion 
            at the moment.
        """
        try:
            (path, revnum, mapping) = self.lookup_revision_id(revision_id)
        except NoSuchRevision:
            return False
        revprops = self.transport.revprop_list(revnum)
        return revprops.has_key(SVN_REVPROP_BZR_SIGNATURE)

    def get_signature_text(self, revision_id):
        """Return the signature text for a particular revision.

        :param revision_id: Id of the revision for which to return the 
                            signature.
        :raises NoSuchRevision: Always
        """
        (path, revnum, mapping) = self.lookup_revision_id(revision_id)
        revprops = self.transport.revprop_list(revnum)
        try:
            return revprops[SVN_REVPROP_BZR_SIGNATURE]
        except KeyError:
            raise NoSuchRevision(self, revision_id)

    def add_signature_text(self, revision_id, signature):
        (path, revnum, mapping) = self.lookup_revision_id(revision_id)
        self.transport.change_rev_prop(revnum, SVN_REVPROP_BZR_SIGNATURE, signature)

    def get_revision_graph(self, revision_id=None):
        """See Repository.get_revision_graph()."""
        graph = self.get_graph()

        if revision_id is None:
            revision_ids = self.all_revision_ids(self.get_mapping())
        else:
            revision_ids = [revision_id]

        ret = {}
        for (revid, parents) in graph.iter_ancestry(revision_ids):
            if revid == NULL_REVISION:
                continue
            if (NULL_REVISION,) == parents:
                ret[revid] = ()
            else:
                ret[revid] = parents

        if revision_id is not None and revision_id != NULL_REVISION and ret[revision_id] is None:
            raise NoSuchRevision(self, revision_id)

        return ret

    def find_branches(self, using=False, scheme=None):
        """Find branches underneath this repository.

        This will include branches inside other branches.

        :param using: If True, list only branches using this repository.
        """
        # All branches use this repository, so the using argument can be 
        # ignored.
<<<<<<< HEAD
        layout = self.get_layout()
=======
        if scheme is None:
            scheme = self.get_scheme()
>>>>>>> 01c21891

        for project, bp in layout.get_branches():
            try:
                branches.append(Branch.open(urlutils.join(self.base, bp)))
            except NotBranchError: # Skip non-directories
                pass
        return branches

    def find_branchpaths(self, layout, from_revnum=0, to_revnum=None):
        """Find all branch paths that were changed in the specified revision 
        range.

        :param revnum: Revision to search for branches.
        :return: iterator that returns tuples with (path, revision number, still exists). The revision number is the revision in which the branch last existed.
        """
        assert layout is not None
        if to_revnum is None:
            to_revnum = self.transport.get_latest_revnum()

        created_branches = {}

        ret = []

        pb = ui.ui_factory.nested_progress_bar()
        try:
            for i in range(from_revnum, to_revnum+1):
                pb.update("finding branches", i, to_revnum+1)
                paths = self._log.get_revision_paths(i)
                for p in sorted(paths.keys()):
                    if layout.is_branch(p) or layout.is_tag(p):
                        if paths[p][0] in ('R', 'D') and p in created_branches:
                            del created_branches[p]
                            if paths[p][1]:
                                prev_path = paths[p][1]
                                prev_rev = paths[p][2]
                            else:
                                prev_path = p
                                prev_rev = self._log.find_latest_change(p, 
                                    i-1, include_parents=True, 
                                    include_children=True)
                            assert isinstance(prev_rev, int)
                            ret.append((prev_path, prev_rev, False))

                        if paths[p][0] in ('A', 'R'): 
                            created_branches[p] = i
                    elif layout.is_branch_parent(p) or \
                            layout.is_tag_parent(p):
                        if paths[p][0] in ('R', 'D'):
                            k = created_branches.keys()
                            for c in k:
                                if c.startswith(p+"/") and c in created_branches:
                                    del created_branches[c] 
                                    j = self._log.find_latest_change(c, i-1, 
                                            include_parents=True, 
                                            include_children=True)
                                    assert isinstance(j, int)
                                    ret.append((c, j, False))
                        if paths[p][0] in ('A', 'R'):
                            parents = [p]
                            while parents:
                                p = parents.pop()
                                try:
                                    for c in self.transport.get_dir(p, i)[0].keys():
                                        n = p+"/"+c
                                        if layout.is_branch(n) or layout.is_tag(n):
                                            created_branches[n] = i
                                        elif (layout.is_branch_parent(n) or 
                                              layout.is_tag_parent(n)):
                                            parents.append(n)
                                except SubversionException, (_, svn.core.SVN_ERR_FS_NOT_DIRECTORY):
                                    pass
        finally:
            pb.finished()

        pb = ui.ui_factory.nested_progress_bar()
        i = 0
        for p in created_branches:
            pb.update("determining branch last changes", 
                      i, len(created_branches))
            j = self._log.find_latest_change(p, to_revnum, 
                                             include_parents=True,
                                             include_children=True)
            if j is None:
                j = created_branches[p]
            assert isinstance(j, int)
            ret.append((p, j, True))
            i += 1
        pb.finished()

        return ret

    def is_shared(self):
        """Return True if this repository is flagged as a shared repository."""
        return True

    def get_physical_lock_status(self):
        return False

    def get_commit_builder(self, branch, parents, config, timestamp=None, 
                           timezone=None, committer=None, revprops=None, 
                           revision_id=None):
        from commit import SvnCommitBuilder
        return SvnCommitBuilder(self, branch, parents, config, timestamp, 
                timezone, committer, revprops, revision_id)


<|MERGE_RESOLUTION|>--- conflicted
+++ resolved
@@ -311,9 +311,20 @@
     def all_revision_ids(self, mapping=None):
         if mapping is None:
             mapping = self.get_mapping()
-        for (bp, rev) in self.follow_history(
-                self.transport.get_latest_revnum(), mapping):
-            yield self.generate_revision_id(rev, bp, mapping)
+        revnum = self.transport.get_latest_revnum()
+
+        for (_, paths, revnum) in self._log.iter_changes("", revnum):
+            yielded_paths = []
+            for p in paths:
+                try:
+                    bp = mapping.scheme.unprefix(p)[0]
+                    if not bp in yielded_paths:
+                        if not paths.has_key(bp) or paths[bp][0] != 'D':
+                            assert revnum > 0 or bp == ""
+                            yield self.generate_revision_id(revnum, bp, mapping)
+                        yielded_paths.append(bp)
+                except NotBranchError:
+                    pass
 
     def get_inventory_weave(self):
         """See Repository.get_inventory_weave()."""
@@ -694,28 +705,6 @@
         return self._serializer.write_revision_to_string(
             self.get_revision(revision_id))
 
-    def follow_history(self, revnum, mapping):
-        """Yield all the branches found between the start of history 
-        and a specified revision number.
-
-        :param revnum: Revision number up to which to search.
-        :return: iterator over branches in the range 0..revnum
-        """
-        assert mapping is not None
-
-        for (_, paths, revnum) in self._log.iter_changes("", revnum):
-            yielded_paths = []
-            for p in paths:
-                try:
-                    bp = mapping.scheme.unprefix(p)[0]
-                    if not bp in yielded_paths:
-                        if not paths.has_key(bp) or paths[bp][0] != 'D':
-                            assert revnum > 0 or bp == ""
-                            yield (bp, revnum)
-                        yielded_paths.append(bp)
-                except NotBranchError:
-                    pass
-
     def follow_branch(self, branch_path, revnum, mapping):
         """Follow the history of a branch. Will yield all the 
         left-hand side ancestors of a specified revision.
@@ -835,7 +824,7 @@
 
         return ret
 
-    def find_branches(self, using=False, scheme=None):
+    def find_branches(self, using=False, layout=None):
         """Find branches underneath this repository.
 
         This will include branches inside other branches.
@@ -844,14 +833,11 @@
         """
         # All branches use this repository, so the using argument can be 
         # ignored.
-<<<<<<< HEAD
-        layout = self.get_layout()
-=======
-        if scheme is None:
-            scheme = self.get_scheme()
->>>>>>> 01c21891
-
-        for project, bp in layout.get_branches():
+        if layout is None:
+            layout = self.get_layout()
+
+        branches = []
+        for project, bp, nick in layout.get_branches():
             try:
                 branches.append(Branch.open(urlutils.join(self.base, bp)))
             except NotBranchError: # Skip non-directories
