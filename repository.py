# Copyright (C) 2006 Jelmer Vernooij <jelmer@samba.org>

# This program is free software; you can redistribute it and/or modify
# it under the terms of the GNU General Public License as published by
# the Free Software Foundation; either version 2 of the License, or
# (at your option) any later version.

# This program is distributed in the hope that it will be useful,
# but WITHOUT ANY WARRANTY; without even the implied warranty of
# MERCHANTABILITY or FITNESS FOR A PARTICULAR PURPOSE.  See the
# GNU General Public License for more details.

# You should have received a copy of the GNU General Public License
# along with this program; if not, write to the Free Software
# Foundation, Inc., 59 Temple Place, Suite 330, Boston, MA  02111-1307  USA
"""Subversion repository access."""

import bzrlib
from bzrlib import osutils, ui, urlutils
from bzrlib.branch import Branch, BranchCheckResult
from bzrlib.errors import (InvalidRevisionId, NoSuchRevision, NotBranchError, 
                           UninitializableFormat, UnrelatedBranches)
from bzrlib.inventory import Inventory
from bzrlib.lockable_files import LockableFiles, TransportLock
from bzrlib.repository import Repository, RepositoryFormat
from bzrlib.revisiontree import RevisionTree
from bzrlib.revision import Revision, NULL_REVISION
from bzrlib.transport import Transport, get_transport
from bzrlib.trace import info, mutter

from svn.core import SubversionException, Pool
import svn.core

import os

from branchprops import BranchPropertyList
from cache import create_cache_dir, sqlite3
from config import SvnRepositoryConfig
import errors
import logwalker
from mapping import (default_mapping, SVN_PROP_BZR_REVISION_ID, 
                     SVN_PROP_BZR_REVISION_INFO, SVN_PROP_BZR_BRANCHING_SCHEME,
                     SVN_PROP_BZR_ANCESTRY, SVN_PROP_BZR_FILEIDS,
<<<<<<< HEAD
                     parse_revision_metadata, parse_revid_property, 
                     parse_merge_property, revision_parse_svn_revprops)
=======
                     parse_revid_property, parse_merge_property)
>>>>>>> 17ace66e
from revids import RevidMap
from scheme import (BranchingScheme, ListBranchingScheme, 
                    parse_list_scheme_text, guess_scheme_from_history)
from svk import parse_svk_feature, SVN_PROP_SVK_MERGE
from tree import SvnRevisionTree
import urllib


def revision_id_to_svk_feature(revid):
    """Create a SVK feature identifier from a revision id.

    :param revid: Revision id to convert.
    :return: Matching SVK feature identifier.
    """
    assert isinstance(revid, str)
    (uuid, branch, revnum, _) = default_mapping.parse_revision_id(revid)
    # TODO: What about renamed revisions? Should use 
    # repository.lookup_revision_id here.
    return "%s:/%s:%d" % (uuid, branch, revnum)


class SvnRepositoryFormat(RepositoryFormat):
    """Repository format for Subversion repositories (accessed using svn_ra).
    """
    rich_root_data = True

    def __get_matchingbzrdir(self):
        from remote import SvnRemoteFormat
        return SvnRemoteFormat()

    _matchingbzrdir = property(__get_matchingbzrdir)

    def __init__(self):
        super(SvnRepositoryFormat, self).__init__()

    def get_format_description(self):
        return "Subversion Repository"

    def initialize(self, url, shared=False, _internal=False):
        """Svn repositories cannot be created (yet)."""
        raise UninitializableFormat(self)

    def check_conversion_target(self, target_repo_format):
        return target_repo_format.rich_root_data

CACHE_DB_VERSION = 3

cachedbs = {}

class SvnRepository(Repository):
    """
    Provides a simplified interface to a Subversion repository 
    by using the RA (remote access) API from subversion
    """
    def __init__(self, bzrdir, transport, branch_path=None):
        from bzrlib.plugins.svn import lazy_register_optimizers
        lazy_register_optimizers()
        from fileids import SimpleFileIdMap
        _revision_store = None

        assert isinstance(transport, Transport)

        control_files = LockableFiles(transport, '', TransportLock)
        Repository.__init__(self, SvnRepositoryFormat(), bzrdir, 
            control_files, None, None, None)

        self.transport = transport
        self.uuid = transport.get_uuid()
        assert self.uuid is not None
        self.base = transport.base
        assert self.base is not None
        self._serializer = None
        self.dir_cache = {}
        self.pool = Pool()
        self.get_config().add_location(self.base)
        cache_dir = self.create_cache_dir()
        cachedir_transport = get_transport(cache_dir)
        cache_file = os.path.join(cache_dir, 'cache-v%d' % CACHE_DB_VERSION)
        if not cachedbs.has_key(cache_file):
            cachedbs[cache_file] = sqlite3.connect(cache_file)
        self.cachedb = cachedbs[cache_file]

        self._log = logwalker.LogWalker(transport=transport, 
                                        cache_db=self.cachedb)

        self.branchprop_list = BranchPropertyList(self._log, self.cachedb)
        self.fileid_map = SimpleFileIdMap(self, cachedir_transport)
        self.revmap = RevidMap(self.cachedb)
        self._scheme = None
        self._hinted_branch_path = branch_path

    def lhs_missing_revisions(self, revhistory, stop_revision):
        missing = []
        slice = revhistory[:revhistory.index(stop_revision)+1]
        for revid in reversed(slice):
            if self.has_revision(revid):
                missing.reverse()
                return missing
            missing.append(revid)
        raise UnrelatedBranches()
    
    def get_transaction(self):
        raise NotImplementedError(self.get_transaction)

    def get_stored_scheme(self):
        """Retrieve the stored branching scheme, either in the repository 
        or in the configuration file.
        """
        scheme = self.get_config().get_branching_scheme()
        if scheme is not None:
            return (scheme, self.get_config().branching_scheme_is_mandatory())

        last_revnum = self.transport.get_latest_revnum()
        scheme = self._get_property_scheme(last_revnum)
        if scheme is not None:
            return (scheme, True)

        return (None, False)

    def get_scheme(self):
        """Determine the branching scheme to use for this repository.

        :return: Branching scheme.
        """
        # First, try to use the branching scheme we already know
        if self._scheme is not None:
            return self._scheme

        (scheme, mandatory) = self.get_stored_scheme()
        if mandatory:
            self._scheme = scheme
            return scheme

        if scheme is not None:
            if (self._hinted_branch_path is None or 
                scheme.is_branch(self._hinted_branch_path)):
                self._scheme = scheme
                return scheme

        last_revnum = self.transport.get_latest_revnum()
        self.set_branching_scheme(
            self._guess_scheme(last_revnum, self._hinted_branch_path),
            store=(last_revnum > 20),
            mandatory=False)

        return self._scheme

    def _get_property_scheme(self, revnum=None):
        if revnum is None:
            revnum = self.transport.get_latest_revnum()
        text = self.branchprop_list.get_property("", 
            revnum, SVN_PROP_BZR_BRANCHING_SCHEME, None)
        if text is None:
            return None
        return ListBranchingScheme(parse_list_scheme_text(text))

    def set_property_scheme(self, scheme):
        def done(revmetadata, pool):
            pass
        editor = self.transport.get_commit_editor(
                {svn.core.SVN_PROP_REVISION_LOG: "Updating branching scheme for Bazaar."},
                done, None, False)
        root = editor.open_root(-1)
        editor.change_dir_prop(root, SVN_PROP_BZR_BRANCHING_SCHEME, 
                "".join(map(lambda x: x+"\n", scheme.branch_list)).encode("utf-8"))
        editor.close_directory(root)
        editor.close()

    def _guess_scheme(self, last_revnum, branch_path=None):
        scheme = guess_scheme_from_history(
            self._log.follow_path("", last_revnum), last_revnum, 
            branch_path)
        mutter("Guessed branching scheme: %r" % scheme)
        return scheme

    def set_branching_scheme(self, scheme, store=True, mandatory=False):
        self._scheme = scheme
        if store:
            self.get_config().set_branching_scheme(str(scheme), 
                                                   mandatory=mandatory)

    def _warn_if_deprecated(self):
        # This class isn't deprecated
        pass

    def __repr__(self):
        return '%s(%r)' % (self.__class__.__name__, 
                           self.base)

    def create_cache_dir(self):
        cache_dir = create_cache_dir()
        dir = os.path.join(cache_dir, self.uuid)
        if not os.path.exists(dir):
            info("Initialising Subversion metadata cache in %s" % dir)
            os.mkdir(dir)
        return dir

    def _check(self, revision_ids):
        return BranchCheckResult(self)

    def get_inventory(self, revision_id):
        assert revision_id != None
        return self.revision_tree(revision_id).inventory

    def get_fileid_map(self, revnum, path, scheme):
        return self.fileid_map.get_map(self.uuid, revnum, path, 
                                       self.revision_fileid_renames, scheme)

    def transform_fileid_map(self, uuid, revnum, branch, changes, renames, 
                             scheme):
        return self.fileid_map.apply_changes(uuid, revnum, branch, changes, 
                                             renames, scheme)

    def all_revision_ids(self, scheme=None):
        if scheme is None:
            scheme = self.get_scheme()
        for (bp, rev) in self.follow_history(
                self.transport.get_latest_revnum(), scheme):
            yield self.generate_revision_id(rev, bp, str(scheme))

    def get_inventory_weave(self):
        """See Repository.get_inventory_weave()."""
        raise NotImplementedError(self.get_inventory_weave)

    def set_make_working_trees(self, new_value):
        """See Repository.set_make_working_trees()."""
        pass # FIXME: ignored, nowhere to store it... 

    def make_working_trees(self):
        """See Repository.make_working_trees().

        Always returns False, as working trees are never created inside 
        Subversion repositories.
        """
        return False

    def get_ancestry(self, revision_id, topo_sorted=True):
        """See Repository.get_ancestry().
        
        Note: only the first bit is topologically ordered!
        """
        if revision_id is None: 
            return [None]

        (path, revnum, scheme) = self.lookup_revision_id(revision_id)

        ancestry = [revision_id]

        for l in self.branchprop_list.get_property(path, revnum, 
                                    SVN_PROP_BZR_ANCESTRY+str(scheme), "").splitlines():
            ancestry.extend(l.split("\n"))

        if revnum > 0:
            for (branch, rev) in self.follow_branch(path, revnum - 1, scheme):
                ancestry.append(
                    self.generate_revision_id(rev, branch, str(scheme)))

        ancestry.append(None)
        ancestry.reverse()
        return ancestry

    def has_revision(self, revision_id):
        """See Repository.has_revision()."""
        if revision_id is None:
            return True

        try:
            (path, revnum, _) = self.lookup_revision_id(revision_id)
        except NoSuchRevision:
            return False

        try:
            return (svn.core.svn_node_dir == self.transport.check_path(path, revnum))
        except SubversionException, (_, num):
            if num == svn.core.SVN_ERR_FS_NO_SUCH_REVISION:
                return False
            raise

    def revision_trees(self, revids):
        """See Repository.revision_trees()."""
        for revid in revids:
            yield self.revision_tree(revid)

    def revision_tree(self, revision_id):
        """See Repository.revision_tree()."""
        if revision_id is None:
            revision_id = NULL_REVISION

        if revision_id == NULL_REVISION:
            inventory = Inventory(root_id=None)
            inventory.revision_id = revision_id
            return RevisionTree(self, inventory, revision_id)

        return SvnRevisionTree(self, revision_id)

    def revision_fileid_renames(self, revid):
        """Check which files were renamed in a particular revision.
        
        :param revid: Id of revision to look up.
        :return: dictionary with paths as keys, file ids as values
        """
        (path, revnum, _) = self.lookup_revision_id(revid)

        svn_revprops = self.transport.revprop_list(revnum)
        if svn_revprops.has_key(SVN_REVPROP_BZR_MAPPING_VERSION):
            if not svn_revprops.has_key(SVN_REVPROP_BZR_FILEIDS):
                return {}
            fileids = svn_revprops[SVN_REVPROP_BZR_FILEIDS]
        else:
            # Only consider bzr:file-ids if this is a bzr revision
            if not self.branchprop_list.touches_property(path, revnum, 
                    SVN_PROP_BZR_REVISION_INFO):
                return {}
            fileids = self.branchprop_list.get_property(path, revnum, 
                                                        SVN_PROP_BZR_FILEIDS)
            if fileids is None:
                return {}
        ret = {}
        for line in fileids.splitlines():
            (path, key) = line.split("\t", 2)
            ret[urllib.unquote(path)] = osutils.safe_file_id(key)
        return ret

    def _mainline_revision_parent(self, path, revnum, scheme):
        """Find the mainline parent of the specified revision.

        :param path: Path of the revision in Subversion
        :param revnum: Subversion revision number
        :param scheme: Name of branching scheme to use
        :return: Revision id of the left-hand-side parent or None if 
                  this is the first revision
        """
        assert isinstance(path, str)
        assert isinstance(revnum, int)

        if not scheme.is_branch(path) and \
           not scheme.is_tag(path):
            raise NoSuchRevision(self, 
                    self.generate_revision_id(revnum, path, str(scheme)))

        it = self.follow_branch(path, revnum, scheme)
        # the first tuple returned should match the one specified. 
        # if it's not, then the branch, revnum didn't change in the specified 
        # revision and so it is invalid
        if (path, revnum) != it.next():
            raise NoSuchRevision(self, 
                    self.generate_revision_id(revnum, path, str(scheme)))
        try:
            (branch, rev) = it.next()
            return self.generate_revision_id(rev, branch, str(scheme))
        except StopIteration:
            # The specified revision was the first one in the branch
            return None

    def _svk_feature_to_revision_id(self, scheme, feature):
        """Convert a SVK feature to a revision id for this repository.

        :param scheme: Branching scheme.
        :param feature: SVK feature.
        :return: revision id.
        """
        try:
            (uuid, bp, revnum) = parse_svk_feature(feature)
        except errors.InvalidPropertyValue:
            return None
        if uuid != self.uuid:
            return None
        if not scheme.is_branch(bp) and not scheme.is_tag(bp):
            return None
        return self.generate_revision_id(revnum, bp, str(scheme))

    def _svk_merged_revisions(self, branch, revnum, scheme):
        """Find out what SVK features were merged in a revision.

        :param branch: Subversion branch path.
        :param revnum: Subversion revision number.
        :param scheme: Branching scheme.
        """
        current = set(self.branchprop_list.get_property(branch, revnum, SVN_PROP_SVK_MERGE, "").splitlines())
        (prev_path, prev_revnum) = self._log.get_previous(branch, revnum)
        if prev_path is None and prev_revnum == -1:
            previous = set()
        else:
            previous = set(self.branchprop_list.get_property(prev_path.encode("utf-8"), 
                         prev_revnum, SVN_PROP_SVK_MERGE, "").splitlines())
        for feature in current.difference(previous):
            revid = self._svk_feature_to_revision_id(scheme, feature)
            if revid is not None:
                yield revid

    def get_parents(self, revids):
        parents_list = []
        for revision_id in revids:
            if revision_id == NULL_REVISION:
                parents = []
            else:
                try:
                    parents = self.revision_parents(revision_id)
                except NoSuchRevision:
                    parents = None
                else:
                    if len(parents) == 0:
                        parents = [NULL_REVISION]
            parents_list.append(parents)
        return parents_list

    def revision_parents(self, revision_id, get_branch_fileprop=None):
        """See Repository.revision_parents()."""
        parent_ids = []
        (branch, revnum, scheme) = self.lookup_revision_id(revision_id)
        mainline_parent = self._mainline_revision_parent(branch, revnum, scheme)
        if mainline_parent is not None:
            parent_ids.append(mainline_parent)

<<<<<<< HEAD
        svn_revprops = self.transport.revprop_list(revnum)
        if svn_revprops.has_key(SVN_REVPROP_BZR_MAPPING_VERSION):
            if svn_revprops[SVN_REVPROP_BZR_ROOT] != branch:
                return parent_ids
            if not svn_revprops.has_key(SVN_REVPROP_BZR_MERGE):
                return parent_ids
            return parent_ids + svn_revprops[SVN_REVPROP_BZR_MERGE].splitlines()

        # if the branch didn't change, bzr:merge or svk:merge can't have changed
        if not self._log.touches_path(branch, revnum):
            return parent_ids
 
        if bzr_merges is None:
            bzr_merges = self._bzr_merged_revisions(branch, revnum, scheme)
=======
        if get_branch_fileprop is None:
            get_branch_fileprop = lambda name, default: self.branchprop_list.get_changed_property(branch, revnum, name, default)
>>>>>>> 17ace66e

        svn_revprops = self.transport.revprop_list(revnum)

<<<<<<< HEAD
        if bzr_merges == [] and svk_merges is None:
            svk_merges = self._svk_merged_revisions(branch, revnum, scheme)
            parent_ids.extend(svk_merges)
=======
        parent_ids.extend(default_mapping.get_rhs_parents(svn_revprops, get_branch_fileprop, scheme))
>>>>>>> 17ace66e

        return parent_ids

    def get_revision(self, revision_id):
        """See Repository.get_revision."""
        if not revision_id or not isinstance(revision_id, str):
            raise InvalidRevisionId(revision_id=revision_id, branch=self)

        (path, revnum, _) = self.lookup_revision_id(revision_id)
        
        parent_ids = self.revision_parents(revision_id)

        # Commit SVN revision properties to a Revision object
        class LazySvnRevision(Revision):
            inventory_sha1 = property(lambda rev: self.get_inventory_sha1(rev.revision_id))

        rev = LazySvnRevision(revision_id=revision_id, parent_ids=parent_ids)
        rev.properties = {}

        svn_revprops = self.transport.revprop_list(revnum)
        revision_parse_svn_revprops(rev, svn_revprops)

<<<<<<< HEAD
        if svn_revprops.get(SVN_REVPROP_BZR_MAPPING_VERSION) != str(MAPPING_VERSION):
            parse_revision_metadata(
                self.branchprop_list.get_property(path, revnum, 
                     SVN_PROP_BZR_REVISION_INFO, ""), rev)
=======
        default_mapping.parse_svn_revision(svn_revprops, 
                lambda name, default: self.branchprop_list.get_changed_property(path, revnum, name, default), rev)
>>>>>>> 17ace66e

        return rev

    def get_revisions(self, revision_ids):
        """See Repository.get_revisions()."""
        # TODO: More efficient implementation?
        return map(self.get_revision, revision_ids)

    def add_revision(self, rev_id, rev, inv=None, config=None):
        raise NotImplementedError(self.add_revision)

    def generate_revision_id(self, revnum, path, scheme):
        """Generate an unambiguous revision id. 
        
        :param revnum: Subversion revision number.
        :param path: Branch path.
        :param scheme: Branching scheme name

        :return: New revision id.
        """
        assert isinstance(path, str)
        assert isinstance(revnum, int)

        # Look in the cache to see if it already has a revision id
        revid = self.revmap.lookup_branch_revnum(revnum, path, scheme)
        if revid is not None:
            return revid

        # See if there is a bzr:revision-id revprop set
        revprops = self._log._get_transport().revprop_list(revnum)
        if revprops.has_key(SVN_REVPROP_BZR_MAPPING_VERSION):
            if revprops[SVN_REVPROP_BZR_ROOT] == path:
                revid = revprops[SVN_REVPROP_BZR_REVISION_ID]
            else:
                revid = generate_svn_revision_id(self.uuid, revnum, path, 
                                                 scheme)
        else:
            # Lookup the revision from the bzr:revision-id-vX property
            line = self.branchprop_list.get_property_diff(path, revnum, 
                    SVN_PROP_BZR_REVISION_ID+str(scheme)).strip("\n")
            # Or generate it
            if line == "":
                revid = default_mapping.generate_revision_id(
                            self.uuid, revnum, path, scheme)
            else:
                try:
                    (bzr_revno, revid) = parse_revid_property(line)
                    self.revmap.insert_revid(revid, path, revnum, revnum, 
                            scheme, bzr_revno)
                except errors.InvalidPropertyValue, e:
                    mutter(str(e))
                    revid = default_mapping.generate_revision_id(self.uuid, 
                                revnum, path, scheme)
                    self.revmap.insert_revid(revid, path, revnum, revnum, 
                            scheme)

        return revid

    def lookup_revision_id(self, revid, scheme=None):
        """Parse an existing Subversion-based revision id.

        :param revid: The revision id.
        :param scheme: Optional branching scheme to use when searching for 
                       revisions
        :raises: NoSuchRevision
        :return: Tuple with branch path, revision number and scheme.
        """
        def get_scheme(name):
            assert isinstance(name, str)
            return BranchingScheme.find_scheme(name)

        # Try a simple parse
        try:
            (uuid, branch_path, revnum, schemen) = default_mapping.parse_revision_id(revid)
            assert isinstance(branch_path, str)
            assert isinstance(schemen, str)
            if uuid == self.uuid:
                return (branch_path, revnum, get_scheme(schemen))
            # If the UUID doesn't match, this may still be a valid revision
            # id; a revision from another SVN repository may be pushed into 
            # this one.
        except InvalidRevisionId:
            pass

        # Check the record out of the revmap, if it exists
        try:
            (branch_path, min_revnum, max_revnum, \
                    scheme) = self.revmap.lookup_revid(revid)
            assert isinstance(branch_path, str)
            assert isinstance(scheme, str)
            # Entry already complete?
            if min_revnum == max_revnum:
                return (branch_path, min_revnum, get_scheme(scheme))
        except NoSuchRevision, e:
            # If there is no entry in the map, walk over all branches:
            if scheme is None:
                scheme = self.get_scheme()
            last_revnum = self.transport.get_latest_revnum()
            if (last_revnum <= self.revmap.last_revnum_checked(str(scheme))):
                # All revision ids in this repository for the current 
                # scheme have already been discovered. No need to 
                # check again.
                raise e
            found = False
            for (branch, revno, _) in self.find_branchpaths(scheme, 
                    self.revmap.last_revnum_checked(str(scheme)),
                    last_revnum):
                assert isinstance(branch, str)
                assert isinstance(revno, int)
                # Look at their bzr:revision-id-vX
                revids = []
                try:
                    for line in self.branchprop_list.get_property(branch, revno, 
                            SVN_PROP_BZR_REVISION_ID+str(scheme), "").splitlines():
                        try:
                            revids.append(parse_revid_property(line))
                        except errors.InvalidPropertyValue, ie:
                            mutter(str(ie))
                except SubversionException, (_, svn.core.SVN_ERR_FS_NOT_DIRECTORY):
                    continue

                # If there are any new entries that are not yet in the cache, 
                # add them
                for (entry_revno, entry_revid) in revids:
                    if entry_revid == revid:
                        found = True
                    self.revmap.insert_revid(entry_revid, branch, 0, revno, 
                            str(scheme), entry_revno)
                
            # We've added all the revision ids for this scheme in the repository,
            # so no need to check again unless new revisions got added
            self.revmap.set_last_revnum_checked(str(scheme), last_revnum)
            if not found:
                raise e
            (branch_path, min_revnum, max_revnum, scheme) = self.revmap.lookup_revid(revid)
            assert isinstance(branch_path, str)

        # Find the branch property between min_revnum and max_revnum that 
        # added revid
        for (bp, rev) in self.follow_branch(branch_path, max_revnum, 
                                            get_scheme(str(scheme))):
            try:
                (entry_revno, entry_revid) = parse_revid_property(
                 self.branchprop_list.get_property_diff(bp, rev, 
                     SVN_PROP_BZR_REVISION_ID+str(scheme)).strip("\n"))
            except errors.InvalidPropertyValue:
                # Don't warn about encountering an invalid property, 
                # that will already have happened earlier
                continue
            if entry_revid == revid:
                self.revmap.insert_revid(revid, bp, rev, rev, scheme, 
                                         entry_revno)
                return (bp, rev, get_scheme(scheme))

        raise AssertionError("Revision id %s was added incorrectly" % revid)

    def get_inventory_xml(self, revision_id):
        """See Repository.get_inventory_xml()."""
        return bzrlib.xml5.serializer_v5.write_inventory_to_string(
            self.get_inventory(revision_id))

    def get_inventory_sha1(self, revision_id):
        """Get the sha1 for the XML representation of an inventory.

        :param revision_id: Revision id of the inventory for which to return 
         the SHA1.
        :return: XML string
        """

        return osutils.sha_string(self.get_inventory_xml(revision_id))

    def get_revision_xml(self, revision_id):
        """Return the XML representation of a revision.

        :param revision_id: Revision for which to return the XML.
        :return: XML string
        """
        return bzrlib.xml5.serializer_v5.write_revision_to_string(
            self.get_revision(revision_id))

    def follow_history(self, revnum, scheme):
        """Yield all the branches found between the start of history 
        and a specified revision number.

        :param revnum: Revision number up to which to search.
        :return: iterator over branches in the range 0..revnum
        """
        assert scheme is not None

        while revnum >= 0:
            yielded_paths = []
            paths = self._log.get_revision_paths(revnum)
            for p in paths:
                try:
                    bp = scheme.unprefix(p)[0]
                    if not bp in yielded_paths:
                        if not paths.has_key(bp) or paths[bp][0] != 'D':
                            assert revnum > 0 or bp == ""
                            yield (bp, revnum)
                        yielded_paths.append(bp)
                except NotBranchError:
                    pass
            revnum -= 1

    def follow_branch(self, branch_path, revnum, scheme):
        """Follow the history of a branch. Will yield all the 
        left-hand side ancestors of a specified revision.
    
        :param branch_path: Subversion path to search.
        :param revnum: Revision number in Subversion to start.
        :param scheme: Name of the branching scheme to use
        :return: iterator over the ancestors
        """
        assert branch_path is not None
        assert isinstance(branch_path, str)
        assert isinstance(revnum, int) and revnum >= 0
        assert scheme.is_branch(branch_path) or scheme.is_tag(branch_path)
        branch_path = branch_path.strip("/")

        while revnum >= 0:
            assert revnum > 0 or branch_path == ""
            paths = self._log.get_revision_paths(revnum)

            yielded = False
            # If something underneath branch_path changed, there is a 
            # revision there, so yield it.
            for p in paths:
                assert isinstance(p, str)
                if (p == branch_path or 
                    p.startswith(branch_path+"/") or 
                    branch_path == ""):
                    yield (branch_path, revnum)
                    yielded = True
                    break
            
            # If there are no special cases, just go try the 
            # next revnum in history
            revnum -= 1

            # Make sure we get the right location for next time, if 
            # the branch itself was copied
            if (paths.has_key(branch_path) and 
                paths[branch_path][0] in ('R', 'A')):
                if not yielded:
                    yield (branch_path, revnum+1)
                if paths[branch_path][1] is None:
                    return
                if not scheme.is_branch(paths[branch_path][1]) and \
                   not scheme.is_tag(paths[branch_path][1]):
                    # FIXME: if copyfrom_path is not a branch path, 
                    # should simulate a reverse "split" of a branch
                    # for now, just make it look like the branch ended here
                    return
                revnum = paths[branch_path][2]
                branch_path = paths[branch_path][1].encode("utf-8")
                continue
            
            # Make sure we get the right location for the next time if 
            # one of the parents changed

            # Path names need to be sorted so the longer paths 
            # override the shorter ones
            for p in sorted(paths.keys(), reverse=True):
                if paths[p][0] == 'M':
                    continue
                if branch_path.startswith(p+"/"):
                    assert paths[p][0] in ('A', 'R'), "Parent wasn't added"
                    assert paths[p][1] is not None, \
                        "Empty parent added, but child wasn't added !?"

                    revnum = paths[p][2]
                    branch_path = paths[p][1].encode("utf-8") + branch_path[len(p):]
                    break

    def follow_branch_history(self, branch_path, revnum, scheme):
        """Return all the changes that happened in a branch 
        between branch_path and revnum. 

        :return: iterator that returns tuples with branch path, 
            changed paths and revision number.
        """
        assert branch_path is not None
        assert scheme.is_branch(branch_path) or scheme.is_tag(branch_path)

        for (bp, paths, revnum) in self._log.follow_path(branch_path, revnum):
            assert revnum > 0 or bp == ""
            assert scheme.is_branch(bp) or scheme.is_tag(bp)
            # Remove non-bp paths from paths
            for p in paths.keys():
                if not p.startswith(bp+"/") and bp != p and bp != "":
                    del paths[p]

            if paths == {}:
                continue

            if (paths.has_key(bp) and paths[bp][1] is not None and 
                not scheme.is_branch(paths[bp][1]) and
                not scheme.is_tag(paths[bp][1])):
                # FIXME: if copyfrom_path is not a branch path, 
                # should simulate a reverse "split" of a branch
                # for now, just make it look like the branch ended here
                for c in self._log.find_children(paths[bp][1], paths[bp][2]):
                    path = c.replace(paths[bp][1], bp+"/", 1).replace("//", "/")
                    paths[path] = ('A', None, -1)
                paths[bp] = ('A', None, -1)

                yield (bp, paths, revnum)
                return
                     
            yield (bp, paths, revnum)

    def get_config(self):
        return SvnRepositoryConfig(self.uuid)

    def has_signature_for_revision_id(self, revision_id):
        """Check whether a signature exists for a particular revision id.

        :param revision_id: Revision id for which the signatures should be looked up.
        :return: False, as no signatures are stored for revisions in Subversion 
            at the moment.
        """
        # TODO: Retrieve from SVN_PROP_BZR_SIGNATURE 
        return False # SVN doesn't store GPG signatures. Perhaps 
                     # store in SVN revision property?


    def get_signature_text(self, revision_id):
        """Return the signature text for a particular revision.

        :param revision_id: Id of the revision for which to return the 
                            signature.
        :raises NoSuchRevision: Always
        """
        # TODO: Retrieve from SVN_PROP_BZR_SIGNATURE 
        # SVN doesn't store GPG signatures
        raise NoSuchRevision(self, revision_id)

    def _full_revision_graph(self, scheme, _latest_revnum=None):
        if _latest_revnum is None:
            _latest_revnum = self.transport.get_latest_revnum()
        graph = {}
        for (branch, revnum) in self.follow_history(_latest_revnum, 
                                                    scheme):
            mutter('%r, %r' % (branch, revnum))
            revid = self.generate_revision_id(revnum, branch, str(scheme))
            graph[revid] = self.revision_parents(revid)
        return graph

    def get_revision_graph(self, revision_id=None):
        """See Repository.get_revision_graph()."""
        if revision_id == NULL_REVISION:
            return {}

        if revision_id is None:
            return self._full_revision_graph(self.get_scheme())

        (path, revnum, scheme) = self.lookup_revision_id(revision_id)

        _previous = revision_id
        self._ancestry = {}
        
        if revnum > 0:
            for (branch, rev) in self.follow_branch(path, revnum - 1, scheme):
                revid = self.generate_revision_id(rev, branch, str(scheme))
                self._ancestry[_previous] = [revid]
                _previous = revid

        self._ancestry[_previous] = []

        return self._ancestry

    def find_branches(self, using=False):
        """Find branches underneath this repository.

        This will include branches inside other branches.

        :param using: If True, list only branches using this repository.
        """
        # All branches use this repository, so the using argument can be 
        # ignored.
        scheme = self.get_scheme()

        existing_branches = [bp for (bp, revnum, _) in 
                filter(lambda (bp, rev, exists): exists,
                       self.find_branchpaths(scheme))]

        branches = []
        for bp in existing_branches:
            try:
                branches.append(Branch.open(urlutils.join(self.base, bp)))
            except NotBranchError: # Skip non-directories
                pass
        return branches

    def find_branchpaths(self, scheme, from_revnum=0, to_revnum=None):
        """Find all branch paths that were changed in the specified revision 
        range.

        :param revnum: Revision to search for branches.
        :return: iterator that returns tuples with (path, revision number, still exists). The revision number is the revision in which the branch last existed.
        """
        assert scheme is not None
        if to_revnum is None:
            to_revnum = self.transport.get_latest_revnum()

        created_branches = {}

        ret = []

        pb = ui.ui_factory.nested_progress_bar()
        try:
            for i in range(from_revnum, to_revnum+1):
                pb.update("finding branches", i, to_revnum+1)
                paths = self._log.get_revision_paths(i)
                for p in sorted(paths.keys()):
                    if scheme.is_branch(p) or scheme.is_tag(p):
                        if paths[p][0] in ('R', 'D') and p in created_branches:
                            del created_branches[p]
                            if paths[p][1]:
                                prev_path = paths[p][1]
                                prev_rev = paths[p][2]
                            else:
                                prev_path = p
                                prev_rev = self._log.find_latest_change(p, 
                                    i-1, include_parents=True, 
                                    include_children=True)
                            assert isinstance(prev_rev, int)
                            ret.append((prev_path, prev_rev, False))

                        if paths[p][0] in ('A', 'R'): 
                            created_branches[p] = i
                    elif scheme.is_branch_parent(p) or \
                            scheme.is_tag_parent(p):
                        if paths[p][0] in ('R', 'D'):
                            k = created_branches.keys()
                            for c in k:
                                if c.startswith(p+"/") and c in created_branches:
                                    del created_branches[c] 
                                    j = self._log.find_latest_change(c, i-1, 
                                            include_parents=True, 
                                            include_children=True)
                                    assert isinstance(j, int)
                                    ret.append((c, j, False))
                        if paths[p][0] in ('A', 'R'):
                            parents = [p]
                            while parents:
                                p = parents.pop()
                                try:
                                    for c in self.transport.get_dir(p, i)[0].keys():
                                        n = p+"/"+c
                                        if scheme.is_branch(n) or scheme.is_tag(n):
                                            created_branches[n] = i
                                        elif (scheme.is_branch_parent(n) or 
                                              scheme.is_tag_parent(n)):
                                            parents.append(n)
                                except SubversionException, (_, svn.core.SVN_ERR_FS_NOT_DIRECTORY):
                                    pass
        finally:
            pb.finished()

        for p in created_branches:
            j = self._log.find_latest_change(p, to_revnum, 
                                             include_parents=True,
                                             include_children=True)
            if j is None:
                j = created_branches[p]
            assert isinstance(j, int)
            ret.append((p, j, True))

        return ret

    def is_shared(self):
        """Return True if this repository is flagged as a shared repository."""
        return True

    def get_physical_lock_status(self):
        return False

    def get_commit_builder(self, branch, parents, config, timestamp=None, 
                           timezone=None, committer=None, revprops=None, 
                           revision_id=None):
        from commit import SvnCommitBuilder
        return SvnCommitBuilder(self, branch, parents, config, timestamp, 
                timezone, committer, revprops, revision_id)


<|MERGE_RESOLUTION|>--- conflicted
+++ resolved
@@ -1,4 +1,4 @@
-# Copyright (C) 2006 Jelmer Vernooij <jelmer@samba.org>
+# Copyright (C) 2006-2008 Jelmer Vernooij <jelmer@samba.org>
 
 # This program is free software; you can redistribute it and/or modify
 # it under the terms of the GNU General Public License as published by
@@ -39,14 +39,10 @@
 import errors
 import logwalker
 from mapping import (default_mapping, SVN_PROP_BZR_REVISION_ID, 
-                     SVN_PROP_BZR_REVISION_INFO, SVN_PROP_BZR_BRANCHING_SCHEME,
-                     SVN_PROP_BZR_ANCESTRY, SVN_PROP_BZR_FILEIDS,
-<<<<<<< HEAD
+                     SVN_PROP_BZR_BRANCHING_SCHEME,
+                     SVN_PROP_BZR_ANCESTRY, 
                      parse_revision_metadata, parse_revid_property, 
-                     parse_merge_property, revision_parse_svn_revprops)
-=======
-                     parse_revid_property, parse_merge_property)
->>>>>>> 17ace66e
+                     parse_merge_property)
 from revids import RevidMap
 from scheme import (BranchingScheme, ListBranchingScheme, 
                     parse_list_scheme_text, guess_scheme_from_history)
@@ -351,24 +347,9 @@
         (path, revnum, _) = self.lookup_revision_id(revid)
 
         svn_revprops = self.transport.revprop_list(revnum)
-        if svn_revprops.has_key(SVN_REVPROP_BZR_MAPPING_VERSION):
-            if not svn_revprops.has_key(SVN_REVPROP_BZR_FILEIDS):
-                return {}
-            fileids = svn_revprops[SVN_REVPROP_BZR_FILEIDS]
-        else:
-            # Only consider bzr:file-ids if this is a bzr revision
-            if not self.branchprop_list.touches_property(path, revnum, 
-                    SVN_PROP_BZR_REVISION_INFO):
-                return {}
-            fileids = self.branchprop_list.get_property(path, revnum, 
-                                                        SVN_PROP_BZR_FILEIDS)
-            if fileids is None:
-                return {}
-        ret = {}
-        for line in fileids.splitlines():
-            (path, key) = line.split("\t", 2)
-            ret[urllib.unquote(path)] = osutils.safe_file_id(key)
-        return ret
+        return default_mapping.get_fileid_map(svn_revprops, 
+                lambda name, default: self.branchprop_list.get_changed_property(path, revnum, name, default)
+                )
 
     def _mainline_revision_parent(self, path, revnum, scheme):
         """Find the mainline parent of the specified revision.
@@ -461,35 +442,12 @@
         if mainline_parent is not None:
             parent_ids.append(mainline_parent)
 
-<<<<<<< HEAD
-        svn_revprops = self.transport.revprop_list(revnum)
-        if svn_revprops.has_key(SVN_REVPROP_BZR_MAPPING_VERSION):
-            if svn_revprops[SVN_REVPROP_BZR_ROOT] != branch:
-                return parent_ids
-            if not svn_revprops.has_key(SVN_REVPROP_BZR_MERGE):
-                return parent_ids
-            return parent_ids + svn_revprops[SVN_REVPROP_BZR_MERGE].splitlines()
-
-        # if the branch didn't change, bzr:merge or svk:merge can't have changed
-        if not self._log.touches_path(branch, revnum):
-            return parent_ids
- 
-        if bzr_merges is None:
-            bzr_merges = self._bzr_merged_revisions(branch, revnum, scheme)
-=======
         if get_branch_fileprop is None:
             get_branch_fileprop = lambda name, default: self.branchprop_list.get_changed_property(branch, revnum, name, default)
->>>>>>> 17ace66e
 
         svn_revprops = self.transport.revprop_list(revnum)
 
-<<<<<<< HEAD
-        if bzr_merges == [] and svk_merges is None:
-            svk_merges = self._svk_merged_revisions(branch, revnum, scheme)
-            parent_ids.extend(svk_merges)
-=======
         parent_ids.extend(default_mapping.get_rhs_parents(svn_revprops, get_branch_fileprop, scheme))
->>>>>>> 17ace66e
 
         return parent_ids
 
@@ -507,20 +465,10 @@
             inventory_sha1 = property(lambda rev: self.get_inventory_sha1(rev.revision_id))
 
         rev = LazySvnRevision(revision_id=revision_id, parent_ids=parent_ids)
-        rev.properties = {}
-
         svn_revprops = self.transport.revprop_list(revnum)
-        revision_parse_svn_revprops(rev, svn_revprops)
-
-<<<<<<< HEAD
-        if svn_revprops.get(SVN_REVPROP_BZR_MAPPING_VERSION) != str(MAPPING_VERSION):
-            parse_revision_metadata(
-                self.branchprop_list.get_property(path, revnum, 
-                     SVN_PROP_BZR_REVISION_INFO, ""), rev)
-=======
+
         default_mapping.parse_svn_revision(svn_revprops, 
                 lambda name, default: self.branchprop_list.get_changed_property(path, revnum, name, default), rev)
->>>>>>> 17ace66e
 
         return rev
 
