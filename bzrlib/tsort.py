--- conflicted
+++ resolved
@@ -31,17 +31,18 @@
 
     graph -- sequence of pairs of node->parents_list.
 
-    The result is a list of node names, such that all parents come before
-    their children.
+    The result is a list of node names, such that all parents come before their
+    children.
 
     node identifiers can be any hashable object, and are typically strings.
 
     This function has the same purpose as the TopoSorter class, but uses a
-    different algorithm to sort the graph. That means that while both return a list
-    with parents before their child nodes, the exact ordering can be different.
-
-    topo_sort is faster when the whole list is needed, while when iterating over a
-    part of the list, TopoSorter.iter_topo_order should be used.
+    different algorithm to sort the graph. That means that while both return a
+    list with parents before their child nodes, the exact ordering can be
+    different.
+
+    topo_sort is faster when the whole list is needed, while when iterating
+    over a part of the list, TopoSorter.iter_topo_order should be used.
     """
     # store a dict of the graph.
     graph = dict(graph)
@@ -49,7 +50,6 @@
     node_stack = []
 
     # count the number of children for every node in the graph
-<<<<<<< HEAD
     node_child_count = dict.fromkeys(graph.iterkeys(), 0)
     for parents in graph.itervalues():
         for parent in parents:
@@ -57,7 +57,8 @@
             if parent in node_child_count:
                 node_child_count[parent] += 1
     # keep track of nodes without children in a separate list
-    nochild_nodes = deque([node for (node, n) in node_child_count.iteritems() if n == 0])
+    nochild_nodes = deque([node for (node, n) in node_child_count.iteritems()
+                                 if n == 0])
 
     graph_pop = graph.pop
     node_stack_append = node_stack.append
@@ -68,53 +69,15 @@
         # pick a node without a child and add it to the stack.
         node_name = nochild_nodes_pop()
         node_stack_append(node_name)
-=======
-    num_children = dict.fromkeys(graph.iterkeys(), 0)
-    for parents in graph.itervalues():
-        for parent in parents:
-            try:
-                num_children[parent] += 1
-            except KeyError:
-                # This is a ghost parent, we don't track its children
-                pass
-    # keep track of nodes without children in a separate list
-    tips = [node for (node, n) in num_children.iteritems() if n == 0]
-
-    graph_pop = graph.pop
-    node_name_stack_append = node_name_stack.append
-    tips_append = tips.append
-    tips_pop = tips.pop
-    last_tip = len(tips) - 1
-    while last_tip >= 0:
-        # pick a node without a child and add it to the stack.
-        node_name = tips[last_tip]
-        last_tip -= 1
-        node_name_stack_append(node_name)
->>>>>>> e0b8e0d6
 
         # the parents of the node lose it as a child; if it was the last
         # child, add the parent to the list of childless nodes.
         parents = graph_pop(node_name)
         for parent in parents:
-<<<<<<< HEAD
             if parent in node_child_count:
                 node_child_count[parent] -= 1
                 if node_child_count[parent] == 0:
                     nochild_nodes_append(parent)
-=======
-            try:
-                n = num_children[parent] - 1
-            except KeyError:
-                # ghost parent
-                continue
-            num_children[parent] = n
-            if n == 0:
-                last_tip += 1
-                if len(tips) > last_tip:
-                    tips[last_tip] = parent
-                else:
-                    tips_append(parent)
->>>>>>> e0b8e0d6
 
     # if there are still nodes left in the graph,
     # that means that there is a cycle
