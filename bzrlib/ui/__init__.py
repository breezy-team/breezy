# Copyright (C) 2005-2010 Canonical Ltd
#
# This program is free software; you can redistribute it and/or modify
# it under the terms of the GNU General Public License as published by
# the Free Software Foundation; either version 2 of the License, or
# (at your option) any later version.
#
# This program is distributed in the hope that it will be useful,
# but WITHOUT ANY WARRANTY; without even the implied warranty of
# MERCHANTABILITY or FITNESS FOR A PARTICULAR PURPOSE.  See the
# GNU General Public License for more details.
#
# You should have received a copy of the GNU General Public License
# along with this program; if not, write to the Free Software
# Foundation, Inc., 51 Franklin Street, Fifth Floor, Boston, MA 02110-1301 USA

"""Abstraction for interacting with the user.

Applications can choose different types of UI, and they deal with displaying
messages or progress to the user, and with gathering different types of input.

Several levels are supported, and you can also register new factories such as
for a GUI.

bzrlib.ui.UIFactory
    Semi-abstract base class

bzrlib.ui.SilentUIFactory
    Produces no output and cannot take any input; useful for programs using
    bzrlib in batch mode or for programs such as loggerhead.

bzrlib.ui.CannedInputUIFactory
    For use in testing; the input values to be returned are provided 
    at construction.

bzrlib.ui.text.TextUIFactory
    Standard text command-line interface, with stdin, stdout, stderr.
    May make more or less advanced use of them, eg in drawing progress bars,
    depending on the detected capabilities of the terminal.
    GUIs may choose to subclass this so that unimplemented methods fall
    back to working through the terminal.
"""


import os
import sys
import warnings

from bzrlib.lazy_import import lazy_import
lazy_import(globals(), """
import getpass

from bzrlib import (
    errors,
    osutils,
    progress,
    trace,
    )
""")
from bzrlib.symbol_versioning import (
    deprecated_function,
    deprecated_in,
    deprecated_method,
    )


_valid_boolean_strings = dict(yes=True, no=False,
                              y=True, n=False,
                              on=True, off=False,
                              true=True, false=False)
_valid_boolean_strings['1'] = True
_valid_boolean_strings['0'] = False


def bool_from_string(s, accepted_values=None):
    """Returns a boolean if the string can be interpreted as such.

    Interpret case insensitive strings as booleans. The default values
    includes: 'yes', 'no, 'y', 'n', 'true', 'false', '0', '1', 'on',
    'off'. Alternative values can be provided with the 'accepted_values'
    parameter.

    :param s: A string that should be interpreted as a boolean. It should be of
        type string or unicode.

    :param accepted_values: An optional dict with accepted strings as keys and
        True/False as values. The strings will be tested against a lowered
        version of 's'.

    :return: True or False for accepted strings, None otherwise.
    """
    if accepted_values is None:
        accepted_values = _valid_boolean_strings
    val = None
    if type(s) in (str, unicode):
        try:
            val = accepted_values[s.lower()]
        except KeyError:
            pass
    return val


class UIFactory(object):
    """UI abstraction.

    This tells the library how to display things to the user.  Through this
    layer different applications can choose the style of UI.

    :ivar suppressed_warnings: Identifiers for user warnings that should 
        no be emitted.
    """

    _user_warning_templates = dict(
        cross_format_fetch=("Doing on-the-fly conversion from "
            "%(from_format)s to %(to_format)s.\n"
            "This may take some time. Upgrade the repositories to the "
            "same format for better performance."
            )
        )

    def __init__(self):
        self._task_stack = []
<<<<<<< HEAD
        self._quiet = False

    def be_quiet(self, state):
        """Tell the UI to be more quiet, or not.

        Typically this suppresses progress bars; the application may also look
        at ui_factory.is_quiet().
        """
        self._quiet = state
=======
        self.suppressed_warnings = set()
>>>>>>> 0cb506d3

    def get_password(self, prompt='', **kwargs):
        """Prompt the user for a password.

        :param prompt: The prompt to present the user
        :param kwargs: Arguments which will be expanded into the prompt.
                       This lets front ends display different things if
                       they so choose.

        :return: The password string, return None if the user canceled the
                 request. Note that we do not touch the encoding, users may
                 have whatever they see fit and the password should be
                 transported as is.
        """
        raise NotImplementedError(self.get_password)

    def is_quiet(self):
        return self._quiet

    def make_output_stream(self, encoding=None, encoding_type=None):
        """Get a stream for sending out bulk text data.

        This is used for commands that produce bulk text, such as log or diff
        output, as opposed to user interaction.  This should work even for
        non-interactive user interfaces.  Typically this goes to a decorated
        version of stdout, but in a GUI it might be appropriate to send it to a 
        window displaying the text.
     
        :param encoding: Unicode encoding for output; default is the 
            terminal encoding, which may be different from the user encoding.
            (See get_terminal_encoding.)

        :param encoding_type: How to handle encoding errors:
            replace/strict/escape/exact.  Default is replace.
        """
        # XXX: is the caller supposed to close the resulting object?
        if encoding is None:
            encoding = osutils.get_terminal_encoding()
        if encoding_type is None:
            encoding_type = 'replace'
        out_stream = self._make_output_stream_explicit(encoding, encoding_type)
        return out_stream

    def _make_output_stream_explicit(self, encoding, encoding_type):
        raise NotImplementedError("%s doesn't support make_output_stream"
            % (self.__class__.__name__))

    def nested_progress_bar(self):
        """Return a nested progress bar.

        When the bar has been finished with, it should be released by calling
        bar.finished().
        """
        if self._task_stack:
            t = progress.ProgressTask(self._task_stack[-1], self)
        else:
            t = progress.ProgressTask(None, self)
        self._task_stack.append(t)
        return t

    def _progress_finished(self, task):
        """Called by the ProgressTask when it finishes"""
        if not self._task_stack:
            warnings.warn("%r finished but nothing is active"
                % (task,))
        elif task != self._task_stack[-1]:
            warnings.warn("%r is not the active task %r"
                % (task, self._task_stack[-1]))
        else:
            del self._task_stack[-1]
        if not self._task_stack:
            self._progress_all_finished()

    def _progress_all_finished(self):
        """Called when the top-level progress task finished"""
        pass

    def _progress_updated(self, task):
        """Called by the ProgressTask when it changes.

        Should be specialized to draw the progress.
        """
        pass

    def clear_term(self):
        """Prepare the terminal for output.

        This will, for example, clear text progress bars, and leave the
        cursor at the leftmost position.
        """
        pass

    def format_user_warning(self, warning_id, message_args):
        try:
            template = self._user_warning_templates[warning_id]
        except KeyError:
            fail = "failed to format warning %r, %r" % (warning_id, message_args)
            warnings.warn(fail)   # so tests will fail etc
            return fail
        try:
            return template % message_args
        except ValueError, e:
            fail = "failed to format warning %r, %r: %s" % (
                warning_id, message_args, e)
            warnings.warn(fail)   # so tests will fail etc
            return fail

    def get_boolean(self, prompt):
        """Get a boolean question answered from the user.

        :param prompt: a message to prompt the user with. Should be a single
        line without terminating \n.
        :return: True or False for y/yes or n/no.
        """
        raise NotImplementedError(self.get_boolean)

    def get_integer(self, prompt):
        """Get an integer from the user.

        :param prompt: a message to prompt the user with. Could be a multi-line
            prompt but without a terminating \n.

        :return: A signed integer.
        """
        raise NotImplementedError(self.get_integer)

    def make_progress_view(self):
        """Construct a new ProgressView object for this UI.

        Application code should normally not call this but instead
        nested_progress_bar().
        """
        return NullProgressView()

    def recommend_upgrade(self,
        current_format_name,
        basedir):
        # XXX: this should perhaps be in the TextUIFactory and the default can do
        # nothing
        #
        # XXX: Change to show_user_warning - that will accomplish the previous
        # xxx. -- mbp 2010-02-25
        trace.warning("%s is deprecated "
            "and a better format is available.\n"
            "It is recommended that you upgrade by "
            "running the command\n"
            "  bzr upgrade %s",
            current_format_name,
            basedir)

    def report_transport_activity(self, transport, byte_count, direction):
        """Called by transports as they do IO.

        This may update a progress bar, spinner, or similar display.
        By default it does nothing.
        """
        pass

<<<<<<< HEAD
    def log_transport_activity(self, display=False):
        """Write out whatever transport activity has been measured.
=======
    def show_user_warning(self, warning_id, **message_args):
        """Show a warning to the user.

        This is specifically for things that are under the user's control (eg
        outdated formats), not for internal program warnings like deprecated
        APIs.

        This can be overridden by UIFactory subclasses to show it in some 
        appropriate way; the default UIFactory is noninteractive and does
        nothing.  format_user_warning maps it to a string, though other
        presentations can be used for particular UIs.

        :param warning_id: An identifier like 'cross_format_fetch' used to 
            check if the message is suppressed and to look up the string.
        :param message_args: Arguments to be interpolated into the message.
        """
        pass

    def warn_cross_format_fetch(self, from_format, to_format):
        """Warn about a potentially slow cross-format transfer.
        
        This is deprecated in favor of show_user_warning, but retained for api
        compatibility in 2.0 and 2.1.
        """
        self.show_user_warning('cross_format_fetch', from_format=from_format,
            to_format=to_format)
>>>>>>> 0cb506d3

        Implementations are allowed to do nothing, but it is useful if they can
        write a line to the log file.

        :param display: If False, only log to disk, if True also try to display
            a message to the user.
        :return: None
        """
        # Default implementation just does nothing
        pass

    def show_error(self, msg):
        """Show an error message (not an exception) to the user.
        
        The message should not have an error prefix or trailing newline.  That
        will be added by the factory if appropriate.
        """
        raise NotImplementedError(self.show_error)

    def show_message(self, msg):
        """Show a message to the user."""
        raise NotImplementedError(self.show_message)

    def show_warning(self, msg):
        """Show a warning to the user."""
        raise NotImplementedError(self.show_warning)

    def warn_cross_format_fetch(self, from_format, to_format):
        """Warn about a potentially slow cross-format transfer"""
        # See <https://launchpad.net/bugs/456077> asking for a warning here
        trace.warning("Doing on-the-fly conversion from %s to %s.\n"
            "This may take some time. Upgrade the repositories to the "
            "same format for better performance.\n" %
            (from_format, to_format))


class SilentUIFactory(UIFactory):
    """A UI Factory which never prints anything.

    This is the default UI, if another one is never registered by a program
    using bzrlib, and it's also active for example inside 'bzr serve'.

    Methods that try to read from the user raise an error; methods that do
    output do nothing.
    """

    def __init__(self):
        UIFactory.__init__(self)

    def note(self, msg):
        pass

    def get_username(self, prompt, **kwargs):
        return None

    def _make_output_stream_explicit(self, encoding, encoding_type):
        return NullOutputStream(encoding)

    def show_error(self, msg):
        pass

    def show_message(self, msg):
        pass

    def show_warning(self, msg):
        pass


class CannedInputUIFactory(SilentUIFactory):
    """A silent UI that return canned input."""

    def __init__(self, responses):
        self.responses = responses

    def __repr__(self):
        return "%s(%r)" % (self.__class__.__name__, self.responses)

    def get_boolean(self, prompt):
        return self.responses.pop(0)

    def get_integer(self, prompt):
        return self.responses.pop(0)

    def get_password(self, prompt='', **kwargs):
        return self.responses.pop(0)

    def get_username(self, prompt, **kwargs):
        return self.responses.pop(0)

    def assert_all_input_consumed(self):
        if self.responses:
            raise AssertionError("expected all input in %r to be consumed"
                % (self,))


ui_factory = SilentUIFactory()
# IMPORTANT: never import this symbol directly. ONLY ever access it as
# ui.ui_factory, so that you refer to the current value.


def make_ui_for_terminal(stdin, stdout, stderr):
    """Construct and return a suitable UIFactory for a text mode program.
    """
    # this is now always TextUIFactory, which in turn decides whether it
    # should display progress bars etc
    from bzrlib.ui.text import TextUIFactory
    return TextUIFactory(stdin, stdout, stderr)


class NullProgressView(object):
    """Soak up and ignore progress information."""

    def clear(self):
        pass

    def show_progress(self, task):
        pass

    def show_transport_activity(self, transport, direction, byte_count):
        pass

    def log_transport_activity(self, display=False):
        pass


class NullOutputStream(object):
    """Acts like a file, but discard all output."""

    def __init__(self, encoding):
        self.encoding = encoding

    def write(self, data):
        pass

    def writelines(self, data):
        pass

    def close(self):
        pass<|MERGE_RESOLUTION|>--- conflicted
+++ resolved
@@ -120,7 +120,7 @@
 
     def __init__(self):
         self._task_stack = []
-<<<<<<< HEAD
+        self.suppressed_warnings = set()
         self._quiet = False
 
     def be_quiet(self, state):
@@ -130,9 +130,6 @@
         at ui_factory.is_quiet().
         """
         self._quiet = state
-=======
-        self.suppressed_warnings = set()
->>>>>>> 0cb506d3
 
     def get_password(self, prompt='', **kwargs):
         """Prompt the user for a password.
@@ -291,10 +288,19 @@
         """
         pass
 
-<<<<<<< HEAD
     def log_transport_activity(self, display=False):
         """Write out whatever transport activity has been measured.
-=======
+
+        Implementations are allowed to do nothing, but it is useful if they can
+        write a line to the log file.
+
+        :param display: If False, only log to disk, if True also try to display
+            a message to the user.
+        :return: None
+        """
+        # Default implementation just does nothing
+        pass
+
     def show_user_warning(self, warning_id, **message_args):
         """Show a warning to the user.
 
@@ -312,6 +318,22 @@
         :param message_args: Arguments to be interpolated into the message.
         """
         pass
+
+    def show_error(self, msg):
+        """Show an error message (not an exception) to the user.
+        
+        The message should not have an error prefix or trailing newline.  That
+        will be added by the factory if appropriate.
+        """
+        raise NotImplementedError(self.show_error)
+
+    def show_message(self, msg):
+        """Show a message to the user."""
+        raise NotImplementedError(self.show_message)
+
+    def show_warning(self, msg):
+        """Show a warning to the user."""
+        raise NotImplementedError(self.show_warning)
 
     def warn_cross_format_fetch(self, from_format, to_format):
         """Warn about a potentially slow cross-format transfer.
@@ -321,41 +343,6 @@
         """
         self.show_user_warning('cross_format_fetch', from_format=from_format,
             to_format=to_format)
->>>>>>> 0cb506d3
-
-        Implementations are allowed to do nothing, but it is useful if they can
-        write a line to the log file.
-
-        :param display: If False, only log to disk, if True also try to display
-            a message to the user.
-        :return: None
-        """
-        # Default implementation just does nothing
-        pass
-
-    def show_error(self, msg):
-        """Show an error message (not an exception) to the user.
-        
-        The message should not have an error prefix or trailing newline.  That
-        will be added by the factory if appropriate.
-        """
-        raise NotImplementedError(self.show_error)
-
-    def show_message(self, msg):
-        """Show a message to the user."""
-        raise NotImplementedError(self.show_message)
-
-    def show_warning(self, msg):
-        """Show a warning to the user."""
-        raise NotImplementedError(self.show_warning)
-
-    def warn_cross_format_fetch(self, from_format, to_format):
-        """Warn about a potentially slow cross-format transfer"""
-        # See <https://launchpad.net/bugs/456077> asking for a warning here
-        trace.warning("Doing on-the-fly conversion from %s to %s.\n"
-            "This may take some time. Upgrade the repositories to the "
-            "same format for better performance.\n" %
-            (from_format, to_format))
 
 
 class SilentUIFactory(UIFactory):
