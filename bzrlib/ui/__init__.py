# Copyright (C) 2005, 2006, 2007, 2008, 2009 Canonical Ltd
#
# This program is free software; you can redistribute it and/or modify
# it under the terms of the GNU General Public License as published by
# the Free Software Foundation; either version 2 of the License, or
# (at your option) any later version.
#
# This program is distributed in the hope that it will be useful,
# but WITHOUT ANY WARRANTY; without even the implied warranty of
# MERCHANTABILITY or FITNESS FOR A PARTICULAR PURPOSE.  See the
# GNU General Public License for more details.
#
# You should have received a copy of the GNU General Public License
# along with this program; if not, write to the Free Software
# Foundation, Inc., 51 Franklin Street, Fifth Floor, Boston, MA 02110-1301 USA

"""UI abstraction.

This tells the library how to display things to the user.  Through this
layer different applications can choose the style of UI.

Several levels are supported, and you can also register new factories such as
for a GUI.

UIFactory
    Semi-abstract base class

SilentUIFactory
    Produces no output and cannot take any input; useful for programs using
    bzrlib in batch mode or for programs such as loggerhead.

TextUIFactory
    Standard text command-line interface, with stdin, stdout, stderr.
    May make more or less advanced use of them, eg in drawing progress bars,
    depending on the detected capabilities of the terminal.
"""

# Previously, there was CLIUIFactory for dumb terminals, and TextUIFactory for
# those on smarter terminals.  However, there are actually a few independent
# variables so simple subclassing doesn't make sense.  The user may or may not
# want progress bars, but even if they want them off they may want a rich
# interface in other ways.  And on the other hand input may be redirected from
# a file so stdin is not a terminal, but we should still try to read input
# from it and display progress bars etc.  Therefore if we're doing a text UI
# at all, we just use TextUIFactory and it turns some features on or off
# depending on the detected settings and capabilities.  
#
# We also use this factory for most blackbox tests, but typically with non-tty
# streams and TERM=dumb.  For api tests, SilentUIFactory is probably
# appropriate.
#
# GUIs may actually choose to subclass TextUIFactory, so unimplemented methods
# fall back to working through the terminal.
#
# SilentUIFactory used to read input from stdin, but not print anything, which
# now seems like an unhelpful combination.  So it will now just fail if asked
# for input.

import os
import sys
import warnings

from bzrlib.lazy_import import lazy_import
lazy_import(globals(), """
import getpass

from bzrlib import (
    errors,
    osutils,
    progress,
    trace,
    )
""")
from bzrlib.symbol_versioning import (
    deprecated_function,
    deprecated_in,
    deprecated_method,
    )


class UIFactory(object):
    """UI abstraction.

    This tells the library how to display things to the user.  Through this
    layer different applications can choose the style of UI.
    """

    def __init__(self):
        self._task_stack = []

    def get_password(self, prompt='', **kwargs):
        """Prompt the user for a password.

        :param prompt: The prompt to present the user
        :param kwargs: Arguments which will be expanded into the prompt.
                       This lets front ends display different things if
                       they so choose.

        :return: The password string, return None if the user canceled the
                 request. Note that we do not touch the encoding, users may
                 have whatever they see fit and the password should be
                 transported as is.
        """
        raise NotImplementedError(self.get_password)

    def nested_progress_bar(self):
        """Return a nested progress bar.

        When the bar has been finished with, it should be released by calling
        bar.finished().
        """
        if self._task_stack:
            t = progress.ProgressTask(self._task_stack[-1], self)
        else:
            t = progress.ProgressTask(None, self)
        self._task_stack.append(t)
        return t

    def _progress_finished(self, task):
        """Called by the ProgressTask when it finishes"""
        if not self._task_stack:
            warnings.warn("%r finished but nothing is active"
                % (task,))
        elif task != self._task_stack[-1]:
            warnings.warn("%r is not the active task %r"
                % (task, self._task_stack[-1]))
        else:
            del self._task_stack[-1]
        if not self._task_stack:
            self._progress_all_finished()

    def _progress_all_finished(self):
        """Called when the top-level progress task finished"""
        pass

    def _progress_updated(self, task):
        """Called by the ProgressTask when it changes.

        Should be specialized to draw the progress.
        """
        pass

    def clear_term(self):
        """Prepare the terminal for output.

        This will, for example, clear text progress bars, and leave the
        cursor at the leftmost position.
        """
        pass

    def get_boolean(self, prompt):
        """Get a boolean question answered from the user.

        :param prompt: a message to prompt the user with. Should be a single
        line without terminating \n.
        :return: True or False for y/yes or n/no.
        """
        raise NotImplementedError(self.get_boolean)

    def make_progress_view(self):
        """Construct a new ProgressView object for this UI.

        Application code should normally not call this but instead
        nested_progress_bar().
        """
        return NullProgressView()

    def recommend_upgrade(self,
        current_format_name,
        basedir):
        # this should perhaps be in the TextUIFactory and the default can do
        # nothing
        trace.warning("%s is deprecated "
            "and a better format is available.\n"
            "It is recommended that you upgrade by "
            "running the command\n"
            "  bzr upgrade %s",
            current_format_name,
            basedir)

    def report_transport_activity(self, transport, byte_count, direction):
        """Called by transports as they do IO.

        This may update a progress bar, spinner, or similar display.
        By default it does nothing.
        """
        pass



class CLIUIFactory(UIFactory):
    """Deprecated in favor of TextUIFactory."""

    @deprecated_method(deprecated_in((1, 17, 0)))
    def __init__(self, stdin=None, stdout=None, stderr=None):
        UIFactory.__init__(self)
        self.stdin = stdin or sys.stdin
        self.stdout = stdout or sys.stdout
        self.stderr = stderr or sys.stderr

<<<<<<< HEAD
=======
    def get_boolean(self, prompt):
        while True:
            self.prompt(prompt + "? [y/n]: ")
            line = self.stdin.readline()
            line = line.lower()
            if line in ('y\n', 'yes\n'):
                return True
            if line in ('n\n', 'no\n'):
                return False

    def get_non_echoed_password(self):
        isatty = getattr(self.stdin, 'isatty', None)
        if isatty is not None and isatty():
            # getpass() ensure the password is not echoed and other
            # cross-platform niceties
            password = getpass.getpass('')
        else:
            # echo doesn't make sense without a terminal
            password = self.stdin.readline()
            if not password:
                password = None
            elif password[-1] == '\n':
                password = password[:-1]
        return password
>>>>>>> 58a1b61c

class SilentUIFactory(UIFactory):
    """A UI Factory which never prints anything.

    This is the default UI, if another one is never registered by a program
    using bzrlib, and it's also active for example inside 'bzr serve'.

    Methods that try to read from the user raise an error; methods that do
    output do nothing.
    """

    def __init__(self):
        UIFactory.__init__(self)

    def note(self, msg):
        pass

    def get_username(self, prompt, **kwargs):
        return None


class CannedInputUIFactory(SilentUIFactory):
    """A silent UI that return canned input."""

    def __init__(self, responses):
        self.responses = responses

    def get_boolean(self, prompt):
        return self.responses.pop(0)

    def get_password(self, prompt='', **kwargs):
        return self.responses.pop(0)

    def get_username(self, prompt, **kwargs):
        return self.responses.pop(0)


@deprecated_function(deprecated_in((1, 17, 0)))
def clear_decorator(func, *args, **kwargs):
    """Decorator that clears the term"""
    ui_factory.clear_term()
    func(*args, **kwargs)


ui_factory = SilentUIFactory()
# IMPORTANT: never import this symbol directly. ONLY ever access it as
# ui.ui_factory, so that you refer to the current value.


def make_ui_for_terminal(stdin, stdout, stderr):
    """Construct and return a suitable UIFactory for a text mode program.
    """
    # this is now always TextUIFactory, which in turn decides whether it
    # should display progress bars etc
    from bzrlib.ui.text import TextUIFactory
    return TextUIFactory(stdin, stdout, stderr)


class NullProgressView(object):
    """Soak up and ignore progress information."""

    def clear(self):
        pass

    def show_progress(self, task):
        pass

    def show_transport_activity(self, transport, direction, byte_count):
        pass<|MERGE_RESOLUTION|>--- conflicted
+++ resolved
@@ -198,8 +198,6 @@
         self.stdout = stdout or sys.stdout
         self.stderr = stderr or sys.stderr
 
-<<<<<<< HEAD
-=======
     def get_boolean(self, prompt):
         while True:
             self.prompt(prompt + "? [y/n]: ")
@@ -224,7 +222,59 @@
             elif password[-1] == '\n':
                 password = password[:-1]
         return password
->>>>>>> 58a1b61c
+
+    def get_password(self, prompt='', **kwargs):
+        """Prompt the user for a password.
+
+        :param prompt: The prompt to present the user
+        :param kwargs: Arguments which will be expanded into the prompt.
+                       This lets front ends display different things if
+                       they so choose.
+        :return: The password string, return None if the user
+                 canceled the request.
+        """
+        prompt += ': '
+        self.prompt(prompt, **kwargs)
+        # There's currently no way to say 'i decline to enter a password'
+        # as opposed to 'my password is empty' -- does it matter?
+        return self.get_non_echoed_password()
+
+    def get_username(self, prompt, **kwargs):
+        """Prompt the user for a username.
+
+        :param prompt: The prompt to present the user
+        :param kwargs: Arguments which will be expanded into the prompt.
+                       This lets front ends display different things if
+                       they so choose.
+        :return: The username string, return None if the user
+                 canceled the request.
+        """
+        prompt += ': '
+        self.prompt(prompt, **kwargs)
+        username = self.stdin.readline()
+        if not username:
+            username = None
+        elif username[-1] == '\n':
+            username = username[:-1]
+        return username
+
+    def prompt(self, prompt, **kwargs):
+        """Emit prompt on the CLI.
+        
+        :param kwargs: Dictionary of arguments to insert into the prompt,
+            to allow UIs to reformat the prompt.
+        """
+        if kwargs:
+            # See <https://launchpad.net/bugs/365891>
+            prompt = prompt % kwargs
+        prompt = prompt.encode(osutils.get_terminal_encoding(), 'replace')
+        self.clear_term()
+        self.stderr.write(prompt)
+
+    def note(self, msg):
+        """Write an already-formatted message."""
+        self.stdout.write(msg + '\n')
+
 
 class SilentUIFactory(UIFactory):
     """A UI Factory which never prints anything.
