# Copyright (C) 2005, 2006 Canonical Ltd
#
# This program is free software; you can redistribute it and/or modify
# it under the terms of the GNU General Public License as published by
# the Free Software Foundation; either version 2 of the License, or
# (at your option) any later version.
#
# This program is distributed in the hope that it will be useful,
# but WITHOUT ANY WARRANTY; without even the implied warranty of
# MERCHANTABILITY or FITNESS FOR A PARTICULAR PURPOSE.  See the
# GNU General Public License for more details.
#
# You should have received a copy of the GNU General Public License
# along with this program; if not, write to the Free Software
# Foundation, Inc., 59 Temple Place, Suite 330, Boston, MA  02111-1307  USA

# TODO: Check ancestries are correct for every revision: includes
# every committed so far, and in a reasonable order.

# TODO: Also check non-mainline revisions mentioned as parents.

# TODO: Check for extra files in the control directory.

# TODO: Check revision, inventory and entry objects have all 
# required fields.

# TODO: Get every revision in the revision-store even if they're not
# referenced by history and make sure they're all valid.

# TODO: Perhaps have a way to record errors other than by raising exceptions;
# would perhaps be enough to accumulate exception objects in a list without
# raising them.  If there's more than one exception it'd be good to see them
# all.

from bzrlib import errors, osutils
from bzrlib import repository as _mod_repository
from bzrlib import revision
from bzrlib.branch import Branch
<<<<<<< HEAD
from bzrlib.errors import BzrCheckError
from bzrlib.repository import Repository
import bzrlib.ui
from bzrlib.trace import log_error, note
=======
from bzrlib.bzrdir import BzrDir
from bzrlib.errors import BzrCheckError
from bzrlib.repository import Repository
from bzrlib.symbol_versioning import deprecated_function, one_six
from bzrlib.trace import log_error, note
import bzrlib.ui
>>>>>>> 008e4246
from bzrlib.workingtree import WorkingTree

class Check(object):
    """Check a repository"""

    # The Check object interacts with InventoryEntry.check, etc.

    def __init__(self, repository):
        self.repository = repository
        self.checked_text_cnt = 0
        self.checked_rev_cnt = 0
        self.ghosts = []
        self.repeated_text_cnt = 0
        self.missing_parent_links = {}
        self.missing_inventory_sha_cnt = 0
        self.missing_revision_cnt = 0
        # maps (file-id, version) -> sha1; used by InventoryFile._check
        self.checked_texts = {}
        self.checked_weaves = set()
        self.unreferenced_versions = set()
        self.inconsistent_parents = []

    def check(self):
        self.repository.lock_read()
        self.progress = bzrlib.ui.ui_factory.nested_progress_bar()
        try:
            self.progress.update('retrieving inventory', 0, 2)
            # do not put in init, as it should be done with progess,
            # and inside the lock.
            self.inventory_weave = self.repository.inventories
            self.progress.update('checking revision graph', 1)
            self.check_revision_graph()
            self.plan_revisions()
            revno = 0
            while revno < len(self.planned_revisions):
                rev_id = self.planned_revisions[revno]
                self.progress.update('checking revision', revno,
                                     len(self.planned_revisions))
                revno += 1
                self.check_one_rev(rev_id)
            # check_weaves is done after the revision scan so that
            # revision index is known to be valid.
            self.check_weaves()
        finally:
            self.progress.finished()
            self.repository.unlock()

    def check_revision_graph(self):
        if not self.repository.revision_graph_can_have_wrong_parents():
            # This check is not necessary.
            self.revs_with_bad_parents_in_index = None
            return
        bad_revisions = self.repository._find_inconsistent_revision_parents()
        self.revs_with_bad_parents_in_index = list(bad_revisions)

    def plan_revisions(self):
        repository = self.repository
        self.planned_revisions = repository.all_revision_ids()
        self.progress.clear()
        inventoried = set(key[-1] for key in self.inventory_weave.keys())
        awol = set(self.planned_revisions) - inventoried
        if len(awol) > 0:
            raise BzrCheckError('Stored revisions missing from inventory'
                '{%s}' % ','.join([f for f in awol]))

    def report_results(self, verbose):
        note('checked repository %s format %s',
             self.repository.bzrdir.root_transport,
             self.repository._format)
        note('%6d revisions', self.checked_rev_cnt)
        note('%6d file-ids', len(self.checked_weaves))
        note('%6d unique file texts', self.checked_text_cnt)
        note('%6d repeated file texts', self.repeated_text_cnt)
        note('%6d unreferenced text versions',
             len(self.unreferenced_versions))
        if self.missing_inventory_sha_cnt:
            note('%6d revisions are missing inventory_sha1',
                 self.missing_inventory_sha_cnt)
        if self.missing_revision_cnt:
            note('%6d revisions are mentioned but not present',
                 self.missing_revision_cnt)
        if len(self.ghosts):
            note('%6d ghost revisions', len(self.ghosts))
            if verbose:
                for ghost in self.ghosts:
                    note('      %s', ghost)
        if len(self.missing_parent_links):
            note('%6d revisions missing parents in ancestry',
                 len(self.missing_parent_links))
            if verbose:
                for link, linkers in self.missing_parent_links.items():
                    note('      %s should be in the ancestry for:', link)
                    for linker in linkers:
                        note('       * %s', linker)
            if verbose:
                for file_id, revision_id in self.unreferenced_versions:
                    log_error('unreferenced version: {%s} in %s', revision_id,
                        file_id)
        if len(self.inconsistent_parents):
            note('%6d inconsistent parents', len(self.inconsistent_parents))
            if verbose:
                for info in self.inconsistent_parents:
                    revision_id, file_id, found_parents, correct_parents = info
                    note('      * %s version %s has parents %r '
                         'but should have %r'
                         % (file_id, revision_id, found_parents,
                             correct_parents))
        if self.revs_with_bad_parents_in_index:
            note('%6d revisions have incorrect parents in the revision index',
                 len(self.revs_with_bad_parents_in_index))
            if verbose:
                for item in self.revs_with_bad_parents_in_index:
                    revision_id, index_parents, actual_parents = item
                    note(
                        '       %s has wrong parents in index: '
                        '%r should be %r',
                        revision_id, index_parents, actual_parents)

    def check_one_rev(self, rev_id):
        """Check one revision.

        rev_id - the one to check
        """
        rev = self.repository.get_revision(rev_id)
                
        if rev.revision_id != rev_id:
            raise BzrCheckError('wrong internal revision id in revision {%s}'
                                % rev_id)

        for parent in rev.parent_ids:
            if not parent in self.planned_revisions:
                missing_links = self.missing_parent_links.get(parent, [])
                missing_links.append(rev_id)
                self.missing_parent_links[parent] = missing_links
                # list based so somewhat slow,
                # TODO have a planned_revisions list and set.
                if self.repository.has_revision(parent):
                    missing_ancestry = self.repository.get_ancestry(parent)
                    for missing in missing_ancestry:
                        if (missing is not None 
                            and missing not in self.planned_revisions):
                            self.planned_revisions.append(missing)
                else:
                    self.ghosts.append(rev_id)

        if rev.inventory_sha1:
            inv_sha1 = self.repository.get_inventory_sha1(rev_id)
            if inv_sha1 != rev.inventory_sha1:
                raise BzrCheckError('Inventory sha1 hash doesn\'t match'
                    ' value in revision {%s}' % rev_id)
        self._check_revision_tree(rev_id)
        self.checked_rev_cnt += 1

    def check_weaves(self):
        """Check all the weaves we can get our hands on.
        """
        weave_ids = []
        self.progress.update('checking inventory', 0, 2)
        self.inventory_weave.check(progress_bar=self.progress)
        self.progress.update('checking text storage', 1, 2)
        self.repository.texts.check(progress_bar=self.progress)
        weave_checker = self.repository._get_versioned_file_checker()
        result = weave_checker.check_file_version_parents(
            self.repository.texts, progress_bar=self.progress)
        self.checked_weaves = weave_checker.file_ids
        bad_parents, unused_versions = result
        bad_parents = bad_parents.items()
        for text_key, (stored_parents, correct_parents) in bad_parents:
            # XXX not ready for id join/split operations.
            weave_id = text_key[0]
            revision_id = text_key[-1]
            weave_parents = tuple([parent[-1] for parent in stored_parents])
            correct_parents = tuple([parent[-1] for parent in correct_parents])
            self.inconsistent_parents.append(
                (revision_id, weave_id, weave_parents, correct_parents))
        self.unreferenced_versions.update(unused_versions)

    def _check_revision_tree(self, rev_id):
        tree = self.repository.revision_tree(rev_id)
        inv = tree.inventory
        seen_ids = {}
        for file_id in inv:
            if file_id in seen_ids:
                raise BzrCheckError('duplicated file_id {%s} '
                                    'in inventory for revision {%s}'
                                    % (file_id, rev_id))
            seen_ids[file_id] = True
        for file_id in inv:
            ie = inv[file_id]
            ie.check(self, rev_id, inv, tree)
        seen_names = {}
        for path, ie in inv.iter_entries():
            if path in seen_names:
                raise BzrCheckError('duplicated path %s '
                                    'in inventory for revision {%s}'
                                    % (path, rev_id))
            seen_names[path] = True


<<<<<<< HEAD
def check_branch(branch, verbose):
=======
@deprecated_function(one_six)
def check(branch, verbose):
>>>>>>> 008e4246
    """Run consistency checks on a branch.
    
    Results are reported through logging.
    
    Deprecated in 1.6.  Please use check_branch instead.

    :raise BzrCheckError: if there's a consistency error.
    """
    check_branch(branch, verbose)


def check_branch(branch, verbose):
    """Run consistency checks on a branch.

    Results are reported through logging.

    :raise BzrCheckError: if there's a consistency error.
    """
    branch.lock_read()
    try:
        branch_result = branch.check()
    finally:
        branch.unlock()
    branch_result.report_results(verbose)


<<<<<<< HEAD
def _check_working_tree(tree):
    # bit hacky, check the tree parent is accurate
    tree.lock_read()
    try:
        tree_basis = tree.basis_tree()
        tree_basis.lock_read()
        try:
            repo_basis = tree.branch.repository.revision_tree(
                tree.last_revision())
            if len(list(repo_basis._iter_changes(tree_basis))):
                raise errors.BzrCheckError(
                    "Mismatched basis inventory content.")
            tree._validate()
        finally:
            tree_basis.unlock()
    finally:
        tree.unlock()

def _get_elements(path):
    try:
        tree = WorkingTree.open(path)
    except (errors.NoWorkingTree, errors.NotLocalUrl):
        tree = None
    except errors.NotBranchError:
        raise errors.NotVersionedError(path)

    try:
        repo = Repository.open(path)
    except errors.NoRepositoryPresent:
        repo = None
    except errors.NotBranchError:
        raise errors.NotVersionedError(path)

    try:
        branch = Branch.open_containing(path)[0]
    except errors.NotBranchError:
        branch = None

    return tree, repo, branch


def check_dwim(path, verbose, do_branch=False, do_repo=False, do_tree=False):
    tree, repo, branch = _get_elements(path)

    if do_tree:
        if tree is not None:
            note("Checking working tree at '%s'." 
                 % (tree.bzrdir.root_transport.base,))
            _check_working_tree(tree)
=======
def check_dwim(path, verbose):
    tree, branch, repo, relpath = BzrDir.open_containing_tree_branch_or_repository(path)

    if tree is not None:
        note("Checking working tree at '%s'." 
             % (tree.bzrdir.root_transport.base,))
        tree._check()
>>>>>>> 008e4246

    if branch is not None:
        # We have a branch
        if repo is None:
            # The branch is in a shared repository
            repo = branch.repository
        branches = [branch]
    else:
        if repo is not None:
            branches = repo.find_branches(using=True)

    if repo is not None:
        repo.lock_read()
        try:
<<<<<<< HEAD
            if do_repo:
                note("Checking repository at '%s'."
                     % (repo.bzrdir.root_transport.base,))
                result = repo.check()
                result.report_results(verbose)
            if do_branch:
                for branch in branches:
                    note("Checking branch at '%s'."
                         % (branch.bzrdir.root_transport.base,))
                    check_branch(branch, verbose)
=======
            note("Checking repository at '%s'."
                 % (repo.bzrdir.root_transport.base,))
            result = repo.check()
            result.report_results(verbose)
            for branch in branches:
                note("Checking branch at '%s'."
                     % (branch.bzrdir.root_transport.base,))
                check_branch(branch, verbose)
>>>>>>> 008e4246
        finally:
            repo.unlock()<|MERGE_RESOLUTION|>--- conflicted
+++ resolved
@@ -36,19 +36,12 @@
 from bzrlib import repository as _mod_repository
 from bzrlib import revision
 from bzrlib.branch import Branch
-<<<<<<< HEAD
-from bzrlib.errors import BzrCheckError
-from bzrlib.repository import Repository
-import bzrlib.ui
-from bzrlib.trace import log_error, note
-=======
 from bzrlib.bzrdir import BzrDir
 from bzrlib.errors import BzrCheckError
 from bzrlib.repository import Repository
 from bzrlib.symbol_versioning import deprecated_function, one_six
 from bzrlib.trace import log_error, note
 import bzrlib.ui
->>>>>>> 008e4246
 from bzrlib.workingtree import WorkingTree
 
 class Check(object):
@@ -248,12 +241,8 @@
             seen_names[path] = True
 
 
-<<<<<<< HEAD
-def check_branch(branch, verbose):
-=======
 @deprecated_function(one_six)
 def check(branch, verbose):
->>>>>>> 008e4246
     """Run consistency checks on a branch.
     
     Results are reported through logging.
@@ -280,65 +269,14 @@
     branch_result.report_results(verbose)
 
 
-<<<<<<< HEAD
-def _check_working_tree(tree):
-    # bit hacky, check the tree parent is accurate
-    tree.lock_read()
-    try:
-        tree_basis = tree.basis_tree()
-        tree_basis.lock_read()
-        try:
-            repo_basis = tree.branch.repository.revision_tree(
-                tree.last_revision())
-            if len(list(repo_basis._iter_changes(tree_basis))):
-                raise errors.BzrCheckError(
-                    "Mismatched basis inventory content.")
-            tree._validate()
-        finally:
-            tree_basis.unlock()
-    finally:
-        tree.unlock()
-
-def _get_elements(path):
-    try:
-        tree = WorkingTree.open(path)
-    except (errors.NoWorkingTree, errors.NotLocalUrl):
-        tree = None
-    except errors.NotBranchError:
-        raise errors.NotVersionedError(path)
-
-    try:
-        repo = Repository.open(path)
-    except errors.NoRepositoryPresent:
-        repo = None
-    except errors.NotBranchError:
-        raise errors.NotVersionedError(path)
-
-    try:
-        branch = Branch.open_containing(path)[0]
-    except errors.NotBranchError:
-        branch = None
-
-    return tree, repo, branch
-
-
 def check_dwim(path, verbose, do_branch=False, do_repo=False, do_tree=False):
-    tree, repo, branch = _get_elements(path)
+    tree, branch, repo, relpath = BzrDir.open_containing_tree_branch_or_repository(path)
 
     if do_tree:
         if tree is not None:
             note("Checking working tree at '%s'." 
                  % (tree.bzrdir.root_transport.base,))
-            _check_working_tree(tree)
-=======
-def check_dwim(path, verbose):
-    tree, branch, repo, relpath = BzrDir.open_containing_tree_branch_or_repository(path)
-
-    if tree is not None:
-        note("Checking working tree at '%s'." 
-             % (tree.bzrdir.root_transport.base,))
-        tree._check()
->>>>>>> 008e4246
+            tree._check()
 
     if branch is not None:
         # We have a branch
@@ -353,7 +291,6 @@
     if repo is not None:
         repo.lock_read()
         try:
-<<<<<<< HEAD
             if do_repo:
                 note("Checking repository at '%s'."
                      % (repo.bzrdir.root_transport.base,))
@@ -364,15 +301,5 @@
                     note("Checking branch at '%s'."
                          % (branch.bzrdir.root_transport.base,))
                     check_branch(branch, verbose)
-=======
-            note("Checking repository at '%s'."
-                 % (repo.bzrdir.root_transport.base,))
-            result = repo.check()
-            result.report_results(verbose)
-            for branch in branches:
-                note("Checking branch at '%s'."
-                     % (branch.bzrdir.root_transport.base,))
-                check_branch(branch, verbose)
->>>>>>> 008e4246
         finally:
             repo.unlock()