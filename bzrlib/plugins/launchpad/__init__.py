# Copyright (C) 2006-2011 Canonical Ltd
#
# This program is free software; you can redistribute it and/or modify
# it under the terms of the GNU General Public License as published by
# the Free Software Foundation; either version 2 of the License, or
# (at your option) any later version.
#
# This program is distributed in the hope that it will be useful,
# but WITHOUT ANY WARRANTY; without even the implied warranty of
# MERCHANTABILITY or FITNESS FOR A PARTICULAR PURPOSE.  See the
# GNU General Public License for more details.
#
# You should have received a copy of the GNU General Public License
# along with this program; if not, write to the Free Software
# Foundation, Inc., 51 Franklin Street, Fifth Floor, Boston, MA 02110-1301 USA

"""Launchpad.net integration plugin for Bazaar.

This plugin provides facilities for working with Bazaar branches that are
hosted on Launchpad (http://launchpad.net).  It provides a directory service 
for referring to Launchpad branches using the "lp:" prefix.  For example,
lp:bzr refers to the Bazaar's main development branch and
lp:~username/project/branch-name can be used to refer to a specific branch.

This plugin provides a bug tracker so that "bzr commit --fixes lp:1234" will
record that revision as fixing Launchpad's bug 1234.

The plugin also provides the following commands:

    launchpad-login: Show or set the Launchpad user ID
    launchpad-open: Open a Launchpad branch page in your web browser
    lp-propose-merge: Propose merging a branch on Launchpad
    register-branch: Register a branch with launchpad.net
    launchpad-mirror: Ask Launchpad to mirror a branch now

"""

# The XMLRPC server address can be overridden by setting the environment
# variable $BZR_LP_XMLRPC_URL

# see http://wiki.bazaar.canonical.com/Specs/BranchRegistrationTool

import time

# Since we are a built-in plugin we share the bzrlib version

from bzrlib.lazy_import import lazy_import
lazy_import(globals(), """
from bzrlib import (
<<<<<<< HEAD
    branch as _mod_branch,
    ui,
=======
>>>>>>> 1c5f1cb1
    trace,
    )
""")

from bzrlib import (
    branch as _mod_branch,
    bzrdir,
    lazy_regex,
    version_info,
    )
from bzrlib.commands import (
    Command,
    register_command,
    )
from bzrlib.directory_service import directories
from bzrlib.errors import (
    BzrCommandError,
    InvalidRevisionSpec,
    InvalidURL,
    NoPublicBranch,
    NotBranchError,
    )
from bzrlib.help_topics import topic_registry
from bzrlib.option import (
        Option,
        ListOption,
)


class cmd_register_branch(Command):
    __doc__ = """Register a branch with launchpad.net.

    This command lists a bzr branch in the directory of branches on
    launchpad.net.  Registration allows the branch to be associated with
    bugs or specifications.

    Before using this command you must register the project to which the
    branch belongs, and create an account for yourself on launchpad.net.

    arguments:
        public_url: The publicly visible url for the branch to register.
                    This must be an http or https url (which Launchpad can read
                    from to access the branch). Local file urls, SFTP urls, and
                    bzr+ssh urls will not work.
                    If no public_url is provided, bzr will use the configured
                    public_url if there is one for the current branch, and
                    otherwise error.

    example:
        bzr register-branch http://foo.com/bzr/fooproject.mine \\
                --project fooproject
    """
    takes_args = ['public_url?']
    takes_options = [
         Option('project',
                'Launchpad project short name to associate with the branch.',
                unicode),
         Option('product',
                'Launchpad product short name to associate with the branch.', 
                unicode,
                hidden=True),
         Option('branch-name',
                'Short name for the branch; '
                'by default taken from the last component of the url.',
                unicode),
         Option('branch-title',
                'One-sentence description of the branch.',
                unicode),
         Option('branch-description',
                'Longer description of the purpose or contents of the branch.',
                unicode),
         Option('author',
                "Branch author's email address, if not yourself.",
                unicode),
         Option('link-bug',
                'The bug this branch fixes.',
                int),
         Option('dry-run',
                'Prepare the request but don\'t actually send it.')
        ]


    def run(self,
            public_url=None,
            project='',
            product=None,
            branch_name='',
            branch_title='',
            branch_description='',
            author='',
            link_bug=None,
            dry_run=False):
        from bzrlib.plugins.launchpad.lp_registration import (
            BranchRegistrationRequest, BranchBugLinkRequest,
            DryRunLaunchpadService, LaunchpadService)
        if public_url is None:
            try:
                b = _mod_branch.Branch.open_containing('.')[0]
            except NotBranchError:
                raise BzrCommandError('register-branch requires a public '
                    'branch url - see bzr help register-branch.')
            public_url = b.get_public_branch()
            if public_url is None:
                raise NoPublicBranch(b)
        if product is not None:
            project = product
            trace.note('--product is deprecated; please use --project.')


        rego = BranchRegistrationRequest(branch_url=public_url,
                                         branch_name=branch_name,
                                         branch_title=branch_title,
                                         branch_description=branch_description,
                                         product_name=project,
                                         author_email=author,
                                         )
        linko = BranchBugLinkRequest(branch_url=public_url,
                                     bug_id=link_bug)
        if not dry_run:
            service = LaunchpadService()
            # This gives back the xmlrpc url that can be used for future
            # operations on the branch.  It's not so useful to print to the
            # user since they can't do anything with it from a web browser; it
            # might be nice for the server to tell us about an html url as
            # well.
        else:
            # Run on service entirely in memory
            service = DryRunLaunchpadService()
        service.gather_user_credentials()
        rego.submit(service)
        if link_bug:
            linko.submit(service)
        print 'Branch registered.'

register_command(cmd_register_branch)


class cmd_launchpad_open(Command):
    __doc__ = """Open a Launchpad branch page in your web browser."""

    aliases = ['lp-open']
    takes_options = [
        Option('dry-run',
               'Do not actually open the browser. Just say the URL we would '
               'use.'),
        ]
    takes_args = ['location?']

    def _possible_locations(self, location):
        """Yield possible external locations for the branch at 'location'."""
        yield location
        try:
            branch = _mod_branch.Branch.open_containing(location)[0]
        except NotBranchError:
            return
        branch_url = branch.get_public_branch()
        if branch_url is not None:
            yield branch_url
        branch_url = branch.get_push_location()
        if branch_url is not None:
            yield branch_url

    def _get_web_url(self, service, location):
        from bzrlib.plugins.launchpad.lp_registration import (
            NotLaunchpadBranch)
        for branch_url in self._possible_locations(location):
            try:
                return service.get_web_url_from_branch_url(branch_url)
            except (NotLaunchpadBranch, InvalidURL):
                pass
        raise NotLaunchpadBranch(branch_url)

    def run(self, location=None, dry_run=False):
        from bzrlib.plugins.launchpad.lp_registration import (
            LaunchpadService)
        if location is None:
            location = u'.'
        web_url = self._get_web_url(LaunchpadService(), location)
        trace.note('Opening %s in web browser' % web_url)
        if not dry_run:
            import webbrowser   # this import should not be lazy
                                # otherwise bzr.exe lacks this module
            webbrowser.open(web_url)

register_command(cmd_launchpad_open)


class cmd_launchpad_login(Command):
    __doc__ = """Show or set the Launchpad user ID.

    When communicating with Launchpad, some commands need to know your
    Launchpad user ID.  This command can be used to set or show the
    user ID that Bazaar will use for such communication.

    :Examples:
      Show the Launchpad ID of the current user::

          bzr launchpad-login

      Set the Launchpad ID of the current user to 'bob'::

          bzr launchpad-login bob
    """
    aliases = ['lp-login']
    takes_args = ['name?']
    takes_options = [
        'verbose',
        Option('no-check',
               "Don't check that the user name is valid."),
        ]

    def run(self, name=None, no_check=False, verbose=False):
        # This is totally separate from any launchpadlib login system.
        from bzrlib.plugins.launchpad import account
        check_account = not no_check

        if name is None:
            username = account.get_lp_login()
            if username:
                if check_account:
                    account.check_lp_login(username)
                    if verbose:
                        self.outf.write(
                            "Launchpad user ID exists and has SSH keys.\n")
                self.outf.write(username + '\n')
            else:
                self.outf.write('No Launchpad user ID configured.\n')
                return 1
        else:
            name = name.lower()
            if check_account:
                account.check_lp_login(name)
                if verbose:
                    self.outf.write(
                        "Launchpad user ID exists and has SSH keys.\n")
            account.set_lp_login(name)
            if verbose:
                self.outf.write("Launchpad user ID set to '%s'.\n" % (name,))

register_command(cmd_launchpad_login)


# XXX: cmd_launchpad_mirror is untested
class cmd_launchpad_mirror(Command):
    __doc__ = """Ask Launchpad to mirror a branch now."""

    aliases = ['lp-mirror']
    takes_args = ['location?']

    def run(self, location='.'):
        from bzrlib.plugins.launchpad import lp_api
        from bzrlib.plugins.launchpad.lp_registration import LaunchpadService
        branch, _ = _mod_branch.Branch.open_containing(location)
        service = LaunchpadService()
        launchpad = lp_api.login(service)
        lp_branch = lp_api.LaunchpadBranch.from_bzr(launchpad, branch,
                create_missing=False)
        lp_branch.lp.requestMirror()


register_command(cmd_launchpad_mirror)


class cmd_lp_propose_merge(Command):
    __doc__ = """Propose merging a branch on Launchpad.

    This will open your usual editor to provide the initial comment.  When it
    has created the proposal, it will open it in your default web browser.

    The branch will be proposed to merge into SUBMIT_BRANCH.  If SUBMIT_BRANCH
    is not supplied, the remembered submit branch will be used.  If no submit
    branch is remembered, the development focus will be used.

    By default, the SUBMIT_BRANCH's review team will be requested to review
    the merge proposal.  This can be overriden by specifying --review (-R).
    The parameter the launchpad account name of the desired reviewer.  This
    may optionally be followed by '=' and the review type.  For example:

      bzr lp-propose-merge --review jrandom --review review-team=qa

    This will propose a merge,  request "jrandom" to perform a review of
    unspecified type, and request "review-team" to perform a "qa" review.
    """

    takes_options = [Option('staging',
                            help='Propose the merge on staging.'),
                     Option('message', short_name='m', type=unicode,
                            help='Commit message.'),
                     Option('approve',
                            help='Mark the proposal as approved immediately.'),
                     ListOption('review', short_name='R', type=unicode,
                            help='Requested reviewer and optional type.')]

    takes_args = ['submit_branch?']

    aliases = ['lp-submit', 'lp-propose']

    def run(self, submit_branch=None, review=None, staging=False,
            message=None, approve=False):
        from bzrlib.plugins.launchpad import lp_propose
        tree, branch, relpath = bzrdir.BzrDir.open_containing_tree_or_branch(
            '.')
        if review is None:
            reviews = None
        else:
            reviews = []
            for review in review:
                if '=' in review:
                    reviews.append(review.split('=', 2))
                else:
                    reviews.append((review, ''))
            if submit_branch is None:
                submit_branch = branch.get_submit_branch()
        if submit_branch is None:
            target = None
        else:
            target = _mod_branch.Branch.open(submit_branch)
        proposer = lp_propose.Proposer(tree, branch, target, message,
                                       reviews, staging, approve=approve)
        proposer.check_proposal()
        proposer.create_proposal()


register_command(cmd_lp_propose_merge)


class cmd_lp_find_proposal(Command):

    __doc__ = """Find the proposal to merge this revision.

    Finds the merge proposal(s) that discussed landing the specified revision.
    This works only if the selected branch was the merge proposal target, and
    if the merged_revno is recorded for the merge proposal.  The proposal(s)
    are opened in a web browser.

    Any revision involved in the merge may be specified-- the revision in
    which the merge was performed, or one of the revisions that was merged.

    So, to find the merge proposal that reviewed line 1 of README::

      bzr lp-find-proposal -r annotate:README:1
    """

    takes_options = ['revision']

    def run(self, revision=None):
        from bzrlib.plugins.launchpad import lp_api
        import webbrowser
        b = _mod_branch.Branch.open_containing('.')[0]
        pb = ui.ui_factory.nested_progress_bar()
        b.lock_read()
        try:
            revno = self._find_merged_revno(revision, b, pb)
            merged = self._find_proposals(revno, b, pb)
            if len(merged) == 0:
                raise BzrCommandError('No review found.')
            trace.note('%d proposals(s) found.' % len(merged))
            for mp in merged:
                webbrowser.open(lp_api.canonical_url(mp))
        finally:
            b.unlock()
            pb.finished()

    def _find_merged_revno(self, revision, b, pb):
        if revision is None:
            return b.revno()
        pb.update('Finding revision-id')
        revision_id = revision[0].as_revision_id(b)
        # a revno spec is necessarily on the mainline.
        if self._is_revno_spec(revision[0]):
            merging_revision = revision_id
        else:
            graph = b.repository.get_graph()
            pb.update('Finding merge')
            merging_revision = graph.find_lefthand_merger(
                revision_id, b.last_revision())
            if merging_revision is None:
                raise InvalidRevisionSpec(revision[0].user_spec, b)
        pb.update('Finding revno')
        return b.revision_id_to_revno(merging_revision)

    def _find_proposals(self, revno, b, pb):
        launchpad = lp_api.login(lp_registration.LaunchpadService())
        pb.update('Finding Launchpad branch')
        lpb = lp_api.LaunchpadBranch.from_bzr(launchpad, b,
                                              create_missing=False)
        pb.update('Finding proposals')
        return list(lpb.lp.getMergeProposals(status=['Merged'],
                                             merged_revnos=[revno]))


    @staticmethod
    def _is_revno_spec(spec):
        try:
            int(spec.user_spec)
        except ValueError:
            return False
        else:
            return True


register_command(cmd_lp_find_proposal)


def _register_directory():
    directories.register_lazy('lp:', 'bzrlib.plugins.launchpad.lp_directory',
                              'LaunchpadDirectory',
                              'Launchpad-based directory service',)
    directories.register_lazy(
        'debianlp:', 'bzrlib.plugins.launchpad.lp_directory',
        'LaunchpadDirectory',
        'debianlp: shortcut')
    directories.register_lazy(
        'ubuntu:', 'bzrlib.plugins.launchpad.lp_directory',
        'LaunchpadDirectory',
        'ubuntu: shortcut')

_register_directory()


package_branch = lazy_regex.lazy_compile(
    r'bazaar.launchpad.net.*/(?P<archive>ubuntu|debian)/(?P<series>[^/]+/)?'
    r'(?P<project>[^/]+)(?P<branch>/[^/]+)?'
    )
def _check_is_up_to_date(the_branch):
    m = package_branch.search(the_branch.base)
    if m is None:
        return
    from bzrlib.plugins.launchpad import lp_api_lite
    archive, series, project = m.group('archive', 'series', 'project')
    if series is not None:
        # series is optional, so the regex includes the extra '/', we don't
        # want to send that on (it causes Internal Server Errors.)
        series = series.strip('/')
    t = time.time()
    latest_pub = lp_api_lite.LatestPublication(archive, series, project)
    latest_ver = latest_pub.get_latest_version()
    t_latest_ver = time.time() - t
    trace.mutter('LatestPublication.get_latest_version took %.3fs'
                 % (t_latest_ver,))
    if latest_ver is None:
        trace.note('Could not find a published version for:\n  %s'
                   % (t, the_branch.base,))
        return
    t = time.time()
    tags = the_branch.tags.get_tag_dict()
    t_tag_dict = time.time() - t
    trace.mutter('LatestPublication get_tag_dict took: %.3fs', t_tag_dict)
    if latest_ver in tags:
        trace.note('Found most recent published version: %s\n  in %s'
                   % (latest_ver, the_branch.base))
    else:
        trace.warning('Branch not up-to-date. The most recent published'
                      ' version is %s,\nbut it is not in the branch'
                      ' tags for:\n  %s' % (latest_ver, the_branch.base))

def _register_hooks():
    _mod_branch.Branch.hooks.install_named_hook('open',
        _check_is_up_to_date, 'package-branch-up-to-date')


_register_hooks()

def load_tests(basic_tests, module, loader):
    testmod_names = [
        'test_account',
        'test_register',
        'test_lp_api',
        'test_lp_api_lite',
        'test_lp_directory',
        'test_lp_login',
        'test_lp_open',
        'test_lp_service',
        ]
    basic_tests.addTest(loader.loadTestsFromModuleNames(
            ["%s.%s" % (__name__, tmn) for tmn in testmod_names]))
    return basic_tests


_launchpad_help = """Integration with Launchpad.net

Launchpad.net provides free Bazaar branch hosting with integrated bug and
specification tracking.

The bzr client (through the plugin called 'launchpad') has special
features to communicate with Launchpad:

    * The launchpad-login command tells Bazaar your Launchpad user name. This
      is then used by the 'lp:' transport to download your branches using
      bzr+ssh://.

    * The 'lp:' transport uses Launchpad as a directory service: for example
      'lp:bzr' and 'lp:python' refer to the main branches of the relevant
      projects and may be branched, logged, etc. You can also use the 'lp:'
      transport to refer to specific branches, e.g. lp:~bzr/bzr/trunk.

    * The 'lp:' bug tracker alias can expand launchpad bug numbers to their
      URLs for use with 'bzr commit --fixes', e.g. 'bzr commit --fixes lp:12345'
      will record a revision property that marks that revision as fixing
      Launchpad bug 12345. When you push that branch to Launchpad it will
      automatically be linked to the bug report.

    * The register-branch command tells Launchpad about the url of a
      public branch.  Launchpad will then mirror the branch, display
      its contents and allow it to be attached to bugs and other
      objects.

For more information see http://help.launchpad.net/
"""
topic_registry.register('launchpad',
    _launchpad_help,
    'Using Bazaar with Launchpad.net')<|MERGE_RESOLUTION|>--- conflicted
+++ resolved
@@ -47,11 +47,7 @@
 from bzrlib.lazy_import import lazy_import
 lazy_import(globals(), """
 from bzrlib import (
-<<<<<<< HEAD
-    branch as _mod_branch,
     ui,
-=======
->>>>>>> 1c5f1cb1
     trace,
     )
 """)
