--- conflicted
+++ resolved
@@ -1258,20 +1258,12 @@
         self._lock_count = 0
         self._leave_lock = False
 
-<<<<<<< HEAD
-    def _ensure_real_transport(self):
-=======
     def _get_real_transport(self):
->>>>>>> 37a9ddf0
         # if we try vfs access, return the real branch's vfs transport
         self._ensure_real()
         return self._real_branch._transport
 
-<<<<<<< HEAD
-    _transport = property(_ensure_real_transport)
-=======
     _transport = property(_get_real_transport)
->>>>>>> 37a9ddf0
 
     def __str__(self):
         return "%s(%s)" % (self.__class__.__name__, self.base)
