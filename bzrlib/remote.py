--- conflicted
+++ resolved
@@ -679,7 +679,6 @@
         b = self.open_branch(name=name)
         return b._format
 
-<<<<<<< HEAD
     def get_branches(self, possible_transports=None, ignore_fallbacks=False):
         path = self._path_for_remote_call(self._client)
         try:
@@ -697,12 +696,11 @@
                 possible_transports=possible_transports,
                 ignore_fallbacks=ignore_fallbacks)
         return ret
-=======
+
     def set_branch_reference(self, target_branch, name=None):
         """See BzrDir.set_branch_reference()."""
         self._ensure_real()
         return self._real_bzrdir.set_branch_reference(target_branch, name=name)
->>>>>>> 0ccfb7f5
 
     def get_branch_reference(self, name=None):
         """See BzrDir.get_branch_reference()."""
