# Copyright (C) 2006-2010 Canonical Ltd
#
# This program is free software; you can redistribute it and/or modify
# it under the terms of the GNU General Public License as published by
# the Free Software Foundation; either version 2 of the License, or
# (at your option) any later version.
#
# This program is distributed in the hope that it will be useful,
# but WITHOUT ANY WARRANTY; without even the implied warranty of
# MERCHANTABILITY or FITNESS FOR A PARTICULAR PURPOSE.  See the
# GNU General Public License for more details.
#
# You should have received a copy of the GNU General Public License
# along with this program; if not, write to the Free Software
# Foundation, Inc., 51 Franklin Street, Fifth Floor, Boston, MA 02110-1301 USA

import bz2

from bzrlib import (
    bencode,
    branch,
    bzrdir,
    config,
    debug,
    errors,
    graph,
    lock,
    lockdir,
    repository,
    revision,
    revision as _mod_revision,
    symbol_versioning,
)
from bzrlib.branch import BranchReferenceFormat
from bzrlib.bzrdir import BzrDir, RemoteBzrDirFormat
from bzrlib.decorators import needs_read_lock, needs_write_lock, only_raises
from bzrlib.errors import (
    NoSuchRevision,
    SmartProtocolError,
    )
from bzrlib.lockable_files import LockableFiles
from bzrlib.smart import client, vfs, repository as smart_repo
from bzrlib.revision import ensure_null, NULL_REVISION
from bzrlib.trace import mutter, note, warning


class _RpcHelper(object):
    """Mixin class that helps with issuing RPCs."""

    def _call(self, method, *args, **err_context):
        try:
            return self._client.call(method, *args)
        except errors.ErrorFromSmartServer, err:
            self._translate_error(err, **err_context)

    def _call_expecting_body(self, method, *args, **err_context):
        try:
            return self._client.call_expecting_body(method, *args)
        except errors.ErrorFromSmartServer, err:
            self._translate_error(err, **err_context)

    def _call_with_body_bytes(self, method, args, body_bytes, **err_context):
        try:
            return self._client.call_with_body_bytes(method, args, body_bytes)
        except errors.ErrorFromSmartServer, err:
            self._translate_error(err, **err_context)

    def _call_with_body_bytes_expecting_body(self, method, args, body_bytes,
                                             **err_context):
        try:
            return self._client.call_with_body_bytes_expecting_body(
                method, args, body_bytes)
        except errors.ErrorFromSmartServer, err:
            self._translate_error(err, **err_context)


def response_tuple_to_repo_format(response):
    """Convert a response tuple describing a repository format to a format."""
    format = RemoteRepositoryFormat()
    format._rich_root_data = (response[0] == 'yes')
    format._supports_tree_reference = (response[1] == 'yes')
    format._supports_external_lookups = (response[2] == 'yes')
    format._network_name = response[3]
    return format


# Note: RemoteBzrDirFormat is in bzrdir.py

class RemoteBzrDir(BzrDir, _RpcHelper):
    """Control directory on a remote server, accessed via bzr:// or similar."""

    def __init__(self, transport, format, _client=None, _force_probe=False):
        """Construct a RemoteBzrDir.

        :param _client: Private parameter for testing. Disables probing and the
            use of a real bzrdir.
        """
        BzrDir.__init__(self, transport, format)
        # this object holds a delegated bzrdir that uses file-level operations
        # to talk to the other side
        self._real_bzrdir = None
        self._has_working_tree = None
        # 1-shot cache for the call pattern 'create_branch; open_branch' - see
        # create_branch for details.
        self._next_open_branch_result = None

        if _client is None:
            medium = transport.get_smart_medium()
            self._client = client._SmartClient(medium)
        else:
            self._client = _client
            if not _force_probe:
                return

        self._probe_bzrdir()

    def __repr__(self):
        return '%s(%r)' % (self.__class__.__name__, self._client)

    def _probe_bzrdir(self):
        medium = self._client._medium
        path = self._path_for_remote_call(self._client)
        if medium._is_remote_before((2, 1)):
            self._rpc_open(path)
            return
        try:
            self._rpc_open_2_1(path)
            return
        except errors.UnknownSmartMethod:
            medium._remember_remote_is_before((2, 1))
            self._rpc_open(path)

    def _rpc_open_2_1(self, path):
        response = self._call('BzrDir.open_2.1', path)
        if response == ('no',):
            raise errors.NotBranchError(path=self.root_transport.base)
        elif response[0] == 'yes':
            if response[1] == 'yes':
                self._has_working_tree = True
            elif response[1] == 'no':
                self._has_working_tree = False
            else:
                raise errors.UnexpectedSmartServerResponse(response)
        else:
            raise errors.UnexpectedSmartServerResponse(response)

    def _rpc_open(self, path):
        response = self._call('BzrDir.open', path)
        if response not in [('yes',), ('no',)]:
            raise errors.UnexpectedSmartServerResponse(response)
        if response == ('no',):
            raise errors.NotBranchError(path=self.root_transport.base)

    def _ensure_real(self):
        """Ensure that there is a _real_bzrdir set.

        Used before calls to self._real_bzrdir.
        """
        if not self._real_bzrdir:
            if 'hpssvfs' in debug.debug_flags:
                import traceback
                warning('VFS BzrDir access triggered\n%s',
                    ''.join(traceback.format_stack()))
            self._real_bzrdir = BzrDir.open_from_transport(
                self.root_transport, _server_formats=False)
            self._format._network_name = \
                self._real_bzrdir._format.network_name()

    def _translate_error(self, err, **context):
        _translate_error(err, bzrdir=self, **context)

    def break_lock(self):
        # Prevent aliasing problems in the next_open_branch_result cache.
        # See create_branch for rationale.
        self._next_open_branch_result = None
        return BzrDir.break_lock(self)

    def _vfs_cloning_metadir(self, require_stacking=False):
        self._ensure_real()
        return self._real_bzrdir.cloning_metadir(
            require_stacking=require_stacking)

    def cloning_metadir(self, require_stacking=False):
        medium = self._client._medium
        if medium._is_remote_before((1, 13)):
            return self._vfs_cloning_metadir(require_stacking=require_stacking)
        verb = 'BzrDir.cloning_metadir'
        if require_stacking:
            stacking = 'True'
        else:
            stacking = 'False'
        path = self._path_for_remote_call(self._client)
        try:
            response = self._call(verb, path, stacking)
        except errors.UnknownSmartMethod:
            medium._remember_remote_is_before((1, 13))
            return self._vfs_cloning_metadir(require_stacking=require_stacking)
        except errors.UnknownErrorFromSmartServer, err:
            if err.error_tuple != ('BranchReference',):
                raise
            # We need to resolve the branch reference to determine the
            # cloning_metadir.  This causes unnecessary RPCs to open the
            # referenced branch (and bzrdir, etc) but only when the caller
            # didn't already resolve the branch reference.
            referenced_branch = self.open_branch()
            return referenced_branch.bzrdir.cloning_metadir()
        if len(response) != 3:
            raise errors.UnexpectedSmartServerResponse(response)
        control_name, repo_name, branch_info = response
        if len(branch_info) != 2:
            raise errors.UnexpectedSmartServerResponse(response)
        branch_ref, branch_name = branch_info
        format = bzrdir.network_format_registry.get(control_name)
        if repo_name:
            format.repository_format = repository.network_format_registry.get(
                repo_name)
        if branch_ref == 'ref':
            # XXX: we need possible_transports here to avoid reopening the
            # connection to the referenced location
            ref_bzrdir = BzrDir.open(branch_name)
            branch_format = ref_bzrdir.cloning_metadir().get_branch_format()
            format.set_branch_format(branch_format)
        elif branch_ref == 'branch':
            if branch_name:
                format.set_branch_format(
                    branch.network_format_registry.get(branch_name))
        else:
            raise errors.UnexpectedSmartServerResponse(response)
        return format

    def create_repository(self, shared=False):
        # as per meta1 formats - just delegate to the format object which may
        # be parameterised.
        result = self._format.repository_format.initialize(self, shared)
        if not isinstance(result, RemoteRepository):
            return self.open_repository()
        else:
            return result

    def destroy_repository(self):
        """See BzrDir.destroy_repository"""
        self._ensure_real()
        self._real_bzrdir.destroy_repository()

    def create_branch(self, name=None):
        # as per meta1 formats - just delegate to the format object which may
        # be parameterised.
        real_branch = self._format.get_branch_format().initialize(self,
            name=name)
        if not isinstance(real_branch, RemoteBranch):
            result = RemoteBranch(self, self.find_repository(), real_branch,
                                  name=name)
        else:
            result = real_branch
        # BzrDir.clone_on_transport() uses the result of create_branch but does
        # not return it to its callers; we save approximately 8% of our round
        # trips by handing the branch we created back to the first caller to
        # open_branch rather than probing anew. Long term we need a API in
        # bzrdir that doesn't discard result objects (like result_branch).
        # RBC 20090225
        self._next_open_branch_result = result
        return result

    def destroy_branch(self, name=None):
        """See BzrDir.destroy_branch"""
        self._ensure_real()
        self._real_bzrdir.destroy_branch(name=name)
        self._next_open_branch_result = None

    def create_workingtree(self, revision_id=None, from_branch=None):
        raise errors.NotLocalUrl(self.transport.base)

    def find_branch_format(self):
        """Find the branch 'format' for this bzrdir.

        This might be a synthetic object for e.g. RemoteBranch and SVN.
        """
        b = self.open_branch()
        return b._format

    def get_branch_reference(self):
        """See BzrDir.get_branch_reference()."""
        response = self._get_branch_reference()
        if response[0] == 'ref':
            return response[1]
        else:
            return None

    def _get_branch_reference(self):
        path = self._path_for_remote_call(self._client)
        medium = self._client._medium
        candidate_calls = [
            ('BzrDir.open_branchV3', (2, 1)),
            ('BzrDir.open_branchV2', (1, 13)),
            ('BzrDir.open_branch', None),
            ]
        for verb, required_version in candidate_calls:
            if required_version and medium._is_remote_before(required_version):
                continue
            try:
                response = self._call(verb, path)
            except errors.UnknownSmartMethod:
                if required_version is None:
                    raise
                medium._remember_remote_is_before(required_version)
            else:
                break
        if verb == 'BzrDir.open_branch':
            if response[0] != 'ok':
                raise errors.UnexpectedSmartServerResponse(response)
            if response[1] != '':
                return ('ref', response[1])
            else:
                return ('branch', '')
        if response[0] not in ('ref', 'branch'):
            raise errors.UnexpectedSmartServerResponse(response)
        return response

    def _get_tree_branch(self):
        """See BzrDir._get_tree_branch()."""
        return None, self.open_branch()

    def open_branch(self, name=None, unsupported=False,
                    ignore_fallbacks=False):
        if unsupported:
            raise NotImplementedError('unsupported flag support not implemented yet.')
        if self._next_open_branch_result is not None:
            # See create_branch for details.
            result = self._next_open_branch_result
            self._next_open_branch_result = None
            return result
        response = self._get_branch_reference()
        if response[0] == 'ref':
            # a branch reference, use the existing BranchReference logic.
            format = BranchReferenceFormat()
            return format.open(self, name=name, _found=True,
                location=response[1], ignore_fallbacks=ignore_fallbacks)
        branch_format_name = response[1]
        if not branch_format_name:
            branch_format_name = None
        format = RemoteBranchFormat(network_name=branch_format_name)
        return RemoteBranch(self, self.find_repository(), format=format,
            setup_stacking=not ignore_fallbacks, name=name)

    def _open_repo_v1(self, path):
        verb = 'BzrDir.find_repository'
        response = self._call(verb, path)
        if response[0] != 'ok':
            raise errors.UnexpectedSmartServerResponse(response)
        # servers that only support the v1 method don't support external
        # references either.
        self._ensure_real()
        repo = self._real_bzrdir.open_repository()
        response = response + ('no', repo._format.network_name())
        return response, repo

    def _open_repo_v2(self, path):
        verb = 'BzrDir.find_repositoryV2'
        response = self._call(verb, path)
        if response[0] != 'ok':
            raise errors.UnexpectedSmartServerResponse(response)
        self._ensure_real()
        repo = self._real_bzrdir.open_repository()
        response = response + (repo._format.network_name(),)
        return response, repo

    def _open_repo_v3(self, path):
        verb = 'BzrDir.find_repositoryV3'
        medium = self._client._medium
        if medium._is_remote_before((1, 13)):
            raise errors.UnknownSmartMethod(verb)
        try:
            response = self._call(verb, path)
        except errors.UnknownSmartMethod:
            medium._remember_remote_is_before((1, 13))
            raise
        if response[0] != 'ok':
            raise errors.UnexpectedSmartServerResponse(response)
        return response, None

    def open_repository(self):
        path = self._path_for_remote_call(self._client)
        response = None
        for probe in [self._open_repo_v3, self._open_repo_v2,
            self._open_repo_v1]:
            try:
                response, real_repo = probe(path)
                break
            except errors.UnknownSmartMethod:
                pass
        if response is None:
            raise errors.UnknownSmartMethod('BzrDir.find_repository{3,2,}')
        if response[0] != 'ok':
            raise errors.UnexpectedSmartServerResponse(response)
        if len(response) != 6:
            raise SmartProtocolError('incorrect response length %s' % (response,))
        if response[1] == '':
            # repo is at this dir.
            format = response_tuple_to_repo_format(response[2:])
            # Used to support creating a real format instance when needed.
            format._creating_bzrdir = self
            remote_repo = RemoteRepository(self, format)
            format._creating_repo = remote_repo
            if real_repo is not None:
                remote_repo._set_real_repository(real_repo)
            return remote_repo
        else:
            raise errors.NoRepositoryPresent(self)

    def has_workingtree(self):
        if self._has_working_tree is None:
            self._ensure_real()
            self._has_working_tree = self._real_bzrdir.has_workingtree()
        return self._has_working_tree

    def open_workingtree(self, recommend_upgrade=True):
        if self.has_workingtree():
            raise errors.NotLocalUrl(self.root_transport)
        else:
            raise errors.NoWorkingTree(self.root_transport.base)

    def _path_for_remote_call(self, client):
        """Return the path to be used for this bzrdir in a remote call."""
        return client.remote_path_from_transport(self.root_transport)

    def get_branch_transport(self, branch_format, name=None):
        self._ensure_real()
        return self._real_bzrdir.get_branch_transport(branch_format, name=name)

    def get_repository_transport(self, repository_format):
        self._ensure_real()
        return self._real_bzrdir.get_repository_transport(repository_format)

    def get_workingtree_transport(self, workingtree_format):
        self._ensure_real()
        return self._real_bzrdir.get_workingtree_transport(workingtree_format)

    def can_convert_format(self):
        """Upgrading of remote bzrdirs is not supported yet."""
        return False

    def needs_format_conversion(self, format=None):
        """Upgrading of remote bzrdirs is not supported yet."""
        if format is None:
            symbol_versioning.warn(symbol_versioning.deprecated_in((1, 13, 0))
                % 'needs_format_conversion(format=None)')
        return False

    def clone(self, url, revision_id=None, force_new_repo=False,
              preserve_stacking=False):
        self._ensure_real()
        return self._real_bzrdir.clone(url, revision_id=revision_id,
            force_new_repo=force_new_repo, preserve_stacking=preserve_stacking)

    def _get_config(self):
        return RemoteBzrDirConfig(self)


class RemoteRepositoryFormat(repository.RepositoryFormat):
    """Format for repositories accessed over a _SmartClient.

    Instances of this repository are represented by RemoteRepository
    instances.

    The RemoteRepositoryFormat is parameterized during construction
    to reflect the capabilities of the real, remote format. Specifically
    the attributes rich_root_data and supports_tree_reference are set
    on a per instance basis, and are not set (and should not be) at
    the class level.

    :ivar _custom_format: If set, a specific concrete repository format that
        will be used when initializing a repository with this
        RemoteRepositoryFormat.
    :ivar _creating_repo: If set, the repository object that this
        RemoteRepositoryFormat was created for: it can be called into
        to obtain data like the network name.
    """

    _matchingbzrdir = RemoteBzrDirFormat()

    def __init__(self):
        repository.RepositoryFormat.__init__(self)
        self._custom_format = None
        self._network_name = None
        self._creating_bzrdir = None
        self._supports_chks = None
        self._supports_external_lookups = None
        self._supports_tree_reference = None
        self._rich_root_data = None

    def __repr__(self):
        return "%s(_network_name=%r)" % (self.__class__.__name__,
            self._network_name)

    @property
    def fast_deltas(self):
        self._ensure_real()
        return self._custom_format.fast_deltas

    @property
    def rich_root_data(self):
        if self._rich_root_data is None:
            self._ensure_real()
            self._rich_root_data = self._custom_format.rich_root_data
        return self._rich_root_data

    @property
    def supports_chks(self):
        if self._supports_chks is None:
            self._ensure_real()
            self._supports_chks = self._custom_format.supports_chks
        return self._supports_chks

    @property
    def supports_external_lookups(self):
        if self._supports_external_lookups is None:
            self._ensure_real()
            self._supports_external_lookups = \
                self._custom_format.supports_external_lookups
        return self._supports_external_lookups

    @property
    def supports_tree_reference(self):
        if self._supports_tree_reference is None:
            self._ensure_real()
            self._supports_tree_reference = \
                self._custom_format.supports_tree_reference
        return self._supports_tree_reference

    def _vfs_initialize(self, a_bzrdir, shared):
        """Helper for common code in initialize."""
        if self._custom_format:
            # Custom format requested
            result = self._custom_format.initialize(a_bzrdir, shared=shared)
        elif self._creating_bzrdir is not None:
            # Use the format that the repository we were created to back
            # has.
            prior_repo = self._creating_bzrdir.open_repository()
            prior_repo._ensure_real()
            result = prior_repo._real_repository._format.initialize(
                a_bzrdir, shared=shared)
        else:
            # assume that a_bzr is a RemoteBzrDir but the smart server didn't
            # support remote initialization.
            # We delegate to a real object at this point (as RemoteBzrDir
            # delegate to the repository format which would lead to infinite
            # recursion if we just called a_bzrdir.create_repository.
            a_bzrdir._ensure_real()
            result = a_bzrdir._real_bzrdir.create_repository(shared=shared)
        if not isinstance(result, RemoteRepository):
            return self.open(a_bzrdir)
        else:
            return result

    def initialize(self, a_bzrdir, shared=False):
        # Being asked to create on a non RemoteBzrDir:
        if not isinstance(a_bzrdir, RemoteBzrDir):
            return self._vfs_initialize(a_bzrdir, shared)
        medium = a_bzrdir._client._medium
        if medium._is_remote_before((1, 13)):
            return self._vfs_initialize(a_bzrdir, shared)
        # Creating on a remote bzr dir.
        # 1) get the network name to use.
        if self._custom_format:
            network_name = self._custom_format.network_name()
        elif self._network_name:
            network_name = self._network_name
        else:
            # Select the current bzrlib default and ask for that.
            reference_bzrdir_format = bzrdir.format_registry.get('default')()
            reference_format = reference_bzrdir_format.repository_format
            network_name = reference_format.network_name()
        # 2) try direct creation via RPC
        path = a_bzrdir._path_for_remote_call(a_bzrdir._client)
        verb = 'BzrDir.create_repository'
        if shared:
            shared_str = 'True'
        else:
            shared_str = 'False'
        try:
            response = a_bzrdir._call(verb, path, network_name, shared_str)
        except errors.UnknownSmartMethod:
            # Fallback - use vfs methods
            medium._remember_remote_is_before((1, 13))
            return self._vfs_initialize(a_bzrdir, shared)
        else:
            # Turn the response into a RemoteRepository object.
            format = response_tuple_to_repo_format(response[1:])
            # Used to support creating a real format instance when needed.
            format._creating_bzrdir = a_bzrdir
            remote_repo = RemoteRepository(a_bzrdir, format)
            format._creating_repo = remote_repo
            return remote_repo

    def open(self, a_bzrdir):
        if not isinstance(a_bzrdir, RemoteBzrDir):
            raise AssertionError('%r is not a RemoteBzrDir' % (a_bzrdir,))
        return a_bzrdir.open_repository()

    def _ensure_real(self):
        if self._custom_format is None:
            self._custom_format = repository.network_format_registry.get(
                self._network_name)

    @property
    def _fetch_order(self):
        self._ensure_real()
        return self._custom_format._fetch_order

    @property
    def _fetch_uses_deltas(self):
        self._ensure_real()
        return self._custom_format._fetch_uses_deltas

    @property
    def _fetch_reconcile(self):
        self._ensure_real()
        return self._custom_format._fetch_reconcile

    def get_format_description(self):
        self._ensure_real()
        return 'Remote: ' + self._custom_format.get_format_description()

    def __eq__(self, other):
        return self.__class__ is other.__class__

    def network_name(self):
        if self._network_name:
            return self._network_name
        self._creating_repo._ensure_real()
        return self._creating_repo._real_repository._format.network_name()

    @property
    def pack_compresses(self):
        self._ensure_real()
        return self._custom_format.pack_compresses

    @property
    def _serializer(self):
        self._ensure_real()
        return self._custom_format._serializer


class RemoteRepository(_RpcHelper, lock._RelockDebugMixin):
    """Repository accessed over rpc.

    For the moment most operations are performed using local transport-backed
    Repository objects.
    """

    def __init__(self, remote_bzrdir, format, real_repository=None, _client=None):
        """Create a RemoteRepository instance.

        :param remote_bzrdir: The bzrdir hosting this repository.
        :param format: The RemoteFormat object to use.
        :param real_repository: If not None, a local implementation of the
            repository logic for the repository, usually accessing the data
            via the VFS.
        :param _client: Private testing parameter - override the smart client
            to be used by the repository.
        """
        if real_repository:
            self._real_repository = real_repository
        else:
            self._real_repository = None
        self.bzrdir = remote_bzrdir
        if _client is None:
            self._client = remote_bzrdir._client
        else:
            self._client = _client
        self._format = format
        self._lock_mode = None
        self._lock_token = None
        self._lock_count = 0
        self._leave_lock = False
        # Cache of revision parents; misses are cached during read locks, and
        # write locks when no _real_repository has been set.
        self._unstacked_provider = graph.CachingParentsProvider(
            get_parent_map=self._get_parent_map_rpc)
        self._unstacked_provider.disable_cache()
        # For tests:
        # These depend on the actual remote format, so force them off for
        # maximum compatibility. XXX: In future these should depend on the
        # remote repository instance, but this is irrelevant until we perform
        # reconcile via an RPC call.
        self._reconcile_does_inventory_gc = False
        self._reconcile_fixes_text_parents = False
        self._reconcile_backsup_inventory = False
        self.base = self.bzrdir.transport.base
        # Additional places to query for data.
        self._fallback_repositories = []

    def __str__(self):
        return "%s(%s)" % (self.__class__.__name__, self.base)

    __repr__ = __str__

    def abort_write_group(self, suppress_errors=False):
        """Complete a write group on the decorated repository.

        Smart methods perform operations in a single step so this API
        is not really applicable except as a compatibility thunk
        for older plugins that don't use e.g. the CommitBuilder
        facility.

        :param suppress_errors: see Repository.abort_write_group.
        """
        self._ensure_real()
        return self._real_repository.abort_write_group(
            suppress_errors=suppress_errors)

    @property
    def chk_bytes(self):
        """Decorate the real repository for now.

        In the long term a full blown network facility is needed to avoid
        creating a real repository object locally.
        """
        self._ensure_real()
        return self._real_repository.chk_bytes

    def commit_write_group(self):
        """Complete a write group on the decorated repository.

        Smart methods perform operations in a single step so this API
        is not really applicable except as a compatibility thunk
        for older plugins that don't use e.g. the CommitBuilder
        facility.
        """
        self._ensure_real()
        return self._real_repository.commit_write_group()

    def resume_write_group(self, tokens):
        self._ensure_real()
        return self._real_repository.resume_write_group(tokens)

    def suspend_write_group(self):
        self._ensure_real()
        return self._real_repository.suspend_write_group()

    def get_missing_parent_inventories(self, check_for_missing_texts=True):
        self._ensure_real()
        return self._real_repository.get_missing_parent_inventories(
            check_for_missing_texts=check_for_missing_texts)

    def _get_rev_id_for_revno_vfs(self, revno, known_pair):
        self._ensure_real()
        return self._real_repository.get_rev_id_for_revno(
            revno, known_pair)

    def get_rev_id_for_revno(self, revno, known_pair):
        """See Repository.get_rev_id_for_revno."""
        path = self.bzrdir._path_for_remote_call(self._client)
        try:
            if self._client._medium._is_remote_before((1, 17)):
                return self._get_rev_id_for_revno_vfs(revno, known_pair)
            response = self._call(
                'Repository.get_rev_id_for_revno', path, revno, known_pair)
        except errors.UnknownSmartMethod:
            self._client._medium._remember_remote_is_before((1, 17))
            return self._get_rev_id_for_revno_vfs(revno, known_pair)
        if response[0] == 'ok':
            return True, response[1]
        elif response[0] == 'history-incomplete':
            known_pair = response[1:3]
            for fallback in self._fallback_repositories:
                found, result = fallback.get_rev_id_for_revno(revno, known_pair)
                if found:
                    return True, result
                else:
                    known_pair = result
            # Not found in any fallbacks
            return False, known_pair
        else:
            raise errors.UnexpectedSmartServerResponse(response)

    def _ensure_real(self):
        """Ensure that there is a _real_repository set.

        Used before calls to self._real_repository.

        Note that _ensure_real causes many roundtrips to the server which are
        not desirable, and prevents the use of smart one-roundtrip RPC's to
        perform complex operations (such as accessing parent data, streaming
        revisions etc). Adding calls to _ensure_real should only be done when
        bringing up new functionality, adding fallbacks for smart methods that
        require a fallback path, and never to replace an existing smart method
        invocation. If in doubt chat to the bzr network team.
        """
        if self._real_repository is None:
            if 'hpssvfs' in debug.debug_flags:
                import traceback
                warning('VFS Repository access triggered\n%s',
                    ''.join(traceback.format_stack()))
            self._unstacked_provider.missing_keys.clear()
            self.bzrdir._ensure_real()
            self._set_real_repository(
                self.bzrdir._real_bzrdir.open_repository())

    def _translate_error(self, err, **context):
        self.bzrdir._translate_error(err, repository=self, **context)

    def find_text_key_references(self):
        """Find the text key references within the repository.

        :return: a dictionary mapping (file_id, revision_id) tuples to altered file-ids to an iterable of
        revision_ids. Each altered file-ids has the exact revision_ids that
        altered it listed explicitly.
        :return: A dictionary mapping text keys ((fileid, revision_id) tuples)
            to whether they were referred to by the inventory of the
            revision_id that they contain. The inventory texts from all present
            revision ids are assessed to generate this report.
        """
        self._ensure_real()
        return self._real_repository.find_text_key_references()

    def _generate_text_key_index(self):
        """Generate a new text key index for the repository.

        This is an expensive function that will take considerable time to run.

        :return: A dict mapping (file_id, revision_id) tuples to a list of
            parents, also (file_id, revision_id) tuples.
        """
        self._ensure_real()
        return self._real_repository._generate_text_key_index()

    def _get_revision_graph(self, revision_id):
        """Private method for using with old (< 1.2) servers to fallback."""
        if revision_id is None:
            revision_id = ''
        elif revision.is_null(revision_id):
            return {}

        path = self.bzrdir._path_for_remote_call(self._client)
        response = self._call_expecting_body(
            'Repository.get_revision_graph', path, revision_id)
        response_tuple, response_handler = response
        if response_tuple[0] != 'ok':
            raise errors.UnexpectedSmartServerResponse(response_tuple)
        coded = response_handler.read_body_bytes()
        if coded == '':
            # no revisions in this repository!
            return {}
        lines = coded.split('\n')
        revision_graph = {}
        for line in lines:
            d = tuple(line.split())
            revision_graph[d[0]] = d[1:]

        return revision_graph

    def _get_sink(self):
        """See Repository._get_sink()."""
        return RemoteStreamSink(self)

    def _get_source(self, to_format):
        """Return a source for streaming from this repository."""
        return RemoteStreamSource(self, to_format)

    @needs_read_lock
    def has_revision(self, revision_id):
        """True if this repository has a copy of the revision."""
        # Copy of bzrlib.repository.Repository.has_revision
        return revision_id in self.has_revisions((revision_id,))

    @needs_read_lock
    def has_revisions(self, revision_ids):
        """Probe to find out the presence of multiple revisions.

        :param revision_ids: An iterable of revision_ids.
        :return: A set of the revision_ids that were present.
        """
        # Copy of bzrlib.repository.Repository.has_revisions
        parent_map = self.get_parent_map(revision_ids)
        result = set(parent_map)
        if _mod_revision.NULL_REVISION in revision_ids:
            result.add(_mod_revision.NULL_REVISION)
        return result

    def _has_same_fallbacks(self, other_repo):
        """Returns true if the repositories have the same fallbacks."""
        # XXX: copied from Repository; it should be unified into a base class
        # <https://bugs.edge.launchpad.net/bzr/+bug/401622>
        my_fb = self._fallback_repositories
        other_fb = other_repo._fallback_repositories
        if len(my_fb) != len(other_fb):
            return False
        for f, g in zip(my_fb, other_fb):
            if not f.has_same_location(g):
                return False
        return True

    def has_same_location(self, other):
        # TODO: Move to RepositoryBase and unify with the regular Repository
        # one; unfortunately the tests rely on slightly different behaviour at
        # present -- mbp 20090710
        return (self.__class__ is other.__class__ and
                self.bzrdir.transport.base == other.bzrdir.transport.base)

    def get_graph(self, other_repository=None):
        """Return the graph for this repository format"""
        parents_provider = self._make_parents_provider(other_repository)
        return graph.Graph(parents_provider)

    def gather_stats(self, revid=None, committers=None):
        """See Repository.gather_stats()."""
        path = self.bzrdir._path_for_remote_call(self._client)
        # revid can be None to indicate no revisions, not just NULL_REVISION
        if revid is None or revision.is_null(revid):
            fmt_revid = ''
        else:
            fmt_revid = revid
        if committers is None or not committers:
            fmt_committers = 'no'
        else:
            fmt_committers = 'yes'
        response_tuple, response_handler = self._call_expecting_body(
            'Repository.gather_stats', path, fmt_revid, fmt_committers)
        if response_tuple[0] != 'ok':
            raise errors.UnexpectedSmartServerResponse(response_tuple)

        body = response_handler.read_body_bytes()
        result = {}
        for line in body.split('\n'):
            if not line:
                continue
            key, val_text = line.split(':')
            if key in ('revisions', 'size', 'committers'):
                result[key] = int(val_text)
            elif key in ('firstrev', 'latestrev'):
                values = val_text.split(' ')[1:]
                result[key] = (float(values[0]), long(values[1]))

        return result

    def find_branches(self, using=False):
        """See Repository.find_branches()."""
        # should be an API call to the server.
        self._ensure_real()
        return self._real_repository.find_branches(using=using)

    def get_physical_lock_status(self):
        """See Repository.get_physical_lock_status()."""
        # should be an API call to the server.
        self._ensure_real()
        return self._real_repository.get_physical_lock_status()

    def is_in_write_group(self):
        """Return True if there is an open write group.

        write groups are only applicable locally for the smart server..
        """
        if self._real_repository:
            return self._real_repository.is_in_write_group()

    def is_locked(self):
        return self._lock_count >= 1

    def is_shared(self):
        """See Repository.is_shared()."""
        path = self.bzrdir._path_for_remote_call(self._client)
        response = self._call('Repository.is_shared', path)
        if response[0] not in ('yes', 'no'):
            raise SmartProtocolError('unexpected response code %s' % (response,))
        return response[0] == 'yes'

    def is_write_locked(self):
        return self._lock_mode == 'w'

    def _warn_if_deprecated(self, branch=None):
        # If we have a real repository, the check will be done there, if we
        # don't the check will be done remotely.
        pass

    def lock_read(self):
        # wrong eventually - want a local lock cache context
        if not self._lock_mode:
            self._note_lock('r')
            self._lock_mode = 'r'
            self._lock_count = 1
            self._unstacked_provider.enable_cache(cache_misses=True)
            if self._real_repository is not None:
                self._real_repository.lock_read()
            for repo in self._fallback_repositories:
                repo.lock_read()
        else:
            self._lock_count += 1

    def _remote_lock_write(self, token):
        path = self.bzrdir._path_for_remote_call(self._client)
        if token is None:
            token = ''
        err_context = {'token': token}
        response = self._call('Repository.lock_write', path, token,
                              **err_context)
        if response[0] == 'ok':
            ok, token = response
            return token
        else:
            raise errors.UnexpectedSmartServerResponse(response)

    def lock_write(self, token=None, _skip_rpc=False):
        if not self._lock_mode:
            self._note_lock('w')
            if _skip_rpc:
                if self._lock_token is not None:
                    if token != self._lock_token:
                        raise errors.TokenMismatch(token, self._lock_token)
                self._lock_token = token
            else:
                self._lock_token = self._remote_lock_write(token)
            # if self._lock_token is None, then this is something like packs or
            # svn where we don't get to lock the repo, or a weave style repository
            # where we cannot lock it over the wire and attempts to do so will
            # fail.
            if self._real_repository is not None:
                self._real_repository.lock_write(token=self._lock_token)
            if token is not None:
                self._leave_lock = True
            else:
                self._leave_lock = False
            self._lock_mode = 'w'
            self._lock_count = 1
            cache_misses = self._real_repository is None
            self._unstacked_provider.enable_cache(cache_misses=cache_misses)
            for repo in self._fallback_repositories:
                # Writes don't affect fallback repos
                repo.lock_read()
        elif self._lock_mode == 'r':
            raise errors.ReadOnlyError(self)
        else:
            self._lock_count += 1
        return self._lock_token or None

    def leave_lock_in_place(self):
        if not self._lock_token:
            raise NotImplementedError(self.leave_lock_in_place)
        self._leave_lock = True

    def dont_leave_lock_in_place(self):
        if not self._lock_token:
            raise NotImplementedError(self.dont_leave_lock_in_place)
        self._leave_lock = False

    def _set_real_repository(self, repository):
        """Set the _real_repository for this repository.

        :param repository: The repository to fallback to for non-hpss
            implemented operations.
        """
        if self._real_repository is not None:
            # Replacing an already set real repository.
            # We cannot do this [currently] if the repository is locked -
            # synchronised state might be lost.
            if self.is_locked():
                raise AssertionError('_real_repository is already set')
        if isinstance(repository, RemoteRepository):
            raise AssertionError()
        self._real_repository = repository
        # three code paths happen here:
        # 1) old servers, RemoteBranch.open() calls _ensure_real before setting
        # up stacking. In this case self._fallback_repositories is [], and the
        # real repo is already setup. Preserve the real repo and
        # RemoteRepository.add_fallback_repository will avoid adding
        # duplicates.
        # 2) new servers, RemoteBranch.open() sets up stacking, and when
        # ensure_real is triggered from a branch, the real repository to
        # set already has a matching list with separate instances, but
        # as they are also RemoteRepositories we don't worry about making the
        # lists be identical.
        # 3) new servers, RemoteRepository.ensure_real is triggered before
        # RemoteBranch.ensure real, in this case we get a repo with no fallbacks
        # and need to populate it.
        if (self._fallback_repositories and
            len(self._real_repository._fallback_repositories) !=
            len(self._fallback_repositories)):
            if len(self._real_repository._fallback_repositories):
                raise AssertionError(
                    "cannot cleanly remove existing _fallback_repositories")
        for fb in self._fallback_repositories:
            self._real_repository.add_fallback_repository(fb)
        if self._lock_mode == 'w':
            # if we are already locked, the real repository must be able to
            # acquire the lock with our token.
            self._real_repository.lock_write(self._lock_token)
        elif self._lock_mode == 'r':
            self._real_repository.lock_read()

    def start_write_group(self):
        """Start a write group on the decorated repository.

        Smart methods perform operations in a single step so this API
        is not really applicable except as a compatibility thunk
        for older plugins that don't use e.g. the CommitBuilder
        facility.
        """
        self._ensure_real()
        return self._real_repository.start_write_group()

    def _unlock(self, token):
        path = self.bzrdir._path_for_remote_call(self._client)
        if not token:
            # with no token the remote repository is not persistently locked.
            return
        err_context = {'token': token}
        response = self._call('Repository.unlock', path, token,
                              **err_context)
        if response == ('ok',):
            return
        else:
            raise errors.UnexpectedSmartServerResponse(response)

    @only_raises(errors.LockNotHeld, errors.LockBroken)
    def unlock(self):
        if not self._lock_count:
            return lock.cant_unlock_not_held(self)
        self._lock_count -= 1
        if self._lock_count > 0:
            return
        self._unstacked_provider.disable_cache()
        old_mode = self._lock_mode
        self._lock_mode = None
        try:
            # The real repository is responsible at present for raising an
            # exception if it's in an unfinished write group.  However, it
            # normally will *not* actually remove the lock from disk - that's
            # done by the server on receiving the Repository.unlock call.
            # This is just to let the _real_repository stay up to date.
            if self._real_repository is not None:
                self._real_repository.unlock()
        finally:
            # The rpc-level lock should be released even if there was a
            # problem releasing the vfs-based lock.
            if old_mode == 'w':
                # Only write-locked repositories need to make a remote method
                # call to perform the unlock.
                old_token = self._lock_token
                self._lock_token = None
                if not self._leave_lock:
                    self._unlock(old_token)
        # Fallbacks are always 'lock_read()' so we don't pay attention to
        # self._leave_lock
        for repo in self._fallback_repositories:
            repo.unlock()

    def break_lock(self):
        # should hand off to the network
        self._ensure_real()
        return self._real_repository.break_lock()

    def _get_tarball(self, compression):
        """Return a TemporaryFile containing a repository tarball.

        Returns None if the server does not support sending tarballs.
        """
        import tempfile
        path = self.bzrdir._path_for_remote_call(self._client)
        try:
            response, protocol = self._call_expecting_body(
                'Repository.tarball', path, compression)
        except errors.UnknownSmartMethod:
            protocol.cancel_read_body()
            return None
        if response[0] == 'ok':
            # Extract the tarball and return it
            t = tempfile.NamedTemporaryFile()
            # TODO: rpc layer should read directly into it...
            t.write(protocol.read_body_bytes())
            t.seek(0)
            return t
        raise errors.UnexpectedSmartServerResponse(response)

    def sprout(self, to_bzrdir, revision_id=None):
        # TODO: Option to control what format is created?
        self._ensure_real()
        dest_repo = self._real_repository._format.initialize(to_bzrdir,
                                                             shared=False)
        dest_repo.fetch(self, revision_id=revision_id)
        return dest_repo

    ### These methods are just thin shims to the VFS object for now.

    def revision_tree(self, revision_id):
        self._ensure_real()
        return self._real_repository.revision_tree(revision_id)

    def get_serializer_format(self):
        self._ensure_real()
        return self._real_repository.get_serializer_format()

    def get_commit_builder(self, branch, parents, config, timestamp=None,
                           timezone=None, committer=None, revprops=None,
                           revision_id=None):
        # FIXME: It ought to be possible to call this without immediately
        # triggering _ensure_real.  For now it's the easiest thing to do.
        self._ensure_real()
        real_repo = self._real_repository
        builder = real_repo.get_commit_builder(branch, parents,
                config, timestamp=timestamp, timezone=timezone,
                committer=committer, revprops=revprops, revision_id=revision_id)
        return builder

    def add_fallback_repository(self, repository):
        """Add a repository to use for looking up data not held locally.

        :param repository: A repository.
        """
        if not self._format.supports_external_lookups:
            raise errors.UnstackableRepositoryFormat(
                self._format.network_name(), self.base)
        # We need to accumulate additional repositories here, to pass them in
        # on various RPC's.
        #
        if self.is_locked():
            # We will call fallback.unlock() when we transition to the unlocked
            # state, so always add a lock here. If a caller passes us a locked
            # repository, they are responsible for unlocking it later.
            repository.lock_read()
        self._fallback_repositories.append(repository)
        # If self._real_repository was parameterised already (e.g. because a
        # _real_branch had its get_stacked_on_url method called), then the
        # repository to be added may already be in the _real_repositories list.
        if self._real_repository is not None:
            fallback_locations = [repo.bzrdir.root_transport.base for repo in
                self._real_repository._fallback_repositories]
            if repository.bzrdir.root_transport.base not in fallback_locations:
                self._real_repository.add_fallback_repository(repository)

    def add_inventory(self, revid, inv, parents):
        self._ensure_real()
        return self._real_repository.add_inventory(revid, inv, parents)

    def add_inventory_by_delta(self, basis_revision_id, delta, new_revision_id,
            parents, basis_inv=None, propagate_caches=False):
        self._ensure_real()
        return self._real_repository.add_inventory_by_delta(basis_revision_id,
<<<<<<< HEAD
            delta, new_revision_id, parents, basis_inv, propagate_caches)
=======
            delta, new_revision_id, parents, basis_inv=basis_inv,
            propagate_caches=propagate_caches)
>>>>>>> 34872e55

    def add_revision(self, rev_id, rev, inv=None, config=None):
        self._ensure_real()
        return self._real_repository.add_revision(
            rev_id, rev, inv=inv, config=config)

    @needs_read_lock
    def get_inventory(self, revision_id):
        self._ensure_real()
        return self._real_repository.get_inventory(revision_id)

    def iter_inventories(self, revision_ids, ordering=None):
        self._ensure_real()
        return self._real_repository.iter_inventories(revision_ids, ordering)

    @needs_read_lock
    def get_revision(self, revision_id):
        self._ensure_real()
        return self._real_repository.get_revision(revision_id)

    def get_transaction(self):
        self._ensure_real()
        return self._real_repository.get_transaction()

    @needs_read_lock
    def clone(self, a_bzrdir, revision_id=None):
        self._ensure_real()
        return self._real_repository.clone(a_bzrdir, revision_id=revision_id)

    def make_working_trees(self):
        """See Repository.make_working_trees"""
        self._ensure_real()
        return self._real_repository.make_working_trees()

    def refresh_data(self):
        """Re-read any data needed to to synchronise with disk.

        This method is intended to be called after another repository instance
        (such as one used by a smart server) has inserted data into the
        repository. It may not be called during a write group, but may be
        called at any other time.
        """
        if self.is_in_write_group():
            raise errors.InternalBzrError(
                "May not refresh_data while in a write group.")
        if self._real_repository is not None:
            self._real_repository.refresh_data()

    def revision_ids_to_search_result(self, result_set):
        """Convert a set of revision ids to a graph SearchResult."""
        result_parents = set()
        for parents in self.get_graph().get_parent_map(
            result_set).itervalues():
            result_parents.update(parents)
        included_keys = result_set.intersection(result_parents)
        start_keys = result_set.difference(included_keys)
        exclude_keys = result_parents.difference(result_set)
        result = graph.SearchResult(start_keys, exclude_keys,
            len(result_set), result_set)
        return result

    @needs_read_lock
    def search_missing_revision_ids(self, other, revision_id=None, find_ghosts=True):
        """Return the revision ids that other has that this does not.

        These are returned in topological order.

        revision_id: only return revision ids included by revision_id.
        """
        return repository.InterRepository.get(
            other, self).search_missing_revision_ids(revision_id, find_ghosts)

    def fetch(self, source, revision_id=None, pb=None, find_ghosts=False,
            fetch_spec=None):
        # No base implementation to use as RemoteRepository is not a subclass
        # of Repository; so this is a copy of Repository.fetch().
        if fetch_spec is not None and revision_id is not None:
            raise AssertionError(
                "fetch_spec and revision_id are mutually exclusive.")
        if self.is_in_write_group():
            raise errors.InternalBzrError(
                "May not fetch while in a write group.")
        # fast path same-url fetch operations
        if (self.has_same_location(source)
            and fetch_spec is None
            and self._has_same_fallbacks(source)):
            # check that last_revision is in 'from' and then return a
            # no-operation.
            if (revision_id is not None and
                not revision.is_null(revision_id)):
                self.get_revision(revision_id)
            return 0, []
        # if there is no specific appropriate InterRepository, this will get
        # the InterRepository base class, which raises an
        # IncompatibleRepositories when asked to fetch.
        inter = repository.InterRepository.get(source, self)
        return inter.fetch(revision_id=revision_id, pb=pb,
            find_ghosts=find_ghosts, fetch_spec=fetch_spec)

    def create_bundle(self, target, base, fileobj, format=None):
        self._ensure_real()
        self._real_repository.create_bundle(target, base, fileobj, format)

    @needs_read_lock
    def get_ancestry(self, revision_id, topo_sorted=True):
        self._ensure_real()
        return self._real_repository.get_ancestry(revision_id, topo_sorted)

    def fileids_altered_by_revision_ids(self, revision_ids):
        self._ensure_real()
        return self._real_repository.fileids_altered_by_revision_ids(revision_ids)

    def _get_versioned_file_checker(self, revisions, revision_versions_cache):
        self._ensure_real()
        return self._real_repository._get_versioned_file_checker(
            revisions, revision_versions_cache)

    def iter_files_bytes(self, desired_files):
        """See Repository.iter_file_bytes.
        """
        self._ensure_real()
        return self._real_repository.iter_files_bytes(desired_files)

    def get_parent_map(self, revision_ids):
        """See bzrlib.Graph.get_parent_map()."""
        return self._make_parents_provider().get_parent_map(revision_ids)

    def _get_parent_map_rpc(self, keys):
        """Helper for get_parent_map that performs the RPC."""
        medium = self._client._medium
        if medium._is_remote_before((1, 2)):
            # We already found out that the server can't understand
            # Repository.get_parent_map requests, so just fetch the whole
            # graph.
            #
            # Note that this reads the whole graph, when only some keys are
            # wanted.  On this old server there's no way (?) to get them all
            # in one go, and the user probably will have seen a warning about
            # the server being old anyhow.
            rg = self._get_revision_graph(None)
            # There is an API discrepancy between get_parent_map and
            # get_revision_graph. Specifically, a "key:()" pair in
            # get_revision_graph just means a node has no parents. For
            # "get_parent_map" it means the node is a ghost. So fix up the
            # graph to correct this.
            #   https://bugs.launchpad.net/bzr/+bug/214894
            # There is one other "bug" which is that ghosts in
            # get_revision_graph() are not returned at all. But we won't worry
            # about that for now.
            for node_id, parent_ids in rg.iteritems():
                if parent_ids == ():
                    rg[node_id] = (NULL_REVISION,)
            rg[NULL_REVISION] = ()
            return rg

        keys = set(keys)
        if None in keys:
            raise ValueError('get_parent_map(None) is not valid')
        if NULL_REVISION in keys:
            keys.discard(NULL_REVISION)
            found_parents = {NULL_REVISION:()}
            if not keys:
                return found_parents
        else:
            found_parents = {}
        # TODO(Needs analysis): We could assume that the keys being requested
        # from get_parent_map are in a breadth first search, so typically they
        # will all be depth N from some common parent, and we don't have to
        # have the server iterate from the root parent, but rather from the
        # keys we're searching; and just tell the server the keyspace we
        # already have; but this may be more traffic again.

        # Transform self._parents_map into a search request recipe.
        # TODO: Manage this incrementally to avoid covering the same path
        # repeatedly. (The server will have to on each request, but the less
        # work done the better).
        #
        # Negative caching notes:
        # new server sends missing when a request including the revid
        # 'include-missing:' is present in the request.
        # missing keys are serialised as missing:X, and we then call
        # provider.note_missing(X) for-all X
        parents_map = self._unstacked_provider.get_cached_map()
        if parents_map is None:
            # Repository is not locked, so there's no cache.
            parents_map = {}
        # start_set is all the keys in the cache
        start_set = set(parents_map)
        # result set is all the references to keys in the cache
        result_parents = set()
        for parents in parents_map.itervalues():
            result_parents.update(parents)
        stop_keys = result_parents.difference(start_set)
        # We don't need to send ghosts back to the server as a position to
        # stop either.
        stop_keys.difference_update(self._unstacked_provider.missing_keys)
        key_count = len(parents_map)
        if (NULL_REVISION in result_parents
            and NULL_REVISION in self._unstacked_provider.missing_keys):
            # If we pruned NULL_REVISION from the stop_keys because it's also
            # in our cache of "missing" keys we need to increment our key count
            # by 1, because the reconsitituted SearchResult on the server will
            # still consider NULL_REVISION to be an included key.
            key_count += 1
        included_keys = start_set.intersection(result_parents)
        start_set.difference_update(included_keys)
        recipe = ('manual', start_set, stop_keys, key_count)
        body = self._serialise_search_recipe(recipe)
        path = self.bzrdir._path_for_remote_call(self._client)
        for key in keys:
            if type(key) is not str:
                raise ValueError(
                    "key %r not a plain string" % (key,))
        verb = 'Repository.get_parent_map'
        args = (path, 'include-missing:') + tuple(keys)
        try:
            response = self._call_with_body_bytes_expecting_body(
                verb, args, body)
        except errors.UnknownSmartMethod:
            # Server does not support this method, so get the whole graph.
            # Worse, we have to force a disconnection, because the server now
            # doesn't realise it has a body on the wire to consume, so the
            # only way to recover is to abandon the connection.
            warning(
                'Server is too old for fast get_parent_map, reconnecting.  '
                '(Upgrade the server to Bazaar 1.2 to avoid this)')
            medium.disconnect()
            # To avoid having to disconnect repeatedly, we keep track of the
            # fact the server doesn't understand remote methods added in 1.2.
            medium._remember_remote_is_before((1, 2))
            # Recurse just once and we should use the fallback code.
            return self._get_parent_map_rpc(keys)
        response_tuple, response_handler = response
        if response_tuple[0] not in ['ok']:
            response_handler.cancel_read_body()
            raise errors.UnexpectedSmartServerResponse(response_tuple)
        if response_tuple[0] == 'ok':
            coded = bz2.decompress(response_handler.read_body_bytes())
            if coded == '':
                # no revisions found
                return {}
            lines = coded.split('\n')
            revision_graph = {}
            for line in lines:
                d = tuple(line.split())
                if len(d) > 1:
                    revision_graph[d[0]] = d[1:]
                else:
                    # No parents:
                    if d[0].startswith('missing:'):
                        revid = d[0][8:]
                        self._unstacked_provider.note_missing_key(revid)
                    else:
                        # no parents - so give the Graph result
                        # (NULL_REVISION,).
                        revision_graph[d[0]] = (NULL_REVISION,)
            return revision_graph

    @needs_read_lock
    def get_signature_text(self, revision_id):
        self._ensure_real()
        return self._real_repository.get_signature_text(revision_id)

    @needs_read_lock
    def _get_inventory_xml(self, revision_id):
        self._ensure_real()
        return self._real_repository._get_inventory_xml(revision_id)

    def reconcile(self, other=None, thorough=False):
        self._ensure_real()
        return self._real_repository.reconcile(other=other, thorough=thorough)

    def all_revision_ids(self):
        self._ensure_real()
        return self._real_repository.all_revision_ids()

    @needs_read_lock
    def get_deltas_for_revisions(self, revisions, specific_fileids=None):
        self._ensure_real()
        return self._real_repository.get_deltas_for_revisions(revisions,
            specific_fileids=specific_fileids)

    @needs_read_lock
    def get_revision_delta(self, revision_id, specific_fileids=None):
        self._ensure_real()
        return self._real_repository.get_revision_delta(revision_id,
            specific_fileids=specific_fileids)

    @needs_read_lock
    def revision_trees(self, revision_ids):
        self._ensure_real()
        return self._real_repository.revision_trees(revision_ids)

    @needs_read_lock
    def get_revision_reconcile(self, revision_id):
        self._ensure_real()
        return self._real_repository.get_revision_reconcile(revision_id)

    @needs_read_lock
    def check(self, revision_ids=None, callback_refs=None, check_repo=True):
        self._ensure_real()
        return self._real_repository.check(revision_ids=revision_ids,
            callback_refs=callback_refs, check_repo=check_repo)

    def copy_content_into(self, destination, revision_id=None):
        self._ensure_real()
        return self._real_repository.copy_content_into(
            destination, revision_id=revision_id)

    def _copy_repository_tarball(self, to_bzrdir, revision_id=None):
        # get a tarball of the remote repository, and copy from that into the
        # destination
        from bzrlib import osutils
        import tarfile
        # TODO: Maybe a progress bar while streaming the tarball?
        note("Copying repository content as tarball...")
        tar_file = self._get_tarball('bz2')
        if tar_file is None:
            return None
        destination = to_bzrdir.create_repository()
        try:
            tar = tarfile.open('repository', fileobj=tar_file,
                mode='r|bz2')
            tmpdir = osutils.mkdtemp()
            try:
                _extract_tar(tar, tmpdir)
                tmp_bzrdir = BzrDir.open(tmpdir)
                tmp_repo = tmp_bzrdir.open_repository()
                tmp_repo.copy_content_into(destination, revision_id)
            finally:
                osutils.rmtree(tmpdir)
        finally:
            tar_file.close()
        return destination
        # TODO: Suggestion from john: using external tar is much faster than
        # python's tarfile library, but it may not work on windows.

    @property
    def inventories(self):
        """Decorate the real repository for now.

        In the long term a full blown network facility is needed to
        avoid creating a real repository object locally.
        """
        self._ensure_real()
        return self._real_repository.inventories

    @needs_write_lock
    def pack(self, hint=None):
        """Compress the data within the repository.

        This is not currently implemented within the smart server.
        """
        self._ensure_real()
        return self._real_repository.pack(hint=hint)

    @property
    def revisions(self):
        """Decorate the real repository for now.

        In the short term this should become a real object to intercept graph
        lookups.

        In the long term a full blown network facility is needed.
        """
        self._ensure_real()
        return self._real_repository.revisions

    def set_make_working_trees(self, new_value):
        if new_value:
            new_value_str = "True"
        else:
            new_value_str = "False"
        path = self.bzrdir._path_for_remote_call(self._client)
        try:
            response = self._call(
                'Repository.set_make_working_trees', path, new_value_str)
        except errors.UnknownSmartMethod:
            self._ensure_real()
            self._real_repository.set_make_working_trees(new_value)
        else:
            if response[0] != 'ok':
                raise errors.UnexpectedSmartServerResponse(response)

    @property
    def signatures(self):
        """Decorate the real repository for now.

        In the long term a full blown network facility is needed to avoid
        creating a real repository object locally.
        """
        self._ensure_real()
        return self._real_repository.signatures

    @needs_write_lock
    def sign_revision(self, revision_id, gpg_strategy):
        self._ensure_real()
        return self._real_repository.sign_revision(revision_id, gpg_strategy)

    @property
    def texts(self):
        """Decorate the real repository for now.

        In the long term a full blown network facility is needed to avoid
        creating a real repository object locally.
        """
        self._ensure_real()
        return self._real_repository.texts

    @needs_read_lock
    def get_revisions(self, revision_ids):
        self._ensure_real()
        return self._real_repository.get_revisions(revision_ids)

    def supports_rich_root(self):
        return self._format.rich_root_data

    def iter_reverse_revision_history(self, revision_id):
        self._ensure_real()
        return self._real_repository.iter_reverse_revision_history(revision_id)

    @property
    def _serializer(self):
        return self._format._serializer

    def store_revision_signature(self, gpg_strategy, plaintext, revision_id):
        self._ensure_real()
        return self._real_repository.store_revision_signature(
            gpg_strategy, plaintext, revision_id)

    def add_signature_text(self, revision_id, signature):
        self._ensure_real()
        return self._real_repository.add_signature_text(revision_id, signature)

    def has_signature_for_revision_id(self, revision_id):
        self._ensure_real()
        return self._real_repository.has_signature_for_revision_id(revision_id)

    def item_keys_introduced_by(self, revision_ids, _files_pb=None):
        self._ensure_real()
        return self._real_repository.item_keys_introduced_by(revision_ids,
            _files_pb=_files_pb)

    def revision_graph_can_have_wrong_parents(self):
        # The answer depends on the remote repo format.
        self._ensure_real()
        return self._real_repository.revision_graph_can_have_wrong_parents()

    def _find_inconsistent_revision_parents(self, revisions_iterator=None):
        self._ensure_real()
        return self._real_repository._find_inconsistent_revision_parents(
            revisions_iterator)

    def _check_for_inconsistent_revision_parents(self):
        self._ensure_real()
        return self._real_repository._check_for_inconsistent_revision_parents()

    def _make_parents_provider(self, other=None):
        providers = [self._unstacked_provider]
        if other is not None:
            providers.insert(0, other)
        providers.extend(r._make_parents_provider() for r in
                         self._fallback_repositories)
        return graph.StackedParentsProvider(providers)

    def _serialise_search_recipe(self, recipe):
        """Serialise a graph search recipe.

        :param recipe: A search recipe (start, stop, count).
        :return: Serialised bytes.
        """
        start_keys = ' '.join(recipe[1])
        stop_keys = ' '.join(recipe[2])
        count = str(recipe[3])
        return '\n'.join((start_keys, stop_keys, count))

    def _serialise_search_result(self, search_result):
        if isinstance(search_result, graph.PendingAncestryResult):
            parts = ['ancestry-of']
            parts.extend(search_result.heads)
        else:
            recipe = search_result.get_recipe()
            parts = [recipe[0], self._serialise_search_recipe(recipe)]
        return '\n'.join(parts)

    def autopack(self):
        path = self.bzrdir._path_for_remote_call(self._client)
        try:
            response = self._call('PackRepository.autopack', path)
        except errors.UnknownSmartMethod:
            self._ensure_real()
            self._real_repository._pack_collection.autopack()
            return
        self.refresh_data()
        if response[0] != 'ok':
            raise errors.UnexpectedSmartServerResponse(response)


class RemoteStreamSink(repository.StreamSink):

    def _insert_real(self, stream, src_format, resume_tokens):
        self.target_repo._ensure_real()
        sink = self.target_repo._real_repository._get_sink()
        result = sink.insert_stream(stream, src_format, resume_tokens)
        if not result:
            self.target_repo.autopack()
        return result

    def insert_stream(self, stream, src_format, resume_tokens):
        target = self.target_repo
        target._unstacked_provider.missing_keys.clear()
        candidate_calls = [('Repository.insert_stream_1.19', (1, 19))]
        if target._lock_token:
            candidate_calls.append(('Repository.insert_stream_locked', (1, 14)))
            lock_args = (target._lock_token or '',)
        else:
            candidate_calls.append(('Repository.insert_stream', (1, 13)))
            lock_args = ()
        client = target._client
        medium = client._medium
        path = target.bzrdir._path_for_remote_call(client)
        # Probe for the verb to use with an empty stream before sending the
        # real stream to it.  We do this both to avoid the risk of sending a
        # large request that is then rejected, and because we don't want to
        # implement a way to buffer, rewind, or restart the stream.
        found_verb = False
        for verb, required_version in candidate_calls:
            if medium._is_remote_before(required_version):
                continue
            if resume_tokens:
                # We've already done the probing (and set _is_remote_before) on
                # a previous insert.
                found_verb = True
                break
            byte_stream = smart_repo._stream_to_byte_stream([], src_format)
            try:
                response = client.call_with_body_stream(
                    (verb, path, '') + lock_args, byte_stream)
            except errors.UnknownSmartMethod:
                medium._remember_remote_is_before(required_version)
            else:
                found_verb = True
                break
        if not found_verb:
            # Have to use VFS.
            return self._insert_real(stream, src_format, resume_tokens)
        self._last_inv_record = None
        self._last_substream = None
        if required_version < (1, 19):
            # Remote side doesn't support inventory deltas.  Wrap the stream to
            # make sure we don't send any.  If the stream contains inventory
            # deltas we'll interrupt the smart insert_stream request and
            # fallback to VFS.
            stream = self._stop_stream_if_inventory_delta(stream)
        byte_stream = smart_repo._stream_to_byte_stream(
            stream, src_format)
        resume_tokens = ' '.join(resume_tokens)
        response = client.call_with_body_stream(
            (verb, path, resume_tokens) + lock_args, byte_stream)
        if response[0][0] not in ('ok', 'missing-basis'):
            raise errors.UnexpectedSmartServerResponse(response)
        if self._last_substream is not None:
            # The stream included an inventory-delta record, but the remote
            # side isn't new enough to support them.  So we need to send the
            # rest of the stream via VFS.
            self.target_repo.refresh_data()
            return self._resume_stream_with_vfs(response, src_format)
        if response[0][0] == 'missing-basis':
            tokens, missing_keys = bencode.bdecode_as_tuple(response[0][1])
            resume_tokens = tokens
            return resume_tokens, set(missing_keys)
        else:
            self.target_repo.refresh_data()
            return [], set()

    def _resume_stream_with_vfs(self, response, src_format):
        """Resume sending a stream via VFS, first resending the record and
        substream that couldn't be sent via an insert_stream verb.
        """
        if response[0][0] == 'missing-basis':
            tokens, missing_keys = bencode.bdecode_as_tuple(response[0][1])
            # Ignore missing_keys, we haven't finished inserting yet
        else:
            tokens = []
        def resume_substream():
            # Yield the substream that was interrupted.
            for record in self._last_substream:
                yield record
            self._last_substream = None
        def resume_stream():
            # Finish sending the interrupted substream
            yield ('inventory-deltas', resume_substream())
            # Then simply continue sending the rest of the stream.
            for substream_kind, substream in self._last_stream:
                yield substream_kind, substream
        return self._insert_real(resume_stream(), src_format, tokens)

    def _stop_stream_if_inventory_delta(self, stream):
        """Normally this just lets the original stream pass-through unchanged.

        However if any 'inventory-deltas' substream occurs it will stop
        streaming, and store the interrupted substream and stream in
        self._last_substream and self._last_stream so that the stream can be
        resumed by _resume_stream_with_vfs.
        """
                    
        stream_iter = iter(stream)
        for substream_kind, substream in stream_iter:
            if substream_kind == 'inventory-deltas':
                self._last_substream = substream
                self._last_stream = stream_iter
                return
            else:
                yield substream_kind, substream
            

class RemoteStreamSource(repository.StreamSource):
    """Stream data from a remote server."""

    def get_stream(self, search):
        if (self.from_repository._fallback_repositories and
            self.to_format._fetch_order == 'topological'):
            return self._real_stream(self.from_repository, search)
        sources = []
        seen = set()
        repos = [self.from_repository]
        while repos:
            repo = repos.pop(0)
            if repo in seen:
                continue
            seen.add(repo)
            repos.extend(repo._fallback_repositories)
            sources.append(repo)
        return self.missing_parents_chain(search, sources)

    def get_stream_for_missing_keys(self, missing_keys):
        self.from_repository._ensure_real()
        real_repo = self.from_repository._real_repository
        real_source = real_repo._get_source(self.to_format)
        return real_source.get_stream_for_missing_keys(missing_keys)

    def _real_stream(self, repo, search):
        """Get a stream for search from repo.
        
        This never called RemoteStreamSource.get_stream, and is a heler
        for RemoteStreamSource._get_stream to allow getting a stream 
        reliably whether fallback back because of old servers or trying
        to stream from a non-RemoteRepository (which the stacked support
        code will do).
        """
        source = repo._get_source(self.to_format)
        if isinstance(source, RemoteStreamSource):
            repo._ensure_real()
            source = repo._real_repository._get_source(self.to_format)
        return source.get_stream(search)

    def _get_stream(self, repo, search):
        """Core worker to get a stream from repo for search.

        This is used by both get_stream and the stacking support logic. It
        deliberately gets a stream for repo which does not need to be
        self.from_repository. In the event that repo is not Remote, or
        cannot do a smart stream, a fallback is made to the generic
        repository._get_stream() interface, via self._real_stream.

        In the event of stacking, streams from _get_stream will not
        contain all the data for search - this is normal (see get_stream).

        :param repo: A repository.
        :param search: A search.
        """
        # Fallbacks may be non-smart
        if not isinstance(repo, RemoteRepository):
            return self._real_stream(repo, search)
        client = repo._client
        medium = client._medium
        path = repo.bzrdir._path_for_remote_call(client)
        search_bytes = repo._serialise_search_result(search)
        args = (path, self.to_format.network_name())
        candidate_verbs = [
            ('Repository.get_stream_1.19', (1, 19)),
            ('Repository.get_stream', (1, 13))]
        found_verb = False
        for verb, version in candidate_verbs:
            if medium._is_remote_before(version):
                continue
            try:
                response = repo._call_with_body_bytes_expecting_body(
                    verb, args, search_bytes)
            except errors.UnknownSmartMethod:
                medium._remember_remote_is_before(version)
            else:
                response_tuple, response_handler = response
                found_verb = True
                break
        if not found_verb:
            return self._real_stream(repo, search)
        if response_tuple[0] != 'ok':
            raise errors.UnexpectedSmartServerResponse(response_tuple)
        byte_stream = response_handler.read_streamed_body()
        src_format, stream = smart_repo._byte_stream_to_stream(byte_stream)
        if src_format.network_name() != repo._format.network_name():
            raise AssertionError(
                "Mismatched RemoteRepository and stream src %r, %r" % (
                src_format.network_name(), repo._format.network_name()))
        return stream

    def missing_parents_chain(self, search, sources):
        """Chain multiple streams together to handle stacking.

        :param search: The overall search to satisfy with streams.
        :param sources: A list of Repository objects to query.
        """
        self.from_serialiser = self.from_repository._format._serializer
        self.seen_revs = set()
        self.referenced_revs = set()
        # If there are heads in the search, or the key count is > 0, we are not
        # done.
        while not search.is_empty() and len(sources) > 1:
            source = sources.pop(0)
            stream = self._get_stream(source, search)
            for kind, substream in stream:
                if kind != 'revisions':
                    yield kind, substream
                else:
                    yield kind, self.missing_parents_rev_handler(substream)
            search = search.refine(self.seen_revs, self.referenced_revs)
            self.seen_revs = set()
            self.referenced_revs = set()
        if not search.is_empty():
            for kind, stream in self._get_stream(sources[0], search):
                yield kind, stream

    def missing_parents_rev_handler(self, substream):
        for content in substream:
            revision_bytes = content.get_bytes_as('fulltext')
            revision = self.from_serialiser.read_revision_from_string(
                revision_bytes)
            self.seen_revs.add(content.key[-1])
            self.referenced_revs.update(revision.parent_ids)
            yield content


class RemoteBranchLockableFiles(LockableFiles):
    """A 'LockableFiles' implementation that talks to a smart server.

    This is not a public interface class.
    """

    def __init__(self, bzrdir, _client):
        self.bzrdir = bzrdir
        self._client = _client
        self._need_find_modes = True
        LockableFiles.__init__(
            self, bzrdir.get_branch_transport(None),
            'lock', lockdir.LockDir)

    def _find_modes(self):
        # RemoteBranches don't let the client set the mode of control files.
        self._dir_mode = None
        self._file_mode = None


class RemoteBranchFormat(branch.BranchFormat):

    def __init__(self, network_name=None):
        super(RemoteBranchFormat, self).__init__()
        self._matchingbzrdir = RemoteBzrDirFormat()
        self._matchingbzrdir.set_branch_format(self)
        self._custom_format = None
        self._network_name = network_name

    def __eq__(self, other):
        return (isinstance(other, RemoteBranchFormat) and
            self.__dict__ == other.__dict__)

    def _ensure_real(self):
        if self._custom_format is None:
            self._custom_format = branch.network_format_registry.get(
                self._network_name)

    def get_format_description(self):
        self._ensure_real()
        return 'Remote: ' + self._custom_format.get_format_description()

    def network_name(self):
        return self._network_name

    def open(self, a_bzrdir, name=None, ignore_fallbacks=False):
        return a_bzrdir.open_branch(name=name, 
            ignore_fallbacks=ignore_fallbacks)

    def _vfs_initialize(self, a_bzrdir, name):
        # Initialisation when using a local bzrdir object, or a non-vfs init
        # method is not available on the server.
        # self._custom_format is always set - the start of initialize ensures
        # that.
        if isinstance(a_bzrdir, RemoteBzrDir):
            a_bzrdir._ensure_real()
            result = self._custom_format.initialize(a_bzrdir._real_bzrdir,
                name)
        else:
            # We assume the bzrdir is parameterised; it may not be.
            result = self._custom_format.initialize(a_bzrdir, name)
        if (isinstance(a_bzrdir, RemoteBzrDir) and
            not isinstance(result, RemoteBranch)):
            result = RemoteBranch(a_bzrdir, a_bzrdir.find_repository(), result,
                                  name=name)
        return result

    def initialize(self, a_bzrdir, name=None):
        # 1) get the network name to use.
        if self._custom_format:
            network_name = self._custom_format.network_name()
        else:
            # Select the current bzrlib default and ask for that.
            reference_bzrdir_format = bzrdir.format_registry.get('default')()
            reference_format = reference_bzrdir_format.get_branch_format()
            self._custom_format = reference_format
            network_name = reference_format.network_name()
        # Being asked to create on a non RemoteBzrDir:
        if not isinstance(a_bzrdir, RemoteBzrDir):
            return self._vfs_initialize(a_bzrdir, name=name)
        medium = a_bzrdir._client._medium
        if medium._is_remote_before((1, 13)):
            return self._vfs_initialize(a_bzrdir, name=name)
        # Creating on a remote bzr dir.
        # 2) try direct creation via RPC
        path = a_bzrdir._path_for_remote_call(a_bzrdir._client)
        if name is not None:
            # XXX JRV20100304: Support creating colocated branches
            raise errors.NoColocatedBranchSupport(self)
        verb = 'BzrDir.create_branch'
        try:
            response = a_bzrdir._call(verb, path, network_name)
        except errors.UnknownSmartMethod:
            # Fallback - use vfs methods
            medium._remember_remote_is_before((1, 13))
            return self._vfs_initialize(a_bzrdir, name=name)
        if response[0] != 'ok':
            raise errors.UnexpectedSmartServerResponse(response)
        # Turn the response into a RemoteRepository object.
        format = RemoteBranchFormat(network_name=response[1])
        repo_format = response_tuple_to_repo_format(response[3:])
        if response[2] == '':
            repo_bzrdir = a_bzrdir
        else:
            repo_bzrdir = RemoteBzrDir(
                a_bzrdir.root_transport.clone(response[2]), a_bzrdir._format,
                a_bzrdir._client)
        remote_repo = RemoteRepository(repo_bzrdir, repo_format)
        remote_branch = RemoteBranch(a_bzrdir, remote_repo,
            format=format, setup_stacking=False, name=name)
        # XXX: We know this is a new branch, so it must have revno 0, revid
        # NULL_REVISION. Creating the branch locked would make this be unable
        # to be wrong; here its simply very unlikely to be wrong. RBC 20090225
        remote_branch._last_revision_info_cache = 0, NULL_REVISION
        return remote_branch

    def make_tags(self, branch):
        self._ensure_real()
        return self._custom_format.make_tags(branch)

    def supports_tags(self):
        # Remote branches might support tags, but we won't know until we
        # access the real remote branch.
        self._ensure_real()
        return self._custom_format.supports_tags()

    def supports_stacking(self):
        self._ensure_real()
        return self._custom_format.supports_stacking()

    def supports_set_append_revisions_only(self):
        self._ensure_real()
        return self._custom_format.supports_set_append_revisions_only()


class RemoteBranch(branch.Branch, _RpcHelper, lock._RelockDebugMixin):
    """Branch stored on a server accessed by HPSS RPC.

    At the moment most operations are mapped down to simple file operations.
    """

    def __init__(self, remote_bzrdir, remote_repository, real_branch=None,
        _client=None, format=None, setup_stacking=True, name=None):
        """Create a RemoteBranch instance.

        :param real_branch: An optional local implementation of the branch
            format, usually accessing the data via the VFS.
        :param _client: Private parameter for testing.
        :param format: A RemoteBranchFormat object, None to create one
            automatically. If supplied it should have a network_name already
            supplied.
        :param setup_stacking: If True make an RPC call to determine the
            stacked (or not) status of the branch. If False assume the branch
            is not stacked.
        :param name: Colocated branch name
        """
        # We intentionally don't call the parent class's __init__, because it
        # will try to assign to self.tags, which is a property in this subclass.
        # And the parent's __init__ doesn't do much anyway.
        self.bzrdir = remote_bzrdir
        if _client is not None:
            self._client = _client
        else:
            self._client = remote_bzrdir._client
        self.repository = remote_repository
        if real_branch is not None:
            self._real_branch = real_branch
            # Give the remote repository the matching real repo.
            real_repo = self._real_branch.repository
            if isinstance(real_repo, RemoteRepository):
                real_repo._ensure_real()
                real_repo = real_repo._real_repository
            self.repository._set_real_repository(real_repo)
            # Give the branch the remote repository to let fast-pathing happen.
            self._real_branch.repository = self.repository
        else:
            self._real_branch = None
        # Fill out expected attributes of branch for bzrlib API users.
        self._clear_cached_state()
        self.base = self.bzrdir.root_transport.base
        self._name = name
        self._control_files = None
        self._lock_mode = None
        self._lock_token = None
        self._repo_lock_token = None
        self._lock_count = 0
        self._leave_lock = False
        # Setup a format: note that we cannot call _ensure_real until all the
        # attributes above are set: This code cannot be moved higher up in this
        # function.
        if format is None:
            self._format = RemoteBranchFormat()
            if real_branch is not None:
                self._format._network_name = \
                    self._real_branch._format.network_name()
        else:
            self._format = format
        # when we do _ensure_real we may need to pass ignore_fallbacks to the
        # branch.open_branch method.
        self._real_ignore_fallbacks = not setup_stacking
        if not self._format._network_name:
            # Did not get from open_branchV2 - old server.
            self._ensure_real()
            self._format._network_name = \
                self._real_branch._format.network_name()
        self.tags = self._format.make_tags(self)
        # The base class init is not called, so we duplicate this:
        hooks = branch.Branch.hooks['open']
        for hook in hooks:
            hook(self)
        self._is_stacked = False
        if setup_stacking:
            self._setup_stacking()

    def _setup_stacking(self):
        # configure stacking into the remote repository, by reading it from
        # the vfs branch.
        try:
            fallback_url = self.get_stacked_on_url()
        except (errors.NotStacked, errors.UnstackableBranchFormat,
            errors.UnstackableRepositoryFormat), e:
            return
        self._is_stacked = True
        self._activate_fallback_location(fallback_url)

    def _get_config(self):
        return RemoteBranchConfig(self)

    def _get_real_transport(self):
        # if we try vfs access, return the real branch's vfs transport
        self._ensure_real()
        return self._real_branch._transport

    _transport = property(_get_real_transport)

    def __str__(self):
        return "%s(%s)" % (self.__class__.__name__, self.base)

    __repr__ = __str__

    def _ensure_real(self):
        """Ensure that there is a _real_branch set.

        Used before calls to self._real_branch.
        """
        if self._real_branch is None:
            if not vfs.vfs_enabled():
                raise AssertionError('smart server vfs must be enabled '
                    'to use vfs implementation')
            self.bzrdir._ensure_real()
            self._real_branch = self.bzrdir._real_bzrdir.open_branch(
                ignore_fallbacks=self._real_ignore_fallbacks, name=self._name)
            if self.repository._real_repository is None:
                # Give the remote repository the matching real repo.
                real_repo = self._real_branch.repository
                if isinstance(real_repo, RemoteRepository):
                    real_repo._ensure_real()
                    real_repo = real_repo._real_repository
                self.repository._set_real_repository(real_repo)
            # Give the real branch the remote repository to let fast-pathing
            # happen.
            self._real_branch.repository = self.repository
            if self._lock_mode == 'r':
                self._real_branch.lock_read()
            elif self._lock_mode == 'w':
                self._real_branch.lock_write(token=self._lock_token)

    def _translate_error(self, err, **context):
        self.repository._translate_error(err, branch=self, **context)

    def _clear_cached_state(self):
        super(RemoteBranch, self)._clear_cached_state()
        if self._real_branch is not None:
            self._real_branch._clear_cached_state()

    def _clear_cached_state_of_remote_branch_only(self):
        """Like _clear_cached_state, but doesn't clear the cache of
        self._real_branch.

        This is useful when falling back to calling a method of
        self._real_branch that changes state.  In that case the underlying
        branch changes, so we need to invalidate this RemoteBranch's cache of
        it.  However, there's no need to invalidate the _real_branch's cache
        too, in fact doing so might harm performance.
        """
        super(RemoteBranch, self)._clear_cached_state()

    @property
    def control_files(self):
        # Defer actually creating RemoteBranchLockableFiles until its needed,
        # because it triggers an _ensure_real that we otherwise might not need.
        if self._control_files is None:
            self._control_files = RemoteBranchLockableFiles(
                self.bzrdir, self._client)
        return self._control_files

    def _get_checkout_format(self):
        self._ensure_real()
        return self._real_branch._get_checkout_format()

    def get_physical_lock_status(self):
        """See Branch.get_physical_lock_status()."""
        # should be an API call to the server, as branches must be lockable.
        self._ensure_real()
        return self._real_branch.get_physical_lock_status()

    def get_stacked_on_url(self):
        """Get the URL this branch is stacked against.

        :raises NotStacked: If the branch is not stacked.
        :raises UnstackableBranchFormat: If the branch does not support
            stacking.
        :raises UnstackableRepositoryFormat: If the repository does not support
            stacking.
        """
        try:
            # there may not be a repository yet, so we can't use
            # self._translate_error, so we can't use self._call either.
            response = self._client.call('Branch.get_stacked_on_url',
                self._remote_path())
        except errors.ErrorFromSmartServer, err:
            # there may not be a repository yet, so we can't call through
            # its _translate_error
            _translate_error(err, branch=self)
        except errors.UnknownSmartMethod, err:
            self._ensure_real()
            return self._real_branch.get_stacked_on_url()
        if response[0] != 'ok':
            raise errors.UnexpectedSmartServerResponse(response)
        return response[1]

    def set_stacked_on_url(self, url):
        branch.Branch.set_stacked_on_url(self, url)
        if not url:
            self._is_stacked = False
        else:
            self._is_stacked = True
        
    def _vfs_get_tags_bytes(self):
        self._ensure_real()
        return self._real_branch._get_tags_bytes()

    def _get_tags_bytes(self):
        medium = self._client._medium
        if medium._is_remote_before((1, 13)):
            return self._vfs_get_tags_bytes()
        try:
            response = self._call('Branch.get_tags_bytes', self._remote_path())
        except errors.UnknownSmartMethod:
            medium._remember_remote_is_before((1, 13))
            return self._vfs_get_tags_bytes()
        return response[0]

    def _vfs_set_tags_bytes(self, bytes):
        self._ensure_real()
        return self._real_branch._set_tags_bytes(bytes)

    def _set_tags_bytes(self, bytes):
        medium = self._client._medium
        if medium._is_remote_before((1, 18)):
            self._vfs_set_tags_bytes(bytes)
            return
        try:
            args = (
                self._remote_path(), self._lock_token, self._repo_lock_token)
            response = self._call_with_body_bytes(
                'Branch.set_tags_bytes', args, bytes)
        except errors.UnknownSmartMethod:
            medium._remember_remote_is_before((1, 18))
            self._vfs_set_tags_bytes(bytes)

    def lock_read(self):
        self.repository.lock_read()
        if not self._lock_mode:
            self._note_lock('r')
            self._lock_mode = 'r'
            self._lock_count = 1
            if self._real_branch is not None:
                self._real_branch.lock_read()
        else:
            self._lock_count += 1

    def _remote_lock_write(self, token):
        if token is None:
            branch_token = repo_token = ''
        else:
            branch_token = token
            repo_token = self.repository.lock_write()
            self.repository.unlock()
        err_context = {'token': token}
        response = self._call(
            'Branch.lock_write', self._remote_path(), branch_token,
            repo_token or '', **err_context)
        if response[0] != 'ok':
            raise errors.UnexpectedSmartServerResponse(response)
        ok, branch_token, repo_token = response
        return branch_token, repo_token

    def lock_write(self, token=None):
        if not self._lock_mode:
            self._note_lock('w')
            # Lock the branch and repo in one remote call.
            remote_tokens = self._remote_lock_write(token)
            self._lock_token, self._repo_lock_token = remote_tokens
            if not self._lock_token:
                raise SmartProtocolError('Remote server did not return a token!')
            # Tell the self.repository object that it is locked.
            self.repository.lock_write(
                self._repo_lock_token, _skip_rpc=True)

            if self._real_branch is not None:
                self._real_branch.lock_write(token=self._lock_token)
            if token is not None:
                self._leave_lock = True
            else:
                self._leave_lock = False
            self._lock_mode = 'w'
            self._lock_count = 1
        elif self._lock_mode == 'r':
            raise errors.ReadOnlyTransaction
        else:
            if token is not None:
                # A token was given to lock_write, and we're relocking, so
                # check that the given token actually matches the one we
                # already have.
                if token != self._lock_token:
                    raise errors.TokenMismatch(token, self._lock_token)
            self._lock_count += 1
            # Re-lock the repository too.
            self.repository.lock_write(self._repo_lock_token)
        return self._lock_token or None

    def _unlock(self, branch_token, repo_token):
        err_context = {'token': str((branch_token, repo_token))}
        response = self._call(
            'Branch.unlock', self._remote_path(), branch_token,
            repo_token or '', **err_context)
        if response == ('ok',):
            return
        raise errors.UnexpectedSmartServerResponse(response)

    @only_raises(errors.LockNotHeld, errors.LockBroken)
    def unlock(self):
        try:
            self._lock_count -= 1
            if not self._lock_count:
                self._clear_cached_state()
                mode = self._lock_mode
                self._lock_mode = None
                if self._real_branch is not None:
                    if (not self._leave_lock and mode == 'w' and
                        self._repo_lock_token):
                        # If this RemoteBranch will remove the physical lock
                        # for the repository, make sure the _real_branch
                        # doesn't do it first.  (Because the _real_branch's
                        # repository is set to be the RemoteRepository.)
                        self._real_branch.repository.leave_lock_in_place()
                    self._real_branch.unlock()
                if mode != 'w':
                    # Only write-locked branched need to make a remote method
                    # call to perform the unlock.
                    return
                if not self._lock_token:
                    raise AssertionError('Locked, but no token!')
                branch_token = self._lock_token
                repo_token = self._repo_lock_token
                self._lock_token = None
                self._repo_lock_token = None
                if not self._leave_lock:
                    self._unlock(branch_token, repo_token)
        finally:
            self.repository.unlock()

    def break_lock(self):
        self._ensure_real()
        return self._real_branch.break_lock()

    def leave_lock_in_place(self):
        if not self._lock_token:
            raise NotImplementedError(self.leave_lock_in_place)
        self._leave_lock = True

    def dont_leave_lock_in_place(self):
        if not self._lock_token:
            raise NotImplementedError(self.dont_leave_lock_in_place)
        self._leave_lock = False

    @needs_read_lock
    def get_rev_id(self, revno, history=None):
        if revno == 0:
            return _mod_revision.NULL_REVISION
        last_revision_info = self.last_revision_info()
        ok, result = self.repository.get_rev_id_for_revno(
            revno, last_revision_info)
        if ok:
            return result
        missing_parent = result[1]
        # Either the revision named by the server is missing, or its parent
        # is.  Call get_parent_map to determine which, so that we report a
        # useful error.
        parent_map = self.repository.get_parent_map([missing_parent])
        if missing_parent in parent_map:
            missing_parent = parent_map[missing_parent]
        raise errors.RevisionNotPresent(missing_parent, self.repository)

    def _last_revision_info(self):
        response = self._call('Branch.last_revision_info', self._remote_path())
        if response[0] != 'ok':
            raise SmartProtocolError('unexpected response code %s' % (response,))
        revno = int(response[1])
        last_revision = response[2]
        return (revno, last_revision)

    def _gen_revision_history(self):
        """See Branch._gen_revision_history()."""
        if self._is_stacked:
            self._ensure_real()
            return self._real_branch._gen_revision_history()
        response_tuple, response_handler = self._call_expecting_body(
            'Branch.revision_history', self._remote_path())
        if response_tuple[0] != 'ok':
            raise errors.UnexpectedSmartServerResponse(response_tuple)
        result = response_handler.read_body_bytes().split('\x00')
        if result == ['']:
            return []
        return result

    def _remote_path(self):
        return self.bzrdir._path_for_remote_call(self._client)

    def _set_last_revision_descendant(self, revision_id, other_branch,
            allow_diverged=False, allow_overwrite_descendant=False):
        # This performs additional work to meet the hook contract; while its
        # undesirable, we have to synthesise the revno to call the hook, and
        # not calling the hook is worse as it means changes can't be prevented.
        # Having calculated this though, we can't just call into
        # set_last_revision_info as a simple call, because there is a set_rh
        # hook that some folk may still be using.
        old_revno, old_revid = self.last_revision_info()
        history = self._lefthand_history(revision_id)
        self._run_pre_change_branch_tip_hooks(len(history), revision_id)
        err_context = {'other_branch': other_branch}
        response = self._call('Branch.set_last_revision_ex',
            self._remote_path(), self._lock_token, self._repo_lock_token,
            revision_id, int(allow_diverged), int(allow_overwrite_descendant),
            **err_context)
        self._clear_cached_state()
        if len(response) != 3 and response[0] != 'ok':
            raise errors.UnexpectedSmartServerResponse(response)
        new_revno, new_revision_id = response[1:]
        self._last_revision_info_cache = new_revno, new_revision_id
        self._run_post_change_branch_tip_hooks(old_revno, old_revid)
        if self._real_branch is not None:
            cache = new_revno, new_revision_id
            self._real_branch._last_revision_info_cache = cache

    def _set_last_revision(self, revision_id):
        old_revno, old_revid = self.last_revision_info()
        # This performs additional work to meet the hook contract; while its
        # undesirable, we have to synthesise the revno to call the hook, and
        # not calling the hook is worse as it means changes can't be prevented.
        # Having calculated this though, we can't just call into
        # set_last_revision_info as a simple call, because there is a set_rh
        # hook that some folk may still be using.
        history = self._lefthand_history(revision_id)
        self._run_pre_change_branch_tip_hooks(len(history), revision_id)
        self._clear_cached_state()
        response = self._call('Branch.set_last_revision',
            self._remote_path(), self._lock_token, self._repo_lock_token,
            revision_id)
        if response != ('ok',):
            raise errors.UnexpectedSmartServerResponse(response)
        self._run_post_change_branch_tip_hooks(old_revno, old_revid)

    @needs_write_lock
    def set_revision_history(self, rev_history):
        # Send just the tip revision of the history; the server will generate
        # the full history from that.  If the revision doesn't exist in this
        # branch, NoSuchRevision will be raised.
        if rev_history == []:
            rev_id = 'null:'
        else:
            rev_id = rev_history[-1]
        self._set_last_revision(rev_id)
        for hook in branch.Branch.hooks['set_rh']:
            hook(self, rev_history)
        self._cache_revision_history(rev_history)

    def _get_parent_location(self):
        medium = self._client._medium
        if medium._is_remote_before((1, 13)):
            return self._vfs_get_parent_location()
        try:
            response = self._call('Branch.get_parent', self._remote_path())
        except errors.UnknownSmartMethod:
            medium._remember_remote_is_before((1, 13))
            return self._vfs_get_parent_location()
        if len(response) != 1:
            raise errors.UnexpectedSmartServerResponse(response)
        parent_location = response[0]
        if parent_location == '':
            return None
        return parent_location

    def _vfs_get_parent_location(self):
        self._ensure_real()
        return self._real_branch._get_parent_location()

    def _set_parent_location(self, url):
        medium = self._client._medium
        if medium._is_remote_before((1, 15)):
            return self._vfs_set_parent_location(url)
        try:
            call_url = url or ''
            if type(call_url) is not str:
                raise AssertionError('url must be a str or None (%s)' % url)
            response = self._call('Branch.set_parent_location',
                self._remote_path(), self._lock_token, self._repo_lock_token,
                call_url)
        except errors.UnknownSmartMethod:
            medium._remember_remote_is_before((1, 15))
            return self._vfs_set_parent_location(url)
        if response != ():
            raise errors.UnexpectedSmartServerResponse(response)

    def _vfs_set_parent_location(self, url):
        self._ensure_real()
        return self._real_branch._set_parent_location(url)

    @needs_write_lock
    def pull(self, source, overwrite=False, stop_revision=None,
             **kwargs):
        self._clear_cached_state_of_remote_branch_only()
        self._ensure_real()
        return self._real_branch.pull(
            source, overwrite=overwrite, stop_revision=stop_revision,
            _override_hook_target=self, **kwargs)

    @needs_read_lock
    def push(self, target, overwrite=False, stop_revision=None):
        self._ensure_real()
        return self._real_branch.push(
            target, overwrite=overwrite, stop_revision=stop_revision,
            _override_hook_source_branch=self)

    def is_locked(self):
        return self._lock_count >= 1

    @needs_read_lock
    def revision_id_to_revno(self, revision_id):
        self._ensure_real()
        return self._real_branch.revision_id_to_revno(revision_id)

    @needs_write_lock
    def set_last_revision_info(self, revno, revision_id):
        # XXX: These should be returned by the set_last_revision_info verb
        old_revno, old_revid = self.last_revision_info()
        self._run_pre_change_branch_tip_hooks(revno, revision_id)
        revision_id = ensure_null(revision_id)
        try:
            response = self._call('Branch.set_last_revision_info',
                self._remote_path(), self._lock_token, self._repo_lock_token,
                str(revno), revision_id)
        except errors.UnknownSmartMethod:
            self._ensure_real()
            self._clear_cached_state_of_remote_branch_only()
            self._real_branch.set_last_revision_info(revno, revision_id)
            self._last_revision_info_cache = revno, revision_id
            return
        if response == ('ok',):
            self._clear_cached_state()
            self._last_revision_info_cache = revno, revision_id
            self._run_post_change_branch_tip_hooks(old_revno, old_revid)
            # Update the _real_branch's cache too.
            if self._real_branch is not None:
                cache = self._last_revision_info_cache
                self._real_branch._last_revision_info_cache = cache
        else:
            raise errors.UnexpectedSmartServerResponse(response)

    @needs_write_lock
    def generate_revision_history(self, revision_id, last_rev=None,
                                  other_branch=None):
        medium = self._client._medium
        if not medium._is_remote_before((1, 6)):
            # Use a smart method for 1.6 and above servers
            try:
                self._set_last_revision_descendant(revision_id, other_branch,
                    allow_diverged=True, allow_overwrite_descendant=True)
                return
            except errors.UnknownSmartMethod:
                medium._remember_remote_is_before((1, 6))
        self._clear_cached_state_of_remote_branch_only()
        self.set_revision_history(self._lefthand_history(revision_id,
            last_rev=last_rev,other_branch=other_branch))

    def set_push_location(self, location):
        self._ensure_real()
        return self._real_branch.set_push_location(location)


class RemoteConfig(object):
    """A Config that reads and writes from smart verbs.

    It is a low-level object that considers config data to be name/value pairs
    that may be associated with a section. Assigning meaning to the these
    values is done at higher levels like bzrlib.config.TreeConfig.
    """

    def get_option(self, name, section=None, default=None):
        """Return the value associated with a named option.

        :param name: The name of the value
        :param section: The section the option is in (if any)
        :param default: The value to return if the value is not set
        :return: The value or default value
        """
        try:
            configobj = self._get_configobj()
            if section is None:
                section_obj = configobj
            else:
                try:
                    section_obj = configobj[section]
                except KeyError:
                    return default
            return section_obj.get(name, default)
        except errors.UnknownSmartMethod:
            return self._vfs_get_option(name, section, default)

    def _response_to_configobj(self, response):
        if len(response[0]) and response[0][0] != 'ok':
            raise errors.UnexpectedSmartServerResponse(response)
        lines = response[1].read_body_bytes().splitlines()
        return config.ConfigObj(lines, encoding='utf-8')


class RemoteBranchConfig(RemoteConfig):
    """A RemoteConfig for Branches."""

    def __init__(self, branch):
        self._branch = branch

    def _get_configobj(self):
        path = self._branch._remote_path()
        response = self._branch._client.call_expecting_body(
            'Branch.get_config_file', path)
        return self._response_to_configobj(response)

    def set_option(self, value, name, section=None):
        """Set the value associated with a named option.

        :param value: The value to set
        :param name: The name of the value to set
        :param section: The section the option is in (if any)
        """
        medium = self._branch._client._medium
        if medium._is_remote_before((1, 14)):
            return self._vfs_set_option(value, name, section)
        try:
            path = self._branch._remote_path()
            response = self._branch._client.call('Branch.set_config_option',
                path, self._branch._lock_token, self._branch._repo_lock_token,
                value.encode('utf8'), name, section or '')
        except errors.UnknownSmartMethod:
            medium._remember_remote_is_before((1, 14))
            return self._vfs_set_option(value, name, section)
        if response != ():
            raise errors.UnexpectedSmartServerResponse(response)

    def _real_object(self):
        self._branch._ensure_real()
        return self._branch._real_branch

    def _vfs_set_option(self, value, name, section=None):
        return self._real_object()._get_config().set_option(
            value, name, section)


class RemoteBzrDirConfig(RemoteConfig):
    """A RemoteConfig for BzrDirs."""

    def __init__(self, bzrdir):
        self._bzrdir = bzrdir

    def _get_configobj(self):
        medium = self._bzrdir._client._medium
        verb = 'BzrDir.get_config_file'
        if medium._is_remote_before((1, 15)):
            raise errors.UnknownSmartMethod(verb)
        path = self._bzrdir._path_for_remote_call(self._bzrdir._client)
        response = self._bzrdir._call_expecting_body(
            verb, path)
        return self._response_to_configobj(response)

    def _vfs_get_option(self, name, section, default):
        return self._real_object()._get_config().get_option(
            name, section, default)

    def set_option(self, value, name, section=None):
        """Set the value associated with a named option.

        :param value: The value to set
        :param name: The name of the value to set
        :param section: The section the option is in (if any)
        """
        return self._real_object()._get_config().set_option(
            value, name, section)

    def _real_object(self):
        self._bzrdir._ensure_real()
        return self._bzrdir._real_bzrdir



def _extract_tar(tar, to_dir):
    """Extract all the contents of a tarfile object.

    A replacement for extractall, which is not present in python2.4
    """
    for tarinfo in tar:
        tar.extract(tarinfo, to_dir)


def _translate_error(err, **context):
    """Translate an ErrorFromSmartServer into a more useful error.

    Possible context keys:
      - branch
      - repository
      - bzrdir
      - token
      - other_branch
      - path

    If the error from the server doesn't match a known pattern, then
    UnknownErrorFromSmartServer is raised.
    """
    def find(name):
        try:
            return context[name]
        except KeyError, key_err:
            mutter('Missing key %r in context %r', key_err.args[0], context)
            raise err
    def get_path():
        """Get the path from the context if present, otherwise use first error
        arg.
        """
        try:
            return context['path']
        except KeyError, key_err:
            try:
                return err.error_args[0]
            except IndexError, idx_err:
                mutter(
                    'Missing key %r in context %r', key_err.args[0], context)
                raise err

    if err.error_verb == 'IncompatibleRepositories':
        raise errors.IncompatibleRepositories(err.error_args[0],
            err.error_args[1], err.error_args[2])
    elif err.error_verb == 'NoSuchRevision':
        raise NoSuchRevision(find('branch'), err.error_args[0])
    elif err.error_verb == 'nosuchrevision':
        raise NoSuchRevision(find('repository'), err.error_args[0])
    elif err.error_verb == 'nobranch':
        if len(err.error_args) >= 1:
            extra = err.error_args[0]
        else:
            extra = None
        raise errors.NotBranchError(path=find('bzrdir').root_transport.base,
            detail=extra)
    elif err.error_verb == 'norepository':
        raise errors.NoRepositoryPresent(find('bzrdir'))
    elif err.error_verb == 'LockContention':
        raise errors.LockContention('(remote lock)')
    elif err.error_verb == 'UnlockableTransport':
        raise errors.UnlockableTransport(find('bzrdir').root_transport)
    elif err.error_verb == 'LockFailed':
        raise errors.LockFailed(err.error_args[0], err.error_args[1])
    elif err.error_verb == 'TokenMismatch':
        raise errors.TokenMismatch(find('token'), '(remote token)')
    elif err.error_verb == 'Diverged':
        raise errors.DivergedBranches(find('branch'), find('other_branch'))
    elif err.error_verb == 'TipChangeRejected':
        raise errors.TipChangeRejected(err.error_args[0].decode('utf8'))
    elif err.error_verb == 'UnstackableBranchFormat':
        raise errors.UnstackableBranchFormat(*err.error_args)
    elif err.error_verb == 'UnstackableRepositoryFormat':
        raise errors.UnstackableRepositoryFormat(*err.error_args)
    elif err.error_verb == 'NotStacked':
        raise errors.NotStacked(branch=find('branch'))
    elif err.error_verb == 'PermissionDenied':
        path = get_path()
        if len(err.error_args) >= 2:
            extra = err.error_args[1]
        else:
            extra = None
        raise errors.PermissionDenied(path, extra=extra)
    elif err.error_verb == 'ReadError':
        path = get_path()
        raise errors.ReadError(path)
    elif err.error_verb == 'NoSuchFile':
        path = get_path()
        raise errors.NoSuchFile(path)
    elif err.error_verb == 'FileExists':
        raise errors.FileExists(err.error_args[0])
    elif err.error_verb == 'DirectoryNotEmpty':
        raise errors.DirectoryNotEmpty(err.error_args[0])
    elif err.error_verb == 'ShortReadvError':
        args = err.error_args
        raise errors.ShortReadvError(
            args[0], int(args[1]), int(args[2]), int(args[3]))
    elif err.error_verb in ('UnicodeEncodeError', 'UnicodeDecodeError'):
        encoding = str(err.error_args[0]) # encoding must always be a string
        val = err.error_args[1]
        start = int(err.error_args[2])
        end = int(err.error_args[3])
        reason = str(err.error_args[4]) # reason must always be a string
        if val.startswith('u:'):
            val = val[2:].decode('utf-8')
        elif val.startswith('s:'):
            val = val[2:].decode('base64')
        if err.error_verb == 'UnicodeDecodeError':
            raise UnicodeDecodeError(encoding, val, start, end, reason)
        elif err.error_verb == 'UnicodeEncodeError':
            raise UnicodeEncodeError(encoding, val, start, end, reason)
    elif err.error_verb == 'ReadOnlyError':
        raise errors.TransportNotPossible('readonly transport')
    raise errors.UnknownErrorFromSmartServer(err)<|MERGE_RESOLUTION|>--- conflicted
+++ resolved
@@ -1235,12 +1235,8 @@
             parents, basis_inv=None, propagate_caches=False):
         self._ensure_real()
         return self._real_repository.add_inventory_by_delta(basis_revision_id,
-<<<<<<< HEAD
-            delta, new_revision_id, parents, basis_inv, propagate_caches)
-=======
             delta, new_revision_id, parents, basis_inv=basis_inv,
             propagate_caches=propagate_caches)
->>>>>>> 34872e55
 
     def add_revision(self, rev_id, rev, inv=None, config=None):
         self._ensure_real()
