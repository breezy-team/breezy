--- conflicted
+++ resolved
@@ -2256,10 +2256,6 @@
                                        result[6],
                                        result[7],
                                       )
-<<<<<<< HEAD
-                    elif current_entry[0][1] != current_path_info[1]:
-                        if current_path_info[1].split('/') < current_entry[0][1].split('/'):
-=======
                     elif (current_entry[0][1] != current_path_info[1]
                           or current_entry[1][target_index][0] in 'ar'):
                         # The current path on disk doesn't match the dirblock
@@ -2267,8 +2263,7 @@
                         # the file on disk is not present at all in the
                         # dirblock. Either way, report about the dirblock
                         # entry, and let other code handle the filesystem one.
-                        if current_path_info[1] < current_entry[0][1]:
->>>>>>> 13ebfb56
+                        if current_path_info[1].split('/') < current_entry[0][1].split('/'):
                             # extra file on disk: pass for now, but only
                             # increment the path, not the entry
                             advance_entry = False
