"""\
A plugin for displaying what revisions are in 'other' but not in local.
"""
<<<<<<< HEAD

def show_missing(br_local, br_remote, verbose=False, quiet=False):
    """Show the revisions which exist in br_remote, that 
    do not exist in br_local.
    """
    from bzrlib.log import show_one_log
    import sys
    local_history = br_local.revision_history()
    remote_history = br_remote.revision_history()
    if local_history == remote_history:
        if not quiet:
            print 'Trees are identical.'
        return 0
    if local_history[:len(remote_history)] == remote_history:
        # Local is not missing anything from remote, so consider it
        # up-to-date
        if not quiet:
            print 'Local tree has all of remote revisions (remote is missing local)'
        return 0
    if quiet:
        return 1

    # Check for divergence
    common_idx = min(len(local_history), len(remote_history)) - 1
    if common_idx >= 0 and local_history[common_idx] != remote_history[common_idx]:
        print 'Trees have diverged'

    local_rev_set = set(local_history)

    # Find the last common revision between the two trees
    revno = 0
    for revno, (local_rev, remote_rev) in enumerate(zip(local_history, remote_history)):
        if local_rev != remote_rev:
            break

    missing_remote = []
    for rno, rev_id in enumerate(remote_history[revno:]):
        # This assumes that you can have a revision in the
        # local history, which does not have the same ancestry
        # as the remote ancestry.
        # This may or may not be possible.
        # In the future this should also checked for merged revisions.
        if rev_id not in local_rev_set:
            missing_remote.append((rno+revno+1, rev_id))

    print 'Missing %d revisions' %  len(missing_remote)
    print

    if verbose:
        from bzrlib.diff import compare_trees
        from bzrlib.tree import EmptyTree
        show_ids = True
        last_tree = EmptyTree
        last_rev_id = None
    else:
        show_ids = False
    for revno, rev_id in missing_remote:
        rev = br_remote.storage.get_revision(rev_id)
=======
from bzrlib.ui import ui_factory
def iter_log_data(revisions, revision_source, verbose):
    from bzrlib.diff import compare_trees
    from bzrlib.tree import EmptyTree
    last_tree = EmptyTree
    last_rev_id = None
    for revno, rev_id in revisions:
        rev = revision_source.get_revision(rev_id)
>>>>>>> db95abd2
        if verbose:
            remote_tree = br_remote.storage.revision_tree
            parent_rev_id = rev.parent_ids[0]
            if last_rev_id == parent_rev_id:
                parent_tree = last_tree
            else:
<<<<<<< HEAD
                parent_tree = br_remote.storage.revision_tree(parent_rev_id)
            revision_tree = br_remote.storage.revision_tree(rev_id)
=======
                parent_tree = revision_source.revision_tree(parent_rev_id)
            revision_tree = revision_source.revision_tree(rev_id)
>>>>>>> db95abd2
            last_rev_id = rev_id
            last_tree = revision_tree
            delta = compare_trees(revision_tree, parent_tree)
        else:
            delta = None
        yield revno, rev, delta


def find_unmerged(local_branch, remote_branch):
    progress = ui_factory.progress_bar()
    local_branch.lock_read()
    try:
        remote_branch.lock_read()
        try:
            local_rev_history, local_rev_history_map = \
                _get_history(local_branch, progress, "local", 0)
            remote_rev_history, remote_rev_history_map = \
                _get_history(remote_branch, progress, "remote", 1)
            result = _shortcut(local_rev_history, remote_rev_history)
            if result is not None:
                local_extra, remote_extra = result
                local_extra = sorted_revisions(local_extra, 
                                               local_rev_history_map)
                remote_extra = sorted_revisions(remote_extra, 
                                                remote_rev_history_map)
                return local_extra, remote_extra

            local_ancestry = _get_ancestry(local_branch, progress, "local",
                                           2, local_rev_history)
            remote_ancestry = _get_ancestry(remote_branch, progress, "remote",
                                            3, remote_rev_history)
            progress.update('pondering', 4, 5)
            extras = local_ancestry.symmetric_difference(remote_ancestry) 
            local_extra = extras.intersection(set(local_rev_history))
            remote_extra = extras.intersection(set(remote_rev_history))
            local_extra = sorted_revisions(local_extra, local_rev_history_map)
            remote_extra = sorted_revisions(remote_extra, 
                                            remote_rev_history_map)
                    
        finally:
            remote_branch.unlock()
    finally:
        local_branch.unlock()
        progress.clear()
    return (local_extra, remote_extra)

def _shortcut(local_rev_history, remote_rev_history):
    local_history = set(local_rev_history)
    remote_history = set(remote_rev_history)
    if len(local_rev_history) == 0:
        return set(), remote_history
    elif len(remote_rev_history) == 0:
        return local_history, set()
    elif local_rev_history[-1] in remote_history:
        return set(), _after(remote_rev_history, local_rev_history)
    elif remote_rev_history[-1] in local_history:
        return _after(local_rev_history, remote_rev_history), set()
    else:
        return None

def _after(larger_history, smaller_history):
    return set(larger_history[larger_history.index(smaller_history[-1])+1:])

def _get_history(branch, progress, label, step):
    progress.update('%s history' % label, step, 5)
    rev_history = branch.revision_history()
    rev_history_map = dict(
        [(rev, rev_history.index(rev) + 1)
         for rev in rev_history])
    return rev_history, rev_history_map

def _get_ancestry(branch, progress, label, step, rev_history):
    progress.update('%s ancestry' % label, step, 5)
    if len(rev_history) > 0:
        ancestry = set(branch.get_ancestry(rev_history[-1]))
    else:
        ancestry = set()
    return ancestry
    

def sorted_revisions(revisions, history_map):
    revisions = [(history_map[r],r) for r in revisions]
    revisions.sort()
    return revisions<|MERGE_RESOLUTION|>--- conflicted
+++ resolved
@@ -1,66 +1,6 @@
 """\
 A plugin for displaying what revisions are in 'other' but not in local.
 """
-<<<<<<< HEAD
-
-def show_missing(br_local, br_remote, verbose=False, quiet=False):
-    """Show the revisions which exist in br_remote, that 
-    do not exist in br_local.
-    """
-    from bzrlib.log import show_one_log
-    import sys
-    local_history = br_local.revision_history()
-    remote_history = br_remote.revision_history()
-    if local_history == remote_history:
-        if not quiet:
-            print 'Trees are identical.'
-        return 0
-    if local_history[:len(remote_history)] == remote_history:
-        # Local is not missing anything from remote, so consider it
-        # up-to-date
-        if not quiet:
-            print 'Local tree has all of remote revisions (remote is missing local)'
-        return 0
-    if quiet:
-        return 1
-
-    # Check for divergence
-    common_idx = min(len(local_history), len(remote_history)) - 1
-    if common_idx >= 0 and local_history[common_idx] != remote_history[common_idx]:
-        print 'Trees have diverged'
-
-    local_rev_set = set(local_history)
-
-    # Find the last common revision between the two trees
-    revno = 0
-    for revno, (local_rev, remote_rev) in enumerate(zip(local_history, remote_history)):
-        if local_rev != remote_rev:
-            break
-
-    missing_remote = []
-    for rno, rev_id in enumerate(remote_history[revno:]):
-        # This assumes that you can have a revision in the
-        # local history, which does not have the same ancestry
-        # as the remote ancestry.
-        # This may or may not be possible.
-        # In the future this should also checked for merged revisions.
-        if rev_id not in local_rev_set:
-            missing_remote.append((rno+revno+1, rev_id))
-
-    print 'Missing %d revisions' %  len(missing_remote)
-    print
-
-    if verbose:
-        from bzrlib.diff import compare_trees
-        from bzrlib.tree import EmptyTree
-        show_ids = True
-        last_tree = EmptyTree
-        last_rev_id = None
-    else:
-        show_ids = False
-    for revno, rev_id in missing_remote:
-        rev = br_remote.storage.get_revision(rev_id)
-=======
 from bzrlib.ui import ui_factory
 def iter_log_data(revisions, revision_source, verbose):
     from bzrlib.diff import compare_trees
@@ -69,20 +9,14 @@
     last_rev_id = None
     for revno, rev_id in revisions:
         rev = revision_source.get_revision(rev_id)
->>>>>>> db95abd2
         if verbose:
-            remote_tree = br_remote.storage.revision_tree
+            remote_tree = revision_source.revision_tree(rev_id)
             parent_rev_id = rev.parent_ids[0]
             if last_rev_id == parent_rev_id:
                 parent_tree = last_tree
             else:
-<<<<<<< HEAD
-                parent_tree = br_remote.storage.revision_tree(parent_rev_id)
-            revision_tree = br_remote.storage.revision_tree(rev_id)
-=======
                 parent_tree = revision_source.revision_tree(parent_rev_id)
             revision_tree = revision_source.revision_tree(rev_id)
->>>>>>> db95abd2
             last_rev_id = rev_id
             last_tree = revision_tree
             delta = compare_trees(revision_tree, parent_tree)
@@ -110,10 +44,10 @@
                                                 remote_rev_history_map)
                 return local_extra, remote_extra
 
-            local_ancestry = _get_ancestry(local_branch, progress, "local",
-                                           2, local_rev_history)
-            remote_ancestry = _get_ancestry(remote_branch, progress, "remote",
-                                            3, remote_rev_history)
+            local_ancestry = _get_ancestry(local_branch.storage, progress, 
+                                           "local", 2, local_rev_history)
+            remote_ancestry = _get_ancestry(remote_branch.storage, progress,
+                                            "remote", 3, remote_rev_history)
             progress.update('pondering', 4, 5)
             extras = local_ancestry.symmetric_difference(remote_ancestry) 
             local_extra = extras.intersection(set(local_rev_history))
@@ -154,10 +88,10 @@
          for rev in rev_history])
     return rev_history, rev_history_map
 
-def _get_ancestry(branch, progress, label, step, rev_history):
+def _get_ancestry(repository, progress, label, step, rev_history):
     progress.update('%s ancestry' % label, step, 5)
     if len(rev_history) > 0:
-        ancestry = set(branch.get_ancestry(rev_history[-1]))
+        ancestry = set(repository.get_ancestry(rev_history[-1]))
     else:
         ancestry = set()
     return ancestry
