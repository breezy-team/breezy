# Copyright (C) 2004, 2005, 2007 Canonical Ltd
#
# This program is free software; you can redistribute it and/or modify
# it under the terms of the GNU General Public License as published by
# the Free Software Foundation; either version 2 of the License, or
# (at your option) any later version.
#
# This program is distributed in the hope that it will be useful,
# but WITHOUT ANY WARRANTY; without even the implied warranty of
# MERCHANTABILITY or FITNESS FOR A PARTICULAR PURPOSE.  See the
# GNU General Public License for more details.
#
# You should have received a copy of the GNU General Public License
# along with this program; if not, write to the Free Software
# Foundation, Inc., 59 Temple Place, Suite 330, Boston, MA  02111-1307  USA


"""bzr python plugin support.

When load_plugins() is invoked, any python module in any directory in
$BZR_PLUGIN_PATH will be imported.  The module will be imported as
'bzrlib.plugins.$BASENAME(PLUGIN)'.  In the plugin's main body, it should
update any bzrlib registries it wants to extend; for example, to add new
commands, import bzrlib.commands and add your new command to the plugin_cmds
variable.

BZR_PLUGIN_PATH is also honoured for any plugins imported via
'import bzrlib.plugins.PLUGINNAME', as long as set_plugins_path has been 
called.
"""

import os
import sys

from bzrlib.lazy_import import lazy_import
lazy_import(globals(), """
import imp
import re
import types
import zipfile

from bzrlib import (
    config,
    osutils,
    trace,
    )
from bzrlib import plugins as _mod_plugins
""")

<<<<<<< HEAD
from bzrlib.symbol_versioning import deprecated_function, zero_ninetyone
=======
from bzrlib.symbol_versioning import deprecated_function, one_three
from bzrlib.trace import mutter, warning, log_exception_quietly
>>>>>>> cf69028c


DEFAULT_PLUGIN_PATH = None
_loaded = False

def get_default_plugin_path():
    """Get the DEFAULT_PLUGIN_PATH"""
    global DEFAULT_PLUGIN_PATH
    if DEFAULT_PLUGIN_PATH is None:
        DEFAULT_PLUGIN_PATH = osutils.pathjoin(config.config_dir(), 'plugins')
    return DEFAULT_PLUGIN_PATH


def disable_plugins():
    """Disable loading plugins.

    Future calls to load_plugins() will be ignored.
    """
    # TODO: jam 20060131 This should probably also disable
    #       load_from_dirs()
    global _loaded
    _loaded = True


def _strip_trailing_sep(path):
    return path.rstrip("\\/")


def set_plugins_path():
    """Set the path for plugins to be loaded from."""
    path = os.environ.get('BZR_PLUGIN_PATH',
                          get_default_plugin_path()).split(os.pathsep)
    bzr_exe = bool(getattr(sys, 'frozen', None))
    if bzr_exe:    # expand path for bzr.exe
        # We need to use relative path to system-wide plugin
        # directory because bzrlib from standalone bzr.exe
        # could be imported by another standalone program
        # (e.g. bzr-config; or TortoiseBzr/Olive if/when they
        # will become standalone exe). [bialix 20071123]
        # __file__ typically is
        # C:\Program Files\Bazaar\lib\library.zip\bzrlib\plugin.pyc
        # then plugins directory is
        # C:\Program Files\Bazaar\plugins
        # so relative path is ../../../plugins
        path.append(osutils.abspath(osutils.pathjoin(
            osutils.dirname(__file__), '../../../plugins')))
    # Get rid of trailing slashes, since Python can't handle them when
    # it tries to import modules.
    path = map(_strip_trailing_sep, path)
    if not bzr_exe:     # don't look inside library.zip
        # search the plugin path before the bzrlib installed dir
        path.append(os.path.dirname(_mod_plugins.__file__))
    _mod_plugins.__path__ = path
    return path


def load_plugins():
    """Load bzrlib plugins.

    The environment variable BZR_PLUGIN_PATH is considered a delimited
    set of paths to look through. Each entry is searched for *.py
    files (and whatever other extensions are used in the platform,
    such as *.pyd).

    load_from_dirs() provides the underlying mechanism and is called with
    the default directory list to provide the normal behaviour.
    """
    global _loaded
    if _loaded:
        # People can make sure plugins are loaded, they just won't be twice
        return
    _loaded = True

    # scan for all plugins in the path.
    load_from_path(set_plugins_path())


def load_from_path(dirs):
    """Load bzrlib plugins found in each dir in dirs.

    Loading a plugin means importing it into the python interpreter.
    The plugin is expected to make calls to register commands when
    it's loaded (or perhaps access other hooks in future.)

    Plugins are loaded into bzrlib.plugins.NAME, and can be found there
    for future reference.

    The python module path for bzrlib.plugins will be modified to be 'dirs'.
    """
    # We need to strip the trailing separators here as well as in the
    # set_plugins_path function because calling code can pass anything in to
    # this function, and since it sets plugins.__path__, it should set it to
    # something that will be valid for Python to use (in case people try to
    # run "import bzrlib.plugins.PLUGINNAME" after calling this function).
    _mod_plugins.__path__ = map(_strip_trailing_sep, dirs)
    for d in dirs:
        if not d:
            continue
        trace.mutter('looking for plugins in %s', d)
        if os.path.isdir(d):
            load_from_dir(d)


# backwards compatability: load_from_dirs was the old name
# This was changed in 0.15
load_from_dirs = load_from_path


def load_from_dir(d):
    """Load the plugins in directory d."""
    # Get the list of valid python suffixes for __init__.py?
    # this includes .py, .pyc, and .pyo (depending on if we are running -O)
    # but it doesn't include compiled modules (.so, .dll, etc)
    valid_suffixes = [suffix for suffix, mod_type, flags in imp.get_suffixes()
                              if flags in (imp.PY_SOURCE, imp.PY_COMPILED)]
    package_entries = ['__init__'+suffix for suffix in valid_suffixes]
    plugin_names = set()
    for f in os.listdir(d):
        path = osutils.pathjoin(d, f)
        if os.path.isdir(path):
            for entry in package_entries:
                # This directory should be a package, and thus added to
                # the list
                if os.path.isfile(osutils.pathjoin(path, entry)):
                    break
            else: # This directory is not a package
                continue
        else:
            for suffix_info in imp.get_suffixes():
                if f.endswith(suffix_info[0]):
                    f = f[:-len(suffix_info[0])]
                    if suffix_info[2] == imp.C_EXTENSION and f.endswith('module'):
                        f = f[:-len('module')]
                    break
            else:
                continue
        if getattr(_mod_plugins, f, None):
            trace.mutter('Plugin name %s already loaded', f)
        else:
            # trace.mutter('add plugin name %s', f)
            plugin_names.add(f)
    
    for name in plugin_names:
        try:
            exec "import bzrlib.plugins.%s" % name in {}
        except KeyboardInterrupt:
            raise
        except Exception, e:
            ## import pdb; pdb.set_trace()
            if re.search('\.|-| ', name):
                sanitised_name = re.sub('[-. ]', '_', name)
                trace.warning("Unable to load %r in %r as a plugin because file path"
                        " isn't a valid module name; try renaming it to %r."
                        % (name, d, sanitised_name))
            else:
                trace.warning('Unable to load plugin %r from %r' % (name, d))
            trace.log_exception_quietly()


@deprecated_function(one_three)
def load_from_zip(zip_name):
    """Load all the plugins in a zip."""
    valid_suffixes = ('.py', '.pyc', '.pyo')    # only python modules/packages
                                                # is allowed
    try:
        index = zip_name.rindex('.zip')
    except ValueError:
        return
    archive = zip_name[:index+4]
    prefix = zip_name[index+5:]

    trace.mutter('Looking for plugins in %r', zip_name)

    # use zipfile to get list of files/dirs inside zip
    try:
        z = zipfile.ZipFile(archive)
        namelist = z.namelist()
        z.close()
    except zipfile.error:
        # not a valid zip
        return

    if prefix:
        prefix = prefix.replace('\\','/')
        if prefix[-1] != '/':
            prefix += '/'
        ix = len(prefix)
        namelist = [name[ix:]
                    for name in namelist
                    if name.startswith(prefix)]

    trace.mutter('Names in archive: %r', namelist)
    
    for name in namelist:
        if not name or name.endswith('/'):
            continue
    
        # '/' is used to separate pathname components inside zip archives
        ix = name.rfind('/')
        if ix == -1:
            head, tail = '', name
        else:
            head, tail = name.rsplit('/',1)
        if '/' in head:
            # we don't need looking in subdirectories
            continue
    
        base, suffix = osutils.splitext(tail)
        if suffix not in valid_suffixes:
            continue
    
        if base == '__init__':
            # package
            plugin_name = head
        elif head == '':
            # module
            plugin_name = base
        else:
            continue
    
        if not plugin_name:
            continue
        if getattr(_mod_plugins, plugin_name, None):
            trace.mutter('Plugin name %s already loaded', plugin_name)
            continue
    
        try:
            exec "import bzrlib.plugins.%s" % plugin_name in {}
            trace.mutter('Load plugin %s from zip %r', plugin_name, zip_name)
        except KeyboardInterrupt:
            raise
        except Exception, e:
            ## import pdb; pdb.set_trace()
            trace.warning('Unable to load plugin %r from %r'
                    % (name, zip_name))
            trace.log_exception_quietly()


def plugins():
    """Return a dictionary of the plugins.
    
    Each item in the dictionary is a PlugIn object.
    """
    result = {}
    for name, plugin in _mod_plugins.__dict__.items():
        if isinstance(plugin, types.ModuleType):
            result[name] = PlugIn(name, plugin)
    return result


class PluginsHelpIndex(object):
    """A help index that returns help topics for plugins."""

    def __init__(self):
        self.prefix = 'plugins/'

    def get_topics(self, topic):
        """Search for topic in the loaded plugins.

        This will not trigger loading of new plugins.

        :param topic: A topic to search for.
        :return: A list which is either empty or contains a single
            RegisteredTopic entry.
        """
        if not topic:
            return []
        if topic.startswith(self.prefix):
            topic = topic[len(self.prefix):]
        plugin_module_name = 'bzrlib.plugins.%s' % topic
        try:
            module = sys.modules[plugin_module_name]
        except KeyError:
            return []
        else:
            return [ModuleHelpTopic(module)]


class ModuleHelpTopic(object):
    """A help topic which returns the docstring for a module."""

    def __init__(self, module):
        """Constructor.

        :param module: The module for which help should be generated.
        """
        self.module = module

    def get_help_text(self, additional_see_also=None):
        """Return a string with the help for this topic.

        :param additional_see_also: Additional help topics to be
            cross-referenced.
        """
        if not self.module.__doc__:
            result = "Plugin '%s' has no docstring.\n" % self.module.__name__
        else:
            result = self.module.__doc__
        if result[-1] != '\n':
            result += '\n'
        # there is code duplicated here and in bzrlib/help_topic.py's 
        # matching Topic code. This should probably be factored in
        # to a helper function and a common base class.
        if additional_see_also is not None:
            see_also = sorted(set(additional_see_also))
        else:
            see_also = None
        if see_also:
            result += 'See also: '
            result += ', '.join(see_also)
            result += '\n'
        return result

    def get_help_topic(self):
        """Return the modules help topic - its __name__ after bzrlib.plugins.."""
        return self.module.__name__[len('bzrlib.plugins.'):]


class PlugIn(object):
    """The bzrlib representation of a plugin.

    The PlugIn object provides a way to manipulate a given plugin module.
    """

    def __init__(self, name, module):
        """Construct a plugin for module."""
        self.name = name
        self.module = module

    def path(self):
        """Get the path that this plugin was loaded from."""
        if getattr(self.module, '__path__', None) is not None:
            return os.path.abspath(self.module.__path__[0])
        elif getattr(self.module, '__file__', None) is not None:
            path = os.path.abspath(self.module.__file__)
            if path[-4:] in ('.pyc', '.pyo'):
                pypath = path[:-4] + '.py'
                if os.path.isfile(pypath):
                    path = pypath
            return path
        else:
            return repr(self.module)

    def __str__(self):
        return "<%s.%s object at %s, name=%s, module=%s>" % (
            self.__class__.__module__, self.__class__.__name__, id(self),
            self.name, self.module)

    __repr__ = __str__

    def test_suite(self):
        """Return the plugin's test suite."""
        if getattr(self.module, 'test_suite', None) is not None:
            return self.module.test_suite()
        else:
            return None

    def version_info(self):
        """Return the plugin's version_tuple or None if unknown."""
        version_info = getattr(self.module, 'version_info', None)
        if version_info is not None and len(version_info) == 3:
            version_info = tuple(version_info) + ('final', 0)
        return version_info
    
    def _get__version__(self):
        version_info = self.version_info()
        if version_info is None:
            return "unknown"
        if version_info[3] == 'final':
            version_string = '%d.%d.%d' % version_info[:3]
        else:
            version_string = '%d.%d.%d%s%d' % version_info
        return version_string

    __version__ = property(_get__version__)<|MERGE_RESOLUTION|>--- conflicted
+++ resolved
@@ -47,12 +47,7 @@
 from bzrlib import plugins as _mod_plugins
 """)
 
-<<<<<<< HEAD
-from bzrlib.symbol_versioning import deprecated_function, zero_ninetyone
-=======
 from bzrlib.symbol_versioning import deprecated_function, one_three
-from bzrlib.trace import mutter, warning, log_exception_quietly
->>>>>>> cf69028c
 
 
 DEFAULT_PLUGIN_PATH = None
