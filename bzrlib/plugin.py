# Copyright (C) 2004, 2005, 2007 Canonical Ltd
#
# This program is free software; you can redistribute it and/or modify
# it under the terms of the GNU General Public License as published by
# the Free Software Foundation; either version 2 of the License, or
# (at your option) any later version.
#
# This program is distributed in the hope that it will be useful,
# but WITHOUT ANY WARRANTY; without even the implied warranty of
# MERCHANTABILITY or FITNESS FOR A PARTICULAR PURPOSE.  See the
# GNU General Public License for more details.
#
# You should have received a copy of the GNU General Public License
# along with this program; if not, write to the Free Software
# Foundation, Inc., 59 Temple Place, Suite 330, Boston, MA  02111-1307  USA


"""bzr python plugin support.

When load_plugins() is invoked, any python module in any directory in
$BZR_PLUGIN_PATH will be imported.  The module will be imported as
'bzrlib.plugins.$BASENAME(PLUGIN)'.  In the plugin's main body, it should
update any bzrlib registries it wants to extend; for example, to add new
commands, import bzrlib.commands and add your new command to the plugin_cmds
variable.

BZR_PLUGIN_PATH is also honoured for any plugins imported via
'import bzrlib.plugins.PLUGINNAME', as long as set_plugins_path has been 
called.
"""

import os
import sys

from bzrlib.lazy_import import lazy_import
lazy_import(globals(), """
import imp
import re
import types
import zipfile

from bzrlib import (
    config,
    osutils,
    trace,
    )
from bzrlib import plugins as _mod_plugins
""")

from bzrlib.symbol_versioning import deprecated_function, one_three


DEFAULT_PLUGIN_PATH = None
_loaded = False

def get_default_plugin_path():
    """Get the DEFAULT_PLUGIN_PATH"""
    global DEFAULT_PLUGIN_PATH
    if DEFAULT_PLUGIN_PATH is None:
        DEFAULT_PLUGIN_PATH = osutils.pathjoin(config.config_dir(), 'plugins')
    return DEFAULT_PLUGIN_PATH


def disable_plugins():
    """Disable loading plugins.

    Future calls to load_plugins() will be ignored.
    """
    # TODO: jam 20060131 This should probably also disable
    #       load_from_dirs()
    global _loaded
    _loaded = True


def _strip_trailing_sep(path):
    return path.rstrip("\\/")


def set_plugins_path():
    """Set the path for plugins to be loaded from."""
    path = os.environ.get('BZR_PLUGIN_PATH',
                          get_default_plugin_path()).split(os.pathsep)
    bzr_exe = bool(getattr(sys, 'frozen', None))
    if bzr_exe:    # expand path for bzr.exe
        # We need to use relative path to system-wide plugin
        # directory because bzrlib from standalone bzr.exe
        # could be imported by another standalone program
        # (e.g. bzr-config; or TortoiseBzr/Olive if/when they
        # will become standalone exe). [bialix 20071123]
        # __file__ typically is
        # C:\Program Files\Bazaar\lib\library.zip\bzrlib\plugin.pyc
        # then plugins directory is
        # C:\Program Files\Bazaar\plugins
        # so relative path is ../../../plugins
        path.append(osutils.abspath(osutils.pathjoin(
            osutils.dirname(__file__), '../../../plugins')))
    # Get rid of trailing slashes, since Python can't handle them when
    # it tries to import modules.
    path = map(_strip_trailing_sep, path)
    if not bzr_exe:     # don't look inside library.zip
        # search the plugin path before the bzrlib installed dir
        path.append(os.path.dirname(_mod_plugins.__file__))
    _mod_plugins.__path__ = path
    return path


def load_plugins():
    """Load bzrlib plugins.

    The environment variable BZR_PLUGIN_PATH is considered a delimited
    set of paths to look through. Each entry is searched for *.py
    files (and whatever other extensions are used in the platform,
    such as *.pyd).

    load_from_dirs() provides the underlying mechanism and is called with
    the default directory list to provide the normal behaviour.
    """
    global _loaded
    if _loaded:
        # People can make sure plugins are loaded, they just won't be twice
        return
    _loaded = True

    # scan for all plugins in the path.
    load_from_path(set_plugins_path())


def load_from_path(dirs):
    """Load bzrlib plugins found in each dir in dirs.

    Loading a plugin means importing it into the python interpreter.
    The plugin is expected to make calls to register commands when
    it's loaded (or perhaps access other hooks in future.)

    Plugins are loaded into bzrlib.plugins.NAME, and can be found there
    for future reference.

    The python module path for bzrlib.plugins will be modified to be 'dirs'.
    """
    # We need to strip the trailing separators here as well as in the
    # set_plugins_path function because calling code can pass anything in to
    # this function, and since it sets plugins.__path__, it should set it to
    # something that will be valid for Python to use (in case people try to
    # run "import bzrlib.plugins.PLUGINNAME" after calling this function).
    _mod_plugins.__path__ = map(_strip_trailing_sep, dirs)
    for d in dirs:
        if not d:
            continue
        trace.mutter('looking for plugins in %s', d)
        if os.path.isdir(d):
            load_from_dir(d)


# backwards compatability: load_from_dirs was the old name
# This was changed in 0.15
load_from_dirs = load_from_path


def load_from_dir(d):
    """Load the plugins in directory d."""
    # Get the list of valid python suffixes for __init__.py?
    # this includes .py, .pyc, and .pyo (depending on if we are running -O)
    # but it doesn't include compiled modules (.so, .dll, etc)
    valid_suffixes = [suffix for suffix, mod_type, flags in imp.get_suffixes()
                              if flags in (imp.PY_SOURCE, imp.PY_COMPILED)]
    package_entries = ['__init__'+suffix for suffix in valid_suffixes]
    plugin_names = set()
    for f in os.listdir(d):
        path = osutils.pathjoin(d, f)
        if os.path.isdir(path):
            for entry in package_entries:
                # This directory should be a package, and thus added to
                # the list
                if os.path.isfile(osutils.pathjoin(path, entry)):
                    break
            else: # This directory is not a package
                continue
        else:
            for suffix_info in imp.get_suffixes():
                if f.endswith(suffix_info[0]):
                    f = f[:-len(suffix_info[0])]
                    if suffix_info[2] == imp.C_EXTENSION and f.endswith('module'):
                        f = f[:-len('module')]
                    break
            else:
                continue
        if getattr(_mod_plugins, f, None):
            trace.mutter('Plugin name %s already loaded', f)
        else:
            # trace.mutter('add plugin name %s', f)
            plugin_names.add(f)
    
    for name in plugin_names:
        try:
            exec "import bzrlib.plugins.%s" % name in {}
        except KeyboardInterrupt:
            raise
        except Exception, e:
            ## import pdb; pdb.set_trace()
            if re.search('\.|-| ', name):
                sanitised_name = re.sub('[-. ]', '_', name)
<<<<<<< HEAD
                trace.warning("Unable to load %r in %r as a plugin because file path"
                        " isn't a valid module name; try renaming it to %r."
                        % (name, d, sanitised_name))
=======
                if sanitised_name.startswith('bzr_'):
                    sanitised_name = sanitised_name[len('bzr_'):]
                warning("Unable to load %r in %r as a plugin because the "
                        "file path isn't a valid module name; try renaming "
                        "it to %r." % (name, d, sanitised_name))
>>>>>>> d8b05107
            else:
                trace.warning('Unable to load plugin %r from %r' % (name, d))
            trace.log_exception_quietly()


@deprecated_function(one_three)
def load_from_zip(zip_name):
    """Load all the plugins in a zip."""
    valid_suffixes = ('.py', '.pyc', '.pyo')    # only python modules/packages
                                                # is allowed
    try:
        index = zip_name.rindex('.zip')
    except ValueError:
        return
    archive = zip_name[:index+4]
    prefix = zip_name[index+5:]

    trace.mutter('Looking for plugins in %r', zip_name)

    # use zipfile to get list of files/dirs inside zip
    try:
        z = zipfile.ZipFile(archive)
        namelist = z.namelist()
        z.close()
    except zipfile.error:
        # not a valid zip
        return

    if prefix:
        prefix = prefix.replace('\\','/')
        if prefix[-1] != '/':
            prefix += '/'
        ix = len(prefix)
        namelist = [name[ix:]
                    for name in namelist
                    if name.startswith(prefix)]

    trace.mutter('Names in archive: %r', namelist)
    
    for name in namelist:
        if not name or name.endswith('/'):
            continue
    
        # '/' is used to separate pathname components inside zip archives
        ix = name.rfind('/')
        if ix == -1:
            head, tail = '', name
        else:
            head, tail = name.rsplit('/',1)
        if '/' in head:
            # we don't need looking in subdirectories
            continue
    
        base, suffix = osutils.splitext(tail)
        if suffix not in valid_suffixes:
            continue
    
        if base == '__init__':
            # package
            plugin_name = head
        elif head == '':
            # module
            plugin_name = base
        else:
            continue
    
        if not plugin_name:
            continue
        if getattr(_mod_plugins, plugin_name, None):
            trace.mutter('Plugin name %s already loaded', plugin_name)
            continue
    
        try:
            exec "import bzrlib.plugins.%s" % plugin_name in {}
            trace.mutter('Load plugin %s from zip %r', plugin_name, zip_name)
        except KeyboardInterrupt:
            raise
        except Exception, e:
            ## import pdb; pdb.set_trace()
            trace.warning('Unable to load plugin %r from %r'
                    % (name, zip_name))
            trace.log_exception_quietly()


def plugins():
    """Return a dictionary of the plugins.
    
    Each item in the dictionary is a PlugIn object.
    """
    result = {}
    for name, plugin in _mod_plugins.__dict__.items():
        if isinstance(plugin, types.ModuleType):
            result[name] = PlugIn(name, plugin)
    return result


class PluginsHelpIndex(object):
    """A help index that returns help topics for plugins."""

    def __init__(self):
        self.prefix = 'plugins/'

    def get_topics(self, topic):
        """Search for topic in the loaded plugins.

        This will not trigger loading of new plugins.

        :param topic: A topic to search for.
        :return: A list which is either empty or contains a single
            RegisteredTopic entry.
        """
        if not topic:
            return []
        if topic.startswith(self.prefix):
            topic = topic[len(self.prefix):]
        plugin_module_name = 'bzrlib.plugins.%s' % topic
        try:
            module = sys.modules[plugin_module_name]
        except KeyError:
            return []
        else:
            return [ModuleHelpTopic(module)]


class ModuleHelpTopic(object):
    """A help topic which returns the docstring for a module."""

    def __init__(self, module):
        """Constructor.

        :param module: The module for which help should be generated.
        """
        self.module = module

    def get_help_text(self, additional_see_also=None):
        """Return a string with the help for this topic.

        :param additional_see_also: Additional help topics to be
            cross-referenced.
        """
        if not self.module.__doc__:
            result = "Plugin '%s' has no docstring.\n" % self.module.__name__
        else:
            result = self.module.__doc__
        if result[-1] != '\n':
            result += '\n'
        # there is code duplicated here and in bzrlib/help_topic.py's 
        # matching Topic code. This should probably be factored in
        # to a helper function and a common base class.
        if additional_see_also is not None:
            see_also = sorted(set(additional_see_also))
        else:
            see_also = None
        if see_also:
            result += 'See also: '
            result += ', '.join(see_also)
            result += '\n'
        return result

    def get_help_topic(self):
        """Return the modules help topic - its __name__ after bzrlib.plugins.."""
        return self.module.__name__[len('bzrlib.plugins.'):]


class PlugIn(object):
    """The bzrlib representation of a plugin.

    The PlugIn object provides a way to manipulate a given plugin module.
    """

    def __init__(self, name, module):
        """Construct a plugin for module."""
        self.name = name
        self.module = module

    def path(self):
        """Get the path that this plugin was loaded from."""
        if getattr(self.module, '__path__', None) is not None:
            return os.path.abspath(self.module.__path__[0])
        elif getattr(self.module, '__file__', None) is not None:
            path = os.path.abspath(self.module.__file__)
            if path[-4:] in ('.pyc', '.pyo'):
                pypath = path[:-4] + '.py'
                if os.path.isfile(pypath):
                    path = pypath
            return path
        else:
            return repr(self.module)

    def __str__(self):
        return "<%s.%s object at %s, name=%s, module=%s>" % (
            self.__class__.__module__, self.__class__.__name__, id(self),
            self.name, self.module)

    __repr__ = __str__

    def test_suite(self):
        """Return the plugin's test suite."""
        if getattr(self.module, 'test_suite', None) is not None:
            return self.module.test_suite()
        else:
            return None

    def version_info(self):
        """Return the plugin's version_tuple or None if unknown."""
        version_info = getattr(self.module, 'version_info', None)
        if version_info is not None and len(version_info) == 3:
            version_info = tuple(version_info) + ('final', 0)
        return version_info
    
    def _get__version__(self):
        version_info = self.version_info()
        if version_info is None:
            return "unknown"
        if version_info[3] == 'final':
            version_string = '%d.%d.%d' % version_info[:3]
        else:
            version_string = '%d.%d.%d%s%d' % version_info
        return version_string

    __version__ = property(_get__version__)<|MERGE_RESOLUTION|>--- conflicted
+++ resolved
@@ -199,17 +199,11 @@
             ## import pdb; pdb.set_trace()
             if re.search('\.|-| ', name):
                 sanitised_name = re.sub('[-. ]', '_', name)
-<<<<<<< HEAD
-                trace.warning("Unable to load %r in %r as a plugin because file path"
-                        " isn't a valid module name; try renaming it to %r."
-                        % (name, d, sanitised_name))
-=======
                 if sanitised_name.startswith('bzr_'):
                     sanitised_name = sanitised_name[len('bzr_'):]
-                warning("Unable to load %r in %r as a plugin because the "
+                trace.warning("Unable to load %r in %r as a plugin because the "
                         "file path isn't a valid module name; try renaming "
                         "it to %r." % (name, d, sanitised_name))
->>>>>>> d8b05107
             else:
                 trace.warning('Unable to load plugin %r from %r' % (name, d))
             trace.log_exception_quietly()
