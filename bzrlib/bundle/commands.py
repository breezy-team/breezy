--- conflicted
+++ resolved
@@ -70,68 +70,9 @@
         from bzrlib.bundle.serializer import write_bundle
 
         target_branch = branch.Branch.open_containing(u'.')[0]
-<<<<<<< HEAD
         target_branch.lock_write()
         locked = [target_branch]
-=======
 
-        if base is None:
-            base_specified = False
-        else:
-            base_specified = True
-
-        if revision is None:
-            target_revision = target_branch.last_revision()
-        elif len(revision) < 3:
-            target_revision = revision[-1].in_history(target_branch).rev_id
-            if len(revision) == 2:
-                if base_specified:
-                    raise errors.BzrCommandError('Cannot specify base as well'
-                                                 ' as two revision arguments.')
-                base_revision = revision[0].in_history(target_branch).rev_id
-        else:
-            raise errors.BzrCommandError('--revision takes 1 or 2 parameters')
-
-        if revision is None or len(revision) < 2:
-            submit_branch = target_branch.get_submit_branch()
-            if base is None:
-                base = submit_branch
-            if base is None:
-                base = target_branch.get_parent()
-            if base is None:
-                raise errors.BzrCommandError("No base branch known or"
-                                             " specified.")
-            elif not base_specified:
-                # FIXME:
-                # note() doesn't pay attention to terminal_encoding() so
-                # we must format with 'ascii' to be safe
-                note('Using saved location: %s',
-                     urlutils.unescape_for_display(base, 'ascii'))
-            base_branch = branch.Branch.open(base)
-
-            # We don't want to lock the same branch across
-            # 2 different branches
-            if target_branch.base == base_branch.base:
-                base_branch = target_branch 
-            if submit_branch is None or remember:
-                if base_specified:
-                    target_branch.set_submit_branch(base_branch.base)
-                elif remember:
-                    raise errors.BzrCommandError('--remember requires a branch'
-                                                 ' to be specified.')
-            target_branch.repository.fetch(base_branch.repository, 
-                                           base_branch.last_revision())
-            graph = target_branch.repository.get_graph()
-            base_revision = graph.find_unique_lca(
-                _mod_revision.ensure_null(base_branch.last_revision()),
-                _mod_revision.ensure_null(target_revision))
-
-        if output is not None:
-            fileobj = file(output, 'wb')
-        else:
-            fileobj = sys.stdout
-        target_branch.repository.lock_read()
->>>>>>> 360ab4b8
         try:
             if base is None:
                 base_specified = False
@@ -181,7 +122,8 @@
                                                base_branch.last_revision())
                 graph = target_branch.repository.get_graph()
                 base_revision = graph.find_unique_lca(
-                    base_branch.last_revision(), target_revision)
+                    _mod_revision.ensure_null(base_branch.last_revision()),
+                    _mod_revision.ensure_null(target_revision))
 
             if output is not None:
                 fileobj = file(output, 'wb')
