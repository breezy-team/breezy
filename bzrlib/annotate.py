--- conflicted
+++ resolved
@@ -39,22 +39,6 @@
     for origin, text in w.annotate_iter(rev_id):
         text = text.rstrip('\r\n')
         if origin == last_origin:
-<<<<<<< HEAD
-            print '         | %s' % (text)
-        else:
-            last_origin = origin
-            line_rev_id = w.idx_to_name(origin)
-            if line_rev_id in rh:
-                revno = rh.index(line_rev_id) + 1
-                print '%8d | %s' % (revno, text)
-            elif branch.has_revision(line_rev_id):
-                rev = branch.get_revision(line_rev_id)
-                date_str = time.strftime('%Y%m%d', time.gmtime(rev.timestamp + rev.timezone))
-                print '%8s | %s' % (date_str, text)
-            else:
-                print '%8.8s | %s' % (line_rev_id, text)
-
-=======
             anno = ''
         else:
             last_origin = origin
@@ -78,7 +62,6 @@
             author = author[:12]
             anno = '%5s %-12s %8s' % (revno_str, author, date_str)
         print '%-27.27s | %s' % (anno, text)
->>>>>>> 1b3dd800
 
 
 if __name__ == '__main__':
