# Copyright (C) 2005 by Canonical Development Ltd

# This program is free software; you can redistribute it and/or modify
# it under the terms of the GNU General Public License as published by
# the Free Software Foundation; either version 2 of the License, or
# (at your option) any later version.

# This program is distributed in the hope that it will be useful,
# but WITHOUT ANY WARRANTY; without even the implied warranty of
# MERCHANTABILITY or FITNESS FOR A PARTICULAR PURPOSE.  See the
# GNU General Public License for more details.

# You should have received a copy of the GNU General Public License
# along with this program; if not, write to the Free Software
# Foundation, Inc., 59 Temple Place, Suite 330, Boston, MA  02111-1307  USA

"""
Stores are the main data-storage mechanism for Bazaar-NG.

A store is a simple write-once container indexed by a universally
unique ID.
"""

import os, tempfile, types, osutils, gzip, errno
from stat import ST_SIZE
from StringIO import StringIO
from bzrlib.trace import mutter
import bzrlib.ui

######################################################################
# stores

class StoreError(Exception):
    pass


class ImmutableStore(object):
    """Store that holds files indexed by unique names.

    Files can be added, but not modified once they are in.  Typically
    the hash is used as the name, or something else known to be unique,
    such as a UUID.

    >>> st = ImmutableScratchStore()

    >>> st.add(StringIO('hello'), 'aa')
    >>> 'aa' in st
    True
    >>> 'foo' in st
    False

    You are not allowed to add an id that is already present.

    Entries can be retrieved as files, which may then be read.

    >>> st.add(StringIO('goodbye'), '123123')
    >>> st['123123'].read()
    'goodbye'

    TODO: Atomic add by writing to a temporary file and renaming.

    In bzr 0.0.5 and earlier, files within the store were marked
    readonly on disk.  This is no longer done but existing stores need
    to be accomodated.
    """

    def __init__(self, basedir):
        self._basedir = basedir

    def _path(self, id):
        if '\\' in id or '/' in id:
            raise ValueError("invalid store id %r" % id)
        return os.path.join(self._basedir, id)

    def __repr__(self):
        return "%s(%r)" % (self.__class__.__name__, self._basedir)

    def add(self, f, fileid, compressed=True):
        """Add contents of a file into the store.

        f -- An open file, or file-like object."""
        # FIXME: Only works on files that will fit in memory
        
        from bzrlib.atomicfile import AtomicFile
        
        mutter("add store entry %r" % (fileid))
        if isinstance(f, types.StringTypes):
            content = f
        else:
            content = f.read()
            
        p = self._path(fileid)
        if os.access(p, os.F_OK) or os.access(p + '.gz', os.F_OK):
            from bzrlib.errors import bailout
            raise BzrError("store %r already contains id %r" % (self._basedir, fileid))

        fn = p
        if compressed:
            fn = fn + '.gz'
            
        af = AtomicFile(fn, 'wb')
        try:
            if compressed:
                gf = gzip.GzipFile(mode='wb', fileobj=af)
                gf.write(content)
                gf.close()
            else:
                af.write(content)
            af.commit()
        finally:
            af.close()


    def copy_multi(self, other, ids, permit_failure=False):
        """Copy texts for ids from other into self.

        If an id is present in self, it is skipped.

        Returns (count_copied, failed), where failed is a collection of ids
        that could not be copied.
        """
        pb = bzrlib.ui.ui_factory.progress_bar()
        
        pb.update('preparing to copy')
        to_copy = [id for id in ids if id not in self]
        if isinstance(other, ImmutableStore):
            return self.copy_multi_immutable(other, to_copy, pb)
        count = 0
        failed = set()
        for id in to_copy:
            count += 1
            pb.update('copy', count, len(to_copy))
            if not permit_failure:
                self.add(other[id], id)
            else:
                try:
                    entry = other[id]
                except IndexError:
                    failed.add(id)
                    continue
                self.add(entry, id)
                
        if not permit_failure:
            assert count == len(to_copy)
        pb.clear()
<<<<<<< HEAD
        return count, []
=======
        return count, failed

>>>>>>> b8187969

    def copy_multi_immutable(self, other, to_copy, pb, permit_failure=False):
        from shutil import copyfile
        count = 0
        failed = set()
        for id in to_copy:
            p = self._path(id)
            other_p = other._path(id)
            try:
                copyfile(other_p, p)
            except IOError, e:
                if e.errno == errno.ENOENT:
                    if not permit_failure:
                        copyfile(other_p+".gz", p+".gz")
                    else:
                        try:
                            copyfile(other_p+".gz", p+".gz")
                        except IOError, e:
                            if e.errno == errno.ENOENT:
                                failed.add(id)
                            else:
                                raise
                else:
                    raise
            
            count += 1
            pb.update('copy', count, len(to_copy))
        assert count == len(to_copy)
        pb.clear()
        return count, failed
    

    def __contains__(self, fileid):
        """"""
        p = self._path(fileid)
        return (os.access(p, os.R_OK)
                or os.access(p + '.gz', os.R_OK))

    # TODO: Guard against the same thing being stored twice, compressed and uncompresse

    def __iter__(self):
        for f in os.listdir(self._basedir):
            if f[-3:] == '.gz':
                # TODO: case-insensitive?
                yield f[:-3]
            else:
                yield f

    def __len__(self):
        return len(os.listdir(self._basedir))


    def __getitem__(self, fileid):
        """Returns a file reading from a particular entry."""
        p = self._path(fileid)
        try:
            return gzip.GzipFile(p + '.gz', 'rb')
        except IOError, e:
            if e.errno != errno.ENOENT:
                raise

        try:
            return file(p, 'rb')
        except IOError, e:
            if e.errno != errno.ENOENT:
                raise

        raise IndexError(fileid)


    def total_size(self):
        """Return (count, bytes)

        This is the (compressed) size stored on disk, not the size of
        the content."""
        total = 0
        count = 0
        for fid in self:
            count += 1
            p = self._path(fid)
            try:
                total += os.stat(p)[ST_SIZE]
            except OSError:
                total += os.stat(p + '.gz')[ST_SIZE]
                
        return count, total




class ImmutableScratchStore(ImmutableStore):
    """Self-destructing test subclass of ImmutableStore.

    The Store only exists for the lifetime of the Python object.
 Obviously you should not put anything precious in it.
    """
    def __init__(self):
        ImmutableStore.__init__(self, tempfile.mkdtemp())

    def __del__(self):
        for f in os.listdir(self._basedir):
            fpath = os.path.join(self._basedir, f)
            # needed on windows, and maybe some other filesystems
            os.chmod(fpath, 0600)
            os.remove(fpath)
        os.rmdir(self._basedir)
        mutter("%r destroyed" % self)<|MERGE_RESOLUTION|>--- conflicted
+++ resolved
@@ -143,12 +143,7 @@
         if not permit_failure:
             assert count == len(to_copy)
         pb.clear()
-<<<<<<< HEAD
-        return count, []
-=======
         return count, failed
-
->>>>>>> b8187969
 
     def copy_multi_immutable(self, other, to_copy, pb, permit_failure=False):
         from shutil import copyfile
