# Copyright (C) 2004, 2005, 2006, 2007 Canonical Ltd
#
# This program is free software; you can redistribute it and/or modify
# it under the terms of the GNU General Public License as published by
# the Free Software Foundation; either version 2 of the License, or
# (at your option) any later version.
#
# This program is distributed in the hope that it will be useful,
# but WITHOUT ANY WARRANTY; without even the implied warranty of
# MERCHANTABILITY or FITNESS FOR A PARTICULAR PURPOSE.  See the
# GNU General Public License for more details.
#
# You should have received a copy of the GNU General Public License
# along with this program; if not, write to the Free Software
# Foundation, Inc., 59 Temple Place, Suite 330, Boston, MA  02111-1307  USA

# TODO: For things like --diff-prefix, we want a way to customize the display
# of the option argument.

import optparse
import re

from bzrlib.lazy_import import lazy_import
lazy_import(globals(), """
<<<<<<< HEAD

from bzrlib import (
    errors,
    log,
=======
from bzrlib import (
    errors,
>>>>>>> cf69028c
    revisionspec,
    )
""")
<<<<<<< HEAD
from bzrlib.trace import warning
from bzrlib import (
    registry as _mod_registry,
    )
=======
>>>>>>> cf69028c

from bzrlib import (
    log,
    registry,
    )

def _parse_revision_str(revstr):
    """This handles a revision string -> revno.

    This always returns a list.  The list will have one element for
    each revision specifier supplied.

    >>> _parse_revision_str('234')
    [<RevisionSpec_revno 234>]
    >>> _parse_revision_str('234..567')
    [<RevisionSpec_revno 234>, <RevisionSpec_revno 567>]
    >>> _parse_revision_str('..')
    [<RevisionSpec None>, <RevisionSpec None>]
    >>> _parse_revision_str('..234')
    [<RevisionSpec None>, <RevisionSpec_revno 234>]
    >>> _parse_revision_str('234..')
    [<RevisionSpec_revno 234>, <RevisionSpec None>]
    >>> _parse_revision_str('234..456..789') # Maybe this should be an error
    [<RevisionSpec_revno 234>, <RevisionSpec_revno 456>, <RevisionSpec_revno 789>]
    >>> _parse_revision_str('234....789') #Error ?
    [<RevisionSpec_revno 234>, <RevisionSpec None>, <RevisionSpec_revno 789>]
    >>> _parse_revision_str('revid:test@other.com-234234')
    [<RevisionSpec_revid revid:test@other.com-234234>]
    >>> _parse_revision_str('revid:test@other.com-234234..revid:test@other.com-234235')
    [<RevisionSpec_revid revid:test@other.com-234234>, <RevisionSpec_revid revid:test@other.com-234235>]
    >>> _parse_revision_str('revid:test@other.com-234234..23')
    [<RevisionSpec_revid revid:test@other.com-234234>, <RevisionSpec_revno 23>]
    >>> _parse_revision_str('date:2005-04-12')
    [<RevisionSpec_date date:2005-04-12>]
    >>> _parse_revision_str('date:2005-04-12 12:24:33')
    [<RevisionSpec_date date:2005-04-12 12:24:33>]
    >>> _parse_revision_str('date:2005-04-12T12:24:33')
    [<RevisionSpec_date date:2005-04-12T12:24:33>]
    >>> _parse_revision_str('date:2005-04-12,12:24:33')
    [<RevisionSpec_date date:2005-04-12,12:24:33>]
    >>> _parse_revision_str('-5..23')
    [<RevisionSpec_revno -5>, <RevisionSpec_revno 23>]
    >>> _parse_revision_str('-5')
    [<RevisionSpec_revno -5>]
    >>> _parse_revision_str('123a')
    Traceback (most recent call last):
      ...
    NoSuchRevisionSpec: No namespace registered for string: '123a'
    >>> _parse_revision_str('abc')
    Traceback (most recent call last):
      ...
    NoSuchRevisionSpec: No namespace registered for string: 'abc'
    >>> _parse_revision_str('branch:../branch2')
    [<RevisionSpec_branch branch:../branch2>]
    >>> _parse_revision_str('branch:../../branch2')
    [<RevisionSpec_branch branch:../../branch2>]
    >>> _parse_revision_str('branch:../../branch2..23')
    [<RevisionSpec_branch branch:../../branch2>, <RevisionSpec_revno 23>]
    >>> _parse_revision_str('branch:..\\\\branch2')
    [<RevisionSpec_branch branch:..\\branch2>]
    >>> _parse_revision_str('branch:..\\\\..\\\\branch2..23')
    [<RevisionSpec_branch branch:..\\..\\branch2>, <RevisionSpec_revno 23>]
    """
    # TODO: Maybe move this into revisionspec.py
    revs = []
    # split on .. that is not followed by a / or \
    sep = re.compile(r'\.\.(?![\\/])')
    for x in sep.split(revstr):
        revs.append(revisionspec.RevisionSpec.from_string(x or None))
    return revs


def _parse_change_str(revstr):
    """Parse the revision string and return a tuple with left-most
    parent of the revision.

    >>> _parse_change_str('123')
    (<RevisionSpec_before before:123>, <RevisionSpec_revno 123>)
    >>> _parse_change_str('123..124')
    Traceback (most recent call last):
      ...
    RangeInChangeOption: Option --change does not accept revision ranges
    """
    revs = _parse_revision_str(revstr)
    if len(revs) > 1:
        raise errors.RangeInChangeOption()
    return (revisionspec.RevisionSpec.from_string('before:' + revstr),
            revs[0])


def _parse_merge_type(typestring):
    return get_merge_type(typestring)

def get_merge_type(typestring):
    """Attempt to find the merge class/factory associated with a string."""
    from merge import merge_types
    try:
        return merge_types[typestring][0]
    except KeyError:
        templ = '%s%%7s: %%s' % (' '*12)
        lines = [templ % (f[0], f[1][1]) for f in merge_types.iteritems()]
        type_list = '\n'.join(lines)
        msg = "No known merge type %s. Supported types are:\n%s" %\
            (typestring, type_list)
        raise errors.BzrCommandError(msg)


class Option(object):
    """Description of a command line option
    
    :ivar _short_name: If this option has a single-letter name, this is it.
    Otherwise None.
    """

    # The dictionary of standard options. These are always legal.
    STD_OPTIONS = {}

    # The dictionary of commonly used options. these are only legal
    # if a command explicitly references them by name in the list
    # of supported options.
    OPTIONS = {}

    def __init__(self, name, help='', type=None, argname=None,
                 short_name=None, param_name=None, custom_callback=None):
        """Make a new command option.

        :param name: regular name of the command, used in the double-dash
            form and also as the parameter to the command's run() 
            method (unless param_name is specified).

        :param help: help message displayed in command help

        :param type: function called to parse the option argument, or 
            None (default) if this option doesn't take an argument.

        :param argname: name of option argument, if any

        :param short_name: short option code for use with a single -, e.g.
            short_name="v" to enable parsing of -v.

        :param param_name: name of the parameter which will be passed to
            the command's run() method.

        :param custom_callback: a callback routine to be called after normal
            processing. The signature of the callback routine is
            (option, name, new_value, parser).
        """
        self.name = name
        self.help = help
        self.type = type
        self._short_name = short_name
        if type is None:
            assert argname is None
        elif argname is None:
            argname = 'ARG'
        self.argname = argname
        if param_name is None:
            self._param_name = self.name
        else:
            self._param_name = param_name
        self.custom_callback = custom_callback

    def short_name(self):
        if self._short_name:
            return self._short_name

    def set_short_name(self, short_name):
        self._short_name = short_name

    def get_negation_name(self):
        if self.name.startswith('no-'):
            return self.name[3:]
        else:
            return 'no-' + self.name

    def add_option(self, parser, short_name):
        """Add this option to an Optparse parser"""
        option_strings = ['--%s' % self.name]
        if short_name is not None:
            option_strings.append('-%s' % short_name)
        optargfn = self.type
        if optargfn is None:
            parser.add_option(action='callback', 
                              callback=self._optparse_bool_callback, 
                              callback_args=(True,),
                              help=self.help,
                              *option_strings)
            negation_strings = ['--%s' % self.get_negation_name()]
            parser.add_option(action='callback', 
                              callback=self._optparse_bool_callback, 
                              callback_args=(False,),
                              help=optparse.SUPPRESS_HELP, *negation_strings)
        else:
            parser.add_option(action='callback', 
                              callback=self._optparse_callback, 
                              type='string', metavar=self.argname.upper(),
                              help=self.help,
                              default=OptionParser.DEFAULT_VALUE, 
                              *option_strings)

    def _optparse_bool_callback(self, option, opt_str, value, parser, bool_v):
        setattr(parser.values, self._param_name, bool_v)
        if self.custom_callback is not None:
            self.custom_callback(option, self._param_name, bool_v, parser)

    def _optparse_callback(self, option, opt, value, parser):
        v = self.type(value)
        setattr(parser.values, self._param_name, v)
        if self.custom_callback is not None:
            self.custom_callback(option, self.name, v, parser)

    def iter_switches(self):
        """Iterate through the list of switches provided by the option
        
        :return: an iterator of (name, short_name, argname, help)
        """
        argname =  self.argname
        if argname is not None:
            argname = argname.upper()
        yield self.name, self.short_name(), argname, self.help

    def is_hidden(self, name):
        return False


class ListOption(Option):
    """Option used to provide a list of values.

    On the command line, arguments are specified by a repeated use of the
    option. '-' is a special argument that resets the list. For example,
      --foo=a --foo=b
    sets the value of the 'foo' option to ['a', 'b'], and
      --foo=a --foo=b --foo=- --foo=c
    sets the value of the 'foo' option to ['c'].
    """

    def add_option(self, parser, short_name):
        """Add this option to an Optparse parser."""
        option_strings = ['--%s' % self.name]
        if short_name is not None:
            option_strings.append('-%s' % short_name)
        parser.add_option(action='callback',
                          callback=self._optparse_callback,
                          type='string', metavar=self.argname.upper(),
                          help=self.help, default=[],
                          *option_strings)

    def _optparse_callback(self, option, opt, value, parser):
        values = getattr(parser.values, self._param_name)
        if value == '-':
            del values[:]
        else:
            values.append(self.type(value))
        if self.custom_callback is not None:
            self.custom_callback(option, self._param_name, values, parser)


class RegistryOption(Option):
    """Option based on a registry

    The values for the options correspond to entries in the registry.  Input
    must be a registry key.  After validation, it is converted into an object
    using Registry.get or a caller-provided converter.
    """

    def validate_value(self, value):
        """Validate a value name"""
        if value not in self.registry:
            raise errors.BadOptionValue(self.name, value)

    def convert(self, value):
        """Convert a value name into an output type"""
        self.validate_value(value)
        if self.converter is None:
            return self.registry.get(value)
        else:
            return self.converter(value)

    def __init__(self, name, help, registry=None, converter=None,
        value_switches=False, title=None, enum_switch=True,
        lazy_registry=None):
        """
        Constructor.

        :param name: The option name.
        :param help: Help for the option.
        :param registry: A Registry containing the values
        :param converter: Callable to invoke with the value name to produce
            the value.  If not supplied, self.registry.get is used.
        :param value_switches: If true, each possible value is assigned its
            own switch.  For example, instead of '--format knit',
            '--knit' can be used interchangeably.
        :param enum_switch: If true, a switch is provided with the option name,
            which takes a value.
        :param lazy_registry: A tuple of (module name, attribute name) for a
            registry to be lazily loaded.
        """
        Option.__init__(self, name, help, type=self.convert)
        self._registry = registry
        if registry is None:
            assert lazy_registry is not None, (
                'One of registry or lazy_registry must be given.')
            self._lazy_registry = _mod_registry._LazyObjectGetter(
                *lazy_registry)
        self.name = name
        self.converter = converter
        self.value_switches = value_switches
        self.enum_switch = enum_switch
        self.title = title
        if self.title is None:
            self.title = name

    @property
    def registry(self):
        if self._registry is not None:
            return self._registry
        else:
            return self._lazy_registry.get_obj()
    
    @staticmethod
    def from_kwargs(name_, help=None, title=None, value_switches=False,
                    enum_switch=True, **kwargs):
        """Convenience method to generate string-map registry options

        name, help, value_switches and enum_switch are passed to the
        RegistryOption constructor.  Any other keyword arguments are treated
        as values for the option, and they value is treated as the help.
        """
        reg = _mod_registry.Registry()
        for name, switch_help in kwargs.iteritems():
            name = name.replace('_', '-')
            reg.register(name, name, help=switch_help)
        return RegistryOption(name_, help, reg, title=title,
            value_switches=value_switches, enum_switch=enum_switch)

    def add_option(self, parser, short_name):
        """Add this option to an Optparse parser"""
        if self.value_switches:
            parser = parser.add_option_group(self.title)
        if self.enum_switch:
            Option.add_option(self, parser, short_name)
        if self.value_switches:
            for key in self.registry.keys():
                option_strings = ['--%s' % key]
                if self.is_hidden(key):
                    help = optparse.SUPPRESS_HELP
                else:
                    help = self.registry.get_help(key)
                parser.add_option(action='callback',
                              callback=self._optparse_value_callback(key),
                                  help=help,
                                  *option_strings)

    def _optparse_value_callback(self, cb_value):
        def cb(option, opt, value, parser):
            v = self.type(cb_value)
            setattr(parser.values, self._param_name, v)
            if self.custom_callback is not None:
                self.custom_callback(option, self._param_name, v, parser)
        return cb

    def iter_switches(self):
        """Iterate through the list of switches provided by the option

        :return: an iterator of (name, short_name, argname, help)
        """
        for value in Option.iter_switches(self):
            yield value
        if self.value_switches:
            for key in sorted(self.registry.keys()):
                yield key, None, None, self.registry.get_help(key)

    def is_hidden(self, name):
        if name == self.name:
            return Option.is_hidden(self, name)
        return getattr(self.registry.get_info(name), 'hidden', False)


class OptionParser(optparse.OptionParser):
    """OptionParser that raises exceptions instead of exiting"""

    DEFAULT_VALUE = object()

    def error(self, message):
        raise errors.BzrCommandError(message)


def get_optparser(options):
    """Generate an optparse parser for bzrlib-style options"""

    parser = OptionParser()
    parser.remove_option('--help')
    for option in options.itervalues():
        option.add_option(parser, option.short_name())
    return parser


def custom_help(name, help):
    """Clone a common option overriding the help."""
    import copy
    o = copy.copy(Option.OPTIONS[name])
    o.help = help
    return o


def _standard_option(name, **kwargs):
    """Register a standard option."""
    # All standard options are implicitly 'global' ones
    Option.STD_OPTIONS[name] = Option(name, **kwargs)
    Option.OPTIONS[name] = Option.STD_OPTIONS[name]


def _global_option(name, **kwargs):
    """Register a global option."""
    Option.OPTIONS[name] = Option(name, **kwargs)


def _global_registry_option(name, help, registry=None, **kwargs):
    Option.OPTIONS[name] = RegistryOption(name, help, registry, **kwargs)


class MergeTypeRegistry(_mod_registry.Registry):

    pass


# This is the verbosity level detected during command line parsing.
# Note that the final value is dependent on the order in which the
# various flags (verbose, quiet, no-verbose, no-quiet) are given.
# The final value will be one of the following:
#
# * -ve for quiet
# * 0 for normal
# * +ve for verbose
_verbosity_level = 0


def _verbosity_level_callback(option, opt_str, value, parser):
    global _verbosity_level
    if not value:
        # Either --no-verbose or --no-quiet was specified
        _verbosity_level = 0
    elif opt_str == "verbose":
        if _verbosity_level > 0:
            _verbosity_level += 1
        else:
            _verbosity_level = 1
    else:
        if _verbosity_level < 0:
            _verbosity_level -= 1
        else:
            _verbosity_level = -1


_merge_type_registry = MergeTypeRegistry()
_merge_type_registry.register_lazy('merge3', 'bzrlib.merge', 'Merge3Merger',
                                   "Native diff3-style merge")
_merge_type_registry.register_lazy('diff3', 'bzrlib.merge', 'Diff3Merger',
                                   "Merge using external diff3")
_merge_type_registry.register_lazy('weave', 'bzrlib.merge', 'WeaveMerger',
                                   "Weave-based merge")
_merge_type_registry.register_lazy('lca', 'bzrlib.merge', 'LCAMerger',
                                   "LCA-newness merge")

# Declare the standard options
_standard_option('help', short_name='h',
                 help='Show help message.')
_standard_option('verbose', short_name='v',
                 help='Display more information.',
                 custom_callback=_verbosity_level_callback)
_standard_option('quiet', short_name='q',
                 help="Only display errors and warnings.",
                 custom_callback=_verbosity_level_callback)

# Declare commonly used options
_global_option('all')
_global_option('overwrite', help='Ignore differences between branches and '
               'overwrite unconditionally.')
_global_option('basis', type=str)
_global_option('bound')
_global_option('diff-options', type=str)
_global_option('file', type=unicode, short_name='F')
_global_option('force')
_global_option('format', type=unicode)
_global_option('forward')
_global_option('message', type=unicode,
               short_name='m',
               help='Message string.')
_global_option('no-recurse')
_global_option('profile',
               help='Show performance profiling information.')
_global_option('revision',
               type=_parse_revision_str,
               short_name='r',
               help='See "help revisionspec" for details.')
_global_option('change',
               type=_parse_change_str,
               short_name='c',
               param_name='revision',
               help='Select changes introduced by the specified revision. See also "help revisionspec".')
_global_option('show-ids',
               help='Show internal object ids.')
_global_option('timezone', 
               type=str,
               help='display timezone as local, original, or utc')
_global_option('unbound')
_global_option('version')
_global_option('email')
_global_option('update')
_global_registry_option('log-format', "Use specified log format.",
                        lazy_registry=('bzrlib.log', 'log_formatter_registry'),
                        value_switches=True, title='Log format')
_global_option('long', help='Use detailed log format. Same as --log-format long',
               short_name='l')
_global_option('short', help='Use moderately short log format. Same as --log-format short')
_global_option('line', help='Use log format with one line per revision. Same as --log-format line')
_global_option('root', type=str)
_global_option('no-backup')
_global_registry_option('merge-type', 'Select a particular merge algorithm.',
                        _merge_type_registry, value_switches=True,
                        title='Merge algorithm')
_global_option('pattern', type=str)
_global_option('remember', help='Remember the specified location as a'
               ' default.')
_global_option('reprocess', help='Reprocess to reduce spurious conflicts.')
_global_option('kind', type=str)
_global_option('dry-run',
               help="Show what would be done, but don't actually do anything.")
_global_option('name-from-revision', help='The path name in the old tree.')<|MERGE_RESOLUTION|>--- conflicted
+++ resolved
@@ -22,30 +22,16 @@
 
 from bzrlib.lazy_import import lazy_import
 lazy_import(globals(), """
-<<<<<<< HEAD
-
 from bzrlib import (
     errors,
-    log,
-=======
-from bzrlib import (
-    errors,
->>>>>>> cf69028c
     revisionspec,
     )
 """)
-<<<<<<< HEAD
-from bzrlib.trace import warning
+
 from bzrlib import (
     registry as _mod_registry,
     )
-=======
->>>>>>> cf69028c
-
-from bzrlib import (
-    log,
-    registry,
-    )
+
 
 def _parse_revision_str(revstr):
     """This handles a revision string -> revno.
