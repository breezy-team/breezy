# Copyright (C) 2004, 2005, 2006 Canonical Ltd.

# This program is free software; you can redistribute it and/or modify
# it under the terms of the GNU General Public License as published by
# the Free Software Foundation; either version 2 of the License, or
# (at your option) any later version.

# This program is distributed in the hope that it will be useful,
# but WITHOUT ANY WARRANTY; without even the implied warranty of
# MERCHANTABILITY or FITNESS FOR A PARTICULAR PURPOSE.  See the
# GNU General Public License for more details.

# You should have received a copy of the GNU General Public License
# along with this program; if not, write to the Free Software
# Foundation, Inc., 59 Temple Place, Suite 330, Boston, MA  02111-1307  USA

import time

from bzrlib.delta import compare_trees
from bzrlib.errors import BzrError
import bzrlib.errors as errors
from bzrlib.patiencediff import SequenceMatcher, unified_diff
from bzrlib.symbol_versioning import *
from bzrlib.textfile import check_text_lines
from bzrlib.trace import mutter

# TODO: Rather than building a changeset object, we should probably
# invoke callbacks on an object.  That object can either accumulate a
# list, write them out directly, etc etc.

def internal_diff(old_filename, oldlines, new_filename, newlines, to_file,
                  allow_binary=False, sequence_matcher=None):
    # FIXME: difflib is wrong if there is no trailing newline.
    # The syntax used by patch seems to be "\ No newline at
    # end of file" following the last diff line from that
    # file.  This is not trivial to insert into the
    # unified_diff output and it might be better to just fix
    # or replace that function.

    # In the meantime we at least make sure the patch isn't
    # mangled.


    # Special workaround for Python2.3, where difflib fails if
    # both sequences are empty.
    if not oldlines and not newlines:
        return
    
    if allow_binary is False:
        check_text_lines(oldlines)
        check_text_lines(newlines)

<<<<<<< HEAD
    ud = difflib.unified_diff(oldlines, newlines,
                              fromfile=old_filename, 
                              tofile=new_filename)
=======
    if sequence_matcher is None:
        sequence_matcher = SequenceMatcher
    ud = unified_diff(oldlines, newlines,
                      fromfile=old_filename+'\t', 
                      tofile=new_filename+'\t',
                      sequencematcher=sequence_matcher)
>>>>>>> 9dd9b3d3

    ud = list(ud)
    # work-around for difflib being too smart for its own good
    # if /dev/null is "1,0", patch won't recognize it as /dev/null
    if not oldlines:
        ud[2] = ud[2].replace('-1,0', '-0,0')
    elif not newlines:
        ud[2] = ud[2].replace('+1,0', '+0,0')
    # work around for difflib emitting random spaces after the label
    ud[0] = ud[0][:-2] + '\n'
    ud[1] = ud[1][:-2] + '\n'

    for line in ud:
        to_file.write(line)
        if not line.endswith('\n'):
            to_file.write("\n\\ No newline at end of file\n")
    print >>to_file


def external_diff(old_filename, oldlines, new_filename, newlines, to_file,
                  diff_opts):
    """Display a diff by calling out to the external diff program."""
    import sys
    
    if to_file != sys.stdout:
        raise NotImplementedError("sorry, can't send external diff other than to stdout yet",
                                  to_file)

    # make sure our own output is properly ordered before the diff
    to_file.flush()

    from tempfile import NamedTemporaryFile
    import os

    oldtmpf = NamedTemporaryFile()
    newtmpf = NamedTemporaryFile()

    try:
        # TODO: perhaps a special case for comparing to or from the empty
        # sequence; can just use /dev/null on Unix

        # TODO: if either of the files being compared already exists as a
        # regular named file (e.g. in the working directory) then we can
        # compare directly to that, rather than copying it.

        oldtmpf.writelines(oldlines)
        newtmpf.writelines(newlines)

        oldtmpf.flush()
        newtmpf.flush()

        if not diff_opts:
            diff_opts = []
        diffcmd = ['diff',
                   '--label', old_filename,
                   oldtmpf.name,
                   '--label', new_filename,
                   newtmpf.name]

        # diff only allows one style to be specified; they don't override.
        # note that some of these take optargs, and the optargs can be
        # directly appended to the options.
        # this is only an approximate parser; it doesn't properly understand
        # the grammar.
        for s in ['-c', '-u', '-C', '-U',
                  '-e', '--ed',
                  '-q', '--brief',
                  '--normal',
                  '-n', '--rcs',
                  '-y', '--side-by-side',
                  '-D', '--ifdef']:
            for j in diff_opts:
                if j.startswith(s):
                    break
            else:
                continue
            break
        else:
            diffcmd.append('-u')
                  
        if diff_opts:
            diffcmd.extend(diff_opts)

        rc = os.spawnvp(os.P_WAIT, 'diff', diffcmd)
        
        if rc != 0 and rc != 1:
            # returns 1 if files differ; that's OK
            if rc < 0:
                msg = 'signal %d' % (-rc)
            else:
                msg = 'exit code %d' % rc
                
            raise BzrError('external diff failed with %s; command: %r' % (rc, diffcmd))
    finally:
        oldtmpf.close()                 # and delete
        newtmpf.close()


@deprecated_function(zero_eight)
def show_diff(b, from_spec, specific_files, external_diff_options=None,
              revision2=None, output=None, b2=None):
    """Shortcut for showing the diff to the working tree.

    Please use show_diff_trees instead.

    b
        Branch.

    revision
        None for 'basis tree', or otherwise the old revision to compare against.
    
    The more general form is show_diff_trees(), where the caller
    supplies any two trees.
    """
    if output is None:
        import sys
        output = sys.stdout

    if from_spec is None:
        old_tree = b.bzrdir.open_workingtree()
        if b2 is None:
            old_tree = old_tree = old_tree.basis_tree()
    else:
        old_tree = b.repository.revision_tree(from_spec.in_history(b).rev_id)

    if revision2 is None:
        if b2 is None:
            new_tree = b.bzrdir.open_workingtree()
        else:
            new_tree = b2.bzrdir.open_workingtree()
    else:
        new_tree = b.repository.revision_tree(revision2.in_history(b).rev_id)

    return show_diff_trees(old_tree, new_tree, output, specific_files,
                           external_diff_options)


def diff_cmd_helper(tree, specific_files, external_diff_options, 
                    old_revision_spec=None, new_revision_spec=None,
                    old_label='a/', new_label='b/'):
    """Helper for cmd_diff.

   tree 
        A WorkingTree

    specific_files
        The specific files to compare, or None

    external_diff_options
        If non-None, run an external diff, and pass it these options

    old_revision_spec
        If None, use basis tree as old revision, otherwise use the tree for
        the specified revision. 

    new_revision_spec
        If None, use working tree as new revision, otherwise use the tree for
        the specified revision.
    
    The more general form is show_diff_trees(), where the caller
    supplies any two trees.
    """
    import sys
    output = sys.stdout
    def spec_tree(spec):
        revision_id = spec.in_store(tree.branch).rev_id
        return tree.branch.repository.revision_tree(revision_id)
    if old_revision_spec is None:
        old_tree = tree.basis_tree()
    else:
        old_tree = spec_tree(old_revision_spec)

    if new_revision_spec is None:
        new_tree = tree
    else:
        new_tree = spec_tree(new_revision_spec)

    return show_diff_trees(old_tree, new_tree, sys.stdout, specific_files,
                           external_diff_options,
                           old_label=old_label, new_label=new_label)


def show_diff_trees(old_tree, new_tree, to_file, specific_files=None,
                    external_diff_options=None,
                    old_label='a/', new_label='b/'):
    """Show in text form the changes from one tree to another.

    to_files
        If set, include only changes to these files.

    external_diff_options
        If set, use an external GNU diff and pass these options.
    """
    old_tree.lock_read()
    try:
        new_tree.lock_read()
        try:
            return _show_diff_trees(old_tree, new_tree, to_file,
                                    specific_files, external_diff_options,
                                    old_label=old_label, new_label=new_label)
        finally:
            new_tree.unlock()
    finally:
        old_tree.unlock()


def _show_diff_trees(old_tree, new_tree, to_file,
                     specific_files, external_diff_options, 
                     old_label='a/', new_label='b/' ):

    # GNU Patch uses the epoch date to detect files that are being added
    # or removed in a diff.
    EPOCH_DATE = '1970-01-01 00:00:00 +0000'

    # TODO: Generation of pseudo-diffs for added/deleted files could
    # be usefully made into a much faster special case.

    _raise_if_doubly_unversioned(specific_files, old_tree, new_tree)

    if external_diff_options:
        assert isinstance(external_diff_options, basestring)
        opts = external_diff_options.split()
        def diff_file(olab, olines, nlab, nlines, to_file):
            external_diff(olab, olines, nlab, nlines, to_file, opts)
    else:
        diff_file = internal_diff
    
    delta = compare_trees(old_tree, new_tree, want_unchanged=False,
                          specific_files=specific_files)

    has_changes = 0
    for path, file_id, kind in delta.removed:
        has_changes = 1
        print >>to_file, '=== removed %s %r' % (kind, path)
        old_name = '%s%s\t%s' % (old_label, path,
                                 _patch_header_date(old_tree, file_id))
        new_name = '%s%s\t%s' % (new_label, path, EPOCH_DATE)
        old_tree.inventory[file_id].diff(diff_file, old_name, old_tree,
                                         new_name, None, None, to_file)
    for path, file_id, kind in delta.added:
        has_changes = 1
        print >>to_file, '=== added %s %r' % (kind, path)
        old_name = '%s%s\t%s' % (old_label, path, EPOCH_DATE)
        new_name = '%s%s\t%s' % (new_label, path,
                                 _patch_header_date(new_tree, file_id))
        new_tree.inventory[file_id].diff(diff_file, new_name, new_tree,
                                         old_name, None, None, to_file, 
                                         reverse=True)
    for (old_path, new_path, file_id, kind,
         text_modified, meta_modified) in delta.renamed:
        has_changes = 1
        prop_str = get_prop_change(meta_modified)
        print >>to_file, '=== renamed %s %r => %r%s' % (
                    kind, old_path, new_path, prop_str)
        old_name = '%s%s\t%s' % (old_label, old_path,
                                 _patch_header_date(old_tree, file_id))
        new_name = '%s%s\t%s' % (new_label, new_path,
                                 _patch_header_date(new_tree, file_id))
        _maybe_diff_file_or_symlink(old_name, old_tree, file_id,
                                    new_name, new_tree,
                                    text_modified, kind, to_file, diff_file)
    for path, file_id, kind, text_modified, meta_modified in delta.modified:
        has_changes = 1
        prop_str = get_prop_change(meta_modified)
        print >>to_file, '=== modified %s %r%s' % (kind, path, prop_str)
        old_name = '%s%s\t%s' % (old_label, path,
                                 _patch_header_date(old_tree, file_id))
        new_name = '%s%s\t%s' % (new_label, path,
                                 _patch_header_date(new_tree, file_id))
        if text_modified:
            _maybe_diff_file_or_symlink(old_name, old_tree, file_id,
                                        new_name, new_tree,
                                        True, kind, to_file, diff_file)

    return has_changes


def _patch_header_date(tree, file_id):
    """Returns a timestamp suitable for use in a patch header."""
    tm = time.gmtime(tree.get_file_mtime(file_id))
    return time.strftime('%Y-%m-%d %H:%M:%S +0000', tm)


def _raise_if_doubly_unversioned(specific_files, old_tree, new_tree):
    """Complain if paths are not versioned in either tree."""
    if not specific_files:
        return
    old_unversioned = old_tree.filter_unversioned_files(specific_files)
    new_unversioned = new_tree.filter_unversioned_files(specific_files)
    unversioned = old_unversioned.intersection(new_unversioned)
    if unversioned:
        raise errors.PathsNotVersionedError(sorted(unversioned))
    

def _raise_if_nonexistent(paths, old_tree, new_tree):
    """Complain if paths are not in either inventory or tree.

    It's OK with the files exist in either tree's inventory, or 
    if they exist in the tree but are not versioned.
    
    This can be used by operations such as bzr status that can accept
    unknown or ignored files.
    """
    mutter("check paths: %r", paths)
    if not paths:
        return
    s = old_tree.filter_unversioned_files(paths)
    s = new_tree.filter_unversioned_files(s)
    s = [path for path in s if not new_tree.has_filename(path)]
    if s:
        raise errors.PathsDoNotExist(sorted(s))


def get_prop_change(meta_modified):
    if meta_modified:
        return " (properties changed)"
    else:
        return  ""


def _maybe_diff_file_or_symlink(old_path, old_tree, file_id,
                                new_path, new_tree, text_modified,
                                kind, to_file, diff_file):
    if text_modified:
        new_entry = new_tree.inventory[file_id]
        old_tree.inventory[file_id].diff(diff_file,
                                         old_path, old_tree,
                                         new_path, new_entry, 
                                         new_tree, to_file)<|MERGE_RESOLUTION|>--- conflicted
+++ resolved
@@ -50,18 +50,12 @@
         check_text_lines(oldlines)
         check_text_lines(newlines)
 
-<<<<<<< HEAD
-    ud = difflib.unified_diff(oldlines, newlines,
-                              fromfile=old_filename, 
-                              tofile=new_filename)
-=======
     if sequence_matcher is None:
         sequence_matcher = SequenceMatcher
     ud = unified_diff(oldlines, newlines,
-                      fromfile=old_filename+'\t', 
-                      tofile=new_filename+'\t',
+                      fromfile=old_filename, 
+                      tofile=new_filename,
                       sequencematcher=sequence_matcher)
->>>>>>> 9dd9b3d3
 
     ud = list(ud)
     # work-around for difflib being too smart for its own good
