# Copyright (C) 2005-2010 Canonical Ltd.
#
# This program is free software; you can redistribute it and/or modify
# it under the terms of the GNU General Public License as published by
# the Free Software Foundation; either version 2 of the License, or
# (at your option) any later version.
#
# This program is distributed in the hope that it will be useful,
# but WITHOUT ANY WARRANTY; without even the implied warranty of
# MERCHANTABILITY or FITNESS FOR A PARTICULAR PURPOSE.  See the
# GNU General Public License for more details.
#
# You should have received a copy of the GNU General Public License
# along with this program; if not, write to the Free Software
# Foundation, Inc., 51 Franklin Street, Fifth Floor, Boston, MA 02110-1301 USA

import difflib
import os
import re
import string
import sys

from bzrlib.lazy_import import lazy_import
lazy_import(globals(), """
import errno
import subprocess
import tempfile
import time

from bzrlib import (
    branch as _mod_branch,
    bzrdir,
    cmdline,
    cleanup,
    errors,
    osutils,
    patiencediff,
    textfile,
    timestamp,
    views,
    )

from bzrlib.workingtree import WorkingTree
""")

<<<<<<< HEAD
=======
from bzrlib.registry import (
    Registry,
    )
from bzrlib.symbol_versioning import (
    deprecated_function,
    deprecated_in,
    )
>>>>>>> 858cbec9
from bzrlib.trace import mutter, note, warning


class AtTemplate(string.Template):
    """Templating class that uses @ instead of $."""

    delimiter = '@'


# TODO: Rather than building a changeset object, we should probably
# invoke callbacks on an object.  That object can either accumulate a
# list, write them out directly, etc etc.


class _PrematchedMatcher(difflib.SequenceMatcher):
    """Allow SequenceMatcher operations to use predetermined blocks"""

    def __init__(self, matching_blocks):
        difflib.SequenceMatcher(self, None, None)
        self.matching_blocks = matching_blocks
        self.opcodes = None


def internal_diff(old_filename, oldlines, new_filename, newlines, to_file,
                  allow_binary=False, sequence_matcher=None,
                  path_encoding='utf8'):
    # FIXME: difflib is wrong if there is no trailing newline.
    # The syntax used by patch seems to be "\ No newline at
    # end of file" following the last diff line from that
    # file.  This is not trivial to insert into the
    # unified_diff output and it might be better to just fix
    # or replace that function.

    # In the meantime we at least make sure the patch isn't
    # mangled.


    # Special workaround for Python2.3, where difflib fails if
    # both sequences are empty.
    if not oldlines and not newlines:
        return

    if allow_binary is False:
        textfile.check_text_lines(oldlines)
        textfile.check_text_lines(newlines)

    if sequence_matcher is None:
        sequence_matcher = patiencediff.PatienceSequenceMatcher
    ud = patiencediff.unified_diff(oldlines, newlines,
                      fromfile=old_filename.encode(path_encoding),
                      tofile=new_filename.encode(path_encoding),
                      sequencematcher=sequence_matcher)

    ud = list(ud)
    if len(ud) == 0: # Identical contents, nothing to do
        return
    # work-around for difflib being too smart for its own good
    # if /dev/null is "1,0", patch won't recognize it as /dev/null
    if not oldlines:
        ud[2] = ud[2].replace('-1,0', '-0,0')
    elif not newlines:
        ud[2] = ud[2].replace('+1,0', '+0,0')

    for line in ud:
        to_file.write(line)
        if not line.endswith('\n'):
            to_file.write("\n\\ No newline at end of file\n")
    to_file.write('\n')


def _spawn_external_diff(diffcmd, capture_errors=True):
    """Spawn the externall diff process, and return the child handle.

    :param diffcmd: The command list to spawn
    :param capture_errors: Capture stderr as well as setting LANG=C
        and LC_ALL=C. This lets us read and understand the output of diff,
        and respond to any errors.
    :return: A Popen object.
    """
    if capture_errors:
        # construct minimal environment
        env = {}
        path = os.environ.get('PATH')
        if path is not None:
            env['PATH'] = path
        env['LANGUAGE'] = 'C'   # on win32 only LANGUAGE has effect
        env['LANG'] = 'C'
        env['LC_ALL'] = 'C'
        stderr = subprocess.PIPE
    else:
        env = None
        stderr = None

    try:
        pipe = subprocess.Popen(diffcmd,
                                stdin=subprocess.PIPE,
                                stdout=subprocess.PIPE,
                                stderr=stderr,
                                env=env)
    except OSError, e:
        if e.errno == errno.ENOENT:
            raise errors.NoDiff(str(e))
        raise

    return pipe


def external_diff(old_filename, oldlines, new_filename, newlines, to_file,
                  diff_opts):
    """Display a diff by calling out to the external diff program."""
    # make sure our own output is properly ordered before the diff
    to_file.flush()

    oldtmp_fd, old_abspath = tempfile.mkstemp(prefix='bzr-diff-old-')
    newtmp_fd, new_abspath = tempfile.mkstemp(prefix='bzr-diff-new-')
    oldtmpf = os.fdopen(oldtmp_fd, 'wb')
    newtmpf = os.fdopen(newtmp_fd, 'wb')

    try:
        # TODO: perhaps a special case for comparing to or from the empty
        # sequence; can just use /dev/null on Unix

        # TODO: if either of the files being compared already exists as a
        # regular named file (e.g. in the working directory) then we can
        # compare directly to that, rather than copying it.

        oldtmpf.writelines(oldlines)
        newtmpf.writelines(newlines)

        oldtmpf.close()
        newtmpf.close()

        if not diff_opts:
            diff_opts = []
        if sys.platform == 'win32':
            # Popen doesn't do the proper encoding for external commands
            # Since we are dealing with an ANSI api, use mbcs encoding
            old_filename = old_filename.encode('mbcs')
            new_filename = new_filename.encode('mbcs')
        diffcmd = ['diff',
                   '--label', old_filename,
                   old_abspath,
                   '--label', new_filename,
                   new_abspath,
                   '--binary',
                  ]

        # diff only allows one style to be specified; they don't override.
        # note that some of these take optargs, and the optargs can be
        # directly appended to the options.
        # this is only an approximate parser; it doesn't properly understand
        # the grammar.
        for s in ['-c', '-u', '-C', '-U',
                  '-e', '--ed',
                  '-q', '--brief',
                  '--normal',
                  '-n', '--rcs',
                  '-y', '--side-by-side',
                  '-D', '--ifdef']:
            for j in diff_opts:
                if j.startswith(s):
                    break
            else:
                continue
            break
        else:
            diffcmd.append('-u')

        if diff_opts:
            diffcmd.extend(diff_opts)

        pipe = _spawn_external_diff(diffcmd, capture_errors=True)
        out,err = pipe.communicate()
        rc = pipe.returncode

        # internal_diff() adds a trailing newline, add one here for consistency
        out += '\n'
        if rc == 2:
            # 'diff' gives retcode == 2 for all sorts of errors
            # one of those is 'Binary files differ'.
            # Bad options could also be the problem.
            # 'Binary files' is not a real error, so we suppress that error.
            lang_c_out = out

            # Since we got here, we want to make sure to give an i18n error
            pipe = _spawn_external_diff(diffcmd, capture_errors=False)
            out, err = pipe.communicate()

            # Write out the new i18n diff response
            to_file.write(out+'\n')
            if pipe.returncode != 2:
                raise errors.BzrError(
                               'external diff failed with exit code 2'
                               ' when run with LANG=C and LC_ALL=C,'
                               ' but not when run natively: %r' % (diffcmd,))

            first_line = lang_c_out.split('\n', 1)[0]
            # Starting with diffutils 2.8.4 the word "binary" was dropped.
            m = re.match('^(binary )?files.*differ$', first_line, re.I)
            if m is None:
                raise errors.BzrError('external diff failed with exit code 2;'
                                      ' command: %r' % (diffcmd,))
            else:
                # Binary files differ, just return
                return

        # If we got to here, we haven't written out the output of diff
        # do so now
        to_file.write(out)
        if rc not in (0, 1):
            # returns 1 if files differ; that's OK
            if rc < 0:
                msg = 'signal %d' % (-rc)
            else:
                msg = 'exit code %d' % rc

            raise errors.BzrError('external diff failed with %s; command: %r'
                                  % (rc, diffcmd))


    finally:
        oldtmpf.close()                 # and delete
        newtmpf.close()
        # Clean up. Warn in case the files couldn't be deleted
        # (in case windows still holds the file open, but not
        # if the files have already been deleted)
        try:
            os.remove(old_abspath)
        except OSError, e:
            if e.errno not in (errno.ENOENT,):
                warning('Failed to delete temporary file: %s %s',
                        old_abspath, e)
        try:
            os.remove(new_abspath)
        except OSError:
            if e.errno not in (errno.ENOENT,):
                warning('Failed to delete temporary file: %s %s',
                        new_abspath, e)


@deprecated_function(deprecated_in((2, 2, 0)))
def get_trees_and_branches_to_diff(path_list, revision_specs, old_url, new_url,
                                   apply_view=True):
    """Get the trees and specific files to diff given a list of paths.

    This method works out the trees to be diff'ed and the files of
    interest within those trees.

    :param path_list:
        the list of arguments passed to the diff command
    :param revision_specs:
        Zero, one or two RevisionSpecs from the diff command line,
        saying what revisions to compare.
    :param old_url:
        The url of the old branch or tree. If None, the tree to use is
        taken from the first path, if any, or the current working tree.
    :param new_url:
        The url of the new branch or tree. If None, the tree to use is
        taken from the first path, if any, or the current working tree.
    :param apply_view:
        if True and a view is set, apply the view or check that the paths
        are within it
    :returns:
        a tuple of (old_tree, new_tree, old_branch, new_branch,
        specific_files, extra_trees) where extra_trees is a sequence of
        additional trees to search in for file-ids.  The trees and branches
        are not locked.
    """
    op = cleanup.OperationWithCleanups(get_trees_and_branches_to_diff_locked)
    return op.run_simple(path_list, revision_specs, old_url, new_url,
            op.add_cleanup, apply_view=apply_view)
    

def get_trees_and_branches_to_diff_locked(
    path_list, revision_specs, old_url, new_url, add_cleanup, apply_view=True):
    """Get the trees and specific files to diff given a list of paths.

    This method works out the trees to be diff'ed and the files of
    interest within those trees.

    :param path_list:
        the list of arguments passed to the diff command
    :param revision_specs:
        Zero, one or two RevisionSpecs from the diff command line,
        saying what revisions to compare.
    :param old_url:
        The url of the old branch or tree. If None, the tree to use is
        taken from the first path, if any, or the current working tree.
    :param new_url:
        The url of the new branch or tree. If None, the tree to use is
        taken from the first path, if any, or the current working tree.
    :param add_cleanup:
        a callable like Command.add_cleanup.  get_trees_and_branches_to_diff
        will register cleanups that must be run to unlock the trees, etc.
    :param apply_view:
        if True and a view is set, apply the view or check that the paths
        are within it
    :returns:
        a tuple of (old_tree, new_tree, old_branch, new_branch,
        specific_files, extra_trees) where extra_trees is a sequence of
        additional trees to search in for file-ids.  The trees and branches
        will be read-locked until the cleanups registered via the add_cleanup
        param are run.
    """
    # Get the old and new revision specs
    old_revision_spec = None
    new_revision_spec = None
    if revision_specs is not None:
        if len(revision_specs) > 0:
            old_revision_spec = revision_specs[0]
            if old_url is None:
                old_url = old_revision_spec.get_branch()
        if len(revision_specs) > 1:
            new_revision_spec = revision_specs[1]
            if new_url is None:
                new_url = new_revision_spec.get_branch()

    other_paths = []
    make_paths_wt_relative = True
    consider_relpath = True
    if path_list is None or len(path_list) == 0:
        # If no path is given, the current working tree is used
        default_location = u'.'
        consider_relpath = False
    elif old_url is not None and new_url is not None:
        other_paths = path_list
        make_paths_wt_relative = False
    else:
        default_location = path_list[0]
        other_paths = path_list[1:]

    def lock_tree_or_branch(wt, br):
        if wt is not None:
            wt.lock_read()
            add_cleanup(wt.unlock)
        elif br is not None:
            br.lock_read()
            add_cleanup(br.unlock)

    # Get the old location
    specific_files = []
    if old_url is None:
        old_url = default_location
    working_tree, branch, relpath = \
        bzrdir.BzrDir.open_containing_tree_or_branch(old_url)
    lock_tree_or_branch(working_tree, branch)
    if consider_relpath and relpath != '':
        if working_tree is not None and apply_view:
            views.check_path_in_view(working_tree, relpath)
        specific_files.append(relpath)
    old_tree = _get_tree_to_diff(old_revision_spec, working_tree, branch)
    old_branch = branch

    # Get the new location
    if new_url is None:
        new_url = default_location
    if new_url != old_url:
        working_tree, branch, relpath = \
            bzrdir.BzrDir.open_containing_tree_or_branch(new_url)
        lock_tree_or_branch(working_tree, branch)
        if consider_relpath and relpath != '':
            if working_tree is not None and apply_view:
                views.check_path_in_view(working_tree, relpath)
            specific_files.append(relpath)
    new_tree = _get_tree_to_diff(new_revision_spec, working_tree, branch,
        basis_is_default=working_tree is None)
    new_branch = branch

    # Get the specific files (all files is None, no files is [])
    if make_paths_wt_relative and working_tree is not None:
        try:
            from bzrlib.builtins import safe_relpath_files
            other_paths = safe_relpath_files(working_tree, other_paths,
            apply_view=apply_view)
        except errors.FileInWrongBranch:
            raise errors.BzrCommandError("Files are in different branches")
    specific_files.extend(other_paths)
    if len(specific_files) == 0:
        specific_files = None
        if (working_tree is not None and working_tree.supports_views()
            and apply_view):
            view_files = working_tree.views.lookup_view()
            if view_files:
                specific_files = view_files
                view_str = views.view_display_str(view_files)
                note("*** Ignoring files outside view. View is %s" % view_str)

    # Get extra trees that ought to be searched for file-ids
    extra_trees = None
    if working_tree is not None and working_tree not in (old_tree, new_tree):
        extra_trees = (working_tree,)
    return old_tree, new_tree, old_branch, new_branch, specific_files, extra_trees


def _get_tree_to_diff(spec, tree=None, branch=None, basis_is_default=True):
    if branch is None and tree is not None:
        branch = tree.branch
    if spec is None or spec.spec is None:
        if basis_is_default:
            if tree is not None:
                return tree.basis_tree()
            else:
                return branch.basis_tree()
        else:
            return tree
    return spec.as_tree(branch)


def show_diff_trees(old_tree, new_tree, to_file, specific_files=None,
                    external_diff_options=None,
                    old_label='a/', new_label='b/',
                    extra_trees=None,
                    path_encoding='utf8',
                    using=None,
                    format_cls=None):
    """Show in text form the changes from one tree to another.

    :param to_file: The output stream.
    :param specific_files:Include only changes to these files - None for all
        changes.
    :param external_diff_options: If set, use an external GNU diff and pass 
        these options.
    :param extra_trees: If set, more Trees to use for looking up file ids
    :param path_encoding: If set, the path will be encoded as specified, 
        otherwise is supposed to be utf8
    :param format_cls: Formatter class (DiffTree subclass)
    """
    if format_cls is None:
        format_cls = DiffTree
    old_tree.lock_read()
    try:
        if extra_trees is not None:
            for tree in extra_trees:
                tree.lock_read()
        new_tree.lock_read()
        try:
            differ = format_cls.from_trees_options(old_tree, new_tree, to_file,
                                                   path_encoding,
                                                   external_diff_options,
                                                   old_label, new_label, using)
            return differ.show_diff(specific_files, extra_trees)
        finally:
            new_tree.unlock()
            if extra_trees is not None:
                for tree in extra_trees:
                    tree.unlock()
    finally:
        old_tree.unlock()


def _patch_header_date(tree, file_id, path):
    """Returns a timestamp suitable for use in a patch header."""
    try:
        mtime = tree.get_file_mtime(file_id, path)
    except errors.FileTimestampUnavailable:
        mtime = 0
    return timestamp.format_patch_date(mtime)


def get_executable_change(old_is_x, new_is_x):
    descr = { True:"+x", False:"-x", None:"??" }
    if old_is_x != new_is_x:
        return ["%s to %s" % (descr[old_is_x], descr[new_is_x],)]
    else:
        return []


class DiffPath(object):
    """Base type for command object that compare files"""

    # The type or contents of the file were unsuitable for diffing
    CANNOT_DIFF = 'CANNOT_DIFF'
    # The file has changed in a semantic way
    CHANGED = 'CHANGED'
    # The file content may have changed, but there is no semantic change
    UNCHANGED = 'UNCHANGED'

    def __init__(self, old_tree, new_tree, to_file, path_encoding='utf-8'):
        """Constructor.

        :param old_tree: The tree to show as the old tree in the comparison
        :param new_tree: The tree to show as new in the comparison
        :param to_file: The file to write comparison data to
        :param path_encoding: The character encoding to write paths in
        """
        self.old_tree = old_tree
        self.new_tree = new_tree
        self.to_file = to_file
        self.path_encoding = path_encoding

    def finish(self):
        pass

    @classmethod
    def from_diff_tree(klass, diff_tree):
        return klass(diff_tree.old_tree, diff_tree.new_tree,
                     diff_tree.to_file, diff_tree.path_encoding)

    @staticmethod
    def _diff_many(differs, file_id, old_path, new_path, old_kind, new_kind):
        for file_differ in differs:
            result = file_differ.diff(file_id, old_path, new_path, old_kind,
                                      new_kind)
            if result is not DiffPath.CANNOT_DIFF:
                return result
        else:
            return DiffPath.CANNOT_DIFF


class DiffKindChange(object):
    """Special differ for file kind changes.

    Represents kind change as deletion + creation.  Uses the other differs
    to do this.
    """
    def __init__(self, differs):
        self.differs = differs

    def finish(self):
        pass

    @classmethod
    def from_diff_tree(klass, diff_tree):
        return klass(diff_tree.differs)

    def diff(self, file_id, old_path, new_path, old_kind, new_kind):
        """Perform comparison

        :param file_id: The file_id of the file to compare
        :param old_path: Path of the file in the old tree
        :param new_path: Path of the file in the new tree
        :param old_kind: Old file-kind of the file
        :param new_kind: New file-kind of the file
        """
        if None in (old_kind, new_kind):
            return DiffPath.CANNOT_DIFF
        result = DiffPath._diff_many(self.differs, file_id, old_path,
                                       new_path, old_kind, None)
        if result is DiffPath.CANNOT_DIFF:
            return result
        return DiffPath._diff_many(self.differs, file_id, old_path, new_path,
                                     None, new_kind)


class DiffDirectory(DiffPath):

    def diff(self, file_id, old_path, new_path, old_kind, new_kind):
        """Perform comparison between two directories.  (dummy)

        """
        if 'directory' not in (old_kind, new_kind):
            return self.CANNOT_DIFF
        if old_kind not in ('directory', None):
            return self.CANNOT_DIFF
        if new_kind not in ('directory', None):
            return self.CANNOT_DIFF
        return self.CHANGED


class DiffSymlink(DiffPath):

    def diff(self, file_id, old_path, new_path, old_kind, new_kind):
        """Perform comparison between two symlinks

        :param file_id: The file_id of the file to compare
        :param old_path: Path of the file in the old tree
        :param new_path: Path of the file in the new tree
        :param old_kind: Old file-kind of the file
        :param new_kind: New file-kind of the file
        """
        if 'symlink' not in (old_kind, new_kind):
            return self.CANNOT_DIFF
        if old_kind == 'symlink':
            old_target = self.old_tree.get_symlink_target(file_id)
        elif old_kind is None:
            old_target = None
        else:
            return self.CANNOT_DIFF
        if new_kind == 'symlink':
            new_target = self.new_tree.get_symlink_target(file_id)
        elif new_kind is None:
            new_target = None
        else:
            return self.CANNOT_DIFF
        return self.diff_symlink(old_target, new_target)

    def diff_symlink(self, old_target, new_target):
        if old_target is None:
            self.to_file.write('=== target is %r\n' % new_target)
        elif new_target is None:
            self.to_file.write('=== target was %r\n' % old_target)
        else:
            self.to_file.write('=== target changed %r => %r\n' %
                              (old_target, new_target))
        return self.CHANGED


class DiffText(DiffPath):

    # GNU Patch uses the epoch date to detect files that are being added
    # or removed in a diff.
    EPOCH_DATE = '1970-01-01 00:00:00 +0000'

    def __init__(self, old_tree, new_tree, to_file, path_encoding='utf-8',
                 old_label='', new_label='', text_differ=internal_diff):
        DiffPath.__init__(self, old_tree, new_tree, to_file, path_encoding)
        self.text_differ = text_differ
        self.old_label = old_label
        self.new_label = new_label
        self.path_encoding = path_encoding

    def diff(self, file_id, old_path, new_path, old_kind, new_kind):
        """Compare two files in unified diff format

        :param file_id: The file_id of the file to compare
        :param old_path: Path of the file in the old tree
        :param new_path: Path of the file in the new tree
        :param old_kind: Old file-kind of the file
        :param new_kind: New file-kind of the file
        """
        if 'file' not in (old_kind, new_kind):
            return self.CANNOT_DIFF
        from_file_id = to_file_id = file_id
        if old_kind == 'file':
            old_date = _patch_header_date(self.old_tree, file_id, old_path)
        elif old_kind is None:
            old_date = self.EPOCH_DATE
            from_file_id = None
        else:
            return self.CANNOT_DIFF
        if new_kind == 'file':
            new_date = _patch_header_date(self.new_tree, file_id, new_path)
        elif new_kind is None:
            new_date = self.EPOCH_DATE
            to_file_id = None
        else:
            return self.CANNOT_DIFF
        from_label = '%s%s\t%s' % (self.old_label, old_path, old_date)
        to_label = '%s%s\t%s' % (self.new_label, new_path, new_date)
        return self.diff_text(from_file_id, to_file_id, from_label, to_label,
            old_path, new_path)

    def diff_text(self, from_file_id, to_file_id, from_label, to_label,
        from_path=None, to_path=None):
        """Diff the content of given files in two trees

        :param from_file_id: The id of the file in the from tree.  If None,
            the file is not present in the from tree.
        :param to_file_id: The id of the file in the to tree.  This may refer
            to a different file from from_file_id.  If None,
            the file is not present in the to tree.
        :param from_path: The path in the from tree or None if unknown.
        :param to_path: The path in the to tree or None if unknown.
        """
        def _get_text(tree, file_id, path):
            if file_id is not None:
                return tree.get_file(file_id, path).readlines()
            else:
                return []
        try:
            from_text = _get_text(self.old_tree, from_file_id, from_path)
            to_text = _get_text(self.new_tree, to_file_id, to_path)
            self.text_differ(from_label, from_text, to_label, to_text,
                             self.to_file)
        except errors.BinaryFile:
            self.to_file.write(
                  ("Binary files %s and %s differ\n" %
                  (from_label, to_label)).encode(self.path_encoding))
        return self.CHANGED


class DiffFromTool(DiffPath):

    def __init__(self, command_template, old_tree, new_tree, to_file,
                 path_encoding='utf-8'):
        DiffPath.__init__(self, old_tree, new_tree, to_file, path_encoding)
        self.command_template = command_template
        self._root = osutils.mkdtemp(prefix='bzr-diff-')

    @classmethod
    def from_string(klass, command_string, old_tree, new_tree, to_file,
                    path_encoding='utf-8'):
        command_template = cmdline.split(command_string)
        if '@' not in command_string:
            command_template.extend(['@old_path', '@new_path'])
        return klass(command_template, old_tree, new_tree, to_file,
                     path_encoding)

    @classmethod
    def make_from_diff_tree(klass, command_string):
        def from_diff_tree(diff_tree):
            return klass.from_string(command_string, diff_tree.old_tree,
                                     diff_tree.new_tree, diff_tree.to_file)
        return from_diff_tree

    def _get_command(self, old_path, new_path):
        my_map = {'old_path': old_path, 'new_path': new_path}
        return [AtTemplate(t).substitute(my_map) for t in
                self.command_template]

    def _execute(self, old_path, new_path):
        command = self._get_command(old_path, new_path)
        try:
            proc = subprocess.Popen(command, stdout=subprocess.PIPE,
                                    cwd=self._root)
        except OSError, e:
            if e.errno == errno.ENOENT:
                raise errors.ExecutableMissing(command[0])
            else:
                raise
        self.to_file.write(proc.stdout.read())
        return proc.wait()

    def _try_symlink_root(self, tree, prefix):
        if (getattr(tree, 'abspath', None) is None
            or not osutils.host_os_dereferences_symlinks()):
            return False
        try:
            os.symlink(tree.abspath(''), osutils.pathjoin(self._root, prefix))
        except OSError, e:
            if e.errno != errno.EEXIST:
                raise
        return True

    def _write_file(self, file_id, tree, prefix, relpath, force_temp=False,
                    allow_write=False):
        if not force_temp and isinstance(tree, WorkingTree):
            return tree.abspath(tree.id2path(file_id))
        
        full_path = osutils.pathjoin(self._root, prefix, relpath)
        if not force_temp and self._try_symlink_root(tree, prefix):
            return full_path
        parent_dir = osutils.dirname(full_path)
        try:
            os.makedirs(parent_dir)
        except OSError, e:
            if e.errno != errno.EEXIST:
                raise
        source = tree.get_file(file_id, relpath)
        try:
            target = open(full_path, 'wb')
            try:
                osutils.pumpfile(source, target)
            finally:
                target.close()
        finally:
            source.close()
        try:
            mtime = tree.get_file_mtime(file_id)
        except errors.FileTimestampUnavailable:
            pass
        else:
            os.utime(full_path, (mtime, mtime))
        if not allow_write:
            osutils.make_readonly(full_path)
        return full_path

    def _prepare_files(self, file_id, old_path, new_path, force_temp=False,
                       allow_write_new=False):
        old_disk_path = self._write_file(file_id, self.old_tree, 'old',
                                         old_path, force_temp)
        new_disk_path = self._write_file(file_id, self.new_tree, 'new',
                                         new_path, force_temp,
                                         allow_write=allow_write_new)
        return old_disk_path, new_disk_path

    def finish(self):
        try:
            osutils.rmtree(self._root)
        except OSError, e:
            if e.errno != errno.ENOENT:
                mutter("The temporary directory \"%s\" was not "
                        "cleanly removed: %s." % (self._root, e))

    def diff(self, file_id, old_path, new_path, old_kind, new_kind):
        if (old_kind, new_kind) != ('file', 'file'):
            return DiffPath.CANNOT_DIFF
        (old_disk_path, new_disk_path) = self._prepare_files(
                                                file_id, old_path, new_path)
        self._execute(old_disk_path, new_disk_path)

    def edit_file(self, file_id):
        """Use this tool to edit a file.

        A temporary copy will be edited, and the new contents will be
        returned.

        :param file_id: The id of the file to edit.
        :return: The new contents of the file.
        """
        old_path = self.old_tree.id2path(file_id)
        new_path = self.new_tree.id2path(file_id)
        new_abs_path = self._prepare_files(file_id, old_path, new_path,
                                           allow_write_new=True,
                                           force_temp=True)[1]
        command = self._get_command(osutils.pathjoin('old', old_path),
                                    osutils.pathjoin('new', new_path))
        subprocess.call(command, cwd=self._root)
        new_file = open(new_abs_path, 'r')
        try:
            return new_file.read()
        finally:
            new_file.close()


class DiffTree(object):
    """Provides textual representations of the difference between two trees.

    A DiffTree examines two trees and where a file-id has altered
    between them, generates a textual representation of the difference.
    DiffTree uses a sequence of DiffPath objects which are each
    given the opportunity to handle a given altered fileid. The list
    of DiffPath objects can be extended globally by appending to
    DiffTree.diff_factories, or for a specific diff operation by
    supplying the extra_factories option to the appropriate method.
    """

    # list of factories that can provide instances of DiffPath objects
    # may be extended by plugins.
    diff_factories = [DiffSymlink.from_diff_tree,
                      DiffDirectory.from_diff_tree]

    def __init__(self, old_tree, new_tree, to_file, path_encoding='utf-8',
                 diff_text=None, extra_factories=None):
        """Constructor

        :param old_tree: Tree to show as old in the comparison
        :param new_tree: Tree to show as new in the comparison
        :param to_file: File to write comparision to
        :param path_encoding: Character encoding to write paths in
        :param diff_text: DiffPath-type object to use as a last resort for
            diffing text files.
        :param extra_factories: Factories of DiffPaths to try before any other
            DiffPaths"""
        if diff_text is None:
            diff_text = DiffText(old_tree, new_tree, to_file, path_encoding,
                                 '', '',  internal_diff)
        self.old_tree = old_tree
        self.new_tree = new_tree
        self.to_file = to_file
        self.path_encoding = path_encoding
        self.differs = []
        if extra_factories is not None:
            self.differs.extend(f(self) for f in extra_factories)
        self.differs.extend(f(self) for f in self.diff_factories)
        self.differs.extend([diff_text, DiffKindChange.from_diff_tree(self)])

    @classmethod
    def from_trees_options(klass, old_tree, new_tree, to_file,
                           path_encoding, external_diff_options, old_label,
                           new_label, using):
        """Factory for producing a DiffTree.

        Designed to accept options used by show_diff_trees.
        :param old_tree: The tree to show as old in the comparison
        :param new_tree: The tree to show as new in the comparison
        :param to_file: File to write comparisons to
        :param path_encoding: Character encoding to use for writing paths
        :param external_diff_options: If supplied, use the installed diff
            binary to perform file comparison, using supplied options.
        :param old_label: Prefix to use for old file labels
        :param new_label: Prefix to use for new file labels
        :param using: Commandline to use to invoke an external diff tool
        """
        if using is not None:
            extra_factories = [DiffFromTool.make_from_diff_tree(using)]
        else:
            extra_factories = []
        if external_diff_options:
            opts = external_diff_options.split()
            def diff_file(olab, olines, nlab, nlines, to_file):
                external_diff(olab, olines, nlab, nlines, to_file, opts)
        else:
            diff_file = internal_diff
        diff_text = DiffText(old_tree, new_tree, to_file, path_encoding,
                             old_label, new_label, diff_file)
        return klass(old_tree, new_tree, to_file, path_encoding, diff_text,
                     extra_factories)

    def show_diff(self, specific_files, extra_trees=None):
        """Write tree diff to self.to_file

        :param specific_files: the specific files to compare (recursive)
        :param extra_trees: extra trees to use for mapping paths to file_ids
        """
        try:
            return self._show_diff(specific_files, extra_trees)
        finally:
            for differ in self.differs:
                differ.finish()

    def _show_diff(self, specific_files, extra_trees):
        # TODO: Generation of pseudo-diffs for added/deleted files could
        # be usefully made into a much faster special case.
        iterator = self.new_tree.iter_changes(self.old_tree,
                                               specific_files=specific_files,
                                               extra_trees=extra_trees,
                                               require_versioned=True)
        has_changes = 0
        def changes_key(change):
            old_path, new_path = change[1]
            path = new_path
            if path is None:
                path = old_path
            return path
        def get_encoded_path(path):
            if path is not None:
                return path.encode(self.path_encoding, "replace")
        for (file_id, paths, changed_content, versioned, parent, name, kind,
             executable) in sorted(iterator, key=changes_key):
            # The root does not get diffed, and items with no known kind (that
            # is, missing) in both trees are skipped as well.
            if parent == (None, None) or kind == (None, None):
                continue
            oldpath, newpath = paths
            oldpath_encoded = get_encoded_path(paths[0])
            newpath_encoded = get_encoded_path(paths[1])
            old_present = (kind[0] is not None and versioned[0])
            new_present = (kind[1] is not None and versioned[1])
            renamed = (parent[0], name[0]) != (parent[1], name[1])

            properties_changed = []
            properties_changed.extend(get_executable_change(executable[0], executable[1]))

            if properties_changed:
                prop_str = " (properties changed: %s)" % (", ".join(properties_changed),)
            else:
                prop_str = ""

            if (old_present, new_present) == (True, False):
                self.to_file.write("=== removed %s '%s'\n" %
                                   (kind[0], oldpath_encoded))
                newpath = oldpath
            elif (old_present, new_present) == (False, True):
                self.to_file.write("=== added %s '%s'\n" %
                                   (kind[1], newpath_encoded))
                oldpath = newpath
            elif renamed:
                self.to_file.write("=== renamed %s '%s' => '%s'%s\n" %
                    (kind[0], oldpath_encoded, newpath_encoded, prop_str))
            else:
                # if it was produced by iter_changes, it must be
                # modified *somehow*, either content or execute bit.
                self.to_file.write("=== modified %s '%s'%s\n" % (kind[0],
                                   newpath_encoded, prop_str))
            if changed_content:
                self._diff(file_id, oldpath, newpath, kind[0], kind[1])
                has_changes = 1
            if renamed:
                has_changes = 1
        return has_changes

    def diff(self, file_id, old_path, new_path):
        """Perform a diff of a single file

        :param file_id: file-id of the file
        :param old_path: The path of the file in the old tree
        :param new_path: The path of the file in the new tree
        """
        try:
            old_kind = self.old_tree.kind(file_id)
        except (errors.NoSuchId, errors.NoSuchFile):
            old_kind = None
        try:
            new_kind = self.new_tree.kind(file_id)
        except (errors.NoSuchId, errors.NoSuchFile):
            new_kind = None
        self._diff(file_id, old_path, new_path, old_kind, new_kind)


    def _diff(self, file_id, old_path, new_path, old_kind, new_kind):
        result = DiffPath._diff_many(self.differs, file_id, old_path,
                                       new_path, old_kind, new_kind)
        if result is DiffPath.CANNOT_DIFF:
            error_path = new_path
            if error_path is None:
                error_path = old_path
            raise errors.NoDiffFound(error_path)


format_registry = Registry()
format_registry.register('default', DiffTree)<|MERGE_RESOLUTION|>--- conflicted
+++ resolved
@@ -43,8 +43,6 @@
 from bzrlib.workingtree import WorkingTree
 """)
 
-<<<<<<< HEAD
-=======
 from bzrlib.registry import (
     Registry,
     )
@@ -52,7 +50,6 @@
     deprecated_function,
     deprecated_in,
     )
->>>>>>> 858cbec9
 from bzrlib.trace import mutter, note, warning
 
 
