# Copyright (C) 2004, 2005, 2006 Canonical Ltd.
#
# This program is free software; you can redistribute it and/or modify
# it under the terms of the GNU General Public License as published by
# the Free Software Foundation; either version 2 of the License, or
# (at your option) any later version.
#
# This program is distributed in the hope that it will be useful,
# but WITHOUT ANY WARRANTY; without even the implied warranty of
# MERCHANTABILITY or FITNESS FOR A PARTICULAR PURPOSE.  See the
# GNU General Public License for more details.
#
# You should have received a copy of the GNU General Public License
# along with this program; if not, write to the Free Software
# Foundation, Inc., 59 Temple Place, Suite 330, Boston, MA  02111-1307  USA

import os
import re
import sys

from bzrlib.lazy_import import lazy_import
lazy_import(globals(), """
import errno
import subprocess
import tempfile
import time

from bzrlib import (
    errors,
    osutils,
    patiencediff,
    textfile,
    timestamp,
    )
""")

# compatability - plugins import compare_trees from diff!!!
# deprecated as of 0.10
from bzrlib.delta import compare_trees
from bzrlib.symbol_versioning import (
        deprecated_function,
        zero_eight,
        )
from bzrlib.trace import mutter, warning


# TODO: Rather than building a changeset object, we should probably
# invoke callbacks on an object.  That object can either accumulate a
# list, write them out directly, etc etc.

def internal_diff(old_filename, oldlines, new_filename, newlines, to_file,
                  allow_binary=False, sequence_matcher=None,
                  path_encoding='utf8'):
    # FIXME: difflib is wrong if there is no trailing newline.
    # The syntax used by patch seems to be "\ No newline at
    # end of file" following the last diff line from that
    # file.  This is not trivial to insert into the
    # unified_diff output and it might be better to just fix
    # or replace that function.

    # In the meantime we at least make sure the patch isn't
    # mangled.


    # Special workaround for Python2.3, where difflib fails if
    # both sequences are empty.
    if not oldlines and not newlines:
        return
    
    if allow_binary is False:
        textfile.check_text_lines(oldlines)
        textfile.check_text_lines(newlines)

    if sequence_matcher is None:
        sequence_matcher = patiencediff.PatienceSequenceMatcher
    ud = patiencediff.unified_diff(oldlines, newlines,
                      fromfile=old_filename.encode(path_encoding),
                      tofile=new_filename.encode(path_encoding),
                      sequencematcher=sequence_matcher)

    ud = list(ud)
    # work-around for difflib being too smart for its own good
    # if /dev/null is "1,0", patch won't recognize it as /dev/null
    if not oldlines:
        ud[2] = ud[2].replace('-1,0', '-0,0')
    elif not newlines:
        ud[2] = ud[2].replace('+1,0', '+0,0')
    # work around for difflib emitting random spaces after the label
    ud[0] = ud[0][:-2] + '\n'
    ud[1] = ud[1][:-2] + '\n'

    for line in ud:
        to_file.write(line)
        if not line.endswith('\n'):
            to_file.write("\n\\ No newline at end of file\n")
    print >>to_file


def _spawn_external_diff(diffcmd, capture_errors=True):
    """Spawn the externall diff process, and return the child handle.

    :param diffcmd: The command list to spawn
    :param capture_errors: Capture stderr as well as setting LANG=C
        and LC_ALL=C. This lets us read and understand the output of diff,
        and respond to any errors.
    :return: A Popen object.
    """
    if capture_errors:
        # construct minimal environment
        env = {}
        path = os.environ.get('PATH')
        if path is not None:
            env['PATH'] = path
<<<<<<< HEAD
        if sys.platform == 'win32':
            # diffutils+gettext from http://gnuwin32.sf.net use only LANGUAGE
            env['LANGUAGE'] = 'C'
        else:
            env['LANG'] = 'C'
            env['LC_ALL'] = 'C'
=======
        env['LANGUAGE'] = 'C'   # on win32 only LANGUAGE has effect
        env['LANG'] = 'C'
        env['LC_ALL'] = 'C'
>>>>>>> 88f12bef
        stderr = subprocess.PIPE
    else:
        env = None
        stderr = None

    try:
        pipe = subprocess.Popen(diffcmd,
                                stdin=subprocess.PIPE,
                                stdout=subprocess.PIPE,
                                stderr=stderr,
                                env=env)
    except OSError, e:
        if e.errno == errno.ENOENT:
            raise errors.NoDiff(str(e))
        raise

    return pipe


def external_diff(old_filename, oldlines, new_filename, newlines, to_file,
                  diff_opts):
    """Display a diff by calling out to the external diff program."""
    # make sure our own output is properly ordered before the diff
    to_file.flush()

    oldtmp_fd, old_abspath = tempfile.mkstemp(prefix='bzr-diff-old-')
    newtmp_fd, new_abspath = tempfile.mkstemp(prefix='bzr-diff-new-')
    oldtmpf = os.fdopen(oldtmp_fd, 'wb')
    newtmpf = os.fdopen(newtmp_fd, 'wb')

    try:
        # TODO: perhaps a special case for comparing to or from the empty
        # sequence; can just use /dev/null on Unix

        # TODO: if either of the files being compared already exists as a
        # regular named file (e.g. in the working directory) then we can
        # compare directly to that, rather than copying it.

        oldtmpf.writelines(oldlines)
        newtmpf.writelines(newlines)

        oldtmpf.close()
        newtmpf.close()

        if not diff_opts:
            diff_opts = []
        diffcmd = ['diff',
                   '--label', old_filename,
                   old_abspath,
                   '--label', new_filename,
                   new_abspath,
                   '--binary',
                  ]

        # diff only allows one style to be specified; they don't override.
        # note that some of these take optargs, and the optargs can be
        # directly appended to the options.
        # this is only an approximate parser; it doesn't properly understand
        # the grammar.
        for s in ['-c', '-u', '-C', '-U',
                  '-e', '--ed',
                  '-q', '--brief',
                  '--normal',
                  '-n', '--rcs',
                  '-y', '--side-by-side',
                  '-D', '--ifdef']:
            for j in diff_opts:
                if j.startswith(s):
                    break
            else:
                continue
            break
        else:
            diffcmd.append('-u')
                  
        if diff_opts:
            diffcmd.extend(diff_opts)

        pipe = _spawn_external_diff(diffcmd, capture_errors=True)
        out,err = pipe.communicate()
        rc = pipe.returncode
        
        # internal_diff() adds a trailing newline, add one here for consistency
        out += '\n'
        if rc == 2:
            # 'diff' gives retcode == 2 for all sorts of errors
            # one of those is 'Binary files differ'.
            # Bad options could also be the problem.
            # 'Binary files' is not a real error, so we suppress that error.
            lang_c_out = out

            # Since we got here, we want to make sure to give an i18n error
            pipe = _spawn_external_diff(diffcmd, capture_errors=False)
            out, err = pipe.communicate()

            # Write out the new i18n diff response
            to_file.write(out+'\n')
            if pipe.returncode != 2:
                raise errors.BzrError(
                               'external diff failed with exit code 2'
                               ' when run with LANG=C and LC_ALL=C,'
                               ' but not when run natively: %r' % (diffcmd,))

            first_line = lang_c_out.split('\n', 1)[0]
            # Starting with diffutils 2.8.4 the word "binary" was dropped.
            m = re.match('^(binary )?files.*differ$', first_line, re.I)
            if m is None:
                raise errors.BzrError('external diff failed with exit code 2;'
                                      ' command: %r' % (diffcmd,))
            else:
                # Binary files differ, just return
                return

        # If we got to here, we haven't written out the output of diff
        # do so now
        to_file.write(out)
        if rc not in (0, 1):
            # returns 1 if files differ; that's OK
            if rc < 0:
                msg = 'signal %d' % (-rc)
            else:
                msg = 'exit code %d' % rc
                
            raise errors.BzrError('external diff failed with %s; command: %r' 
                                  % (rc, diffcmd))


    finally:
        oldtmpf.close()                 # and delete
        newtmpf.close()
        # Clean up. Warn in case the files couldn't be deleted
        # (in case windows still holds the file open, but not
        # if the files have already been deleted)
        try:
            os.remove(old_abspath)
        except OSError, e:
            if e.errno not in (errno.ENOENT,):
                warning('Failed to delete temporary file: %s %s',
                        old_abspath, e)
        try:
            os.remove(new_abspath)
        except OSError:
            if e.errno not in (errno.ENOENT,):
                warning('Failed to delete temporary file: %s %s',
                        new_abspath, e)


@deprecated_function(zero_eight)
def show_diff(b, from_spec, specific_files, external_diff_options=None,
              revision2=None, output=None, b2=None):
    """Shortcut for showing the diff to the working tree.

    Please use show_diff_trees instead.

    b
        Branch.

    revision
        None for 'basis tree', or otherwise the old revision to compare against.
    
    The more general form is show_diff_trees(), where the caller
    supplies any two trees.
    """
    if output is None:
        output = sys.stdout

    if from_spec is None:
        old_tree = b.bzrdir.open_workingtree()
        if b2 is None:
            old_tree = old_tree = old_tree.basis_tree()
    else:
        old_tree = b.repository.revision_tree(from_spec.in_history(b).rev_id)

    if revision2 is None:
        if b2 is None:
            new_tree = b.bzrdir.open_workingtree()
        else:
            new_tree = b2.bzrdir.open_workingtree()
    else:
        new_tree = b.repository.revision_tree(revision2.in_history(b).rev_id)

    return show_diff_trees(old_tree, new_tree, output, specific_files,
                           external_diff_options)


def diff_cmd_helper(tree, specific_files, external_diff_options, 
                    old_revision_spec=None, new_revision_spec=None,
                    revision_specs=None,
                    old_label='a/', new_label='b/'):
    """Helper for cmd_diff.

    :param tree:
        A WorkingTree

    :param specific_files:
        The specific files to compare, or None

    :param external_diff_options:
        If non-None, run an external diff, and pass it these options

    :param old_revision_spec:
        If None, use basis tree as old revision, otherwise use the tree for
        the specified revision. 

    :param new_revision_spec:
        If None, use working tree as new revision, otherwise use the tree for
        the specified revision.
    
    :param revision_specs: 
        Zero, one or two RevisionSpecs from the command line, saying what revisions 
        to compare.  This can be passed as an alternative to the old_revision_spec 
        and new_revision_spec parameters.

    The more general form is show_diff_trees(), where the caller
    supplies any two trees.
    """

    # TODO: perhaps remove the old parameters old_revision_spec and
    # new_revision_spec, since this is only really for use from cmd_diff and
    # it now always passes through a sequence of revision_specs -- mbp
    # 20061221

    def spec_tree(spec):
        if tree:
            revision = spec.in_store(tree.branch)
        else:
            revision = spec.in_store(None)
        revision_id = revision.rev_id
        branch = revision.branch
        return branch.repository.revision_tree(revision_id)

    if revision_specs is not None:
        assert (old_revision_spec is None
                and new_revision_spec is None)
        if len(revision_specs) > 0:
            old_revision_spec = revision_specs[0]
        if len(revision_specs) > 1:
            new_revision_spec = revision_specs[1]

    if old_revision_spec is None:
        old_tree = tree.basis_tree()
    else:
        old_tree = spec_tree(old_revision_spec)

    if (new_revision_spec is None
        or new_revision_spec.spec is None):
        new_tree = tree
    else:
        new_tree = spec_tree(new_revision_spec)

    if new_tree is not tree:
        extra_trees = (tree,)
    else:
        extra_trees = None

    return show_diff_trees(old_tree, new_tree, sys.stdout, specific_files,
                           external_diff_options,
                           old_label=old_label, new_label=new_label,
                           extra_trees=extra_trees)


def show_diff_trees(old_tree, new_tree, to_file, specific_files=None,
                    external_diff_options=None,
                    old_label='a/', new_label='b/',
                    extra_trees=None):
    """Show in text form the changes from one tree to another.

    to_files
        If set, include only changes to these files.

    external_diff_options
        If set, use an external GNU diff and pass these options.

    extra_trees
        If set, more Trees to use for looking up file ids
    """
    old_tree.lock_read()
    try:
        if extra_trees is not None:
            for tree in extra_trees:
                tree.lock_read()
        new_tree.lock_read()
        try:
            return _show_diff_trees(old_tree, new_tree, to_file,
                                    specific_files, external_diff_options,
                                    old_label=old_label, new_label=new_label,
                                    extra_trees=extra_trees)
        finally:
            new_tree.unlock()
            if extra_trees is not None:
                for tree in extra_trees:
                    tree.unlock()
    finally:
        old_tree.unlock()


def _show_diff_trees(old_tree, new_tree, to_file,
                     specific_files, external_diff_options, 
                     old_label='a/', new_label='b/', extra_trees=None):

    # GNU Patch uses the epoch date to detect files that are being added
    # or removed in a diff.
    EPOCH_DATE = '1970-01-01 00:00:00 +0000'

    # TODO: Generation of pseudo-diffs for added/deleted files could
    # be usefully made into a much faster special case.

    if external_diff_options:
        assert isinstance(external_diff_options, basestring)
        opts = external_diff_options.split()
        def diff_file(olab, olines, nlab, nlines, to_file):
            external_diff(olab, olines, nlab, nlines, to_file, opts)
    else:
        diff_file = internal_diff
    
    delta = new_tree.changes_from(old_tree,
        specific_files=specific_files,
        extra_trees=extra_trees, require_versioned=True)

    has_changes = 0
    for path, file_id, kind in delta.removed:
        has_changes = 1
        print >>to_file, '=== removed %s %r' % (kind, path.encode('utf8'))
        old_name = '%s%s\t%s' % (old_label, path,
                                 _patch_header_date(old_tree, file_id, path))
        new_name = '%s%s\t%s' % (new_label, path, EPOCH_DATE)
        old_tree.inventory[file_id].diff(diff_file, old_name, old_tree,
                                         new_name, None, None, to_file)
    for path, file_id, kind in delta.added:
        has_changes = 1
        print >>to_file, '=== added %s %r' % (kind, path.encode('utf8'))
        old_name = '%s%s\t%s' % (old_label, path, EPOCH_DATE)
        new_name = '%s%s\t%s' % (new_label, path,
                                 _patch_header_date(new_tree, file_id, path))
        new_tree.inventory[file_id].diff(diff_file, new_name, new_tree,
                                         old_name, None, None, to_file, 
                                         reverse=True)
    for (old_path, new_path, file_id, kind,
         text_modified, meta_modified) in delta.renamed:
        has_changes = 1
        prop_str = get_prop_change(meta_modified)
        print >>to_file, '=== renamed %s %r => %r%s' % (
                    kind, old_path.encode('utf8'),
                    new_path.encode('utf8'), prop_str)
        old_name = '%s%s\t%s' % (old_label, old_path,
                                 _patch_header_date(old_tree, file_id,
                                                    old_path))
        new_name = '%s%s\t%s' % (new_label, new_path,
                                 _patch_header_date(new_tree, file_id,
                                                    new_path))
        _maybe_diff_file_or_symlink(old_name, old_tree, file_id,
                                    new_name, new_tree,
                                    text_modified, kind, to_file, diff_file)
    for path, file_id, kind, text_modified, meta_modified in delta.modified:
        has_changes = 1
        prop_str = get_prop_change(meta_modified)
        print >>to_file, '=== modified %s %r%s' % (kind, path.encode('utf8'), prop_str)
        old_name = '%s%s\t%s' % (old_label, path,
                                 _patch_header_date(old_tree, file_id, path))
        new_name = '%s%s\t%s' % (new_label, path,
                                 _patch_header_date(new_tree, file_id, path))
        if text_modified:
            _maybe_diff_file_or_symlink(old_name, old_tree, file_id,
                                        new_name, new_tree,
                                        True, kind, to_file, diff_file)

    return has_changes


def _patch_header_date(tree, file_id, path):
    """Returns a timestamp suitable for use in a patch header."""
    return timestamp.format_patch_date(tree.get_file_mtime(file_id, path))


def _raise_if_nonexistent(paths, old_tree, new_tree):
    """Complain if paths are not in either inventory or tree.

    It's OK with the files exist in either tree's inventory, or 
    if they exist in the tree but are not versioned.
    
    This can be used by operations such as bzr status that can accept
    unknown or ignored files.
    """
    mutter("check paths: %r", paths)
    if not paths:
        return
    s = old_tree.filter_unversioned_files(paths)
    s = new_tree.filter_unversioned_files(s)
    s = [path for path in s if not new_tree.has_filename(path)]
    if s:
        raise errors.PathsDoNotExist(sorted(s))


def get_prop_change(meta_modified):
    if meta_modified:
        return " (properties changed)"
    else:
        return  ""


def _maybe_diff_file_or_symlink(old_path, old_tree, file_id,
                                new_path, new_tree, text_modified,
                                kind, to_file, diff_file):
    if text_modified:
        new_entry = new_tree.inventory[file_id]
        old_tree.inventory[file_id].diff(diff_file,
                                         old_path, old_tree,
                                         new_path, new_entry, 
                                         new_tree, to_file)<|MERGE_RESOLUTION|>--- conflicted
+++ resolved
@@ -111,18 +111,9 @@
         path = os.environ.get('PATH')
         if path is not None:
             env['PATH'] = path
-<<<<<<< HEAD
-        if sys.platform == 'win32':
-            # diffutils+gettext from http://gnuwin32.sf.net use only LANGUAGE
-            env['LANGUAGE'] = 'C'
-        else:
-            env['LANG'] = 'C'
-            env['LC_ALL'] = 'C'
-=======
         env['LANGUAGE'] = 'C'   # on win32 only LANGUAGE has effect
         env['LANG'] = 'C'
         env['LC_ALL'] = 'C'
->>>>>>> 88f12bef
         stderr = subprocess.PIPE
     else:
         env = None
