# (C) 2005, 2006 Canonical Limited.
#
# This program is free software; you can redistribute it and/or modify
# it under the terms of the GNU General Public License as published by
# the Free Software Foundation; either version 2 of the License, or
# (at your option) any later version.
#
# This program is distributed in the hope that it will be useful,
# but WITHOUT ANY WARRANTY; without even the implied warranty of
# MERCHANTABILITY or FITNESS FOR A PARTICULAR PURPOSE.  See the
# GNU General Public License for more details.
#
# You should have received a copy of the GNU General Public License
# along with this program; if not, write to the Free Software
# Foundation, Inc., 59 Temple Place, Suite 330, Boston, MA  02111-1307  USA

"""Reconcilers are able to fix some potential data errors in a branch."""


__all__ = ['reconcile', 'Reconciler', 'RepoReconciler']


import bzrlib.branch
import bzrlib.errors as errors
import bzrlib.progress
from bzrlib.trace import mutter
from bzrlib.tsort import TopoSorter
import bzrlib.ui as ui


def reconcile(dir):
    """Reconcile the data in dir.

    Currently this is limited to a inventory 'reweave'.

    This is a convenience method, for using a Reconciler object.

    Directly using Reconciler is recommended for library users that
    desire fine grained control or analysis of the found issues.
    """
    reconciler = Reconciler(dir)
    reconciler.reconcile()


class Reconciler(object):
    """Reconcilers are used to reconcile existing data."""

    def __init__(self, dir):
        self.bzrdir = dir

    def reconcile(self):
        """Perform reconciliation.
        
        After reconciliation the following attributes document found issues:
        inconsistent_parents: The number of revisions in the repository whose
                              ancestry was being reported incorrectly.
        garbage_inventories: The number of inventory objects without revisions
                             that were garbage collected.
        """
        self.pb = ui.ui_factory.nested_progress_bar()
        try:
            self._reconcile()
        finally:
            self.pb.finished()

    def _reconcile(self):
        """Helper function for performing reconciliation."""
        self.repo = self.bzrdir.find_repository()
        self.pb.note('Reconciling repository %s',
                     self.repo.bzrdir.root_transport.base)
        repo_reconciler = RepoReconciler(self.repo)
        repo_reconciler.reconcile()
        self.inconsistent_parents = repo_reconciler.inconsistent_parents
        self.garbage_inventories = repo_reconciler.garbage_inventories
        self.pb.note('Reconciliation complete.')


class RepoReconciler(object):
    """Reconciler that reconciles a repository.

    Currently this consists of an inventory reweave with revision cross-checks.
    """

    def __init__(self, repo):
        self.repo = repo

    def reconcile(self):
        """Perform reconciliation.
        
        After reconciliation the following attributes document found issues:
        inconsistent_parents: The number of revisions in the repository whose
                              ancestry was being reported incorrectly.
        garbage_inventories: The number of inventory objects without revisions
                             that were garbage collected.
        """
        self.repo.lock_write()
        try:
            self.pb = ui.ui_factory.nested_progress_bar()
            try:
                self._reconcile_steps()
            finally:
                self.pb.finished()
        finally:
            self.repo.unlock()

    def _reconcile_steps(self):
        """Perform the steps to reconcile this repository."""
        self._reweave_inventory()

    def _reweave_inventory(self):
        """Regenerate the inventory weave for the repository from scratch."""
        # local because its really a wart we want to hide
        from bzrlib.weave import WeaveFile, Weave
        transaction = self.repo.get_transaction()
        self.pb.update('Reading inventory data.')
        self.inventory = self.repo.get_inventory_weave()
        # the total set of revisions to process
        self.pending = set([rev_id for rev_id in self.repo._revision_store.all_revision_ids(transaction)])

        # mapping from revision_id to parents
        self._rev_graph = {}
        # errors that we detect
        self.inconsistent_parents = 0
        # we need the revision id of each revision and its available parents list
        self._setup_steps(len(self.pending))
        for rev_id in self.pending:
            # put a revision into the graph.
            self._graph_revision(rev_id)
        self._check_garbage_inventories()
        if not self.inconsistent_parents and not self.garbage_inventories:
            self.pb.note('Inventory ok.')
            return
        self.pb.update('Backing up inventory...', 0, 0)
        self.repo.control_weaves.copy(self.inventory, 'inventory.backup', self.repo.get_transaction())
        self.pb.note('Backup Inventory created.')
        # asking for '' should never return a non-empty weave
        new_inventory_vf = self.repo.control_weaves.get_empty('inventory.new',
            self.repo.get_transaction())

        # we have topological order of revisions and non ghost parents ready.
        self._setup_steps(len(self._rev_graph))
        for rev_id in TopoSorter(self._rev_graph.items()).iter_topo_order():
            parents = self._rev_graph[rev_id]
            # double check this really is in topological order.
            unavailable = [p for p in parents if p not in new_inventory_vf]
            assert len(unavailable) == 0
            # this entry has all the non ghost parents in the inventory
            # file already.
            self._reweave_step('adding inventories')
<<<<<<< HEAD
            # ugly but needed, weaves are just way tooooo slow else.
            if isinstance(new_inventory, WeaveFile):
                new_inventory._check_write_ok()
                Weave._add_lines(new_inventory, rev_id, parents, self.inventory.get_lines(rev_id))
=======
            if isinstance(new_inventory_vf, WeaveFile):
                # It's really a WeaveFile, but we call straight into the
                # Weave's add method to disable the auto-write-out behaviour.
                new_inventory_vf._check_write_ok()
                Weave._add_lines(new_inventory_vf, rev_id, parents, self.inventory.get_lines(rev_id),
                                 None)
>>>>>>> 96d02017
            else:
                new_inventory_vf.add_lines(rev_id, parents, self.inventory.get_lines(rev_id))

        if isinstance(new_inventory_vf, WeaveFile):
            new_inventory_vf._save()
        # if this worked, the set of new_inventory_vf.names should equal
        # self.pending
        assert set(new_inventory_vf.versions()) == self.pending
        self.pb.update('Writing weave')
        self.repo.control_weaves.copy(new_inventory_vf, 'inventory', self.repo.get_transaction())
        self.repo.control_weaves.delete('inventory.new', self.repo.get_transaction())
        self.inventory = None
        self.pb.note('Inventory regenerated.')

    def _setup_steps(self, new_total):
        """Setup the markers we need to control the progress bar."""
        self.total = new_total
        self.count = 0

    def _graph_revision(self, rev_id):
        """Load a revision into the revision graph."""
        # pick a random revision
        # analyse revision id rev_id and put it in the stack.
        self._reweave_step('loading revisions')
        rev = self.repo.get_revision_reconcile(rev_id)
        assert rev.revision_id == rev_id
        parents = []
        for parent in rev.parent_ids:
            if self._parent_is_available(parent):
                parents.append(parent)
            else:
                mutter('found ghost %s', parent)
        self._rev_graph[rev_id] = parents   
        if set(self.inventory.get_parents(rev_id)) != set(parents):
            self.inconsistent_parents += 1
            mutter('Inconsistent inventory parents: id {%s} '
                   'inventory claims %r, '
                   'available parents are %r, '
                   'unavailable parents are %r',
                   rev_id, 
                   set(self.inventory.get_parents(rev_id)),
                   set(parents),
                   set(rev.parent_ids).difference(set(parents)))

    def _check_garbage_inventories(self):
        """Check for garbage inventories which we cannot trust

        We cant trust them because their pre-requisite file data may not
        be present - all we know is that their revision was not installed.
        """
        inventories = set(self.inventory.versions())
        revisions = set(self._rev_graph.keys())
        garbage = inventories.difference(revisions)
        self.garbage_inventories = len(garbage)
        for revision_id in garbage:
            mutter('Garbage inventory {%s} found.', revision_id)

    def _parent_is_available(self, parent):
        """True if parent is a fully available revision

        A fully available revision has a inventory and a revision object in the
        repository.
        """
        return (parent in self._rev_graph or 
                (parent in self.inventory and self.repo.has_revision(parent)))

    def _reweave_step(self, message):
        """Mark a single step of regeneration complete."""
        self.pb.update(message, self.count, self.total)
        self.count += 1


class KnitReconciler(RepoReconciler):
    """Reconciler that reconciles a knit format repository.

    This will detect garbage inventories and remove them.

    Inconsistent parentage is checked for in the revision weave.
    """

    def _reconcile_steps(self):
        """Perform the steps to reconcile this repository."""
        self._load_indexes()
        # knits never suffer this
        self.inconsistent_parents = 0
        self._gc_inventory()

    def _load_indexes(self):
        """Load indexes for the reconciliation."""
        self.transaction = self.repo.get_transaction()
        self.pb.update('Reading indexes.', 0, 2)
        self.inventory = self.repo.get_inventory_weave()
        self.pb.update('Reading indexes.', 1, 2)
        self.revisions = self.repo._revision_store.get_revision_file(self.transaction)
        self.pb.update('Reading indexes.', 2, 2)

    def _gc_inventory(self):
        """Remove inventories that are not referenced from the revision store."""
        self.pb.update('Checking unused inventories.', 0, 1)
        self._check_garbage_inventories()
        self.pb.update('Checking unused inventories.', 1, 3)
        if not self.garbage_inventories:
            self.pb.note('Inventory ok.')
            return
        self.pb.update('Backing up inventory...', 0, 0)
        self.repo.control_weaves.copy(self.inventory, 'inventory.backup', self.transaction)
        self.pb.note('Backup Inventory created.')
        # asking for '' should never return a non-empty weave
        new_inventory_vf = self.repo.control_weaves.get_empty('inventory.new',
            self.transaction)

        # we have topological order of revisions and non ghost parents ready.
        self._setup_steps(len(self.revisions))
        for rev_id in TopoSorter(self.revisions.get_graph().items()).iter_topo_order():
            parents = self.revisions.get_parents(rev_id)
            # double check this really is in topological order.
            unavailable = [p for p in parents if p not in new_inventory_vf]
            assert len(unavailable) == 0
            # this entry has all the non ghost parents in the inventory
            # file already.
            self._reweave_step('adding inventories')
            # ugly but needed, weaves are just way tooooo slow else.
            new_inventory_vf.add_lines(rev_id, parents, self.inventory.get_lines(rev_id))

        # if this worked, the set of new_inventory_vf.names should equal
        # self.pending
        assert set(new_inventory_vf.versions()) == set(self.revisions.versions())
        self.pb.update('Writing weave')
        self.repo.control_weaves.copy(new_inventory_vf, 'inventory', self.transaction)
        self.repo.control_weaves.delete('inventory.new', self.transaction)
        self.inventory = None
        self.pb.note('Inventory regenerated.')

    def _reinsert_revisions(self):
        """Correct the revision history for revisions in the revision knit."""
        # the total set of revisions to process
        self.pending = set(self.revisions.versions())

        # mapping from revision_id to parents
        self._rev_graph = {}
        # errors that we detect
        self.inconsistent_parents = 0
        # we need the revision id of each revision and its available parents list
        self._setup_steps(len(self.pending))
        for rev_id in self.pending:
            # put a revision into the graph.
            self._graph_revision(rev_id)

        if not self.inconsistent_parents:
            self.pb.note('Revision history accurate.')
            return
        self._setup_steps(len(self._rev_graph))
        for rev_id, parents in self._rev_graph.items():
            if parents != self.revisions.get_parents(rev_id):
                self.revisions.fix_parents(rev_id, parents)
            self._reweave_step('Fixing parents')
        self.pb.note('Ancestry corrected.')

    def _graph_revision(self, rev_id):
        """Load a revision into the revision graph."""
        # pick a random revision
        # analyse revision id rev_id and put it in the stack.
        self._reweave_step('loading revisions')
        rev = self.repo._revision_store.get_revision(rev_id, self.transaction)
        assert rev.revision_id == rev_id
        parents = []
        for parent in rev.parent_ids:
            if self.revisions.has_version(parent):
                parents.append(parent)
            else:
                mutter('found ghost %s', parent)
        self._rev_graph[rev_id] = parents   
        if set(self.inventory.get_parents(rev_id)) != set(parents):
            self.inconsistent_parents += 1
            mutter('Inconsistent inventory parents: id {%s} '
                   'inventory claims %r, '
                   'available parents are %r, '
                   'unavailable parents are %r',
                   rev_id, 
                   set(self.inventory.get_parents(rev_id)),
                   set(parents),
                   set(rev.parent_ids).difference(set(parents)))

    def _check_garbage_inventories(self):
        """Check for garbage inventories which we cannot trust

        We cant trust them because their pre-requisite file data may not
        be present - all we know is that their revision was not installed.
        """
        inventories = set(self.inventory.versions())
        revisions = set(self.revisions.versions())
        garbage = inventories.difference(revisions)
        self.garbage_inventories = len(garbage)
        for revision_id in garbage:
            mutter('Garbage inventory {%s} found.', revision_id)<|MERGE_RESOLUTION|>--- conflicted
+++ resolved
@@ -147,19 +147,14 @@
             # this entry has all the non ghost parents in the inventory
             # file already.
             self._reweave_step('adding inventories')
-<<<<<<< HEAD
-            # ugly but needed, weaves are just way tooooo slow else.
-            if isinstance(new_inventory, WeaveFile):
-                new_inventory._check_write_ok()
-                Weave._add_lines(new_inventory, rev_id, parents, self.inventory.get_lines(rev_id))
-=======
             if isinstance(new_inventory_vf, WeaveFile):
                 # It's really a WeaveFile, but we call straight into the
                 # Weave's add method to disable the auto-write-out behaviour.
+                # This is done to avoid a revision_count * time-to-write additional overhead on 
+                # reconcile.
                 new_inventory_vf._check_write_ok()
                 Weave._add_lines(new_inventory_vf, rev_id, parents, self.inventory.get_lines(rev_id),
                                  None)
->>>>>>> 96d02017
             else:
                 new_inventory_vf.add_lines(rev_id, parents, self.inventory.get_lines(rev_id))
 
