# Copyright (C) 2005, 2006 Canonical Ltd
#
# This program is free software; you can redistribute it and/or modify
# it under the terms of the GNU General Public License as published by
# the Free Software Foundation; either version 2 of the License, or
# (at your option) any later version.
#
# This program is distributed in the hope that it will be useful,
# but WITHOUT ANY WARRANTY; without even the implied warranty of
# MERCHANTABILITY or FITNESS FOR A PARTICULAR PURPOSE.  See the
# GNU General Public License for more details.
#
# You should have received a copy of the GNU General Public License
# along with this program; if not, write to the Free Software
# Foundation, Inc., 59 Temple Place, Suite 330, Boston, MA  02111-1307  USA

"""Reconcilers are able to fix some potential data errors in a branch."""


__all__ = [
    'KnitReconciler',
    'PackReconciler',
    'reconcile',
    'Reconciler',
    'RepoReconciler',
    ]


from bzrlib import (
    errors,
    ui,
    repository,
    )
from bzrlib.trace import mutter, note
from bzrlib.tsort import TopoSorter


def reconcile(dir, other=None):
    """Reconcile the data in dir.

    Currently this is limited to a inventory 'reweave'.

    This is a convenience method, for using a Reconciler object.

    Directly using Reconciler is recommended for library users that
    desire fine grained control or analysis of the found issues.

    :param other: another bzrdir to reconcile against.
    """
    reconciler = Reconciler(dir, other=other)
    reconciler.reconcile()


class Reconciler(object):
    """Reconcilers are used to reconcile existing data."""

    def __init__(self, dir, other=None):
        """Create a Reconciler."""
        self.bzrdir = dir

    def reconcile(self):
        """Perform reconciliation.
        
        After reconciliation the following attributes document found issues:
        inconsistent_parents: The number of revisions in the repository whose
                              ancestry was being reported incorrectly.
        garbage_inventories: The number of inventory objects without revisions
                             that were garbage collected.
        """
        self.pb = ui.ui_factory.nested_progress_bar()
        try:
            self._reconcile()
        finally:
            self.pb.finished()

    def _reconcile(self):
        """Helper function for performing reconciliation."""
        self.repo = self.bzrdir.find_repository()
        self.pb.note('Reconciling repository %s',
                     self.repo.bzrdir.root_transport.base)
        repo_reconciler = self.repo.reconcile(thorough=True)
        self.inconsistent_parents = repo_reconciler.inconsistent_parents
        self.garbage_inventories = repo_reconciler.garbage_inventories
        if repo_reconciler.aborted:
            self.pb.note(
                'Reconcile aborted: revision index has inconsistent parents.')
            self.pb.note(
                'Run "bzr check" for more details.')
        else:
            self.pb.note('Reconciliation complete.')


class RepoReconciler(object):
    """Reconciler that reconciles a repository.

    The goal of repository reconciliation is to make any derived data
    consistent with the core data committed by a user. This can involve 
    reindexing, or removing unreferenced data if that can interfere with
    queries in a given repository.

    Currently this consists of an inventory reweave with revision cross-checks.
    """

    def __init__(self, repo, other=None, thorough=False):
        """Construct a RepoReconciler.

        :param thorough: perform a thorough check which may take longer but
                         will correct non-data loss issues such as incorrect
                         cached data.
        """
        self.garbage_inventories = 0
        self.inconsistent_parents = 0
        self.aborted = False
        self.repo = repo
        self.thorough = thorough

    def reconcile(self):
        """Perform reconciliation.
        
        After reconciliation the following attributes document found issues:
        inconsistent_parents: The number of revisions in the repository whose
                              ancestry was being reported incorrectly.
        garbage_inventories: The number of inventory objects without revisions
                             that were garbage collected.
        """
        self.repo.lock_write()
        try:
            self.pb = ui.ui_factory.nested_progress_bar()
            try:
                self._reconcile_steps()
            finally:
                self.pb.finished()
        finally:
            self.repo.unlock()

    def _reconcile_steps(self):
        """Perform the steps to reconcile this repository."""
        self._reweave_inventory()

    def _reweave_inventory(self):
        """Regenerate the inventory weave for the repository from scratch.
        
        This is a smart function: it will only do the reweave if doing it 
        will correct data issues. The self.thorough flag controls whether
        only data-loss causing issues (!self.thorough) or all issues
        (self.thorough) are treated as requiring the reweave.
        """
        # local because needing to know about WeaveFile is a wart we want to hide
        from bzrlib.weave import WeaveFile, Weave
        transaction = self.repo.get_transaction()
        self.pb.update('Reading inventory data.')
        self.inventory = self.repo.get_inventory_weave()
        # the total set of revisions to process
        self.pending = set([rev_id for rev_id in self.repo._revision_store.all_revision_ids(transaction)])

        # mapping from revision_id to parents
        self._rev_graph = {}
        # errors that we detect
        self.inconsistent_parents = 0
        # we need the revision id of each revision and its available parents list
        self._setup_steps(len(self.pending))
        for rev_id in self.pending:
            # put a revision into the graph.
            self._graph_revision(rev_id)
        self._check_garbage_inventories()
        # if there are no inconsistent_parents and 
        # (no garbage inventories or we are not doing a thorough check)
        if (not self.inconsistent_parents and 
            (not self.garbage_inventories or not self.thorough)):
            self.pb.note('Inventory ok.')
            return
        self.pb.update('Backing up inventory...', 0, 0)
        self.repo.control_weaves.copy(self.inventory, 'inventory.backup', self.repo.get_transaction())
        self.pb.note('Backup Inventory created.')
        # asking for '' should never return a non-empty weave
        new_inventory_vf = self.repo.control_weaves.get_empty('inventory.new',
            self.repo.get_transaction())

        # we have topological order of revisions and non ghost parents ready.
        self._setup_steps(len(self._rev_graph))
        for rev_id in TopoSorter(self._rev_graph.items()).iter_topo_order():
            parents = self._rev_graph[rev_id]
            # double check this really is in topological order.
            unavailable = [p for p in parents if p not in new_inventory_vf]
            assert len(unavailable) == 0
            # this entry has all the non ghost parents in the inventory
            # file already.
            self._reweave_step('adding inventories')
            if isinstance(new_inventory_vf, WeaveFile):
                # It's really a WeaveFile, but we call straight into the
                # Weave's add method to disable the auto-write-out behaviour.
                # This is done to avoid a revision_count * time-to-write additional overhead on 
                # reconcile.
                new_inventory_vf._check_write_ok()
                Weave._add_lines(new_inventory_vf, rev_id, parents,
                    self.inventory.get_lines(rev_id), None, None, None, False, True)
            else:
                new_inventory_vf.add_lines(rev_id, parents, self.inventory.get_lines(rev_id))

        if isinstance(new_inventory_vf, WeaveFile):
            new_inventory_vf._save()
        # if this worked, the set of new_inventory_vf.names should equal
        # self.pending
        assert set(new_inventory_vf.versions()) == self.pending
        self.pb.update('Writing weave')
        self.repo.control_weaves.copy(new_inventory_vf, 'inventory', self.repo.get_transaction())
        self.repo.control_weaves.delete('inventory.new', self.repo.get_transaction())
        self.inventory = None
        self.pb.note('Inventory regenerated.')

    def _setup_steps(self, new_total):
        """Setup the markers we need to control the progress bar."""
        self.total = new_total
        self.count = 0

    def _graph_revision(self, rev_id):
        """Load a revision into the revision graph."""
        # pick a random revision
        # analyse revision id rev_id and put it in the stack.
        self._reweave_step('loading revisions')
        rev = self.repo.get_revision_reconcile(rev_id)
        assert rev.revision_id == rev_id
        parents = []
        for parent in rev.parent_ids:
            if self._parent_is_available(parent):
                parents.append(parent)
            else:
                mutter('found ghost %s', parent)
        self._rev_graph[rev_id] = parents   
        if self._parents_are_inconsistent(rev_id, parents):
            self.inconsistent_parents += 1
            mutter('Inconsistent inventory parents: id {%s} '
                   'inventory claims %r, '
                   'available parents are %r, '
                   'unavailable parents are %r',
                   rev_id, 
                   set(self.inventory.get_parents(rev_id)),
                   set(parents),
                   set(rev.parent_ids).difference(set(parents)))

    def _parents_are_inconsistent(self, rev_id, parents):
        """Return True if the parents list of rev_id does not match the weave.

        This detects inconsistencies based on the self.thorough value:
        if thorough is on, the first parent value is checked as well as ghost
        differences.
        Otherwise only the ghost differences are evaluated.
        """
        weave_parents = self.inventory.get_parents(rev_id)
        weave_missing_old_ghosts = set(weave_parents) != set(parents)
        first_parent_is_wrong = (
            len(weave_parents) and len(parents) and
            parents[0] != weave_parents[0])
        if self.thorough:
            return weave_missing_old_ghosts or first_parent_is_wrong
        else:
            return weave_missing_old_ghosts

    def _check_garbage_inventories(self):
        """Check for garbage inventories which we cannot trust

        We cant trust them because their pre-requisite file data may not
        be present - all we know is that their revision was not installed.
        """
        if not self.thorough:
            return
        inventories = set(self.inventory.versions())
        revisions = set(self._rev_graph.keys())
        garbage = inventories.difference(revisions)
        self.garbage_inventories = len(garbage)
        for revision_id in garbage:
            mutter('Garbage inventory {%s} found.', revision_id)

    def _parent_is_available(self, parent):
        """True if parent is a fully available revision

        A fully available revision has a inventory and a revision object in the
        repository.
        """
        return (parent in self._rev_graph or 
                (parent in self.inventory and self.repo.has_revision(parent)))

    def _reweave_step(self, message):
        """Mark a single step of regeneration complete."""
        self.pb.update(message, self.count, self.total)
        self.count += 1


class KnitReconciler(RepoReconciler):
    """Reconciler that reconciles a knit format repository.

    This will detect garbage inventories and remove them in thorough mode.
    """

    def _reconcile_steps(self):
        """Perform the steps to reconcile this repository."""
        if self.thorough:
            try:
                self._load_indexes()
            except errors.BzrCheckError:
                self.aborted = True
                return
            # knits never suffer this
            self._gc_inventory()
            self._fix_text_parents()

    def _load_indexes(self):
        """Load indexes for the reconciliation."""
        self.transaction = self.repo.get_transaction()
        self.pb.update('Reading indexes.', 0, 2)
        self.inventory = self.repo.get_inventory_weave()
        self.pb.update('Reading indexes.', 1, 2)
        self.repo._check_for_inconsistent_revision_parents()
        self.revisions = self.repo._revision_store.get_revision_file(self.transaction)
        self.pb.update('Reading indexes.', 2, 2)

    def _gc_inventory(self):
        """Remove inventories that are not referenced from the revision store."""
        self.pb.update('Checking unused inventories.', 0, 1)
        self._check_garbage_inventories()
        self.pb.update('Checking unused inventories.', 1, 3)
        if not self.garbage_inventories:
            self.pb.note('Inventory ok.')
            return
        self.pb.update('Backing up inventory...', 0, 0)
        self.repo.control_weaves.copy(self.inventory, 'inventory.backup', self.transaction)
        self.pb.note('Backup Inventory created.')
        # asking for '' should never return a non-empty weave
        new_inventory_vf = self.repo.control_weaves.get_empty('inventory.new',
            self.transaction)

        # we have topological order of revisions and non ghost parents ready.
        self._setup_steps(len(self.revisions))
        for rev_id in TopoSorter(self.revisions.get_graph().items()).iter_topo_order():
            parents = self.revisions.get_parents(rev_id)
            # double check this really is in topological order.
            unavailable = [p for p in parents if p not in new_inventory_vf]
            assert len(unavailable) == 0
            # this entry has all the non ghost parents in the inventory
            # file already.
            self._reweave_step('adding inventories')
            # ugly but needed, weaves are just way tooooo slow else.
            new_inventory_vf.add_lines(rev_id, parents, self.inventory.get_lines(rev_id))

        # if this worked, the set of new_inventory_vf.names should equal
        # self.pending
        assert set(new_inventory_vf.versions()) == set(self.revisions.versions())
        self.pb.update('Writing weave')
        self.repo.control_weaves.copy(new_inventory_vf, 'inventory', self.transaction)
        self.repo.control_weaves.delete('inventory.new', self.transaction)
        self.inventory = None
        self.pb.note('Inventory regenerated.')

    def _check_garbage_inventories(self):
        """Check for garbage inventories which we cannot trust

        We cant trust them because their pre-requisite file data may not
        be present - all we know is that their revision was not installed.
        """
        inventories = set(self.inventory.versions())
        revisions = set(self.revisions.versions())
        garbage = inventories.difference(revisions)
        self.garbage_inventories = len(garbage)
        for revision_id in garbage:
            mutter('Garbage inventory {%s} found.', revision_id)

    def _fix_text_parents(self):
        """Fix bad versionedfile parent entries.

        It is possible for the parents entry in a versionedfile entry to be
        inconsistent with the values in the revision and inventory.

        This method finds entries with such inconsistencies, corrects their
        parent lists, and replaces the versionedfile with a corrected version.
        """
        transaction = self.repo.get_transaction()
        revision_versions = repository._RevisionTextVersionCache(self.repo)
        versions = self.revisions.versions()
        revision_versions.prepopulate_revs(versions)
        for num, file_id in enumerate(self.repo.weave_store):
            self.pb.update('Fixing text parents', num,
                           len(self.repo.weave_store))
            vf = self.repo.weave_store.get_weave(file_id, transaction)
            vf_checker = self.repo.get_versioned_file_checker(
                versions, revision_versions)
            versions_with_bad_parents = vf_checker.check_file_version_parents(
                vf, file_id)
            if len(versions_with_bad_parents) == 0:
                continue
            self._fix_text_parent(file_id, vf, versions_with_bad_parents)

    def _fix_text_parent(self, file_id, vf, versions_with_bad_parents):
        """Fix bad versionedfile entries in a single versioned file."""
        new_vf = self.repo.weave_store.get_empty('temp:%s' % file_id,
            self.transaction)
        new_parents = {}
        for version in vf.versions():
            if version in versions_with_bad_parents:
                parents = versions_with_bad_parents[version][1]
            else:
                parents = vf.get_parents(version)
            new_parents[version] = parents
        for version in TopoSorter(new_parents.items()).iter_topo_order():
            new_vf.add_lines(version, new_parents[version],
                             vf.get_lines(version))
        self.repo.weave_store.copy(new_vf, file_id, self.transaction)
        self.repo.weave_store.delete('temp:%s' % file_id, self.transaction)


class PackReconciler(RepoReconciler):
    """Reconciler that reconciles a pack based repository.

    Garbage inventories do not affect ancestry queries, and removal is
    considerably more expensive as there is no separate versioned file for
    them, so they are not cleaned. In short it is currently a no-op.

    In future this may be a good place to hook in annotation cache checking,
    index recreation etc.
<<<<<<< HEAD

    XXX: The index corruption that _fix_text_parents performs is needed for
    packs, but not yet implemented. The basic approach is to:
     - lock the names list
     - perform a customised pack() that regenerates data as needed
     - unlock the names list
    """

=======
    """

    # XXX: The index corruption that _fix_text_parents performs is needed for
    # packs, but not yet implemented. The basic approach is to:
    #  - lock the names list
    #  - perform a customised pack() that regenerates data as needed
    #  - unlock the names list
    # https://bugs.edge.launchpad.net/bzr/+bug/154173

>>>>>>> 568a37d0
    def _reconcile_steps(self):
        """Perform the steps to reconcile this repository."""<|MERGE_RESOLUTION|>--- conflicted
+++ resolved
@@ -416,16 +416,6 @@
 
     In future this may be a good place to hook in annotation cache checking,
     index recreation etc.
-<<<<<<< HEAD
-
-    XXX: The index corruption that _fix_text_parents performs is needed for
-    packs, but not yet implemented. The basic approach is to:
-     - lock the names list
-     - perform a customised pack() that regenerates data as needed
-     - unlock the names list
-    """
-
-=======
     """
 
     # XXX: The index corruption that _fix_text_parents performs is needed for
@@ -435,6 +425,5 @@
     #  - unlock the names list
     # https://bugs.edge.launchpad.net/bzr/+bug/154173
 
->>>>>>> 568a37d0
     def _reconcile_steps(self):
         """Perform the steps to reconcile this repository."""