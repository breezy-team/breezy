# (C) 2005 Canonical Ltd

# This program is free software; you can redistribute it and/or modify
# it under the terms of the GNU General Public License as published by
# the Free Software Foundation; either version 2 of the License, or
# (at your option) any later version.

# This program is distributed in the hope that it will be useful,
# but WITHOUT ANY WARRANTY; without even the implied warranty of
# MERCHANTABILITY or FITNESS FOR A PARTICULAR PURPOSE.  See the
# GNU General Public License for more details.

# You should have received a copy of the GNU General Public License
# along with this program; if not, write to the Free Software
# Foundation, Inc., 59 Temple Place, Suite 330, Boston, MA  02111-1307  USA


# TODO: Maybe also keep the full path of the entry, and the children?
# But those depend on its position within a particular inventory, and
# it would be nice not to need to hold the backpointer here.

# TODO: Perhaps split InventoryEntry into subclasses for files,
# directories, etc etc.


# This should really be an id randomly assigned when the tree is
# created, but it's not for now.
ROOT_ID = "TREE_ROOT"


import os.path
import re
import sys
import types

import bzrlib
from bzrlib.errors import BzrError, BzrCheckError

from bzrlib.osutils import quotefn, splitpath, joinpath, appendpath
from bzrlib.trace import mutter
from bzrlib.errors import NotVersionedError


class InventoryEntry(object):
    """Description of a versioned file.

    An InventoryEntry has the following fields, which are also
    present in the XML inventory-entry element:

    file_id

    name
        (within the parent directory)

    kind
        'directory' or 'file'

    parent_id
        file_id of the parent directory, or ROOT_ID

    name_version
        the revision_id in which the name or parent of this file was
        last changed

    text_sha1
        sha-1 of the text of the file
        
    text_size
        size in bytes of the text of the file
        
    text_version
        the revision_id in which the text of this file was introduced

    (reading a version 4 tree created a text_id field.)

    >>> i = Inventory()
    >>> i.path2id('')
    'TREE_ROOT'
    >>> i.add(InventoryEntry('123', 'src', 'directory', ROOT_ID))
    InventoryEntry('123', 'src', kind='directory', parent_id='TREE_ROOT')
    >>> i.add(InventoryEntry('2323', 'hello.c', 'file', parent_id='123'))
    InventoryEntry('2323', 'hello.c', kind='file', parent_id='123')
    >>> for j in i.iter_entries():
    ...   print j
    ... 
    ('src', InventoryEntry('123', 'src', kind='directory', parent_id='TREE_ROOT'))
    ('src/hello.c', InventoryEntry('2323', 'hello.c', kind='file', parent_id='123'))
    >>> i.add(InventoryEntry('2323', 'bye.c', 'file', '123'))
    Traceback (most recent call last):
    ...
    BzrError: inventory already contains entry with id {2323}
    >>> i.add(InventoryEntry('2324', 'bye.c', 'file', '123'))
    InventoryEntry('2324', 'bye.c', kind='file', parent_id='123')
    >>> i.add(InventoryEntry('2325', 'wibble', 'directory', '123'))
    InventoryEntry('2325', 'wibble', kind='directory', parent_id='123')
    >>> i.path2id('src/wibble')
    '2325'
    >>> '2325' in i
    True
    >>> i.add(InventoryEntry('2326', 'wibble.c', 'file', '2325'))
    InventoryEntry('2326', 'wibble.c', kind='file', parent_id='2325')
    >>> i['2326']
    InventoryEntry('2326', 'wibble.c', kind='file', parent_id='2325')
    >>> for path, entry in i.iter_entries():
    ...     print path.replace('\\\\', '/')     # for win32 os.sep
    ...     assert i.path2id(path)
    ... 
    src
    src/bye.c
    src/hello.c
    src/wibble
    src/wibble/wibble.c
    >>> i.id2path('2326').replace('\\\\', '/')
    'src/wibble/wibble.c'
    """
    
    __slots__ = ['text_sha1', 'text_size', 'file_id', 'name', 'kind',
                 'text_id', 'parent_id', 'children',
<<<<<<< HEAD
                 'text_version', 'entry_version', 'symlink_target']
=======
                 'text_version', 'name_version', ]

>>>>>>> d6123a5d

    def __init__(self, file_id, name, kind, parent_id, text_id=None):
        """Create an InventoryEntry
        
        The filename must be a single component, relative to the
        parent directory; it cannot be a whole path or relative name.

        >>> e = InventoryEntry('123', 'hello.c', 'file', ROOT_ID)
        >>> e.name
        'hello.c'
        >>> e.file_id
        '123'
        >>> e = InventoryEntry('123', 'src/hello.c', 'file', ROOT_ID)
        Traceback (most recent call last):
        BzrCheckError: InventoryEntry name 'src/hello.c' is invalid
        """
        assert isinstance(name, basestring), name
        if '/' in name or '\\' in name:
            raise BzrCheckError('InventoryEntry name %r is invalid' % name)
        
        self.text_version = None
        self.name_version = None
        self.text_sha1 = None
        self.text_size = None
        self.file_id = file_id
        self.name = name
        self.kind = kind
        self.text_id = text_id
        self.parent_id = parent_id
        self.symlink_target = None
        if kind == 'directory':
            self.children = {}
        elif kind == 'file':
            pass
        elif kind == 'symlink':
            pass
        else:
            raise BzrError("unhandled entry kind %r" % kind)

    def read_symlink_target(self, path):
        if self.kind == 'symlink':
            try:
                self.symlink_target = os.readlink(path)
            except OSError,e:
                raise BzrError("os.readlink error, %s" % e)

    def sorted_children(self):
        l = self.children.items()
        l.sort()
        return l


    def copy(self):
        other = InventoryEntry(self.file_id, self.name, self.kind,
                               self.parent_id)
        other.text_id = self.text_id
        other.text_sha1 = self.text_sha1
        other.text_size = self.text_size
<<<<<<< HEAD
        other.symlink_target = self.symlink_target
=======
        other.text_version = self.text_version
        other.name_version = self.name_version
>>>>>>> d6123a5d
        # note that children are *not* copied; they're pulled across when
        # others are added
        return other


    def __repr__(self):
        return ("%s(%r, %r, kind=%r, parent_id=%r)"
                % (self.__class__.__name__,
                   self.file_id,
                   self.name,
                   self.kind,
                   self.parent_id))

    def __eq__(self, other):
        if not isinstance(other, InventoryEntry):
            return NotImplemented

        return (self.file_id == other.file_id) \
               and (self.name == other.name) \
               and (other.symlink_target == self.symlink_target) \
               and (self.text_sha1 == other.text_sha1) \
               and (self.text_size == other.text_size) \
               and (self.text_id == other.text_id) \
               and (self.parent_id == other.parent_id) \
               and (self.kind == other.kind) \
               and (self.text_version == other.text_version) \
               and (self.name_version == other.name_version)

    def __ne__(self, other):
        return not (self == other)

    def __hash__(self):
        raise ValueError('not hashable')



class RootEntry(InventoryEntry):
    def __init__(self, file_id):
        self.file_id = file_id
        self.children = {}
        self.kind = 'root_directory'
        self.parent_id = None
        self.name = ''

    def __eq__(self, other):
        if not isinstance(other, RootEntry):
            return NotImplemented
        
        return (self.file_id == other.file_id) \
               and (self.children == other.children)



class Inventory(object):
    """Inventory of versioned files in a tree.

    This describes which file_id is present at each point in the tree,
    and possibly the SHA-1 or other information about the file.
    Entries can be looked up either by path or by file_id.

    The inventory represents a typical unix file tree, with
    directories containing files and subdirectories.  We never store
    the full path to a file, because renaming a directory implicitly
    moves all of its contents.  This class internally maintains a
    lookup tree that allows the children under a directory to be
    returned quickly.

    InventoryEntry objects must not be modified after they are
    inserted, other than through the Inventory API.

    >>> inv = Inventory()
    >>> inv.add(InventoryEntry('123-123', 'hello.c', 'file', ROOT_ID))
    InventoryEntry('123-123', 'hello.c', kind='file', parent_id='TREE_ROOT')
    >>> inv['123-123'].name
    'hello.c'

    May be treated as an iterator or set to look up file ids:
    
    >>> bool(inv.path2id('hello.c'))
    True
    >>> '123-123' in inv
    True

    May also look up by name:

    >>> [x[0] for x in inv.iter_entries()]
    ['hello.c']
    >>> inv = Inventory('TREE_ROOT-12345678-12345678')
    >>> inv.add(InventoryEntry('123-123', 'hello.c', 'file', ROOT_ID))
    InventoryEntry('123-123', 'hello.c', kind='file', parent_id='TREE_ROOT-12345678-12345678')
    """
    def __init__(self, root_id=ROOT_ID):
        """Create or read an inventory.

        If a working directory is specified, the inventory is read
        from there.  If the file is specified, read from that. If not,
        the inventory is created empty.

        The inventory is created with a default root directory, with
        an id of None.
        """
        # We are letting Branch.initialize() create a unique inventory
        # root id. Rather than generating a random one here.
        #if root_id is None:
        #    root_id = bzrlib.branch.gen_file_id('TREE_ROOT')
        self.root = RootEntry(root_id)
        self._byid = {self.root.file_id: self.root}


    def copy(self):
        other = Inventory(self.root.file_id)
        # copy recursively so we know directories will be added before
        # their children.  There are more efficient ways than this...
        for path, entry in self.iter_entries():
            if entry == self.root:
                continue
            other.add(entry.copy())
        return other


    def __iter__(self):
        return iter(self._byid)


    def __len__(self):
        """Returns number of entries."""
        return len(self._byid)


    def iter_entries(self, from_dir=None):
        """Return (path, entry) pairs, in order by name."""
        if from_dir == None:
            assert self.root
            from_dir = self.root
        elif isinstance(from_dir, basestring):
            from_dir = self._byid[from_dir]
            
        kids = from_dir.children.items()
        kids.sort()
        for name, ie in kids:
            yield name, ie
            if ie.kind == 'directory':
                for cn, cie in self.iter_entries(from_dir=ie.file_id):
                    yield os.path.join(name, cn), cie


    def entries(self):
        """Return list of (path, ie) for all entries except the root.

        This may be faster than iter_entries.
        """
        accum = []
        def descend(dir_ie, dir_path):
            kids = dir_ie.children.items()
            kids.sort()
            for name, ie in kids:
                child_path = os.path.join(dir_path, name)
                accum.append((child_path, ie))
                if ie.kind == 'directory':
                    descend(ie, child_path)

        descend(self.root, '')
        return accum


    def directories(self):
        """Return (path, entry) pairs for all directories, including the root.
        """
        accum = []
        def descend(parent_ie, parent_path):
            accum.append((parent_path, parent_ie))
            
            kids = [(ie.name, ie) for ie in parent_ie.children.itervalues() if ie.kind == 'directory']
            kids.sort()

            for name, child_ie in kids:
                child_path = os.path.join(parent_path, name)
                descend(child_ie, child_path)
        descend(self.root, '')
        return accum
        


    def __contains__(self, file_id):
        """True if this entry contains a file with given id.

        >>> inv = Inventory()
        >>> inv.add(InventoryEntry('123', 'foo.c', 'file', ROOT_ID))
        InventoryEntry('123', 'foo.c', kind='file', parent_id='TREE_ROOT')
        >>> '123' in inv
        True
        >>> '456' in inv
        False
        """
        return file_id in self._byid


    def __getitem__(self, file_id):
        """Return the entry for given file_id.

        >>> inv = Inventory()
        >>> inv.add(InventoryEntry('123123', 'hello.c', 'file', ROOT_ID))
        InventoryEntry('123123', 'hello.c', kind='file', parent_id='TREE_ROOT')
        >>> inv['123123'].name
        'hello.c'
        """
        try:
            return self._byid[file_id]
        except KeyError:
            if file_id == None:
                raise BzrError("can't look up file_id None")
            else:
                raise BzrError("file_id {%s} not in inventory" % file_id)


    def get_file_kind(self, file_id):
        return self._byid[file_id].kind

    def get_child(self, parent_id, filename):
        return self[parent_id].children.get(filename)


    def add(self, entry):
        """Add entry to inventory.

        To add  a file to a branch ready to be committed, use Branch.add,
        which calls this.

        Returns the new entry object.
        """
        if entry.file_id in self._byid:
            raise BzrError("inventory already contains entry with id {%s}" % entry.file_id)

        if entry.parent_id == ROOT_ID or entry.parent_id is None:
            entry.parent_id = self.root.file_id

        try:
            parent = self._byid[entry.parent_id]
        except KeyError:
            raise BzrError("parent_id {%s} not in inventory" % entry.parent_id)

        if parent.children.has_key(entry.name):
            raise BzrError("%s is already versioned" %
                    appendpath(self.id2path(parent.file_id), entry.name))

        self._byid[entry.file_id] = entry
        parent.children[entry.name] = entry
        return entry


    def add_path(self, relpath, kind, file_id=None):
        """Add entry from a path.

        The immediate parent must already be versioned.

        Returns the new entry object."""
        from bzrlib.branch import gen_file_id
        
        parts = bzrlib.osutils.splitpath(relpath)
        if len(parts) == 0:
            raise BzrError("cannot re-add root of inventory")

        if file_id == None:
            file_id = gen_file_id(relpath)

        parent_path = parts[:-1]
        parent_id = self.path2id(parent_path)
        if parent_id == None:
            raise NotVersionedError(parent_path)

        ie = InventoryEntry(file_id, parts[-1],
                            kind=kind, parent_id=parent_id)
        return self.add(ie)


    def __delitem__(self, file_id):
        """Remove entry by id.

        >>> inv = Inventory()
        >>> inv.add(InventoryEntry('123', 'foo.c', 'file', ROOT_ID))
        InventoryEntry('123', 'foo.c', kind='file', parent_id='TREE_ROOT')
        >>> '123' in inv
        True
        >>> del inv['123']
        >>> '123' in inv
        False
        """
        ie = self[file_id]

        assert self[ie.parent_id].children[ie.name] == ie
        
        # TODO: Test deleting all children; maybe hoist to a separate
        # deltree method?
        if ie.kind == 'directory':
            for cie in ie.children.values():
                del self[cie.file_id]
            del ie.children

        del self._byid[file_id]
        del self[ie.parent_id].children[ie.name]


    def __eq__(self, other):
        """Compare two sets by comparing their contents.

        >>> i1 = Inventory()
        >>> i2 = Inventory()
        >>> i1 == i2
        True
        >>> i1.add(InventoryEntry('123', 'foo', 'file', ROOT_ID))
        InventoryEntry('123', 'foo', kind='file', parent_id='TREE_ROOT')
        >>> i1 == i2
        False
        >>> i2.add(InventoryEntry('123', 'foo', 'file', ROOT_ID))
        InventoryEntry('123', 'foo', kind='file', parent_id='TREE_ROOT')
        >>> i1 == i2
        True
        """
        if not isinstance(other, Inventory):
            return NotImplemented

        if len(self._byid) != len(other._byid):
            # shortcut: obviously not the same
            return False

        return self._byid == other._byid


    def __ne__(self, other):
        return not self.__eq__(other)


    def __hash__(self):
        raise ValueError('not hashable')


    def get_idpath(self, file_id):
        """Return a list of file_ids for the path to an entry.

        The list contains one element for each directory followed by
        the id of the file itself.  So the length of the returned list
        is equal to the depth of the file in the tree, counting the
        root directory as depth 1.
        """
        p = []
        while file_id != None:
            try:
                ie = self._byid[file_id]
            except KeyError:
                raise BzrError("file_id {%s} not found in inventory" % file_id)
            p.insert(0, ie.file_id)
            file_id = ie.parent_id
        return p


    def id2path(self, file_id):
        """Return as a list the path to file_id."""

        # get all names, skipping root
        p = [self._byid[fid].name for fid in self.get_idpath(file_id)[1:]]
        return os.sep.join(p)
            


    def path2id(self, name):
        """Walk down through directories to return entry of last component.

        names may be either a list of path components, or a single
        string, in which case it is automatically split.

        This returns the entry of the last component in the path,
        which may be either a file or a directory.

        Returns None iff the path is not found.
        """
        if isinstance(name, types.StringTypes):
            name = splitpath(name)

        mutter("lookup path %r" % name)

        parent = self.root
        for f in name:
            try:
                cie = parent.children[f]
                assert cie.name == f
                assert cie.parent_id == parent.file_id
                parent = cie
            except KeyError:
                # or raise an error?
                return None

        return parent.file_id


    def has_filename(self, names):
        return bool(self.path2id(names))


    def has_id(self, file_id):
        return self._byid.has_key(file_id)


    def rename(self, file_id, new_parent_id, new_name):
        """Move a file within the inventory.

        This can change either the name, or the parent, or both.

        This does not move the working file."""
        if not is_valid_name(new_name):
            raise BzrError("not an acceptable filename: %r" % new_name)

        new_parent = self._byid[new_parent_id]
        if new_name in new_parent.children:
            raise BzrError("%r already exists in %r" % (new_name, self.id2path(new_parent_id)))

        new_parent_idpath = self.get_idpath(new_parent_id)
        if file_id in new_parent_idpath:
            raise BzrError("cannot move directory %r into a subdirectory of itself, %r"
                    % (self.id2path(file_id), self.id2path(new_parent_id)))

        file_ie = self._byid[file_id]
        old_parent = self._byid[file_ie.parent_id]

        # TODO: Don't leave things messed up if this fails

        del old_parent.children[file_ie.name]
        new_parent.children[new_name] = file_ie
        
        file_ie.name = new_name
        file_ie.parent_id = new_parent_id




_NAME_RE = None

def is_valid_name(name):
    global _NAME_RE
    if _NAME_RE == None:
        _NAME_RE = re.compile(r'^[^/\\]+$')
        
    return bool(_NAME_RE.match(name))<|MERGE_RESOLUTION|>--- conflicted
+++ resolved
@@ -36,7 +36,7 @@
 import bzrlib
 from bzrlib.errors import BzrError, BzrCheckError
 
-from bzrlib.osutils import quotefn, splitpath, joinpath, appendpath
+from bzrlib.osutils import quotefn, splitpath, joinpath, appendpath, sha_strings
 from bzrlib.trace import mutter
 from bzrlib.errors import NotVersionedError
 
@@ -116,12 +116,21 @@
     
     __slots__ = ['text_sha1', 'text_size', 'file_id', 'name', 'kind',
                  'text_id', 'parent_id', 'children',
-<<<<<<< HEAD
-                 'text_version', 'entry_version', 'symlink_target']
-=======
-                 'text_version', 'name_version', ]
-
->>>>>>> d6123a5d
+                 'text_version', 'name_version', 'symlink_target']
+
+    def compatible_for_commit(self, previous_ie):
+        compatible = True
+        # different inv parent
+        if previous_ie.parent_id != self.parent_id:
+            compatible = False
+        # renamed
+        elif previous_ie.name != self.name:
+            compatible = False
+        # changed link target
+        elif (hasattr(self,'symlink_target')
+              and self.symlink_target != previous_ie.symlink_target):
+            compatible = False
+        return compatible
 
     def __init__(self, file_id, name, kind, parent_id, text_id=None):
         """Create an InventoryEntry
@@ -173,6 +182,47 @@
         l.sort()
         return l
 
+    def check(self, checker, rev_id, inv, tree):
+        if self.parent_id != None:
+            if not inv.has_id(self.parent_id):
+                raise BzrCheckError('missing parent {%s} in inventory for revision {%s}'
+                        % (self.parent_id, rev_id))
+        if self.kind == 'file':
+            text_version = self.text_version
+            t = (self.file_id, text_version)
+            if t in checker.checked_texts:
+                prev_sha = checker.checked_texts[t] 
+                if prev_sha != self.text_sha1:
+                    raise BzrCheckError('mismatched sha1 on {%s} in {%s}' %
+                                        (self.file_id, rev_id))
+                else:
+                    checker.repeated_text_cnt += 1
+                    return
+            mutter('check version {%s} of {%s}', rev_id, self.file_id)
+            file_lines = tree.get_file_lines(self.file_id)
+            checker.checked_text_cnt += 1 
+            if self.text_size != sum(map(len, file_lines)):
+                raise BzrCheckError('text {%s} wrong size' % self.text_id)
+            if self.text_sha1 != sha_strings(file_lines):
+                raise BzrCheckError('text {%s} wrong sha1' % self.text_id)
+            checker.checked_texts[t] = self.text_sha1
+        elif self.kind == 'directory':
+            if self.text_sha1 != None or self.text_size != None or self.text_id != None:
+                raise BzrCheckError('directory {%s} has text in revision {%s}'
+                        % (self.file_id, rev_id))
+        elif self.kind == 'root_directory':
+            pass
+        elif self.kind == 'symlink':
+            if self.text_sha1 != None or self.text_size != None or self.text_id != None:
+                raise BzrCheckError('symlink {%s} has text in revision {%s}'
+                        % (self.file_id, rev_id))
+            if self.symlink_target == None:
+                raise BzrCheckError('symlink {%s} has no target in revision {%s}'
+                        % (self.file_id, rev_id))
+        else:
+            raise BzrCheckError('unknown entry kind %r in revision {%s}' % 
+                                (self.kind, rev_id))
+
 
     def copy(self):
         other = InventoryEntry(self.file_id, self.name, self.kind,
@@ -180,12 +230,9 @@
         other.text_id = self.text_id
         other.text_sha1 = self.text_sha1
         other.text_size = self.text_size
-<<<<<<< HEAD
         other.symlink_target = self.symlink_target
-=======
         other.text_version = self.text_version
         other.name_version = self.name_version
->>>>>>> d6123a5d
         # note that children are *not* copied; they're pulled across when
         # others are added
         return other
@@ -219,7 +266,6 @@
 
     def __hash__(self):
         raise ValueError('not hashable')
-
 
 
 class RootEntry(InventoryEntry):
