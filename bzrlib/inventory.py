# (C) 2005 Canonical Ltd

# This program is free software; you can redistribute it and/or modify
# it under the terms of the GNU General Public License as published by
# the Free Software Foundation; either version 2 of the License, or
# (at your option) any later version.

# This program is distributed in the hope that it will be useful,
# but WITHOUT ANY WARRANTY; without even the implied warranty of
# MERCHANTABILITY or FITNESS FOR A PARTICULAR PURPOSE.  See the
# GNU General Public License for more details.

# You should have received a copy of the GNU General Public License
# along with this program; if not, write to the Free Software
# Foundation, Inc., 59 Temple Place, Suite 330, Boston, MA  02111-1307  USA


# This should really be an id randomly assigned when the tree is
# created, but it's not for now.
ROOT_ID = "TREE_ROOT"


import sys, os.path, types, re

import bzrlib
from bzrlib.errors import BzrError, BzrCheckError

from bzrlib.osutils import uuid, quotefn, splitpath, joinpath, appendpath
from bzrlib.trace import mutter
from bzrlib.errors import NotVersionedError
        

class InventoryEntry(object):
    """Description of a versioned file.

    An InventoryEntry has the following fields, which are also
    present in the XML inventory-entry element:

    * *file_id*
    * *name*: (only the basename within the directory, must not
      contain slashes)
    * *kind*: "directory" or "file"
    * *directory_id*: (if absent/null means the branch root directory)
    * *text_sha1*: only for files
    * *text_size*: in bytes, only for files 
    * *text_id*: identifier for the text version, only for files

    InventoryEntries can also exist inside a WorkingTree
    inventory, in which case they are not yet bound to a
    particular revision of the file.  In that case the text_sha1,
    text_size and text_id are absent.


    >>> i = Inventory()
    >>> i.path2id('')
    'TREE_ROOT'
    >>> i.add(InventoryEntry('123', 'src', 'directory', ROOT_ID))
    InventoryEntry('123', 'src', kind='directory', parent_id='TREE_ROOT')
    >>> i.add(InventoryEntry('2323', 'hello.c', 'file', parent_id='123'))
    InventoryEntry('2323', 'hello.c', kind='file', parent_id='123')
    >>> for j in i.iter_entries():
    ...   print j
    ... 
    ('src', InventoryEntry('123', 'src', kind='directory', parent_id='TREE_ROOT'))
    ('src/hello.c', InventoryEntry('2323', 'hello.c', kind='file', parent_id='123'))
    >>> i.add(InventoryEntry('2323', 'bye.c', 'file', '123'))
    Traceback (most recent call last):
    ...
    BzrError: inventory already contains entry with id {2323}
    >>> i.add(InventoryEntry('2324', 'bye.c', 'file', '123'))
    InventoryEntry('2324', 'bye.c', kind='file', parent_id='123')
    >>> i.add(InventoryEntry('2325', 'wibble', 'directory', '123'))
    InventoryEntry('2325', 'wibble', kind='directory', parent_id='123')
    >>> i.path2id('src/wibble')
    '2325'
    >>> '2325' in i
    True
    >>> i.add(InventoryEntry('2326', 'wibble.c', 'file', '2325'))
    InventoryEntry('2326', 'wibble.c', kind='file', parent_id='2325')
    >>> i['2326']
    InventoryEntry('2326', 'wibble.c', kind='file', parent_id='2325')
    >>> for j in i.iter_entries():
    ...     print j[0]
    ...     assert i.path2id(j[0])
    ... 
    src
    src/bye.c
    src/hello.c
    src/wibble
    src/wibble/wibble.c
    >>> i.id2path('2326')
    'src/wibble/wibble.c'

    TODO: Maybe also keep the full path of the entry, and the children?
           But those depend on its position within a particular inventory, and
           it would be nice not to need to hold the backpointer here.
    """

    # TODO: split InventoryEntry into subclasses for files,
    # directories, etc etc.

    __slots__ = ['text_sha1', 'text_size', 'file_id', 'name', 'kind',
<<<<<<< HEAD
                 'text_id', 'parent_id', 'children', 'symlink_target']
=======
                 'text_id', 'parent_id', 'children',
                 'text_version', 'entry_version', ]

>>>>>>> de135971

    def __init__(self, file_id, name, kind, parent_id, text_id=None):
        """Create an InventoryEntry
        
        The filename must be a single component, relative to the
        parent directory; it cannot be a whole path or relative name.

        >>> e = InventoryEntry('123', 'hello.c', 'file', ROOT_ID)
        >>> e.name
        'hello.c'
        >>> e.file_id
        '123'
        >>> e = InventoryEntry('123', 'src/hello.c', 'file', ROOT_ID)
        Traceback (most recent call last):
        BzrCheckError: InventoryEntry name 'src/hello.c' is invalid
        """
        assert isinstance(name, basestring), name
        if '/' in name or '\\' in name:
            raise BzrCheckError('InventoryEntry name %r is invalid' % name)
        
        self.text_version = None
        self.entry_version = None
        self.text_sha1 = None
        self.text_size = None
        self.file_id = file_id
        self.name = name
        self.kind = kind
        self.text_id = text_id
        self.parent_id = parent_id
        self.symlink_target = None
        if kind == 'directory':
            self.children = {}
        elif kind == 'file':
            pass
        elif kind == 'symlink':
            pass
        else:
            raise BzrError("unhandled entry kind %r" % kind)

    def read_symlink_target(self, path):
        if self.kind == 'symlink':
            try:
                self.symlink_target = os.readlink(path)
            except OSError,e:
                raise BzrError("os.readlink error, %s" % e)

    def sorted_children(self):
        l = self.children.items()
        l.sort()
        return l


    def copy(self):
        other = InventoryEntry(self.file_id, self.name, self.kind,
                               self.parent_id, text_id=self.text_id)
        other.text_sha1 = self.text_sha1
        other.text_size = self.text_size
        other.symlink_target = self.symlink_target
        # note that children are *not* copied; they're pulled across when
        # others are added
        return other


    def __repr__(self):
        return ("%s(%r, %r, kind=%r, parent_id=%r)"
                % (self.__class__.__name__,
                   self.file_id,
                   self.name,
                   self.kind,
                   self.parent_id))

    
<<<<<<< HEAD
    def to_element(self):
        """Convert to XML element"""
        from bzrlib.xml import Element
        
        e = Element('entry')

        e.set('name', self.name)
        e.set('file_id', self.file_id)
        e.set('kind', self.kind)

        if self.text_size != None:
            e.set('text_size', '%d' % self.text_size)
            
        for f in ['text_id', 'text_sha1', 'symlink_target']:
            v = getattr(self, f)
            if v != None:
                e.set(f, v)

        # to be conservative, we don't externalize the root pointers
        # for now, leaving them as null in the xml form.  in a future
        # version it will be implied by nested elements.
        if self.parent_id != ROOT_ID:
            assert isinstance(self.parent_id, basestring)
            e.set('parent_id', self.parent_id)

        e.tail = '\n'
            
        return e


    def from_element(cls, elt):
        assert elt.tag == 'entry'

        ## original format inventories don't have a parent_id for
        ## nodes in the root directory, but it's cleaner to use one
        ## internally.
        parent_id = elt.get('parent_id')
        if parent_id == None:
            parent_id = ROOT_ID

        self = cls(elt.get('file_id'), elt.get('name'), elt.get('kind'), parent_id)
        self.text_id = elt.get('text_id')
        self.text_sha1 = elt.get('text_sha1')
        self.symlink_target = elt.get('symlink_target')
        
        ## mutter("read inventoryentry: %r" % (elt.attrib))

        v = elt.get('text_size')
        self.text_size = v and int(v)

        return self
            

    from_element = classmethod(from_element)

=======
>>>>>>> de135971
    def __eq__(self, other):
        if not isinstance(other, InventoryEntry):
            return NotImplemented

        return (self.file_id == other.file_id) \
               and (self.name == other.name) \
               and (other.symlink_target == self.symlink_target) \
               and (self.text_sha1 == other.text_sha1) \
               and (self.text_size == other.text_size) \
               and (self.text_id == other.text_id) \
               and (self.parent_id == other.parent_id) \
               and (self.kind == other.kind) \
               and (self.text_version == other.text_version) \
               and (self.entry_version == other.entry_version)


    def __ne__(self, other):
        return not (self == other)

    def __hash__(self):
        raise ValueError('not hashable')



class RootEntry(InventoryEntry):
    def __init__(self, file_id):
        self.file_id = file_id
        self.children = {}
        self.kind = 'root_directory'
        self.parent_id = None
        self.name = ''

    def __eq__(self, other):
        if not isinstance(other, RootEntry):
            return NotImplemented
        
        return (self.file_id == other.file_id) \
               and (self.children == other.children)



class Inventory(object):
    """Inventory of versioned files in a tree.

    This describes which file_id is present at each point in the tree,
    and possibly the SHA-1 or other information about the file.
    Entries can be looked up either by path or by file_id.

    The inventory represents a typical unix file tree, with
    directories containing files and subdirectories.  We never store
    the full path to a file, because renaming a directory implicitly
    moves all of its contents.  This class internally maintains a
    lookup tree that allows the children under a directory to be
    returned quickly.

    InventoryEntry objects must not be modified after they are
    inserted, other than through the Inventory API.

    >>> inv = Inventory()
    >>> inv.add(InventoryEntry('123-123', 'hello.c', 'file', ROOT_ID))
    InventoryEntry('123-123', 'hello.c', kind='file', parent_id='TREE_ROOT')
    >>> inv['123-123'].name
    'hello.c'

    May be treated as an iterator or set to look up file ids:
    
    >>> bool(inv.path2id('hello.c'))
    True
    >>> '123-123' in inv
    True

    May also look up by name:

    >>> [x[0] for x in inv.iter_entries()]
    ['hello.c']
    >>> inv = Inventory('TREE_ROOT-12345678-12345678')
    >>> inv.add(InventoryEntry('123-123', 'hello.c', 'file', ROOT_ID))
    InventoryEntry('123-123', 'hello.c', kind='file', parent_id='TREE_ROOT-12345678-12345678')
    """
    def __init__(self, root_id=ROOT_ID):
        """Create or read an inventory.

        If a working directory is specified, the inventory is read
        from there.  If the file is specified, read from that. If not,
        the inventory is created empty.

        The inventory is created with a default root directory, with
        an id of None.
        """
        # We are letting Branch(init=True) create a unique inventory
        # root id. Rather than generating a random one here.
        #if root_id is None:
        #    root_id = bzrlib.branch.gen_file_id('TREE_ROOT')
        self.root = RootEntry(root_id)
        self._byid = {self.root.file_id: self.root}


    def __iter__(self):
        return iter(self._byid)


    def __len__(self):
        """Returns number of entries."""
        return len(self._byid)


    def iter_entries(self, from_dir=None):
        """Return (path, entry) pairs, in order by name."""
        if from_dir == None:
            assert self.root
            from_dir = self.root
        elif isinstance(from_dir, basestring):
            from_dir = self._byid[from_dir]
            
        kids = from_dir.children.items()
        kids.sort()
        for name, ie in kids:
            yield name, ie
            if ie.kind == 'directory':
                for cn, cie in self.iter_entries(from_dir=ie.file_id):
                    yield os.path.join(name, cn), cie


    def entries(self):
        """Return list of (path, ie) for all entries except the root.

        This may be faster than iter_entries.
        """
        accum = []
        def descend(dir_ie, dir_path):
            kids = dir_ie.children.items()
            kids.sort()
            for name, ie in kids:
                child_path = os.path.join(dir_path, name)
                accum.append((child_path, ie))
                if ie.kind == 'directory':
                    descend(ie, child_path)

        descend(self.root, '')
        return accum


    def directories(self):
        """Return (path, entry) pairs for all directories, including the root.
        """
        accum = []
        def descend(parent_ie, parent_path):
            accum.append((parent_path, parent_ie))
            
            kids = [(ie.name, ie) for ie in parent_ie.children.itervalues() if ie.kind == 'directory']
            kids.sort()

            for name, child_ie in kids:
                child_path = os.path.join(parent_path, name)
                descend(child_ie, child_path)
        descend(self.root, '')
        return accum
        


    def __contains__(self, file_id):
        """True if this entry contains a file with given id.

        >>> inv = Inventory()
        >>> inv.add(InventoryEntry('123', 'foo.c', 'file', ROOT_ID))
        InventoryEntry('123', 'foo.c', kind='file', parent_id='TREE_ROOT')
        >>> '123' in inv
        True
        >>> '456' in inv
        False
        """
        return file_id in self._byid


    def __getitem__(self, file_id):
        """Return the entry for given file_id.

        >>> inv = Inventory()
        >>> inv.add(InventoryEntry('123123', 'hello.c', 'file', ROOT_ID))
        InventoryEntry('123123', 'hello.c', kind='file', parent_id='TREE_ROOT')
        >>> inv['123123'].name
        'hello.c'
        """
        try:
            return self._byid[file_id]
        except KeyError:
            if file_id == None:
                raise BzrError("can't look up file_id None")
            else:
                raise BzrError("file_id {%s} not in inventory" % file_id)


    def get_file_kind(self, file_id):
        return self._byid[file_id].kind

    def get_child(self, parent_id, filename):
        return self[parent_id].children.get(filename)


    def add(self, entry):
        """Add entry to inventory.

        To add  a file to a branch ready to be committed, use Branch.add,
        which calls this.

        Returns the new entry object.
        """
        if entry.file_id in self._byid:
            raise BzrError("inventory already contains entry with id {%s}" % entry.file_id)

        if entry.parent_id == ROOT_ID or entry.parent_id is None:
            entry.parent_id = self.root.file_id

        try:
            parent = self._byid[entry.parent_id]
        except KeyError:
            raise BzrError("parent_id {%s} not in inventory" % entry.parent_id)

        if parent.children.has_key(entry.name):
            raise BzrError("%s is already versioned" %
                    appendpath(self.id2path(parent.file_id), entry.name))

        self._byid[entry.file_id] = entry
        parent.children[entry.name] = entry
        return entry


    def add_path(self, relpath, kind, file_id=None):
        """Add entry from a path.

        The immediate parent must already be versioned.

        Returns the new entry object."""
        from bzrlib.branch import gen_file_id
        
        parts = bzrlib.osutils.splitpath(relpath)
        if len(parts) == 0:
            raise BzrError("cannot re-add root of inventory")

        if file_id == None:
            file_id = gen_file_id(relpath)

        parent_path = parts[:-1]
        parent_id = self.path2id(parent_path)
        if parent_id == None:
            raise NotVersionedError(parent_path)

        ie = InventoryEntry(file_id, parts[-1],
                            kind=kind, parent_id=parent_id)
        return self.add(ie)


    def __delitem__(self, file_id):
        """Remove entry by id.

        >>> inv = Inventory()
        >>> inv.add(InventoryEntry('123', 'foo.c', 'file', ROOT_ID))
        InventoryEntry('123', 'foo.c', kind='file', parent_id='TREE_ROOT')
        >>> '123' in inv
        True
        >>> del inv['123']
        >>> '123' in inv
        False
        """
        ie = self[file_id]

        assert self[ie.parent_id].children[ie.name] == ie
        
        # TODO: Test deleting all children; maybe hoist to a separate
        # deltree method?
        if ie.kind == 'directory':
            for cie in ie.children.values():
                del self[cie.file_id]
            del ie.children

        del self._byid[file_id]
        del self[ie.parent_id].children[ie.name]


    def __eq__(self, other):
        """Compare two sets by comparing their contents.

        >>> i1 = Inventory()
        >>> i2 = Inventory()
        >>> i1 == i2
        True
        >>> i1.add(InventoryEntry('123', 'foo', 'file', ROOT_ID))
        InventoryEntry('123', 'foo', kind='file', parent_id='TREE_ROOT')
        >>> i1 == i2
        False
        >>> i2.add(InventoryEntry('123', 'foo', 'file', ROOT_ID))
        InventoryEntry('123', 'foo', kind='file', parent_id='TREE_ROOT')
        >>> i1 == i2
        True
        """
        if not isinstance(other, Inventory):
            return NotImplemented

        if len(self._byid) != len(other._byid):
            # shortcut: obviously not the same
            return False

        return self._byid == other._byid


    def __ne__(self, other):
        return not (self == other)


    def __hash__(self):
        raise ValueError('not hashable')


    def get_idpath(self, file_id):
        """Return a list of file_ids for the path to an entry.

        The list contains one element for each directory followed by
        the id of the file itself.  So the length of the returned list
        is equal to the depth of the file in the tree, counting the
        root directory as depth 1.
        """
        p = []
        while file_id != None:
            try:
                ie = self._byid[file_id]
            except KeyError:
                raise BzrError("file_id {%s} not found in inventory" % file_id)
            p.insert(0, ie.file_id)
            file_id = ie.parent_id
        return p


    def id2path(self, file_id):
        """Return as a list the path to file_id."""

        # get all names, skipping root
        p = [self._byid[fid].name for fid in self.get_idpath(file_id)[1:]]
        return os.sep.join(p)
            


    def path2id(self, name):
        """Walk down through directories to return entry of last component.

        names may be either a list of path components, or a single
        string, in which case it is automatically split.

        This returns the entry of the last component in the path,
        which may be either a file or a directory.

        Returns None iff the path is not found.
        """
        if isinstance(name, types.StringTypes):
            name = splitpath(name)

        mutter("lookup path %r" % name)

        parent = self.root
        for f in name:
            try:
                cie = parent.children[f]
                assert cie.name == f
                assert cie.parent_id == parent.file_id
                parent = cie
            except KeyError:
                # or raise an error?
                return None

        return parent.file_id


    def has_filename(self, names):
        return bool(self.path2id(names))


    def has_id(self, file_id):
        return self._byid.has_key(file_id)


    def rename(self, file_id, new_parent_id, new_name):
        """Move a file within the inventory.

        This can change either the name, or the parent, or both.

        This does not move the working file."""
        if not is_valid_name(new_name):
            raise BzrError("not an acceptable filename: %r" % new_name)

        new_parent = self._byid[new_parent_id]
        if new_name in new_parent.children:
            raise BzrError("%r already exists in %r" % (new_name, self.id2path(new_parent_id)))

        new_parent_idpath = self.get_idpath(new_parent_id)
        if file_id in new_parent_idpath:
            raise BzrError("cannot move directory %r into a subdirectory of itself, %r"
                    % (self.id2path(file_id), self.id2path(new_parent_id)))

        file_ie = self._byid[file_id]
        old_parent = self._byid[file_ie.parent_id]

        # TODO: Don't leave things messed up if this fails

        del old_parent.children[file_ie.name]
        new_parent.children[new_name] = file_ie
        
        file_ie.name = new_name
        file_ie.parent_id = new_parent_id




_NAME_RE = None

def is_valid_name(name):
    global _NAME_RE
    if _NAME_RE == None:
        _NAME_RE = re.compile(r'^[^/\\]+$')
        
    return bool(_NAME_RE.match(name))<|MERGE_RESOLUTION|>--- conflicted
+++ resolved
@@ -100,13 +100,9 @@
     # directories, etc etc.
 
     __slots__ = ['text_sha1', 'text_size', 'file_id', 'name', 'kind',
-<<<<<<< HEAD
-                 'text_id', 'parent_id', 'children', 'symlink_target']
-=======
                  'text_id', 'parent_id', 'children',
-                 'text_version', 'entry_version', ]
-
->>>>>>> de135971
+                 'text_version', 'entry_version', 'symlink_target']
+
 
     def __init__(self, file_id, name, kind, parent_id, text_id=None):
         """Create an InventoryEntry
@@ -179,64 +175,6 @@
                    self.parent_id))
 
     
-<<<<<<< HEAD
-    def to_element(self):
-        """Convert to XML element"""
-        from bzrlib.xml import Element
-        
-        e = Element('entry')
-
-        e.set('name', self.name)
-        e.set('file_id', self.file_id)
-        e.set('kind', self.kind)
-
-        if self.text_size != None:
-            e.set('text_size', '%d' % self.text_size)
-            
-        for f in ['text_id', 'text_sha1', 'symlink_target']:
-            v = getattr(self, f)
-            if v != None:
-                e.set(f, v)
-
-        # to be conservative, we don't externalize the root pointers
-        # for now, leaving them as null in the xml form.  in a future
-        # version it will be implied by nested elements.
-        if self.parent_id != ROOT_ID:
-            assert isinstance(self.parent_id, basestring)
-            e.set('parent_id', self.parent_id)
-
-        e.tail = '\n'
-            
-        return e
-
-
-    def from_element(cls, elt):
-        assert elt.tag == 'entry'
-
-        ## original format inventories don't have a parent_id for
-        ## nodes in the root directory, but it's cleaner to use one
-        ## internally.
-        parent_id = elt.get('parent_id')
-        if parent_id == None:
-            parent_id = ROOT_ID
-
-        self = cls(elt.get('file_id'), elt.get('name'), elt.get('kind'), parent_id)
-        self.text_id = elt.get('text_id')
-        self.text_sha1 = elt.get('text_sha1')
-        self.symlink_target = elt.get('symlink_target')
-        
-        ## mutter("read inventoryentry: %r" % (elt.attrib))
-
-        v = elt.get('text_size')
-        self.text_size = v and int(v)
-
-        return self
-            
-
-    from_element = classmethod(from_element)
-
-=======
->>>>>>> de135971
     def __eq__(self, other):
         if not isinstance(other, InventoryEntry):
             return NotImplemented
@@ -251,7 +189,6 @@
                and (self.kind == other.kind) \
                and (self.text_version == other.text_version) \
                and (self.entry_version == other.entry_version)
-
 
     def __ne__(self, other):
         return not (self == other)
