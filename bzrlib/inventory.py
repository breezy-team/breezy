--- conflicted
+++ resolved
@@ -1921,22 +1921,14 @@
                 raise errors.BzrError('Duplicate key in inventory: %r\n%r'
                                       % (key, bytes))
             info[key] = value
-<<<<<<< HEAD
-        revision_id = info['revision_id']
-        root_id = info['root_id']
-        search_key_name = info.get('search_key_name', 'plain')
-        parent_id_basename_to_file_id = info.get(
-            'parent_id_basename_to_file_id', None)
-        if not parent_id_basename_to_file_id.startswith('sha1:'):
-            raise ValueError('parent_id_basename_to_file_id should be a sha1'
-                             ' key not %r' % (parent_id_basename_to_file_id,))
-=======
         revision_id = intern(info['revision_id'])
         root_id = intern(info['root_id'])
         search_key_name = intern(info.get('search_key_name', 'plain'))
         parent_id_basename_to_file_id = intern(info.get(
             'parent_id_basename_to_file_id', None))
->>>>>>> 21a23118
+        if not parent_id_basename_to_file_id.startswith('sha1:'):
+            raise ValueError('parent_id_basename_to_file_id should be a sha1'
+                             ' key not %r' % (parent_id_basename_to_file_id,))
         id_to_entry = info['id_to_entry']
         if not id_to_entry.startswith('sha1:'):
             raise ValueError('id_to_entry should be a sha1'
