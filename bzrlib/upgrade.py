# Copyright (C) 2005, 2006, 2008-2011 Canonical Ltd
#
# This program is free software; you can redistribute it and/or modify
# it under the terms of the GNU General Public License as published by
# the Free Software Foundation; either version 2 of the License, or
# (at your option) any later version.
#
# This program is distributed in the hope that it will be useful,
# but WITHOUT ANY WARRANTY; without even the implied warranty of
# MERCHANTABILITY or FITNESS FOR A PARTICULAR PURPOSE.  See the
# GNU General Public License for more details.
#
# You should have received a copy of the GNU General Public License
# along with this program; if not, write to the Free Software
# Foundation, Inc., 51 Franklin Street, Fifth Floor, Boston, MA 02110-1301 USA

"""bzr upgrade logic."""


from bzrlib import (
    errors,
    trace,
    ui,
    )
from bzrlib.bzrdir import (
    BzrDir,
    format_registry,
    )
<<<<<<< HEAD
from bzrlib.remote import (
    RemoteBzrDir,
    )
=======
from bzrlib.remote import RemoteBzrDir
>>>>>>> c6bff459


class Convert(object):

    def __init__(self, url=None, format=None, control_dir=None):
        """Convert a Bazaar control directory to a given format.

        Either the url or control_dir parameter must be given.

        :param url: the URL of the control directory or None if the
          control_dir is explicitly given instead
        :param format: the format to convert to or None for the default
        :param control_dir: the control directory or None if it is
          specified via the URL parameter instead
        """
        self.format = format
        # XXX: Change to cleanup
        warning_id = 'cross_format_fetch'
        saved_warning = warning_id in ui.ui_factory.suppressed_warnings
        if url is None and control_dir is None:
            raise AssertionError(
                "either the url or control_dir parameter must be set.")
        if control_dir is not None:
            self.bzrdir = control_dir
        else:
            self.bzrdir = BzrDir.open_unsupported(url)
        if isinstance(self.bzrdir, RemoteBzrDir):
            self.bzrdir._ensure_real()
            self.bzrdir = self.bzrdir._real_bzrdir
        if self.bzrdir.root_transport.is_readonly():
            raise errors.UpgradeReadonly
        self.transport = self.bzrdir.root_transport
        ui.ui_factory.suppressed_warnings.add(warning_id)
        try:
            self.convert()
        finally:
            if not saved_warning:
                ui.ui_factory.suppressed_warnings.remove(warning_id)

    def convert(self):
        try:
            branch = self.bzrdir.open_branch()
            if branch.user_url != self.bzrdir.user_url:
                ui.ui_factory.note(
                    'This is a checkout. The branch (%s) needs to be upgraded'
                    ' separately.' % (branch.user_url,))
            del branch
        except (errors.NotBranchError, errors.IncompatibleRepositories):
            # might not be a format we can open without upgrading; see e.g.
            # https://bugs.launchpad.net/bzr/+bug/253891
            pass
        if self.format is None:
            try:
                rich_root = self.bzrdir.find_repository()._format.rich_root_data
            except errors.NoRepositoryPresent:
                rich_root = False # assume no rich roots
            if rich_root:
                format_name = "default-rich-root"
            else:
                format_name = "default"
            format = format_registry.make_bzrdir(format_name)
        else:
            format = self.format
        if not self.bzrdir.needs_format_conversion(format):
            raise errors.UpToDateFormat(self.bzrdir._format)
        if not self.bzrdir.can_convert_format():
            raise errors.BzrError("cannot upgrade from bzrdir format %s" %
                           self.bzrdir._format)
        self.bzrdir.check_conversion_target(format)
        ui.ui_factory.note('starting upgrade of %s' % self.transport.base)

        self.backup_oldpath, self.backup_newpath = self.bzrdir.backup_bzrdir()
        while self.bzrdir.needs_format_conversion(format):
            converter = self.bzrdir._format.get_converter(format)
            self.bzrdir = converter.convert(self.bzrdir, None)
        ui.ui_factory.note('finished')

    def clean_up(self):
        """Clean-up after a conversion.

        This removes the backup.bzr directory.
        """
        transport = self.transport
        backup_relpath = transport.relpath(self.backup_newpath)
        child_pb = ui.ui_factory.nested_progress_bar()
        child_pb.update('Deleting backup.bzr')
        try:
            transport.delete_tree(backup_relpath)
        finally:
            child_pb.finished()


def upgrade(url, format=None, clean_up=False, dry_run=False):
    """Upgrade locations to format.
 
    This routine wraps the smart_upgrade() routine with a nicer UI.
    In particular, it ensures all URLs can be opened before starting
    and reports a summary at the end if more than one upgrade was attempted.
    This routine is useful for command line tools. Other bzrlib clients
    probably ought to use smart_upgrade() instead.

    :param url: a URL of the locations to upgrade.
    :param format: the format to convert to or None for the best default
    :param clean-up: if True, the backup.bzr directory is removed if the
      upgrade succeeded for a given repo/branch/tree
    :param dry_run: show what would happen but don't actually do any upgrades
    :return: the list of exceptions encountered
    """
    control_dirs = [BzrDir.open_unsupported(url)]
    attempted, succeeded, exceptions = smart_upgrade(control_dirs,
        format, clean_up=clean_up, dry_run=dry_run)
    if len(attempted) > 1:
        attempted_count = len(attempted)
        succeeded_count = len(succeeded)
        failed_count = attempted_count - succeeded_count
        ui.ui_factory.note(
            '\nSUMMARY: %d upgrades attempted, %d succeeded, %d failed'
            % (attempted_count, succeeded_count, failed_count))
    return exceptions


def smart_upgrade(control_dirs, format, clean_up=False,
    dry_run=False):
    """Convert control directories to a new format intelligently.

    If the control directory is a shared repository, dependent branches
    are also converted provided the repository converted successfully.
    If the conversion of a branch fails, remaining branches are still tried.

    :param control_dirs: the BzrDirs to upgrade
    :param format: the format to convert to or None for the best default
    :param clean_up: if True, the backup.bzr directory is removed if the
      upgrade succeeded for a given repo/branch/tree
    :param dry_run: show what would happen but don't actually do any upgrades
    :return: attempted-control-dirs, succeeded-control-dirs, exceptions
    """
    all_attempted = []
    all_succeeded = []
    all_exceptions = []
    for control_dir in control_dirs:
        attempted, succeeded, exceptions = _smart_upgrade_one(control_dir,
            format, clean_up=clean_up, dry_run=dry_run)
        all_attempted.extend(attempted)
        all_succeeded.extend(succeeded)
        all_exceptions.extend(exceptions)
    return all_attempted, all_succeeded, all_exceptions


def _smart_upgrade_one(control_dir, format, clean_up=False,
    dry_run=False):
    """Convert a control directory to a new format intelligently.

    See smart_upgrade for parameter details.
    """
    # If the URL is a shared repository, find the dependent branches
    dependents = None
    try:
        repo = control_dir.open_repository()
    except errors.NoRepositoryPresent:
        # A branch or checkout using a shared repository higher up
        pass
    else:
        # The URL is a repository. If it successfully upgrades,
        # then upgrade the dependent branches as well.
        if repo.is_shared():
            dependents = repo.find_branches(using=True)

    # Do the conversions
    attempted = [control_dir]
    succeeded, exceptions = _convert_items([control_dir], format, clean_up,
                                           dry_run)
    if succeeded and dependents:
        ui.ui_factory.note('Found %d dependent branches - upgrading ...'
                           % (len(dependents),))
        # Convert dependent branches
        branch_cdirs = [b.bzrdir for b in dependents]
        successes, problems = _convert_items(branch_cdirs, format, clean_up,
            dry_run, label="branch")
        attempted.extend(branch_cdirs)
        succeeded.extend(successes)
        exceptions.extend(problems)

    # Return the result
    return attempted, succeeded, exceptions

# FIXME: There are several problems below:
# - RemoteRepository doesn't support _unsupported (really ?)
# - raising AssertionError is rude and may not be necessary
# - no tests
# - the only caller uses only the label
def _get_object_and_label(control_dir):
    """Return the primary object and type label for a control directory.

    :return: object, label where
      object is a Branch, Repository or WorkingTree and
      label is one of:
        branch            - a branch
        repository        - a repository
        tree              - a lightweight checkout
    """
    try:
        try:
            br = control_dir.open_branch(unsupported=True,
                                         ignore_fallbacks=True)
        except NotImplementedError:
            # RemoteRepository doesn't support the unsupported parameter
            br = control_dir.open_branch(ignore_fallbacks=True)
    except errors.NotBranchError:
        pass
    else:
        return br, "branch"
    try:
        repo = control_dir.open_repository()
    except errors.NoRepositoryPresent:
        pass
    else:
        return repo, "repository"
    try:
        wt = control_dir.open_workingtree()
    except (errors.NoWorkingTree, errors.NotLocalUrl):
        pass
    else:
        return wt, "tree"
    raise AssertionError("unknown type of control directory %s", control_dir)


def _convert_items(items, format, clean_up, dry_run, label=None):
    """Convert a sequence of control directories to the given format.
 
    :param items: the control directories to upgrade
    :param format: the format to convert to or None for the best default
    :param clean-up: if True, the backup.bzr directory is removed if the
      upgrade succeeded for a given repo/branch/tree
    :param dry_run: show what would happen but don't actually do any upgrades
    :param label: the label for these items or None to calculate one
    :return: items successfully upgraded, exceptions
    """
    succeeded = []
    exceptions = []
    child_pb = ui.ui_factory.nested_progress_bar()
    child_pb.update('Upgrading bzrdirs', 0, len(items))
    for i, control_dir in enumerate(items):
        # Do the conversion
        location = control_dir.root_transport.base
        bzr_object, bzr_label = _get_object_and_label(control_dir)
        type_label = label or bzr_label
        child_pb.update("Upgrading %s" % (type_label), i+1, len(items))
        ui.ui_factory.note('Upgrading %s %s ...' % (type_label, location,))
        try:
            if not dry_run:
                cv = Convert(control_dir=control_dir, format=format)
        except Exception, ex:
            trace.warning('conversion error: %s' % ex)
            exceptions.append(ex)
            continue

        # Do any required post processing
        succeeded.append(control_dir)
        if clean_up:
            try:
                ui.ui_factory.note('Removing backup ...')
                if not dry_run:
                    cv.clean_up()
            except Exception, ex:
                trace.warning('failed to clean-up %s: %s' % (location, ex))
                exceptions.append(ex)

    child_pb.finished()

    # Return the result
    return succeeded, exceptions<|MERGE_RESOLUTION|>--- conflicted
+++ resolved
@@ -26,13 +26,7 @@
     BzrDir,
     format_registry,
     )
-<<<<<<< HEAD
-from bzrlib.remote import (
-    RemoteBzrDir,
-    )
-=======
 from bzrlib.remote import RemoteBzrDir
->>>>>>> c6bff459
 
 
 class Convert(object):
