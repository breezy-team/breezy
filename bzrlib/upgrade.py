--- conflicted
+++ resolved
@@ -17,18 +17,12 @@
 """bzr upgrade logic."""
 
 
-<<<<<<< HEAD
 from bzrlib import osutils, repository
-from bzrlib.bzrdir import BzrDir, BzrDirFormat, format_registry
+from bzrlib.bzrdir import BzrDir, format_registry
 import bzrlib.errors as errors
 from bzrlib.remote import RemoteBzrDir
 from bzrlib.transport import get_transport
 from bzrlib.trace import mutter, note, warning
-=======
-from bzrlib.bzrdir import BzrDir, format_registry
-import bzrlib.errors as errors
-from bzrlib.remote import RemoteBzrDir
->>>>>>> 549b86e0
 import bzrlib.ui as ui
 
 
@@ -46,7 +40,9 @@
           specified via the URL parameter instead
         """
         self.format = format
-<<<<<<< HEAD
+        # XXX: Change to cleanup
+        warning_id = 'cross_format_fetch'
+        saved_warning = warning_id in ui.ui_factory.suppressed_warnings
         if url is None and control_dir is None:
             raise AssertionError(
                 "either the url or control_dir parameter must be set.")
@@ -54,12 +50,6 @@
             self.bzrdir = control_dir
         else:
             self.bzrdir = BzrDir.open_unsupported(url)
-=======
-        self.bzrdir = BzrDir.open_unsupported(url)
-        # XXX: Change to cleanup
-        warning_id = 'cross_format_fetch'
-        saved_warning = warning_id in ui.ui_factory.suppressed_warnings
->>>>>>> 549b86e0
         if isinstance(self.bzrdir, RemoteBzrDir):
             self.bzrdir._ensure_real()
             self.bzrdir = self.bzrdir._real_bzrdir
@@ -103,14 +93,9 @@
             raise errors.BzrError("cannot upgrade from bzrdir format %s" %
                            self.bzrdir._format)
         self.bzrdir.check_conversion_target(format)
-<<<<<<< HEAD
-        self.pb.note('starting upgrade of %s', self.transport.base)
+        ui.ui_factory.note('starting upgrade of %s' % self.transport.base)
+
         self.backup_oldpath, self.backup_newpath = self.bzrdir.backup_bzrdir()
-=======
-        ui.ui_factory.note('starting upgrade of %s' % self.transport.base)
-
-        self.bzrdir.backup_bzrdir()
->>>>>>> 549b86e0
         while self.bzrdir.needs_format_conversion(format):
             converter = self.bzrdir._format.get_converter(format)
             self.bzrdir = converter.convert(self.bzrdir, None)
