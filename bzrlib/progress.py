# Copyright (C) 2005, 2006, 2008, 2009 Canonical Ltd
#
# This program is free software; you can redistribute it and/or modify
# it under the terms of the GNU General Public License as published by
# the Free Software Foundation; either version 2 of the License, or
# (at your option) any later version.
#
# This program is distributed in the hope that it will be useful,
# but WITHOUT ANY WARRANTY; without even the implied warranty of
# MERCHANTABILITY or FITNESS FOR A PARTICULAR PURPOSE.  See the
# GNU General Public License for more details.
#
# You should have received a copy of the GNU General Public License
# along with this program; if not, write to the Free Software
# Foundation, Inc., 51 Franklin Street, Fifth Floor, Boston, MA 02110-1301 USA


"""Progress indicators.

The usual way to use this is via bzrlib.ui.ui_factory.nested_progress_bar which
will manage a conceptual stack of nested activities.
"""


import sys
import time
import os


from bzrlib import (
    errors,
    )
from bzrlib.trace import mutter
from bzrlib.symbol_versioning import (
    deprecated_function,
    deprecated_in,
    )


def _supports_progress(f):
    """Detect if we can use pretty progress bars on file F.

    If this returns true we expect that a human may be looking at that
    output, and that we can repaint a line to update it.

    This doesn't check the policy for whether we *should* use them.
    """
    isatty = getattr(f, 'isatty', None)
    if isatty is None:
        return False
    if not isatty():
        return False
    # The following case also handles Win32 - on that platform $TERM is
    # typically never set, so the case None is treated as a smart terminal,
    # not dumb.  <https://bugs.launchpad.net/bugs/334808>  win32 files do have
    # isatty methods that return true.
    if os.environ.get('TERM') == 'dumb':
        # e.g. emacs compile window
        return False
    return True


class ProgressTask(object):
    """Model component of a progress indicator.

    Most code that needs to indicate progress should update one of these,
    and it will in turn update the display, if one is present.

    Code updating the task may also set fields as hints about how to display
    it: show_pct, show_spinner, show_eta, show_count, show_bar.  UIs
    will not necessarily respect all these fields.
    
    :ivar update_latency: The interval (in seconds) at which the PB should be
        updated.  Setting this to zero suggests every update should be shown
        synchronously.

    :ivar show_transport_activity: If true (default), transport activity
        will be shown when this task is drawn.  Disable it if you're sure 
        that only irrelevant or uninteresting transport activity can occur
        during this task.
    """

    def __init__(self, parent_task=None, ui_factory=None, progress_view=None):
        """Construct a new progress task.

        :param parent_task: Enclosing ProgressTask or None.

        :param progress_view: ProgressView to display this ProgressTask.

        :param ui_factory: The UI factory that will display updates; 
            deprecated in favor of passing progress_view directly.

        Normally you should not call this directly but rather through
        `ui_factory.nested_progress_bar`.
        """
        self._parent_task = parent_task
        self._last_update = 0
        self.total_cnt = None
        self.current_cnt = None
        self.msg = ''
        # TODO: deprecate passing ui_factory
        self.ui_factory = ui_factory
        self.progress_view = progress_view
        self.show_pct = False
        self.show_spinner = True
        self.show_eta = False,
        self.show_count = True
        self.show_bar = True
        self.update_latency = 0.1
        self.show_transport_activity = True

    def __repr__(self):
        return '%s(%r/%r, msg=%r)' % (
            self.__class__.__name__,
            self.current_cnt,
            self.total_cnt,
            self.msg)

    def update(self, msg, current_cnt=None, total_cnt=None):
        self.msg = msg
        self.current_cnt = current_cnt
        if total_cnt:
            self.total_cnt = total_cnt
        if self.progress_view:
            self.progress_view.show_progress(self)
        else:
            self.ui_factory._progress_updated(self)

    def tick(self):
        self.update(self.msg)

    def finished(self):
        if self.progress_view:
            self.progress_view.task_finished(self)
        else:
            self.ui_factory._progress_finished(self)

    def make_sub_task(self):
        return ProgressTask(self, ui_factory=self.ui_factory,
            progress_view=self.progress_view)

    def _overall_completion_fraction(self, child_fraction=0.0):
        """Return fractional completion of this task and its parents

        Returns None if no completion can be computed."""
        if self.current_cnt is not None and self.total_cnt:
            own_fraction = (float(self.current_cnt) + child_fraction) / self.total_cnt
        else:
            # if this task has no estimation, it just passes on directly
            # whatever the child has measured...
            own_fraction = child_fraction
        if self._parent_task is None:
            return own_fraction
        else:
            if own_fraction is None:
                own_fraction = 0.0
            return self._parent_task._overall_completion_fraction(own_fraction)

    @deprecated_method(deprecated_in((1, 17, 0)))
    def note(self, fmt_string, *args):
        """Record a note without disrupting the progress bar.
        
        Deprecated: use ui_factory.note() instead or bzrlib.trace.  Note that
        ui_factory.note takes just one string as the argument, not a format
        string and arguments.
        """
        if args:
            self.ui_factory.note(fmt_string % args)
        else:
            self.ui_factory.note(fmt_string)

    def clear(self):
<<<<<<< HEAD
        # XXX: shouldn't be here; put it in mutter or the ui instead
        if self.progress_view:
            self.progress_view.clear()
        else:
            self.ui_factory.clear_term()
=======
        # TODO: deprecate this method; the model object shouldn't be concerned
        # with whether it's shown or not.  Most callers use this because they
        # want to write some different non-progress output to the screen, but
        # they should probably instead use a stream that's synchronized with
        # the progress output.  It may be there is a model-level use for
        # saying "this task's not active at the moment" but I don't see it. --
        # mbp 20090623
        self.ui_factory.clear_term()
>>>>>>> 5fa1d837


@deprecated_function(deprecated_in((1, 16, 0)))
def ProgressBar(to_file=None, **kwargs):
    """Construct a progress bar.

    Deprecated; ask the ui_factory for a progress task instead.
    """
    if to_file is None:
        to_file = sys.stderr
    requested_bar_type = os.environ.get('BZR_PROGRESS_BAR')
    # An value of '' or not set reverts to standard processing
    if requested_bar_type in (None, ''):
        if _supports_progress(to_file):
            return TTYProgressBar(to_file=to_file, **kwargs)
        else:
            return DummyProgress(to_file=to_file, **kwargs)
    else:
        # Minor sanitation to prevent spurious errors
        requested_bar_type = requested_bar_type.lower().strip()
        # TODO: jam 20060710 Arguably we shouldn't raise an exception
        #       but should instead just disable progress bars if we
        #       don't recognize the type
        if requested_bar_type not in _progress_bar_types:
            raise errors.InvalidProgressBarType(requested_bar_type,
                                                _progress_bar_types.keys())
        return _progress_bar_types[requested_bar_type](to_file=to_file, **kwargs)


# NOTE: This is also deprecated; you should provide a ProgressView instead.
class _BaseProgressBar(object):

    def __init__(self,
                 to_file=None,
                 show_pct=False,
                 show_spinner=False,
                 show_eta=False,
                 show_bar=True,
                 show_count=True,
                 to_messages_file=None,
                 _stack=None):
        object.__init__(self)
        if to_file is None:
            to_file = sys.stderr
        if to_messages_file is None:
            to_messages_file = sys.stdout
        self.to_file = to_file
        self.to_messages_file = to_messages_file
        self.last_msg = None
        self.last_cnt = None
        self.last_total = None
        self.show_pct = show_pct
        self.show_spinner = show_spinner
        self.show_eta = show_eta
        self.show_bar = show_bar
        self.show_count = show_count
        self._stack = _stack
        # seed throttler
        self.MIN_PAUSE = 0.1 # seconds
        now = time.time()
        # starting now
        self.start_time = now
        # next update should not throttle
        self.last_update = now - self.MIN_PAUSE - 1

    def finished(self):
        """Return this bar to its progress stack."""
        self.clear()
        self._stack.return_pb(self)

    def note(self, fmt_string, *args, **kwargs):
        """Record a note without disrupting the progress bar."""
        self.clear()
        self.to_messages_file.write(fmt_string % args)
        self.to_messages_file.write('\n')

    @deprecated_function(deprecated_in((1, 16, 0)))
    def child_progress(self, **kwargs):
        return ChildProgress(**kwargs)


class DummyProgress(_BaseProgressBar):
    """Progress-bar standin that does nothing.

    This can be used as the default argument for methods that
    take an optional progress indicator."""

    def tick(self):
        pass

    def update(self, msg=None, current=None, total=None):
        pass

    def child_update(self, message, current, total):
        pass

    def clear(self):
        pass

    def note(self, fmt_string, *args, **kwargs):
        """See _BaseProgressBar.note()."""

    def child_progress(self, **kwargs):
        return DummyProgress(**kwargs)


class DotsProgressBar(_BaseProgressBar):

    @deprecated_function(deprecated_in((1, 16, 0)))
    def __init__(self, **kwargs):
        _BaseProgressBar.__init__(self, **kwargs)
        self.last_msg = None
        self.need_nl = False

    def tick(self):
        self.update()

    def update(self, msg=None, current_cnt=None, total_cnt=None):
        if msg and msg != self.last_msg:
            if self.need_nl:
                self.to_file.write('\n')
            self.to_file.write(msg + ': ')
            self.last_msg = msg
        self.need_nl = True
        self.to_file.write('.')

    def clear(self):
        if self.need_nl:
            self.to_file.write('\n')
        self.need_nl = False

    def child_update(self, message, current, total):
        self.tick()


class TTYProgressBar(_BaseProgressBar):
    """Progress bar display object.

    Several options are available to control the display.  These can
    be passed as parameters to the constructor or assigned at any time:

    show_pct
        Show percentage complete.
    show_spinner
        Show rotating baton.  This ticks over on every update even
        if the values don't change.
    show_eta
        Show predicted time-to-completion.
    show_bar
        Show bar graph.
    show_count
        Show numerical counts.

    The output file should be in line-buffered or unbuffered mode.
    """
    SPIN_CHARS = r'/-\|'

    @deprecated_function(deprecated_in((1, 16, 0)))
    def __init__(self, **kwargs):
        from bzrlib.osutils import terminal_width
        _BaseProgressBar.__init__(self, **kwargs)
        self.spin_pos = 0
        self.width = terminal_width()
        self.last_updates = []
        self._max_last_updates = 10
        self.child_fraction = 0
        self._have_output = False

    def throttle(self, old_msg):
        """Return True if the bar was updated too recently"""
        # time.time consistently takes 40/4000 ms = 0.01 ms.
        # time.clock() is faster, but gives us CPU time, not wall-clock time
        now = time.time()
        if self.start_time is not None and (now - self.start_time) < 1:
            return True
        if old_msg != self.last_msg:
            return False
        interval = now - self.last_update
        # if interval > 0
        if interval < self.MIN_PAUSE:
            return True

        self.last_updates.append(now - self.last_update)
        # Don't let the queue grow without bound
        self.last_updates = self.last_updates[-self._max_last_updates:]
        self.last_update = now
        return False

    def tick(self):
        self.update(self.last_msg, self.last_cnt, self.last_total,
                    self.child_fraction)

    def child_update(self, message, current, total):
        if current is not None and total != 0:
            child_fraction = float(current) / total
            if self.last_cnt is None:
                pass
            elif self.last_cnt + child_fraction <= self.last_total:
                self.child_fraction = child_fraction
        if self.last_msg is None:
            self.last_msg = ''
        self.tick()

    def update(self, msg, current_cnt=None, total_cnt=None,
            child_fraction=0):
        """Update and redraw progress bar.
        """
        if msg is None:
            msg = self.last_msg

        if total_cnt is None:
            total_cnt = self.last_total

        if current_cnt < 0:
            current_cnt = 0

        if current_cnt > total_cnt:
            total_cnt = current_cnt

        ## # optional corner case optimisation
        ## # currently does not seem to fire so costs more than saved.
        ## # trivial optimal case:
        ## # NB if callers are doing a clear and restore with
        ## # the saved values, this will prevent that:
        ## # in that case add a restore method that calls
        ## # _do_update or some such
        ## if (self.last_msg == msg and
        ##     self.last_cnt == current_cnt and
        ##     self.last_total == total_cnt and
        ##     self.child_fraction == child_fraction):
        ##     return

        if msg is None:
            msg = ''

        old_msg = self.last_msg
        # save these for the tick() function
        self.last_msg = msg
        self.last_cnt = current_cnt
        self.last_total = total_cnt
        self.child_fraction = child_fraction

        # each function call takes 20ms/4000 = 0.005 ms,
        # but multiple that by 4000 calls -> starts to cost.
        # so anything to make this function call faster
        # will improve base 'diff' time by up to 0.1 seconds.
        if self.throttle(old_msg):
            return

        if self.show_eta and self.start_time and self.last_total:
            eta = get_eta(self.start_time, self.last_cnt + self.child_fraction,
                    self.last_total, last_updates = self.last_updates)
            eta_str = " " + str_tdelta(eta)
        else:
            eta_str = ""

        if self.show_spinner:
            spin_str = self.SPIN_CHARS[self.spin_pos % 4] + ' '
        else:
            spin_str = ''

        # always update this; it's also used for the bar
        self.spin_pos += 1

        if self.show_pct and self.last_total and self.last_cnt:
            pct = 100.0 * ((self.last_cnt + self.child_fraction) / self.last_total)
            pct_str = ' (%5.1f%%)' % pct
        else:
            pct_str = ''

        if not self.show_count:
            count_str = ''
        elif self.last_cnt is None:
            count_str = ''
        elif self.last_total is None:
            count_str = ' %i' % (self.last_cnt)
        else:
            # make both fields the same size
            t = '%i' % (self.last_total)
            c = '%*i' % (len(t), self.last_cnt)
            count_str = ' ' + c + '/' + t

        if self.show_bar:
            # progress bar, if present, soaks up all remaining space
            cols = self.width - 1 - len(self.last_msg) - len(spin_str) - len(pct_str) \
                   - len(eta_str) - len(count_str) - 3

            if self.last_total:
                # number of markers highlighted in bar
                markers = int(round(float(cols) *
                              (self.last_cnt + self.child_fraction) / self.last_total))
                bar_str = '[' + ('=' * markers).ljust(cols) + '] '
            elif False:
                # don't know total, so can't show completion.
                # so just show an expanded spinning thingy
                m = self.spin_pos % cols
                ms = (' ' * m + '*').ljust(cols)

                bar_str = '[' + ms + '] '
            else:
                bar_str = ''
        else:
            bar_str = ''

        m = spin_str + bar_str + self.last_msg + count_str \
            + pct_str + eta_str
        self.to_file.write('\r%-*.*s' % (self.width - 1, self.width - 1, m))
        self._have_output = True
        #self.to_file.flush()

    def clear(self):
        if self._have_output:
            self.to_file.write('\r%s\r' % (' ' * (self.width - 1)))
        self._have_output = False
        #self.to_file.flush()



# DEPRECATED
class ChildProgress(_BaseProgressBar):
    """A progress indicator that pushes its data to the parent"""

    @deprecated_function(deprecated_in((1, 16, 0)))
    def __init__(self, _stack, **kwargs):
        _BaseProgressBar.__init__(self, _stack=_stack, **kwargs)
        self.parent = _stack.top()
        self.current = None
        self.total = None
        self.child_fraction = 0
        self.message = None

    def update(self, msg, current_cnt=None, total_cnt=None):
        self.current = current_cnt
        if total_cnt is not None:
            self.total = total_cnt
        self.message = msg
        self.child_fraction = 0
        self.tick()

    def child_update(self, message, current, total):
        if current is None or total == 0:
            self.child_fraction = 0
        else:
            self.child_fraction = float(current) / total
        self.tick()

    def tick(self):
        if self.current is None:
            count = None
        else:
            count = self.current+self.child_fraction
            if count > self.total:
                if __debug__:
                    mutter('clamping count of %d to %d' % (count, self.total))
                count = self.total
        self.parent.child_update(self.message, count, self.total)

    def clear(self):
        pass

    def note(self, *args, **kwargs):
        self.parent.note(*args, **kwargs)


def str_tdelta(delt):
    if delt is None:
        return "-:--:--"
    delt = int(round(delt))
    return '%d:%02d:%02d' % (delt/3600,
                             (delt/60) % 60,
                             delt % 60)


def get_eta(start_time, current, total, enough_samples=3, last_updates=None, n_recent=10):
    if start_time is None:
        return None

    if not total:
        return None

    if current < enough_samples:
        return None

    if current > total:
        return None                     # wtf?

    elapsed = time.time() - start_time

    if elapsed < 2.0:                   # not enough time to estimate
        return None

    total_duration = float(elapsed) * float(total) / float(current)

    if last_updates and len(last_updates) >= n_recent:
        avg = sum(last_updates) / float(len(last_updates))
        time_left = avg * (total - current)

        old_time_left = total_duration - elapsed

        # We could return the average, or some other value here
        return (time_left + old_time_left) / 2

    return total_duration - elapsed


class ProgressPhase(object):
    """Update progress object with the current phase"""
    def __init__(self, message, total, pb):
        object.__init__(self)
        self.pb = pb
        self.message = message
        self.total = total
        self.cur_phase = None

    def next_phase(self):
        if self.cur_phase is None:
            self.cur_phase = 0
        else:
            self.cur_phase += 1
        self.pb.update(self.message, self.cur_phase, self.total)


_progress_bar_types = {}
_progress_bar_types['dummy'] = DummyProgress
_progress_bar_types['none'] = DummyProgress
_progress_bar_types['tty'] = TTYProgressBar
_progress_bar_types['dots'] = DotsProgressBar<|MERGE_RESOLUTION|>--- conflicted
+++ resolved
@@ -156,7 +156,7 @@
                 own_fraction = 0.0
             return self._parent_task._overall_completion_fraction(own_fraction)
 
-    @deprecated_method(deprecated_in((1, 17, 0)))
+    @deprecated_method(deprecated_in((2, 1, 0)))
     def note(self, fmt_string, *args):
         """Record a note without disrupting the progress bar.
         
@@ -170,13 +170,6 @@
             self.ui_factory.note(fmt_string)
 
     def clear(self):
-<<<<<<< HEAD
-        # XXX: shouldn't be here; put it in mutter or the ui instead
-        if self.progress_view:
-            self.progress_view.clear()
-        else:
-            self.ui_factory.clear_term()
-=======
         # TODO: deprecate this method; the model object shouldn't be concerned
         # with whether it's shown or not.  Most callers use this because they
         # want to write some different non-progress output to the screen, but
@@ -184,8 +177,10 @@
         # the progress output.  It may be there is a model-level use for
         # saying "this task's not active at the moment" but I don't see it. --
         # mbp 20090623
-        self.ui_factory.clear_term()
->>>>>>> 5fa1d837
+        if self.progress_view:
+            self.progress_view.clear()
+        else:
+            self.ui_factory.clear_term()
 
 
 @deprecated_function(deprecated_in((1, 16, 0)))
