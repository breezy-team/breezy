--- conflicted
+++ resolved
@@ -26,7 +26,6 @@
 
 class TestErrors(TestCaseWithTransport):
 
-<<<<<<< HEAD
     def test_inventory_modified(self):
         error = errors.InventoryModified("a tree to be repred")
         self.assertEqualDiff("The current inventory for the tree 'a tree to "
@@ -34,13 +33,11 @@
             "read without data loss.",
             str(error))
 
-=======
     def test_medium_not_connected(self):
         error = errors.MediumNotConnected("a medium")
         self.assertEqualDiff(
             "The medium 'a medium' is not connected.", str(error))
         
->>>>>>> 3bd6d446
     def test_no_repo(self):
         dir = bzrdir.BzrDir.create(self.get_url())
         error = errors.NoRepositoryPresent(dir)
@@ -59,18 +56,17 @@
             "atree.",
             str(error))
 
-<<<<<<< HEAD
     def test_not_write_locked(self):
         error = errors.NotWriteLocked('a thing to repr')
         self.assertEqualDiff("'a thing to repr' is not write locked but needs "
             "to be.",
-=======
+            str(error))
+
     def test_too_many_concurrent_requests(self):
         error = errors.TooManyConcurrentRequests("a medium")
         self.assertEqualDiff("The medium 'a medium' has reached its concurrent "
             "request limit. Be sure to finish_writing and finish_reading on "
             "the current request that is open.",
->>>>>>> 3bd6d446
             str(error))
 
     def test_up_to_date(self):
