--- conflicted
+++ resolved
@@ -126,11 +126,7 @@
         self.assertEqual([rev_id2, rev_id3], new_tree.get_parent_ids())
         for path in ['basis-inventory-cache', 'inventory', 'last-revision',
             'pending-merges', 'stat-cache']:
-<<<<<<< HEAD
-            self.failIfExists('tree/.bzr/checkout/' + path)
-=======
             self.assertPathDoesNotExist('tree/.bzr/checkout/' + path)
->>>>>>> 7d335933
 
 
 class TestSmartUpgrade(tests.TestCaseWithTransport):
