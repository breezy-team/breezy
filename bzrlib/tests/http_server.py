# Copyright (C) 2006, 2007 Canonical Ltd
#
# This program is free software; you can redistribute it and/or modify
# it under the terms of the GNU General Public License as published by
# the Free Software Foundation; either version 2 of the License, or
# (at your option) any later version.
#
# This program is distributed in the hope that it will be useful,
# but WITHOUT ANY WARRANTY; without even the implied warranty of
# MERCHANTABILITY or FITNESS FOR A PARTICULAR PURPOSE.  See the
# GNU General Public License for more details.
#
# You should have received a copy of the GNU General Public License
# along with this program; if not, write to the Free Software
# Foundation, Inc., 59 Temple Place, Suite 330, Boston, MA  02111-1307  USA

import errno
import httplib
import os
import posixpath
import random
import re
import SimpleHTTPServer
import socket
import SocketServer
import sys
import threading
import time
import urllib
import urlparse

from bzrlib import transport
from bzrlib.transport import local


class WebserverNotAvailable(Exception):
    pass


class BadWebserverPath(ValueError):
    def __str__(self):
        return 'path %s is not in %s' % self.args


class TestingHTTPRequestHandler(SimpleHTTPServer.SimpleHTTPRequestHandler):
    """Handles one request.

    A TestingHTTPRequestHandler is instantiated for every request received by
    the associated server. Note that 'request' here is inherited from the base
    TCPServer class, for the HTTP server it is really a connection which itself
    will handle one or several HTTP requests.
    """
    # Default protocol version
    protocol_version = 'HTTP/1.1'

    # The Message-like class used to parse the request headers
    MessageClass = httplib.HTTPMessage

    def setup(self):
        SimpleHTTPServer.SimpleHTTPRequestHandler.setup(self)
        self._cwd = self.server._home_dir
        tcs = self.server.test_case_server
        if tcs.protocol_version is not None:
            # If the test server forced a protocol version, use it
            self.protocol_version = tcs.protocol_version

    def log_message(self, format, *args):
        tcs = self.server.test_case_server
        tcs.log('webserver - %s - - [%s] %s "%s" "%s"',
                self.address_string(),
                self.log_date_time_string(),
                format % args,
                self.headers.get('referer', '-'),
                self.headers.get('user-agent', '-'))

    def handle_one_request(self):
        """Handle a single HTTP request.

        We catch all socket errors occurring when the client close the
        connection early to avoid polluting the test results.
        """
        try:
            SimpleHTTPServer.SimpleHTTPRequestHandler.handle_one_request(self)
        except socket.error, e:
            # Any socket error should close the connection, but some errors are
            # due to the client closing early and we don't want to pollute test
            # results, so we raise only the others.
            self.close_connection = 1
            if (len(e.args) == 0
                or e.args[0] not in (errno.EPIPE, errno.ECONNRESET,
                                     errno.ECONNABORTED, errno.EBADF)):
                raise

    _range_regexp = re.compile(r'^(?P<start>\d+)-(?P<end>\d+)$')
    _tail_regexp = re.compile(r'^-(?P<tail>\d+)$')

    def parse_ranges(self, ranges_header):
        """Parse the range header value and returns ranges and tail.

        RFC2616 14.35 says that syntactically invalid range
        specifiers MUST be ignored. In that case, we return 0 for
        tail and [] for ranges.
        """
        tail = 0
        ranges = []
        if not ranges_header.startswith('bytes='):
            # Syntactically invalid header
            return 0, []

        ranges_header = ranges_header[len('bytes='):]
        for range_str in ranges_header.split(','):
            # FIXME: RFC2616 says end is optional and default to file_size
            range_match = self._range_regexp.match(range_str)
            if range_match is not None:
                start = int(range_match.group('start'))
                end = int(range_match.group('end'))
                if start > end:
                    # Syntactically invalid range
                    return 0, []
                ranges.append((start, end))
            else:
                tail_match = self._tail_regexp.match(range_str)
                if tail_match is not None:
                    tail = int(tail_match.group('tail'))
                else:
                    # Syntactically invalid range
                    return 0, []
        return tail, ranges

    def _header_line_length(self, keyword, value):
        header_line = '%s: %s\r\n' % (keyword, value)
        return len(header_line)

    def send_head(self):
        """Overrides base implementation to work around a bug in python2.5."""
        path = self.translate_path(self.path)
        if os.path.isdir(path) and not self.path.endswith('/'):
            # redirect browser - doing basically what apache does when
            # DirectorySlash option is On which is quite common (braindead, but
            # common)
            self.send_response(301)
            self.send_header("Location", self.path + "/")
            # Indicates that the body is empty for HTTP/1.1 clients 
            self.send_header('Content-Length', '0')
            self.end_headers()
            return None

        return SimpleHTTPServer.SimpleHTTPRequestHandler.send_head(self)

    def send_range_content(self, file, start, length):
        file.seek(start)
        self.wfile.write(file.read(length))

    def get_single_range(self, file, file_size, start, end):
        self.send_response(206)
        length = end - start + 1
        self.send_header('Accept-Ranges', 'bytes')
        self.send_header("Content-Length", "%d" % length)

        self.send_header("Content-Type", 'application/octet-stream')
        self.send_header("Content-Range", "bytes %d-%d/%d" % (start,
                                                              end,
                                                              file_size))
        self.end_headers()
        self.send_range_content(file, start, length)

    def get_multiple_ranges(self, file, file_size, ranges):
        self.send_response(206)
        self.send_header('Accept-Ranges', 'bytes')
        boundary = '%d' % random.randint(0,0x7FFFFFFF)
        self.send_header('Content-Type',
                         'multipart/byteranges; boundary=%s' % boundary)
        boundary_line = '--%s\r\n' % boundary
        # Calculate the Content-Length
        content_length = 0
        for (start, end) in ranges:
            content_length += len(boundary_line)
            content_length += self._header_line_length(
                'Content-type', 'application/octet-stream')
            content_length += self._header_line_length(
                'Content-Range', 'bytes %d-%d/%d' % (start, end, file_size))
            content_length += len('\r\n') # end headers
            content_length += end - start # + 1
        content_length += len(boundary_line)
        self.send_header('Content-length', content_length)
        self.end_headers()

        # Send the multipart body
        for (start, end) in ranges:
            self.wfile.write(boundary_line)
            self.send_header('Content-type', 'application/octet-stream')
            self.send_header('Content-Range', 'bytes %d-%d/%d'
                             % (start, end, file_size))
            self.end_headers()
            self.send_range_content(file, start, end - start + 1)
        # Final boundary
        self.wfile.write(boundary_line)

    def do_GET(self):
        """Serve a GET request.

        Handles the Range header.
        """
        # Update statistics
        self.server.test_case_server.GET_request_nb += 1

        path = self.translate_path(self.path)
        ranges_header_value = self.headers.get('Range')
        if ranges_header_value is None or os.path.isdir(path):
            # Let the mother class handle most cases
            return SimpleHTTPServer.SimpleHTTPRequestHandler.do_GET(self)

        try:
            # Always read in binary mode. Opening files in text
            # mode may cause newline translations, making the
            # actual size of the content transmitted *less* than
            # the content-length!
            file = open(path, 'rb')
        except IOError:
            self.send_error(404, "File not found")
            return

        file_size = os.fstat(file.fileno())[6]
        tail, ranges = self.parse_ranges(ranges_header_value)
        # Normalize tail into ranges
        if tail != 0:
            ranges.append((file_size - tail, file_size))

        self._satisfiable_ranges = True
        if len(ranges) == 0:
            self._satisfiable_ranges = False
        else:
            def check_range(range_specifier):
                start, end = range_specifier
                # RFC2616 14.35, ranges are invalid if start >= file_size
                if start >= file_size:
                    self._satisfiable_ranges = False # Side-effect !
                    return 0, 0
                # RFC2616 14.35, end values should be truncated
                # to file_size -1 if they exceed it
                end = min(end, file_size - 1)
                return start, end

            ranges = map(check_range, ranges)

        if not self._satisfiable_ranges:
            # RFC2616 14.16 and 14.35 says that when a server
            # encounters unsatisfiable range specifiers, it
            # SHOULD return a 416.
            file.close()
            # FIXME: We SHOULD send a Content-Range header too,
            # but the implementation of send_error does not
            # allows that. So far.
            self.send_error(416, "Requested range not satisfiable")
            return

        if len(ranges) == 1:
            (start, end) = ranges[0]
            self.get_single_range(file, file_size, start, end)
        else:
            self.get_multiple_ranges(file, file_size, ranges)
        file.close()

    def translate_path(self, path):
        """Translate a /-separated PATH to the local filename syntax.

        If the server requires it, proxy the path before the usual translation
        """
        if self.server.test_case_server.proxy_requests:
            # We need to act as a proxy and accept absolute urls,
            # which SimpleHTTPRequestHandler (parent) is not
            # ready for. So we just drop the protocol://host:port
            # part in front of the request-url (because we know
            # we would not forward the request to *another*
            # proxy).

            # So we do what SimpleHTTPRequestHandler.translate_path
            # do beginning with python 2.4.3: abandon query
            # parameters, scheme, host port, etc (which ensure we
            # provide the right behaviour on all python versions).
            path = urlparse.urlparse(path)[2]
            # And now, we can apply *our* trick to proxy files
            path += '-proxied'

        return self._translate_path(path)

    def _translate_path(self, path):
        """Translate a /-separated PATH to the local filename syntax.

<<<<<<< HEAD
=======
        Note that we're translating http URLs here, not file URLs.
        The URL root location is the server's startup directory.
>>>>>>> 5c5181c2
        Components that mean special things to the local file system
        (e.g. drive or directory names) are ignored.  (XXX They should
        probably be diagnosed.)

        Override from python standard library to stop it calling os.getcwd()
        """
        # abandon query parameters
        path = urlparse.urlparse(path)[2]
        path = posixpath.normpath(urllib.unquote(path))
<<<<<<< HEAD
        words = path.split('/')
        words = filter(None, words)
        path = self._cwd
        for word in words:
            drive, word = os.path.splitdrive(word)
            head, word = os.path.split(word)
            if word in (os.curdir, os.pardir): continue
            path = os.path.join(path, word)
        return path

    if sys.platform == 'win32':
        # On win32 you cannot access non-ascii filenames without
        # decoding them into unicode first.
        # However, under Linux, you can access bytestream paths
        # without any problems. If this function was always active
        # it would probably break tests when LANG=C was set
        def _translate_path(self, path):
            """Translate a /-separated PATH to the local filename syntax.

            For bzr, all url paths are considered to be utf8 paths.
            On Linux, you can access these paths directly over the bytestream
            request, but on win32, you must decode them, and access them
            as Unicode files.
            """
            # abandon query parameters
            path = urlparse.urlparse(path)[2]
            path = posixpath.normpath(urllib.unquote(path))
            path = path.decode('utf-8')
            words = path.split('/')
            words = filter(None, words)
            path = self._cwd
            for word in words:
=======
        path = path.decode('utf-8')
        words = path.split('/')
        words = filter(None, words)
        path = self._cwd
        for num, word in enumerate(words):
            if num == 0:
>>>>>>> 5c5181c2
                drive, word = os.path.splitdrive(word)
            head, word = os.path.split(word)
            if word in (os.curdir, os.pardir): continue
            path = os.path.join(path, word)
        return path


class TestingHTTPServerMixin:

    def __init__(self, test_case_server):
        # test_case_server can be used to communicate between the
        # tests and the server (or the request handler and the
        # server), allowing dynamic behaviors to be defined from
        # the tests cases.
        self.test_case_server = test_case_server
        self._home_dir = test_case_server._home_dir

    def tearDown(self):
         """Called to clean-up the server.
 
         Since the server may be (surely is, even) in a blocking listen, we
         shutdown its socket before closing it.
         """
         # Note that is this executed as part of the implicit tear down in the
         # main thread while the server runs in its own thread. The clean way
         # to tear down the server is to instruct him to stop accepting
         # connections and wait for the current connection(s) to end
         # naturally. To end the connection naturally, the http transports
         # should close their socket when they do not need to talk to the
         # server anymore. This happens naturally during the garbage collection
         # phase of the test transport objetcs (the server clients), so we
         # don't have to worry about them.  So, for the server, we must tear
         # down here, from the main thread, when the test have ended.  Note
         # that since the server is in a blocking operation and since python
         # use select internally, shutting down the socket is reliable and
         # relatively clean.
         try:
             self.socket.shutdown(socket.SHUT_RDWR)
         except socket.error, e:
             # WSAENOTCONN (10057) 'Socket is not connected' is harmless on
             # windows (occurs before the first connection attempt
             # vila--20071230)
             if not len(e.args) or e.args[0] != 10057:
                 raise
         # Let the server properly close the socket
         self.server_close()


class TestingHTTPServer(SocketServer.TCPServer, TestingHTTPServerMixin):

    def __init__(self, server_address, request_handler_class,
                 test_case_server):
        TestingHTTPServerMixin.__init__(self, test_case_server)
        SocketServer.TCPServer.__init__(self, server_address,
                                        request_handler_class)


class TestingThreadingHTTPServer(SocketServer.ThreadingTCPServer,
                                 TestingHTTPServerMixin):
    """A threading HTTP test server for HTTP 1.1.

    Since tests can initiate several concurrent connections to the same http
    server, we need an independent connection for each of them. We achieve that
    by spawning a new thread for each connection.
    """

    def __init__(self, server_address, request_handler_class,
                 test_case_server):
        TestingHTTPServerMixin.__init__(self, test_case_server)
        SocketServer.ThreadingTCPServer.__init__(self, server_address,
                                                 request_handler_class)
        # Decides how threads will act upon termination of the main
        # process. This is prophylactic as we should not leave the threads
        # lying around.
        self.daemon_threads = True


class HttpServer(transport.Server):
    """A test server for http transports.

    Subclasses can provide a specific request handler.
    """

    # The real servers depending on the protocol
    http_server_class = {'HTTP/1.0': TestingHTTPServer,
                         'HTTP/1.1': TestingThreadingHTTPServer,
                         }

    # Whether or not we proxy the requests (see
    # TestingHTTPRequestHandler.translate_path).
    proxy_requests = False

    # used to form the url that connects to this server
    _url_protocol = 'http'

    def __init__(self, request_handler=TestingHTTPRequestHandler,
                 protocol_version=None):
        """Constructor.

        :param request_handler: a class that will be instantiated to handle an
            http connection (one or several requests).

        :param protocol_version: if specified, will override the protocol
            version of the request handler.
        """
        transport.Server.__init__(self)
        self.request_handler = request_handler
        self.host = 'localhost'
        self.port = 0
        self._httpd = None
        self.protocol_version = protocol_version
        # Allows tests to verify number of GET requests issued
        self.GET_request_nb = 0

    def _get_httpd(self):
        if self._httpd is None:
            rhandler = self.request_handler
            # Depending on the protocol version, we will create the approriate
            # server
            if self.protocol_version is None:
                # Use the request handler one
                proto_vers = rhandler.protocol_version
            else:
                # Use our own, it will be used to override the request handler
                # one too.
                proto_vers = self.protocol_version
            # Create the appropriate server for the required protocol
            serv_cls = self.http_server_class.get(proto_vers, None)
            if serv_cls is None:
                raise httplib.UnknownProtocol(proto_vers)
            else:
                self._httpd = serv_cls((self.host, self.port), rhandler, self)
            host, self.port = self._httpd.socket.getsockname()
        return self._httpd

    def _http_start(self):
        """Server thread main entry point. """
        self._http_running = False
        try:
            try:
                httpd = self._get_httpd()
                self._http_base_url = '%s://%s:%s/' % (self._url_protocol,
                                                       self.host, self.port)
                self._http_running = True
            except:
                # Whatever goes wrong, we save the exception for the main
                # thread. Note that since we are running in a thread, no signal
                # can be received, so we don't care about KeyboardInterrupt.
                self._http_exception = sys.exc_info()
        finally:
            # Release the lock or the main thread will block and the whole
            # process will hang.
            self._http_starting.release()

        # From now on, exceptions are taken care of by the
        # SocketServer.BaseServer or the request handler.
        while self._http_running:
            try:
                # Really an HTTP connection but the python framework is generic
                # and call them requests
                httpd.handle_request()
            except socket.timeout:
                pass

    def _get_remote_url(self, path):
        path_parts = path.split(os.path.sep)
        if os.path.isabs(path):
            if path_parts[:len(self._local_path_parts)] != \
                   self._local_path_parts:
                raise BadWebserverPath(path, self.test_dir)
            remote_path = '/'.join(path_parts[len(self._local_path_parts):])
        else:
            remote_path = '/'.join(path_parts)

        return self._http_base_url + remote_path

    def log(self, format, *args):
        """Capture Server log output."""
        self.logs.append(format % args)

    def setUp(self, backing_transport_server=None):
        """See bzrlib.transport.Server.setUp.
        
        :param backing_transport_server: The transport that requests over this
            protocol should be forwarded to. Note that this is currently not
            supported for HTTP.
        """
        # XXX: TODO: make the server back onto vfs_server rather than local
        # disk.
        if not (backing_transport_server is None or \
                isinstance(backing_transport_server, local.LocalURLServer)):
            raise AssertionError(
                "HTTPServer currently assumes local transport, got %s" % \
                backing_transport_server)
        self._home_dir = os.getcwdu()
        self._local_path_parts = self._home_dir.split(os.path.sep)
        self._http_base_url = None

        # Create the server thread
        self._http_starting = threading.Lock()
        self._http_starting.acquire()
        self._http_thread = threading.Thread(target=self._http_start)
        self._http_thread.setDaemon(True)
        self._http_exception = None
        self._http_thread.start()

        # Wait for the server thread to start (i.e release the lock)
        self._http_starting.acquire()

        if self._http_exception is not None:
            # Something went wrong during server start
            exc_class, exc_value, exc_tb = self._http_exception
            raise exc_class, exc_value, exc_tb
        self._http_starting.release()
        self.logs = []

    def tearDown(self):
        """See bzrlib.transport.Server.tearDown."""
        self._httpd.tearDown()
        self._http_running = False
        # We don't need to 'self._http_thread.join()' here since the thread is
        # a daemonic one and will be garbage collected anyway. Joining just
        # slows us down for no added benefit.

    def get_url(self):
        """See bzrlib.transport.Server.get_url."""
        return self._get_remote_url(self._home_dir)

    def get_bogus_url(self):
        """See bzrlib.transport.Server.get_bogus_url."""
        # this is chosen to try to prevent trouble with proxies, weird dns,
        # etc
        return self._url_protocol + '://127.0.0.1:1/'


class HttpServer_urllib(HttpServer):
    """Subclass of HttpServer that gives http+urllib urls.

    This is for use in testing: connections to this server will always go
    through urllib where possible.
    """

    # urls returned by this server should require the urllib client impl
    _url_protocol = 'http+urllib'


class HttpServer_PyCurl(HttpServer):
    """Subclass of HttpServer that gives http+pycurl urls.

    This is for use in testing: connections to this server will always go
    through pycurl where possible.
    """

    # We don't care about checking the pycurl availability as
    # this server will be required only when pycurl is present

    # urls returned by this server should require the pycurl client impl
    _url_protocol = 'http+pycurl'<|MERGE_RESOLUTION|>--- conflicted
+++ resolved
@@ -287,11 +287,8 @@
     def _translate_path(self, path):
         """Translate a /-separated PATH to the local filename syntax.
 
-<<<<<<< HEAD
-=======
         Note that we're translating http URLs here, not file URLs.
         The URL root location is the server's startup directory.
->>>>>>> 5c5181c2
         Components that mean special things to the local file system
         (e.g. drive or directory names) are ignored.  (XXX They should
         probably be diagnosed.)
@@ -301,47 +298,12 @@
         # abandon query parameters
         path = urlparse.urlparse(path)[2]
         path = posixpath.normpath(urllib.unquote(path))
-<<<<<<< HEAD
-        words = path.split('/')
-        words = filter(None, words)
-        path = self._cwd
-        for word in words:
-            drive, word = os.path.splitdrive(word)
-            head, word = os.path.split(word)
-            if word in (os.curdir, os.pardir): continue
-            path = os.path.join(path, word)
-        return path
-
-    if sys.platform == 'win32':
-        # On win32 you cannot access non-ascii filenames without
-        # decoding them into unicode first.
-        # However, under Linux, you can access bytestream paths
-        # without any problems. If this function was always active
-        # it would probably break tests when LANG=C was set
-        def _translate_path(self, path):
-            """Translate a /-separated PATH to the local filename syntax.
-
-            For bzr, all url paths are considered to be utf8 paths.
-            On Linux, you can access these paths directly over the bytestream
-            request, but on win32, you must decode them, and access them
-            as Unicode files.
-            """
-            # abandon query parameters
-            path = urlparse.urlparse(path)[2]
-            path = posixpath.normpath(urllib.unquote(path))
-            path = path.decode('utf-8')
-            words = path.split('/')
-            words = filter(None, words)
-            path = self._cwd
-            for word in words:
-=======
         path = path.decode('utf-8')
         words = path.split('/')
         words = filter(None, words)
         path = self._cwd
         for num, word in enumerate(words):
             if num == 0:
->>>>>>> 5c5181c2
                 drive, word = os.path.splitdrive(word)
             head, word = os.path.split(word)
             if word in (os.curdir, os.pardir): continue
