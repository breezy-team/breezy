--- conflicted
+++ resolved
@@ -68,26 +68,6 @@
                          _mod_branch.format_registry.get_default())
 
 
-<<<<<<< HEAD
-=======
-class TestBranchFormat4(tests.TestCaseWithTransport):
-    """Tests specific to branch format 4"""
-
-    def test_no_metadir_support(self):
-        url = self.get_url()
-        bdir = bzrdir.BzrDirMetaFormat1().initialize(url)
-        bdir.create_repository()
-        self.assertRaises(errors.IncompatibleFormat,
-            BzrBranchFormat4().initialize, bdir)
-
-    def test_supports_bzrdir_6(self):
-        url = self.get_url()
-        bdir = bzrdir_weave.BzrDirFormat6().initialize(url)
-        bdir.create_repository()
-        BzrBranchFormat4().initialize(bdir)
-
-
->>>>>>> bde7772e
 class TestBranchFormat5(tests.TestCaseWithTransport):
     """Tests specific to branch format 5"""
 
