--- conflicted
+++ resolved
@@ -190,15 +190,6 @@
                          branch.repository.revision_store.get('A', 
                          'sig').read())
 
-<<<<<<< HEAD
-    def test__relcontrolfilename(self):
-        branch = Branch.initialize('.')
-        self.assertEqual('.bzr/%25', branch.control_files._rel_controlfilename('%'))
-        
-    def test__relcontrolfilename_empty(self):
-        branch = Branch.initialize('.')
-        self.assertEqual('.bzr', branch.control_files._rel_controlfilename(''))
-=======
     def test__escape(self):
         branch = Branch.initialize('.')
         self.assertEqual('.bzr/%25', branch.control_files._escape('%'))
@@ -206,7 +197,6 @@
     def test__escape_empty(self):
         branch = Branch.initialize('.')
         self.assertEqual('', branch.control_files._escape(''))
->>>>>>> d9ba215a
 
     def test_nicks(self):
         """Branch nicknames"""
