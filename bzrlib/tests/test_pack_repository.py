--- conflicted
+++ resolved
@@ -412,11 +412,7 @@
             r2.lock_read()
             try:
                 # Now r2 has read the pack-names file, but will need to reload
-<<<<<<< HEAD
                 # it after r1 has repacked
-=======
-                # it after 'tree' has packed.
->>>>>>> 2aadc955
                 tree.branch.repository.pack()
                 self.assertEqual({rev2:(rev1,)}, r2.get_parent_map([rev2]))
             finally:
@@ -424,8 +420,6 @@
         finally:
             tree.unlock()
 
-<<<<<<< HEAD
-=======
     def test_concurrent_pack_during_get_record_reloads(self):
         tree = self.make_branch_and_tree('tree')
         tree.lock_write()
@@ -455,7 +449,6 @@
         finally:
             tree.unlock()
 
->>>>>>> 2aadc955
     def test_lock_write_does_not_physically_lock(self):
         repo = self.make_repository('.', format=self.get_format())
         repo.lock_write()
