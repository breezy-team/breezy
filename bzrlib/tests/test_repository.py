--- conflicted
+++ resolved
@@ -577,22 +577,14 @@
             "InterRemoteToOther(%r, %r) is true" % (local_repo, remote_repo))
 
     def test_is_incompatible_different_format_both_remote(self):
-<<<<<<< HEAD
-        remote_repo_a = self.make_remote_repository('a', 'dirstate-with-subtree')
-=======
         remote_repo_a = self.make_remote_repository(
             'a', 'dirstate-with-subtree')
->>>>>>> 77f4c11b
         remote_repo_b = self.make_remote_repository('b', 'dirstate')
         is_compatible = repository.InterRemoteToOther.is_compatible
         self.assertFalse(
             is_compatible(remote_repo_a, remote_repo_b),
-<<<<<<< HEAD
-            "InterRemoteToOther(%r, %r) is true" % (remote_repo_a, remote_repo_b))
-=======
             "InterRemoteToOther(%r, %r) is true"
             % (remote_repo_a, remote_repo_b))
->>>>>>> 77f4c11b
 
 
 class TestRepositoryConverter(TestCaseWithTransport):
