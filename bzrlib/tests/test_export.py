# Copyright (C) 2009, 2010 Canonical Ltd
#
# This program is free software; you can redistribute it and/or modify
# it under the terms of the GNU General Public License as published by
# the Free Software Foundation; either version 2 of the License, or
# (at your option) any later version.
#
# This program is distributed in the hope that it will be useful,
# but WITHOUT ANY WARRANTY; without even the implied warranty of
# MERCHANTABILITY or FITNESS FOR A PARTICULAR PURPOSE.  See the
# GNU General Public License for more details.
#
# You should have received a copy of the GNU General Public License
# along with this program; if not, write to the Free Software
# Foundation, Inc., 51 Franklin Street, Fifth Floor, Boston, MA 02110-1301 USA

"""Tests for bzrlib.export."""

from cStringIO import StringIO
import os
import tarfile
import time
import zipfile

from bzrlib import (
    errors,
    export,
    tests,
    )
from bzrlib.export import get_root_name
from bzrlib.export.tar_exporter import export_tarball
from bzrlib.tests import features


class TestDirExport(tests.TestCaseWithTransport):

    def test_missing_file(self):
        self.build_tree(['a/', 'a/b', 'a/c'])
        wt = self.make_branch_and_tree('.')
        wt.add(['a', 'a/b', 'a/c'])
        os.unlink('a/c')
        export.export(wt, 'target', format="dir")
        self.assertPathExists('target/a/b')
        self.assertPathDoesNotExist('target/a/c')

    def test_empty(self):
        wt = self.make_branch_and_tree('.')
        export.export(wt, 'target', format="dir")
        self.assertEquals([], os.listdir("target"))

<<<<<<< HEAD
    def test_empty(self):
        wt = self.make_branch_and_tree('.')
        export.export(wt, 'target', format="dir")
        self.assertEquals([], os.listdir("target"))

=======
>>>>>>> 7d335933
    def test_symlink(self):
        self.requireFeature(tests.SymlinkFeature)
        wt = self.make_branch_and_tree('.')
        os.symlink('source', 'link')
        wt.add(['link'])
        export.export(wt, 'target', format="dir")
        self.assertPathExists('target/link')

    def test_to_existing_empty_dir_success(self):
        self.build_tree(['source/', 'source/a', 'source/b/', 'source/b/c'])
        wt = self.make_branch_and_tree('source')
        wt.add(['a', 'b', 'b/c'])
        wt.commit('1')
        self.build_tree(['target/'])
        export.export(wt, 'target', format="dir")
        self.assertPathExists('target/a')
        self.assertPathExists('target/b')
        self.assertPathExists('target/b/c')

    def test_to_existing_nonempty_dir_fail(self):
        self.build_tree(['source/', 'source/a', 'source/b/', 'source/b/c'])
        wt = self.make_branch_and_tree('source')
        wt.add(['a', 'b', 'b/c'])
        wt.commit('1')
        self.build_tree(['target/', 'target/foo'])
        self.assertRaises(errors.BzrError, export.export, wt, 'target', format="dir")

    def test_existing_single_file(self):
        self.build_tree(['dir1/', 'dir1/dir2/', 'dir1/first', 'dir1/dir2/second'])
        wtree = self.make_branch_and_tree('dir1')
        wtree.add(['dir2', 'first', 'dir2/second'])
        wtree.commit('1')
        export.export(wtree, 'target1', format='dir', subdir='first')
        self.assertPathExists('target1/first')
        export.export(wtree, 'target2', format='dir', subdir='dir2/second')
<<<<<<< HEAD
        self.failUnlessExists('target2/second')
=======
        self.assertPathExists('target2/second')
>>>>>>> 7d335933

    def test_files_same_timestamp(self):
        builder = self.make_branch_builder('source')
        builder.start_series()
        builder.build_snapshot(None, None, [
            ('add', ('', 'root-id', 'directory', '')),
            ('add', ('a', 'a-id', 'file', 'content\n'))])
        builder.build_snapshot(None, None, [
            ('add', ('b', 'b-id', 'file', 'content\n'))])
        builder.finish_series()
        b = builder.get_branch()
        b.lock_read()
        self.addCleanup(b.unlock)
        tree = b.basis_tree()
        orig_iter_files_bytes = tree.iter_files_bytes
        # Make iter_files_bytes slower, so we provoke mtime skew
        def iter_files_bytes(to_fetch):
            for thing in orig_iter_files_bytes(to_fetch):
                yield thing
                time.sleep(1)
        tree.iter_files_bytes = iter_files_bytes
        export.export(tree, 'target', format='dir')
        t = self.get_transport('target')
        st_a = t.stat('a')
        st_b = t.stat('b')
        # All files must be given the same mtime.
        self.assertEqual(st_a.st_mtime, st_b.st_mtime)

    def test_files_per_file_timestamps(self):
        builder = self.make_branch_builder('source')
        builder.start_series()
        # Earliest allowable date on FAT32 filesystems is 1980-01-01
        a_time = time.mktime((1999, 12, 12, 0, 0, 0, 0, 0, 0))
        b_time = time.mktime((1980, 01, 01, 0, 0, 0, 0, 0, 0))
        builder.build_snapshot(None, None, [
            ('add', ('', 'root-id', 'directory', '')),
            ('add', ('a', 'a-id', 'file', 'content\n'))],
            timestamp=a_time)
        builder.build_snapshot(None, None, [
            ('add', ('b', 'b-id', 'file', 'content\n'))],
            timestamp=b_time)
        builder.finish_series()
        b = builder.get_branch()
        b.lock_read()
        self.addCleanup(b.unlock)
        tree = b.basis_tree()
        export.export(tree, 'target', format='dir', per_file_timestamps=True)
        t = self.get_transport('target')
        self.assertEqual(a_time, t.stat('a').st_mtime)
        self.assertEqual(b_time, t.stat('b').st_mtime)


class TarExporterTests(tests.TestCaseWithTransport):

    def test_xz(self):
        self.requireFeature(features.lzma)
        import lzma
        wt = self.make_branch_and_tree('.')
        self.build_tree(['a'])
        wt.add(["a"])
        wt.commit("1")
        export.export(wt, 'target.tar.xz', format="txz")
        tf = tarfile.open(fileobj=lzma.LZMAFile('target.tar.xz'))
        self.assertEquals(["target/a"], tf.getnames())

    def test_lzma(self):
        self.requireFeature(features.lzma)
        import lzma
        wt = self.make_branch_and_tree('.')
        self.build_tree(['a'])
        wt.add(["a"])
        wt.commit("1")
        export.export(wt, 'target.tar.lzma', format="tlzma")
        tf = tarfile.open(fileobj=lzma.LZMAFile('target.tar.lzma'))
        self.assertEquals(["target/a"], tf.getnames())

    def test_tgz(self):
        wt = self.make_branch_and_tree('.')
        self.build_tree(['a'])
        wt.add(["a"])
        wt.commit("1")
        export.export(wt, 'target.tar.gz', format="tgz")
        tf = tarfile.open('target.tar.gz')
        self.assertEquals(["target/a"], tf.getnames())

    def test_tgz_ignores_dest_path(self):
        # The target path should not be a part of the target file.
        # (bug #102234)
        wt = self.make_branch_and_tree('.')
        self.build_tree(['a'])
        wt.add(["a"])
        wt.commit("1")
        os.mkdir("testdir1")
        os.mkdir("testdir2")
        export.export(wt, 'testdir1/target.tar.gz', format="tgz",
            per_file_timestamps=True)
        export.export(wt, 'testdir2/target.tar.gz', format="tgz",
            per_file_timestamps=True)
        file1 = open('testdir1/target.tar.gz', 'r')
        self.addCleanup(file1.close)
        file2 = open('testdir1/target.tar.gz', 'r')
        self.addCleanup(file2.close)
        content1 = file1.read()
        content2 = file2.read()
        self.assertEqualDiff(content1, content2)
        # the gzip module doesn't have a way to read back to the original
        # filename, but it's stored as-is in the tarfile.
        self.assertFalse("testdir1" in content1)
        self.assertFalse("target.tar.gz" in content1)
        self.assertTrue("target.tar" in content1)

    def test_tbz2(self):
        wt = self.make_branch_and_tree('.')
        self.build_tree(['a'])
        wt.add(["a"])
        wt.commit("1")
        export.export(wt, 'target.tar.bz2', format="tbz2")
        tf = tarfile.open('target.tar.bz2')
        self.assertEquals(["target/a"], tf.getnames())

    def test_xz_stdout(self):
        wt = self.make_branch_and_tree('.')
        self.assertRaises(errors.BzrError, export.export, wt, '-',
            format="txz")

    def test_export_tarball(self):
        wt = self.make_branch_and_tree('.')
        self.build_tree(['a'])
        wt.add(["a"])
        wt.commit("1", timestamp=42)
        target = StringIO()
        ball = tarfile.open(None, "w|", target)
        wt.lock_read()
        try:
            export_tarball(wt, ball, "bar")
        finally:
            wt.unlock()
        self.assertEquals(["bar/a"], ball.getnames())
        ball.close()


class ZipExporterTests(tests.TestCaseWithTransport):

    def test_per_file_timestamps(self):
        tree = self.make_branch_and_tree('.')
        self.build_tree_contents([('har', 'foo')])
        tree.add('har')
        # Earliest allowable date on FAT32 filesystems is 1980-01-01
        timestamp = 347151600
        tree.commit('setup', timestamp=timestamp)
        export.export(tree.basis_tree(), 'test.zip', format='zip',
            per_file_timestamps=True)
        zfile = zipfile.ZipFile('test.zip')
        info = zfile.getinfo("test/har")
        self.assertEquals(time.localtime(timestamp)[:6], info.date_time)


class RootNameTests(tests.TestCase):

    def test_root_name(self):
        self.assertEquals('mytest', get_root_name('../mytest.tar'))
        self.assertEquals('mytar', get_root_name('mytar.tar'))
        self.assertEquals('mytar', get_root_name('mytar.tar.bz2'))
        self.assertEquals('tar.tar.tar', get_root_name('tar.tar.tar.tgz'))
        self.assertEquals('bzr-0.0.5', get_root_name('bzr-0.0.5.tar.gz'))
        self.assertEquals('bzr-0.0.5', get_root_name('bzr-0.0.5.zip'))
        self.assertEquals('bzr-0.0.5', get_root_name('bzr-0.0.5'))
        self.assertEquals('mytar', get_root_name('a/long/path/mytar.tgz'))
        self.assertEquals('other',
            get_root_name('../parent/../dir/other.tbz2'))
        self.assertEquals('', get_root_name('-'))<|MERGE_RESOLUTION|>--- conflicted
+++ resolved
@@ -48,14 +48,6 @@
         export.export(wt, 'target', format="dir")
         self.assertEquals([], os.listdir("target"))
 
-<<<<<<< HEAD
-    def test_empty(self):
-        wt = self.make_branch_and_tree('.')
-        export.export(wt, 'target', format="dir")
-        self.assertEquals([], os.listdir("target"))
-
-=======
->>>>>>> 7d335933
     def test_symlink(self):
         self.requireFeature(tests.SymlinkFeature)
         wt = self.make_branch_and_tree('.')
@@ -91,11 +83,7 @@
         export.export(wtree, 'target1', format='dir', subdir='first')
         self.assertPathExists('target1/first')
         export.export(wtree, 'target2', format='dir', subdir='dir2/second')
-<<<<<<< HEAD
-        self.failUnlessExists('target2/second')
-=======
         self.assertPathExists('target2/second')
->>>>>>> 7d335933
 
     def test_files_same_timestamp(self):
         builder = self.make_branch_builder('source')
