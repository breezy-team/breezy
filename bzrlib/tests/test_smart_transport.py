--- conflicted
+++ resolved
@@ -2757,7 +2757,7 @@
     def test_call_with_body_stream_error(self):
         """call_with_body_stream will abort the streamed body with an
         error if the stream raises an error during iteration.
-        
+
         The resulting request will still be a complete message.
         """
         requester, output = self.make_client_encoder_and_output()
@@ -3547,38 +3547,3 @@
                              'ftp://www.example.com/foo')
         self.assertNotEquals(type(r), type(t))
 
-<<<<<<< HEAD
-=======
-
-# TODO: Client feature that does get_bundle and then installs that into a
-# branch; this can be used in place of the regular pull/fetch operation when
-# coming from a smart server.
-#
-# TODO: Eventually, want to do a 'branch' command by fetching the whole
-# history as one big bundle.  How?
-#
-# The branch command does 'br_from.sprout', which tries to preserve the same
-# format.  We don't necessarily even want that.
-#
-# It might be simpler to handle cmd_pull first, which does a simpler fetch()
-# operation from one branch into another.  It already has some code for
-# pulling from a bundle, which it does by trying to see if the destination is
-# a bundle file.  So it seems the logic for pull ought to be:
-#
-#  - if it's a smart server, get a bundle from there and install that
-#  - if it's a bundle, install that
-#  - if it's a branch, pull from there
-#
-# Getting a bundle from a smart server is a bit different from reading a
-# bundle from a URL:
-#
-#  - we can reasonably remember the URL we last read from
-#  - you can specify a revision number to pull, and we need to pass it across
-#    to the server as a limit on what will be requested
-#
-# TODO: Given a URL, determine whether it is a smart server or not (or perhaps
-# otherwise whether it's a bundle?)  Should this be a property or method of
-# the transport?  For the ssh protocol, we always know it's a smart server.
-# For http, we potentially need to probe.  But if we're explicitly given
-# bzr+http:// then we can skip that for now.
->>>>>>> caf1e9df
