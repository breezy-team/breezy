# Copyright (C) 2006-2011 Canonical Ltd
#
# This program is free software; you can redistribute it and/or modify
# it under the terms of the GNU General Public License as published by
# the Free Software Foundation; either version 2 of the License, or
# (at your option) any later version.
#
# This program is distributed in the hope that it will be useful,
# but WITHOUT ANY WARRANTY; without even the implied warranty of
# MERCHANTABILITY or FITNESS FOR A PARTICULAR PURPOSE.  See the
# GNU General Public License for more details.
#
# You should have received a copy of the GNU General Public License
# along with this program; if not, write to the Free Software
# Foundation, Inc., 51 Franklin Street, Fifth Floor, Boston, MA 02110-1301 USA

"""Tests for smart transport"""

# all of this deals with byte strings so this is safe
from cStringIO import StringIO
<<<<<<< HEAD
import doctest
import os
import socket
=======
import errno
import os
import socket
import subprocess
>>>>>>> 186a8fd7
import sys
import threading
import time

from testtools.matchers import DocTestMatches

import bzrlib
from bzrlib import (
        bzrdir,
        debug,
        errors,
        osutils,
        tests,
        transport as _mod_transport,
        urlutils,
        )
from bzrlib.smart import (
        client,
        medium,
        message,
        protocol,
        request as _mod_request,
        server as _mod_server,
        vfs,
)
from bzrlib.tests import (
    features,
    test_smart,
    test_server,
    )
from bzrlib.transport import (
        http,
        local,
        memory,
        remote,
        ssh,
        )


<<<<<<< HEAD
=======
def create_file_pipes():
    r, w = os.pipe()
    # These must be opened without buffering, or we get undefined results
    rf = os.fdopen(r, 'rb', 0)
    wf = os.fdopen(w, 'wb', 0)
    return rf, wf


>>>>>>> 186a8fd7
def portable_socket_pair():
    """Return a pair of TCP sockets connected to each other.

    Unlike socket.socketpair, this should work on Windows.
    """
    listen_sock = socket.socket(socket.AF_INET, socket.SOCK_STREAM)
    listen_sock.bind(('127.0.0.1', 0))
    listen_sock.listen(1)
    client_sock = socket.socket(socket.AF_INET, socket.SOCK_STREAM)
    client_sock.connect(listen_sock.getsockname())
    server_sock, addr = listen_sock.accept()
    listen_sock.close()
    return server_sock, client_sock


class StringIOSSHVendor(object):
    """A SSH vendor that uses StringIO to buffer writes and answer reads."""

    def __init__(self, read_from, write_to):
        self.read_from = read_from
        self.write_to = write_to
        self.calls = []

    def connect_ssh(self, username, password, host, port, command):
        self.calls.append(('connect_ssh', username, password, host, port,
            command))
        return StringIOSSHConnection(self)


class FirstRejectedStringIOSSHVendor(StringIOSSHVendor):
    """The first connection will be considered closed.

    The second connection will succeed normally.
    """

    def __init__(self, read_from, write_to, fail_at_write=True):
        super(FirstRejectedStringIOSSHVendor, self).__init__(read_from,
            write_to)
        self.fail_at_write = fail_at_write
        self._first = True

    def connect_ssh(self, username, password, host, port, command):
        self.calls.append(('connect_ssh', username, password, host, port,
            command))
        if self._first:
            self._first = False
            return ClosedSSHConnection(self)
        return StringIOSSHConnection(self)


class StringIOSSHConnection(ssh.SSHConnection):
    """A SSH connection that uses StringIO to buffer writes and answer reads."""

    def __init__(self, vendor):
        self.vendor = vendor

    def close(self):
        self.vendor.calls.append(('close', ))
        self.vendor.read_from.close()
        self.vendor.write_to.close()

    def get_sock_or_pipes(self):
        return 'pipes', (self.vendor.read_from, self.vendor.write_to)


<<<<<<< HEAD
class _InvalidHostnameFeature(features.Feature):
=======
class ClosedSSHConnection(ssh.SSHConnection):
    """An SSH connection that just has closed channels."""

    def __init__(self, vendor):
        self.vendor = vendor

    def close(self):
        self.vendor.calls.append(('close', ))

    def get_sock_or_pipes(self):
        # We create matching pipes, and then close the ssh side
        bzr_read, ssh_write = create_file_pipes()
        # We always fail when bzr goes to read
        ssh_write.close()
        if self.vendor.fail_at_write:
            # If set, we'll also fail when bzr goes to write
            ssh_read, bzr_write = create_file_pipes()
            ssh_read.close()
        else:
            bzr_write = self.vendor.write_to
        return 'pipes', (bzr_read, bzr_write)


class _InvalidHostnameFeature(tests.Feature):
>>>>>>> 186a8fd7
    """Does 'non_existent.invalid' fail to resolve?

    RFC 2606 states that .invalid is reserved for invalid domain names, and
    also underscores are not a valid character in domain names.  Despite this,
    it's possible a badly misconfigured name server might decide to always
    return an address for any name, so this feature allows us to distinguish a
    broken system from a broken test.
    """

    def _probe(self):
        try:
            socket.gethostbyname('non_existent.invalid')
        except socket.gaierror:
            # The host name failed to resolve.  Good.
            return True
        else:
            return False

    def feature_name(self):
        return 'invalid hostname'

InvalidHostnameFeature = _InvalidHostnameFeature()


class SmartClientMediumTests(tests.TestCase):
    """Tests for SmartClientMedium.

    We should create a test scenario for this: we need a server module that
    construct the test-servers (like make_loopsocket_and_medium), and the list
    of SmartClientMedium classes to test.
    """

    def make_loopsocket_and_medium(self):
        """Create a loopback socket for testing, and a medium aimed at it."""
        sock = socket.socket(socket.AF_INET, socket.SOCK_STREAM)
        sock.bind(('127.0.0.1', 0))
        sock.listen(1)
        port = sock.getsockname()[1]
        client_medium = medium.SmartTCPClientMedium('127.0.0.1', port, 'base')
        return sock, client_medium

    def receive_bytes_on_server(self, sock, bytes):
        """Accept a connection on sock and read 3 bytes.

        The bytes are appended to the list bytes.

        :return: a Thread which is running to do the accept and recv.
        """
        def _receive_bytes_on_server():
            connection, address = sock.accept()
            bytes.append(osutils.recv_all(connection, 3))
            connection.close()
        t = threading.Thread(target=_receive_bytes_on_server)
        t.start()
        return t

    def test_construct_smart_simple_pipes_client_medium(self):
        # the SimplePipes client medium takes two pipes:
        # readable pipe, writeable pipe.
        # Constructing one should just save these and do nothing.
        # We test this by passing in None.
        client_medium = medium.SmartSimplePipesClientMedium(None, None, None)

    def test_simple_pipes_client_request_type(self):
        # SimplePipesClient should use SmartClientStreamMediumRequest's.
        client_medium = medium.SmartSimplePipesClientMedium(None, None, None)
        request = client_medium.get_request()
        self.assertIsInstance(request, medium.SmartClientStreamMediumRequest)

    def test_simple_pipes_client_get_concurrent_requests(self):
        # the simple_pipes client does not support pipelined requests:
        # but it does support serial requests: we construct one after
        # another is finished. This is a smoke test testing the integration
        # of the SmartClientStreamMediumRequest and the SmartClientStreamMedium
        # classes - as the sibling classes share this logic, they do not have
        # explicit tests for this.
        output = StringIO()
        client_medium = medium.SmartSimplePipesClientMedium(
            None, output, 'base')
        request = client_medium.get_request()
        request.finished_writing()
        request.finished_reading()
        request2 = client_medium.get_request()
        request2.finished_writing()
        request2.finished_reading()

    def test_simple_pipes_client__accept_bytes_writes_to_writable(self):
        # accept_bytes writes to the writeable pipe.
        output = StringIO()
        client_medium = medium.SmartSimplePipesClientMedium(
            None, output, 'base')
        client_medium._accept_bytes('abc')
        self.assertEqual('abc', output.getvalue())

    def test_simple_pipes__accept_bytes_subprocess_closed(self):
        # It is unfortunate that we have to use Popen for this. However,
        # os.pipe() does not behave the same as subprocess.Popen().
        # On Windows, if you use os.pipe() and close the write side,
        # read.read() hangs. On Linux, read.read() returns the empty string.
        p = subprocess.Popen([sys.executable, '-c',
            'import sys\n'
            'sys.stdout.write(sys.stdin.read(4))\n'
            'sys.stdout.close()\n'],
            stdout=subprocess.PIPE, stdin=subprocess.PIPE)
        client_medium = medium.SmartSimplePipesClientMedium(
            p.stdout, p.stdin, 'base')
        client_medium._accept_bytes('abc\n')
        self.assertEqual('abc', client_medium._read_bytes(3))
        p.wait()
        # While writing to the underlying pipe,
        #   Windows py2.6.6 we get IOError(EINVAL)
        #   Lucid py2.6.5, we get IOError(EPIPE)
        # In both cases, it should be wrapped to ConnectionReset
        self.assertRaises(errors.ConnectionReset,
                          client_medium._accept_bytes, 'more')

    def test_simple_pipes__accept_bytes_pipe_closed(self):
        child_read, client_write = create_file_pipes()
        client_medium = medium.SmartSimplePipesClientMedium(
            None, client_write, 'base')
        client_medium._accept_bytes('abc\n')
        self.assertEqual('abc\n', child_read.read(4))
        # While writing to the underlying pipe,
        #   Windows py2.6.6 we get IOError(EINVAL)
        #   Lucid py2.6.5, we get IOError(EPIPE)
        # In both cases, it should be wrapped to ConnectionReset
        child_read.close()
        self.assertRaises(errors.ConnectionReset,
                          client_medium._accept_bytes, 'more')

    def test_simple_pipes__flush_pipe_closed(self):
        child_read, client_write = create_file_pipes()
        client_medium = medium.SmartSimplePipesClientMedium(
            None, client_write, 'base')
        client_medium._accept_bytes('abc\n')
        child_read.close()
        # Even though the pipe is closed, flush on the write side seems to be a
        # no-op, rather than a failure.
        client_medium._flush()

    def test_simple_pipes__flush_subprocess_closed(self):
        p = subprocess.Popen([sys.executable, '-c',
            'import sys\n'
            'sys.stdout.write(sys.stdin.read(4))\n'
            'sys.stdout.close()\n'],
            stdout=subprocess.PIPE, stdin=subprocess.PIPE)
        client_medium = medium.SmartSimplePipesClientMedium(
            p.stdout, p.stdin, 'base')
        client_medium._accept_bytes('abc\n')
        p.wait()
        # Even though the child process is dead, flush seems to be a no-op.
        client_medium._flush()

    def test_simple_pipes__read_bytes_pipe_closed(self):
        child_read, client_write = create_file_pipes()
        client_medium = medium.SmartSimplePipesClientMedium(
            child_read, client_write, 'base')
        client_medium._accept_bytes('abc\n')
        client_write.close()
        self.assertEqual('abc\n', client_medium._read_bytes(4))
        self.assertEqual('', client_medium._read_bytes(4))

    def test_simple_pipes__read_bytes_subprocess_closed(self):
        p = subprocess.Popen([sys.executable, '-c',
            'import sys\n'
            'if sys.platform == "win32":\n'
            '    import msvcrt, os\n'
            '    msvcrt.setmode(sys.stdout.fileno(), os.O_BINARY)\n'
            '    msvcrt.setmode(sys.stdin.fileno(), os.O_BINARY)\n'
            'sys.stdout.write(sys.stdin.read(4))\n'
            'sys.stdout.close()\n'],
            stdout=subprocess.PIPE, stdin=subprocess.PIPE)
        client_medium = medium.SmartSimplePipesClientMedium(
            p.stdout, p.stdin, 'base')
        client_medium._accept_bytes('abc\n')
        p.wait()
        self.assertEqual('abc\n', client_medium._read_bytes(4))
        self.assertEqual('', client_medium._read_bytes(4))

    def test_simple_pipes_client_disconnect_does_nothing(self):
        # calling disconnect does nothing.
        input = StringIO()
        output = StringIO()
        client_medium = medium.SmartSimplePipesClientMedium(
            input, output, 'base')
        # send some bytes to ensure disconnecting after activity still does not
        # close.
        client_medium._accept_bytes('abc')
        client_medium.disconnect()
        self.assertFalse(input.closed)
        self.assertFalse(output.closed)

    def test_simple_pipes_client_accept_bytes_after_disconnect(self):
        # calling disconnect on the client does not alter the pipe that
        # accept_bytes writes to.
        input = StringIO()
        output = StringIO()
        client_medium = medium.SmartSimplePipesClientMedium(
            input, output, 'base')
        client_medium._accept_bytes('abc')
        client_medium.disconnect()
        client_medium._accept_bytes('abc')
        self.assertFalse(input.closed)
        self.assertFalse(output.closed)
        self.assertEqual('abcabc', output.getvalue())

    def test_simple_pipes_client_ignores_disconnect_when_not_connected(self):
        # Doing a disconnect on a new (and thus unconnected) SimplePipes medium
        # does nothing.
        client_medium = medium.SmartSimplePipesClientMedium(None, None, 'base')
        client_medium.disconnect()

    def test_simple_pipes_client_can_always_read(self):
        # SmartSimplePipesClientMedium is never disconnected, so read_bytes
        # always tries to read from the underlying pipe.
        input = StringIO('abcdef')
        client_medium = medium.SmartSimplePipesClientMedium(input, None, 'base')
        self.assertEqual('abc', client_medium.read_bytes(3))
        client_medium.disconnect()
        self.assertEqual('def', client_medium.read_bytes(3))

    def test_simple_pipes_client_supports__flush(self):
        # invoking _flush on a SimplePipesClient should flush the output
        # pipe. We test this by creating an output pipe that records
        # flush calls made to it.
        from StringIO import StringIO # get regular StringIO
        input = StringIO()
        output = StringIO()
        flush_calls = []
        def logging_flush(): flush_calls.append('flush')
        output.flush = logging_flush
        client_medium = medium.SmartSimplePipesClientMedium(
            input, output, 'base')
        # this call is here to ensure we only flush once, not on every
        # _accept_bytes call.
        client_medium._accept_bytes('abc')
        client_medium._flush()
        client_medium.disconnect()
        self.assertEqual(['flush'], flush_calls)

    def test_construct_smart_ssh_client_medium(self):
        # the SSH client medium takes:
        # host, port, username, password, vendor
        # Constructing one should just save these and do nothing.
        # we test this by creating a empty bound socket and constructing
        # a medium.
        sock = socket.socket(socket.AF_INET, socket.SOCK_STREAM)
        sock.bind(('127.0.0.1', 0))
        unopened_port = sock.getsockname()[1]
        # having vendor be invalid means that if it tries to connect via the
        # vendor it will blow up.
        ssh_params = medium.SSHParams('127.0.0.1', unopened_port, None, None)
        client_medium = medium.SmartSSHClientMedium(
            'base', ssh_params, "not a vendor")
        sock.close()

    def test_ssh_client_connects_on_first_use(self):
        # The only thing that initiates a connection from the medium is giving
        # it bytes.
        output = StringIO()
        vendor = StringIOSSHVendor(StringIO(), output)
        ssh_params = medium.SSHParams(
            'a hostname', 'a port', 'a username', 'a password', 'bzr')
        client_medium = medium.SmartSSHClientMedium('base', ssh_params, vendor)
        client_medium._accept_bytes('abc')
        self.assertEqual('abc', output.getvalue())
        self.assertEqual([('connect_ssh', 'a username', 'a password',
            'a hostname', 'a port',
            ['bzr', 'serve', '--inet', '--directory=/', '--allow-writes'])],
            vendor.calls)

    def test_ssh_client_changes_command_when_bzr_remote_path_passed(self):
        # The only thing that initiates a connection from the medium is giving
        # it bytes.
        output = StringIO()
        vendor = StringIOSSHVendor(StringIO(), output)
        ssh_params = medium.SSHParams(
            'a hostname', 'a port', 'a username', 'a password',
            bzr_remote_path='fugly')
        client_medium = medium.SmartSSHClientMedium('base', ssh_params, vendor)
        client_medium._accept_bytes('abc')
        self.assertEqual('abc', output.getvalue())
        self.assertEqual([('connect_ssh', 'a username', 'a password',
            'a hostname', 'a port',
            ['fugly', 'serve', '--inet', '--directory=/', '--allow-writes'])],
            vendor.calls)

    def test_ssh_client_disconnect_does_so(self):
        # calling disconnect should disconnect both the read_from and write_to
        # file-like object it from the ssh connection.
        input = StringIO()
        output = StringIO()
        vendor = StringIOSSHVendor(input, output)
        client_medium = medium.SmartSSHClientMedium(
            'base', medium.SSHParams('a hostname'), vendor)
        client_medium._accept_bytes('abc')
        client_medium.disconnect()
        self.assertTrue(input.closed)
        self.assertTrue(output.closed)
        self.assertEqual([
            ('connect_ssh', None, None, 'a hostname', None,
            ['bzr', 'serve', '--inet', '--directory=/', '--allow-writes']),
            ('close', ),
            ],
            vendor.calls)

    def test_ssh_client_disconnect_allows_reconnection(self):
        # calling disconnect on the client terminates the connection, but should
        # not prevent additional connections occuring.
        # we test this by initiating a second connection after doing a
        # disconnect.
        input = StringIO()
        output = StringIO()
        vendor = StringIOSSHVendor(input, output)
        client_medium = medium.SmartSSHClientMedium(
            'base', medium.SSHParams('a hostname'), vendor)
        client_medium._accept_bytes('abc')
        client_medium.disconnect()
        # the disconnect has closed output, so we need a new output for the
        # new connection to write to.
        input2 = StringIO()
        output2 = StringIO()
        vendor.read_from = input2
        vendor.write_to = output2
        client_medium._accept_bytes('abc')
        client_medium.disconnect()
        self.assertTrue(input.closed)
        self.assertTrue(output.closed)
        self.assertTrue(input2.closed)
        self.assertTrue(output2.closed)
        self.assertEqual([
            ('connect_ssh', None, None, 'a hostname', None,
            ['bzr', 'serve', '--inet', '--directory=/', '--allow-writes']),
            ('close', ),
            ('connect_ssh', None, None, 'a hostname', None,
            ['bzr', 'serve', '--inet', '--directory=/', '--allow-writes']),
            ('close', ),
            ],
            vendor.calls)

    def test_ssh_client_ignores_disconnect_when_not_connected(self):
        # Doing a disconnect on a new (and thus unconnected) SSH medium
        # does not fail.  It's ok to disconnect an unconnected medium.
        client_medium = medium.SmartSSHClientMedium(
            'base', medium.SSHParams(None))
        client_medium.disconnect()

    def test_ssh_client_raises_on_read_when_not_connected(self):
        # Doing a read on a new (and thus unconnected) SSH medium raises
        # MediumNotConnected.
        client_medium = medium.SmartSSHClientMedium(
            'base', medium.SSHParams(None))
        self.assertRaises(errors.MediumNotConnected, client_medium.read_bytes,
                          0)
        self.assertRaises(errors.MediumNotConnected, client_medium.read_bytes,
                          1)

    def test_ssh_client_supports__flush(self):
        # invoking _flush on a SSHClientMedium should flush the output
        # pipe. We test this by creating an output pipe that records
        # flush calls made to it.
        from StringIO import StringIO # get regular StringIO
        input = StringIO()
        output = StringIO()
        flush_calls = []
        def logging_flush(): flush_calls.append('flush')
        output.flush = logging_flush
        vendor = StringIOSSHVendor(input, output)
        client_medium = medium.SmartSSHClientMedium(
            'base', medium.SSHParams('a hostname'), vendor=vendor)
        # this call is here to ensure we only flush once, not on every
        # _accept_bytes call.
        client_medium._accept_bytes('abc')
        client_medium._flush()
        client_medium.disconnect()
        self.assertEqual(['flush'], flush_calls)

    def test_construct_smart_tcp_client_medium(self):
        # the TCP client medium takes a host and a port.  Constructing it won't
        # connect to anything.
        sock = socket.socket(socket.AF_INET, socket.SOCK_STREAM)
        sock.bind(('127.0.0.1', 0))
        unopened_port = sock.getsockname()[1]
        client_medium = medium.SmartTCPClientMedium(
            '127.0.0.1', unopened_port, 'base')
        sock.close()

    def test_tcp_client_connects_on_first_use(self):
        # The only thing that initiates a connection from the medium is giving
        # it bytes.
        sock, medium = self.make_loopsocket_and_medium()
        bytes = []
        t = self.receive_bytes_on_server(sock, bytes)
        medium.accept_bytes('abc')
        t.join()
        sock.close()
        self.assertEqual(['abc'], bytes)

    def test_tcp_client_disconnect_does_so(self):
        # calling disconnect on the client terminates the connection.
        # we test this by forcing a short read during a socket.MSG_WAITALL
        # call: write 2 bytes, try to read 3, and then the client disconnects.
        sock, medium = self.make_loopsocket_and_medium()
        bytes = []
        t = self.receive_bytes_on_server(sock, bytes)
        medium.accept_bytes('ab')
        medium.disconnect()
        t.join()
        sock.close()
        self.assertEqual(['ab'], bytes)
        # now disconnect again: this should not do anything, if disconnection
        # really did disconnect.
        medium.disconnect()


    def test_tcp_client_ignores_disconnect_when_not_connected(self):
        # Doing a disconnect on a new (and thus unconnected) TCP medium
        # does not fail.  It's ok to disconnect an unconnected medium.
        client_medium = medium.SmartTCPClientMedium(None, None, None)
        client_medium.disconnect()

    def test_tcp_client_raises_on_read_when_not_connected(self):
        # Doing a read on a new (and thus unconnected) TCP medium raises
        # MediumNotConnected.
        client_medium = medium.SmartTCPClientMedium(None, None, None)
        self.assertRaises(errors.MediumNotConnected, client_medium.read_bytes, 0)
        self.assertRaises(errors.MediumNotConnected, client_medium.read_bytes, 1)

    def test_tcp_client_supports__flush(self):
        # invoking _flush on a TCPClientMedium should do something useful.
        # RBC 20060922 not sure how to test/tell in this case.
        sock, medium = self.make_loopsocket_and_medium()
        bytes = []
        t = self.receive_bytes_on_server(sock, bytes)
        # try with nothing buffered
        medium._flush()
        medium._accept_bytes('ab')
        # and with something sent.
        medium._flush()
        medium.disconnect()
        t.join()
        sock.close()
        self.assertEqual(['ab'], bytes)
        # now disconnect again : this should not do anything, if disconnection
        # really did disconnect.
        medium.disconnect()

    def test_tcp_client_host_unknown_connection_error(self):
        self.requireFeature(InvalidHostnameFeature)
        client_medium = medium.SmartTCPClientMedium(
            'non_existent.invalid', 4155, 'base')
        self.assertRaises(
            errors.ConnectionError, client_medium._ensure_connection)


class TestSmartClientStreamMediumRequest(tests.TestCase):
    """Tests the for SmartClientStreamMediumRequest.

    SmartClientStreamMediumRequest is a helper for the three stream based
    mediums: TCP, SSH, SimplePipes, so we only test it once, and then test that
    those three mediums implement the interface it expects.
    """

    def test_accept_bytes_after_finished_writing_errors(self):
        # calling accept_bytes after calling finished_writing raises
        # WritingCompleted to prevent bad assumptions on stream environments
        # breaking the needs of message-based environments.
        output = StringIO()
        client_medium = medium.SmartSimplePipesClientMedium(
            None, output, 'base')
        request = medium.SmartClientStreamMediumRequest(client_medium)
        request.finished_writing()
        self.assertRaises(errors.WritingCompleted, request.accept_bytes, None)

    def test_accept_bytes(self):
        # accept bytes should invoke _accept_bytes on the stream medium.
        # we test this by using the SimplePipes medium - the most trivial one
        # and checking that the pipes get the data.
        input = StringIO()
        output = StringIO()
        client_medium = medium.SmartSimplePipesClientMedium(
            input, output, 'base')
        request = medium.SmartClientStreamMediumRequest(client_medium)
        request.accept_bytes('123')
        request.finished_writing()
        request.finished_reading()
        self.assertEqual('', input.getvalue())
        self.assertEqual('123', output.getvalue())

    def test_construct_sets_stream_request(self):
        # constructing a SmartClientStreamMediumRequest on a StreamMedium sets
        # the current request to the new SmartClientStreamMediumRequest
        output = StringIO()
        client_medium = medium.SmartSimplePipesClientMedium(
            None, output, 'base')
        request = medium.SmartClientStreamMediumRequest(client_medium)
        self.assertIs(client_medium._current_request, request)

    def test_construct_while_another_request_active_throws(self):
        # constructing a SmartClientStreamMediumRequest on a StreamMedium with
        # a non-None _current_request raises TooManyConcurrentRequests.
        output = StringIO()
        client_medium = medium.SmartSimplePipesClientMedium(
            None, output, 'base')
        client_medium._current_request = "a"
        self.assertRaises(errors.TooManyConcurrentRequests,
            medium.SmartClientStreamMediumRequest, client_medium)

    def test_finished_read_clears_current_request(self):
        # calling finished_reading clears the current request from the requests
        # medium
        output = StringIO()
        client_medium = medium.SmartSimplePipesClientMedium(
            None, output, 'base')
        request = medium.SmartClientStreamMediumRequest(client_medium)
        request.finished_writing()
        request.finished_reading()
        self.assertEqual(None, client_medium._current_request)

    def test_finished_read_before_finished_write_errors(self):
        # calling finished_reading before calling finished_writing triggers a
        # WritingNotComplete error.
        client_medium = medium.SmartSimplePipesClientMedium(
            None, None, 'base')
        request = medium.SmartClientStreamMediumRequest(client_medium)
        self.assertRaises(errors.WritingNotComplete, request.finished_reading)

    def test_read_bytes(self):
        # read bytes should invoke _read_bytes on the stream medium.
        # we test this by using the SimplePipes medium - the most trivial one
        # and checking that the data is supplied. Its possible that a
        # faulty implementation could poke at the pipe variables them selves,
        # but we trust that this will be caught as it will break the integration
        # smoke tests.
        input = StringIO('321')
        output = StringIO()
        client_medium = medium.SmartSimplePipesClientMedium(
            input, output, 'base')
        request = medium.SmartClientStreamMediumRequest(client_medium)
        request.finished_writing()
        self.assertEqual('321', request.read_bytes(3))
        request.finished_reading()
        self.assertEqual('', input.read())
        self.assertEqual('', output.getvalue())

    def test_read_bytes_before_finished_write_errors(self):
        # calling read_bytes before calling finished_writing triggers a
        # WritingNotComplete error because the Smart protocol is designed to be
        # compatible with strict message based protocols like HTTP where the
        # request cannot be submitted until the writing has completed.
        client_medium = medium.SmartSimplePipesClientMedium(None, None, 'base')
        request = medium.SmartClientStreamMediumRequest(client_medium)
        self.assertRaises(errors.WritingNotComplete, request.read_bytes, None)

    def test_read_bytes_after_finished_reading_errors(self):
        # calling read_bytes after calling finished_reading raises
        # ReadingCompleted to prevent bad assumptions on stream environments
        # breaking the needs of message-based environments.
        output = StringIO()
        client_medium = medium.SmartSimplePipesClientMedium(
            None, output, 'base')
        request = medium.SmartClientStreamMediumRequest(client_medium)
        request.finished_writing()
        request.finished_reading()
        self.assertRaises(errors.ReadingCompleted, request.read_bytes, None)

    def test_reset(self):
        server_sock, client_sock = portable_socket_pair()
        # TODO: Use SmartClientAlreadyConnectedSocketMedium for the versions of
        #       bzr where it exists.
        client_medium = medium.SmartTCPClientMedium(None, None, None)
        client_medium._socket = client_sock
        client_medium._connected = True
        req = client_medium.get_request()
        self.assertRaises(errors.TooManyConcurrentRequests,
            client_medium.get_request)
        client_medium.reset()
        # The stream should be reset, marked as disconnected, though ready for
        # us to make a new request
        self.assertFalse(client_medium._connected)
        self.assertIs(None, client_medium._socket)
        try:
            self.assertEqual('', client_sock.recv(1))
        except socket.error, e:
            if e.errno not in (errno.EBADF,):
                raise
        req = client_medium.get_request()


class RemoteTransportTests(test_smart.TestCaseWithSmartMedium):

    def test_plausible_url(self):
        self.assert_(self.get_url().startswith('bzr://'))

    def test_probe_transport(self):
        t = self.get_transport()
        self.assertIsInstance(t, remote.RemoteTransport)

    def test_get_medium_from_transport(self):
        """Remote transport has a medium always, which it can return."""
        t = self.get_transport()
        client_medium = t.get_smart_medium()
        self.assertIsInstance(client_medium, medium.SmartClientMedium)


class ErrorRaisingProtocol(object):

    def __init__(self, exception):
        self.exception = exception

    def next_read_size(self):
        raise self.exception


class SampleRequest(object):

    def __init__(self, expected_bytes):
        self.accepted_bytes = ''
        self._finished_reading = False
        self.expected_bytes = expected_bytes
        self.unused_data = ''

    def accept_bytes(self, bytes):
        self.accepted_bytes += bytes
        if self.accepted_bytes.startswith(self.expected_bytes):
            self._finished_reading = True
            self.unused_data = self.accepted_bytes[len(self.expected_bytes):]

    def next_read_size(self):
        if self._finished_reading:
            return 0
        else:
            return 1


class TestSmartServerStreamMedium(tests.TestCase):

    def setUp(self):
        super(TestSmartServerStreamMedium, self).setUp()
        self.overrideEnv('BZR_NO_SMART_VFS', None)

<<<<<<< HEAD
    def create_pipe_medium(self, to_server, from_server, transport,
                           timeout=4.0):
        """Create a new SmartServerPipeStreamMedium."""
        return medium.SmartServerPipeStreamMedium(to_server, from_server,
            transport, timeout=timeout)

    def create_pipe_context(self, to_server_bytes, transport):
        """Create a SmartServerSocketStreamMedium.

        This differes from create_pipe_medium, in that we initialize the
        request that is sent to the server, and return the StringIO class that
        will hold the response.
        """
        to_server = StringIO(to_server_bytes)
        from_server = StringIO()
        m = self.create_pipe_medium(to_server, from_server, transport)
        return m, from_server

    def create_socket_medium(self, server_sock, transport, timeout=4.0):
        """Initialize a new medium.SmartServerSocketStreamMedium."""
        return medium.SmartServerSocketStreamMedium(server_sock, transport,
            timeout=timeout)

    def create_socket_context(self, transport, timeout=4.0):
        """Create a new SmartServerSocketStreamMedium with default context.

        This will call portable_socket_pair and pass the server side to
        create_socket_medium along with transport.
        It then returns the client_sock and the server.
        """
        server_sock, client_sock = portable_socket_pair()
        server = self.create_socket_medium(server_sock, transport,
                                           timeout=timeout)
        return server, client_sock

=======
>>>>>>> 186a8fd7
    def test_smart_query_version(self):
        """Feed a canned query version to a server"""
        # wire-to-wire, using the whole stack
        transport = local.LocalTransport(urlutils.local_path_to_url('/'))
        server, from_server = self.create_pipe_context('hello\n', transport)
        smart_protocol = protocol.SmartServerRequestProtocolOne(transport,
                from_server.write)
        server._serve_one_request(smart_protocol)
        self.assertEqual('ok\0012\n',
                         from_server.getvalue())

    def test_response_to_canned_get(self):
        transport = memory.MemoryTransport('memory:///')
        transport.put_bytes('testfile', 'contents\nof\nfile\n')
        server, from_server = self.create_pipe_context('get\001./testfile\n',
            transport)
        smart_protocol = protocol.SmartServerRequestProtocolOne(transport,
                from_server.write)
        server._serve_one_request(smart_protocol)
        self.assertEqual('ok\n'
                         '17\n'
                         'contents\nof\nfile\n'
                         'done\n',
                         from_server.getvalue())

    def test_response_to_canned_get_of_utf8(self):
        # wire-to-wire, using the whole stack, with a UTF-8 filename.
        transport = memory.MemoryTransport('memory:///')
        utf8_filename = u'testfile\N{INTERROBANG}'.encode('utf-8')
        # VFS requests use filenames, not raw UTF-8.
        hpss_path = urlutils.escape(utf8_filename)
        transport.put_bytes(utf8_filename, 'contents\nof\nfile\n')
        server, from_server = self.create_pipe_context(
                'get\001' + hpss_path + '\n', transport)
        smart_protocol = protocol.SmartServerRequestProtocolOne(transport,
                from_server.write)
        server._serve_one_request(smart_protocol)
        self.assertEqual('ok\n'
                         '17\n'
                         'contents\nof\nfile\n'
                         'done\n',
                         from_server.getvalue())

    def test_pipe_like_stream_with_bulk_data(self):
        sample_request_bytes = 'command\n9\nbulk datadone\n'
        server, from_server = self.create_pipe_context(
            sample_request_bytes, None)
        sample_protocol = SampleRequest(expected_bytes=sample_request_bytes)
        server._serve_one_request(sample_protocol)
        self.assertEqual('', from_server.getvalue())
        self.assertEqual(sample_request_bytes, sample_protocol.accepted_bytes)
        self.assertFalse(server.finished)

    def test_socket_stream_with_bulk_data(self):
        sample_request_bytes = 'command\n9\nbulk datadone\n'
<<<<<<< HEAD
        server, client_sock = self.create_socket_context(None)
=======
        server_sock, client_sock = portable_socket_pair()
        server = medium.SmartServerSocketStreamMedium(
            server_sock, None)
>>>>>>> 186a8fd7
        sample_protocol = SampleRequest(expected_bytes=sample_request_bytes)
        client_sock.sendall(sample_request_bytes)
        server._serve_one_request(sample_protocol)
        server._disconnect_client()
        self.assertEqual('', client_sock.recv(1))
        self.assertEqual(sample_request_bytes, sample_protocol.accepted_bytes)
        self.assertFalse(server.finished)

    def test_pipe_like_stream_shutdown_detection(self):
        server, _ = self.create_pipe_context('', None)
        server._serve_one_request(SampleRequest('x'))
        self.assertTrue(server.finished)

    def test_socket_stream_shutdown_detection(self):
<<<<<<< HEAD
        server, client_sock = self.create_socket_context(None)
=======
        server_sock, client_sock = portable_socket_pair()
>>>>>>> 186a8fd7
        client_sock.close()
        server._serve_one_request(SampleRequest('x'))
        self.assertTrue(server.finished)

    def test_socket_stream_incomplete_request(self):
        """The medium should still construct the right protocol version even if
        the initial read only reads part of the request.

        Specifically, it should correctly read the protocol version line even
        if the partial read doesn't end in a newline.  An older, naive
        implementation of _get_line in the server used to have a bug in that
        case.
        """
        incomplete_request_bytes = protocol.REQUEST_VERSION_TWO + 'hel'
        rest_of_request_bytes = 'lo\n'
        expected_response = (
            protocol.RESPONSE_VERSION_TWO + 'success\nok\x012\n')
<<<<<<< HEAD
        server, client_sock = self.create_socket_context(None)
=======
        server_sock, client_sock = portable_socket_pair()
        server = medium.SmartServerSocketStreamMedium(
            server_sock, None)
>>>>>>> 186a8fd7
        client_sock.sendall(incomplete_request_bytes)
        server_protocol = server._build_protocol()
        client_sock.sendall(rest_of_request_bytes)
        server._serve_one_request(server_protocol)
        server._disconnect_client()
        self.assertEqual(expected_response, osutils.recv_all(client_sock, 50),
                         "Not a version 2 response to 'hello' request.")
        self.assertEqual('', client_sock.recv(1))

    def test_pipe_stream_incomplete_request(self):
        """The medium should still construct the right protocol version even if
        the initial read only reads part of the request.

        Specifically, it should correctly read the protocol version line even
        if the partial read doesn't end in a newline.  An older, naive
        implementation of _get_line in the server used to have a bug in that
        case.
        """
        incomplete_request_bytes = protocol.REQUEST_VERSION_TWO + 'hel'
        rest_of_request_bytes = 'lo\n'
        expected_response = (
            protocol.RESPONSE_VERSION_TWO + 'success\nok\x012\n')
        # Make a pair of pipes, to and from the server
        to_server, to_server_w = os.pipe()
        from_server_r, from_server = os.pipe()
        to_server = os.fdopen(to_server, 'r', 0)
        to_server_w = os.fdopen(to_server_w, 'w', 0)
        from_server_r = os.fdopen(from_server_r, 'r', 0)
        from_server = os.fdopen(from_server, 'w', 0)
        server = self.create_pipe_medium(to_server, from_server, None)
        # Like test_socket_stream_incomplete_request, write an incomplete
        # request (that does not end in '\n') and build a protocol from it.
        to_server_w.write(incomplete_request_bytes)
        server_protocol = server._build_protocol()
        # Send the rest of the request, and finish serving it.
        to_server_w.write(rest_of_request_bytes)
        server._serve_one_request(server_protocol)
        to_server_w.close()
        from_server.close()
        self.assertEqual(expected_response, from_server_r.read(),
                         "Not a version 2 response to 'hello' request.")
        self.assertEqual('', from_server_r.read(1))
        from_server_r.close()
        to_server.close()

    def test_pipe_like_stream_with_two_requests(self):
        # If two requests are read in one go, then two calls to
        # _serve_one_request should still process both of them as if they had
        # been received separately.
        sample_request_bytes = 'command\n'
        server, from_server = self.create_pipe_context(
            sample_request_bytes * 2, None)
        first_protocol = SampleRequest(expected_bytes=sample_request_bytes)
        server._serve_one_request(first_protocol)
        self.assertEqual(0, first_protocol.next_read_size())
        self.assertEqual('', from_server.getvalue())
        self.assertFalse(server.finished)
        # Make a new protocol, call _serve_one_request with it to collect the
        # second request.
        second_protocol = SampleRequest(expected_bytes=sample_request_bytes)
        server._serve_one_request(second_protocol)
        self.assertEqual('', from_server.getvalue())
        self.assertEqual(sample_request_bytes, second_protocol.accepted_bytes)
        self.assertFalse(server.finished)

    def test_socket_stream_with_two_requests(self):
        # If two requests are read in one go, then two calls to
        # _serve_one_request should still process both of them as if they had
        # been received separately.
        sample_request_bytes = 'command\n'
<<<<<<< HEAD
        server, client_sock = self.create_socket_context(None)
=======
        server_sock, client_sock = portable_socket_pair()
        server = medium.SmartServerSocketStreamMedium(
            server_sock, None)
>>>>>>> 186a8fd7
        first_protocol = SampleRequest(expected_bytes=sample_request_bytes)
        # Put two whole requests on the wire.
        client_sock.sendall(sample_request_bytes * 2)
        server._serve_one_request(first_protocol)
        self.assertEqual(0, first_protocol.next_read_size())
        self.assertFalse(server.finished)
        # Make a new protocol, call _serve_one_request with it to collect the
        # second request.
        second_protocol = SampleRequest(expected_bytes=sample_request_bytes)
        stream_still_open = server._serve_one_request(second_protocol)
        self.assertEqual(sample_request_bytes, second_protocol.accepted_bytes)
        self.assertFalse(server.finished)
        server._disconnect_client()
        self.assertEqual('', client_sock.recv(1))

    def test_pipe_like_stream_error_handling(self):
        # Use plain python StringIO so we can monkey-patch the close method to
        # not discard the contents.
        from StringIO import StringIO
        to_server = StringIO('')
        from_server = StringIO()
        self.closed = False
        def close():
            self.closed = True
        from_server.close = close
        server = self.create_pipe_medium(
            to_server, from_server, None)
        fake_protocol = ErrorRaisingProtocol(Exception('boom'))
        server._serve_one_request(fake_protocol)
        self.assertEqual('', from_server.getvalue())
        self.assertTrue(self.closed)
        self.assertTrue(server.finished)

    def test_socket_stream_error_handling(self):
<<<<<<< HEAD
        server, client_sock = self.create_socket_context(None)
=======
        server_sock, client_sock = portable_socket_pair()
        server = medium.SmartServerSocketStreamMedium(
            server_sock, None)
>>>>>>> 186a8fd7
        fake_protocol = ErrorRaisingProtocol(Exception('boom'))
        server._serve_one_request(fake_protocol)
        # recv should not block, because the other end of the socket has been
        # closed.
        self.assertEqual('', client_sock.recv(1))
        self.assertTrue(server.finished)

    def test_pipe_like_stream_keyboard_interrupt_handling(self):
        server, from_server = self.create_pipe_context('', None)
        fake_protocol = ErrorRaisingProtocol(KeyboardInterrupt('boom'))
        self.assertRaises(
            KeyboardInterrupt, server._serve_one_request, fake_protocol)
        self.assertEqual('', from_server.getvalue())

    def test_socket_stream_keyboard_interrupt_handling(self):
<<<<<<< HEAD
        server, client_sock = self.create_socket_context(None)
=======
        server_sock, client_sock = portable_socket_pair()
        server = medium.SmartServerSocketStreamMedium(
            server_sock, None)
>>>>>>> 186a8fd7
        fake_protocol = ErrorRaisingProtocol(KeyboardInterrupt('boom'))
        self.assertRaises(
            KeyboardInterrupt, server._serve_one_request, fake_protocol)
        server._disconnect_client()
        self.assertEqual('', client_sock.recv(1))

    def build_protocol_pipe_like(self, bytes):
        server, _ = self.create_pipe_context(bytes, None)
        return server._build_protocol()

    def build_protocol_socket(self, bytes):
<<<<<<< HEAD
        server, client_sock = self.create_socket_context(None)
=======
        server_sock, client_sock = portable_socket_pair()
        server = medium.SmartServerSocketStreamMedium(
            server_sock, None)
>>>>>>> 186a8fd7
        client_sock.sendall(bytes)
        client_sock.close()
        return server._build_protocol()

    def assertProtocolOne(self, server_protocol):
        # Use assertIs because assertIsInstance will wrongly pass
        # SmartServerRequestProtocolTwo (because it subclasses
        # SmartServerRequestProtocolOne).
        self.assertIs(
            type(server_protocol), protocol.SmartServerRequestProtocolOne)

    def assertProtocolTwo(self, server_protocol):
        self.assertIsInstance(
            server_protocol, protocol.SmartServerRequestProtocolTwo)

    def test_pipe_like_build_protocol_empty_bytes(self):
        # Any empty request (i.e. no bytes) is detected as protocol version one.
        server_protocol = self.build_protocol_pipe_like('')
        self.assertProtocolOne(server_protocol)

    def test_socket_like_build_protocol_empty_bytes(self):
        # Any empty request (i.e. no bytes) is detected as protocol version one.
        server_protocol = self.build_protocol_socket('')
        self.assertProtocolOne(server_protocol)

    def test_pipe_like_build_protocol_non_two(self):
        # A request that doesn't start with "bzr request 2\n" is version one.
        server_protocol = self.build_protocol_pipe_like('abc\n')
        self.assertProtocolOne(server_protocol)

    def test_socket_build_protocol_non_two(self):
        # A request that doesn't start with "bzr request 2\n" is version one.
        server_protocol = self.build_protocol_socket('abc\n')
        self.assertProtocolOne(server_protocol)

    def test_pipe_like_build_protocol_two(self):
        # A request that starts with "bzr request 2\n" is version two.
        server_protocol = self.build_protocol_pipe_like('bzr request 2\n')
        self.assertProtocolTwo(server_protocol)

    def test_socket_build_protocol_two(self):
        # A request that starts with "bzr request 2\n" is version two.
        server_protocol = self.build_protocol_socket('bzr request 2\n')
        self.assertProtocolTwo(server_protocol)

    def test__build_protocol_returns_if_stopping(self):
        # _build_protocol should notice that we are stopping, and return
        # without waiting for bytes from the client.
        server, client_sock = self.create_socket_context(None)
        server._stop_gracefully()
        self.assertIs(None, server._build_protocol())

    def test_socket_set_timeout(self):
        server, _ = self.create_socket_context(None, timeout=1.23)
        self.assertEqual(1.23, server._client_timeout)

    def test_pipe_set_timeout(self):
        server = self.create_pipe_medium(None, None, None,
            timeout=1.23)
        self.assertEqual(1.23, server._client_timeout)

    def test_socket_wait_for_bytes_with_timeout_with_data(self):
        server, client_sock = self.create_socket_context(None)
        client_sock.sendall('data\n')
        # This should not block or consume any actual content
        self.assertFalse(server._wait_for_bytes_with_timeout(0.1))
        data = server.read_bytes(5)
        self.assertEqual('data\n', data)

    def test_socket_wait_for_bytes_with_timeout_no_data(self):
        server, client_sock = self.create_socket_context(None)
        # This should timeout quickly, reporting that there wasn't any data
        self.assertRaises(errors.ConnectionTimeout,
                          server._wait_for_bytes_with_timeout, 0.01)
        client_sock.close()
        data = server.read_bytes(1)
        self.assertEqual('', data)

    def test_socket_wait_for_bytes_with_timeout_closed(self):
        server, client_sock = self.create_socket_context(None)
        # With the socket closed, this should return right away.
        # It seems select.select() returns that you *can* read on the socket,
        # even though it closed. Presumably as a way to tell it is closed?
        # Testing shows that without sock.close() this times-out failing the
        # test, but with it, it returns False immediately.
        client_sock.close()
        self.assertFalse(server._wait_for_bytes_with_timeout(10))
        data = server.read_bytes(1)
        self.assertEqual('', data)

    def test_socket_wait_for_bytes_with_shutdown(self):
        server, client_sock = self.create_socket_context(None)
        t = time.time()
        # Override the _timer functionality, so that time never increments,
        # this way, we can be sure we stopped because of the flag, and not
        # because of a timeout, etc.
        server._timer = lambda: t
        server._client_poll_timeout = 0.1
        server._stop_gracefully()
        server._wait_for_bytes_with_timeout(1.0)

    def test_socket_serve_timeout_closes_socket(self):
        server, client_sock = self.create_socket_context(None, timeout=0.1)
        # This should timeout quickly, and then close the connection so that
        # client_sock recv doesn't block.
        server.serve()
        self.assertEqual('', client_sock.recv(1))

    def test_pipe_wait_for_bytes_with_timeout_with_data(self):
        # We intentionally use a real pipe here, so that we can 'select' on it.
        # You can't select() on a StringIO
        (r_server, w_client) = os.pipe()
        self.addCleanup(os.close, w_client)
        with os.fdopen(r_server, 'rb') as rf_server:
            server = self.create_pipe_medium(
                rf_server, None, None)
            os.write(w_client, 'data\n')
            # This should not block or consume any actual content
            server._wait_for_bytes_with_timeout(0.1)
            data = server.read_bytes(5)
            self.assertEqual('data\n', data)

    def test_pipe_wait_for_bytes_with_timeout_no_data(self):
        # We intentionally use a real pipe here, so that we can 'select' on it.
        # You can't select() on a StringIO
        (r_server, w_client) = os.pipe()
        # We can't add an os.close cleanup here, because we need to control
        # when the file handle gets closed ourselves.
        with os.fdopen(r_server, 'rb') as rf_server:
            server = self.create_pipe_medium(
                rf_server, None, None)
            if sys.platform == 'win32':
                # Windows cannot select() on a pipe, so we just always return
                server._wait_for_bytes_with_timeout(0.01)
            else:
                self.assertRaises(errors.ConnectionTimeout,
                                  server._wait_for_bytes_with_timeout, 0.01)
            os.close(w_client)
            data = server.read_bytes(5)
            self.assertEqual('', data)

    def test_pipe_wait_for_bytes_no_fileno(self):
        server, _ = self.create_pipe_context('', None)
        # Our file doesn't support polling, so we should always just return
        # 'you have data to consume.
        server._wait_for_bytes_with_timeout(0.01)


class TestGetProtocolFactoryForBytes(tests.TestCase):
    """_get_protocol_factory_for_bytes identifies the protocol factory a server
    should use to decode a given request.  Any bytes not part of the version
    marker string (and thus part of the actual request) are returned alongside
    the protocol factory.
    """

    def test_version_three(self):
        result = medium._get_protocol_factory_for_bytes(
            'bzr message 3 (bzr 1.6)\nextra bytes')
        protocol_factory, remainder = result
        self.assertEqual(
            protocol.build_server_protocol_three, protocol_factory)
        self.assertEqual('extra bytes', remainder)

    def test_version_two(self):
        result = medium._get_protocol_factory_for_bytes(
            'bzr request 2\nextra bytes')
        protocol_factory, remainder = result
        self.assertEqual(
            protocol.SmartServerRequestProtocolTwo, protocol_factory)
        self.assertEqual('extra bytes', remainder)

    def test_version_one(self):
        """Version one requests have no version markers."""
        result = medium._get_protocol_factory_for_bytes('anything\n')
        protocol_factory, remainder = result
        self.assertEqual(
            protocol.SmartServerRequestProtocolOne, protocol_factory)
        self.assertEqual('anything\n', remainder)


class TestSmartTCPServer(tests.TestCase):

    def make_server(self):
        """Create a SmartTCPServer that we can exercise.

        Note: we don't use SmartTCPServer_for_testing because the testing
        version overrides lots of functionality like 'serve', and we want to
        test the raw service.

        This will start the server in another thread, and wait for it to
        indicate it has finished starting up.

        :return: (server, server_thread)
        """
        t = _mod_transport.get_transport_from_url('memory:///')
        server = _mod_server.SmartTCPServer(t, client_timeout=4.0)
        server._ACCEPT_TIMEOUT = 0.1
        # We don't use 'localhost' because that might be an IPv6 address.
        server.start_server('127.0.0.1', 0)
        server_thread = threading.Thread(target=server.serve,
                                         args=(self.id(),))
        server_thread.start()
        # Ensure this gets called at some point
        self.addCleanup(server._stop_gracefully)
        server._started.wait()
        return server, server_thread

    def ensure_client_disconnected(self, client_sock):
        """Ensure that a socket is closed, discarding all errors."""
        try:
            client_sock.close()
        except Exception:
            pass

    def connect_to_server(self, server):
        """Create a client socket that can talk to the server."""
        client_sock = socket.socket()
        server_info = server._server_socket.getsockname()
        client_sock.connect(server_info)
        self.addCleanup(self.ensure_client_disconnected, client_sock)
        return client_sock

    def connect_to_server_and_hangup(self, server):
        """Connect to the server, and then hang up.
        That way it doesn't sit waiting for 'accept()' to timeout.
        """
        # If the server has already signaled that the socket is closed, we
        # don't need to try to connect to it. Not being set, though, the server
        # might still close the socket while we try to connect to it. So we
        # still have to catch the exception.
        if server._stopped.isSet():
            return
        try:
            client_sock = self.connect_to_server(server)
            client_sock.close()
        except socket.error, e:
            # If the server has hung up already, that is fine.
            pass

    def say_hello(self, client_sock):
        """Send the 'hello' smart RPC, and expect the response."""
        client_sock.send('hello\n')
        self.assertEqual('ok\x012\n', client_sock.recv(5))

    def shutdown_server_cleanly(self, server, server_thread):
        server._stop_gracefully()
        self.connect_to_server_and_hangup(server)
        server._stopped.wait()
        server._fully_stopped.wait()
        server_thread.join()

    def test_get_error_unexpected(self):
        """Error reported by server with no specific representation"""
        self.overrideEnv('BZR_NO_SMART_VFS', None)
        class FlakyTransport(object):
            base = 'a_url'
            def external_url(self):
                return self.base
            def get(self, path):
                raise Exception("some random exception from inside server")

        class FlakyServer(test_server.SmartTCPServer_for_testing):
            def get_backing_transport(self, backing_transport_server):
                return FlakyTransport()

        smart_server = FlakyServer()
        smart_server.start_server()
        self.addCleanup(smart_server.stop_server)
        t = remote.RemoteTCPTransport(smart_server.get_url())
        self.addCleanup(t.disconnect)
        err = self.assertRaises(errors.UnknownErrorFromSmartServer,
                                t.get, 'something')
        self.assertContainsRe(str(err), 'some random exception')

    def test_propagates_timeout(self):
        server = _mod_server.SmartTCPServer(None, client_timeout=1.23)
        server_sock, client_sock = portable_socket_pair()
        handler = server._make_handler(server_sock)
        self.assertEqual(1.23, handler._client_timeout)

    def test_serve_conn_tracks_connections(self):
        server = _mod_server.SmartTCPServer(None, client_timeout=4.0)
        server_sock, client_sock = portable_socket_pair()
        server.serve_conn(server_sock, '-%s' % (self.id(),))
        self.assertEqual(1, len(server._active_connections))
        # We still want to talk on the connection. Polling should indicate it
        # is still active.
        server._poll_active_connections()
        self.assertEqual(1, len(server._active_connections))
        # Closing the socket will end the active thread, and polling will
        # notice and remove it from the active set.
        client_sock.close()
        server._poll_active_connections(0.1)
        self.assertEqual(0, len(server._active_connections))

    def test_serve_closes_out_finished_connections(self):
        server, server_thread = self.make_server()
        # The server is started, connect to it.
        client_sock = self.connect_to_server(server)
        # We send and receive on the connection, so that we know the
        # server-side has seen the connect, and started handling the
        # results.
        self.say_hello(client_sock)
        self.assertEqual(1, len(server._active_connections))
        # Grab a handle to the thread that is processing our request
        _, server_side_thread = server._active_connections[0]
        # Close the connection, ask the server to stop, and wait for the
        # server to stop, as well as the thread that was servicing the
        # client request.
        client_sock.close()
        # Wait for the server-side request thread to notice we are closed.
        server_side_thread.join()
        # Stop the server, it should notice the connection has finished.
        self.shutdown_server_cleanly(server, server_thread)
        # The server should have noticed that all clients are gone before
        # exiting.
        self.assertEqual(0, len(server._active_connections))

    def test_serve_reaps_finished_connections(self):
        server, server_thread = self.make_server()
        client_sock1 = self.connect_to_server(server)
        # We send and receive on the connection, so that we know the
        # server-side has seen the connect, and started handling the
        # results.
        self.say_hello(client_sock1)
        server_handler1, server_side_thread1 = server._active_connections[0]
        client_sock1.close()
        server_side_thread1.join()
        # By waiting until the first connection is fully done, the server
        # should notice after another connection that the first has finished.
        client_sock2 = self.connect_to_server(server)
        self.say_hello(client_sock2)
        server_handler2, server_side_thread2 = server._active_connections[-1]
        # There is a race condition. We know that client_sock2 has been
        # registered, but not that _poll_active_connections has been called. We
        # know that it will be called before the server will accept a new
        # connection, however. So connect one more time, and assert that we
        # either have 1 or 2 active connections (never 3), and that the 'first'
        # connection is not connection 1
        client_sock3 = self.connect_to_server(server)
        self.say_hello(client_sock3)
        # Copy the list, so we don't have it mutating behind our back
        conns = list(server._active_connections)
        self.assertEqual(2, len(conns))
        self.assertNotEqual((server_handler1, server_side_thread1), conns[0])
        self.assertEqual((server_handler2, server_side_thread2), conns[0])
        client_sock2.close()
        client_sock3.close()
        self.shutdown_server_cleanly(server, server_thread)

    def test_graceful_shutdown_waits_for_clients_to_stop(self):
        server, server_thread = self.make_server()
        # We need something big enough that it won't fit in a single recv. So
        # the server thread gets blocked writing content to the client until we
        # finish reading on the client.
        server.backing_transport.put_bytes('bigfile',
            'a'*1024*1024)
        client_sock = self.connect_to_server(server)
        self.say_hello(client_sock)
        _, server_side_thread = server._active_connections[0]
        # Start the RPC, but don't finish reading the response
        client_medium = medium.SmartClientAlreadyConnectedSocketMedium(
            'base', client_sock)
        client_client = client._SmartClient(client_medium)
        resp, response_handler = client_client.call_expecting_body('get',
            'bigfile')
        self.assertEqual(('ok',), resp)
        # Ask the server to stop gracefully, and wait for it.
        server._stop_gracefully()
        self.connect_to_server_and_hangup(server)
        server._stopped.wait()
        # It should not be accepting another connection.
        self.assertRaises(socket.error, self.connect_to_server, server)
        # It should also not be fully stopped
        server._fully_stopped.wait(0.01)
        self.assertFalse(server._fully_stopped.isSet())
        response_handler.read_body_bytes()
        client_sock.close()
        server_side_thread.join()
        server_thread.join()
        self.assertTrue(server._fully_stopped.isSet())
        log = self.get_log()
        self.assertThat(log, DocTestMatches("""\
    INFO  Requested to stop gracefully
... Stopping SmartServerSocketStreamMedium(client=('127.0.0.1', ...
    INFO  Waiting for 1 client(s) to finish
""", flags=doctest.ELLIPSIS|doctest.REPORT_UDIFF))

    def test_stop_gracefully_tells_handlers_to_stop(self):
        server, server_thread = self.make_server()
        client_sock = self.connect_to_server(server)
        self.say_hello(client_sock)
        server_handler, server_side_thread = server._active_connections[0]
        self.assertFalse(server_handler.finished)
        server._stop_gracefully()
        self.assertTrue(server_handler.finished)
        client_sock.close()
        self.connect_to_server_and_hangup(server)
        server_thread.join()


class SmartTCPTests(tests.TestCase):
    """Tests for connection/end to end behaviour using the TCP server.

    All of these tests are run with a server running in another thread serving
    a MemoryTransport, and a connection to it already open.

    the server is obtained by calling self.start_server(readonly=False).
    """

    def start_server(self, readonly=False, backing_transport=None):
        """Setup the server.

        :param readonly: Create a readonly server.
        """
        # NB: Tests using this fall into two categories: tests of the server,
        # tests wanting a server. The latter should be updated to use
        # self.vfs_transport_factory etc.
        if backing_transport is None:
            mem_server = memory.MemoryServer()
            mem_server.start_server()
            self.addCleanup(mem_server.stop_server)
            self.permit_url(mem_server.get_url())
            self.backing_transport = _mod_transport.get_transport_from_url(
                mem_server.get_url())
        else:
            self.backing_transport = backing_transport
        if readonly:
            self.real_backing_transport = self.backing_transport
            self.backing_transport = _mod_transport.get_transport_from_url(
                "readonly+" + self.backing_transport.abspath('.'))
        self.server = _mod_server.SmartTCPServer(self.backing_transport,
                                                 client_timeout=4.0)
        self.server.start_server('127.0.0.1', 0)
        self.server.start_background_thread('-' + self.id())
        self.transport = remote.RemoteTCPTransport(self.server.get_url())
        self.addCleanup(self.stop_server)
        self.permit_url(self.server.get_url())

    def stop_server(self):
        """Disconnect the client and stop the server.

        This must be re-entrant as some tests will call it explicitly in
        addition to the normal cleanup.
        """
        if getattr(self, 'transport', None):
            self.transport.disconnect()
            del self.transport
        if getattr(self, 'server', None):
            self.server.stop_background_thread()
            del self.server


class TestServerSocketUsage(SmartTCPTests):

    def test_server_start_stop(self):
        """It should be safe to stop the server with no requests."""
        self.start_server()
        t = remote.RemoteTCPTransport(self.server.get_url())
        self.stop_server()
        self.assertRaises(errors.ConnectionError, t.has, '.')

    def test_server_closes_listening_sock_on_shutdown_after_request(self):
        """The server should close its listening socket when it's stopped."""
        self.start_server()
        server_url = self.server.get_url()
        self.transport.has('.')
        self.stop_server()
        # if the listening socket has closed, we should get a BADFD error
        # when connecting, rather than a hang.
        t = remote.RemoteTCPTransport(server_url)
        self.assertRaises(errors.ConnectionError, t.has, '.')


class WritableEndToEndTests(SmartTCPTests):
    """Client to server tests that require a writable transport."""

    def setUp(self):
        super(WritableEndToEndTests, self).setUp()
        self.start_server()

    def test_start_tcp_server(self):
        url = self.server.get_url()
        self.assertContainsRe(url, r'^bzr://127\.0\.0\.1:[0-9]{2,}/')

    def test_smart_transport_has(self):
        """Checking for file existence over smart."""
        self.overrideEnv('BZR_NO_SMART_VFS', None)
        self.backing_transport.put_bytes("foo", "contents of foo\n")
        self.assertTrue(self.transport.has("foo"))
        self.assertFalse(self.transport.has("non-foo"))

    def test_smart_transport_get(self):
        """Read back a file over smart."""
        self.overrideEnv('BZR_NO_SMART_VFS', None)
        self.backing_transport.put_bytes("foo", "contents\nof\nfoo\n")
        fp = self.transport.get("foo")
        self.assertEqual('contents\nof\nfoo\n', fp.read())

    def test_get_error_enoent(self):
        """Error reported from server getting nonexistent file."""
        # The path in a raised NoSuchFile exception should be the precise path
        # asked for by the client. This gives meaningful and unsurprising errors
        # for users.
        self.overrideEnv('BZR_NO_SMART_VFS', None)
        err = self.assertRaises(
            errors.NoSuchFile, self.transport.get, 'not%20a%20file')
        self.assertSubset([err.path], ['not%20a%20file', './not%20a%20file'])

    def test_simple_clone_conn(self):
        """Test that cloning reuses the same connection."""
        # we create a real connection not a loopback one, but it will use the
        # same server and pipes
        conn2 = self.transport.clone('.')
        self.assertIs(self.transport.get_smart_medium(),
                      conn2.get_smart_medium())

    def test__remote_path(self):
        self.assertEquals('/foo/bar',
                          self.transport._remote_path('foo/bar'))

    def test_clone_changes_base(self):
        """Cloning transport produces one with a new base location"""
        conn2 = self.transport.clone('subdir')
        self.assertEquals(self.transport.base + 'subdir/',
                          conn2.base)

    def test_open_dir(self):
        """Test changing directory"""
        self.overrideEnv('BZR_NO_SMART_VFS', None)
        transport = self.transport
        self.backing_transport.mkdir('toffee')
        self.backing_transport.mkdir('toffee/apple')
        self.assertEquals('/toffee', transport._remote_path('toffee'))
        toffee_trans = transport.clone('toffee')
        # Check that each transport has only the contents of its directory
        # directly visible. If state was being held in the wrong object, it's
        # conceivable that cloning a transport would alter the state of the
        # cloned-from transport.
        self.assertTrue(transport.has('toffee'))
        self.assertFalse(toffee_trans.has('toffee'))
        self.assertFalse(transport.has('apple'))
        self.assertTrue(toffee_trans.has('apple'))

    def test_open_bzrdir(self):
        """Open an existing bzrdir over smart transport"""
        transport = self.transport
        t = self.backing_transport
        bzrdir.BzrDirFormat.get_default_format().initialize_on_transport(t)
        result_dir = bzrdir.BzrDir.open_containing_from_transport(transport)


class ReadOnlyEndToEndTests(SmartTCPTests):
    """Tests from the client to the server using a readonly backing transport."""

    def test_mkdir_error_readonly(self):
        """TransportNotPossible should be preserved from the backing transport."""
        self.overrideEnv('BZR_NO_SMART_VFS', None)
        self.start_server(readonly=True)
        self.assertRaises(errors.TransportNotPossible, self.transport.mkdir,
            'foo')


class TestServerHooks(SmartTCPTests):

    def capture_server_call(self, backing_urls, public_url):
        """Record a server_started|stopped hook firing."""
        self.hook_calls.append((backing_urls, public_url))

    def test_server_started_hook_memory(self):
        """The server_started hook fires when the server is started."""
        self.hook_calls = []
        _mod_server.SmartTCPServer.hooks.install_named_hook('server_started',
            self.capture_server_call, None)
        self.start_server()
        # at this point, the server will be starting a thread up.
        # there is no indicator at the moment, so bodge it by doing a request.
        self.transport.has('.')
        # The default test server uses MemoryTransport and that has no external
        # url:
        self.assertEqual([([self.backing_transport.base], self.transport.base)],
            self.hook_calls)

    def test_server_started_hook_file(self):
        """The server_started hook fires when the server is started."""
        self.hook_calls = []
        _mod_server.SmartTCPServer.hooks.install_named_hook('server_started',
            self.capture_server_call, None)
        self.start_server(
            backing_transport=_mod_transport.get_transport_from_path("."))
        # at this point, the server will be starting a thread up.
        # there is no indicator at the moment, so bodge it by doing a request.
        self.transport.has('.')
        # The default test server uses MemoryTransport and that has no external
        # url:
        self.assertEqual([([
            self.backing_transport.base, self.backing_transport.external_url()],
             self.transport.base)],
            self.hook_calls)

    def test_server_stopped_hook_simple_memory(self):
        """The server_stopped hook fires when the server is stopped."""
        self.hook_calls = []
        _mod_server.SmartTCPServer.hooks.install_named_hook('server_stopped',
            self.capture_server_call, None)
        self.start_server()
        result = [([self.backing_transport.base], self.transport.base)]
        # check the stopping message isn't emitted up front.
        self.assertEqual([], self.hook_calls)
        # nor after a single message
        self.transport.has('.')
        self.assertEqual([], self.hook_calls)
        # clean up the server
        self.stop_server()
        # now it should have fired.
        self.assertEqual(result, self.hook_calls)

    def test_server_stopped_hook_simple_file(self):
        """The server_stopped hook fires when the server is stopped."""
        self.hook_calls = []
        _mod_server.SmartTCPServer.hooks.install_named_hook('server_stopped',
            self.capture_server_call, None)
        self.start_server(
            backing_transport=_mod_transport.get_transport_from_path("."))
        result = [(
            [self.backing_transport.base, self.backing_transport.external_url()]
            , self.transport.base)]
        # check the stopping message isn't emitted up front.
        self.assertEqual([], self.hook_calls)
        # nor after a single message
        self.transport.has('.')
        self.assertEqual([], self.hook_calls)
        # clean up the server
        self.stop_server()
        # now it should have fired.
        self.assertEqual(result, self.hook_calls)

# TODO: test that when the server suffers an exception that it calls the
# server-stopped hook.


class SmartServerCommandTests(tests.TestCaseWithTransport):
    """Tests that call directly into the command objects, bypassing the network
    and the request dispatching.

    Note: these tests are rudimentary versions of the command object tests in
    test_smart.py.
    """

    def test_hello(self):
        cmd = _mod_request.HelloRequest(None, '/')
        response = cmd.execute()
        self.assertEqual(('ok', '2'), response.args)
        self.assertEqual(None, response.body)

    def test_get_bundle(self):
        from bzrlib.bundle import serializer
        wt = self.make_branch_and_tree('.')
        self.build_tree_contents([('hello', 'hello world')])
        wt.add('hello')
        rev_id = wt.commit('add hello')

        cmd = _mod_request.GetBundleRequest(self.get_transport(), '/')
        response = cmd.execute('.', rev_id)
        bundle = serializer.read_bundle(StringIO(response.body))
        self.assertEqual((), response.args)


class SmartServerRequestHandlerTests(tests.TestCaseWithTransport):
    """Test that call directly into the handler logic, bypassing the network."""

    def setUp(self):
        super(SmartServerRequestHandlerTests, self).setUp()
        self.overrideEnv('BZR_NO_SMART_VFS', None)

    def build_handler(self, transport):
        """Returns a handler for the commands in protocol version one."""
        return _mod_request.SmartServerRequestHandler(
            transport, _mod_request.request_handlers, '/')

    def test_construct_request_handler(self):
        """Constructing a request handler should be easy and set defaults."""
        handler = _mod_request.SmartServerRequestHandler(None, commands=None,
                root_client_path='/')
        self.assertFalse(handler.finished_reading)

    def test_hello(self):
        handler = self.build_handler(None)
        handler.args_received(('hello',))
        self.assertEqual(('ok', '2'), handler.response.args)
        self.assertEqual(None, handler.response.body)

    def test_disable_vfs_handler_classes_via_environment(self):
        # VFS handler classes will raise an error from "execute" if
        # BZR_NO_SMART_VFS is set.
        handler = vfs.HasRequest(None, '/')
        # set environment variable after construction to make sure it's
        # examined.
        self.overrideEnv('BZR_NO_SMART_VFS', '')
        self.assertRaises(errors.DisabledMethod, handler.execute)

    def test_readonly_exception_becomes_transport_not_possible(self):
        """The response for a read-only error is ('ReadOnlyError')."""
        handler = self.build_handler(self.get_readonly_transport())
        # send a mkdir for foo, with no explicit mode - should fail.
        handler.args_received(('mkdir', 'foo', ''))
        # and the failure should be an explicit ReadOnlyError
        self.assertEqual(("ReadOnlyError", ), handler.response.args)
        # XXX: TODO: test that other TransportNotPossible errors are
        # presented as TransportNotPossible - not possible to do that
        # until I figure out how to trigger that relatively cleanly via
        # the api. RBC 20060918

    def test_hello_has_finished_body_on_dispatch(self):
        """The 'hello' command should set finished_reading."""
        handler = self.build_handler(None)
        handler.args_received(('hello',))
        self.assertTrue(handler.finished_reading)
        self.assertNotEqual(None, handler.response)

    def test_put_bytes_non_atomic(self):
        """'put_...' should set finished_reading after reading the bytes."""
        handler = self.build_handler(self.get_transport())
        handler.args_received(('put_non_atomic', 'a-file', '', 'F', ''))
        self.assertFalse(handler.finished_reading)
        handler.accept_body('1234')
        self.assertFalse(handler.finished_reading)
        handler.accept_body('5678')
        handler.end_of_body()
        self.assertTrue(handler.finished_reading)
        self.assertEqual(('ok', ), handler.response.args)
        self.assertEqual(None, handler.response.body)

    def test_readv_accept_body(self):
        """'readv' should set finished_reading after reading offsets."""
        self.build_tree(['a-file'])
        handler = self.build_handler(self.get_readonly_transport())
        handler.args_received(('readv', 'a-file'))
        self.assertFalse(handler.finished_reading)
        handler.accept_body('2,')
        self.assertFalse(handler.finished_reading)
        handler.accept_body('3')
        handler.end_of_body()
        self.assertTrue(handler.finished_reading)
        self.assertEqual(('readv', ), handler.response.args)
        # co - nte - nt of a-file is the file contents we are extracting from.
        self.assertEqual('nte', handler.response.body)

    def test_readv_short_read_response_contents(self):
        """'readv' when a short read occurs sets the response appropriately."""
        self.build_tree(['a-file'])
        handler = self.build_handler(self.get_readonly_transport())
        handler.args_received(('readv', 'a-file'))
        # read beyond the end of the file.
        handler.accept_body('100,1')
        handler.end_of_body()
        self.assertTrue(handler.finished_reading)
        self.assertEqual(('ShortReadvError', './a-file', '100', '1', '0'),
            handler.response.args)
        self.assertEqual(None, handler.response.body)


class RemoteTransportRegistration(tests.TestCase):

    def test_registration(self):
        t = _mod_transport.get_transport_from_url('bzr+ssh://example.com/path')
        self.assertIsInstance(t, remote.RemoteSSHTransport)
        self.assertEqual('example.com', t._parsed_url.host)

    def test_bzr_https(self):
        # https://bugs.launchpad.net/bzr/+bug/128456
        t = _mod_transport.get_transport_from_url('bzr+https://example.com/path')
        self.assertIsInstance(t, remote.RemoteHTTPTransport)
        self.assertStartsWith(
            t._http_transport.base,
            'https://')


class TestRemoteTransport(tests.TestCase):

    def test_use_connection_factory(self):
        # We want to be able to pass a client as a parameter to RemoteTransport.
        input = StringIO('ok\n3\nbardone\n')
        output = StringIO()
        client_medium = medium.SmartSimplePipesClientMedium(
            input, output, 'base')
        transport = remote.RemoteTransport(
            'bzr://localhost/', medium=client_medium)
        # Disable version detection.
        client_medium._protocol_version = 1

        # We want to make sure the client is used when the first remote
        # method is called.  No data should have been sent, or read.
        self.assertEqual(0, input.tell())
        self.assertEqual('', output.getvalue())

        # Now call a method that should result in one request: as the
        # transport makes its own protocol instances, we check on the wire.
        # XXX: TODO: give the transport a protocol factory, which can make
        # an instrumented protocol for us.
        self.assertEqual('bar', transport.get_bytes('foo'))
        # only the needed data should have been sent/received.
        self.assertEqual(13, input.tell())
        self.assertEqual('get\x01/foo\n', output.getvalue())

    def test__translate_error_readonly(self):
        """Sending a ReadOnlyError to _translate_error raises TransportNotPossible."""
        client_medium = medium.SmartSimplePipesClientMedium(None, None, 'base')
        transport = remote.RemoteTransport(
            'bzr://localhost/', medium=client_medium)
        err = errors.ErrorFromSmartServer(("ReadOnlyError", ))
        self.assertRaises(errors.TransportNotPossible,
            transport._translate_error, err)


class TestSmartProtocol(tests.TestCase):
    """Base class for smart protocol tests.

    Each test case gets a smart_server and smart_client created during setUp().

    It is planned that the client can be called with self.call_client() giving
    it an expected server response, which will be fed into it when it tries to
    read. Likewise, self.call_server will call a servers method with a canned
    serialised client request. Output done by the client or server for these
    calls will be captured to self.to_server and self.to_client. Each element
    in the list is a write call from the client or server respectively.

    Subclasses can override client_protocol_class and server_protocol_class.
    """

    request_encoder = None
    response_decoder = None
    server_protocol_class = None
    client_protocol_class = None

    def make_client_protocol_and_output(self, input_bytes=None):
        """
        :returns: a Request
        """
        # This is very similar to
        # bzrlib.smart.client._SmartClient._build_client_protocol
        # XXX: make this use _SmartClient!
        if input_bytes is None:
            input = StringIO()
        else:
            input = StringIO(input_bytes)
        output = StringIO()
        client_medium = medium.SmartSimplePipesClientMedium(
            input, output, 'base')
        request = client_medium.get_request()
        if self.client_protocol_class is not None:
            client_protocol = self.client_protocol_class(request)
            return client_protocol, client_protocol, output
        else:
            self.assertNotEqual(None, self.request_encoder)
            self.assertNotEqual(None, self.response_decoder)
            requester = self.request_encoder(request)
            response_handler = message.ConventionalResponseHandler()
            response_protocol = self.response_decoder(
                response_handler, expect_version_marker=True)
            response_handler.setProtoAndMediumRequest(
                response_protocol, request)
            return requester, response_handler, output

    def make_client_protocol(self, input_bytes=None):
        result = self.make_client_protocol_and_output(input_bytes=input_bytes)
        requester, response_handler, output = result
        return requester, response_handler

    def make_server_protocol(self):
        out_stream = StringIO()
        smart_protocol = self.server_protocol_class(None, out_stream.write)
        return smart_protocol, out_stream

    def setUp(self):
        super(TestSmartProtocol, self).setUp()
        self.response_marker = getattr(
            self.client_protocol_class, 'response_marker', None)
        self.request_marker = getattr(
            self.client_protocol_class, 'request_marker', None)

    def assertOffsetSerialisation(self, expected_offsets, expected_serialised,
        requester):
        """Check that smart (de)serialises offsets as expected.

        We check both serialisation and deserialisation at the same time
        to ensure that the round tripping cannot skew: both directions should
        be as expected.

        :param expected_offsets: a readv offset list.
        :param expected_seralised: an expected serial form of the offsets.
        """
        # XXX: '_deserialise_offsets' should be a method of the
        # SmartServerRequestProtocol in future.
        readv_cmd = vfs.ReadvRequest(None, '/')
        offsets = readv_cmd._deserialise_offsets(expected_serialised)
        self.assertEqual(expected_offsets, offsets)
        serialised = requester._serialise_offsets(offsets)
        self.assertEqual(expected_serialised, serialised)

    def build_protocol_waiting_for_body(self):
        smart_protocol, out_stream = self.make_server_protocol()
        smart_protocol._has_dispatched = True
        smart_protocol.request = _mod_request.SmartServerRequestHandler(
            None, _mod_request.request_handlers, '/')
        # GZ 2010-08-10: Cycle with closure affects 4 tests
        class FakeCommand(_mod_request.SmartServerRequest):
            def do_body(self_cmd, body_bytes):
                self.end_received = True
                self.assertEqual('abcdefg', body_bytes)
                return _mod_request.SuccessfulSmartServerResponse(('ok', ))
        smart_protocol.request._command = FakeCommand(None)
        # Call accept_bytes to make sure that internal state like _body_decoder
        # is initialised.  This test should probably be given a clearer
        # interface to work with that will not cause this inconsistency.
        #   -- Andrew Bennetts, 2006-09-28
        smart_protocol.accept_bytes('')
        return smart_protocol

    def assertServerToClientEncoding(self, expected_bytes, expected_tuple,
            input_tuples):
        """Assert that each input_tuple serialises as expected_bytes, and the
        bytes deserialise as expected_tuple.
        """
        # check the encoding of the server for all input_tuples matches
        # expected bytes
        for input_tuple in input_tuples:
            server_protocol, server_output = self.make_server_protocol()
            server_protocol._send_response(
                _mod_request.SuccessfulSmartServerResponse(input_tuple))
            self.assertEqual(expected_bytes, server_output.getvalue())
        # check the decoding of the client smart_protocol from expected_bytes:
        requester, response_handler = self.make_client_protocol(expected_bytes)
        requester.call('foo')
        self.assertEqual(expected_tuple, response_handler.read_response_tuple())


class CommonSmartProtocolTestMixin(object):

    def test_connection_closed_reporting(self):
        requester, response_handler = self.make_client_protocol()
        requester.call('hello')
        ex = self.assertRaises(errors.ConnectionReset,
            response_handler.read_response_tuple)
        self.assertEqual("Connection closed: "
            "Unexpected end of message. Please check connectivity "
            "and permissions, and report a bug if problems persist. ",
            str(ex))

    def test_server_offset_serialisation(self):
        """The Smart protocol serialises offsets as a comma and \n string.

        We check a number of boundary cases are as expected: empty, one offset,
        one with the order of reads not increasing (an out of order read), and
        one that should coalesce.
        """
        requester, response_handler = self.make_client_protocol()
        self.assertOffsetSerialisation([], '', requester)
        self.assertOffsetSerialisation([(1,2)], '1,2', requester)
        self.assertOffsetSerialisation([(10,40), (0,5)], '10,40\n0,5',
            requester)
        self.assertOffsetSerialisation([(1,2), (3,4), (100, 200)],
            '1,2\n3,4\n100,200', requester)


class TestVersionOneFeaturesInProtocolOne(
    TestSmartProtocol, CommonSmartProtocolTestMixin):
    """Tests for version one smart protocol features as implemeted by version
    one."""

    client_protocol_class = protocol.SmartClientRequestProtocolOne
    server_protocol_class = protocol.SmartServerRequestProtocolOne

    def test_construct_version_one_server_protocol(self):
        smart_protocol = protocol.SmartServerRequestProtocolOne(None, None)
        self.assertEqual('', smart_protocol.unused_data)
        self.assertEqual('', smart_protocol.in_buffer)
        self.assertFalse(smart_protocol._has_dispatched)
        self.assertEqual(1, smart_protocol.next_read_size())

    def test_construct_version_one_client_protocol(self):
        # we can construct a client protocol from a client medium request
        output = StringIO()
        client_medium = medium.SmartSimplePipesClientMedium(
            None, output, 'base')
        request = client_medium.get_request()
        client_protocol = protocol.SmartClientRequestProtocolOne(request)

    def test_accept_bytes_of_bad_request_to_protocol(self):
        out_stream = StringIO()
        smart_protocol = protocol.SmartServerRequestProtocolOne(
            None, out_stream.write)
        smart_protocol.accept_bytes('abc')
        self.assertEqual('abc', smart_protocol.in_buffer)
        smart_protocol.accept_bytes('\n')
        self.assertEqual(
            "error\x01Generic bzr smart protocol error: bad request 'abc'\n",
            out_stream.getvalue())
        self.assertTrue(smart_protocol._has_dispatched)
        self.assertEqual(0, smart_protocol.next_read_size())

    def test_accept_body_bytes_to_protocol(self):
        protocol = self.build_protocol_waiting_for_body()
        self.assertEqual(6, protocol.next_read_size())
        protocol.accept_bytes('7\nabc')
        self.assertEqual(9, protocol.next_read_size())
        protocol.accept_bytes('defgd')
        protocol.accept_bytes('one\n')
        self.assertEqual(0, protocol.next_read_size())
        self.assertTrue(self.end_received)

    def test_accept_request_and_body_all_at_once(self):
        self.overrideEnv('BZR_NO_SMART_VFS', None)
        mem_transport = memory.MemoryTransport()
        mem_transport.put_bytes('foo', 'abcdefghij')
        out_stream = StringIO()
        smart_protocol = protocol.SmartServerRequestProtocolOne(mem_transport,
                out_stream.write)
        smart_protocol.accept_bytes('readv\x01foo\n3\n3,3done\n')
        self.assertEqual(0, smart_protocol.next_read_size())
        self.assertEqual('readv\n3\ndefdone\n', out_stream.getvalue())
        self.assertEqual('', smart_protocol.unused_data)
        self.assertEqual('', smart_protocol.in_buffer)

    def test_accept_excess_bytes_are_preserved(self):
        out_stream = StringIO()
        smart_protocol = protocol.SmartServerRequestProtocolOne(
            None, out_stream.write)
        smart_protocol.accept_bytes('hello\nhello\n')
        self.assertEqual("ok\x012\n", out_stream.getvalue())
        self.assertEqual("hello\n", smart_protocol.unused_data)
        self.assertEqual("", smart_protocol.in_buffer)

    def test_accept_excess_bytes_after_body(self):
        protocol = self.build_protocol_waiting_for_body()
        protocol.accept_bytes('7\nabcdefgdone\nX')
        self.assertTrue(self.end_received)
        self.assertEqual("X", protocol.unused_data)
        self.assertEqual("", protocol.in_buffer)
        protocol.accept_bytes('Y')
        self.assertEqual("XY", protocol.unused_data)
        self.assertEqual("", protocol.in_buffer)

    def test_accept_excess_bytes_after_dispatch(self):
        out_stream = StringIO()
        smart_protocol = protocol.SmartServerRequestProtocolOne(
            None, out_stream.write)
        smart_protocol.accept_bytes('hello\n')
        self.assertEqual("ok\x012\n", out_stream.getvalue())
        smart_protocol.accept_bytes('hel')
        self.assertEqual("hel", smart_protocol.unused_data)
        smart_protocol.accept_bytes('lo\n')
        self.assertEqual("hello\n", smart_protocol.unused_data)
        self.assertEqual("", smart_protocol.in_buffer)

    def test__send_response_sets_finished_reading(self):
        smart_protocol = protocol.SmartServerRequestProtocolOne(
            None, lambda x: None)
        self.assertEqual(1, smart_protocol.next_read_size())
        smart_protocol._send_response(
            _mod_request.SuccessfulSmartServerResponse(('x',)))
        self.assertEqual(0, smart_protocol.next_read_size())

    def test__send_response_errors_with_base_response(self):
        """Ensure that only the Successful/Failed subclasses are used."""
        smart_protocol = protocol.SmartServerRequestProtocolOne(
            None, lambda x: None)
        self.assertRaises(AttributeError, smart_protocol._send_response,
            _mod_request.SmartServerResponse(('x',)))

    def test_query_version(self):
        """query_version on a SmartClientProtocolOne should return a number.

        The protocol provides the query_version because the domain level clients
        may all need to be able to probe for capabilities.
        """
        # What we really want to test here is that SmartClientProtocolOne calls
        # accept_bytes(tuple_based_encoding_of_hello) and reads and parses the
        # response of tuple-encoded (ok, 1).  Also, separately we should test
        # the error if the response is a non-understood version.
        input = StringIO('ok\x012\n')
        output = StringIO()
        client_medium = medium.SmartSimplePipesClientMedium(
            input, output, 'base')
        request = client_medium.get_request()
        smart_protocol = protocol.SmartClientRequestProtocolOne(request)
        self.assertEqual(2, smart_protocol.query_version())

    def test_client_call_empty_response(self):
        # protocol.call() can get back an empty tuple as a response. This occurs
        # when the parsed line is an empty line, and results in a tuple with
        # one element - an empty string.
        self.assertServerToClientEncoding('\n', ('', ), [(), ('', )])

    def test_client_call_three_element_response(self):
        # protocol.call() can get back tuples of other lengths. A three element
        # tuple should be unpacked as three strings.
        self.assertServerToClientEncoding('a\x01b\x0134\n', ('a', 'b', '34'),
            [('a', 'b', '34')])

    def test_client_call_with_body_bytes_uploads(self):
        # protocol.call_with_body_bytes should length-prefix the bytes onto the
        # wire.
        expected_bytes = "foo\n7\nabcdefgdone\n"
        input = StringIO("\n")
        output = StringIO()
        client_medium = medium.SmartSimplePipesClientMedium(
            input, output, 'base')
        request = client_medium.get_request()
        smart_protocol = protocol.SmartClientRequestProtocolOne(request)
        smart_protocol.call_with_body_bytes(('foo', ), "abcdefg")
        self.assertEqual(expected_bytes, output.getvalue())

    def test_client_call_with_body_readv_array(self):
        # protocol.call_with_upload should encode the readv array and then
        # length-prefix the bytes onto the wire.
        expected_bytes = "foo\n7\n1,2\n5,6done\n"
        input = StringIO("\n")
        output = StringIO()
        client_medium = medium.SmartSimplePipesClientMedium(
            input, output, 'base')
        request = client_medium.get_request()
        smart_protocol = protocol.SmartClientRequestProtocolOne(request)
        smart_protocol.call_with_body_readv_array(('foo', ), [(1,2),(5,6)])
        self.assertEqual(expected_bytes, output.getvalue())

    def _test_client_read_response_tuple_raises_UnknownSmartMethod(self,
            server_bytes):
        input = StringIO(server_bytes)
        output = StringIO()
        client_medium = medium.SmartSimplePipesClientMedium(
            input, output, 'base')
        request = client_medium.get_request()
        smart_protocol = protocol.SmartClientRequestProtocolOne(request)
        smart_protocol.call('foo')
        self.assertRaises(
            errors.UnknownSmartMethod, smart_protocol.read_response_tuple)
        # The request has been finished.  There is no body to read, and
        # attempts to read one will fail.
        self.assertRaises(
            errors.ReadingCompleted, smart_protocol.read_body_bytes)

    def test_client_read_response_tuple_raises_UnknownSmartMethod(self):
        """read_response_tuple raises UnknownSmartMethod if the response says
        the server did not recognise the request.
        """
        server_bytes = (
            "error\x01Generic bzr smart protocol error: bad request 'foo'\n")
        self._test_client_read_response_tuple_raises_UnknownSmartMethod(
            server_bytes)

    def test_client_read_response_tuple_raises_UnknownSmartMethod_0_11(self):
        """read_response_tuple also raises UnknownSmartMethod if the response
        from a bzr 0.11 says the server did not recognise the request.

        (bzr 0.11 sends a slightly different error message to later versions.)
        """
        server_bytes = (
            "error\x01Generic bzr smart protocol error: bad request u'foo'\n")
        self._test_client_read_response_tuple_raises_UnknownSmartMethod(
            server_bytes)

    def test_client_read_body_bytes_all(self):
        # read_body_bytes should decode the body bytes from the wire into
        # a response.
        expected_bytes = "1234567"
        server_bytes = "ok\n7\n1234567done\n"
        input = StringIO(server_bytes)
        output = StringIO()
        client_medium = medium.SmartSimplePipesClientMedium(
            input, output, 'base')
        request = client_medium.get_request()
        smart_protocol = protocol.SmartClientRequestProtocolOne(request)
        smart_protocol.call('foo')
        smart_protocol.read_response_tuple(True)
        self.assertEqual(expected_bytes, smart_protocol.read_body_bytes())

    def test_client_read_body_bytes_incremental(self):
        # test reading a few bytes at a time from the body
        # XXX: possibly we should test dribbling the bytes into the stringio
        # to make the state machine work harder: however, as we use the
        # LengthPrefixedBodyDecoder that is already well tested - we can skip
        # that.
        expected_bytes = "1234567"
        server_bytes = "ok\n7\n1234567done\n"
        input = StringIO(server_bytes)
        output = StringIO()
        client_medium = medium.SmartSimplePipesClientMedium(
            input, output, 'base')
        request = client_medium.get_request()
        smart_protocol = protocol.SmartClientRequestProtocolOne(request)
        smart_protocol.call('foo')
        smart_protocol.read_response_tuple(True)
        self.assertEqual(expected_bytes[0:2], smart_protocol.read_body_bytes(2))
        self.assertEqual(expected_bytes[2:4], smart_protocol.read_body_bytes(2))
        self.assertEqual(expected_bytes[4:6], smart_protocol.read_body_bytes(2))
        self.assertEqual(expected_bytes[6], smart_protocol.read_body_bytes())

    def test_client_cancel_read_body_does_not_eat_body_bytes(self):
        # cancelling the expected body needs to finish the request, but not
        # read any more bytes.
        expected_bytes = "1234567"
        server_bytes = "ok\n7\n1234567done\n"
        input = StringIO(server_bytes)
        output = StringIO()
        client_medium = medium.SmartSimplePipesClientMedium(
            input, output, 'base')
        request = client_medium.get_request()
        smart_protocol = protocol.SmartClientRequestProtocolOne(request)
        smart_protocol.call('foo')
        smart_protocol.read_response_tuple(True)
        smart_protocol.cancel_read_body()
        self.assertEqual(3, input.tell())
        self.assertRaises(
            errors.ReadingCompleted, smart_protocol.read_body_bytes)

    def test_client_read_body_bytes_interrupted_connection(self):
        server_bytes = "ok\n999\nincomplete body"
        input = StringIO(server_bytes)
        output = StringIO()
        client_medium = medium.SmartSimplePipesClientMedium(
            input, output, 'base')
        request = client_medium.get_request()
        smart_protocol = self.client_protocol_class(request)
        smart_protocol.call('foo')
        smart_protocol.read_response_tuple(True)
        self.assertRaises(
            errors.ConnectionReset, smart_protocol.read_body_bytes)


class TestVersionOneFeaturesInProtocolTwo(
    TestSmartProtocol, CommonSmartProtocolTestMixin):
    """Tests for version one smart protocol features as implemeted by version
    two.
    """

    client_protocol_class = protocol.SmartClientRequestProtocolTwo
    server_protocol_class = protocol.SmartServerRequestProtocolTwo

    def test_construct_version_two_server_protocol(self):
        smart_protocol = protocol.SmartServerRequestProtocolTwo(None, None)
        self.assertEqual('', smart_protocol.unused_data)
        self.assertEqual('', smart_protocol.in_buffer)
        self.assertFalse(smart_protocol._has_dispatched)
        self.assertEqual(1, smart_protocol.next_read_size())

    def test_construct_version_two_client_protocol(self):
        # we can construct a client protocol from a client medium request
        output = StringIO()
        client_medium = medium.SmartSimplePipesClientMedium(
            None, output, 'base')
        request = client_medium.get_request()
        client_protocol = protocol.SmartClientRequestProtocolTwo(request)

    def test_accept_bytes_of_bad_request_to_protocol(self):
        out_stream = StringIO()
        smart_protocol = self.server_protocol_class(None, out_stream.write)
        smart_protocol.accept_bytes('abc')
        self.assertEqual('abc', smart_protocol.in_buffer)
        smart_protocol.accept_bytes('\n')
        self.assertEqual(
            self.response_marker +
            "failed\nerror\x01Generic bzr smart protocol error: bad request 'abc'\n",
            out_stream.getvalue())
        self.assertTrue(smart_protocol._has_dispatched)
        self.assertEqual(0, smart_protocol.next_read_size())

    def test_accept_body_bytes_to_protocol(self):
        protocol = self.build_protocol_waiting_for_body()
        self.assertEqual(6, protocol.next_read_size())
        protocol.accept_bytes('7\nabc')
        self.assertEqual(9, protocol.next_read_size())
        protocol.accept_bytes('defgd')
        protocol.accept_bytes('one\n')
        self.assertEqual(0, protocol.next_read_size())
        self.assertTrue(self.end_received)

    def test_accept_request_and_body_all_at_once(self):
        self.overrideEnv('BZR_NO_SMART_VFS', None)
        mem_transport = memory.MemoryTransport()
        mem_transport.put_bytes('foo', 'abcdefghij')
        out_stream = StringIO()
        smart_protocol = self.server_protocol_class(
            mem_transport, out_stream.write)
        smart_protocol.accept_bytes('readv\x01foo\n3\n3,3done\n')
        self.assertEqual(0, smart_protocol.next_read_size())
        self.assertEqual(self.response_marker +
                         'success\nreadv\n3\ndefdone\n',
                         out_stream.getvalue())
        self.assertEqual('', smart_protocol.unused_data)
        self.assertEqual('', smart_protocol.in_buffer)

    def test_accept_excess_bytes_are_preserved(self):
        out_stream = StringIO()
        smart_protocol = self.server_protocol_class(None, out_stream.write)
        smart_protocol.accept_bytes('hello\nhello\n')
        self.assertEqual(self.response_marker + "success\nok\x012\n",
                         out_stream.getvalue())
        self.assertEqual("hello\n", smart_protocol.unused_data)
        self.assertEqual("", smart_protocol.in_buffer)

    def test_accept_excess_bytes_after_body(self):
        # The excess bytes look like the start of another request.
        server_protocol = self.build_protocol_waiting_for_body()
        server_protocol.accept_bytes('7\nabcdefgdone\n' + self.response_marker)
        self.assertTrue(self.end_received)
        self.assertEqual(self.response_marker,
                         server_protocol.unused_data)
        self.assertEqual("", server_protocol.in_buffer)
        server_protocol.accept_bytes('Y')
        self.assertEqual(self.response_marker + "Y",
                         server_protocol.unused_data)
        self.assertEqual("", server_protocol.in_buffer)

    def test_accept_excess_bytes_after_dispatch(self):
        out_stream = StringIO()
        smart_protocol = self.server_protocol_class(None, out_stream.write)
        smart_protocol.accept_bytes('hello\n')
        self.assertEqual(self.response_marker + "success\nok\x012\n",
                         out_stream.getvalue())
        smart_protocol.accept_bytes(self.request_marker + 'hel')
        self.assertEqual(self.request_marker + "hel",
                         smart_protocol.unused_data)
        smart_protocol.accept_bytes('lo\n')
        self.assertEqual(self.request_marker + "hello\n",
                         smart_protocol.unused_data)
        self.assertEqual("", smart_protocol.in_buffer)

    def test__send_response_sets_finished_reading(self):
        smart_protocol = self.server_protocol_class(None, lambda x: None)
        self.assertEqual(1, smart_protocol.next_read_size())
        smart_protocol._send_response(
            _mod_request.SuccessfulSmartServerResponse(('x',)))
        self.assertEqual(0, smart_protocol.next_read_size())

    def test__send_response_errors_with_base_response(self):
        """Ensure that only the Successful/Failed subclasses are used."""
        smart_protocol = self.server_protocol_class(None, lambda x: None)
        self.assertRaises(AttributeError, smart_protocol._send_response,
            _mod_request.SmartServerResponse(('x',)))

    def test_query_version(self):
        """query_version on a SmartClientProtocolTwo should return a number.

        The protocol provides the query_version because the domain level clients
        may all need to be able to probe for capabilities.
        """
        # What we really want to test here is that SmartClientProtocolTwo calls
        # accept_bytes(tuple_based_encoding_of_hello) and reads and parses the
        # response of tuple-encoded (ok, 1).  Also, separately we should test
        # the error if the response is a non-understood version.
        input = StringIO(self.response_marker + 'success\nok\x012\n')
        output = StringIO()
        client_medium = medium.SmartSimplePipesClientMedium(
            input, output, 'base')
        request = client_medium.get_request()
        smart_protocol = self.client_protocol_class(request)
        self.assertEqual(2, smart_protocol.query_version())

    def test_client_call_empty_response(self):
        # protocol.call() can get back an empty tuple as a response. This occurs
        # when the parsed line is an empty line, and results in a tuple with
        # one element - an empty string.
        self.assertServerToClientEncoding(
            self.response_marker + 'success\n\n', ('', ), [(), ('', )])

    def test_client_call_three_element_response(self):
        # protocol.call() can get back tuples of other lengths. A three element
        # tuple should be unpacked as three strings.
        self.assertServerToClientEncoding(
            self.response_marker + 'success\na\x01b\x0134\n',
            ('a', 'b', '34'),
            [('a', 'b', '34')])

    def test_client_call_with_body_bytes_uploads(self):
        # protocol.call_with_body_bytes should length-prefix the bytes onto the
        # wire.
        expected_bytes = self.request_marker + "foo\n7\nabcdefgdone\n"
        input = StringIO("\n")
        output = StringIO()
        client_medium = medium.SmartSimplePipesClientMedium(
            input, output, 'base')
        request = client_medium.get_request()
        smart_protocol = self.client_protocol_class(request)
        smart_protocol.call_with_body_bytes(('foo', ), "abcdefg")
        self.assertEqual(expected_bytes, output.getvalue())

    def test_client_call_with_body_readv_array(self):
        # protocol.call_with_upload should encode the readv array and then
        # length-prefix the bytes onto the wire.
        expected_bytes = self.request_marker + "foo\n7\n1,2\n5,6done\n"
        input = StringIO("\n")
        output = StringIO()
        client_medium = medium.SmartSimplePipesClientMedium(
            input, output, 'base')
        request = client_medium.get_request()
        smart_protocol = self.client_protocol_class(request)
        smart_protocol.call_with_body_readv_array(('foo', ), [(1,2),(5,6)])
        self.assertEqual(expected_bytes, output.getvalue())

    def test_client_read_body_bytes_all(self):
        # read_body_bytes should decode the body bytes from the wire into
        # a response.
        expected_bytes = "1234567"
        server_bytes = (self.response_marker +
                        "success\nok\n7\n1234567done\n")
        input = StringIO(server_bytes)
        output = StringIO()
        client_medium = medium.SmartSimplePipesClientMedium(
            input, output, 'base')
        request = client_medium.get_request()
        smart_protocol = self.client_protocol_class(request)
        smart_protocol.call('foo')
        smart_protocol.read_response_tuple(True)
        self.assertEqual(expected_bytes, smart_protocol.read_body_bytes())

    def test_client_read_body_bytes_incremental(self):
        # test reading a few bytes at a time from the body
        # XXX: possibly we should test dribbling the bytes into the stringio
        # to make the state machine work harder: however, as we use the
        # LengthPrefixedBodyDecoder that is already well tested - we can skip
        # that.
        expected_bytes = "1234567"
        server_bytes = self.response_marker + "success\nok\n7\n1234567done\n"
        input = StringIO(server_bytes)
        output = StringIO()
        client_medium = medium.SmartSimplePipesClientMedium(
            input, output, 'base')
        request = client_medium.get_request()
        smart_protocol = self.client_protocol_class(request)
        smart_protocol.call('foo')
        smart_protocol.read_response_tuple(True)
        self.assertEqual(expected_bytes[0:2], smart_protocol.read_body_bytes(2))
        self.assertEqual(expected_bytes[2:4], smart_protocol.read_body_bytes(2))
        self.assertEqual(expected_bytes[4:6], smart_protocol.read_body_bytes(2))
        self.assertEqual(expected_bytes[6], smart_protocol.read_body_bytes())

    def test_client_cancel_read_body_does_not_eat_body_bytes(self):
        # cancelling the expected body needs to finish the request, but not
        # read any more bytes.
        server_bytes = self.response_marker + "success\nok\n7\n1234567done\n"
        input = StringIO(server_bytes)
        output = StringIO()
        client_medium = medium.SmartSimplePipesClientMedium(
            input, output, 'base')
        request = client_medium.get_request()
        smart_protocol = self.client_protocol_class(request)
        smart_protocol.call('foo')
        smart_protocol.read_response_tuple(True)
        smart_protocol.cancel_read_body()
        self.assertEqual(len(self.response_marker + 'success\nok\n'),
                         input.tell())
        self.assertRaises(
            errors.ReadingCompleted, smart_protocol.read_body_bytes)

    def test_client_read_body_bytes_interrupted_connection(self):
        server_bytes = (self.response_marker +
                        "success\nok\n999\nincomplete body")
        input = StringIO(server_bytes)
        output = StringIO()
        client_medium = medium.SmartSimplePipesClientMedium(
            input, output, 'base')
        request = client_medium.get_request()
        smart_protocol = self.client_protocol_class(request)
        smart_protocol.call('foo')
        smart_protocol.read_response_tuple(True)
        self.assertRaises(
            errors.ConnectionReset, smart_protocol.read_body_bytes)


class TestSmartProtocolTwoSpecificsMixin(object):

    def assertBodyStreamSerialisation(self, expected_serialisation,
                                      body_stream):
        """Assert that body_stream is serialised as expected_serialisation."""
        out_stream = StringIO()
        protocol._send_stream(body_stream, out_stream.write)
        self.assertEqual(expected_serialisation, out_stream.getvalue())

    def assertBodyStreamRoundTrips(self, body_stream):
        """Assert that body_stream is the same after being serialised and
        deserialised.
        """
        out_stream = StringIO()
        protocol._send_stream(body_stream, out_stream.write)
        decoder = protocol.ChunkedBodyDecoder()
        decoder.accept_bytes(out_stream.getvalue())
        decoded_stream = list(iter(decoder.read_next_chunk, None))
        self.assertEqual(body_stream, decoded_stream)

    def test_body_stream_serialisation_empty(self):
        """A body_stream with no bytes can be serialised."""
        self.assertBodyStreamSerialisation('chunked\nEND\n', [])
        self.assertBodyStreamRoundTrips([])

    def test_body_stream_serialisation(self):
        stream = ['chunk one', 'chunk two', 'chunk three']
        self.assertBodyStreamSerialisation(
            'chunked\n' + '9\nchunk one' + '9\nchunk two' + 'b\nchunk three' +
            'END\n',
            stream)
        self.assertBodyStreamRoundTrips(stream)

    def test_body_stream_with_empty_element_serialisation(self):
        """A body stream can include ''.

        The empty string can be transmitted like any other string.
        """
        stream = ['', 'chunk']
        self.assertBodyStreamSerialisation(
            'chunked\n' + '0\n' + '5\nchunk' + 'END\n', stream)
        self.assertBodyStreamRoundTrips(stream)

    def test_body_stream_error_serialistion(self):
        stream = ['first chunk',
                  _mod_request.FailedSmartServerResponse(
                      ('FailureName', 'failure arg'))]
        expected_bytes = (
            'chunked\n' + 'b\nfirst chunk' +
            'ERR\n' + 'b\nFailureName' + 'b\nfailure arg' +
            'END\n')
        self.assertBodyStreamSerialisation(expected_bytes, stream)
        self.assertBodyStreamRoundTrips(stream)

    def test__send_response_includes_failure_marker(self):
        """FailedSmartServerResponse have 'failed\n' after the version."""
        out_stream = StringIO()
        smart_protocol = protocol.SmartServerRequestProtocolTwo(
            None, out_stream.write)
        smart_protocol._send_response(
            _mod_request.FailedSmartServerResponse(('x',)))
        self.assertEqual(protocol.RESPONSE_VERSION_TWO + 'failed\nx\n',
                         out_stream.getvalue())

    def test__send_response_includes_success_marker(self):
        """SuccessfulSmartServerResponse have 'success\n' after the version."""
        out_stream = StringIO()
        smart_protocol = protocol.SmartServerRequestProtocolTwo(
            None, out_stream.write)
        smart_protocol._send_response(
            _mod_request.SuccessfulSmartServerResponse(('x',)))
        self.assertEqual(protocol.RESPONSE_VERSION_TWO + 'success\nx\n',
                         out_stream.getvalue())

    def test__send_response_with_body_stream_sets_finished_reading(self):
        smart_protocol = protocol.SmartServerRequestProtocolTwo(
            None, lambda x: None)
        self.assertEqual(1, smart_protocol.next_read_size())
        smart_protocol._send_response(
            _mod_request.SuccessfulSmartServerResponse(('x',), body_stream=[]))
        self.assertEqual(0, smart_protocol.next_read_size())

    def test_streamed_body_bytes(self):
        body_header = 'chunked\n'
        two_body_chunks = "4\n1234" + "3\n567"
        body_terminator = "END\n"
        server_bytes = (protocol.RESPONSE_VERSION_TWO +
                        "success\nok\n" + body_header + two_body_chunks +
                        body_terminator)
        input = StringIO(server_bytes)
        output = StringIO()
        client_medium = medium.SmartSimplePipesClientMedium(
            input, output, 'base')
        request = client_medium.get_request()
        smart_protocol = protocol.SmartClientRequestProtocolTwo(request)
        smart_protocol.call('foo')
        smart_protocol.read_response_tuple(True)
        stream = smart_protocol.read_streamed_body()
        self.assertEqual(['1234', '567'], list(stream))

    def test_read_streamed_body_error(self):
        """When a stream is interrupted by an error..."""
        body_header = 'chunked\n'
        a_body_chunk = '4\naaaa'
        err_signal = 'ERR\n'
        err_chunks = 'a\nerror arg1' + '4\narg2'
        finish = 'END\n'
        body = body_header + a_body_chunk + err_signal + err_chunks + finish
        server_bytes = (protocol.RESPONSE_VERSION_TWO +
                        "success\nok\n" + body)
        input = StringIO(server_bytes)
        output = StringIO()
        client_medium = medium.SmartSimplePipesClientMedium(
            input, output, 'base')
        smart_request = client_medium.get_request()
        smart_protocol = protocol.SmartClientRequestProtocolTwo(smart_request)
        smart_protocol.call('foo')
        smart_protocol.read_response_tuple(True)
        expected_chunks = [
            'aaaa',
            _mod_request.FailedSmartServerResponse(('error arg1', 'arg2'))]
        stream = smart_protocol.read_streamed_body()
        self.assertEqual(expected_chunks, list(stream))

    def test_streamed_body_bytes_interrupted_connection(self):
        body_header = 'chunked\n'
        incomplete_body_chunk = "9999\nincomplete chunk"
        server_bytes = (protocol.RESPONSE_VERSION_TWO +
                        "success\nok\n" + body_header + incomplete_body_chunk)
        input = StringIO(server_bytes)
        output = StringIO()
        client_medium = medium.SmartSimplePipesClientMedium(
            input, output, 'base')
        request = client_medium.get_request()
        smart_protocol = protocol.SmartClientRequestProtocolTwo(request)
        smart_protocol.call('foo')
        smart_protocol.read_response_tuple(True)
        stream = smart_protocol.read_streamed_body()
        self.assertRaises(errors.ConnectionReset, stream.next)

    def test_client_read_response_tuple_sets_response_status(self):
        server_bytes = protocol.RESPONSE_VERSION_TWO + "success\nok\n"
        input = StringIO(server_bytes)
        output = StringIO()
        client_medium = medium.SmartSimplePipesClientMedium(
            input, output, 'base')
        request = client_medium.get_request()
        smart_protocol = protocol.SmartClientRequestProtocolTwo(request)
        smart_protocol.call('foo')
        smart_protocol.read_response_tuple(False)
        self.assertEqual(True, smart_protocol.response_status)

    def test_client_read_response_tuple_raises_UnknownSmartMethod(self):
        """read_response_tuple raises UnknownSmartMethod if the response says
        the server did not recognise the request.
        """
        server_bytes = (
            protocol.RESPONSE_VERSION_TWO +
            "failed\n" +
            "error\x01Generic bzr smart protocol error: bad request 'foo'\n")
        input = StringIO(server_bytes)
        output = StringIO()
        client_medium = medium.SmartSimplePipesClientMedium(
            input, output, 'base')
        request = client_medium.get_request()
        smart_protocol = protocol.SmartClientRequestProtocolTwo(request)
        smart_protocol.call('foo')
        self.assertRaises(
            errors.UnknownSmartMethod, smart_protocol.read_response_tuple)
        # The request has been finished.  There is no body to read, and
        # attempts to read one will fail.
        self.assertRaises(
            errors.ReadingCompleted, smart_protocol.read_body_bytes)


class TestSmartProtocolTwoSpecifics(
        TestSmartProtocol, TestSmartProtocolTwoSpecificsMixin):
    """Tests for aspects of smart protocol version two that are unique to
    version two.

    Thus tests involving body streams and success/failure markers belong here.
    """

    client_protocol_class = protocol.SmartClientRequestProtocolTwo
    server_protocol_class = protocol.SmartServerRequestProtocolTwo


class TestVersionOneFeaturesInProtocolThree(
    TestSmartProtocol, CommonSmartProtocolTestMixin):
    """Tests for version one smart protocol features as implemented by version
    three.
    """

    request_encoder = protocol.ProtocolThreeRequester
    response_decoder = protocol.ProtocolThreeDecoder
    # build_server_protocol_three is a function, so we can't set it as a class
    # attribute directly, because then Python will assume it is actually a
    # method.  So we make server_protocol_class be a static method, rather than
    # simply doing:
    # "server_protocol_class = protocol.build_server_protocol_three".
    server_protocol_class = staticmethod(protocol.build_server_protocol_three)

    def setUp(self):
        super(TestVersionOneFeaturesInProtocolThree, self).setUp()
        self.response_marker = protocol.MESSAGE_VERSION_THREE
        self.request_marker = protocol.MESSAGE_VERSION_THREE

    def test_construct_version_three_server_protocol(self):
        smart_protocol = protocol.ProtocolThreeDecoder(None)
        self.assertEqual('', smart_protocol.unused_data)
        self.assertEqual([], smart_protocol._in_buffer_list)
        self.assertEqual(0, smart_protocol._in_buffer_len)
        self.assertFalse(smart_protocol._has_dispatched)
        # The protocol starts by expecting four bytes, a length prefix for the
        # headers.
        self.assertEqual(4, smart_protocol.next_read_size())


class LoggingMessageHandler(object):

    def __init__(self):
        self.event_log = []

    def _log(self, *args):
        self.event_log.append(args)

    def headers_received(self, headers):
        self._log('headers', headers)

    def protocol_error(self, exception):
        self._log('protocol_error', exception)

    def byte_part_received(self, byte):
        self._log('byte', byte)

    def bytes_part_received(self, bytes):
        self._log('bytes', bytes)

    def structure_part_received(self, structure):
        self._log('structure', structure)

    def end_received(self):
        self._log('end')


class TestProtocolThree(TestSmartProtocol):
    """Tests for v3 of the server-side protocol."""

    request_encoder = protocol.ProtocolThreeRequester
    response_decoder = protocol.ProtocolThreeDecoder
    server_protocol_class = protocol.ProtocolThreeDecoder

    def test_trivial_request(self):
        """Smoke test for the simplest possible v3 request: empty headers, no
        message parts.
        """
        output = StringIO()
        headers = '\0\0\0\x02de'  # length-prefixed, bencoded empty dict
        end = 'e'
        request_bytes = headers + end
        smart_protocol = self.server_protocol_class(LoggingMessageHandler())
        smart_protocol.accept_bytes(request_bytes)
        self.assertEqual(0, smart_protocol.next_read_size())
        self.assertEqual('', smart_protocol.unused_data)

    def test_repeated_excess(self):
        """Repeated calls to accept_bytes after the message end has been parsed
        accumlates the bytes in the unused_data attribute.
        """
        output = StringIO()
        headers = '\0\0\0\x02de'  # length-prefixed, bencoded empty dict
        end = 'e'
        request_bytes = headers + end
        smart_protocol = self.server_protocol_class(LoggingMessageHandler())
        smart_protocol.accept_bytes(request_bytes)
        self.assertEqual('', smart_protocol.unused_data)
        smart_protocol.accept_bytes('aaa')
        self.assertEqual('aaa', smart_protocol.unused_data)
        smart_protocol.accept_bytes('bbb')
        self.assertEqual('aaabbb', smart_protocol.unused_data)
        self.assertEqual(0, smart_protocol.next_read_size())

    def make_protocol_expecting_message_part(self):
        headers = '\0\0\0\x02de'  # length-prefixed, bencoded empty dict
        message_handler = LoggingMessageHandler()
        smart_protocol = self.server_protocol_class(message_handler)
        smart_protocol.accept_bytes(headers)
        # Clear the event log
        del message_handler.event_log[:]
        return smart_protocol, message_handler.event_log

    def test_decode_one_byte(self):
        """The protocol can decode a 'one byte' message part."""
        smart_protocol, event_log = self.make_protocol_expecting_message_part()
        smart_protocol.accept_bytes('ox')
        self.assertEqual([('byte', 'x')], event_log)

    def test_decode_bytes(self):
        """The protocol can decode a 'bytes' message part."""
        smart_protocol, event_log = self.make_protocol_expecting_message_part()
        smart_protocol.accept_bytes(
            'b' # message part kind
            '\0\0\0\x07' # length prefix
            'payload' # payload
            )
        self.assertEqual([('bytes', 'payload')], event_log)

    def test_decode_structure(self):
        """The protocol can decode a 'structure' message part."""
        smart_protocol, event_log = self.make_protocol_expecting_message_part()
        smart_protocol.accept_bytes(
            's' # message part kind
            '\0\0\0\x07' # length prefix
            'l3:ARGe' # ['ARG']
            )
        self.assertEqual([('structure', ('ARG',))], event_log)

    def test_decode_multiple_bytes(self):
        """The protocol can decode a multiple 'bytes' message parts."""
        smart_protocol, event_log = self.make_protocol_expecting_message_part()
        smart_protocol.accept_bytes(
            'b' # message part kind
            '\0\0\0\x05' # length prefix
            'first' # payload
            'b' # message part kind
            '\0\0\0\x06'
            'second'
            )
        self.assertEqual(
            [('bytes', 'first'), ('bytes', 'second')], event_log)


class TestConventionalResponseHandlerBodyStream(tests.TestCase):

    def make_response_handler(self, response_bytes):
        from bzrlib.smart.message import ConventionalResponseHandler
        response_handler = ConventionalResponseHandler()
        protocol_decoder = protocol.ProtocolThreeDecoder(response_handler)
        # put decoder in desired state (waiting for message parts)
        protocol_decoder.state_accept = protocol_decoder._state_accept_expecting_message_part
        output = StringIO()
        client_medium = medium.SmartSimplePipesClientMedium(
            StringIO(response_bytes), output, 'base')
        medium_request = client_medium.get_request()
        medium_request.finished_writing()
        response_handler.setProtoAndMediumRequest(
            protocol_decoder, medium_request)
        return response_handler

    def test_interrupted_by_error(self):
        response_handler = self.make_response_handler(interrupted_body_stream)
        stream = response_handler.read_streamed_body()
        self.assertEqual('aaa', stream.next())
        self.assertEqual('bbb', stream.next())
        exc = self.assertRaises(errors.ErrorFromSmartServer, stream.next)
        self.assertEqual(('error', 'Exception', 'Boom!'), exc.error_tuple)

    def test_interrupted_by_connection_lost(self):
        interrupted_body_stream = (
            'oS' # successful response
            's\0\0\0\x02le' # empty args
            'b\0\0\xff\xffincomplete chunk')
        response_handler = self.make_response_handler(interrupted_body_stream)
        stream = response_handler.read_streamed_body()
        self.assertRaises(errors.ConnectionReset, stream.next)

    def test_read_body_bytes_interrupted_by_connection_lost(self):
        interrupted_body_stream = (
            'oS' # successful response
            's\0\0\0\x02le' # empty args
            'b\0\0\xff\xffincomplete chunk')
        response_handler = self.make_response_handler(interrupted_body_stream)
        self.assertRaises(
            errors.ConnectionReset, response_handler.read_body_bytes)

    def test_multiple_bytes_parts(self):
        multiple_bytes_parts = (
            'oS' # successful response
            's\0\0\0\x02le' # empty args
            'b\0\0\0\x0bSome bytes\n' # some bytes
            'b\0\0\0\x0aMore bytes' # more bytes
            'e' # message end
            )
        response_handler = self.make_response_handler(multiple_bytes_parts)
        self.assertEqual(
            'Some bytes\nMore bytes', response_handler.read_body_bytes())
        response_handler = self.make_response_handler(multiple_bytes_parts)
        self.assertEqual(
            ['Some bytes\n', 'More bytes'],
            list(response_handler.read_streamed_body()))


class FakeResponder(object):

    response_sent = False

    def send_error(self, exc):
        raise exc

    def send_response(self, response):
        pass


class TestConventionalRequestHandlerBodyStream(tests.TestCase):
    """Tests for ConventionalRequestHandler's handling of request bodies."""

    def make_request_handler(self, request_bytes):
        """Make a ConventionalRequestHandler for the given bytes using test
        doubles for the request_handler and the responder.
        """
        from bzrlib.smart.message import ConventionalRequestHandler
        request_handler = InstrumentedRequestHandler()
        request_handler.response = _mod_request.SuccessfulSmartServerResponse(('arg', 'arg'))
        responder = FakeResponder()
        message_handler = ConventionalRequestHandler(request_handler, responder)
        protocol_decoder = protocol.ProtocolThreeDecoder(message_handler)
        # put decoder in desired state (waiting for message parts)
        protocol_decoder.state_accept = protocol_decoder._state_accept_expecting_message_part
        protocol_decoder.accept_bytes(request_bytes)
        return request_handler

    def test_multiple_bytes_parts(self):
        """Each bytes part triggers a call to the request_handler's
        accept_body method.
        """
        multiple_bytes_parts = (
            's\0\0\0\x07l3:fooe' # args
            'b\0\0\0\x0bSome bytes\n' # some bytes
            'b\0\0\0\x0aMore bytes' # more bytes
            'e' # message end
            )
        request_handler = self.make_request_handler(multiple_bytes_parts)
        accept_body_calls = [
            call_info[1] for call_info in request_handler.calls
            if call_info[0] == 'accept_body']
        self.assertEqual(
            ['Some bytes\n', 'More bytes'], accept_body_calls)

    def test_error_flag_after_body(self):
        body_then_error = (
            's\0\0\0\x07l3:fooe' # request args
            'b\0\0\0\x0bSome bytes\n' # some bytes
            'b\0\0\0\x0aMore bytes' # more bytes
            'oE' # error flag
            's\0\0\0\x07l3:bare' # error args
            'e' # message end
            )
        request_handler = self.make_request_handler(body_then_error)
        self.assertEqual(
            [('post_body_error_received', ('bar',)), ('end_received',)],
            request_handler.calls[-2:])


class TestMessageHandlerErrors(tests.TestCase):
    """Tests for v3 that unrecognised (but well-formed) requests/responses are
    still fully read off the wire, so that subsequent requests/responses on the
    same medium can be decoded.
    """

    def test_non_conventional_request(self):
        """ConventionalRequestHandler (the default message handler on the
        server side) will reject an unconventional message, but still consume
        all the bytes of that message and signal when it has done so.

        This is what allows a server to continue to accept requests after the
        client sends a completely unrecognised request.
        """
        # Define an invalid request (but one that is a well-formed message).
        # This particular invalid request not only lacks the mandatory
        # verb+args tuple, it has a single-byte part, which is forbidden.  In
        # fact it has that part twice, to trigger multiple errors.
        invalid_request = (
            protocol.MESSAGE_VERSION_THREE +  # protocol version marker
            '\0\0\0\x02de' + # empty headers
            'oX' + # a single byte part: 'X'.  ConventionalRequestHandler will
                   # error at this part.
            'oX' + # and again.
            'e' # end of message
            )

        to_server = StringIO(invalid_request)
        from_server = StringIO()
        transport = memory.MemoryTransport('memory:///')
        server = medium.SmartServerPipeStreamMedium(
            to_server, from_server, transport, timeout=4.0)
        proto = server._build_protocol()
        message_handler = proto.message_handler
        server._serve_one_request(proto)
        # All the bytes have been read from the medium...
        self.assertEqual('', to_server.read())
        # ...and the protocol decoder has consumed all the bytes, and has
        # finished reading.
        self.assertEqual('', proto.unused_data)
        self.assertEqual(0, proto.next_read_size())


class InstrumentedRequestHandler(object):
    """Test Double of SmartServerRequestHandler."""

    def __init__(self):
        self.calls = []
        self.finished_reading = False

    def no_body_received(self):
        self.calls.append(('no_body_received',))

    def end_received(self):
        self.calls.append(('end_received',))
        self.finished_reading = True

    def args_received(self, args):
        self.calls.append(('args_received', args))

    def accept_body(self, bytes):
        self.calls.append(('accept_body', bytes))

    def end_of_body(self):
        self.calls.append(('end_of_body',))
        self.finished_reading = True

    def post_body_error_received(self, error_args):
        self.calls.append(('post_body_error_received', error_args))


class StubRequest(object):

    def finished_reading(self):
        pass


class TestClientDecodingProtocolThree(TestSmartProtocol):
    """Tests for v3 of the client-side protocol decoding."""

    def make_logging_response_decoder(self):
        """Make v3 response decoder using a test response handler."""
        response_handler = LoggingMessageHandler()
        decoder = protocol.ProtocolThreeDecoder(response_handler)
        return decoder, response_handler

    def make_conventional_response_decoder(self):
        """Make v3 response decoder using a conventional response handler."""
        response_handler = message.ConventionalResponseHandler()
        decoder = protocol.ProtocolThreeDecoder(response_handler)
        response_handler.setProtoAndMediumRequest(decoder, StubRequest())
        return decoder, response_handler

    def test_trivial_response_decoding(self):
        """Smoke test for the simplest possible v3 response: empty headers,
        status byte, empty args, no body.
        """
        headers = '\0\0\0\x02de'  # length-prefixed, bencoded empty dict
        response_status = 'oS' # success
        args = 's\0\0\0\x02le' # length-prefixed, bencoded empty list
        end = 'e' # end marker
        message_bytes = headers + response_status + args + end
        decoder, response_handler = self.make_logging_response_decoder()
        decoder.accept_bytes(message_bytes)
        # The protocol decoder has finished, and consumed all bytes
        self.assertEqual(0, decoder.next_read_size())
        self.assertEqual('', decoder.unused_data)
        # The message handler has been invoked with all the parts of the
        # trivial response: empty headers, status byte, no args, end.
        self.assertEqual(
            [('headers', {}), ('byte', 'S'), ('structure', ()), ('end',)],
            response_handler.event_log)

    def test_incomplete_message(self):
        """A decoder will keep signalling that it needs more bytes via
        next_read_size() != 0 until it has seen a complete message, regardless
        which state it is in.
        """
        # Define a simple response that uses all possible message parts.
        headers = '\0\0\0\x02de'  # length-prefixed, bencoded empty dict
        response_status = 'oS' # success
        args = 's\0\0\0\x02le' # length-prefixed, bencoded empty list
        body = 'b\0\0\0\x04BODY' # a body: 'BODY'
        end = 'e' # end marker
        simple_response = headers + response_status + args + body + end
        # Feed the request to the decoder one byte at a time.
        decoder, response_handler = self.make_logging_response_decoder()
        for byte in simple_response:
            self.assertNotEqual(0, decoder.next_read_size())
            decoder.accept_bytes(byte)
        # Now the response is complete
        self.assertEqual(0, decoder.next_read_size())

    def test_read_response_tuple_raises_UnknownSmartMethod(self):
        """read_response_tuple raises UnknownSmartMethod if the server replied
        with 'UnknownMethod'.
        """
        headers = '\0\0\0\x02de'  # length-prefixed, bencoded empty dict
        response_status = 'oE' # error flag
        # args: ('UnknownMethod', 'method-name')
        args = 's\0\0\0\x20l13:UnknownMethod11:method-namee'
        end = 'e' # end marker
        message_bytes = headers + response_status + args + end
        decoder, response_handler = self.make_conventional_response_decoder()
        decoder.accept_bytes(message_bytes)
        error = self.assertRaises(
            errors.UnknownSmartMethod, response_handler.read_response_tuple)
        self.assertEqual('method-name', error.verb)

    def test_read_response_tuple_error(self):
        """If the response has an error, it is raised as an exception."""
        headers = '\0\0\0\x02de'  # length-prefixed, bencoded empty dict
        response_status = 'oE' # error
        args = 's\0\0\0\x1al9:first arg10:second arge' # two args
        end = 'e' # end marker
        message_bytes = headers + response_status + args + end
        decoder, response_handler = self.make_conventional_response_decoder()
        decoder.accept_bytes(message_bytes)
        error = self.assertRaises(
            errors.ErrorFromSmartServer, response_handler.read_response_tuple)
        self.assertEqual(('first arg', 'second arg'), error.error_tuple)


class TestClientEncodingProtocolThree(TestSmartProtocol):

    request_encoder = protocol.ProtocolThreeRequester
    response_decoder = protocol.ProtocolThreeDecoder
    server_protocol_class = protocol.ProtocolThreeDecoder

    def make_client_encoder_and_output(self):
        result = self.make_client_protocol_and_output()
        requester, response_handler, output = result
        return requester, output

    def test_call_smoke_test(self):
        """A smoke test for ProtocolThreeRequester.call.

        This test checks that a particular simple invocation of call emits the
        correct bytes for that invocation.
        """
        requester, output = self.make_client_encoder_and_output()
        requester.set_headers({'header name': 'header value'})
        requester.call('one arg')
        self.assertEquals(
            'bzr message 3 (bzr 1.6)\n' # protocol version
            '\x00\x00\x00\x1fd11:header name12:header valuee' # headers
            's\x00\x00\x00\x0bl7:one arge' # args
            'e', # end
            output.getvalue())

    def test_call_with_body_bytes_smoke_test(self):
        """A smoke test for ProtocolThreeRequester.call_with_body_bytes.

        This test checks that a particular simple invocation of
        call_with_body_bytes emits the correct bytes for that invocation.
        """
        requester, output = self.make_client_encoder_and_output()
        requester.set_headers({'header name': 'header value'})
        requester.call_with_body_bytes(('one arg',), 'body bytes')
        self.assertEquals(
            'bzr message 3 (bzr 1.6)\n' # protocol version
            '\x00\x00\x00\x1fd11:header name12:header valuee' # headers
            's\x00\x00\x00\x0bl7:one arge' # args
            'b' # there is a prefixed body
            '\x00\x00\x00\nbody bytes' # the prefixed body
            'e', # end
            output.getvalue())

    def test_call_writes_just_once(self):
        """A bodyless request is written to the medium all at once."""
        medium_request = StubMediumRequest()
        encoder = protocol.ProtocolThreeRequester(medium_request)
        encoder.call('arg1', 'arg2', 'arg3')
        self.assertEqual(
            ['accept_bytes', 'finished_writing'], medium_request.calls)

    def test_call_with_body_bytes_writes_just_once(self):
        """A request with body bytes is written to the medium all at once."""
        medium_request = StubMediumRequest()
        encoder = protocol.ProtocolThreeRequester(medium_request)
        encoder.call_with_body_bytes(('arg', 'arg'), 'body bytes')
        self.assertEqual(
            ['accept_bytes', 'finished_writing'], medium_request.calls)

    def test_call_with_body_stream_smoke_test(self):
        """A smoke test for ProtocolThreeRequester.call_with_body_stream.

        This test checks that a particular simple invocation of
        call_with_body_stream emits the correct bytes for that invocation.
        """
        requester, output = self.make_client_encoder_and_output()
        requester.set_headers({'header name': 'header value'})
        stream = ['chunk 1', 'chunk two']
        requester.call_with_body_stream(('one arg',), stream)
        self.assertEquals(
            'bzr message 3 (bzr 1.6)\n' # protocol version
            '\x00\x00\x00\x1fd11:header name12:header valuee' # headers
            's\x00\x00\x00\x0bl7:one arge' # args
            'b\x00\x00\x00\x07chunk 1' # a prefixed body chunk
            'b\x00\x00\x00\x09chunk two' # a prefixed body chunk
            'e', # end
            output.getvalue())

    def test_call_with_body_stream_empty_stream(self):
        """call_with_body_stream with an empty stream."""
        requester, output = self.make_client_encoder_and_output()
        requester.set_headers({})
        stream = []
        requester.call_with_body_stream(('one arg',), stream)
        self.assertEquals(
            'bzr message 3 (bzr 1.6)\n' # protocol version
            '\x00\x00\x00\x02de' # headers
            's\x00\x00\x00\x0bl7:one arge' # args
            # no body chunks
            'e', # end
            output.getvalue())

    def test_call_with_body_stream_error(self):
        """call_with_body_stream will abort the streamed body with an
        error if the stream raises an error during iteration.

        The resulting request will still be a complete message.
        """
        requester, output = self.make_client_encoder_and_output()
        requester.set_headers({})
        def stream_that_fails():
            yield 'aaa'
            yield 'bbb'
            raise Exception('Boom!')
        self.assertRaises(Exception, requester.call_with_body_stream,
            ('one arg',), stream_that_fails())
        self.assertEquals(
            'bzr message 3 (bzr 1.6)\n' # protocol version
            '\x00\x00\x00\x02de' # headers
            's\x00\x00\x00\x0bl7:one arge' # args
            'b\x00\x00\x00\x03aaa' # body
            'b\x00\x00\x00\x03bbb' # more body
            'oE' # error flag
            's\x00\x00\x00\x09l5:errore' # error args: ('error',)
            'e', # end
            output.getvalue())

    def test_records_start_of_body_stream(self):
        requester, output = self.make_client_encoder_and_output()
        requester.set_headers({})
        in_stream = [False]
        def stream_checker():
            self.assertTrue(requester.body_stream_started)
            in_stream[0] = True
            yield 'content'
        flush_called = []
        orig_flush = requester.flush
        def tracked_flush():
            flush_called.append(in_stream[0])
            if in_stream[0]:
                self.assertTrue(requester.body_stream_started)
            else:
                self.assertFalse(requester.body_stream_started)
            return orig_flush()
        requester.flush = tracked_flush
        requester.call_with_body_stream(('one arg',), stream_checker())
        self.assertEqual(
            'bzr message 3 (bzr 1.6)\n' # protocol version
            '\x00\x00\x00\x02de' # headers
            's\x00\x00\x00\x0bl7:one arge' # args
            'b\x00\x00\x00\x07content' # body
            'e', output.getvalue())
        self.assertEqual([False, True, True], flush_called)


class StubMediumRequest(object):
    """A stub medium request that tracks the number of times accept_bytes is
    called.
    """

    def __init__(self):
        self.calls = []
        self._medium = 'dummy medium'

    def accept_bytes(self, bytes):
        self.calls.append('accept_bytes')

    def finished_writing(self):
        self.calls.append('finished_writing')


interrupted_body_stream = (
    'oS' # status flag (success)
    's\x00\x00\x00\x08l4:argse' # args struct ('args,')
    'b\x00\x00\x00\x03aaa' # body part ('aaa')
    'b\x00\x00\x00\x03bbb' # body part ('bbb')
    'oE' # status flag (error)
    # err struct ('error', 'Exception', 'Boom!')
    's\x00\x00\x00\x1bl5:error9:Exception5:Boom!e'
    'e' # EOM
    )


class TestResponseEncodingProtocolThree(tests.TestCase):

    def make_response_encoder(self):
        out_stream = StringIO()
        response_encoder = protocol.ProtocolThreeResponder(out_stream.write)
        return response_encoder, out_stream

    def test_send_error_unknown_method(self):
        encoder, out_stream = self.make_response_encoder()
        encoder.send_error(errors.UnknownSmartMethod('method name'))
        # Use assertEndsWith so that we don't compare the header, which varies
        # by bzrlib.__version__.
        self.assertEndsWith(
            out_stream.getvalue(),
            # error status
            'oE' +
            # tuple: 'UnknownMethod', 'method name'
            's\x00\x00\x00\x20l13:UnknownMethod11:method namee'
            # end of message
            'e')

    def test_send_broken_body_stream(self):
        encoder, out_stream = self.make_response_encoder()
        encoder._headers = {}
        def stream_that_fails():
            yield 'aaa'
            yield 'bbb'
            raise Exception('Boom!')
        response = _mod_request.SuccessfulSmartServerResponse(
            ('args',), body_stream=stream_that_fails())
        encoder.send_response(response)
        expected_response = (
            'bzr message 3 (bzr 1.6)\n'  # protocol marker
            '\x00\x00\x00\x02de' # headers dict (empty)
            + interrupted_body_stream)
        self.assertEqual(expected_response, out_stream.getvalue())


class TestResponseEncoderBufferingProtocolThree(tests.TestCase):
    """Tests for buffering of responses.

    We want to avoid doing many small writes when one would do, to avoid
    unnecessary network overhead.
    """

    def setUp(self):
        tests.TestCase.setUp(self)
        self.writes = []
        self.responder = protocol.ProtocolThreeResponder(self.writes.append)

    def assertWriteCount(self, expected_count):
        # self.writes can be quite large; don't show the whole thing
        self.assertEqual(
            expected_count, len(self.writes),
            "Too many writes: %d, expected %d" % (len(self.writes), expected_count))

    def test_send_error_writes_just_once(self):
        """An error response is written to the medium all at once."""
        self.responder.send_error(Exception('An exception string.'))
        self.assertWriteCount(1)

    def test_send_response_writes_just_once(self):
        """A normal response with no body is written to the medium all at once.
        """
        response = _mod_request.SuccessfulSmartServerResponse(('arg', 'arg'))
        self.responder.send_response(response)
        self.assertWriteCount(1)

    def test_send_response_with_body_writes_just_once(self):
        """A normal response with a monolithic body is written to the medium
        all at once.
        """
        response = _mod_request.SuccessfulSmartServerResponse(
            ('arg', 'arg'), body='body bytes')
        self.responder.send_response(response)
        self.assertWriteCount(1)

    def test_send_response_with_body_stream_buffers_writes(self):
        """A normal response with a stream body writes to the medium once."""
        # Construct a response with stream with 2 chunks in it.
        response = _mod_request.SuccessfulSmartServerResponse(
            ('arg', 'arg'), body_stream=['chunk1', 'chunk2'])
        self.responder.send_response(response)
        # Per the discussion in bug 590638 we flush once after the header and
        # then once after each chunk
        self.assertWriteCount(3)


class TestSmartClientUnicode(tests.TestCase):
    """_SmartClient tests for unicode arguments.

    Unicode arguments to call_with_body_bytes are not correct (remote method
    names, arguments, and bodies must all be expressed as byte strings), but
    _SmartClient should gracefully reject them, rather than getting into a
    broken state that prevents future correct calls from working.  That is, it
    should be possible to issue more requests on the medium afterwards, rather
    than allowing one bad call to call_with_body_bytes to cause later calls to
    mysteriously fail with TooManyConcurrentRequests.
    """

    def assertCallDoesNotBreakMedium(self, method, args, body):
        """Call a medium with the given method, args and body, then assert that
        the medium is left in a sane state, i.e. is capable of allowing further
        requests.
        """
        input = StringIO("\n")
        output = StringIO()
        client_medium = medium.SmartSimplePipesClientMedium(
            input, output, 'ignored base')
        smart_client = client._SmartClient(client_medium)
        self.assertRaises(TypeError,
            smart_client.call_with_body_bytes, method, args, body)
        self.assertEqual("", output.getvalue())
        self.assertEqual(None, client_medium._current_request)

    def test_call_with_body_bytes_unicode_method(self):
        self.assertCallDoesNotBreakMedium(u'method', ('args',), 'body')

    def test_call_with_body_bytes_unicode_args(self):
        self.assertCallDoesNotBreakMedium('method', (u'args',), 'body')
        self.assertCallDoesNotBreakMedium('method', ('arg1', u'arg2'), 'body')

    def test_call_with_body_bytes_unicode_body(self):
        self.assertCallDoesNotBreakMedium('method', ('args',), u'body')


class MockMedium(medium.SmartClientMedium):
    """A mock medium that can be used to test _SmartClient.

    It can be given a series of requests to expect (and responses it should
    return for them).  It can also be told when the client is expected to
    disconnect a medium.  Expectations must be satisfied in the order they are
    given, or else an AssertionError will be raised.

    Typical use looks like::

        medium = MockMedium()
        medium.expect_request(...)
        medium.expect_request(...)
        medium.expect_request(...)
    """

    def __init__(self):
        super(MockMedium, self).__init__('dummy base')
        self._mock_request = _MockMediumRequest(self)
        self._expected_events = []

    def expect_request(self, request_bytes, response_bytes,
                       allow_partial_read=False):
        """Expect 'request_bytes' to be sent, and reply with 'response_bytes'.

        No assumption is made about how many times accept_bytes should be
        called to send the request.  Similarly, no assumption is made about how
        many times read_bytes/read_line are called by protocol code to read a
        response.  e.g.::

            request.accept_bytes('ab')
            request.accept_bytes('cd')
            request.finished_writing()

        and::

            request.accept_bytes('abcd')
            request.finished_writing()

        Will both satisfy ``medium.expect_request('abcd', ...)``.  Thus tests
        using this should not break due to irrelevant changes in protocol
        implementations.

        :param allow_partial_read: if True, no assertion is raised if a
            response is not fully read.  Setting this is useful when the client
            is expected to disconnect without needing to read the complete
            response.  Default is False.
        """
        self._expected_events.append(('send request', request_bytes))
        if allow_partial_read:
            self._expected_events.append(
                ('read response (partial)', response_bytes))
        else:
            self._expected_events.append(('read response', response_bytes))

    def expect_disconnect(self):
        """Expect the client to call ``medium.disconnect()``."""
        self._expected_events.append('disconnect')

    def _assertEvent(self, observed_event):
        """Raise AssertionError unless observed_event matches the next expected
        event.

        :seealso: expect_request
        :seealso: expect_disconnect
        """
        try:
            expected_event = self._expected_events.pop(0)
        except IndexError:
            raise AssertionError(
                'Mock medium observed event %r, but no more events expected'
                % (observed_event,))
        if expected_event[0] == 'read response (partial)':
            if observed_event[0] != 'read response':
                raise AssertionError(
                    'Mock medium observed event %r, but expected event %r'
                    % (observed_event, expected_event))
        elif observed_event != expected_event:
            raise AssertionError(
                'Mock medium observed event %r, but expected event %r'
                % (observed_event, expected_event))
        if self._expected_events:
            next_event = self._expected_events[0]
            if next_event[0].startswith('read response'):
                self._mock_request._response = next_event[1]

    def get_request(self):
        return self._mock_request

    def disconnect(self):
        if self._mock_request._read_bytes:
            self._assertEvent(('read response', self._mock_request._read_bytes))
            self._mock_request._read_bytes = ''
        self._assertEvent('disconnect')


class _MockMediumRequest(object):
    """A mock ClientMediumRequest used by MockMedium."""

    def __init__(self, mock_medium):
        self._medium = mock_medium
        self._written_bytes = ''
        self._read_bytes = ''
        self._response = None

    def accept_bytes(self, bytes):
        self._written_bytes += bytes

    def finished_writing(self):
        self._medium._assertEvent(('send request', self._written_bytes))
        self._written_bytes = ''

    def finished_reading(self):
        self._medium._assertEvent(('read response', self._read_bytes))
        self._read_bytes = ''

    def read_bytes(self, size):
        resp = self._response
        bytes, resp = resp[:size], resp[size:]
        self._response = resp
        self._read_bytes += bytes
        return bytes

    def read_line(self):
        resp = self._response
        try:
            line, resp = resp.split('\n', 1)
            line += '\n'
        except ValueError:
            line, resp = resp, ''
        self._response = resp
        self._read_bytes += line
        return line


class Test_SmartClientVersionDetection(tests.TestCase):
    """Tests for _SmartClient's automatic protocol version detection.

    On the first remote call, _SmartClient will keep retrying the request with
    different protocol versions until it finds one that works.
    """

    def test_version_three_server(self):
        """With a protocol 3 server, only one request is needed."""
        medium = MockMedium()
        smart_client = client._SmartClient(medium, headers={})
        message_start = protocol.MESSAGE_VERSION_THREE + '\x00\x00\x00\x02de'
        medium.expect_request(
            message_start +
            's\x00\x00\x00\x1el11:method-name5:arg 15:arg 2ee',
            message_start + 's\0\0\0\x13l14:response valueee')
        result = smart_client.call('method-name', 'arg 1', 'arg 2')
        # The call succeeded without raising any exceptions from the mock
        # medium, and the smart_client returns the response from the server.
        self.assertEqual(('response value',), result)
        self.assertEqual([], medium._expected_events)
        # Also, the v3 works then the server should be assumed to support RPCs
        # introduced in 1.6.
        self.assertFalse(medium._is_remote_before((1, 6)))

    def test_version_two_server(self):
        """If the server only speaks protocol 2, the client will first try
        version 3, then fallback to protocol 2.

        Further, _SmartClient caches the detection, so future requests will all
        use protocol 2 immediately.
        """
        medium = MockMedium()
        smart_client = client._SmartClient(medium, headers={})
        # First the client should send a v3 request, but the server will reply
        # with a v2 error.
        medium.expect_request(
            'bzr message 3 (bzr 1.6)\n\x00\x00\x00\x02de' +
            's\x00\x00\x00\x1el11:method-name5:arg 15:arg 2ee',
            'bzr response 2\nfailed\n\n')
        # So then the client should disconnect to reset the connection, because
        # the client needs to assume the server cannot read any further
        # requests off the original connection.
        medium.expect_disconnect()
        # The client should then retry the original request in v2
        medium.expect_request(
            'bzr request 2\nmethod-name\x01arg 1\x01arg 2\n',
            'bzr response 2\nsuccess\nresponse value\n')
        result = smart_client.call('method-name', 'arg 1', 'arg 2')
        # The smart_client object will return the result of the successful
        # query.
        self.assertEqual(('response value',), result)

        # Now try another request, and this time the client will just use
        # protocol 2.  (i.e. the autodetection won't be repeated)
        medium.expect_request(
            'bzr request 2\nanother-method\n',
            'bzr response 2\nsuccess\nanother response\n')
        result = smart_client.call('another-method')
        self.assertEqual(('another response',), result)
        self.assertEqual([], medium._expected_events)

        # Also, because v3 is not supported, the client medium should assume
        # that RPCs introduced in 1.6 aren't supported either.
        self.assertTrue(medium._is_remote_before((1, 6)))

    def test_unknown_version(self):
        """If the server does not use any known (or at least supported)
        protocol version, a SmartProtocolError is raised.
        """
        medium = MockMedium()
        smart_client = client._SmartClient(medium, headers={})
        unknown_protocol_bytes = 'Unknown protocol!'
        # The client will try v3 and v2 before eventually giving up.
        medium.expect_request(
            'bzr message 3 (bzr 1.6)\n\x00\x00\x00\x02de' +
            's\x00\x00\x00\x1el11:method-name5:arg 15:arg 2ee',
            unknown_protocol_bytes)
        medium.expect_disconnect()
        medium.expect_request(
            'bzr request 2\nmethod-name\x01arg 1\x01arg 2\n',
            unknown_protocol_bytes)
        medium.expect_disconnect()
        self.assertRaises(
            errors.SmartProtocolError,
            smart_client.call, 'method-name', 'arg 1', 'arg 2')
        self.assertEqual([], medium._expected_events)

    def test_first_response_is_error(self):
        """If the server replies with an error, then the version detection
        should be complete.

        This test is very similar to test_version_two_server, but catches a bug
        we had in the case where the first reply was an error response.
        """
        medium = MockMedium()
        smart_client = client._SmartClient(medium, headers={})
        message_start = protocol.MESSAGE_VERSION_THREE + '\x00\x00\x00\x02de'
        # Issue a request that gets an error reply in a non-default protocol
        # version.
        medium.expect_request(
            message_start +
            's\x00\x00\x00\x10l11:method-nameee',
            'bzr response 2\nfailed\n\n')
        medium.expect_disconnect()
        medium.expect_request(
            'bzr request 2\nmethod-name\n',
            'bzr response 2\nfailed\nFooBarError\n')
        err = self.assertRaises(
            errors.ErrorFromSmartServer,
            smart_client.call, 'method-name')
        self.assertEqual(('FooBarError',), err.error_tuple)
        # Now the medium should have remembered the protocol version, so
        # subsequent requests will use the remembered version immediately.
        medium.expect_request(
            'bzr request 2\nmethod-name\n',
            'bzr response 2\nsuccess\nresponse value\n')
        result = smart_client.call('method-name')
        self.assertEqual(('response value',), result)
        self.assertEqual([], medium._expected_events)


class Test_SmartClient(tests.TestCase):

    def test_call_default_headers(self):
        """ProtocolThreeRequester.call by default sends a 'Software
        version' header.
        """
        smart_client = client._SmartClient('dummy medium')
        self.assertEqual(
            bzrlib.__version__, smart_client._headers['Software version'])
        # XXX: need a test that smart_client._headers is passed to the request
        # encoder.


class Test_SmartClientRequest(tests.TestCase):

    def make_client_with_failing_medium(self, fail_at_write=True, response=''):
        response_io = StringIO(response)
        output = StringIO()
        vendor = FirstRejectedStringIOSSHVendor(response_io, output,
                    fail_at_write=fail_at_write)
        ssh_params = medium.SSHParams('a host', 'a port', 'a user', 'a pass')
        client_medium = medium.SmartSSHClientMedium('base', ssh_params, vendor)
        smart_client = client._SmartClient(client_medium, headers={})
        return output, vendor, smart_client

    def make_response(self, args, body=None, body_stream=None):
        response_io = StringIO()
        response = _mod_request.SuccessfulSmartServerResponse(args, body=body,
            body_stream=body_stream)
        responder = protocol.ProtocolThreeResponder(response_io.write)
        responder.send_response(response)
        return response_io.getvalue()

    def test__call_doesnt_retry_append(self):
        response = self.make_response(('appended', '8'))
        output, vendor, smart_client = self.make_client_with_failing_medium(
            fail_at_write=False, response=response)
        smart_request = client._SmartClientRequest(smart_client, 'append',
            ('foo', ''), body='content\n')
        self.assertRaises(errors.ConnectionReset, smart_request._call, 3)

    def test__call_retries_get_bytes(self):
        response = self.make_response(('ok',), 'content\n')
        output, vendor, smart_client = self.make_client_with_failing_medium(
            fail_at_write=False, response=response)
        smart_request = client._SmartClientRequest(smart_client, 'get',
            ('foo',))
        response, response_handler = smart_request._call(3)
        self.assertEqual(('ok',), response)
        self.assertEqual('content\n', response_handler.read_body_bytes())

    def test__call_noretry_get_bytes(self):
        debug.debug_flags.add('noretry')
        response = self.make_response(('ok',), 'content\n')
        output, vendor, smart_client = self.make_client_with_failing_medium(
            fail_at_write=False, response=response)
        smart_request = client._SmartClientRequest(smart_client, 'get',
            ('foo',))
        self.assertRaises(errors.ConnectionReset, smart_request._call, 3)

    def test__send_no_retry_pipes(self):
        client_read, server_write = create_file_pipes()
        server_read, client_write = create_file_pipes()
        client_medium = medium.SmartSimplePipesClientMedium(client_read,
            client_write, base='/')
        smart_client = client._SmartClient(client_medium)
        smart_request = client._SmartClientRequest(smart_client,
            'hello', ())
        # Close the server side
        server_read.close()
        encoder, response_handler = smart_request._construct_protocol(3)
        self.assertRaises(errors.ConnectionReset,
            smart_request._send_no_retry, encoder)

    def test__send_read_response_sockets(self):
        listen_sock = socket.socket(socket.AF_INET, socket.SOCK_STREAM)
        listen_sock.bind(('127.0.0.1', 0))
        listen_sock.listen(1)
        host, port = listen_sock.getsockname()
        client_medium = medium.SmartTCPClientMedium(host, port, '/')
        client_medium._ensure_connection()
        smart_client = client._SmartClient(client_medium)
        smart_request = client._SmartClientRequest(smart_client, 'hello', ())
        # Accept the connection, but don't actually talk to the client.
        server_sock, _ = listen_sock.accept()
        server_sock.close()
        # Sockets buffer and don't really notice that the server has closed the
        # connection until we try to read again.
        handler = smart_request._send(3)
        self.assertRaises(errors.ConnectionReset,
            handler.read_response_tuple, expect_body=False)

    def test__send_retries_on_write(self):
        output, vendor, smart_client = self.make_client_with_failing_medium()
        smart_request = client._SmartClientRequest(smart_client, 'hello', ())
        handler = smart_request._send(3)
        self.assertEqual('bzr message 3 (bzr 1.6)\n' # protocol
                         '\x00\x00\x00\x02de'   # empty headers
                         's\x00\x00\x00\tl5:helloee',
                         output.getvalue())
        self.assertEqual(
            [('connect_ssh', 'a user', 'a pass', 'a host', 'a port',
              ['bzr', 'serve', '--inet', '--directory=/', '--allow-writes']),
             ('close',),
             ('connect_ssh', 'a user', 'a pass', 'a host', 'a port',
              ['bzr', 'serve', '--inet', '--directory=/', '--allow-writes']),
            ],
            vendor.calls)

    def test__send_doesnt_retry_read_failure(self):
        output, vendor, smart_client = self.make_client_with_failing_medium(
            fail_at_write=False)
        smart_request = client._SmartClientRequest(smart_client, 'hello', ())
        handler = smart_request._send(3)
        self.assertEqual('bzr message 3 (bzr 1.6)\n' # protocol
                         '\x00\x00\x00\x02de'   # empty headers
                         's\x00\x00\x00\tl5:helloee',
                         output.getvalue())
        self.assertEqual(
            [('connect_ssh', 'a user', 'a pass', 'a host', 'a port',
              ['bzr', 'serve', '--inet', '--directory=/', '--allow-writes']),
            ],
            vendor.calls)
        self.assertRaises(errors.ConnectionReset, handler.read_response_tuple)

    def test__send_request_retries_body_stream_if_not_started(self):
        output, vendor, smart_client = self.make_client_with_failing_medium()
        smart_request = client._SmartClientRequest(smart_client, 'hello', (),
            body_stream=['a', 'b'])
        response_handler = smart_request._send(3)
        # We connect, get disconnected, and notice before consuming the stream,
        # so we try again one time and succeed.
        self.assertEqual(
            [('connect_ssh', 'a user', 'a pass', 'a host', 'a port',
              ['bzr', 'serve', '--inet', '--directory=/', '--allow-writes']),
             ('close',),
             ('connect_ssh', 'a user', 'a pass', 'a host', 'a port',
              ['bzr', 'serve', '--inet', '--directory=/', '--allow-writes']),
            ],
            vendor.calls)
        self.assertEqual('bzr message 3 (bzr 1.6)\n' # protocol
                         '\x00\x00\x00\x02de'   # empty headers
                         's\x00\x00\x00\tl5:helloe'
                         'b\x00\x00\x00\x01a'
                         'b\x00\x00\x00\x01b'
                         'e',
                         output.getvalue())

    def test__send_request_stops_if_body_started(self):
        # We intentionally use the python StringIO so that we can subclass it.
        from StringIO import StringIO
        response = StringIO()

        class FailAfterFirstWrite(StringIO):
            """Allow one 'write' call to pass, fail the rest"""
            def __init__(self):
                StringIO.__init__(self)
                self._first = True

            def write(self, s):
                if self._first:
                    self._first = False
                    return StringIO.write(self, s)
                raise IOError(errno.EINVAL, 'invalid file handle')
        output = FailAfterFirstWrite()

        vendor = FirstRejectedStringIOSSHVendor(response, output,
            fail_at_write=False)
        ssh_params = medium.SSHParams('a host', 'a port', 'a user', 'a pass')
        client_medium = medium.SmartSSHClientMedium('base', ssh_params, vendor)
        smart_client = client._SmartClient(client_medium, headers={})
        smart_request = client._SmartClientRequest(smart_client, 'hello', (),
            body_stream=['a', 'b'])
        self.assertRaises(errors.ConnectionReset, smart_request._send, 3)
        # We connect, and manage to get to the point that we start consuming
        # the body stream. The next write fails, so we just stop.
        self.assertEqual(
            [('connect_ssh', 'a user', 'a pass', 'a host', 'a port',
              ['bzr', 'serve', '--inet', '--directory=/', '--allow-writes']),
             ('close',),
            ],
            vendor.calls)
        self.assertEqual('bzr message 3 (bzr 1.6)\n' # protocol
                         '\x00\x00\x00\x02de'   # empty headers
                         's\x00\x00\x00\tl5:helloe',
                         output.getvalue())

    def test__send_disabled_retry(self):
        debug.debug_flags.add('noretry')
        output, vendor, smart_client = self.make_client_with_failing_medium()
        smart_request = client._SmartClientRequest(smart_client, 'hello', ())
        self.assertRaises(errors.ConnectionReset, smart_request._send, 3)
        self.assertEqual(
            [('connect_ssh', 'a user', 'a pass', 'a host', 'a port',
              ['bzr', 'serve', '--inet', '--directory=/', '--allow-writes']),
             ('close',),
            ],
            vendor.calls)


class LengthPrefixedBodyDecoder(tests.TestCase):

    # XXX: TODO: make accept_reading_trailer invoke translate_response or
    # something similar to the ProtocolBase method.

    def test_construct(self):
        decoder = protocol.LengthPrefixedBodyDecoder()
        self.assertFalse(decoder.finished_reading)
        self.assertEqual(6, decoder.next_read_size())
        self.assertEqual('', decoder.read_pending_data())
        self.assertEqual('', decoder.unused_data)

    def test_accept_bytes(self):
        decoder = protocol.LengthPrefixedBodyDecoder()
        decoder.accept_bytes('')
        self.assertFalse(decoder.finished_reading)
        self.assertEqual(6, decoder.next_read_size())
        self.assertEqual('', decoder.read_pending_data())
        self.assertEqual('', decoder.unused_data)
        decoder.accept_bytes('7')
        self.assertFalse(decoder.finished_reading)
        self.assertEqual(6, decoder.next_read_size())
        self.assertEqual('', decoder.read_pending_data())
        self.assertEqual('', decoder.unused_data)
        decoder.accept_bytes('\na')
        self.assertFalse(decoder.finished_reading)
        self.assertEqual(11, decoder.next_read_size())
        self.assertEqual('a', decoder.read_pending_data())
        self.assertEqual('', decoder.unused_data)
        decoder.accept_bytes('bcdefgd')
        self.assertFalse(decoder.finished_reading)
        self.assertEqual(4, decoder.next_read_size())
        self.assertEqual('bcdefg', decoder.read_pending_data())
        self.assertEqual('', decoder.unused_data)
        decoder.accept_bytes('one')
        self.assertFalse(decoder.finished_reading)
        self.assertEqual(1, decoder.next_read_size())
        self.assertEqual('', decoder.read_pending_data())
        self.assertEqual('', decoder.unused_data)
        decoder.accept_bytes('\nblarg')
        self.assertTrue(decoder.finished_reading)
        self.assertEqual(1, decoder.next_read_size())
        self.assertEqual('', decoder.read_pending_data())
        self.assertEqual('blarg', decoder.unused_data)

    def test_accept_bytes_all_at_once_with_excess(self):
        decoder = protocol.LengthPrefixedBodyDecoder()
        decoder.accept_bytes('1\nadone\nunused')
        self.assertTrue(decoder.finished_reading)
        self.assertEqual(1, decoder.next_read_size())
        self.assertEqual('a', decoder.read_pending_data())
        self.assertEqual('unused', decoder.unused_data)

    def test_accept_bytes_exact_end_of_body(self):
        decoder = protocol.LengthPrefixedBodyDecoder()
        decoder.accept_bytes('1\na')
        self.assertFalse(decoder.finished_reading)
        self.assertEqual(5, decoder.next_read_size())
        self.assertEqual('a', decoder.read_pending_data())
        self.assertEqual('', decoder.unused_data)
        decoder.accept_bytes('done\n')
        self.assertTrue(decoder.finished_reading)
        self.assertEqual(1, decoder.next_read_size())
        self.assertEqual('', decoder.read_pending_data())
        self.assertEqual('', decoder.unused_data)


class TestChunkedBodyDecoder(tests.TestCase):
    """Tests for ChunkedBodyDecoder.

    This is the body decoder used for protocol version two.
    """

    def test_construct(self):
        decoder = protocol.ChunkedBodyDecoder()
        self.assertFalse(decoder.finished_reading)
        self.assertEqual(8, decoder.next_read_size())
        self.assertEqual(None, decoder.read_next_chunk())
        self.assertEqual('', decoder.unused_data)

    def test_empty_content(self):
        """'chunked\nEND\n' is the complete encoding of a zero-length body.
        """
        decoder = protocol.ChunkedBodyDecoder()
        decoder.accept_bytes('chunked\n')
        decoder.accept_bytes('END\n')
        self.assertTrue(decoder.finished_reading)
        self.assertEqual(None, decoder.read_next_chunk())
        self.assertEqual('', decoder.unused_data)

    def test_one_chunk(self):
        """A body in a single chunk is decoded correctly."""
        decoder = protocol.ChunkedBodyDecoder()
        decoder.accept_bytes('chunked\n')
        chunk_length = 'f\n'
        chunk_content = '123456789abcdef'
        finish = 'END\n'
        decoder.accept_bytes(chunk_length + chunk_content + finish)
        self.assertTrue(decoder.finished_reading)
        self.assertEqual(chunk_content, decoder.read_next_chunk())
        self.assertEqual('', decoder.unused_data)

    def test_incomplete_chunk(self):
        """When there are less bytes in the chunk than declared by the length,
        then we haven't finished reading yet.
        """
        decoder = protocol.ChunkedBodyDecoder()
        decoder.accept_bytes('chunked\n')
        chunk_length = '8\n'
        three_bytes = '123'
        decoder.accept_bytes(chunk_length + three_bytes)
        self.assertFalse(decoder.finished_reading)
        self.assertEqual(
            5 + 4, decoder.next_read_size(),
            "The next_read_size hint should be the number of missing bytes in "
            "this chunk plus 4 (the length of the end-of-body marker: "
            "'END\\n')")
        self.assertEqual(None, decoder.read_next_chunk())

    def test_incomplete_length(self):
        """A chunk length hasn't been read until a newline byte has been read.
        """
        decoder = protocol.ChunkedBodyDecoder()
        decoder.accept_bytes('chunked\n')
        decoder.accept_bytes('9')
        self.assertEqual(
            1, decoder.next_read_size(),
            "The next_read_size hint should be 1, because we don't know the "
            "length yet.")
        decoder.accept_bytes('\n')
        self.assertEqual(
            9 + 4, decoder.next_read_size(),
            "The next_read_size hint should be the length of the chunk plus 4 "
            "(the length of the end-of-body marker: 'END\\n')")
        self.assertFalse(decoder.finished_reading)
        self.assertEqual(None, decoder.read_next_chunk())

    def test_two_chunks(self):
        """Content from multiple chunks is concatenated."""
        decoder = protocol.ChunkedBodyDecoder()
        decoder.accept_bytes('chunked\n')
        chunk_one = '3\naaa'
        chunk_two = '5\nbbbbb'
        finish = 'END\n'
        decoder.accept_bytes(chunk_one + chunk_two + finish)
        self.assertTrue(decoder.finished_reading)
        self.assertEqual('aaa', decoder.read_next_chunk())
        self.assertEqual('bbbbb', decoder.read_next_chunk())
        self.assertEqual(None, decoder.read_next_chunk())
        self.assertEqual('', decoder.unused_data)

    def test_excess_bytes(self):
        """Bytes after the chunked body are reported as unused bytes."""
        decoder = protocol.ChunkedBodyDecoder()
        decoder.accept_bytes('chunked\n')
        chunked_body = "5\naaaaaEND\n"
        excess_bytes = "excess bytes"
        decoder.accept_bytes(chunked_body + excess_bytes)
        self.assertTrue(decoder.finished_reading)
        self.assertEqual('aaaaa', decoder.read_next_chunk())
        self.assertEqual(excess_bytes, decoder.unused_data)
        self.assertEqual(
            1, decoder.next_read_size(),
            "next_read_size hint should be 1 when finished_reading.")

    def test_multidigit_length(self):
        """Lengths in the chunk prefixes can have multiple digits."""
        decoder = protocol.ChunkedBodyDecoder()
        decoder.accept_bytes('chunked\n')
        length = 0x123
        chunk_prefix = hex(length) + '\n'
        chunk_bytes = 'z' * length
        finish = 'END\n'
        decoder.accept_bytes(chunk_prefix + chunk_bytes + finish)
        self.assertTrue(decoder.finished_reading)
        self.assertEqual(chunk_bytes, decoder.read_next_chunk())

    def test_byte_at_a_time(self):
        """A complete body fed to the decoder one byte at a time should not
        confuse the decoder.  That is, it should give the same result as if the
        bytes had been received in one batch.

        This test is the same as test_one_chunk apart from the way accept_bytes
        is called.
        """
        decoder = protocol.ChunkedBodyDecoder()
        decoder.accept_bytes('chunked\n')
        chunk_length = 'f\n'
        chunk_content = '123456789abcdef'
        finish = 'END\n'
        for byte in (chunk_length + chunk_content + finish):
            decoder.accept_bytes(byte)
        self.assertTrue(decoder.finished_reading)
        self.assertEqual(chunk_content, decoder.read_next_chunk())
        self.assertEqual('', decoder.unused_data)

    def test_read_pending_data_resets(self):
        """read_pending_data does not return the same bytes twice."""
        decoder = protocol.ChunkedBodyDecoder()
        decoder.accept_bytes('chunked\n')
        chunk_one = '3\naaa'
        chunk_two = '3\nbbb'
        finish = 'END\n'
        decoder.accept_bytes(chunk_one)
        self.assertEqual('aaa', decoder.read_next_chunk())
        decoder.accept_bytes(chunk_two)
        self.assertEqual('bbb', decoder.read_next_chunk())
        self.assertEqual(None, decoder.read_next_chunk())

    def test_decode_error(self):
        decoder = protocol.ChunkedBodyDecoder()
        decoder.accept_bytes('chunked\n')
        chunk_one = 'b\nfirst chunk'
        error_signal = 'ERR\n'
        error_chunks = '5\npart1' + '5\npart2'
        finish = 'END\n'
        decoder.accept_bytes(chunk_one + error_signal + error_chunks + finish)
        self.assertTrue(decoder.finished_reading)
        self.assertEqual('first chunk', decoder.read_next_chunk())
        expected_failure = _mod_request.FailedSmartServerResponse(
            ('part1', 'part2'))
        self.assertEqual(expected_failure, decoder.read_next_chunk())

    def test_bad_header(self):
        """accept_bytes raises a SmartProtocolError if a chunked body does not
        start with the right header.
        """
        decoder = protocol.ChunkedBodyDecoder()
        self.assertRaises(
            errors.SmartProtocolError, decoder.accept_bytes, 'bad header\n')


class TestSuccessfulSmartServerResponse(tests.TestCase):

    def test_construct_no_body(self):
        response = _mod_request.SuccessfulSmartServerResponse(('foo', 'bar'))
        self.assertEqual(('foo', 'bar'), response.args)
        self.assertEqual(None, response.body)

    def test_construct_with_body(self):
        response = _mod_request.SuccessfulSmartServerResponse(('foo', 'bar'),
                                                              'bytes')
        self.assertEqual(('foo', 'bar'), response.args)
        self.assertEqual('bytes', response.body)
        # repr(response) doesn't trigger exceptions.
        repr(response)

    def test_construct_with_body_stream(self):
        bytes_iterable = ['abc']
        response = _mod_request.SuccessfulSmartServerResponse(
            ('foo', 'bar'), body_stream=bytes_iterable)
        self.assertEqual(('foo', 'bar'), response.args)
        self.assertEqual(bytes_iterable, response.body_stream)

    def test_construct_rejects_body_and_body_stream(self):
        """'body' and 'body_stream' are mutually exclusive."""
        self.assertRaises(
            errors.BzrError,
            _mod_request.SuccessfulSmartServerResponse, (), 'body', ['stream'])

    def test_is_successful(self):
        """is_successful should return True for SuccessfulSmartServerResponse."""
        response = _mod_request.SuccessfulSmartServerResponse(('error',))
        self.assertEqual(True, response.is_successful())


class TestFailedSmartServerResponse(tests.TestCase):

    def test_construct(self):
        response = _mod_request.FailedSmartServerResponse(('foo', 'bar'))
        self.assertEqual(('foo', 'bar'), response.args)
        self.assertEqual(None, response.body)
        response = _mod_request.FailedSmartServerResponse(('foo', 'bar'), 'bytes')
        self.assertEqual(('foo', 'bar'), response.args)
        self.assertEqual('bytes', response.body)
        # repr(response) doesn't trigger exceptions.
        repr(response)

    def test_is_successful(self):
        """is_successful should return False for FailedSmartServerResponse."""
        response = _mod_request.FailedSmartServerResponse(('error',))
        self.assertEqual(False, response.is_successful())


class FakeHTTPMedium(object):
    def __init__(self):
        self.written_request = None
        self._current_request = None
    def send_http_smart_request(self, bytes):
        self.written_request = bytes
        return None


class HTTPTunnellingSmokeTest(tests.TestCase):

    def setUp(self):
        super(HTTPTunnellingSmokeTest, self).setUp()
        # We use the VFS layer as part of HTTP tunnelling tests.
        self.overrideEnv('BZR_NO_SMART_VFS', None)

    def test_smart_http_medium_request_accept_bytes(self):
        medium = FakeHTTPMedium()
        request = http.SmartClientHTTPMediumRequest(medium)
        request.accept_bytes('abc')
        request.accept_bytes('def')
        self.assertEqual(None, medium.written_request)
        request.finished_writing()
        self.assertEqual('abcdef', medium.written_request)


class RemoteHTTPTransportTestCase(tests.TestCase):

    def test_remote_path_after_clone_child(self):
        # If a user enters "bzr+http://host/foo", we want to sent all smart
        # requests for child URLs of that to the original URL.  i.e., we want to
        # POST to "bzr+http://host/foo/.bzr/smart" and never something like
        # "bzr+http://host/foo/.bzr/branch/.bzr/smart".  So, a cloned
        # RemoteHTTPTransport remembers the initial URL, and adjusts the
        # relpaths it sends in smart requests accordingly.
        base_transport = remote.RemoteHTTPTransport('bzr+http://host/path')
        new_transport = base_transport.clone('child_dir')
        self.assertEqual(base_transport._http_transport,
                         new_transport._http_transport)
        self.assertEqual('child_dir/foo', new_transport._remote_path('foo'))
        self.assertEqual(
            'child_dir/',
            new_transport._client.remote_path_from_transport(new_transport))

    def test_remote_path_unnormal_base(self):
        # If the transport's base isn't normalised, the _remote_path should
        # still be calculated correctly.
        base_transport = remote.RemoteHTTPTransport('bzr+http://host/%7Ea/b')
        self.assertEqual('c', base_transport._remote_path('c'))

    def test_clone_unnormal_base(self):
        # If the transport's base isn't normalised, cloned transports should
        # still work correctly.
        base_transport = remote.RemoteHTTPTransport('bzr+http://host/%7Ea/b')
        new_transport = base_transport.clone('c')
        self.assertEqual('bzr+http://host/%7Ea/b/c/', new_transport.base)
        self.assertEqual(
            'c/',
            new_transport._client.remote_path_from_transport(new_transport))

    def test__redirect_to(self):
        t = remote.RemoteHTTPTransport('bzr+http://www.example.com/foo')
        r = t._redirected_to('http://www.example.com/foo',
                             'http://www.example.com/bar')
        self.assertEquals(type(r), type(t))

    def test__redirect_sibling_protocol(self):
        t = remote.RemoteHTTPTransport('bzr+http://www.example.com/foo')
        r = t._redirected_to('http://www.example.com/foo',
                             'https://www.example.com/bar')
        self.assertEquals(type(r), type(t))
        self.assertStartsWith(r.base, 'bzr+https')

    def test__redirect_to_with_user(self):
        t = remote.RemoteHTTPTransport('bzr+http://joe@www.example.com/foo')
        r = t._redirected_to('http://www.example.com/foo',
                             'http://www.example.com/bar')
        self.assertEquals(type(r), type(t))
        self.assertEquals('joe', t._parsed_url.user)
        self.assertEquals(t._parsed_url.user, r._parsed_url.user)

    def test_redirected_to_same_host_different_protocol(self):
        t = remote.RemoteHTTPTransport('bzr+http://joe@www.example.com/foo')
        r = t._redirected_to('http://www.example.com/foo',
                             'ftp://www.example.com/foo')
        self.assertNotEquals(type(r), type(t))

<|MERGE_RESOLUTION|>--- conflicted
+++ resolved
@@ -18,16 +18,11 @@
 
 # all of this deals with byte strings so this is safe
 from cStringIO import StringIO
-<<<<<<< HEAD
 import doctest
-import os
-import socket
-=======
 import errno
 import os
 import socket
 import subprocess
->>>>>>> 186a8fd7
 import sys
 import threading
 import time
@@ -67,8 +62,6 @@
         )
 
 
-<<<<<<< HEAD
-=======
 def create_file_pipes():
     r, w = os.pipe()
     # These must be opened without buffering, or we get undefined results
@@ -77,7 +70,6 @@
     return rf, wf
 
 
->>>>>>> 186a8fd7
 def portable_socket_pair():
     """Return a pair of TCP sockets connected to each other.
 
@@ -143,9 +135,6 @@
         return 'pipes', (self.vendor.read_from, self.vendor.write_to)
 
 
-<<<<<<< HEAD
-class _InvalidHostnameFeature(features.Feature):
-=======
 class ClosedSSHConnection(ssh.SSHConnection):
     """An SSH connection that just has closed channels."""
 
@@ -169,8 +158,7 @@
         return 'pipes', (bzr_read, bzr_write)
 
 
-class _InvalidHostnameFeature(tests.Feature):
->>>>>>> 186a8fd7
+class _InvalidHostnameFeature(features.Feature):
     """Does 'non_existent.invalid' fail to resolve?
 
     RFC 2606 states that .invalid is reserved for invalid domain names, and
@@ -812,7 +800,6 @@
         super(TestSmartServerStreamMedium, self).setUp()
         self.overrideEnv('BZR_NO_SMART_VFS', None)
 
-<<<<<<< HEAD
     def create_pipe_medium(self, to_server, from_server, transport,
                            timeout=4.0):
         """Create a new SmartServerPipeStreamMedium."""
@@ -848,8 +835,6 @@
                                            timeout=timeout)
         return server, client_sock
 
-=======
->>>>>>> 186a8fd7
     def test_smart_query_version(self):
         """Feed a canned query version to a server"""
         # wire-to-wire, using the whole stack
@@ -905,13 +890,7 @@
 
     def test_socket_stream_with_bulk_data(self):
         sample_request_bytes = 'command\n9\nbulk datadone\n'
-<<<<<<< HEAD
         server, client_sock = self.create_socket_context(None)
-=======
-        server_sock, client_sock = portable_socket_pair()
-        server = medium.SmartServerSocketStreamMedium(
-            server_sock, None)
->>>>>>> 186a8fd7
         sample_protocol = SampleRequest(expected_bytes=sample_request_bytes)
         client_sock.sendall(sample_request_bytes)
         server._serve_one_request(sample_protocol)
@@ -926,11 +905,7 @@
         self.assertTrue(server.finished)
 
     def test_socket_stream_shutdown_detection(self):
-<<<<<<< HEAD
         server, client_sock = self.create_socket_context(None)
-=======
-        server_sock, client_sock = portable_socket_pair()
->>>>>>> 186a8fd7
         client_sock.close()
         server._serve_one_request(SampleRequest('x'))
         self.assertTrue(server.finished)
@@ -948,13 +923,7 @@
         rest_of_request_bytes = 'lo\n'
         expected_response = (
             protocol.RESPONSE_VERSION_TWO + 'success\nok\x012\n')
-<<<<<<< HEAD
         server, client_sock = self.create_socket_context(None)
-=======
-        server_sock, client_sock = portable_socket_pair()
-        server = medium.SmartServerSocketStreamMedium(
-            server_sock, None)
->>>>>>> 186a8fd7
         client_sock.sendall(incomplete_request_bytes)
         server_protocol = server._build_protocol()
         client_sock.sendall(rest_of_request_bytes)
@@ -1025,13 +994,7 @@
         # _serve_one_request should still process both of them as if they had
         # been received separately.
         sample_request_bytes = 'command\n'
-<<<<<<< HEAD
         server, client_sock = self.create_socket_context(None)
-=======
-        server_sock, client_sock = portable_socket_pair()
-        server = medium.SmartServerSocketStreamMedium(
-            server_sock, None)
->>>>>>> 186a8fd7
         first_protocol = SampleRequest(expected_bytes=sample_request_bytes)
         # Put two whole requests on the wire.
         client_sock.sendall(sample_request_bytes * 2)
@@ -1066,13 +1029,7 @@
         self.assertTrue(server.finished)
 
     def test_socket_stream_error_handling(self):
-<<<<<<< HEAD
         server, client_sock = self.create_socket_context(None)
-=======
-        server_sock, client_sock = portable_socket_pair()
-        server = medium.SmartServerSocketStreamMedium(
-            server_sock, None)
->>>>>>> 186a8fd7
         fake_protocol = ErrorRaisingProtocol(Exception('boom'))
         server._serve_one_request(fake_protocol)
         # recv should not block, because the other end of the socket has been
@@ -1088,13 +1045,7 @@
         self.assertEqual('', from_server.getvalue())
 
     def test_socket_stream_keyboard_interrupt_handling(self):
-<<<<<<< HEAD
         server, client_sock = self.create_socket_context(None)
-=======
-        server_sock, client_sock = portable_socket_pair()
-        server = medium.SmartServerSocketStreamMedium(
-            server_sock, None)
->>>>>>> 186a8fd7
         fake_protocol = ErrorRaisingProtocol(KeyboardInterrupt('boom'))
         self.assertRaises(
             KeyboardInterrupt, server._serve_one_request, fake_protocol)
@@ -1106,13 +1057,7 @@
         return server._build_protocol()
 
     def build_protocol_socket(self, bytes):
-<<<<<<< HEAD
         server, client_sock = self.create_socket_context(None)
-=======
-        server_sock, client_sock = portable_socket_pair()
-        server = medium.SmartServerSocketStreamMedium(
-            server_sock, None)
->>>>>>> 186a8fd7
         client_sock.sendall(bytes)
         client_sock.close()
         return server._build_protocol()
