# Copyright (C) 2006, 2007 Canonical Ltd
#
# This program is free software; you can redistribute it and/or modify
# it under the terms of the GNU General Public License as published by
# the Free Software Foundation; either version 2 of the License, or
# (at your option) any later version.
#
# This program is distributed in the hope that it will be useful,
# but WITHOUT ANY WARRANTY; without even the implied warranty of
# MERCHANTABILITY or FITNESS FOR A PARTICULAR PURPOSE.  See the
# GNU General Public License for more details.
#
# You should have received a copy of the GNU General Public License
# along with this program; if not, write to the Free Software
# Foundation, Inc., 59 Temple Place, Suite 330, Boston, MA  02111-1307  USA

"""Tests for smart transport"""

# all of this deals with byte strings so this is safe
from cStringIO import StringIO
import os
import socket
import threading
import urllib2

from bzrlib import (
        bzrdir,
        errors,
        osutils,
        tests,
        urlutils,
        )
from bzrlib.smart import (
        client,
        medium,
        protocol,
        request,
        request as _mod_request,
        server,
        vfs,
)
from bzrlib.tests.HTTPTestUtil import (
        HTTPServerWithSmarts,
        SmartRequestHandler,
        )
from bzrlib.tests.test_smart import TestCaseWithSmartMedium
from bzrlib.transport import (
        get_transport,
        local,
        memory,
        remote,
        )
from bzrlib.transport.http import SmartClientHTTPMediumRequest


class StringIOSSHVendor(object):
    """A SSH vendor that uses StringIO to buffer writes and answer reads."""

    def __init__(self, read_from, write_to):
        self.read_from = read_from
        self.write_to = write_to
        self.calls = []

    def connect_ssh(self, username, password, host, port, command):
        self.calls.append(('connect_ssh', username, password, host, port,
            command))
        return StringIOSSHConnection(self)


class StringIOSSHConnection(object):
    """A SSH connection that uses StringIO to buffer writes and answer reads."""

    def __init__(self, vendor):
        self.vendor = vendor
    
    def close(self):
        self.vendor.calls.append(('close', ))
        
    def get_filelike_channels(self):
        return self.vendor.read_from, self.vendor.write_to



class SmartClientMediumTests(tests.TestCase):
    """Tests for SmartClientMedium.

    We should create a test scenario for this: we need a server module that
    construct the test-servers (like make_loopsocket_and_medium), and the list
    of SmartClientMedium classes to test.
    """

    def make_loopsocket_and_medium(self):
        """Create a loopback socket for testing, and a medium aimed at it."""
        sock = socket.socket(socket.AF_INET, socket.SOCK_STREAM)
        sock.bind(('127.0.0.1', 0))
        sock.listen(1)
        port = sock.getsockname()[1]
        client_medium = medium.SmartTCPClientMedium('127.0.0.1', port)
        return sock, client_medium

    def receive_bytes_on_server(self, sock, bytes):
        """Accept a connection on sock and read 3 bytes.

        The bytes are appended to the list bytes.

        :return: a Thread which is running to do the accept and recv.
        """
        def _receive_bytes_on_server():
            connection, address = sock.accept()
            bytes.append(osutils.recv_all(connection, 3))
            connection.close()
        t = threading.Thread(target=_receive_bytes_on_server)
        t.start()
        return t
    
    def test_construct_smart_stream_medium_client(self):
        # make a new instance of the common base for Stream-like Mediums.
        # this just ensures that the constructor stays parameter-free which
        # is important for reuse : some subclasses will dynamically connect,
        # others are always on, etc.
        client_medium = medium.SmartClientStreamMedium()

    def test_construct_smart_client_medium(self):
        # the base client medium takes no parameters
        client_medium = medium.SmartClientMedium()
    
    def test_construct_smart_simple_pipes_client_medium(self):
        # the SimplePipes client medium takes two pipes:
        # readable pipe, writeable pipe.
        # Constructing one should just save these and do nothing.
        # We test this by passing in None.
        client_medium = medium.SmartSimplePipesClientMedium(None, None)
        
    def test_simple_pipes_client_request_type(self):
        # SimplePipesClient should use SmartClientStreamMediumRequest's.
        client_medium = medium.SmartSimplePipesClientMedium(None, None)
        request = client_medium.get_request()
        self.assertIsInstance(request, medium.SmartClientStreamMediumRequest)

    def test_simple_pipes_client_get_concurrent_requests(self):
        # the simple_pipes client does not support pipelined requests:
        # but it does support serial requests: we construct one after 
        # another is finished. This is a smoke test testing the integration
        # of the SmartClientStreamMediumRequest and the SmartClientStreamMedium
        # classes - as the sibling classes share this logic, they do not have
        # explicit tests for this.
        output = StringIO()
        client_medium = medium.SmartSimplePipesClientMedium(None, output)
        request = client_medium.get_request()
        request.finished_writing()
        request.finished_reading()
        request2 = client_medium.get_request()
        request2.finished_writing()
        request2.finished_reading()

    def test_simple_pipes_client__accept_bytes_writes_to_writable(self):
        # accept_bytes writes to the writeable pipe.
        output = StringIO()
        client_medium = medium.SmartSimplePipesClientMedium(None, output)
        client_medium._accept_bytes('abc')
        self.assertEqual('abc', output.getvalue())
    
    def test_simple_pipes_client_disconnect_does_nothing(self):
        # calling disconnect does nothing.
        input = StringIO()
        output = StringIO()
        client_medium = medium.SmartSimplePipesClientMedium(input, output)
        # send some bytes to ensure disconnecting after activity still does not
        # close.
        client_medium._accept_bytes('abc')
        client_medium.disconnect()
        self.assertFalse(input.closed)
        self.assertFalse(output.closed)

    def test_simple_pipes_client_accept_bytes_after_disconnect(self):
        # calling disconnect on the client does not alter the pipe that
        # accept_bytes writes to.
        input = StringIO()
        output = StringIO()
        client_medium = medium.SmartSimplePipesClientMedium(input, output)
        client_medium._accept_bytes('abc')
        client_medium.disconnect()
        client_medium._accept_bytes('abc')
        self.assertFalse(input.closed)
        self.assertFalse(output.closed)
        self.assertEqual('abcabc', output.getvalue())
    
    def test_simple_pipes_client_ignores_disconnect_when_not_connected(self):
        # Doing a disconnect on a new (and thus unconnected) SimplePipes medium
        # does nothing.
        client_medium = medium.SmartSimplePipesClientMedium(None, None)
        client_medium.disconnect()

    def test_simple_pipes_client_can_always_read(self):
        # SmartSimplePipesClientMedium is never disconnected, so read_bytes
        # always tries to read from the underlying pipe.
        input = StringIO('abcdef')
        client_medium = medium.SmartSimplePipesClientMedium(input, None)
        self.assertEqual('abc', client_medium.read_bytes(3))
        client_medium.disconnect()
        self.assertEqual('def', client_medium.read_bytes(3))
        
    def test_simple_pipes_client_supports__flush(self):
        # invoking _flush on a SimplePipesClient should flush the output 
        # pipe. We test this by creating an output pipe that records
        # flush calls made to it.
        from StringIO import StringIO # get regular StringIO
        input = StringIO()
        output = StringIO()
        flush_calls = []
        def logging_flush(): flush_calls.append('flush')
        output.flush = logging_flush
        client_medium = medium.SmartSimplePipesClientMedium(input, output)
        # this call is here to ensure we only flush once, not on every
        # _accept_bytes call.
        client_medium._accept_bytes('abc')
        client_medium._flush()
        client_medium.disconnect()
        self.assertEqual(['flush'], flush_calls)

    def test_construct_smart_ssh_client_medium(self):
        # the SSH client medium takes:
        # host, port, username, password, vendor
        # Constructing one should just save these and do nothing.
        # we test this by creating a empty bound socket and constructing
        # a medium.
        sock = socket.socket(socket.AF_INET, socket.SOCK_STREAM)
        sock.bind(('127.0.0.1', 0))
        unopened_port = sock.getsockname()[1]
        # having vendor be invalid means that if it tries to connect via the
        # vendor it will blow up.
        client_medium = medium.SmartSSHClientMedium('127.0.0.1', unopened_port,
            username=None, password=None, vendor="not a vendor")
        sock.close()

    def test_ssh_client_connects_on_first_use(self):
        # The only thing that initiates a connection from the medium is giving
        # it bytes.
        output = StringIO()
        vendor = StringIOSSHVendor(StringIO(), output)
        client_medium = medium.SmartSSHClientMedium(
            'a hostname', 'a port', 'a username', 'a password', vendor)
        client_medium._accept_bytes('abc')
        self.assertEqual('abc', output.getvalue())
        self.assertEqual([('connect_ssh', 'a username', 'a password',
            'a hostname', 'a port',
            ['bzr', 'serve', '--inet', '--directory=/', '--allow-writes'])],
            vendor.calls)
    
    def test_ssh_client_changes_command_when_BZR_REMOTE_PATH_is_set(self):
        # The only thing that initiates a connection from the medium is giving
        # it bytes.
        output = StringIO()
        vendor = StringIOSSHVendor(StringIO(), output)
        orig_bzr_remote_path = os.environ.get('BZR_REMOTE_PATH')
        def cleanup_environ():
            osutils.set_or_unset_env('BZR_REMOTE_PATH', orig_bzr_remote_path)
        self.addCleanup(cleanup_environ)
        os.environ['BZR_REMOTE_PATH'] = 'fugly'
        client_medium = medium.SmartSSHClientMedium('a hostname', 'a port', 'a username',
            'a password', vendor)
        client_medium._accept_bytes('abc')
        self.assertEqual('abc', output.getvalue())
        self.assertEqual([('connect_ssh', 'a username', 'a password',
            'a hostname', 'a port',
            ['fugly', 'serve', '--inet', '--directory=/', '--allow-writes'])],
            vendor.calls)
    
    def test_ssh_client_disconnect_does_so(self):
        # calling disconnect should disconnect both the read_from and write_to
        # file-like object it from the ssh connection.
        input = StringIO()
        output = StringIO()
        vendor = StringIOSSHVendor(input, output)
        client_medium = medium.SmartSSHClientMedium('a hostname', vendor=vendor)
        client_medium._accept_bytes('abc')
        client_medium.disconnect()
        self.assertTrue(input.closed)
        self.assertTrue(output.closed)
        self.assertEqual([
            ('connect_ssh', None, None, 'a hostname', None,
            ['bzr', 'serve', '--inet', '--directory=/', '--allow-writes']),
            ('close', ),
            ],
            vendor.calls)

    def test_ssh_client_disconnect_allows_reconnection(self):
        # calling disconnect on the client terminates the connection, but should
        # not prevent additional connections occuring.
        # we test this by initiating a second connection after doing a
        # disconnect.
        input = StringIO()
        output = StringIO()
        vendor = StringIOSSHVendor(input, output)
        client_medium = medium.SmartSSHClientMedium('a hostname', vendor=vendor)
        client_medium._accept_bytes('abc')
        client_medium.disconnect()
        # the disconnect has closed output, so we need a new output for the
        # new connection to write to.
        input2 = StringIO()
        output2 = StringIO()
        vendor.read_from = input2
        vendor.write_to = output2
        client_medium._accept_bytes('abc')
        client_medium.disconnect()
        self.assertTrue(input.closed)
        self.assertTrue(output.closed)
        self.assertTrue(input2.closed)
        self.assertTrue(output2.closed)
        self.assertEqual([
            ('connect_ssh', None, None, 'a hostname', None,
            ['bzr', 'serve', '--inet', '--directory=/', '--allow-writes']),
            ('close', ),
            ('connect_ssh', None, None, 'a hostname', None,
            ['bzr', 'serve', '--inet', '--directory=/', '--allow-writes']),
            ('close', ),
            ],
            vendor.calls)
    
    def test_ssh_client_ignores_disconnect_when_not_connected(self):
        # Doing a disconnect on a new (and thus unconnected) SSH medium
        # does not fail.  It's ok to disconnect an unconnected medium.
        client_medium = medium.SmartSSHClientMedium(None)
        client_medium.disconnect()

    def test_ssh_client_raises_on_read_when_not_connected(self):
        # Doing a read on a new (and thus unconnected) SSH medium raises
        # MediumNotConnected.
        client_medium = medium.SmartSSHClientMedium(None)
        self.assertRaises(errors.MediumNotConnected, client_medium.read_bytes, 0)
        self.assertRaises(errors.MediumNotConnected, client_medium.read_bytes, 1)

    def test_ssh_client_supports__flush(self):
        # invoking _flush on a SSHClientMedium should flush the output 
        # pipe. We test this by creating an output pipe that records
        # flush calls made to it.
        from StringIO import StringIO # get regular StringIO
        input = StringIO()
        output = StringIO()
        flush_calls = []
        def logging_flush(): flush_calls.append('flush')
        output.flush = logging_flush
        vendor = StringIOSSHVendor(input, output)
        client_medium = medium.SmartSSHClientMedium('a hostname', vendor=vendor)
        # this call is here to ensure we only flush once, not on every
        # _accept_bytes call.
        client_medium._accept_bytes('abc')
        client_medium._flush()
        client_medium.disconnect()
        self.assertEqual(['flush'], flush_calls)
        
    def test_construct_smart_tcp_client_medium(self):
        # the TCP client medium takes a host and a port.  Constructing it won't
        # connect to anything.
        sock = socket.socket(socket.AF_INET, socket.SOCK_STREAM)
        sock.bind(('127.0.0.1', 0))
        unopened_port = sock.getsockname()[1]
        client_medium = medium.SmartTCPClientMedium('127.0.0.1', unopened_port)
        sock.close()

    def test_tcp_client_connects_on_first_use(self):
        # The only thing that initiates a connection from the medium is giving
        # it bytes.
        sock, medium = self.make_loopsocket_and_medium()
        bytes = []
        t = self.receive_bytes_on_server(sock, bytes)
        medium.accept_bytes('abc')
        t.join()
        sock.close()
        self.assertEqual(['abc'], bytes)
    
    def test_tcp_client_disconnect_does_so(self):
        # calling disconnect on the client terminates the connection.
        # we test this by forcing a short read during a socket.MSG_WAITALL
        # call: write 2 bytes, try to read 3, and then the client disconnects.
        sock, medium = self.make_loopsocket_and_medium()
        bytes = []
        t = self.receive_bytes_on_server(sock, bytes)
        medium.accept_bytes('ab')
        medium.disconnect()
        t.join()
        sock.close()
        self.assertEqual(['ab'], bytes)
        # now disconnect again: this should not do anything, if disconnection
        # really did disconnect.
        medium.disconnect()
    
    def test_tcp_client_ignores_disconnect_when_not_connected(self):
        # Doing a disconnect on a new (and thus unconnected) TCP medium
        # does not fail.  It's ok to disconnect an unconnected medium.
        client_medium = medium.SmartTCPClientMedium(None, None)
        client_medium.disconnect()

    def test_tcp_client_raises_on_read_when_not_connected(self):
        # Doing a read on a new (and thus unconnected) TCP medium raises
        # MediumNotConnected.
        client_medium = medium.SmartTCPClientMedium(None, None)
        self.assertRaises(errors.MediumNotConnected, client_medium.read_bytes, 0)
        self.assertRaises(errors.MediumNotConnected, client_medium.read_bytes, 1)

    def test_tcp_client_supports__flush(self):
        # invoking _flush on a TCPClientMedium should do something useful.
        # RBC 20060922 not sure how to test/tell in this case.
        sock, medium = self.make_loopsocket_and_medium()
        bytes = []
        t = self.receive_bytes_on_server(sock, bytes)
        # try with nothing buffered
        medium._flush()
        medium._accept_bytes('ab')
        # and with something sent.
        medium._flush()
        medium.disconnect()
        t.join()
        sock.close()
        self.assertEqual(['ab'], bytes)
        # now disconnect again : this should not do anything, if disconnection
        # really did disconnect.
        medium.disconnect()


class TestSmartClientStreamMediumRequest(tests.TestCase):
    """Tests the for SmartClientStreamMediumRequest.
    
    SmartClientStreamMediumRequest is a helper for the three stream based 
    mediums: TCP, SSH, SimplePipes, so we only test it once, and then test that
    those three mediums implement the interface it expects.
    """

    def test_accept_bytes_after_finished_writing_errors(self):
        # calling accept_bytes after calling finished_writing raises 
        # WritingCompleted to prevent bad assumptions on stream environments
        # breaking the needs of message-based environments.
        output = StringIO()
        client_medium = medium.SmartSimplePipesClientMedium(None, output)
        request = medium.SmartClientStreamMediumRequest(client_medium)
        request.finished_writing()
        self.assertRaises(errors.WritingCompleted, request.accept_bytes, None)

    def test_accept_bytes(self):
        # accept bytes should invoke _accept_bytes on the stream medium.
        # we test this by using the SimplePipes medium - the most trivial one
        # and checking that the pipes get the data.
        input = StringIO()
        output = StringIO()
        client_medium = medium.SmartSimplePipesClientMedium(input, output)
        request = medium.SmartClientStreamMediumRequest(client_medium)
        request.accept_bytes('123')
        request.finished_writing()
        request.finished_reading()
        self.assertEqual('', input.getvalue())
        self.assertEqual('123', output.getvalue())

    def test_construct_sets_stream_request(self):
        # constructing a SmartClientStreamMediumRequest on a StreamMedium sets
        # the current request to the new SmartClientStreamMediumRequest
        output = StringIO()
        client_medium = medium.SmartSimplePipesClientMedium(None, output)
        request = medium.SmartClientStreamMediumRequest(client_medium)
        self.assertIs(client_medium._current_request, request)

    def test_construct_while_another_request_active_throws(self):
        # constructing a SmartClientStreamMediumRequest on a StreamMedium with
        # a non-None _current_request raises TooManyConcurrentRequests.
        output = StringIO()
        client_medium = medium.SmartSimplePipesClientMedium(None, output)
        client_medium._current_request = "a"
        self.assertRaises(errors.TooManyConcurrentRequests,
            medium.SmartClientStreamMediumRequest, client_medium)

    def test_finished_read_clears_current_request(self):
        # calling finished_reading clears the current request from the requests
        # medium
        output = StringIO()
        client_medium = medium.SmartSimplePipesClientMedium(None, output)
        request = medium.SmartClientStreamMediumRequest(client_medium)
        request.finished_writing()
        request.finished_reading()
        self.assertEqual(None, client_medium._current_request)

    def test_finished_read_before_finished_write_errors(self):
        # calling finished_reading before calling finished_writing triggers a
        # WritingNotComplete error.
        client_medium = medium.SmartSimplePipesClientMedium(None, None)
        request = medium.SmartClientStreamMediumRequest(client_medium)
        self.assertRaises(errors.WritingNotComplete, request.finished_reading)
        
    def test_read_bytes(self):
        # read bytes should invoke _read_bytes on the stream medium.
        # we test this by using the SimplePipes medium - the most trivial one
        # and checking that the data is supplied. Its possible that a 
        # faulty implementation could poke at the pipe variables them selves,
        # but we trust that this will be caught as it will break the integration
        # smoke tests.
        input = StringIO('321')
        output = StringIO()
        client_medium = medium.SmartSimplePipesClientMedium(input, output)
        request = medium.SmartClientStreamMediumRequest(client_medium)
        request.finished_writing()
        self.assertEqual('321', request.read_bytes(3))
        request.finished_reading()
        self.assertEqual('', input.read())
        self.assertEqual('', output.getvalue())

    def test_read_bytes_before_finished_write_errors(self):
        # calling read_bytes before calling finished_writing triggers a
        # WritingNotComplete error because the Smart protocol is designed to be
        # compatible with strict message based protocols like HTTP where the
        # request cannot be submitted until the writing has completed.
        client_medium = medium.SmartSimplePipesClientMedium(None, None)
        request = medium.SmartClientStreamMediumRequest(client_medium)
        self.assertRaises(errors.WritingNotComplete, request.read_bytes, None)

    def test_read_bytes_after_finished_reading_errors(self):
        # calling read_bytes after calling finished_reading raises 
        # ReadingCompleted to prevent bad assumptions on stream environments
        # breaking the needs of message-based environments.
        output = StringIO()
        client_medium = medium.SmartSimplePipesClientMedium(None, output)
        request = medium.SmartClientStreamMediumRequest(client_medium)
        request.finished_writing()
        request.finished_reading()
        self.assertRaises(errors.ReadingCompleted, request.read_bytes, None)


class RemoteTransportTests(TestCaseWithSmartMedium):

    def test_plausible_url(self):
        self.assert_(self.get_url().startswith('bzr://'))

    def test_probe_transport(self):
        t = self.get_transport()
        self.assertIsInstance(t, remote.RemoteTransport)

    def test_get_medium_from_transport(self):
        """Remote transport has a medium always, which it can return."""
        t = self.get_transport()
        client_medium = t.get_smart_medium()
        self.assertIsInstance(client_medium, medium.SmartClientMedium)


class ErrorRaisingProtocol(object):

    def __init__(self, exception):
        self.exception = exception

    def next_read_size(self):
        raise self.exception


class SampleRequest(object):
    
    def __init__(self, expected_bytes):
        self.accepted_bytes = ''
        self._finished_reading = False
        self.expected_bytes = expected_bytes
        self.excess_buffer = ''

    def accept_bytes(self, bytes):
        self.accepted_bytes += bytes
        if self.accepted_bytes.startswith(self.expected_bytes):
            self._finished_reading = True
            self.excess_buffer = self.accepted_bytes[len(self.expected_bytes):]

    def next_read_size(self):
        if self._finished_reading:
            return 0
        else:
            return 1


class TestSmartServerStreamMedium(tests.TestCase):

    def setUp(self):
        super(TestSmartServerStreamMedium, self).setUp()
        self._captureVar('BZR_NO_SMART_VFS', None)

    def portable_socket_pair(self):
        """Return a pair of TCP sockets connected to each other.
        
        Unlike socket.socketpair, this should work on Windows.
        """
        listen_sock = socket.socket(socket.AF_INET, socket.SOCK_STREAM)
        listen_sock.bind(('127.0.0.1', 0))
        listen_sock.listen(1)
        client_sock = socket.socket(socket.AF_INET, socket.SOCK_STREAM)
        client_sock.connect(listen_sock.getsockname())
        server_sock, addr = listen_sock.accept()
        listen_sock.close()
        return server_sock, client_sock
    
    def test_smart_query_version(self):
        """Feed a canned query version to a server"""
        # wire-to-wire, using the whole stack
        to_server = StringIO('hello\n')
        from_server = StringIO()
        transport = local.LocalTransport(urlutils.local_path_to_url('/'))
        server = medium.SmartServerPipeStreamMedium(
            to_server, from_server, transport)
        smart_protocol = protocol.SmartServerRequestProtocolOne(transport,
                from_server.write)
        server._serve_one_request(smart_protocol)
        self.assertEqual('ok\0012\n',
                         from_server.getvalue())

    def test_response_to_canned_get(self):
        transport = memory.MemoryTransport('memory:///')
        transport.put_bytes('testfile', 'contents\nof\nfile\n')
        to_server = StringIO('get\001./testfile\n')
        from_server = StringIO()
        server = medium.SmartServerPipeStreamMedium(
            to_server, from_server, transport)
        smart_protocol = protocol.SmartServerRequestProtocolOne(transport,
                from_server.write)
        server._serve_one_request(smart_protocol)
        self.assertEqual('ok\n'
                         '17\n'
                         'contents\nof\nfile\n'
                         'done\n',
                         from_server.getvalue())

    def test_response_to_canned_get_of_utf8(self):
        # wire-to-wire, using the whole stack, with a UTF-8 filename.
        transport = memory.MemoryTransport('memory:///')
        utf8_filename = u'testfile\N{INTERROBANG}'.encode('utf-8')
        transport.put_bytes(utf8_filename, 'contents\nof\nfile\n')
        to_server = StringIO('get\001' + utf8_filename + '\n')
        from_server = StringIO()
        server = medium.SmartServerPipeStreamMedium(
            to_server, from_server, transport)
        smart_protocol = protocol.SmartServerRequestProtocolOne(transport,
                from_server.write)
        server._serve_one_request(smart_protocol)
        self.assertEqual('ok\n'
                         '17\n'
                         'contents\nof\nfile\n'
                         'done\n',
                         from_server.getvalue())

    def test_pipe_like_stream_with_bulk_data(self):
        sample_request_bytes = 'command\n9\nbulk datadone\n'
        to_server = StringIO(sample_request_bytes)
        from_server = StringIO()
        server = medium.SmartServerPipeStreamMedium(
            to_server, from_server, None)
        sample_protocol = SampleRequest(expected_bytes=sample_request_bytes)
        server._serve_one_request(sample_protocol)
        self.assertEqual('', from_server.getvalue())
        self.assertEqual(sample_request_bytes, sample_protocol.accepted_bytes)
        self.assertFalse(server.finished)

    def test_socket_stream_with_bulk_data(self):
        sample_request_bytes = 'command\n9\nbulk datadone\n'
        server_sock, client_sock = self.portable_socket_pair()
        server = medium.SmartServerSocketStreamMedium(
            server_sock, None)
        sample_protocol = SampleRequest(expected_bytes=sample_request_bytes)
        client_sock.sendall(sample_request_bytes)
        server._serve_one_request(sample_protocol)
        server_sock.close()
        self.assertEqual('', client_sock.recv(1))
        self.assertEqual(sample_request_bytes, sample_protocol.accepted_bytes)
        self.assertFalse(server.finished)

    def test_pipe_like_stream_shutdown_detection(self):
        to_server = StringIO('')
        from_server = StringIO()
        server = medium.SmartServerPipeStreamMedium(to_server, from_server, None)
        server._serve_one_request(SampleRequest('x'))
        self.assertTrue(server.finished)
        
    def test_socket_stream_shutdown_detection(self):
        server_sock, client_sock = self.portable_socket_pair()
        client_sock.close()
        server = medium.SmartServerSocketStreamMedium(
            server_sock, None)
        server._serve_one_request(SampleRequest('x'))
        self.assertTrue(server.finished)
        
    def test_pipe_like_stream_with_two_requests(self):
        # If two requests are read in one go, then two calls to
        # _serve_one_request should still process both of them as if they had
        # been received seperately.
        sample_request_bytes = 'command\n'
        to_server = StringIO(sample_request_bytes * 2)
        from_server = StringIO()
        server = medium.SmartServerPipeStreamMedium(
            to_server, from_server, None)
        first_protocol = SampleRequest(expected_bytes=sample_request_bytes)
        server._serve_one_request(first_protocol)
        self.assertEqual(0, first_protocol.next_read_size())
        self.assertEqual('', from_server.getvalue())
        self.assertFalse(server.finished)
        # Make a new protocol, call _serve_one_request with it to collect the
        # second request.
        second_protocol = SampleRequest(expected_bytes=sample_request_bytes)
        server._serve_one_request(second_protocol)
        self.assertEqual('', from_server.getvalue())
        self.assertEqual(sample_request_bytes, second_protocol.accepted_bytes)
        self.assertFalse(server.finished)
        
    def test_socket_stream_with_two_requests(self):
        # If two requests are read in one go, then two calls to
        # _serve_one_request should still process both of them as if they had
        # been received seperately.
        sample_request_bytes = 'command\n'
        server_sock, client_sock = self.portable_socket_pair()
        server = medium.SmartServerSocketStreamMedium(
            server_sock, None)
        first_protocol = SampleRequest(expected_bytes=sample_request_bytes)
        # Put two whole requests on the wire.
        client_sock.sendall(sample_request_bytes * 2)
        server._serve_one_request(first_protocol)
        self.assertEqual(0, first_protocol.next_read_size())
        self.assertFalse(server.finished)
        # Make a new protocol, call _serve_one_request with it to collect the
        # second request.
        second_protocol = SampleRequest(expected_bytes=sample_request_bytes)
        stream_still_open = server._serve_one_request(second_protocol)
        self.assertEqual(sample_request_bytes, second_protocol.accepted_bytes)
        self.assertFalse(server.finished)
        server_sock.close()
        self.assertEqual('', client_sock.recv(1))

    def test_pipe_like_stream_error_handling(self):
        # Use plain python StringIO so we can monkey-patch the close method to
        # not discard the contents.
        from StringIO import StringIO
        to_server = StringIO('')
        from_server = StringIO()
        self.closed = False
        def close():
            self.closed = True
        from_server.close = close
        server = medium.SmartServerPipeStreamMedium(
            to_server, from_server, None)
        fake_protocol = ErrorRaisingProtocol(Exception('boom'))
        server._serve_one_request(fake_protocol)
        self.assertEqual('', from_server.getvalue())
        self.assertTrue(self.closed)
        self.assertTrue(server.finished)
        
    def test_socket_stream_error_handling(self):
        server_sock, client_sock = self.portable_socket_pair()
        server = medium.SmartServerSocketStreamMedium(
            server_sock, None)
        fake_protocol = ErrorRaisingProtocol(Exception('boom'))
        server._serve_one_request(fake_protocol)
        # recv should not block, because the other end of the socket has been
        # closed.
        self.assertEqual('', client_sock.recv(1))
        self.assertTrue(server.finished)
        
    def test_pipe_like_stream_keyboard_interrupt_handling(self):
        to_server = StringIO('')
        from_server = StringIO()
        server = medium.SmartServerPipeStreamMedium(
            to_server, from_server, None)
        fake_protocol = ErrorRaisingProtocol(KeyboardInterrupt('boom'))
        self.assertRaises(
            KeyboardInterrupt, server._serve_one_request, fake_protocol)
        self.assertEqual('', from_server.getvalue())

    def test_socket_stream_keyboard_interrupt_handling(self):
        server_sock, client_sock = self.portable_socket_pair()
        server = medium.SmartServerSocketStreamMedium(
            server_sock, None)
        fake_protocol = ErrorRaisingProtocol(KeyboardInterrupt('boom'))
        self.assertRaises(
            KeyboardInterrupt, server._serve_one_request, fake_protocol)
        server_sock.close()
        self.assertEqual('', client_sock.recv(1))

    def build_protocol_pipe_like(self, bytes):
        to_server = StringIO(bytes)
        from_server = StringIO()
        server = medium.SmartServerPipeStreamMedium(
            to_server, from_server, None)
        return server._build_protocol()

    def build_protocol_socket(self, bytes):
        server_sock, client_sock = self.portable_socket_pair()
        server = medium.SmartServerSocketStreamMedium(
            server_sock, None)
        client_sock.sendall(bytes)
        client_sock.close()
        return server._build_protocol()

    def assertProtocolOne(self, server_protocol):
        # Use assertIs because assertIsInstance will wrongly pass
        # SmartServerRequestProtocolTwo (because it subclasses
        # SmartServerRequestProtocolOne).
        self.assertIs(
            type(server_protocol), protocol.SmartServerRequestProtocolOne)

    def assertProtocolTwo(self, server_protocol):
        self.assertIsInstance(
            server_protocol, protocol.SmartServerRequestProtocolTwo)

    def test_pipe_like_build_protocol_empty_bytes(self):
        # Any empty request (i.e. no bytes) is detected as protocol version one.
        server_protocol = self.build_protocol_pipe_like('')
        self.assertProtocolOne(server_protocol)
        
    def test_socket_like_build_protocol_empty_bytes(self):
        # Any empty request (i.e. no bytes) is detected as protocol version one.
        server_protocol = self.build_protocol_socket('')
        self.assertProtocolOne(server_protocol)

    def test_pipe_like_build_protocol_non_two(self):
        # A request that doesn't start with "bzr request 2\n" is version one.
        server_protocol = self.build_protocol_pipe_like('abc\n')
        self.assertProtocolOne(server_protocol)

    def test_socket_build_protocol_non_two(self):
        # A request that doesn't start with "bzr request 2\n" is version one.
        server_protocol = self.build_protocol_socket('abc\n')
        self.assertProtocolOne(server_protocol)

    def test_pipe_like_build_protocol_two(self):
        # A request that starts with "bzr request 2\n" is version two.
        server_protocol = self.build_protocol_pipe_like('bzr request 2\n')
        self.assertProtocolTwo(server_protocol)

    def test_socket_build_protocol_two(self):
        # A request that starts with "bzr request 2\n" is version two.
        server_protocol = self.build_protocol_socket('bzr request 2\n')
        self.assertProtocolTwo(server_protocol)
        

class TestSmartTCPServer(tests.TestCase):

    def test_get_error_unexpected(self):
        """Error reported by server with no specific representation"""
        self._captureVar('BZR_NO_SMART_VFS', None)
        class FlakyTransport(object):
            base = 'a_url'
            def external_url(self):
                return self.base
            def get_bytes(self, path):
                raise Exception("some random exception from inside server")
        smart_server = server.SmartTCPServer(backing_transport=FlakyTransport())
        smart_server.start_background_thread()
        try:
            transport = remote.RemoteTCPTransport(smart_server.get_url())
            try:
                transport.get('something')
            except errors.TransportError, e:
                self.assertContainsRe(str(e), 'some random exception')
            else:
                self.fail("get did not raise expected error")
            transport.disconnect()
        finally:
            smart_server.stop_background_thread()


class SmartTCPTests(tests.TestCase):
    """Tests for connection/end to end behaviour using the TCP server.

    All of these tests are run with a server running on another thread serving
    a MemoryTransport, and a connection to it already open.

    the server is obtained by calling self.setUpServer(readonly=False).
    """

    def setUpServer(self, readonly=False, backing_transport=None):
        """Setup the server.

        :param readonly: Create a readonly server.
        """
        if not backing_transport:
            self.backing_transport = memory.MemoryTransport()
        else:
            self.backing_transport = backing_transport
        if readonly:
            self.real_backing_transport = self.backing_transport
            self.backing_transport = get_transport("readonly+" + self.backing_transport.abspath('.'))
        self.server = server.SmartTCPServer(self.backing_transport)
        self.server.start_background_thread()
        self.transport = remote.RemoteTCPTransport(self.server.get_url())
        self.addCleanup(self.tearDownServer)

    def tearDownServer(self):
        if getattr(self, 'transport', None):
            self.transport.disconnect()
            del self.transport
        if getattr(self, 'server', None):
            self.server.stop_background_thread()
            del self.server


class TestServerSocketUsage(SmartTCPTests):

    def test_server_setup_teardown(self):
        """It should be safe to teardown the server with no requests."""
        self.setUpServer()
        server = self.server
        transport = remote.RemoteTCPTransport(self.server.get_url())
        self.tearDownServer()
        self.assertRaises(errors.ConnectionError, transport.has, '.')

    def test_server_closes_listening_sock_on_shutdown_after_request(self):
        """The server should close its listening socket when it's stopped."""
        self.setUpServer()
        server = self.server
        self.transport.has('.')
        self.tearDownServer()
        # if the listening socket has closed, we should get a BADFD error
        # when connecting, rather than a hang.
        transport = remote.RemoteTCPTransport(server.get_url())
        self.assertRaises(errors.ConnectionError, transport.has, '.')


class WritableEndToEndTests(SmartTCPTests):
    """Client to server tests that require a writable transport."""

    def setUp(self):
        super(WritableEndToEndTests, self).setUp()
        self.setUpServer()

    def test_start_tcp_server(self):
        url = self.server.get_url()
        self.assertContainsRe(url, r'^bzr://127\.0\.0\.1:[0-9]{2,}/')

    def test_smart_transport_has(self):
        """Checking for file existence over smart."""
        self._captureVar('BZR_NO_SMART_VFS', None)
        self.backing_transport.put_bytes("foo", "contents of foo\n")
        self.assertTrue(self.transport.has("foo"))
        self.assertFalse(self.transport.has("non-foo"))

    def test_smart_transport_get(self):
        """Read back a file over smart."""
        self._captureVar('BZR_NO_SMART_VFS', None)
        self.backing_transport.put_bytes("foo", "contents\nof\nfoo\n")
        fp = self.transport.get("foo")
        self.assertEqual('contents\nof\nfoo\n', fp.read())

    def test_get_error_enoent(self):
        """Error reported from server getting nonexistent file."""
        # The path in a raised NoSuchFile exception should be the precise path
        # asked for by the client. This gives meaningful and unsurprising errors
        # for users.
        self._captureVar('BZR_NO_SMART_VFS', None)
        try:
            self.transport.get('not%20a%20file')
        except errors.NoSuchFile, e:
            self.assertEqual('not%20a%20file', e.path)
        else:
            self.fail("get did not raise expected error")

    def test_simple_clone_conn(self):
        """Test that cloning reuses the same connection."""
        # we create a real connection not a loopback one, but it will use the
        # same server and pipes
        conn2 = self.transport.clone('.')
        self.assertIs(self.transport.get_smart_medium(),
                      conn2.get_smart_medium())

    def test__remote_path(self):
        self.assertEquals('/foo/bar',
                          self.transport._remote_path('foo/bar'))

    def test_clone_changes_base(self):
        """Cloning transport produces one with a new base location"""
        conn2 = self.transport.clone('subdir')
        self.assertEquals(self.transport.base + 'subdir/',
                          conn2.base)

    def test_open_dir(self):
        """Test changing directory"""
        self._captureVar('BZR_NO_SMART_VFS', None)
        transport = self.transport
        self.backing_transport.mkdir('toffee')
        self.backing_transport.mkdir('toffee/apple')
        self.assertEquals('/toffee', transport._remote_path('toffee'))
        toffee_trans = transport.clone('toffee')
        # Check that each transport has only the contents of its directory
        # directly visible. If state was being held in the wrong object, it's
        # conceivable that cloning a transport would alter the state of the
        # cloned-from transport.
        self.assertTrue(transport.has('toffee'))
        self.assertFalse(toffee_trans.has('toffee'))
        self.assertFalse(transport.has('apple'))
        self.assertTrue(toffee_trans.has('apple'))

    def test_open_bzrdir(self):
        """Open an existing bzrdir over smart transport"""
        transport = self.transport
        t = self.backing_transport
        bzrdir.BzrDirFormat.get_default_format().initialize_on_transport(t)
        result_dir = bzrdir.BzrDir.open_containing_from_transport(transport)


class ReadOnlyEndToEndTests(SmartTCPTests):
    """Tests from the client to the server using a readonly backing transport."""

    def test_mkdir_error_readonly(self):
        """TransportNotPossible should be preserved from the backing transport."""
        self._captureVar('BZR_NO_SMART_VFS', None)
        self.setUpServer(readonly=True)
        self.assertRaises(errors.TransportNotPossible, self.transport.mkdir,
            'foo')


class TestServerHooks(SmartTCPTests):

    def capture_server_call(self, backing_urls, public_url):
        """Record a server_started|stopped hook firing."""
        self.hook_calls.append((backing_urls, public_url))

    def test_server_started_hook_memory(self):
        """The server_started hook fires when the server is started."""
        self.hook_calls = []
        server.SmartTCPServer.hooks.install_hook('server_started',
            self.capture_server_call)
        self.setUpServer()
        # at this point, the server will be starting a thread up.
        # there is no indicator at the moment, so bodge it by doing a request.
        self.transport.has('.')
        # The default test server uses MemoryTransport and that has no external
        # url:
        self.assertEqual([([self.backing_transport.base], self.transport.base)],
            self.hook_calls)

    def test_server_started_hook_file(self):
        """The server_started hook fires when the server is started."""
        self.hook_calls = []
        server.SmartTCPServer.hooks.install_hook('server_started',
            self.capture_server_call)
        self.setUpServer(backing_transport=get_transport("."))
        # at this point, the server will be starting a thread up.
        # there is no indicator at the moment, so bodge it by doing a request.
        self.transport.has('.')
        # The default test server uses MemoryTransport and that has no external
        # url:
        self.assertEqual([([
            self.backing_transport.base, self.backing_transport.external_url()],
             self.transport.base)],
            self.hook_calls)

    def test_server_stopped_hook_simple_memory(self):
        """The server_stopped hook fires when the server is stopped."""
        self.hook_calls = []
        server.SmartTCPServer.hooks.install_hook('server_stopped',
            self.capture_server_call)
        self.setUpServer()
        result = [([self.backing_transport.base], self.transport.base)]
        # check the stopping message isn't emitted up front.
        self.assertEqual([], self.hook_calls)
        # nor after a single message
        self.transport.has('.')
        self.assertEqual([], self.hook_calls)
        # clean up the server
        self.tearDownServer()
        # now it should have fired.
        self.assertEqual(result, self.hook_calls)

    def test_server_stopped_hook_simple_file(self):
        """The server_stopped hook fires when the server is stopped."""
        self.hook_calls = []
        server.SmartTCPServer.hooks.install_hook('server_stopped',
            self.capture_server_call)
        self.setUpServer(backing_transport=get_transport("."))
        result = [(
            [self.backing_transport.base, self.backing_transport.external_url()]
            , self.transport.base)]
        # check the stopping message isn't emitted up front.
        self.assertEqual([], self.hook_calls)
        # nor after a single message
        self.transport.has('.')
        self.assertEqual([], self.hook_calls)
        # clean up the server
        self.tearDownServer()
        # now it should have fired.
        self.assertEqual(result, self.hook_calls)

# TODO: test that when the server suffers an exception that it calls the
# server-stopped hook.


class SmartServerCommandTests(tests.TestCaseWithTransport):
    """Tests that call directly into the command objects, bypassing the network
    and the request dispatching.

    Note: these tests are rudimentary versions of the command object tests in
    test_remote.py.
    """
        
    def test_hello(self):
        cmd = request.HelloRequest(None)
        response = cmd.execute()
        self.assertEqual(('ok', '2'), response.args)
        self.assertEqual(None, response.body)
        
    def test_get_bundle(self):
        from bzrlib.bundle import serializer
        wt = self.make_branch_and_tree('.')
        self.build_tree_contents([('hello', 'hello world')])
        wt.add('hello')
        rev_id = wt.commit('add hello')
        
        cmd = request.GetBundleRequest(self.get_transport())
        response = cmd.execute('.', rev_id)
        bundle = serializer.read_bundle(StringIO(response.body))
        self.assertEqual((), response.args)


class SmartServerRequestHandlerTests(tests.TestCaseWithTransport):
    """Test that call directly into the handler logic, bypassing the network."""

    def setUp(self):
        super(SmartServerRequestHandlerTests, self).setUp()
        self._captureVar('BZR_NO_SMART_VFS', None)

    def build_handler(self, transport):
        """Returns a handler for the commands in protocol version one."""
        return request.SmartServerRequestHandler(transport,
                                                 request.request_handlers)

    def test_construct_request_handler(self):
        """Constructing a request handler should be easy and set defaults."""
        handler = request.SmartServerRequestHandler(None, None)
        self.assertFalse(handler.finished_reading)

    def test_hello(self):
        handler = self.build_handler(None)
        handler.dispatch_command('hello', ())
        self.assertEqual(('ok', '2'), handler.response.args)
        self.assertEqual(None, handler.response.body)
        
    def test_disable_vfs_handler_classes_via_environment(self):
        # VFS handler classes will raise an error from "execute" if
        # BZR_NO_SMART_VFS is set.
        handler = vfs.HasRequest(None)
        # set environment variable after construction to make sure it's
        # examined.
        # Note that we can safely clobber BZR_NO_SMART_VFS here, because setUp
        # has called _captureVar, so it will be restored to the right state
        # afterwards.
        os.environ['BZR_NO_SMART_VFS'] = ''
        self.assertRaises(errors.DisabledMethod, handler.execute)

    def test_readonly_exception_becomes_transport_not_possible(self):
        """The response for a read-only error is ('ReadOnlyError')."""
        handler = self.build_handler(self.get_readonly_transport())
        # send a mkdir for foo, with no explicit mode - should fail.
        handler.dispatch_command('mkdir', ('foo', ''))
        # and the failure should be an explicit ReadOnlyError
        self.assertEqual(("ReadOnlyError", ), handler.response.args)
        # XXX: TODO: test that other TransportNotPossible errors are
        # presented as TransportNotPossible - not possible to do that
        # until I figure out how to trigger that relatively cleanly via
        # the api. RBC 20060918

    def test_hello_has_finished_body_on_dispatch(self):
        """The 'hello' command should set finished_reading."""
        handler = self.build_handler(None)
        handler.dispatch_command('hello', ())
        self.assertTrue(handler.finished_reading)
        self.assertNotEqual(None, handler.response)

    def test_put_bytes_non_atomic(self):
        """'put_...' should set finished_reading after reading the bytes."""
        handler = self.build_handler(self.get_transport())
        handler.dispatch_command('put_non_atomic', ('a-file', '', 'F', ''))
        self.assertFalse(handler.finished_reading)
        handler.accept_body('1234')
        self.assertFalse(handler.finished_reading)
        handler.accept_body('5678')
        handler.end_of_body()
        self.assertTrue(handler.finished_reading)
        self.assertEqual(('ok', ), handler.response.args)
        self.assertEqual(None, handler.response.body)
        
    def test_readv_accept_body(self):
        """'readv' should set finished_reading after reading offsets."""
        self.build_tree(['a-file'])
        handler = self.build_handler(self.get_readonly_transport())
        handler.dispatch_command('readv', ('a-file', ))
        self.assertFalse(handler.finished_reading)
        handler.accept_body('2,')
        self.assertFalse(handler.finished_reading)
        handler.accept_body('3')
        handler.end_of_body()
        self.assertTrue(handler.finished_reading)
        self.assertEqual(('readv', ), handler.response.args)
        # co - nte - nt of a-file is the file contents we are extracting from.
        self.assertEqual('nte', handler.response.body)

    def test_readv_short_read_response_contents(self):
        """'readv' when a short read occurs sets the response appropriately."""
        self.build_tree(['a-file'])
        handler = self.build_handler(self.get_readonly_transport())
        handler.dispatch_command('readv', ('a-file', ))
        # read beyond the end of the file.
        handler.accept_body('100,1')
        handler.end_of_body()
        self.assertTrue(handler.finished_reading)
        self.assertEqual(('ShortReadvError', 'a-file', '100', '1', '0'),
            handler.response.args)
        self.assertEqual(None, handler.response.body)


class RemoteTransportRegistration(tests.TestCase):

    def test_registration(self):
        t = get_transport('bzr+ssh://example.com/path')
        self.assertIsInstance(t, remote.RemoteSSHTransport)
        self.assertEqual('example.com', t._host)


class TestRemoteTransport(tests.TestCase):
        
    def test_use_connection_factory(self):
        # We want to be able to pass a client as a parameter to RemoteTransport.
        input = StringIO("ok\n3\nbardone\n")
        output = StringIO()
        client_medium = medium.SmartSimplePipesClientMedium(input, output)
        transport = remote.RemoteTransport(
            'bzr://localhost/', medium=client_medium)

        # We want to make sure the client is used when the first remote
        # method is called.  No data should have been sent, or read.
        self.assertEqual(0, input.tell())
        self.assertEqual('', output.getvalue())

        # Now call a method that should result in a single request : as the
        # transport makes its own protocol instances, we check on the wire.
        # XXX: TODO: give the transport a protocol factory, which can make
        # an instrumented protocol for us.
        self.assertEqual('bar', transport.get_bytes('foo'))
        # only the needed data should have been sent/received.
        self.assertEqual(13, input.tell())
        self.assertEqual('get\x01/foo\n', output.getvalue())

    def test__translate_error_readonly(self):
        """Sending a ReadOnlyError to _translate_error raises TransportNotPossible."""
        client_medium = medium.SmartClientMedium()
        transport = remote.RemoteTransport(
            'bzr://localhost/', medium=client_medium)
        self.assertRaises(errors.TransportNotPossible,
            transport._translate_error, ("ReadOnlyError", ))


class InstrumentedServerProtocol(medium.SmartServerStreamMedium):
    """A smart server which is backed by memory and saves its write requests."""

    def __init__(self, write_output_list):
        medium.SmartServerStreamMedium.__init__(self, memory.MemoryTransport())
        self._write_output_list = write_output_list


class TestSmartProtocol(tests.TestCase):
    """Base class for smart protocol tests.

    Each test case gets a smart_server and smart_client created during setUp().

    It is planned that the client can be called with self.call_client() giving
    it an expected server response, which will be fed into it when it tries to
    read. Likewise, self.call_server will call a servers method with a canned
    serialised client request. Output done by the client or server for these
    calls will be captured to self.to_server and self.to_client. Each element
    in the list is a write call from the client or server respectively.

    Subclasses can override client_protocol_class and server_protocol_class.
    """

    client_protocol_class = None
    server_protocol_class = None

    def setUp(self):
        super(TestSmartProtocol, self).setUp()
        # XXX: self.server_to_client doesn't seem to be used.  If so,
        # InstrumentedServerProtocol is redundant too.
        self.server_to_client = []
        self.to_server = StringIO()
        self.to_client = StringIO()
        self.client_medium = medium.SmartSimplePipesClientMedium(self.to_client,
            self.to_server)
        self.client_protocol = self.client_protocol_class(self.client_medium)
        self.smart_server = InstrumentedServerProtocol(self.server_to_client)
        self.smart_server_request = request.SmartServerRequestHandler(
            None, request.request_handlers)

    def assertOffsetSerialisation(self, expected_offsets, expected_serialised,
        client):
        """Check that smart (de)serialises offsets as expected.
        
        We check both serialisation and deserialisation at the same time
        to ensure that the round tripping cannot skew: both directions should
        be as expected.
        
        :param expected_offsets: a readv offset list.
        :param expected_seralised: an expected serial form of the offsets.
        """
        # XXX: '_deserialise_offsets' should be a method of the
        # SmartServerRequestProtocol in future.
        readv_cmd = vfs.ReadvRequest(None)
        offsets = readv_cmd._deserialise_offsets(expected_serialised)
        self.assertEqual(expected_offsets, offsets)
        serialised = client._serialise_offsets(offsets)
        self.assertEqual(expected_serialised, serialised)

    def build_protocol_waiting_for_body(self):
        out_stream = StringIO()
        smart_protocol = self.server_protocol_class(None, out_stream.write)
        smart_protocol.has_dispatched = True
        smart_protocol.request = self.smart_server_request
        class FakeCommand(object):
            def do_body(cmd, body_bytes):
                self.end_received = True
                self.assertEqual('abcdefg', body_bytes)
                return request.SuccessfulSmartServerResponse(('ok', ))
        smart_protocol.request._command = FakeCommand()
        # Call accept_bytes to make sure that internal state like _body_decoder
        # is initialised.  This test should probably be given a clearer
        # interface to work with that will not cause this inconsistency.
        #   -- Andrew Bennetts, 2006-09-28
        smart_protocol.accept_bytes('')
        return smart_protocol

    def assertServerToClientEncoding(self, expected_bytes, expected_tuple,
            input_tuples):
        """Assert that each input_tuple serialises as expected_bytes, and the
        bytes deserialise as expected_tuple.
        """
        # check the encoding of the server for all input_tuples matches
        # expected bytes
        for input_tuple in input_tuples:
            server_output = StringIO()
            server_protocol = self.server_protocol_class(
                None, server_output.write)
            server_protocol._send_response(
                _mod_request.SuccessfulSmartServerResponse(input_tuple))
            self.assertEqual(expected_bytes, server_output.getvalue())
        # check the decoding of the client smart_protocol from expected_bytes:
        input = StringIO(expected_bytes)
        output = StringIO()
        client_medium = medium.SmartSimplePipesClientMedium(input, output)
        request = client_medium.get_request()
        smart_protocol = self.client_protocol_class(request)
        smart_protocol.call('foo')
        self.assertEqual(expected_tuple, smart_protocol.read_response_tuple())


class CommonSmartProtocolTestMixin(object):

    def test_errors_are_logged(self):
        """If an error occurs during testing, it is logged to the test log."""
        out_stream = StringIO()
        smart_protocol = self.server_protocol_class(None, out_stream.write)
        # This triggers a "bad request" error.
        smart_protocol.accept_bytes('abc\n')
        test_log = self._get_log(keep_log_file=True)
        self.assertContainsRe(test_log, 'Traceback')
        self.assertContainsRe(test_log, 'SmartProtocolError')


class TestSmartProtocolOne(TestSmartProtocol, CommonSmartProtocolTestMixin):
    """Tests for the smart protocol version one."""

    client_protocol_class = protocol.SmartClientRequestProtocolOne
    server_protocol_class = protocol.SmartServerRequestProtocolOne

    def test_construct_version_one_server_protocol(self):
        smart_protocol = protocol.SmartServerRequestProtocolOne(None, None)
        self.assertEqual('', smart_protocol.excess_buffer)
        self.assertEqual('', smart_protocol.in_buffer)
        self.assertFalse(smart_protocol.has_dispatched)
        self.assertEqual(1, smart_protocol.next_read_size())

    def test_construct_version_one_client_protocol(self):
        # we can construct a client protocol from a client medium request
        output = StringIO()
        client_medium = medium.SmartSimplePipesClientMedium(None, output)
        request = client_medium.get_request()
        client_protocol = protocol.SmartClientRequestProtocolOne(request)

    def test_server_offset_serialisation(self):
        """The Smart protocol serialises offsets as a comma and \n string.

        We check a number of boundary cases are as expected: empty, one offset,
        one with the order of reads not increasing (an out of order read), and
        one that should coalesce.
        """
        self.assertOffsetSerialisation([], '', self.client_protocol)
        self.assertOffsetSerialisation([(1,2)], '1,2', self.client_protocol)
        self.assertOffsetSerialisation([(10,40), (0,5)], '10,40\n0,5',
            self.client_protocol)
        self.assertOffsetSerialisation([(1,2), (3,4), (100, 200)],
            '1,2\n3,4\n100,200', self.client_protocol)

    def test_accept_bytes_of_bad_request_to_protocol(self):
        out_stream = StringIO()
        smart_protocol = protocol.SmartServerRequestProtocolOne(
            None, out_stream.write)
        smart_protocol.accept_bytes('abc')
        self.assertEqual('abc', smart_protocol.in_buffer)
        smart_protocol.accept_bytes('\n')
        self.assertEqual(
            "error\x01Generic bzr smart protocol error: bad request 'abc'\n",
            out_stream.getvalue())
        self.assertTrue(smart_protocol.has_dispatched)
        self.assertEqual(0, smart_protocol.next_read_size())

    def test_accept_body_bytes_to_protocol(self):
        protocol = self.build_protocol_waiting_for_body()
        self.assertEqual(6, protocol.next_read_size())
        protocol.accept_bytes('7\nabc')
        self.assertEqual(9, protocol.next_read_size())
        protocol.accept_bytes('defgd')
        protocol.accept_bytes('one\n')
        self.assertEqual(0, protocol.next_read_size())
        self.assertTrue(self.end_received)

    def test_accept_request_and_body_all_at_once(self):
        self._captureVar('BZR_NO_SMART_VFS', None)
        mem_transport = memory.MemoryTransport()
        mem_transport.put_bytes('foo', 'abcdefghij')
        out_stream = StringIO()
        smart_protocol = protocol.SmartServerRequestProtocolOne(mem_transport,
                out_stream.write)
        smart_protocol.accept_bytes('readv\x01foo\n3\n3,3done\n')
        self.assertEqual(0, smart_protocol.next_read_size())
        self.assertEqual('readv\n3\ndefdone\n', out_stream.getvalue())
        self.assertEqual('', smart_protocol.excess_buffer)
        self.assertEqual('', smart_protocol.in_buffer)

    def test_accept_excess_bytes_are_preserved(self):
        out_stream = StringIO()
        smart_protocol = protocol.SmartServerRequestProtocolOne(
            None, out_stream.write)
        smart_protocol.accept_bytes('hello\nhello\n')
        self.assertEqual("ok\x012\n", out_stream.getvalue())
        self.assertEqual("hello\n", smart_protocol.excess_buffer)
        self.assertEqual("", smart_protocol.in_buffer)

    def test_accept_excess_bytes_after_body(self):
        protocol = self.build_protocol_waiting_for_body()
        protocol.accept_bytes('7\nabcdefgdone\nX')
        self.assertTrue(self.end_received)
        self.assertEqual("X", protocol.excess_buffer)
        self.assertEqual("", protocol.in_buffer)
        protocol.accept_bytes('Y')
        self.assertEqual("XY", protocol.excess_buffer)
        self.assertEqual("", protocol.in_buffer)

    def test_accept_excess_bytes_after_dispatch(self):
        out_stream = StringIO()
        smart_protocol = protocol.SmartServerRequestProtocolOne(
            None, out_stream.write)
        smart_protocol.accept_bytes('hello\n')
        self.assertEqual("ok\x012\n", out_stream.getvalue())
        smart_protocol.accept_bytes('hel')
        self.assertEqual("hel", smart_protocol.excess_buffer)
        smart_protocol.accept_bytes('lo\n')
        self.assertEqual("hello\n", smart_protocol.excess_buffer)
        self.assertEqual("", smart_protocol.in_buffer)

    def test__send_response_sets_finished_reading(self):
        smart_protocol = protocol.SmartServerRequestProtocolOne(
            None, lambda x: None)
        self.assertEqual(1, smart_protocol.next_read_size())
        smart_protocol._send_response(
            request.SuccessfulSmartServerResponse(('x',)))
        self.assertEqual(0, smart_protocol.next_read_size())

    def test__send_response_errors_with_base_response(self):
        """Ensure that only the Successful/Failed subclasses are used."""
        smart_protocol = protocol.SmartServerRequestProtocolOne(
            None, lambda x: None)
        self.assertRaises(AttributeError, smart_protocol._send_response,
            request.SmartServerResponse(('x',)))

    def test_query_version(self):
        """query_version on a SmartClientProtocolOne should return a number.
        
        The protocol provides the query_version because the domain level clients
        may all need to be able to probe for capabilities.
        """
        # What we really want to test here is that SmartClientProtocolOne calls
        # accept_bytes(tuple_based_encoding_of_hello) and reads and parses the
        # response of tuple-encoded (ok, 1).  Also, seperately we should test
        # the error if the response is a non-understood version.
        input = StringIO('ok\x012\n')
        output = StringIO()
        client_medium = medium.SmartSimplePipesClientMedium(input, output)
        request = client_medium.get_request()
        smart_protocol = protocol.SmartClientRequestProtocolOne(request)
        self.assertEqual(2, smart_protocol.query_version())

    def test_client_call_empty_response(self):
        # protocol.call() can get back an empty tuple as a response. This occurs
        # when the parsed line is an empty line, and results in a tuple with
        # one element - an empty string.
        self.assertServerToClientEncoding('\n', ('', ), [(), ('', )])

    def test_client_call_three_element_response(self):
        # protocol.call() can get back tuples of other lengths. A three element
        # tuple should be unpacked as three strings.
        self.assertServerToClientEncoding('a\x01b\x0134\n', ('a', 'b', '34'),
            [('a', 'b', '34')])

    def test_client_call_with_body_bytes_uploads(self):
        # protocol.call_with_body_bytes should length-prefix the bytes onto the
        # wire.
        expected_bytes = "foo\n7\nabcdefgdone\n"
        input = StringIO("\n")
        output = StringIO()
        client_medium = medium.SmartSimplePipesClientMedium(input, output)
        request = client_medium.get_request()
        smart_protocol = protocol.SmartClientRequestProtocolOne(request)
        smart_protocol.call_with_body_bytes(('foo', ), "abcdefg")
        self.assertEqual(expected_bytes, output.getvalue())

    def test_client_call_with_body_readv_array(self):
        # protocol.call_with_upload should encode the readv array and then
        # length-prefix the bytes onto the wire.
        expected_bytes = "foo\n7\n1,2\n5,6done\n"
        input = StringIO("\n")
        output = StringIO()
        client_medium = medium.SmartSimplePipesClientMedium(input, output)
        request = client_medium.get_request()
        smart_protocol = protocol.SmartClientRequestProtocolOne(request)
        smart_protocol.call_with_body_readv_array(('foo', ), [(1,2),(5,6)])
        self.assertEqual(expected_bytes, output.getvalue())

    def test_client_read_body_bytes_all(self):
        # read_body_bytes should decode the body bytes from the wire into
        # a response.
        expected_bytes = "1234567"
        server_bytes = "ok\n7\n1234567done\n"
        input = StringIO(server_bytes)
        output = StringIO()
        client_medium = medium.SmartSimplePipesClientMedium(input, output)
        request = client_medium.get_request()
        smart_protocol = protocol.SmartClientRequestProtocolOne(request)
        smart_protocol.call('foo')
        smart_protocol.read_response_tuple(True)
        self.assertEqual(expected_bytes, smart_protocol.read_body_bytes())

    def test_client_read_body_bytes_incremental(self):
        # test reading a few bytes at a time from the body
        # XXX: possibly we should test dribbling the bytes into the stringio
        # to make the state machine work harder: however, as we use the
        # LengthPrefixedBodyDecoder that is already well tested - we can skip
        # that.
        expected_bytes = "1234567"
        server_bytes = "ok\n7\n1234567done\n"
        input = StringIO(server_bytes)
        output = StringIO()
        client_medium = medium.SmartSimplePipesClientMedium(input, output)
        request = client_medium.get_request()
        smart_protocol = protocol.SmartClientRequestProtocolOne(request)
        smart_protocol.call('foo')
        smart_protocol.read_response_tuple(True)
        self.assertEqual(expected_bytes[0:2], smart_protocol.read_body_bytes(2))
        self.assertEqual(expected_bytes[2:4], smart_protocol.read_body_bytes(2))
        self.assertEqual(expected_bytes[4:6], smart_protocol.read_body_bytes(2))
        self.assertEqual(expected_bytes[6], smart_protocol.read_body_bytes())

    def test_client_cancel_read_body_does_not_eat_body_bytes(self):
        # cancelling the expected body needs to finish the request, but not
        # read any more bytes.
        expected_bytes = "1234567"
        server_bytes = "ok\n7\n1234567done\n"
        input = StringIO(server_bytes)
        output = StringIO()
        client_medium = medium.SmartSimplePipesClientMedium(input, output)
        request = client_medium.get_request()
        smart_protocol = protocol.SmartClientRequestProtocolOne(request)
        smart_protocol.call('foo')
        smart_protocol.read_response_tuple(True)
        smart_protocol.cancel_read_body()
        self.assertEqual(3, input.tell())
        self.assertRaises(
            errors.ReadingCompleted, smart_protocol.read_body_bytes)


class TestSmartProtocolTwo(TestSmartProtocol, CommonSmartProtocolTestMixin):
    """Tests for the smart protocol version two.

    This test case is mostly the same as TestSmartProtocolOne.
    """

    client_protocol_class = protocol.SmartClientRequestProtocolTwo
    server_protocol_class = protocol.SmartServerRequestProtocolTwo

    def test_construct_version_two_server_protocol(self):
        smart_protocol = protocol.SmartServerRequestProtocolTwo(None, None)
        self.assertEqual('', smart_protocol.excess_buffer)
        self.assertEqual('', smart_protocol.in_buffer)
        self.assertFalse(smart_protocol.has_dispatched)
        self.assertEqual(1, smart_protocol.next_read_size())

    def test_construct_version_two_client_protocol(self):
        # we can construct a client protocol from a client medium request
        output = StringIO()
        client_medium = medium.SmartSimplePipesClientMedium(None, output)
        request = client_medium.get_request()
        client_protocol = protocol.SmartClientRequestProtocolTwo(request)

    def test_server_offset_serialisation(self):
        """The Smart protocol serialises offsets as a comma and \n string.

        We check a number of boundary cases are as expected: empty, one offset,
        one with the order of reads not increasing (an out of order read), and
        one that should coalesce.
        """
        self.assertOffsetSerialisation([], '', self.client_protocol)
        self.assertOffsetSerialisation([(1,2)], '1,2', self.client_protocol)
        self.assertOffsetSerialisation([(10,40), (0,5)], '10,40\n0,5',
            self.client_protocol)
        self.assertOffsetSerialisation([(1,2), (3,4), (100, 200)],
            '1,2\n3,4\n100,200', self.client_protocol)

    def assertBodyStreamSerialisation(self, expected_serialisation,
                                      body_stream):
        """Assert that body_stream is serialised as expected_serialisation."""
        out_stream = StringIO()
<<<<<<< HEAD
        smart_protocol = self.server_protocol_class(None, out_stream.write)
        response = request.SuccessfulSmartServerResponse(
            ('args',), body_stream=body_stream)
        smart_protocol._send_response(response)
        expected_prefix = protocol.RESPONSE_VERSION_TWO + 'success\n'
        expected_args = 'args\n'
        self.assertStartsWith(
            out_stream.getvalue(), expected_prefix + expected_args)
        body = out_stream.getvalue()[len(expected_prefix + expected_args):]
        self.assertEqual(expected_serialisation, body)

    def test_body_stream_serialisation_empty(self):
        """A body_stream with no bytes can be serialised."""
        self.assertBodyStreamSerialisation('0\n', [])

    def test_body_stream_serialisation(self):
        self.assertBodyStreamSerialisation(
            '9\nchunk one' + '9\nchunk two' + 'b\nchunk three' + '0\n',
            ['chunk one', 'chunk two', 'chunk three'])

    def test_body_stream_with_empty_element_serialisation(self):
        """A body stream that includes '' does not prematurely end the stream.

        If the body stream yields an empty string, the protocol should not send
        an empty chunk, because that is the signal for end-of-stream.
        """
        self.assertBodyStreamSerialisation('5\nchunk' + '0\n', ['', 'chunk'])
=======
        protocol._send_stream(body_stream, out_stream.write)
        self.assertEqual(expected_serialisation, out_stream.getvalue())

    def assertBodyStreamRoundTrips(self, body_stream):
        """Assert that body_stream is the same after being serialised and
        deserialised.
        """
        out_stream = StringIO()
        protocol._send_stream(body_stream, out_stream.write)
        decoder = protocol.ChunkedBodyDecoder()
        decoder.accept_bytes(out_stream.getvalue())
        decoded_stream = list(iter(decoder.read_next_chunk, None))
        self.assertEqual(body_stream, decoded_stream)

    def test_body_stream_serialisation_empty(self):
        """A body_stream with no bytes can be serialised."""
        self.assertBodyStreamSerialisation('END\n', [])
        self.assertBodyStreamRoundTrips([])

    def test_body_stream_serialisation(self):
        stream = ['chunk one', 'chunk two', 'chunk three']
        self.assertBodyStreamSerialisation(
            '9\nchunk one' + '9\nchunk two' + 'b\nchunk three' + 'END\n',
            stream)
        self.assertBodyStreamRoundTrips(stream)

    def test_body_stream_with_empty_element_serialisation(self):
        """A body stream can include ''.

        The empty string can be transmitted like any other string.
        """
        stream = ['', 'chunk']
        self.assertBodyStreamSerialisation(
            '0\n' + '5\nchunk' + 'END\n', stream)
        self.assertBodyStreamRoundTrips(stream)

    def test_body_stream_error_serialistion(self):
        stream = ['first chunk',
                  request.FailedSmartServerResponse(
                      ('FailureName', 'failure arg'))]
        expected_bytes = (
            'b\nfirst chunk' +
            'ERR\n' + 'b\nFailureName' + 'b\nfailure arg' +
            'END\n')
        self.assertBodyStreamSerialisation(expected_bytes, stream)
        self.assertBodyStreamRoundTrips(stream)
>>>>>>> 43eb5195

    def test_accept_bytes_of_bad_request_to_protocol(self):
        out_stream = StringIO()
        smart_protocol = protocol.SmartServerRequestProtocolTwo(
            None, out_stream.write)
        smart_protocol.accept_bytes('abc')
        self.assertEqual('abc', smart_protocol.in_buffer)
        smart_protocol.accept_bytes('\n')
        self.assertEqual(
            protocol.RESPONSE_VERSION_TWO +
            "failed\nerror\x01Generic bzr smart protocol error: bad request 'abc'\n",
            out_stream.getvalue())
        self.assertTrue(smart_protocol.has_dispatched)
        self.assertEqual(0, smart_protocol.next_read_size())

    def test_accept_body_bytes_to_protocol(self):
        protocol = self.build_protocol_waiting_for_body()
        self.assertEqual(6, protocol.next_read_size())
        protocol.accept_bytes('7\nabc')
        self.assertEqual(9, protocol.next_read_size())
        protocol.accept_bytes('defgd')
        protocol.accept_bytes('one\n')
        self.assertEqual(0, protocol.next_read_size())
        self.assertTrue(self.end_received)

    def test_accept_request_and_body_all_at_once(self):
        self._captureVar('BZR_NO_SMART_VFS', None)
        mem_transport = memory.MemoryTransport()
        mem_transport.put_bytes('foo', 'abcdefghij')
        out_stream = StringIO()
        smart_protocol = protocol.SmartServerRequestProtocolTwo(mem_transport,
                out_stream.write)
        smart_protocol.accept_bytes('readv\x01foo\n3\n3,3done\n')
        self.assertEqual(0, smart_protocol.next_read_size())
        self.assertEqual(protocol.RESPONSE_VERSION_TWO +
                         'success\nreadv\n3\ndefdone\n',
                         out_stream.getvalue())
        self.assertEqual('', smart_protocol.excess_buffer)
        self.assertEqual('', smart_protocol.in_buffer)

    def test_accept_excess_bytes_are_preserved(self):
        out_stream = StringIO()
        smart_protocol = protocol.SmartServerRequestProtocolTwo(
            None, out_stream.write)
        smart_protocol.accept_bytes('hello\nhello\n')
        self.assertEqual(protocol.RESPONSE_VERSION_TWO + "success\nok\x012\n",
                         out_stream.getvalue())
        self.assertEqual("hello\n", smart_protocol.excess_buffer)
        self.assertEqual("", smart_protocol.in_buffer)

    def test_accept_excess_bytes_after_body(self):
        # The excess bytes look like the start of another request.
        server_protocol = self.build_protocol_waiting_for_body()
        server_protocol.accept_bytes(
            '7\nabcdefgdone\n' + protocol.RESPONSE_VERSION_TWO)
        self.assertTrue(self.end_received)
        self.assertEqual(protocol.RESPONSE_VERSION_TWO,
                         server_protocol.excess_buffer)
        self.assertEqual("", server_protocol.in_buffer)
        server_protocol.accept_bytes('Y')
        self.assertEqual(protocol.RESPONSE_VERSION_TWO + "Y",
                         server_protocol.excess_buffer)
        self.assertEqual("", server_protocol.in_buffer)

    def test_accept_excess_bytes_after_dispatch(self):
        out_stream = StringIO()
        smart_protocol = protocol.SmartServerRequestProtocolTwo(
            None, out_stream.write)
        smart_protocol.accept_bytes('hello\n')
        self.assertEqual(protocol.RESPONSE_VERSION_TWO + "success\nok\x012\n",
                         out_stream.getvalue())
        smart_protocol.accept_bytes(protocol.REQUEST_VERSION_TWO + 'hel')
        self.assertEqual(protocol.REQUEST_VERSION_TWO + "hel",
                         smart_protocol.excess_buffer)
        smart_protocol.accept_bytes('lo\n')
        self.assertEqual(protocol.REQUEST_VERSION_TWO + "hello\n",
                         smart_protocol.excess_buffer)
        self.assertEqual("", smart_protocol.in_buffer)

    def test__send_response_sets_finished_reading(self):
        smart_protocol = protocol.SmartServerRequestProtocolTwo(
            None, lambda x: None)
        self.assertEqual(1, smart_protocol.next_read_size())
        smart_protocol._send_response(
            request.SuccessfulSmartServerResponse(('x',)))
        self.assertEqual(0, smart_protocol.next_read_size())

    def test__send_response_with_body_stream_sets_finished_reading(self):
        smart_protocol = protocol.SmartServerRequestProtocolTwo(
            None, lambda x: None)
        self.assertEqual(1, smart_protocol.next_read_size())
        smart_protocol._send_response(
            request.SuccessfulSmartServerResponse(('x',), body_stream=[]))
        self.assertEqual(0, smart_protocol.next_read_size())

    def test__send_response_errors_with_base_response(self):
        """Ensure that only the Successful/Failed subclasses are used."""
        smart_protocol = protocol.SmartServerRequestProtocolTwo(
            None, lambda x: None)
        self.assertRaises(AttributeError, smart_protocol._send_response,
            request.SmartServerResponse(('x',)))

    def test__send_response_includes_failure_marker(self):
        """FailedSmartServerResponse have 'failed\n' after the version."""
        out_stream = StringIO()
        smart_protocol = protocol.SmartServerRequestProtocolTwo(
            None, out_stream.write)
        smart_protocol._send_response(
            request.FailedSmartServerResponse(('x',)))
        self.assertEqual(protocol.RESPONSE_VERSION_TWO + 'failed\nx\n',
                         out_stream.getvalue())

    def test__send_response_includes_success_marker(self):
        """SuccessfulSmartServerResponse have 'success\n' after the version."""
        out_stream = StringIO()
        smart_protocol = protocol.SmartServerRequestProtocolTwo(
            None, out_stream.write)
        smart_protocol._send_response(
            request.SuccessfulSmartServerResponse(('x',)))
        self.assertEqual(protocol.RESPONSE_VERSION_TWO + 'success\nx\n',
                         out_stream.getvalue())

    def test_query_version(self):
        """query_version on a SmartClientProtocolTwo should return a number.
        
        The protocol provides the query_version because the domain level clients
        may all need to be able to probe for capabilities.
        """
        # What we really want to test here is that SmartClientProtocolTwo calls
        # accept_bytes(tuple_based_encoding_of_hello) and reads and parses the
        # response of tuple-encoded (ok, 1).  Also, seperately we should test
        # the error if the response is a non-understood version.
        input = StringIO(protocol.RESPONSE_VERSION_TWO + 'success\nok\x012\n')
        output = StringIO()
        client_medium = medium.SmartSimplePipesClientMedium(input, output)
        request = client_medium.get_request()
        smart_protocol = protocol.SmartClientRequestProtocolTwo(request)
        self.assertEqual(2, smart_protocol.query_version())

    def test_client_call_empty_response(self):
        # protocol.call() can get back an empty tuple as a response. This occurs
        # when the parsed line is an empty line, and results in a tuple with
        # one element - an empty string.
        self.assertServerToClientEncoding(
            protocol.RESPONSE_VERSION_TWO + 'success\n\n', ('', ), [(), ('', )])

    def test_client_call_three_element_response(self):
        # protocol.call() can get back tuples of other lengths. A three element
        # tuple should be unpacked as three strings.
        self.assertServerToClientEncoding(
            protocol.RESPONSE_VERSION_TWO + 'success\na\x01b\x0134\n',
            ('a', 'b', '34'),
            [('a', 'b', '34')])

    def test_client_call_with_body_bytes_uploads(self):
        # protocol.call_with_body_bytes should length-prefix the bytes onto the
        # wire.
        expected_bytes = protocol.REQUEST_VERSION_TWO + "foo\n7\nabcdefgdone\n"
        input = StringIO("\n")
        output = StringIO()
        client_medium = medium.SmartSimplePipesClientMedium(input, output)
        request = client_medium.get_request()
        smart_protocol = protocol.SmartClientRequestProtocolTwo(request)
        smart_protocol.call_with_body_bytes(('foo', ), "abcdefg")
        self.assertEqual(expected_bytes, output.getvalue())

    def test_client_call_with_body_readv_array(self):
        # protocol.call_with_upload should encode the readv array and then
        # length-prefix the bytes onto the wire.
        expected_bytes = protocol.REQUEST_VERSION_TWO+"foo\n7\n1,2\n5,6done\n"
        input = StringIO("\n")
        output = StringIO()
        client_medium = medium.SmartSimplePipesClientMedium(input, output)
        request = client_medium.get_request()
        smart_protocol = protocol.SmartClientRequestProtocolTwo(request)
        smart_protocol.call_with_body_readv_array(('foo', ), [(1,2),(5,6)])
        self.assertEqual(expected_bytes, output.getvalue())

    def test_client_read_response_tuple_sets_response_status(self):
        server_bytes = protocol.RESPONSE_VERSION_TWO + "success\nok\n"
        input = StringIO(server_bytes)
        output = StringIO()
        client_medium = medium.SmartSimplePipesClientMedium(input, output)
        request = client_medium.get_request()
        smart_protocol = protocol.SmartClientRequestProtocolTwo(request)
        smart_protocol.call('foo')
        smart_protocol.read_response_tuple(False)
        self.assertEqual(True, smart_protocol.response_status)

    def test_client_read_body_bytes_all(self):
        # read_body_bytes should decode the body bytes from the wire into
        # a response.
        expected_bytes = "1234567"
        server_bytes = (protocol.RESPONSE_VERSION_TWO +
                        "success\nok\n7\n1234567done\n")
        input = StringIO(server_bytes)
        output = StringIO()
        client_medium = medium.SmartSimplePipesClientMedium(input, output)
        request = client_medium.get_request()
        smart_protocol = protocol.SmartClientRequestProtocolTwo(request)
        smart_protocol.call('foo')
        smart_protocol.read_response_tuple(True)
        self.assertEqual(expected_bytes, smart_protocol.read_body_bytes())

    def test_client_read_body_bytes_incremental(self):
        # test reading a few bytes at a time from the body
        # XXX: possibly we should test dribbling the bytes into the stringio
        # to make the state machine work harder: however, as we use the
        # LengthPrefixedBodyDecoder that is already well tested - we can skip
        # that.
        expected_bytes = "1234567"
        server_bytes = (protocol.RESPONSE_VERSION_TWO +
                        "success\nok\n7\n1234567done\n")
        input = StringIO(server_bytes)
        output = StringIO()
        client_medium = medium.SmartSimplePipesClientMedium(input, output)
        request = client_medium.get_request()
        smart_protocol = protocol.SmartClientRequestProtocolTwo(request)
        smart_protocol.call('foo')
        smart_protocol.read_response_tuple(True)
        self.assertEqual(expected_bytes[0:2], smart_protocol.read_body_bytes(2))
        self.assertEqual(expected_bytes[2:4], smart_protocol.read_body_bytes(2))
        self.assertEqual(expected_bytes[4:6], smart_protocol.read_body_bytes(2))
        self.assertEqual(expected_bytes[6], smart_protocol.read_body_bytes())

    def test_client_cancel_read_body_does_not_eat_body_bytes(self):
        # cancelling the expected body needs to finish the request, but not
        # read any more bytes.
        server_bytes = (protocol.RESPONSE_VERSION_TWO +
                        "success\nok\n7\n1234567done\n")
        input = StringIO(server_bytes)
        output = StringIO()
        client_medium = medium.SmartSimplePipesClientMedium(input, output)
        request = client_medium.get_request()
        smart_protocol = protocol.SmartClientRequestProtocolTwo(request)
        smart_protocol.call('foo')
        smart_protocol.read_response_tuple(True)
        smart_protocol.cancel_read_body()
        self.assertEqual(len(protocol.RESPONSE_VERSION_TWO + 'success\nok\n'),
                         input.tell())
        self.assertRaises(
            errors.ReadingCompleted, smart_protocol.read_body_bytes)

    def test_streamed_body_bytes(self):
        two_body_chunks = "4\n1234" + "3\n567"
<<<<<<< HEAD
        body_terminator = "0\n"
=======
        body_terminator = "END\n"
>>>>>>> 43eb5195
        server_bytes = (protocol.RESPONSE_VERSION_TWO +
                        "success\nok\n" + two_body_chunks + body_terminator)
        input = StringIO(server_bytes)
        output = StringIO()
        client_medium = medium.SmartSimplePipesClientMedium(input, output)
        request = client_medium.get_request()
        smart_protocol = protocol.SmartClientRequestProtocolTwo(request)
        smart_protocol.call('foo')
        smart_protocol.read_response_tuple(True)
        stream = smart_protocol.read_streamed_body()
        self.assertEqual(['1234', '567'], list(stream))

<<<<<<< HEAD
=======
    def test_read_streamed_body_error(self):
        """When a stream is interrupted by an error..."""
        a_body_chunk = '4\naaaa'
        err_signal = 'ERR\n'
        err_chunks = 'a\nerror arg1' + '4\narg2'
        finish = 'END\n'
        body = a_body_chunk + err_signal + err_chunks + finish
        server_bytes = (protocol.RESPONSE_VERSION_TWO +
                        "success\nok\n" + body)
        input = StringIO(server_bytes)
        output = StringIO()
        client_medium = medium.SmartSimplePipesClientMedium(input, output)
        smart_request = client_medium.get_request()
        smart_protocol = protocol.SmartClientRequestProtocolTwo(smart_request)
        smart_protocol.call('foo')
        smart_protocol.read_response_tuple(True)
        expected_chunks = [
            'aaaa',
            request.FailedSmartServerResponse(('error arg1', 'arg2'))]
        stream = smart_protocol.read_streamed_body()
        self.assertEqual(expected_chunks, list(stream))

>>>>>>> 43eb5195

class TestSmartClientUnicode(tests.TestCase):
    """_SmartClient tests for unicode arguments.

    Unicode arguments to call_with_body_bytes are not correct (remote method
    names, arguments, and bodies must all be expressed as byte strings), but
    _SmartClient should gracefully reject them, rather than getting into a
    broken state that prevents future correct calls from working.  That is, it
    should be possible to issue more requests on the medium afterwards, rather
    than allowing one bad call to call_with_body_bytes to cause later calls to
    mysteriously fail with TooManyConcurrentRequests.
    """

    def assertCallDoesNotBreakMedium(self, method, args, body):
        """Call a medium with the given method, args and body, then assert that
        the medium is left in a sane state, i.e. is capable of allowing further
        requests.
        """
        input = StringIO("\n")
        output = StringIO()
        client_medium = medium.SmartSimplePipesClientMedium(input, output)
        smart_client = client._SmartClient(client_medium)
        self.assertRaises(TypeError,
            smart_client.call_with_body_bytes, method, args, body)
        self.assertEqual("", output.getvalue())
        self.assertEqual(None, client_medium._current_request)

    def test_call_with_body_bytes_unicode_method(self):
        self.assertCallDoesNotBreakMedium(u'method', ('args',), 'body')

    def test_call_with_body_bytes_unicode_args(self):
        self.assertCallDoesNotBreakMedium('method', (u'args',), 'body')
        self.assertCallDoesNotBreakMedium('method', ('arg1', u'arg2'), 'body')

    def test_call_with_body_bytes_unicode_body(self):
        self.assertCallDoesNotBreakMedium('method', ('args',), u'body')


class LengthPrefixedBodyDecoder(tests.TestCase):

    # XXX: TODO: make accept_reading_trailer invoke translate_response or 
    # something similar to the ProtocolBase method.

    def test_construct(self):
        decoder = protocol.LengthPrefixedBodyDecoder()
        self.assertFalse(decoder.finished_reading)
        self.assertEqual(6, decoder.next_read_size())
        self.assertEqual('', decoder.read_pending_data())
        self.assertEqual('', decoder.unused_data)

    def test_accept_bytes(self):
        decoder = protocol.LengthPrefixedBodyDecoder()
        decoder.accept_bytes('')
        self.assertFalse(decoder.finished_reading)
        self.assertEqual(6, decoder.next_read_size())
        self.assertEqual('', decoder.read_pending_data())
        self.assertEqual('', decoder.unused_data)
        decoder.accept_bytes('7')
        self.assertFalse(decoder.finished_reading)
        self.assertEqual(6, decoder.next_read_size())
        self.assertEqual('', decoder.read_pending_data())
        self.assertEqual('', decoder.unused_data)
        decoder.accept_bytes('\na')
        self.assertFalse(decoder.finished_reading)
        self.assertEqual(11, decoder.next_read_size())
        self.assertEqual('a', decoder.read_pending_data())
        self.assertEqual('', decoder.unused_data)
        decoder.accept_bytes('bcdefgd')
        self.assertFalse(decoder.finished_reading)
        self.assertEqual(4, decoder.next_read_size())
        self.assertEqual('bcdefg', decoder.read_pending_data())
        self.assertEqual('', decoder.unused_data)
        decoder.accept_bytes('one')
        self.assertFalse(decoder.finished_reading)
        self.assertEqual(1, decoder.next_read_size())
        self.assertEqual('', decoder.read_pending_data())
        self.assertEqual('', decoder.unused_data)
        decoder.accept_bytes('\nblarg')
        self.assertTrue(decoder.finished_reading)
        self.assertEqual(1, decoder.next_read_size())
        self.assertEqual('', decoder.read_pending_data())
        self.assertEqual('blarg', decoder.unused_data)
        
    def test_accept_bytes_all_at_once_with_excess(self):
        decoder = protocol.LengthPrefixedBodyDecoder()
        decoder.accept_bytes('1\nadone\nunused')
        self.assertTrue(decoder.finished_reading)
        self.assertEqual(1, decoder.next_read_size())
        self.assertEqual('a', decoder.read_pending_data())
        self.assertEqual('unused', decoder.unused_data)

    def test_accept_bytes_exact_end_of_body(self):
        decoder = protocol.LengthPrefixedBodyDecoder()
        decoder.accept_bytes('1\na')
        self.assertFalse(decoder.finished_reading)
        self.assertEqual(5, decoder.next_read_size())
        self.assertEqual('a', decoder.read_pending_data())
        self.assertEqual('', decoder.unused_data)
        decoder.accept_bytes('done\n')
        self.assertTrue(decoder.finished_reading)
        self.assertEqual(1, decoder.next_read_size())
        self.assertEqual('', decoder.read_pending_data())
        self.assertEqual('', decoder.unused_data)


class TestChunkedBodyDecoder(tests.TestCase):
    """Tests for ChunkedBodyDecoder."""

    def test_construct(self):
        decoder = protocol.ChunkedBodyDecoder()
        self.assertFalse(decoder.finished_reading)
        self.assertEqual(2, decoder.next_read_size())
<<<<<<< HEAD
        self.assertEqual('', decoder.read_pending_data())
=======
        self.assertEqual(None, decoder.read_next_chunk())
>>>>>>> 43eb5195
        self.assertEqual('', decoder.unused_data)

    def test_empty_content(self):
        """'0' + LF is the complete chunked encoding of a zero-length body."""
        decoder = protocol.ChunkedBodyDecoder()
<<<<<<< HEAD
        decoder.accept_bytes('0\n')
        self.assertTrue(decoder.finished_reading)
        self.assertEqual('', decoder.read_pending_data())
=======
        decoder.accept_bytes('END\n')
        self.assertTrue(decoder.finished_reading)
        self.assertEqual(None, decoder.read_next_chunk())
>>>>>>> 43eb5195
        self.assertEqual('', decoder.unused_data)

    def test_one_chunk(self):
        """A body in a single chunk is decoded correctly."""
        decoder = protocol.ChunkedBodyDecoder()
        chunk_length = 'f\n'
        chunk_content = '123456789abcdef'
<<<<<<< HEAD
        finish = '0\n'
        decoder.accept_bytes(chunk_length + chunk_content + finish)
        self.assertTrue(decoder.finished_reading)
        self.assertEqual(chunk_content, decoder.read_pending_data())
=======
        finish = 'END\n'
        decoder.accept_bytes(chunk_length + chunk_content + finish)
        self.assertTrue(decoder.finished_reading)
        self.assertEqual(chunk_content, decoder.read_next_chunk())
>>>>>>> 43eb5195
        self.assertEqual('', decoder.unused_data)
        
    def test_incomplete_chunk(self):
        """When there are less bytes in the chunk than declared by the length,
        then we haven't finished reading yet.
        """
        decoder = protocol.ChunkedBodyDecoder()
        chunk_length = '8\n'
        three_bytes = '123'
        decoder.accept_bytes(chunk_length + three_bytes)
        self.assertFalse(decoder.finished_reading)
        self.assertEqual(
<<<<<<< HEAD
            5 + 2, decoder.next_read_size(),
            "The next_read_size hint should be the number of missing bytes in "
            "this chunk plus 2 (the shortest possible next chunk: '0\\n')")
        self.assertEqual(three_bytes, decoder.read_pending_data())
=======
            5 + 4, decoder.next_read_size(),
            "The next_read_size hint should be the number of missing bytes in "
            "this chunk plus 4 (the length of the end-of-body marker: "
            "'END\\n')")
        self.assertEqual(None, decoder.read_next_chunk())
>>>>>>> 43eb5195

    def test_incomplete_length(self):
        """A chunk length hasn't been read until a newline byte has been read.
        """
        decoder = protocol.ChunkedBodyDecoder()
        decoder.accept_bytes('9')
        self.assertEqual(
            1, decoder.next_read_size(),
            "The next_read_size hint should be 1, because we don't know the "
            "length yet.")
        decoder.accept_bytes('\n')
        self.assertEqual(
<<<<<<< HEAD
            9 + 2, decoder.next_read_size(),
            "The next_read_size hint should be the length of the chunk plus 2 "
            "(the shortest possible next chunk: '0\\n')")
        self.assertFalse(decoder.finished_reading)
        self.assertEqual('', decoder.read_pending_data())
=======
            9 + 4, decoder.next_read_size(),
            "The next_read_size hint should be the length of the chunk plus 4 "
            "(the length of the end-of-body marker: 'END\\n')")
        self.assertFalse(decoder.finished_reading)
        self.assertEqual(None, decoder.read_next_chunk())
>>>>>>> 43eb5195

    def test_two_chunks(self):
        """Content from multiple chunks is concatenated."""
        decoder = protocol.ChunkedBodyDecoder()
        chunk_one = '3\naaa'
        chunk_two = '5\nbbbbb'
<<<<<<< HEAD
        finish = '0\n'
        decoder.accept_bytes(chunk_one + chunk_two + finish)
        self.assertTrue(decoder.finished_reading)
        self.assertEqual('aaabbbbb', decoder.read_pending_data())
=======
        finish = 'END\n'
        decoder.accept_bytes(chunk_one + chunk_two + finish)
        self.assertTrue(decoder.finished_reading)
        self.assertEqual('aaa', decoder.read_next_chunk())
        self.assertEqual('bbbbb', decoder.read_next_chunk())
        self.assertEqual(None, decoder.read_next_chunk())
>>>>>>> 43eb5195
        self.assertEqual('', decoder.unused_data)

    def test_excess_bytes(self):
        """Bytes after the chunked body are reported as unused bytes."""
        decoder = protocol.ChunkedBodyDecoder()
<<<<<<< HEAD
        chunked_body = "5\naaaaa0\n"
        excess_bytes = "excess bytes"
        decoder.accept_bytes(chunked_body + excess_bytes)
        self.assertTrue(decoder.finished_reading)
        self.assertEqual('aaaaa', decoder.read_pending_data())
=======
        chunked_body = "5\naaaaaEND\n"
        excess_bytes = "excess bytes"
        decoder.accept_bytes(chunked_body + excess_bytes)
        self.assertTrue(decoder.finished_reading)
        self.assertEqual('aaaaa', decoder.read_next_chunk())
>>>>>>> 43eb5195
        self.assertEqual(excess_bytes, decoder.unused_data)
        self.assertEqual(
            1, decoder.next_read_size(),
            "next_read_size hint should be 1 when finished_reading.")

    def test_multidigit_length(self):
        """Lengths in the chunk prefixes can have multiple digits."""
        decoder = protocol.ChunkedBodyDecoder()
        length = 0x123
        chunk_prefix = hex(length) + '\n'
        chunk_bytes = 'z' * length
<<<<<<< HEAD
        finish = '0\n'
        decoder.accept_bytes(chunk_prefix + chunk_bytes + finish)
        self.assertTrue(decoder.finished_reading)
        self.assertEqual(chunk_bytes, decoder.read_pending_data())
=======
        finish = 'END\n'
        decoder.accept_bytes(chunk_prefix + chunk_bytes + finish)
        self.assertTrue(decoder.finished_reading)
        self.assertEqual(chunk_bytes, decoder.read_next_chunk())
>>>>>>> 43eb5195

    def test_byte_at_a_time(self):
        """A complete body fed to the decoder one byte at a time should not
        confuse the decoder.  That is, it should give the same result as if the
        bytes had been received in one batch.

        This test is the same as test_one_chunk apart from the way accept_bytes
        is called.
        """
        decoder = protocol.ChunkedBodyDecoder()
        chunk_length = 'f\n'
        chunk_content = '123456789abcdef'
<<<<<<< HEAD
        finish = '0\n'
        for byte in (chunk_length + chunk_content + finish):
            decoder.accept_bytes(byte)
        self.assertTrue(decoder.finished_reading)
        self.assertEqual(chunk_content, decoder.read_pending_data())
=======
        finish = 'END\n'
        for byte in (chunk_length + chunk_content + finish):
            decoder.accept_bytes(byte)
        self.assertTrue(decoder.finished_reading)
        self.assertEqual(chunk_content, decoder.read_next_chunk())
>>>>>>> 43eb5195
        self.assertEqual('', decoder.unused_data)

    def test_read_pending_data_resets(self):
        """read_pending_data does not return the same bytes twice."""
        decoder = protocol.ChunkedBodyDecoder()
        chunk_one = '3\naaa'
        chunk_two = '3\nbbb'
<<<<<<< HEAD
        finish = '0\n'
        decoder.accept_bytes(chunk_one)
        self.assertEqual('aaa', decoder.read_pending_data())
        decoder.accept_bytes(chunk_two)
        self.assertEqual('bbb', decoder.read_pending_data())
        self.assertEqual('', decoder.read_pending_data())
=======
        finish = 'END\n'
        decoder.accept_bytes(chunk_one)
        self.assertEqual('aaa', decoder.read_next_chunk())
        decoder.accept_bytes(chunk_two)
        self.assertEqual('bbb', decoder.read_next_chunk())
        self.assertEqual(None, decoder.read_next_chunk())

    def test_decode_error(self):
        decoder = protocol.ChunkedBodyDecoder()
        chunk_one = 'b\nfirst chunk'
        error_signal = 'ERR\n'
        error_chunks = '5\npart1' + '5\npart2'
        finish = 'END\n'
        decoder.accept_bytes(chunk_one + error_signal + error_chunks + finish)
        self.assertTrue(decoder.finished_reading)
        self.assertEqual('first chunk', decoder.read_next_chunk())
        expected_failure = request.FailedSmartServerResponse(
            ('part1', 'part2'))
        self.assertEqual(expected_failure, decoder.read_next_chunk())
>>>>>>> 43eb5195


class TestSuccessfulSmartServerResponse(tests.TestCase):

    def test_construct_no_body(self):
        response = request.SuccessfulSmartServerResponse(('foo', 'bar'))
        self.assertEqual(('foo', 'bar'), response.args)
        self.assertEqual(None, response.body)

    def test_construct_with_body(self):
        response = request.SuccessfulSmartServerResponse(
            ('foo', 'bar'), 'bytes')
        self.assertEqual(('foo', 'bar'), response.args)
        self.assertEqual('bytes', response.body)

    def test_construct_with_body_stream(self):
        bytes_iterable = ['abc']
        response = request.SuccessfulSmartServerResponse(
            ('foo', 'bar'), body_stream=bytes_iterable)
        self.assertEqual(('foo', 'bar'), response.args)
        self.assertEqual(bytes_iterable, response.body_stream)

    def test_construct_rejects_body_and_body_stream(self):
        """'body' and 'body_stream' are mutually exclusive."""
        self.assertRaises(
            errors.BzrError,
            request.SuccessfulSmartServerResponse, (), 'body', ['stream'])

    def test_is_successful(self):
        """is_successful should return True for SuccessfulSmartServerResponse."""
        response = request.SuccessfulSmartServerResponse(('error',))
        self.assertEqual(True, response.is_successful())


class TestFailedSmartServerResponse(tests.TestCase):

    def test_construct(self):
        response = request.FailedSmartServerResponse(('foo', 'bar'))
        self.assertEqual(('foo', 'bar'), response.args)
        self.assertEqual(None, response.body)
        response = request.FailedSmartServerResponse(('foo', 'bar'), 'bytes')
        self.assertEqual(('foo', 'bar'), response.args)
        self.assertEqual('bytes', response.body)

    def test_is_successful(self):
        """is_successful should return False for FailedSmartServerResponse."""
        response = request.FailedSmartServerResponse(('error',))
        self.assertEqual(False, response.is_successful())


class FakeHTTPMedium(object):
    def __init__(self):
        self.written_request = None
        self._current_request = None
    def send_http_smart_request(self, bytes):
        self.written_request = bytes
        return None


class HTTPTunnellingSmokeTest(tests.TestCaseWithTransport):
    
    def setUp(self):
        super(HTTPTunnellingSmokeTest, self).setUp()
        # We use the VFS layer as part of HTTP tunnelling tests.
        self._captureVar('BZR_NO_SMART_VFS', None)

    def _test_bulk_data(self, url_protocol):
        # We should be able to send and receive bulk data in a single message.
        # The 'readv' command in the smart protocol both sends and receives bulk
        # data, so we use that.
        self.build_tree(['data-file'])
        self.transport_readonly_server = HTTPServerWithSmarts

        http_transport = self.get_readonly_transport()
        medium = http_transport.get_smart_medium()
        #remote_transport = RemoteTransport('fake_url', medium)
        remote_transport = remote.RemoteTransport('/', medium=medium)
        self.assertEqual(
            [(0, "c")], list(remote_transport.readv("data-file", [(0,1)])))

    def test_bulk_data_pycurl(self):
        try:
            self._test_bulk_data('http+pycurl')
        except errors.UnsupportedProtocol, e:
            raise tests.TestSkipped(str(e))
    
    def test_bulk_data_urllib(self):
        self._test_bulk_data('http+urllib')

    def test_smart_http_medium_request_accept_bytes(self):
        medium = FakeHTTPMedium()
        request = SmartClientHTTPMediumRequest(medium)
        request.accept_bytes('abc')
        request.accept_bytes('def')
        self.assertEqual(None, medium.written_request)
        request.finished_writing()
        self.assertEqual('abcdef', medium.written_request)

    def _test_http_send_smart_request(self, url_protocol):
        http_server = HTTPServerWithSmarts()
        http_server._url_protocol = url_protocol
        http_server.setUp(self.get_vfs_only_server())
        self.addCleanup(http_server.tearDown)

        post_body = 'hello\n'
        expected_reply_body = 'ok\x012\n'

        http_transport = get_transport(http_server.get_url())
        medium = http_transport.get_smart_medium()
        response = medium.send_http_smart_request(post_body)
        reply_body = response.read()
        self.assertEqual(expected_reply_body, reply_body)

    def test_http_send_smart_request_pycurl(self):
        try:
            self._test_http_send_smart_request('http+pycurl')
        except errors.UnsupportedProtocol, e:
            raise tests.TestSkipped(str(e))

    def test_http_send_smart_request_urllib(self):
        self._test_http_send_smart_request('http+urllib')

    def test_http_server_with_smarts(self):
        self.transport_readonly_server = HTTPServerWithSmarts

        post_body = 'hello\n'
        expected_reply_body = 'ok\x012\n'

        smart_server_url = self.get_readonly_url('.bzr/smart')
        reply = urllib2.urlopen(smart_server_url, post_body).read()

        self.assertEqual(expected_reply_body, reply)

    def test_smart_http_server_post_request_handler(self):
        self.transport_readonly_server = HTTPServerWithSmarts
        httpd = self.get_readonly_server()._get_httpd()

        socket = SampleSocket(
            'POST /.bzr/smart HTTP/1.0\r\n'
            # HTTP/1.0 posts must have a Content-Length.
            'Content-Length: 6\r\n'
            '\r\n'
            'hello\n')
        # Beware: the ('localhost', 80) below is the
        # client_address parameter, but we don't have one because
        # we have defined a socket which is not bound to an
        # address. The test framework never uses this client
        # address, so far...
        request_handler = SmartRequestHandler(socket, ('localhost', 80), httpd)
        response = socket.writefile.getvalue()
        self.assertStartsWith(response, 'HTTP/1.0 200 ')
        # This includes the end of the HTTP headers, and all the body.
        expected_end_of_response = '\r\n\r\nok\x012\n'
        self.assertEndsWith(response, expected_end_of_response)


class SampleSocket(object):
    """A socket-like object for use in testing the HTTP request handler."""
    
    def __init__(self, socket_read_content):
        """Constructs a sample socket.

        :param socket_read_content: a byte sequence
        """
        # Use plain python StringIO so we can monkey-patch the close method to
        # not discard the contents.
        from StringIO import StringIO
        self.readfile = StringIO(socket_read_content)
        self.writefile = StringIO()
        self.writefile.close = lambda: None
        
    def makefile(self, mode='r', bufsize=None):
        if 'r' in mode:
            return self.readfile
        else:
            return self.writefile


class RemoteHTTPTransportTestCase(tests.TestCase):

    def test_remote_path_after_clone_child(self):
        # If a user enters "bzr+http://host/foo", we want to sent all smart
        # requests for child URLs of that to the original URL.  i.e., we want to
        # POST to "bzr+http://host/foo/.bzr/smart" and never something like
        # "bzr+http://host/foo/.bzr/branch/.bzr/smart".  So, a cloned
        # RemoteHTTPTransport remembers the initial URL, and adjusts the relpaths
        # it sends in smart requests accordingly.
        base_transport = remote.RemoteHTTPTransport('bzr+http://host/path')
        new_transport = base_transport.clone('child_dir')
        self.assertEqual(base_transport._http_transport,
                         new_transport._http_transport)
        self.assertEqual('child_dir/foo', new_transport._remote_path('foo'))

    def test_remote_path_after_clone_parent(self):
        # However, accessing a parent directory should go direct to the parent's
        # URL.  We don't send relpaths like "../foo" in smart requests.
        base_transport = remote.RemoteHTTPTransport('bzr+http://host/path1/path2')
        new_transport = base_transport.clone('..')
        self.assertEqual('foo', new_transport._remote_path('foo'))
        new_transport = base_transport.clone('../')
        self.assertEqual('foo', new_transport._remote_path('foo'))
        new_transport = base_transport.clone('../abc')
        self.assertEqual('foo', new_transport._remote_path('foo'))
        # "abc/../.." should be equivalent to ".."
        new_transport = base_transport.clone('abc/../..')
        self.assertEqual('foo', new_transport._remote_path('foo'))

    def test_remote_path_unnormal_base(self):
        # If the transport's base isn't normalised, the _remote_path should
        # still be calculated correctly.
        base_transport = remote.RemoteHTTPTransport('bzr+http://host/%7Ea/b')
        self.assertEqual('c', base_transport._remote_path('c'))

    def test_clone_unnormal_base(self):
        # If the transport's base isn't normalised, cloned transports should
        # still work correctly.
        base_transport = remote.RemoteHTTPTransport('bzr+http://host/%7Ea/b')
        new_transport = base_transport.clone('c')
        self.assertEqual('bzr+http://host/%7Ea/b/c/', new_transport.base)

        
# TODO: Client feature that does get_bundle and then installs that into a
# branch; this can be used in place of the regular pull/fetch operation when
# coming from a smart server.
#
# TODO: Eventually, want to do a 'branch' command by fetching the whole
# history as one big bundle.  How?  
#
# The branch command does 'br_from.sprout', which tries to preserve the same
# format.  We don't necessarily even want that.  
#
# It might be simpler to handle cmd_pull first, which does a simpler fetch()
# operation from one branch into another.  It already has some code for
# pulling from a bundle, which it does by trying to see if the destination is
# a bundle file.  So it seems the logic for pull ought to be:
# 
#  - if it's a smart server, get a bundle from there and install that
#  - if it's a bundle, install that
#  - if it's a branch, pull from there
#
# Getting a bundle from a smart server is a bit different from reading a
# bundle from a URL:
#
#  - we can reasonably remember the URL we last read from 
#  - you can specify a revision number to pull, and we need to pass it across
#    to the server as a limit on what will be requested
#
# TODO: Given a URL, determine whether it is a smart server or not (or perhaps
# otherwise whether it's a bundle?)  Should this be a property or method of
# the transport?  For the ssh protocol, we always know it's a smart server.
# For http, we potentially need to probe.  But if we're explicitly given
# bzr+http:// then we can skip that for now. <|MERGE_RESOLUTION|>--- conflicted
+++ resolved
@@ -1618,35 +1618,6 @@
                                       body_stream):
         """Assert that body_stream is serialised as expected_serialisation."""
         out_stream = StringIO()
-<<<<<<< HEAD
-        smart_protocol = self.server_protocol_class(None, out_stream.write)
-        response = request.SuccessfulSmartServerResponse(
-            ('args',), body_stream=body_stream)
-        smart_protocol._send_response(response)
-        expected_prefix = protocol.RESPONSE_VERSION_TWO + 'success\n'
-        expected_args = 'args\n'
-        self.assertStartsWith(
-            out_stream.getvalue(), expected_prefix + expected_args)
-        body = out_stream.getvalue()[len(expected_prefix + expected_args):]
-        self.assertEqual(expected_serialisation, body)
-
-    def test_body_stream_serialisation_empty(self):
-        """A body_stream with no bytes can be serialised."""
-        self.assertBodyStreamSerialisation('0\n', [])
-
-    def test_body_stream_serialisation(self):
-        self.assertBodyStreamSerialisation(
-            '9\nchunk one' + '9\nchunk two' + 'b\nchunk three' + '0\n',
-            ['chunk one', 'chunk two', 'chunk three'])
-
-    def test_body_stream_with_empty_element_serialisation(self):
-        """A body stream that includes '' does not prematurely end the stream.
-
-        If the body stream yields an empty string, the protocol should not send
-        an empty chunk, because that is the signal for end-of-stream.
-        """
-        self.assertBodyStreamSerialisation('5\nchunk' + '0\n', ['', 'chunk'])
-=======
         protocol._send_stream(body_stream, out_stream.write)
         self.assertEqual(expected_serialisation, out_stream.getvalue())
 
@@ -1693,7 +1664,6 @@
             'END\n')
         self.assertBodyStreamSerialisation(expected_bytes, stream)
         self.assertBodyStreamRoundTrips(stream)
->>>>>>> 43eb5195
 
     def test_accept_bytes_of_bad_request_to_protocol(self):
         out_stream = StringIO()
@@ -1939,11 +1909,7 @@
 
     def test_streamed_body_bytes(self):
         two_body_chunks = "4\n1234" + "3\n567"
-<<<<<<< HEAD
-        body_terminator = "0\n"
-=======
         body_terminator = "END\n"
->>>>>>> 43eb5195
         server_bytes = (protocol.RESPONSE_VERSION_TWO +
                         "success\nok\n" + two_body_chunks + body_terminator)
         input = StringIO(server_bytes)
@@ -1956,8 +1922,6 @@
         stream = smart_protocol.read_streamed_body()
         self.assertEqual(['1234', '567'], list(stream))
 
-<<<<<<< HEAD
-=======
     def test_read_streamed_body_error(self):
         """When a stream is interrupted by an error..."""
         a_body_chunk = '4\naaaa'
@@ -1980,7 +1944,6 @@
         stream = smart_protocol.read_streamed_body()
         self.assertEqual(expected_chunks, list(stream))
 
->>>>>>> 43eb5195
 
 class TestSmartClientUnicode(tests.TestCase):
     """_SmartClient tests for unicode arguments.
@@ -2093,25 +2056,15 @@
         decoder = protocol.ChunkedBodyDecoder()
         self.assertFalse(decoder.finished_reading)
         self.assertEqual(2, decoder.next_read_size())
-<<<<<<< HEAD
-        self.assertEqual('', decoder.read_pending_data())
-=======
         self.assertEqual(None, decoder.read_next_chunk())
->>>>>>> 43eb5195
         self.assertEqual('', decoder.unused_data)
 
     def test_empty_content(self):
         """'0' + LF is the complete chunked encoding of a zero-length body."""
         decoder = protocol.ChunkedBodyDecoder()
-<<<<<<< HEAD
-        decoder.accept_bytes('0\n')
-        self.assertTrue(decoder.finished_reading)
-        self.assertEqual('', decoder.read_pending_data())
-=======
         decoder.accept_bytes('END\n')
         self.assertTrue(decoder.finished_reading)
         self.assertEqual(None, decoder.read_next_chunk())
->>>>>>> 43eb5195
         self.assertEqual('', decoder.unused_data)
 
     def test_one_chunk(self):
@@ -2119,17 +2072,10 @@
         decoder = protocol.ChunkedBodyDecoder()
         chunk_length = 'f\n'
         chunk_content = '123456789abcdef'
-<<<<<<< HEAD
-        finish = '0\n'
-        decoder.accept_bytes(chunk_length + chunk_content + finish)
-        self.assertTrue(decoder.finished_reading)
-        self.assertEqual(chunk_content, decoder.read_pending_data())
-=======
         finish = 'END\n'
         decoder.accept_bytes(chunk_length + chunk_content + finish)
         self.assertTrue(decoder.finished_reading)
         self.assertEqual(chunk_content, decoder.read_next_chunk())
->>>>>>> 43eb5195
         self.assertEqual('', decoder.unused_data)
         
     def test_incomplete_chunk(self):
@@ -2142,18 +2088,11 @@
         decoder.accept_bytes(chunk_length + three_bytes)
         self.assertFalse(decoder.finished_reading)
         self.assertEqual(
-<<<<<<< HEAD
-            5 + 2, decoder.next_read_size(),
-            "The next_read_size hint should be the number of missing bytes in "
-            "this chunk plus 2 (the shortest possible next chunk: '0\\n')")
-        self.assertEqual(three_bytes, decoder.read_pending_data())
-=======
             5 + 4, decoder.next_read_size(),
             "The next_read_size hint should be the number of missing bytes in "
             "this chunk plus 4 (the length of the end-of-body marker: "
             "'END\\n')")
         self.assertEqual(None, decoder.read_next_chunk())
->>>>>>> 43eb5195
 
     def test_incomplete_length(self):
         """A chunk length hasn't been read until a newline byte has been read.
@@ -2166,56 +2105,33 @@
             "length yet.")
         decoder.accept_bytes('\n')
         self.assertEqual(
-<<<<<<< HEAD
-            9 + 2, decoder.next_read_size(),
-            "The next_read_size hint should be the length of the chunk plus 2 "
-            "(the shortest possible next chunk: '0\\n')")
-        self.assertFalse(decoder.finished_reading)
-        self.assertEqual('', decoder.read_pending_data())
-=======
             9 + 4, decoder.next_read_size(),
             "The next_read_size hint should be the length of the chunk plus 4 "
             "(the length of the end-of-body marker: 'END\\n')")
         self.assertFalse(decoder.finished_reading)
         self.assertEqual(None, decoder.read_next_chunk())
->>>>>>> 43eb5195
 
     def test_two_chunks(self):
         """Content from multiple chunks is concatenated."""
         decoder = protocol.ChunkedBodyDecoder()
         chunk_one = '3\naaa'
         chunk_two = '5\nbbbbb'
-<<<<<<< HEAD
-        finish = '0\n'
-        decoder.accept_bytes(chunk_one + chunk_two + finish)
-        self.assertTrue(decoder.finished_reading)
-        self.assertEqual('aaabbbbb', decoder.read_pending_data())
-=======
         finish = 'END\n'
         decoder.accept_bytes(chunk_one + chunk_two + finish)
         self.assertTrue(decoder.finished_reading)
         self.assertEqual('aaa', decoder.read_next_chunk())
         self.assertEqual('bbbbb', decoder.read_next_chunk())
         self.assertEqual(None, decoder.read_next_chunk())
->>>>>>> 43eb5195
         self.assertEqual('', decoder.unused_data)
 
     def test_excess_bytes(self):
         """Bytes after the chunked body are reported as unused bytes."""
         decoder = protocol.ChunkedBodyDecoder()
-<<<<<<< HEAD
-        chunked_body = "5\naaaaa0\n"
-        excess_bytes = "excess bytes"
-        decoder.accept_bytes(chunked_body + excess_bytes)
-        self.assertTrue(decoder.finished_reading)
-        self.assertEqual('aaaaa', decoder.read_pending_data())
-=======
         chunked_body = "5\naaaaaEND\n"
         excess_bytes = "excess bytes"
         decoder.accept_bytes(chunked_body + excess_bytes)
         self.assertTrue(decoder.finished_reading)
         self.assertEqual('aaaaa', decoder.read_next_chunk())
->>>>>>> 43eb5195
         self.assertEqual(excess_bytes, decoder.unused_data)
         self.assertEqual(
             1, decoder.next_read_size(),
@@ -2227,17 +2143,10 @@
         length = 0x123
         chunk_prefix = hex(length) + '\n'
         chunk_bytes = 'z' * length
-<<<<<<< HEAD
-        finish = '0\n'
-        decoder.accept_bytes(chunk_prefix + chunk_bytes + finish)
-        self.assertTrue(decoder.finished_reading)
-        self.assertEqual(chunk_bytes, decoder.read_pending_data())
-=======
         finish = 'END\n'
         decoder.accept_bytes(chunk_prefix + chunk_bytes + finish)
         self.assertTrue(decoder.finished_reading)
         self.assertEqual(chunk_bytes, decoder.read_next_chunk())
->>>>>>> 43eb5195
 
     def test_byte_at_a_time(self):
         """A complete body fed to the decoder one byte at a time should not
@@ -2250,19 +2159,11 @@
         decoder = protocol.ChunkedBodyDecoder()
         chunk_length = 'f\n'
         chunk_content = '123456789abcdef'
-<<<<<<< HEAD
-        finish = '0\n'
-        for byte in (chunk_length + chunk_content + finish):
-            decoder.accept_bytes(byte)
-        self.assertTrue(decoder.finished_reading)
-        self.assertEqual(chunk_content, decoder.read_pending_data())
-=======
         finish = 'END\n'
         for byte in (chunk_length + chunk_content + finish):
             decoder.accept_bytes(byte)
         self.assertTrue(decoder.finished_reading)
         self.assertEqual(chunk_content, decoder.read_next_chunk())
->>>>>>> 43eb5195
         self.assertEqual('', decoder.unused_data)
 
     def test_read_pending_data_resets(self):
@@ -2270,14 +2171,6 @@
         decoder = protocol.ChunkedBodyDecoder()
         chunk_one = '3\naaa'
         chunk_two = '3\nbbb'
-<<<<<<< HEAD
-        finish = '0\n'
-        decoder.accept_bytes(chunk_one)
-        self.assertEqual('aaa', decoder.read_pending_data())
-        decoder.accept_bytes(chunk_two)
-        self.assertEqual('bbb', decoder.read_pending_data())
-        self.assertEqual('', decoder.read_pending_data())
-=======
         finish = 'END\n'
         decoder.accept_bytes(chunk_one)
         self.assertEqual('aaa', decoder.read_next_chunk())
@@ -2297,7 +2190,6 @@
         expected_failure = request.FailedSmartServerResponse(
             ('part1', 'part2'))
         self.assertEqual(expected_failure, decoder.read_next_chunk())
->>>>>>> 43eb5195
 
 
 class TestSuccessfulSmartServerResponse(tests.TestCase):
@@ -2312,6 +2204,8 @@
             ('foo', 'bar'), 'bytes')
         self.assertEqual(('foo', 'bar'), response.args)
         self.assertEqual('bytes', response.body)
+        # repr(response) doesn't trigger exceptions.
+        repr(response)
 
     def test_construct_with_body_stream(self):
         bytes_iterable = ['abc']
@@ -2341,6 +2235,8 @@
         response = request.FailedSmartServerResponse(('foo', 'bar'), 'bytes')
         self.assertEqual(('foo', 'bar'), response.args)
         self.assertEqual('bytes', response.body)
+        # repr(response) doesn't trigger exceptions.
+        repr(response)
 
     def test_is_successful(self):
         """is_successful should return False for FailedSmartServerResponse."""
