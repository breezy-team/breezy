--- conflicted
+++ resolved
@@ -152,17 +152,6 @@
             raise TestNotApplicable("Need stacking support in the target.")
         builder = self.make_branch_builder('branch')
         builder.start_series()
-<<<<<<< HEAD
-        if self.make_repository('rich-root-test').supports_rich_root():
-            builder.build_snapshot('base', None, [
-                ('add', ('', 'root-id', 'directory', None))])
-        else:
-            builder.build_snapshot('base', None, [
-                ('add', ('', inventory.ROOT_ID, 'directory', None))])
-        builder.build_snapshot('left', ['base'], [])
-        builder.build_snapshot('right', ['base'], [])
-        builder.build_snapshot('merge', ['left', 'right'], [])
-=======
         builder.build_snapshot('base', None, [
             ('add', ('', 'root-id', 'directory', '')),
             ('add', ('file', 'file-id', 'file', 'content\n'))])
@@ -172,7 +161,6 @@
             ('modify', ('file-id', 'right content\n'))])
         builder.build_snapshot('merge', ['left', 'right'], [
             ('modify', ('file-id', 'left and right content\n'))])
->>>>>>> 3079cb32
         builder.finish_series()
         branch = builder.get_branch()
         repo = self.make_to_repository('trunk')
@@ -188,21 +176,6 @@
         self.addCleanup(unstacked_repo.unlock)
         self.assertFalse(unstacked_repo.has_revision('left'))
         self.assertFalse(unstacked_repo.has_revision('right'))
-<<<<<<< HEAD
-        self.assertTrue(unstacked_repo.has_revision('merge'))
-        # We used to check for the presence of parent invs here, but what
-        # really matters is that the repo can stream the new revision without
-        # the help of any fallback repos.
-        self.assertCanStreamRevision(unstacked_repo, 'merge')
-
-    def assertCanStreamRevision(self, repo, revision_id):
-        exclude_keys = set(repo.all_revision_ids()) - set([revision_id])
-        search = SearchResult([revision_id], exclude_keys, 1, [revision_id])
-        source = repo._get_source(repo._format)
-        for substream_kind, substream in source.get_stream(search):
-            # Consume the substream
-            list(substream)
-=======
         self.assertEqual(
             set([('left',), ('right',), ('merge',)]),
             unstacked_repo.inventories.keys())
@@ -218,6 +191,28 @@
             ['left', 'right'])
         self.assertEqual(left_tree.inventory, stacked_left_tree.inventory)
         self.assertEqual(right_tree.inventory, stacked_right_tree.inventory)
+
+        # Finally, it's not enough to see that the basis inventories are
+        # present.  The texts introduced in merge (and only those) should be
+        # present, and also generating a stream should succeed without blowing
+        # up.
+        self.assertTrue(unstacked_repo.has_revision('merge'))
+        expected_texts = set([('file-id', 'merge')])
+        if stacked_branch.repository.texts.get_parent_map([('root-id',
+            'merge')]):
+            # If a (root-id,merge) text exists, it should be in the stacked
+            # repo.
+            expected_texts.add(('root-id', 'merge'))
+        self.assertEqual(expected_texts, unstacked_repo.texts.keys())
+        self.assertCanStreamRevision(unstacked_repo, 'merge')
+
+    def assertCanStreamRevision(self, repo, revision_id):
+        exclude_keys = set(repo.all_revision_ids()) - set([revision_id])
+        search = SearchResult([revision_id], exclude_keys, 1, [revision_id])
+        source = repo._get_source(repo._format)
+        for substream_kind, substream in source.get_stream(search):
+            # Consume the substream
+            list(substream)
 
     def test_fetch_across_stacking_boundary_ignores_ghost(self):
         if not self.repository_format_to.supports_external_lookups:
@@ -257,7 +252,19 @@
         self.addCleanup(stacked_branch.unlock)
         stacked_second_tree = stacked_branch.repository.revision_tree('second')
         self.assertEqual(second_tree.inventory, stacked_second_tree.inventory)
->>>>>>> 3079cb32
+        # Finally, it's not enough to see that the basis inventories are
+        # present.  The texts introduced in merge (and only those) should be
+        # present, and also generating a stream should succeed without blowing
+        # up.
+        self.assertTrue(unstacked_repo.has_revision('third'))
+        expected_texts = set([('file-id', 'third')])
+        if stacked_branch.repository.texts.get_parent_map([('root-id',
+            'third')]):
+            # If a (root-id,third) text exists, it should be in the stacked
+            # repo.
+            expected_texts.add(('root-id', 'third'))
+        self.assertEqual(expected_texts, unstacked_repo.texts.keys())
+        self.assertCanStreamRevision(unstacked_repo, 'third')
 
     def test_fetch_missing_basis_text(self):
         """If fetching a delta, we should die if a basis is not present."""
@@ -373,20 +380,12 @@
         to_repo = self.make_to_repository('to')
         to_repo.fetch(from_tree.branch.repository)
         recorded_inv_sha1 = to_repo.get_inventory_sha1('foo-id')
-<<<<<<< HEAD
-        try:
-            xml = to_repo.get_inventory_xml('foo-id')
-        except NotImplementedError:
-            raise TestNotApplicable('repo does not provide get_inventory_xml')
-        computed_inv_sha1 = osutils.sha_string(xml)
-=======
         to_repo.lock_read()
         self.addCleanup(to_repo.unlock)
         stream = to_repo.inventories.get_record_stream([('foo-id',)],
                                                        'unordered', True)
         bytes = stream.next().get_bytes_as('fulltext')
         computed_inv_sha1 = osutils.sha_string(bytes)
->>>>>>> 3079cb32
         self.assertEqual(computed_inv_sha1, recorded_inv_sha1)
 
 
