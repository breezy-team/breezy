--- conflicted
+++ resolved
@@ -71,19 +71,14 @@
             ' repositories', deprecated=True)
         my_format_registry.register_lazy('lazy', 'bzrlib.bzrdir', 
             'BzrDirFormat6', 'Format registered lazily', deprecated=True)
-<<<<<<< HEAD
-        my_format_registry.register_metadir('knit', 'RepositoryFormatKnit1',
-            'Format using knits')
-        my_format_registry.register_metadir('experimental-knit3', 
-                                            'RepositoryFormatKnit2',
-                                            'Format using knits', 
-                                            tree='WorkingTreeFormat4')
-=======
         my_format_registry.register_metadir('knit',
             'bzrlib.repofmt.knitrepo.RepositoryFormatKnit1',
             'Format using knits',
             )
->>>>>>> 3fed324b
+        my_format_registry.register_metadir('experimental-knit3', 
+            'bzrlib.repofmt.knitrepo.RepositoryFormatKnit3',
+            'Format using knits', 
+            tree='WorkingTreeFormat4')
         my_format_registry.set_default('knit')
         my_format_registry.register_metadir(
             'experimental-knit2',
@@ -108,24 +103,15 @@
             knitrepo.RepositoryFormatKnit1)
         my_bzrdir = my_format_registry.make_bzrdir('knit')
         self.assertIsInstance(my_bzrdir.repository_format, 
-<<<<<<< HEAD
-            repository.RepositoryFormatKnit1)
-        my_bzrdir = my_format_registry.make_bzrdir('metaweave')
-        self.assertIsInstance(my_bzrdir.repository_format, 
-            repository.RepositoryFormat7)
-        self.assertIsInstance(my_bzrdir.workingtree_format, 
-            workingtree.WorkingTreeFormat3)
+            knitrepo.RepositoryFormatKnit1)
         my_bzrdir = my_format_registry.make_bzrdir('experimental-knit3')
         self.assertIsInstance(my_bzrdir.repository_format, 
-            repository.RepositoryFormatKnit2)
+            knitrepo.RepositoryFormatKnit3)
         self.assertIsInstance(my_bzrdir.workingtree_format, 
             workingtree.WorkingTreeFormat4)
-=======
-            knitrepo.RepositoryFormatKnit1)
         my_bzrdir = my_format_registry.make_bzrdir('branch6')
         self.assertIsInstance(my_bzrdir.get_branch_format(),
                               bzrlib.branch.BzrBranchFormat6)
->>>>>>> 3fed324b
 
     def test_get_help(self):
         my_format_registry = self.make_format_registry()
