# Copyright (C) 2006-2011 Canonical Ltd
#
# This program is free software; you can redistribute it and/or modify
# it under the terms of the GNU General Public License as published by
# the Free Software Foundation; either version 2 of the License, or
# (at your option) any later version.
#
# This program is distributed in the hope that it will be useful,
# but WITHOUT ANY WARRANTY; without even the implied warranty of
# MERCHANTABILITY or FITNESS FOR A PARTICULAR PURPOSE.  See the
# GNU General Public License for more details.
#
# You should have received a copy of the GNU General Public License
# along with this program; if not, write to the Free Software
# Foundation, Inc., 51 Franklin Street, Fifth Floor, Boston, MA 02110-1301 USA

"""Tests for the BzrDir facility and any format specific tests.

For interface contract tests, see tests/per_bzr_dir.
"""

import os
import subprocess
import sys

from bzrlib import (
    branch,
    bzrdir,
    controldir,
    errors,
    help_topics,
    lock,
    repository,
    revision as _mod_revision,
    osutils,
    remote,
    symbol_versioning,
    transport as _mod_transport,
    urlutils,
    win32utils,
    workingtree,
    )
import bzrlib.branch
from bzrlib.errors import (
    NotBranchError,
    NoColocatedBranchSupport,
    UnknownFormatError,
    UnsupportedFormatError,
    )
from bzrlib.tests import (
    TestCase,
    TestCaseWithMemoryTransport,
    TestCaseWithTransport,
    TestSkipped,
    )
from bzrlib.tests import(
    http_server,
    http_utils,
    )
from bzrlib.tests.test_http import TestWithTransport_pycurl
from bzrlib.transport import (
    memory,
    pathfilter,
    )
from bzrlib.transport.http._urllib import HttpTransport_urllib
from bzrlib.transport.nosmart import NoSmartTransportDecorator
from bzrlib.transport.readonly import ReadonlyTransportDecorator
from bzrlib.repofmt import knitrepo, pack_repo


class TestDefaultFormat(TestCase):

    def test_get_set_default_format(self):
        old_format = bzrdir.BzrDirFormat.get_default_format()
        # default is BzrDirMetaFormat1
        self.failUnless(isinstance(old_format, bzrdir.BzrDirMetaFormat1))
        controldir.ControlDirFormat._set_default_format(SampleBzrDirFormat())
        # creating a bzr dir should now create an instrumented dir.
        try:
            result = bzrdir.BzrDir.create('memory:///')
            self.failUnless(isinstance(result, SampleBzrDir))
        finally:
            controldir.ControlDirFormat._set_default_format(old_format)
        self.assertEqual(old_format, bzrdir.BzrDirFormat.get_default_format())


class DeprecatedBzrDirFormat(bzrdir.BzrDirFormat):
    """A deprecated bzr dir format."""



class TestFormatRegistry(TestCase):

    def make_format_registry(self):
        my_format_registry = controldir.ControlDirFormatRegistry()
<<<<<<< HEAD
        from bzrlib.plugins.weave_fmt.bzrdir import BzrDirFormat6
        my_format_registry.register('weave', BzrDirFormat6,
            'Pre-0.8 format.  Slower and does not support checkouts or shared'
            ' repositories', deprecated=True)
        my_format_registry.register_lazy('lazy', 'bzrlib.plugins.weave_fmt.bzrdir',
            'BzrDirFormat6', 'Format registered lazily', deprecated=True)
=======
        my_format_registry.register('deprecated', DeprecatedBzrDirFormat,
            'Some format.  Slower and unawesome and deprecated.',
            deprecated=True)
        my_format_registry.register_lazy('lazy', 'bzrlib.tests.test_bzrdir',
            'DeprecatedBzrDirFormat', 'Format registered lazily',
            deprecated=True)
>>>>>>> 6e46d778
        bzrdir.register_metadir(my_format_registry, 'knit',
            'bzrlib.repofmt.knitrepo.RepositoryFormatKnit1',
            'Format using knits',
            )
        my_format_registry.set_default('knit')
        bzrdir.register_metadir(my_format_registry,
            'branch6',
            'bzrlib.repofmt.knitrepo.RepositoryFormatKnit3',
            'Experimental successor to knit.  Use at your own risk.',
            branch_format='bzrlib.branch.BzrBranchFormat6',
            experimental=True)
        bzrdir.register_metadir(my_format_registry,
            'hidden format',
            'bzrlib.repofmt.knitrepo.RepositoryFormatKnit3',
            'Experimental successor to knit.  Use at your own risk.',
            branch_format='bzrlib.branch.BzrBranchFormat6', hidden=True)
<<<<<<< HEAD
        my_format_registry.register('hiddenweave', BzrDirFormat6,
            'Pre-0.8 format.  Slower and does not support checkouts or shared'
            ' repositories', hidden=True)
        my_format_registry.register_lazy('hiddenlazy', 'bzrlib.plugins.weave_fmt.bzrdir',
            'BzrDirFormat6', 'Format registered lazily', deprecated=True,
            hidden=True)
=======
        my_format_registry.register('hiddendeprecated', DeprecatedBzrDirFormat,
            'Old format.  Slower and does not support things. ', hidden=True)
        my_format_registry.register_lazy('hiddenlazy', 'bzrlib.tests.test_bzrdir',
            'DeprecatedBzrDirFormat', 'Format registered lazily',
            deprecated=True, hidden=True)
>>>>>>> 6e46d778
        return my_format_registry

    def test_format_registry(self):
        from bzrlib.plugins.weave_fmt.bzrdir import BzrDirFormat6
        my_format_registry = self.make_format_registry()
        my_bzrdir = my_format_registry.make_bzrdir('lazy')
<<<<<<< HEAD
        self.assertIsInstance(my_bzrdir, BzrDirFormat6)
        my_bzrdir = my_format_registry.make_bzrdir('weave')
        self.assertIsInstance(my_bzrdir, BzrDirFormat6)
=======
        self.assertIsInstance(my_bzrdir, DeprecatedBzrDirFormat)
        my_bzrdir = my_format_registry.make_bzrdir('deprecated')
        self.assertIsInstance(my_bzrdir, DeprecatedBzrDirFormat)
>>>>>>> 6e46d778
        my_bzrdir = my_format_registry.make_bzrdir('default')
        self.assertIsInstance(my_bzrdir.repository_format,
            knitrepo.RepositoryFormatKnit1)
        my_bzrdir = my_format_registry.make_bzrdir('knit')
        self.assertIsInstance(my_bzrdir.repository_format,
            knitrepo.RepositoryFormatKnit1)
        my_bzrdir = my_format_registry.make_bzrdir('branch6')
        self.assertIsInstance(my_bzrdir.get_branch_format(),
                              bzrlib.branch.BzrBranchFormat6)

    def test_get_help(self):
        my_format_registry = self.make_format_registry()
        self.assertEqual('Format registered lazily',
                         my_format_registry.get_help('lazy'))
        self.assertEqual('Format using knits',
                         my_format_registry.get_help('knit'))
        self.assertEqual('Format using knits',
                         my_format_registry.get_help('default'))
        self.assertEqual('Some format.  Slower and unawesome and deprecated.',
                         my_format_registry.get_help('deprecated'))

    def test_help_topic(self):
        topics = help_topics.HelpTopicRegistry()
        registry = self.make_format_registry()
        topics.register('current-formats', registry.help_topic,
                        'Current formats')
        topics.register('other-formats', registry.help_topic,
                        'Other formats')
        new = topics.get_detail('current-formats')
        rest = topics.get_detail('other-formats')
        experimental, deprecated = rest.split('Deprecated formats')
        self.assertContainsRe(new, 'formats-help')
        self.assertContainsRe(new,
                ':knit:\n    \(native\) \(default\) Format using knits\n')
        self.assertContainsRe(experimental,
                ':branch6:\n    \(native\) Experimental successor to knit')
        self.assertContainsRe(deprecated,
                ':lazy:\n    \(native\) Format registered lazily\n')
        self.assertNotContainsRe(new, 'hidden')

    def test_set_default_repository(self):
        default_factory = bzrdir.format_registry.get('default')
        old_default = [k for k, v in bzrdir.format_registry.iteritems()
                       if v == default_factory and k != 'default'][0]
        bzrdir.format_registry.set_default_repository('dirstate-with-subtree')
        try:
            self.assertIs(bzrdir.format_registry.get('dirstate-with-subtree'),
                          bzrdir.format_registry.get('default'))
            self.assertIs(
                repository.format_registry.get_default().__class__,
                knitrepo.RepositoryFormatKnit3)
        finally:
            bzrdir.format_registry.set_default_repository(old_default)

    def test_aliases(self):
        a_registry = controldir.ControlDirFormatRegistry()
<<<<<<< HEAD
        from bzrlib.plugins.weave_fmt.bzrdir import BzrDirFormat6
        a_registry.register('weave', BzrDirFormat6,
            'Pre-0.8 format.  Slower and does not support checkouts or shared'
            ' repositories', deprecated=True)
        a_registry.register('weavealias', BzrDirFormat6,
            'Pre-0.8 format.  Slower and does not support checkouts or shared'
            ' repositories', deprecated=True, alias=True)
        self.assertEqual(frozenset(['weavealias']), a_registry.aliases())
=======
        a_registry.register('deprecated', DeprecatedBzrDirFormat,
            'Old format.  Slower and does not support stuff',
            deprecated=True)
        a_registry.register('deprecatedalias', DeprecatedBzrDirFormat,
            'Old format.  Slower and does not support stuff',
            deprecated=True, alias=True)
        self.assertEqual(frozenset(['deprecatedalias']), a_registry.aliases())
>>>>>>> 6e46d778


class SampleBranch(bzrlib.branch.Branch):
    """A dummy branch for guess what, dummy use."""

    def __init__(self, dir):
        self.bzrdir = dir


class SampleRepository(bzrlib.repository.Repository):
    """A dummy repo."""

    def __init__(self, dir):
        self.bzrdir = dir


class SampleBzrDir(bzrdir.BzrDir):
    """A sample BzrDir implementation to allow testing static methods."""

    def create_repository(self, shared=False):
        """See BzrDir.create_repository."""
        return "A repository"

    def open_repository(self):
        """See BzrDir.open_repository."""
        return SampleRepository(self)

    def create_branch(self, name=None):
        """See BzrDir.create_branch."""
        if name is not None:
            raise NoColocatedBranchSupport(self)
        return SampleBranch(self)

    def create_workingtree(self):
        """See BzrDir.create_workingtree."""
        return "A tree"


class SampleBzrDirFormat(bzrdir.BzrDirFormat):
    """A sample format

    this format is initializable, unsupported to aid in testing the
    open and open_downlevel routines.
    """

    def get_format_string(self):
        """See BzrDirFormat.get_format_string()."""
        return "Sample .bzr dir format."

    def initialize_on_transport(self, t):
        """Create a bzr dir."""
        t.mkdir('.bzr')
        t.put_bytes('.bzr/branch-format', self.get_format_string())
        return SampleBzrDir(t, self)

    def is_supported(self):
        return False

    def open(self, transport, _found=None):
        return "opened branch."


class BzrDirFormat1(bzrdir.BzrDirMetaFormat1):

    @staticmethod
    def get_format_string():
        return "Test format 1"


class BzrDirFormat2(bzrdir.BzrDirMetaFormat1):

    @staticmethod
    def get_format_string():
        return "Test format 2"


class TestBzrDirFormat(TestCaseWithTransport):
    """Tests for the BzrDirFormat facility."""

    def test_find_format(self):
        # is the right format object found for a branch?
        # create a branch with a few known format objects.
        bzrdir.BzrDirFormat.register_format(BzrDirFormat1())
        self.addCleanup(bzrdir.BzrDirFormat.unregister_format, BzrDirFormat1())
        bzrdir.BzrDirFormat.register_format(BzrDirFormat2())
        self.addCleanup(bzrdir.BzrDirFormat.unregister_format, BzrDirFormat2())
        t = self.get_transport()
        self.build_tree(["foo/", "bar/"], transport=t)
        def check_format(format, url):
            format.initialize(url)
            t = _mod_transport.get_transport(url)
            found_format = bzrdir.BzrDirFormat.find_format(t)
            self.failUnless(isinstance(found_format, format.__class__))
<<<<<<< HEAD
        from bzrlib.plugins.weave_fmt.bzrdir import BzrDirFormat5, BzrDirFormat6
        check_format(BzrDirFormat5(), "foo")
        check_format(BzrDirFormat6(), "bar")
=======
        check_format(BzrDirFormat1(), "foo")
        check_format(BzrDirFormat2(), "bar")
>>>>>>> 6e46d778

    def test_find_format_nothing_there(self):
        self.assertRaises(NotBranchError,
                          bzrdir.BzrDirFormat.find_format,
                          _mod_transport.get_transport('.'))

    def test_find_format_unknown_format(self):
        t = self.get_transport()
        t.mkdir('.bzr')
        t.put_bytes('.bzr/branch-format', '')
        self.assertRaises(UnknownFormatError,
                          bzrdir.BzrDirFormat.find_format,
                          _mod_transport.get_transport('.'))

    def test_register_unregister_format(self):
        format = SampleBzrDirFormat()
        url = self.get_url()
        # make a bzrdir
        format.initialize(url)
        # register a format for it.
        bzrdir.BzrDirFormat.register_format(format)
        # which bzrdir.Open will refuse (not supported)
        self.assertRaises(UnsupportedFormatError, bzrdir.BzrDir.open, url)
        # which bzrdir.open_containing will refuse (not supported)
        self.assertRaises(UnsupportedFormatError, bzrdir.BzrDir.open_containing, url)
        # but open_downlevel will work
        t = _mod_transport.get_transport(url)
        self.assertEqual(format.open(t), bzrdir.BzrDir.open_unsupported(url))
        # unregister the format
        bzrdir.BzrDirFormat.unregister_format(format)
        # now open_downlevel should fail too.
        self.assertRaises(UnknownFormatError, bzrdir.BzrDir.open_unsupported, url)

    def test_create_branch_and_repo_uses_default(self):
        format = SampleBzrDirFormat()
        branch = bzrdir.BzrDir.create_branch_and_repo(self.get_url(),
                                                      format=format)
        self.assertTrue(isinstance(branch, SampleBranch))

    def test_create_branch_and_repo_under_shared(self):
        # creating a branch and repo in a shared repo uses the
        # shared repository
        format = bzrdir.format_registry.make_bzrdir('knit')
        self.make_repository('.', shared=True, format=format)
        branch = bzrdir.BzrDir.create_branch_and_repo(
            self.get_url('child'), format=format)
        self.assertRaises(errors.NoRepositoryPresent,
                          branch.bzrdir.open_repository)

    def test_create_branch_and_repo_under_shared_force_new(self):
        # creating a branch and repo in a shared repo can be forced to
        # make a new repo
        format = bzrdir.format_registry.make_bzrdir('knit')
        self.make_repository('.', shared=True, format=format)
        branch = bzrdir.BzrDir.create_branch_and_repo(self.get_url('child'),
                                                      force_new_repo=True,
                                                      format=format)
        branch.bzrdir.open_repository()

    def test_create_standalone_working_tree(self):
        format = SampleBzrDirFormat()
        # note this is deliberately readonly, as this failure should
        # occur before any writes.
        self.assertRaises(errors.NotLocalUrl,
                          bzrdir.BzrDir.create_standalone_workingtree,
                          self.get_readonly_url(), format=format)
        tree = bzrdir.BzrDir.create_standalone_workingtree('.',
                                                           format=format)
        self.assertEqual('A tree', tree)

    def test_create_standalone_working_tree_under_shared_repo(self):
        # create standalone working tree always makes a repo.
        format = bzrdir.format_registry.make_bzrdir('knit')
        self.make_repository('.', shared=True, format=format)
        # note this is deliberately readonly, as this failure should
        # occur before any writes.
        self.assertRaises(errors.NotLocalUrl,
                          bzrdir.BzrDir.create_standalone_workingtree,
                          self.get_readonly_url('child'), format=format)
        tree = bzrdir.BzrDir.create_standalone_workingtree('child',
            format=format)
        tree.bzrdir.open_repository()

    def test_create_branch_convenience(self):
        # outside a repo the default convenience output is a repo+branch_tree
        format = bzrdir.format_registry.make_bzrdir('knit')
        branch = bzrdir.BzrDir.create_branch_convenience('.', format=format)
        branch.bzrdir.open_workingtree()
        branch.bzrdir.open_repository()

    def test_create_branch_convenience_possible_transports(self):
        """Check that the optional 'possible_transports' is recognized"""
        format = bzrdir.format_registry.make_bzrdir('knit')
        t = self.get_transport()
        branch = bzrdir.BzrDir.create_branch_convenience(
            '.', format=format, possible_transports=[t])
        branch.bzrdir.open_workingtree()
        branch.bzrdir.open_repository()

    def test_create_branch_convenience_root(self):
        """Creating a branch at the root of a fs should work."""
        self.vfs_transport_factory = memory.MemoryServer
        # outside a repo the default convenience output is a repo+branch_tree
        format = bzrdir.format_registry.make_bzrdir('knit')
        branch = bzrdir.BzrDir.create_branch_convenience(self.get_url(),
                                                         format=format)
        self.assertRaises(errors.NoWorkingTree,
                          branch.bzrdir.open_workingtree)
        branch.bzrdir.open_repository()

    def test_create_branch_convenience_under_shared_repo(self):
        # inside a repo the default convenience output is a branch+ follow the
        # repo tree policy
        format = bzrdir.format_registry.make_bzrdir('knit')
        self.make_repository('.', shared=True, format=format)
        branch = bzrdir.BzrDir.create_branch_convenience('child',
            format=format)
        branch.bzrdir.open_workingtree()
        self.assertRaises(errors.NoRepositoryPresent,
                          branch.bzrdir.open_repository)

    def test_create_branch_convenience_under_shared_repo_force_no_tree(self):
        # inside a repo the default convenience output is a branch+ follow the
        # repo tree policy but we can override that
        format = bzrdir.format_registry.make_bzrdir('knit')
        self.make_repository('.', shared=True, format=format)
        branch = bzrdir.BzrDir.create_branch_convenience('child',
            force_new_tree=False, format=format)
        self.assertRaises(errors.NoWorkingTree,
                          branch.bzrdir.open_workingtree)
        self.assertRaises(errors.NoRepositoryPresent,
                          branch.bzrdir.open_repository)

    def test_create_branch_convenience_under_shared_repo_no_tree_policy(self):
        # inside a repo the default convenience output is a branch+ follow the
        # repo tree policy
        format = bzrdir.format_registry.make_bzrdir('knit')
        repo = self.make_repository('.', shared=True, format=format)
        repo.set_make_working_trees(False)
        branch = bzrdir.BzrDir.create_branch_convenience('child',
                                                         format=format)
        self.assertRaises(errors.NoWorkingTree,
                          branch.bzrdir.open_workingtree)
        self.assertRaises(errors.NoRepositoryPresent,
                          branch.bzrdir.open_repository)

    def test_create_branch_convenience_under_shared_repo_no_tree_policy_force_tree(self):
        # inside a repo the default convenience output is a branch+ follow the
        # repo tree policy but we can override that
        format = bzrdir.format_registry.make_bzrdir('knit')
        repo = self.make_repository('.', shared=True, format=format)
        repo.set_make_working_trees(False)
        branch = bzrdir.BzrDir.create_branch_convenience('child',
            force_new_tree=True, format=format)
        branch.bzrdir.open_workingtree()
        self.assertRaises(errors.NoRepositoryPresent,
                          branch.bzrdir.open_repository)

    def test_create_branch_convenience_under_shared_repo_force_new_repo(self):
        # inside a repo the default convenience output is overridable to give
        # repo+branch+tree
        format = bzrdir.format_registry.make_bzrdir('knit')
        self.make_repository('.', shared=True, format=format)
        branch = bzrdir.BzrDir.create_branch_convenience('child',
            force_new_repo=True, format=format)
        branch.bzrdir.open_repository()
        branch.bzrdir.open_workingtree()


class TestRepositoryAcquisitionPolicy(TestCaseWithTransport):

    def test_acquire_repository_standalone(self):
        """The default acquisition policy should create a standalone branch."""
        my_bzrdir = self.make_bzrdir('.')
        repo_policy = my_bzrdir.determine_repository_policy()
        repo, is_new = repo_policy.acquire_repository()
        self.assertEqual(repo.bzrdir.root_transport.base,
                         my_bzrdir.root_transport.base)
        self.assertFalse(repo.is_shared())

    def test_determine_stacking_policy(self):
        parent_bzrdir = self.make_bzrdir('.')
        child_bzrdir = self.make_bzrdir('child')
        parent_bzrdir.get_config().set_default_stack_on('http://example.org')
        repo_policy = child_bzrdir.determine_repository_policy()
        self.assertEqual('http://example.org', repo_policy._stack_on)

    def test_determine_stacking_policy_relative(self):
        parent_bzrdir = self.make_bzrdir('.')
        child_bzrdir = self.make_bzrdir('child')
        parent_bzrdir.get_config().set_default_stack_on('child2')
        repo_policy = child_bzrdir.determine_repository_policy()
        self.assertEqual('child2', repo_policy._stack_on)
        self.assertEqual(parent_bzrdir.root_transport.base,
                         repo_policy._stack_on_pwd)

    def prepare_default_stacking(self, child_format='1.6'):
        parent_bzrdir = self.make_bzrdir('.')
        child_branch = self.make_branch('child', format=child_format)
        parent_bzrdir.get_config().set_default_stack_on(child_branch.base)
        new_child_transport = parent_bzrdir.transport.clone('child2')
        return child_branch, new_child_transport

    def test_clone_on_transport_obeys_stacking_policy(self):
        child_branch, new_child_transport = self.prepare_default_stacking()
        new_child = child_branch.bzrdir.clone_on_transport(new_child_transport)
        self.assertEqual(child_branch.base,
                         new_child.open_branch().get_stacked_on_url())

    def test_default_stacking_with_stackable_branch_unstackable_repo(self):
        # Make stackable source branch with an unstackable repo format.
        source_bzrdir = self.make_bzrdir('source')
        pack_repo.RepositoryFormatKnitPack1().initialize(source_bzrdir)
        source_branch = bzrlib.branch.BzrBranchFormat7().initialize(
            source_bzrdir)
        # Make a directory with a default stacking policy
        parent_bzrdir = self.make_bzrdir('parent')
        stacked_on = self.make_branch('parent/stacked-on', format='pack-0.92')
        parent_bzrdir.get_config().set_default_stack_on(stacked_on.base)
        # Clone source into directory
        target = source_bzrdir.clone(self.get_url('parent/target'))

    def test_sprout_obeys_stacking_policy(self):
        child_branch, new_child_transport = self.prepare_default_stacking()
        new_child = child_branch.bzrdir.sprout(new_child_transport.base)
        self.assertEqual(child_branch.base,
                         new_child.open_branch().get_stacked_on_url())

    def test_clone_ignores_policy_for_unsupported_formats(self):
        child_branch, new_child_transport = self.prepare_default_stacking(
            child_format='pack-0.92')
        new_child = child_branch.bzrdir.clone_on_transport(new_child_transport)
        self.assertRaises(errors.UnstackableBranchFormat,
                          new_child.open_branch().get_stacked_on_url)

    def test_sprout_ignores_policy_for_unsupported_formats(self):
        child_branch, new_child_transport = self.prepare_default_stacking(
            child_format='pack-0.92')
        new_child = child_branch.bzrdir.sprout(new_child_transport.base)
        self.assertRaises(errors.UnstackableBranchFormat,
                          new_child.open_branch().get_stacked_on_url)

    def test_sprout_upgrades_format_if_stacked_specified(self):
        child_branch, new_child_transport = self.prepare_default_stacking(
            child_format='pack-0.92')
        new_child = child_branch.bzrdir.sprout(new_child_transport.base,
                                               stacked=True)
        self.assertEqual(child_branch.bzrdir.root_transport.base,
                         new_child.open_branch().get_stacked_on_url())
        repo = new_child.open_repository()
        self.assertTrue(repo._format.supports_external_lookups)
        self.assertFalse(repo.supports_rich_root())

    def test_clone_on_transport_upgrades_format_if_stacked_on_specified(self):
        child_branch, new_child_transport = self.prepare_default_stacking(
            child_format='pack-0.92')
        new_child = child_branch.bzrdir.clone_on_transport(new_child_transport,
            stacked_on=child_branch.bzrdir.root_transport.base)
        self.assertEqual(child_branch.bzrdir.root_transport.base,
                         new_child.open_branch().get_stacked_on_url())
        repo = new_child.open_repository()
        self.assertTrue(repo._format.supports_external_lookups)
        self.assertFalse(repo.supports_rich_root())

    def test_sprout_upgrades_to_rich_root_format_if_needed(self):
        child_branch, new_child_transport = self.prepare_default_stacking(
            child_format='rich-root-pack')
        new_child = child_branch.bzrdir.sprout(new_child_transport.base,
                                               stacked=True)
        repo = new_child.open_repository()
        self.assertTrue(repo._format.supports_external_lookups)
        self.assertTrue(repo.supports_rich_root())

    def test_add_fallback_repo_handles_absolute_urls(self):
        stack_on = self.make_branch('stack_on', format='1.6')
        repo = self.make_repository('repo', format='1.6')
        policy = bzrdir.UseExistingRepository(repo, stack_on.base)
        policy._add_fallback(repo)

    def test_add_fallback_repo_handles_relative_urls(self):
        stack_on = self.make_branch('stack_on', format='1.6')
        repo = self.make_repository('repo', format='1.6')
        policy = bzrdir.UseExistingRepository(repo, '.', stack_on.base)
        policy._add_fallback(repo)

    def test_configure_relative_branch_stacking_url(self):
        stack_on = self.make_branch('stack_on', format='1.6')
        stacked = self.make_branch('stack_on/stacked', format='1.6')
        policy = bzrdir.UseExistingRepository(stacked.repository,
            '.', stack_on.base)
        policy.configure_branch(stacked)
        self.assertEqual('..', stacked.get_stacked_on_url())

    def test_relative_branch_stacking_to_absolute(self):
        stack_on = self.make_branch('stack_on', format='1.6')
        stacked = self.make_branch('stack_on/stacked', format='1.6')
        policy = bzrdir.UseExistingRepository(stacked.repository,
            '.', self.get_readonly_url('stack_on'))
        policy.configure_branch(stacked)
        self.assertEqual(self.get_readonly_url('stack_on'),
                         stacked.get_stacked_on_url())


class ChrootedTests(TestCaseWithTransport):
    """A support class that provides readonly urls outside the local namespace.

    This is done by checking if self.transport_server is a MemoryServer. if it
    is then we are chrooted already, if it is not then an HttpServer is used
    for readonly urls.
    """

    def setUp(self):
        super(ChrootedTests, self).setUp()
        if not self.vfs_transport_factory == memory.MemoryServer:
            self.transport_readonly_server = http_server.HttpServer

    def local_branch_path(self, branch):
         return os.path.realpath(urlutils.local_path_from_url(branch.base))

    def test_open_containing(self):
        self.assertRaises(NotBranchError, bzrdir.BzrDir.open_containing,
                          self.get_readonly_url(''))
        self.assertRaises(NotBranchError, bzrdir.BzrDir.open_containing,
                          self.get_readonly_url('g/p/q'))
        control = bzrdir.BzrDir.create(self.get_url())
        branch, relpath = bzrdir.BzrDir.open_containing(self.get_readonly_url(''))
        self.assertEqual('', relpath)
        branch, relpath = bzrdir.BzrDir.open_containing(self.get_readonly_url('g/p/q'))
        self.assertEqual('g/p/q', relpath)

    def test_open_containing_tree_branch_or_repository_empty(self):
        self.assertRaises(errors.NotBranchError,
            bzrdir.BzrDir.open_containing_tree_branch_or_repository,
            self.get_readonly_url(''))

    def test_open_containing_tree_branch_or_repository_all(self):
        self.make_branch_and_tree('topdir')
        tree, branch, repo, relpath = \
            bzrdir.BzrDir.open_containing_tree_branch_or_repository(
                'topdir/foo')
        self.assertEqual(os.path.realpath('topdir'),
                         os.path.realpath(tree.basedir))
        self.assertEqual(os.path.realpath('topdir'),
                         self.local_branch_path(branch))
        self.assertEqual(
            osutils.realpath(os.path.join('topdir', '.bzr', 'repository')),
            repo.bzrdir.transport.local_abspath('repository'))
        self.assertEqual(relpath, 'foo')

    def test_open_containing_tree_branch_or_repository_no_tree(self):
        self.make_branch('branch')
        tree, branch, repo, relpath = \
            bzrdir.BzrDir.open_containing_tree_branch_or_repository(
                'branch/foo')
        self.assertEqual(tree, None)
        self.assertEqual(os.path.realpath('branch'),
                         self.local_branch_path(branch))
        self.assertEqual(
            osutils.realpath(os.path.join('branch', '.bzr', 'repository')),
            repo.bzrdir.transport.local_abspath('repository'))
        self.assertEqual(relpath, 'foo')

    def test_open_containing_tree_branch_or_repository_repo(self):
        self.make_repository('repo')
        tree, branch, repo, relpath = \
            bzrdir.BzrDir.open_containing_tree_branch_or_repository(
                'repo')
        self.assertEqual(tree, None)
        self.assertEqual(branch, None)
        self.assertEqual(
            osutils.realpath(os.path.join('repo', '.bzr', 'repository')),
            repo.bzrdir.transport.local_abspath('repository'))
        self.assertEqual(relpath, '')

    def test_open_containing_tree_branch_or_repository_shared_repo(self):
        self.make_repository('shared', shared=True)
        bzrdir.BzrDir.create_branch_convenience('shared/branch',
                                                force_new_tree=False)
        tree, branch, repo, relpath = \
            bzrdir.BzrDir.open_containing_tree_branch_or_repository(
                'shared/branch')
        self.assertEqual(tree, None)
        self.assertEqual(os.path.realpath('shared/branch'),
                         self.local_branch_path(branch))
        self.assertEqual(
            osutils.realpath(os.path.join('shared', '.bzr', 'repository')),
            repo.bzrdir.transport.local_abspath('repository'))
        self.assertEqual(relpath, '')

    def test_open_containing_tree_branch_or_repository_branch_subdir(self):
        self.make_branch_and_tree('foo')
        self.build_tree(['foo/bar/'])
        tree, branch, repo, relpath = \
            bzrdir.BzrDir.open_containing_tree_branch_or_repository(
                'foo/bar')
        self.assertEqual(os.path.realpath('foo'),
                         os.path.realpath(tree.basedir))
        self.assertEqual(os.path.realpath('foo'),
                         self.local_branch_path(branch))
        self.assertEqual(
            osutils.realpath(os.path.join('foo', '.bzr', 'repository')),
            repo.bzrdir.transport.local_abspath('repository'))
        self.assertEqual(relpath, 'bar')

    def test_open_containing_tree_branch_or_repository_repo_subdir(self):
        self.make_repository('bar')
        self.build_tree(['bar/baz/'])
        tree, branch, repo, relpath = \
            bzrdir.BzrDir.open_containing_tree_branch_or_repository(
                'bar/baz')
        self.assertEqual(tree, None)
        self.assertEqual(branch, None)
        self.assertEqual(
            osutils.realpath(os.path.join('bar', '.bzr', 'repository')),
            repo.bzrdir.transport.local_abspath('repository'))
        self.assertEqual(relpath, 'baz')

    def test_open_containing_from_transport(self):
        self.assertRaises(NotBranchError,
            bzrdir.BzrDir.open_containing_from_transport,
            _mod_transport.get_transport(self.get_readonly_url('')))
        self.assertRaises(NotBranchError,
            bzrdir.BzrDir.open_containing_from_transport,
            _mod_transport.get_transport(self.get_readonly_url('g/p/q')))
        control = bzrdir.BzrDir.create(self.get_url())
        branch, relpath = bzrdir.BzrDir.open_containing_from_transport(
            _mod_transport.get_transport(self.get_readonly_url('')))
        self.assertEqual('', relpath)
        branch, relpath = bzrdir.BzrDir.open_containing_from_transport(
            _mod_transport.get_transport(self.get_readonly_url('g/p/q')))
        self.assertEqual('g/p/q', relpath)

    def test_open_containing_tree_or_branch(self):
        self.make_branch_and_tree('topdir')
        tree, branch, relpath = bzrdir.BzrDir.open_containing_tree_or_branch(
            'topdir/foo')
        self.assertEqual(os.path.realpath('topdir'),
                         os.path.realpath(tree.basedir))
        self.assertEqual(os.path.realpath('topdir'),
                         self.local_branch_path(branch))
        self.assertIs(tree.bzrdir, branch.bzrdir)
        self.assertEqual('foo', relpath)
        # opening from non-local should not return the tree
        tree, branch, relpath = bzrdir.BzrDir.open_containing_tree_or_branch(
            self.get_readonly_url('topdir/foo'))
        self.assertEqual(None, tree)
        self.assertEqual('foo', relpath)
        # without a tree:
        self.make_branch('topdir/foo')
        tree, branch, relpath = bzrdir.BzrDir.open_containing_tree_or_branch(
            'topdir/foo')
        self.assertIs(tree, None)
        self.assertEqual(os.path.realpath('topdir/foo'),
                         self.local_branch_path(branch))
        self.assertEqual('', relpath)

    def test_open_tree_or_branch(self):
        self.make_branch_and_tree('topdir')
        tree, branch = bzrdir.BzrDir.open_tree_or_branch('topdir')
        self.assertEqual(os.path.realpath('topdir'),
                         os.path.realpath(tree.basedir))
        self.assertEqual(os.path.realpath('topdir'),
                         self.local_branch_path(branch))
        self.assertIs(tree.bzrdir, branch.bzrdir)
        # opening from non-local should not return the tree
        tree, branch = bzrdir.BzrDir.open_tree_or_branch(
            self.get_readonly_url('topdir'))
        self.assertEqual(None, tree)
        # without a tree:
        self.make_branch('topdir/foo')
        tree, branch = bzrdir.BzrDir.open_tree_or_branch('topdir/foo')
        self.assertIs(tree, None)
        self.assertEqual(os.path.realpath('topdir/foo'),
                         self.local_branch_path(branch))

    def test_open_from_transport(self):
        # transport pointing at bzrdir should give a bzrdir with root transport
        # set to the given transport
        control = bzrdir.BzrDir.create(self.get_url())
        t = self.get_transport()
        opened_bzrdir = bzrdir.BzrDir.open_from_transport(t)
        self.assertEqual(t.base, opened_bzrdir.root_transport.base)
        self.assertIsInstance(opened_bzrdir, bzrdir.BzrDir)

    def test_open_from_transport_no_bzrdir(self):
        t = self.get_transport()
        self.assertRaises(NotBranchError, bzrdir.BzrDir.open_from_transport, t)

    def test_open_from_transport_bzrdir_in_parent(self):
        control = bzrdir.BzrDir.create(self.get_url())
        t = self.get_transport()
        t.mkdir('subdir')
        t = t.clone('subdir')
        self.assertRaises(NotBranchError, bzrdir.BzrDir.open_from_transport, t)

    def test_sprout_recursive(self):
        tree = self.make_branch_and_tree('tree1',
                                         format='dirstate-with-subtree')
        sub_tree = self.make_branch_and_tree('tree1/subtree',
            format='dirstate-with-subtree')
        sub_tree.set_root_id('subtree-root')
        tree.add_reference(sub_tree)
        self.build_tree(['tree1/subtree/file'])
        sub_tree.add('file')
        tree.commit('Initial commit')
        tree2 = tree.bzrdir.sprout('tree2').open_workingtree()
        tree2.lock_read()
        self.addCleanup(tree2.unlock)
        self.failUnlessExists('tree2/subtree/file')
        self.assertEqual('tree-reference', tree2.kind('subtree-root'))

    def test_cloning_metadir(self):
        """Ensure that cloning metadir is suitable"""
        bzrdir = self.make_bzrdir('bzrdir')
        bzrdir.cloning_metadir()
        branch = self.make_branch('branch', format='knit')
        format = branch.bzrdir.cloning_metadir()
        self.assertIsInstance(format.workingtree_format,
            workingtree.WorkingTreeFormat3)

    def test_sprout_recursive_treeless(self):
        tree = self.make_branch_and_tree('tree1',
            format='dirstate-with-subtree')
        sub_tree = self.make_branch_and_tree('tree1/subtree',
            format='dirstate-with-subtree')
        tree.add_reference(sub_tree)
        self.build_tree(['tree1/subtree/file'])
        sub_tree.add('file')
        tree.commit('Initial commit')
        # The following line force the orhaning to reveal bug #634470
        tree.branch.get_config().set_user_option(
            'bzr.transform.orphan_policy', 'move')
        tree.bzrdir.destroy_workingtree()
        # FIXME: subtree/.bzr is left here which allows the test to pass (or
        # fail :-( ) -- vila 20100909
        repo = self.make_repository('repo', shared=True,
            format='dirstate-with-subtree')
        repo.set_make_working_trees(False)
        # FIXME: we just deleted the workingtree and now we want to use it ????
        # At a minimum, we should use tree.branch below (but this fails too
        # currently) or stop calling this test 'treeless'. Specifically, I've
        # turn the line below into an assertRaises when 'subtree/.bzr' is
        # orphaned and sprout tries to access the branch there (which is left
        # by bzrdir.BzrDirMeta1.destroy_workingtree when it ignores the
        # [DeletingParent('Not deleting', u'subtree', None)] conflict). See bug
        # #634470.  -- vila 20100909
        self.assertRaises(errors.NotBranchError,
                          tree.bzrdir.sprout, 'repo/tree2')
#        self.failUnlessExists('repo/tree2/subtree')
#        self.failIfExists('repo/tree2/subtree/file')

    def make_foo_bar_baz(self):
        foo = bzrdir.BzrDir.create_branch_convenience('foo').bzrdir
        bar = self.make_branch('foo/bar').bzrdir
        baz = self.make_branch('baz').bzrdir
        return foo, bar, baz

    def test_find_bzrdirs(self):
        foo, bar, baz = self.make_foo_bar_baz()
        t = self.get_transport()
        self.assertEqualBzrdirs([baz, foo, bar], bzrdir.BzrDir.find_bzrdirs(t))

    def make_fake_permission_denied_transport(self, transport, paths):
        """Create a transport that raises PermissionDenied for some paths."""
        def filter(path):
            if path in paths:
                raise errors.PermissionDenied(path)
            return path
        path_filter_server = pathfilter.PathFilteringServer(transport, filter)
        path_filter_server.start_server()
        self.addCleanup(path_filter_server.stop_server)
        path_filter_transport = pathfilter.PathFilteringTransport(
            path_filter_server, '.')
        return (path_filter_server, path_filter_transport)

    def assertBranchUrlsEndWith(self, expect_url_suffix, actual_bzrdirs):
        """Check that each branch url ends with the given suffix."""
        for actual_bzrdir in actual_bzrdirs:
            self.assertEndsWith(actual_bzrdir.user_url, expect_url_suffix)

    def test_find_bzrdirs_permission_denied(self):
        foo, bar, baz = self.make_foo_bar_baz()
        t = self.get_transport()
        path_filter_server, path_filter_transport = \
            self.make_fake_permission_denied_transport(t, ['foo'])
        # local transport
        self.assertBranchUrlsEndWith('/baz/',
            bzrdir.BzrDir.find_bzrdirs(path_filter_transport))
        # smart server
        smart_transport = self.make_smart_server('.',
            backing_server=path_filter_server)
        self.assertBranchUrlsEndWith('/baz/',
            bzrdir.BzrDir.find_bzrdirs(smart_transport))

    def test_find_bzrdirs_list_current(self):
        def list_current(transport):
            return [s for s in transport.list_dir('') if s != 'baz']

        foo, bar, baz = self.make_foo_bar_baz()
        t = self.get_transport()
        self.assertEqualBzrdirs(
            [foo, bar],
            bzrdir.BzrDir.find_bzrdirs(t, list_current=list_current))

    def test_find_bzrdirs_evaluate(self):
        def evaluate(bzrdir):
            try:
                repo = bzrdir.open_repository()
            except NoRepositoryPresent:
                return True, bzrdir.root_transport.base
            else:
                return False, bzrdir.root_transport.base

        foo, bar, baz = self.make_foo_bar_baz()
        t = self.get_transport()
        self.assertEqual([baz.root_transport.base, foo.root_transport.base],
                         list(bzrdir.BzrDir.find_bzrdirs(t, evaluate=evaluate)))

    def assertEqualBzrdirs(self, first, second):
        first = list(first)
        second = list(second)
        self.assertEqual(len(first), len(second))
        for x, y in zip(first, second):
            self.assertEqual(x.root_transport.base, y.root_transport.base)

    def test_find_branches(self):
        root = self.make_repository('', shared=True)
        foo, bar, baz = self.make_foo_bar_baz()
        qux = self.make_bzrdir('foo/qux')
        t = self.get_transport()
        branches = bzrdir.BzrDir.find_branches(t)
        self.assertEqual(baz.root_transport.base, branches[0].base)
        self.assertEqual(foo.root_transport.base, branches[1].base)
        self.assertEqual(bar.root_transport.base, branches[2].base)

        # ensure this works without a top-level repo
        branches = bzrdir.BzrDir.find_branches(t.clone('foo'))
        self.assertEqual(foo.root_transport.base, branches[0].base)
        self.assertEqual(bar.root_transport.base, branches[1].base)


class TestMissingRepoBranchesSkipped(TestCaseWithMemoryTransport):

    def test_find_bzrdirs_missing_repo(self):
        t = self.get_transport()
        arepo = self.make_repository('arepo', shared=True)
        abranch_url = arepo.user_url + '/abranch'
        abranch = bzrdir.BzrDir.create(abranch_url).create_branch()
        t.delete_tree('arepo/.bzr')
        self.assertRaises(errors.NoRepositoryPresent,
            branch.Branch.open, abranch_url)
        self.make_branch('baz')
        for actual_bzrdir in bzrdir.BzrDir.find_branches(t):
            self.assertEndsWith(actual_bzrdir.user_url, '/baz/')


class TestMeta1DirFormat(TestCaseWithTransport):
    """Tests specific to the meta1 dir format."""

    def test_right_base_dirs(self):
        dir = bzrdir.BzrDirMetaFormat1().initialize(self.get_url())
        t = dir.transport
        branch_base = t.clone('branch').base
        self.assertEqual(branch_base, dir.get_branch_transport(None).base)
        self.assertEqual(branch_base,
                         dir.get_branch_transport(bzrlib.branch.BzrBranchFormat5()).base)
        repository_base = t.clone('repository').base
        self.assertEqual(repository_base, dir.get_repository_transport(None).base)
<<<<<<< HEAD
        from bzrlib.plugins.weave_fmt.repository import RepositoryFormat7
        self.assertEqual(repository_base,
                         dir.get_repository_transport(RepositoryFormat7()).base)
=======
        # Pick a random format to use.
        format_name = repository.format_registry.keys()[0]
        repository_format = repository.format_registry.get(format_name)
        self.assertEqual(repository_base,
                         dir.get_repository_transport(repository_format).base)
>>>>>>> 6e46d778
        checkout_base = t.clone('checkout').base
        self.assertEqual(checkout_base, dir.get_workingtree_transport(None).base)
        self.assertEqual(checkout_base,
                         dir.get_workingtree_transport(workingtree.WorkingTreeFormat3()).base)

    def test_meta1dir_uses_lockdir(self):
        """Meta1 format uses a LockDir to guard the whole directory, not a file."""
        dir = bzrdir.BzrDirMetaFormat1().initialize(self.get_url())
        t = dir.transport
        self.assertIsDirectory('branch-lock', t)

    def test_comparison(self):
        """Equality and inequality behave properly.

        Metadirs should compare equal iff they have the same repo, branch and
        tree formats.
        """
        mydir = bzrdir.format_registry.make_bzrdir('knit')
        self.assertEqual(mydir, mydir)
        self.assertFalse(mydir != mydir)
        otherdir = bzrdir.format_registry.make_bzrdir('knit')
        self.assertEqual(otherdir, mydir)
        self.assertFalse(otherdir != mydir)
        otherdir2 = bzrdir.format_registry.make_bzrdir('dirstate-with-subtree')
        self.assertNotEqual(otherdir2, mydir)
        self.assertFalse(otherdir2 == mydir)

    def test_needs_conversion_different_working_tree(self):
        # meta1dirs need an conversion if any element is not the default.
        new_format = bzrdir.format_registry.make_bzrdir('dirstate')
        tree = self.make_branch_and_tree('tree', format='knit')
        self.assertTrue(tree.bzrdir.needs_format_conversion(
            new_format))

    def test_initialize_on_format_uses_smart_transport(self):
        self.setup_smart_server_with_call_log()
        new_format = bzrdir.format_registry.make_bzrdir('dirstate')
        transport = self.get_transport('target')
        transport.ensure_base()
        self.reset_smart_call_log()
        instance = new_format.initialize_on_transport(transport)
        self.assertIsInstance(instance, remote.RemoteBzrDir)
        rpc_count = len(self.hpss_calls)
        # This figure represent the amount of work to perform this use case. It
        # is entirely ok to reduce this number if a test fails due to rpc_count
        # being too low. If rpc_count increases, more network roundtrips have
        # become necessary for this use case. Please do not adjust this number
        # upwards without agreement from bzr's network support maintainers.
        self.assertEqual(2, rpc_count)


class NotBzrDir(bzrlib.bzrdir.BzrDir):
    """A non .bzr based control directory."""

    def __init__(self, transport, format):
        self._format = format
        self.root_transport = transport
        self.transport = transport.clone('.not')


class NotBzrDirFormat(bzrlib.bzrdir.BzrDirFormat):
    """A test class representing any non-.bzr based disk format."""

    def initialize_on_transport(self, transport):
        """Initialize a new .not dir in the base directory of a Transport."""
        transport.mkdir('.not')
        return self.open(transport)

    def open(self, transport):
        """Open this directory."""
        return NotBzrDir(transport, self)

    @classmethod
    def _known_formats(self):
        return set([NotBzrDirFormat()])


class NotBzrDirProber(controldir.Prober):

    def probe_transport(self, transport):
        """Our format is present if the transport ends in '.not/'."""
        if transport.has('.not'):
            return NotBzrDirFormat()


class TestNotBzrDir(TestCaseWithTransport):
    """Tests for using the bzrdir api with a non .bzr based disk format.

    If/when one of these is in the core, we can let the implementation tests
    verify this works.
    """

    def test_create_and_find_format(self):
        # create a .notbzr dir
        format = NotBzrDirFormat()
        dir = format.initialize(self.get_url())
        self.assertIsInstance(dir, NotBzrDir)
        # now probe for it.
        controldir.ControlDirFormat.register_prober(NotBzrDirProber)
        try:
            found = bzrlib.bzrdir.BzrDirFormat.find_format(self.get_transport())
            self.assertIsInstance(found, NotBzrDirFormat)
        finally:
            controldir.ControlDirFormat.unregister_prober(NotBzrDirProber)

    def test_included_in_known_formats(self):
        not_format = NotBzrDirFormat()
        bzrlib.controldir.ControlDirFormat.register_format(not_format)
        try:
            formats = bzrlib.bzrdir.BzrDirFormat.known_formats()
            for format in formats:
                if isinstance(format, NotBzrDirFormat):
                    return
            self.fail("No NotBzrDirFormat in %s" % formats)
        finally:
            bzrlib.controldir.ControlDirFormat.unregister_format(not_format)


class NonLocalTests(TestCaseWithTransport):
    """Tests for bzrdir static behaviour on non local paths."""

    def setUp(self):
        super(NonLocalTests, self).setUp()
        self.vfs_transport_factory = memory.MemoryServer

    def test_create_branch_convenience(self):
        # outside a repo the default convenience output is a repo+branch_tree
        format = bzrdir.format_registry.make_bzrdir('knit')
        branch = bzrdir.BzrDir.create_branch_convenience(
            self.get_url('foo'), format=format)
        self.assertRaises(errors.NoWorkingTree,
                          branch.bzrdir.open_workingtree)
        branch.bzrdir.open_repository()

    def test_create_branch_convenience_force_tree_not_local_fails(self):
        # outside a repo the default convenience output is a repo+branch_tree
        format = bzrdir.format_registry.make_bzrdir('knit')
        self.assertRaises(errors.NotLocalUrl,
            bzrdir.BzrDir.create_branch_convenience,
            self.get_url('foo'),
            force_new_tree=True,
            format=format)
        t = self.get_transport()
        self.assertFalse(t.has('foo'))

    def test_clone(self):
        # clone into a nonlocal path works
        format = bzrdir.format_registry.make_bzrdir('knit')
        branch = bzrdir.BzrDir.create_branch_convenience('local',
                                                         format=format)
        branch.bzrdir.open_workingtree()
        result = branch.bzrdir.clone(self.get_url('remote'))
        self.assertRaises(errors.NoWorkingTree,
                          result.open_workingtree)
        result.open_branch()
        result.open_repository()

    def test_checkout_metadir(self):
        # checkout_metadir has reasonable working tree format even when no
        # working tree is present
        self.make_branch('branch-knit2', format='dirstate-with-subtree')
        my_bzrdir = bzrdir.BzrDir.open(self.get_url('branch-knit2'))
        checkout_format = my_bzrdir.checkout_metadir()
        self.assertIsInstance(checkout_format.workingtree_format,
                              workingtree.WorkingTreeFormat3)


class TestHTTPRedirections(object):
    """Test redirection between two http servers.

    This MUST be used by daughter classes that also inherit from
    TestCaseWithTwoWebservers.

    We can't inherit directly from TestCaseWithTwoWebservers or the
    test framework will try to create an instance which cannot
    run, its implementation being incomplete.
    """

    def create_transport_readonly_server(self):
        # We don't set the http protocol version, relying on the default
        return http_utils.HTTPServerRedirecting()

    def create_transport_secondary_server(self):
        # We don't set the http protocol version, relying on the default
        return http_utils.HTTPServerRedirecting()

    def setUp(self):
        super(TestHTTPRedirections, self).setUp()
        # The redirections will point to the new server
        self.new_server = self.get_readonly_server()
        # The requests to the old server will be redirected
        self.old_server = self.get_secondary_server()
        # Configure the redirections
        self.old_server.redirect_to(self.new_server.host, self.new_server.port)

    def test_loop(self):
        # Both servers redirect to each other creating a loop
        self.new_server.redirect_to(self.old_server.host, self.old_server.port)
        # Starting from either server should loop
        old_url = self._qualified_url(self.old_server.host,
                                      self.old_server.port)
        oldt = self._transport(old_url)
        self.assertRaises(errors.NotBranchError,
                          bzrdir.BzrDir.open_from_transport, oldt)
        new_url = self._qualified_url(self.new_server.host,
                                      self.new_server.port)
        newt = self._transport(new_url)
        self.assertRaises(errors.NotBranchError,
                          bzrdir.BzrDir.open_from_transport, newt)

    def test_qualifier_preserved(self):
        wt = self.make_branch_and_tree('branch')
        old_url = self._qualified_url(self.old_server.host,
                                      self.old_server.port)
        start = self._transport(old_url).clone('branch')
        bdir = bzrdir.BzrDir.open_from_transport(start)
        # Redirection should preserve the qualifier, hence the transport class
        # itself.
        self.assertIsInstance(bdir.root_transport, type(start))


class TestHTTPRedirections_urllib(TestHTTPRedirections,
                                  http_utils.TestCaseWithTwoWebservers):
    """Tests redirections for urllib implementation"""

    _transport = HttpTransport_urllib

    def _qualified_url(self, host, port):
        result = 'http+urllib://%s:%s' % (host, port)
        self.permit_url(result)
        return result



class TestHTTPRedirections_pycurl(TestWithTransport_pycurl,
                                  TestHTTPRedirections,
                                  http_utils.TestCaseWithTwoWebservers):
    """Tests redirections for pycurl implementation"""

    def _qualified_url(self, host, port):
        result = 'http+pycurl://%s:%s' % (host, port)
        self.permit_url(result)
        return result


class TestHTTPRedirections_nosmart(TestHTTPRedirections,
                                  http_utils.TestCaseWithTwoWebservers):
    """Tests redirections for the nosmart decorator"""

    _transport = NoSmartTransportDecorator

    def _qualified_url(self, host, port):
        result = 'nosmart+http://%s:%s' % (host, port)
        self.permit_url(result)
        return result


class TestHTTPRedirections_readonly(TestHTTPRedirections,
                                    http_utils.TestCaseWithTwoWebservers):
    """Tests redirections for readonly decoratror"""

    _transport = ReadonlyTransportDecorator

    def _qualified_url(self, host, port):
        result = 'readonly+http://%s:%s' % (host, port)
        self.permit_url(result)
        return result


class TestDotBzrHidden(TestCaseWithTransport):

    ls = ['ls']
    if sys.platform == 'win32':
        ls = [os.environ['COMSPEC'], '/C', 'dir', '/B']

    def get_ls(self):
        f = subprocess.Popen(self.ls, stdout=subprocess.PIPE,
            stderr=subprocess.PIPE)
        out, err = f.communicate()
        self.assertEqual(0, f.returncode, 'Calling %s failed: %s'
                         % (self.ls, err))
        return out.splitlines()

    def test_dot_bzr_hidden(self):
        if sys.platform == 'win32' and not win32utils.has_win32file:
            raise TestSkipped('unable to make file hidden without pywin32 library')
        b = bzrdir.BzrDir.create('.')
        self.build_tree(['a'])
        self.assertEquals(['a'], self.get_ls())

    def test_dot_bzr_hidden_with_url(self):
        if sys.platform == 'win32' and not win32utils.has_win32file:
            raise TestSkipped('unable to make file hidden without pywin32 library')
        b = bzrdir.BzrDir.create(urlutils.local_path_to_url('.'))
        self.build_tree(['a'])
        self.assertEquals(['a'], self.get_ls())


class _TestBzrDirFormat(bzrdir.BzrDirMetaFormat1):
    """Test BzrDirFormat implementation for TestBzrDirSprout."""

    def _open(self, transport):
        return _TestBzrDir(transport, self)


class _TestBzrDir(bzrdir.BzrDirMeta1):
    """Test BzrDir implementation for TestBzrDirSprout.

    When created a _TestBzrDir already has repository and a branch.  The branch
    is a test double as well.
    """

    def __init__(self, *args, **kwargs):
        super(_TestBzrDir, self).__init__(*args, **kwargs)
        self.test_branch = _TestBranch()
        self.test_branch.repository = self.create_repository()

    def open_branch(self, unsupported=False):
        return self.test_branch

    def cloning_metadir(self, require_stacking=False):
        return _TestBzrDirFormat()


class _TestBranchFormat(bzrlib.branch.BranchFormat):
    """Test Branch format for TestBzrDirSprout."""


class _TestBranch(bzrlib.branch.Branch):
    """Test Branch implementation for TestBzrDirSprout."""

    def __init__(self, *args, **kwargs):
        self._format = _TestBranchFormat()
        super(_TestBranch, self).__init__(*args, **kwargs)
        self.calls = []
        self._parent = None

    def sprout(self, *args, **kwargs):
        self.calls.append('sprout')
        return _TestBranch()

    def copy_content_into(self, destination, revision_id=None):
        self.calls.append('copy_content_into')

    def last_revision(self):
        return _mod_revision.NULL_REVISION

    def get_parent(self):
        return self._parent

    def set_parent(self, parent):
        self._parent = parent

    def lock_read(self):
        return lock.LogicalLockResult(self.unlock)

    def unlock(self):
        return


class TestBzrDirSprout(TestCaseWithMemoryTransport):

    def test_sprout_uses_branch_sprout(self):
        """BzrDir.sprout calls Branch.sprout.

        Usually, BzrDir.sprout should delegate to the branch's sprout method
        for part of the work.  This allows the source branch to control the
        choice of format for the new branch.

        There are exceptions, but this tests avoids them:
          - if there's no branch in the source bzrdir,
          - or if the stacking has been requested and the format needs to be
            overridden to satisfy that.
        """
        # Make an instrumented bzrdir.
        t = self.get_transport('source')
        t.ensure_base()
        source_bzrdir = _TestBzrDirFormat().initialize_on_transport(t)
        # The instrumented bzrdir has a test_branch attribute that logs calls
        # made to the branch contained in that bzrdir.  Initially the test
        # branch exists but no calls have been made to it.
        self.assertEqual([], source_bzrdir.test_branch.calls)

        # Sprout the bzrdir
        target_url = self.get_url('target')
        result = source_bzrdir.sprout(target_url, recurse='no')

        # The bzrdir called the branch's sprout method.
        self.assertSubset(['sprout'], source_bzrdir.test_branch.calls)

    def test_sprout_parent(self):
        grandparent_tree = self.make_branch('grandparent')
        parent = grandparent_tree.bzrdir.sprout('parent').open_branch()
        branch_tree = parent.bzrdir.sprout('branch').open_branch()
        self.assertContainsRe(branch_tree.get_parent(), '/parent/$')


class TestBzrDirHooks(TestCaseWithMemoryTransport):

    def test_pre_open_called(self):
        calls = []
        bzrdir.BzrDir.hooks.install_named_hook('pre_open', calls.append, None)
        transport = self.get_transport('foo')
        url = transport.base
        self.assertRaises(errors.NotBranchError, bzrdir.BzrDir.open, url)
        self.assertEqual([transport.base], [t.base for t in calls])

    def test_pre_open_actual_exceptions_raised(self):
        count = [0]
        def fail_once(transport):
            count[0] += 1
            if count[0] == 1:
                raise errors.BzrError("fail")
        bzrdir.BzrDir.hooks.install_named_hook('pre_open', fail_once, None)
        transport = self.get_transport('foo')
        url = transport.base
        err = self.assertRaises(errors.BzrError, bzrdir.BzrDir.open, url)
        self.assertEqual('fail', err._preformatted_string)

    def test_post_repo_init(self):
        from bzrlib.bzrdir import RepoInitHookParams
        calls = []
        bzrdir.BzrDir.hooks.install_named_hook('post_repo_init',
            calls.append, None)
        self.make_repository('foo')
        self.assertLength(1, calls)
        params = calls[0]
        self.assertIsInstance(params, RepoInitHookParams)
        self.assertTrue(hasattr(params, 'bzrdir'))
        self.assertTrue(hasattr(params, 'repository'))

    def test_post_repo_init_hook_repr(self):
        param_reprs = []
        bzrdir.BzrDir.hooks.install_named_hook('post_repo_init',
            lambda params: param_reprs.append(repr(params)), None)
        self.make_repository('foo')
        self.assertLength(1, param_reprs)
        param_repr = param_reprs[0]
        self.assertStartsWith(param_repr, '<RepoInitHookParams for ')


class TestGenerateBackupName(TestCaseWithMemoryTransport):
    # FIXME: This may need to be unified with test_osutils.TestBackupNames or
    # moved to per_bzrdir or per_transport for better coverage ?
    # -- vila 20100909

    def setUp(self):
        super(TestGenerateBackupName, self).setUp()
        self._transport = self.get_transport()
        bzrdir.BzrDir.create(self.get_url(),
            possible_transports=[self._transport])
        self._bzrdir = bzrdir.BzrDir.open_from_transport(self._transport)

    def test_deprecated_generate_backup_name(self):
        res = self.applyDeprecated(
                symbol_versioning.deprecated_in((2, 3, 0)),
                self._bzrdir.generate_backup_name, 'whatever')

    def test_new(self):
        self.assertEqual("a.~1~", self._bzrdir._available_backup_name("a"))

    def test_exiting(self):
        self._transport.put_bytes("a.~1~", "some content")
        self.assertEqual("a.~2~", self._bzrdir._available_backup_name("a"))<|MERGE_RESOLUTION|>--- conflicted
+++ resolved
@@ -93,21 +93,12 @@
 
     def make_format_registry(self):
         my_format_registry = controldir.ControlDirFormatRegistry()
-<<<<<<< HEAD
-        from bzrlib.plugins.weave_fmt.bzrdir import BzrDirFormat6
-        my_format_registry.register('weave', BzrDirFormat6,
-            'Pre-0.8 format.  Slower and does not support checkouts or shared'
-            ' repositories', deprecated=True)
-        my_format_registry.register_lazy('lazy', 'bzrlib.plugins.weave_fmt.bzrdir',
-            'BzrDirFormat6', 'Format registered lazily', deprecated=True)
-=======
         my_format_registry.register('deprecated', DeprecatedBzrDirFormat,
             'Some format.  Slower and unawesome and deprecated.',
             deprecated=True)
         my_format_registry.register_lazy('lazy', 'bzrlib.tests.test_bzrdir',
             'DeprecatedBzrDirFormat', 'Format registered lazily',
             deprecated=True)
->>>>>>> 6e46d778
         bzrdir.register_metadir(my_format_registry, 'knit',
             'bzrlib.repofmt.knitrepo.RepositoryFormatKnit1',
             'Format using knits',
@@ -124,35 +115,20 @@
             'bzrlib.repofmt.knitrepo.RepositoryFormatKnit3',
             'Experimental successor to knit.  Use at your own risk.',
             branch_format='bzrlib.branch.BzrBranchFormat6', hidden=True)
-<<<<<<< HEAD
-        my_format_registry.register('hiddenweave', BzrDirFormat6,
-            'Pre-0.8 format.  Slower and does not support checkouts or shared'
-            ' repositories', hidden=True)
-        my_format_registry.register_lazy('hiddenlazy', 'bzrlib.plugins.weave_fmt.bzrdir',
-            'BzrDirFormat6', 'Format registered lazily', deprecated=True,
-            hidden=True)
-=======
         my_format_registry.register('hiddendeprecated', DeprecatedBzrDirFormat,
             'Old format.  Slower and does not support things. ', hidden=True)
         my_format_registry.register_lazy('hiddenlazy', 'bzrlib.tests.test_bzrdir',
             'DeprecatedBzrDirFormat', 'Format registered lazily',
             deprecated=True, hidden=True)
->>>>>>> 6e46d778
         return my_format_registry
 
     def test_format_registry(self):
         from bzrlib.plugins.weave_fmt.bzrdir import BzrDirFormat6
         my_format_registry = self.make_format_registry()
         my_bzrdir = my_format_registry.make_bzrdir('lazy')
-<<<<<<< HEAD
-        self.assertIsInstance(my_bzrdir, BzrDirFormat6)
-        my_bzrdir = my_format_registry.make_bzrdir('weave')
-        self.assertIsInstance(my_bzrdir, BzrDirFormat6)
-=======
         self.assertIsInstance(my_bzrdir, DeprecatedBzrDirFormat)
         my_bzrdir = my_format_registry.make_bzrdir('deprecated')
         self.assertIsInstance(my_bzrdir, DeprecatedBzrDirFormat)
->>>>>>> 6e46d778
         my_bzrdir = my_format_registry.make_bzrdir('default')
         self.assertIsInstance(my_bzrdir.repository_format,
             knitrepo.RepositoryFormatKnit1)
@@ -209,16 +185,6 @@
 
     def test_aliases(self):
         a_registry = controldir.ControlDirFormatRegistry()
-<<<<<<< HEAD
-        from bzrlib.plugins.weave_fmt.bzrdir import BzrDirFormat6
-        a_registry.register('weave', BzrDirFormat6,
-            'Pre-0.8 format.  Slower and does not support checkouts or shared'
-            ' repositories', deprecated=True)
-        a_registry.register('weavealias', BzrDirFormat6,
-            'Pre-0.8 format.  Slower and does not support checkouts or shared'
-            ' repositories', deprecated=True, alias=True)
-        self.assertEqual(frozenset(['weavealias']), a_registry.aliases())
-=======
         a_registry.register('deprecated', DeprecatedBzrDirFormat,
             'Old format.  Slower and does not support stuff',
             deprecated=True)
@@ -226,7 +192,6 @@
             'Old format.  Slower and does not support stuff',
             deprecated=True, alias=True)
         self.assertEqual(frozenset(['deprecatedalias']), a_registry.aliases())
->>>>>>> 6e46d778
 
 
 class SampleBranch(bzrlib.branch.Branch):
@@ -320,14 +285,8 @@
             t = _mod_transport.get_transport(url)
             found_format = bzrdir.BzrDirFormat.find_format(t)
             self.failUnless(isinstance(found_format, format.__class__))
-<<<<<<< HEAD
-        from bzrlib.plugins.weave_fmt.bzrdir import BzrDirFormat5, BzrDirFormat6
-        check_format(BzrDirFormat5(), "foo")
-        check_format(BzrDirFormat6(), "bar")
-=======
         check_format(BzrDirFormat1(), "foo")
         check_format(BzrDirFormat2(), "bar")
->>>>>>> 6e46d778
 
     def test_find_format_nothing_there(self):
         self.assertRaises(NotBranchError,
@@ -996,17 +955,11 @@
                          dir.get_branch_transport(bzrlib.branch.BzrBranchFormat5()).base)
         repository_base = t.clone('repository').base
         self.assertEqual(repository_base, dir.get_repository_transport(None).base)
-<<<<<<< HEAD
-        from bzrlib.plugins.weave_fmt.repository import RepositoryFormat7
-        self.assertEqual(repository_base,
-                         dir.get_repository_transport(RepositoryFormat7()).base)
-=======
         # Pick a random format to use.
         format_name = repository.format_registry.keys()[0]
         repository_format = repository.format_registry.get(format_name)
         self.assertEqual(repository_base,
                          dir.get_repository_transport(repository_format).base)
->>>>>>> 6e46d778
         checkout_base = t.clone('checkout').base
         self.assertEqual(checkout_base, dir.get_workingtree_transport(None).base)
         self.assertEqual(checkout_base,
