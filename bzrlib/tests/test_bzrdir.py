--- conflicted
+++ resolved
@@ -881,7 +881,6 @@
 
     def test_needs_conversion_different_working_tree(self):
         # meta1dirs need an conversion if any element is not the default.
-<<<<<<< HEAD
         new_format = bzrdir.format_registry.make_bzrdir('dirstate')
         tree = self.make_branch_and_tree('tree', format='knit')
         self.assertTrue(tree.bzrdir.needs_format_conversion(
@@ -902,17 +901,6 @@
         # become necessary for this use case. Please do not adjust this number
         # upwards without agreement from bzr's network support maintainers.
         self.assertEqual(2, rpc_count)
-=======
-        old_format = bzrdir.BzrDirFormat.get_default_format()
-        # test with
-        new_default = bzrdir.format_registry.make_bzrdir('dirstate')
-        bzrdir.BzrDirFormat._set_default_format(new_default)
-        try:
-            tree = self.make_branch_and_tree('tree', format='knit')
-            self.assertTrue(tree.bzrdir.needs_format_conversion())
-        finally:
-            bzrdir.BzrDirFormat._set_default_format(old_format)
->>>>>>> caf1e9df
 
 
 class TestFormat5(TestCaseWithTransport):
