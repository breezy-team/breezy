# Copyright (C) 2006-2011 Canonical Ltd
#
# This program is free software; you can redistribute it and/or modify
# it under the terms of the GNU General Public License as published by
# the Free Software Foundation; either version 2 of the License, or
# (at your option) any later version.
#
# This program is distributed in the hope that it will be useful,
# but WITHOUT ANY WARRANTY; without even the implied warranty of
# MERCHANTABILITY or FITNESS FOR A PARTICULAR PURPOSE.  See the
# GNU General Public License for more details.
#
# You should have received a copy of the GNU General Public License
# along with this program; if not, write to the Free Software
# Foundation, Inc., 51 Franklin Street, Fifth Floor, Boston, MA 02110-1301 USA

"""Tests for the BzrDir facility and any format specific tests.

For interface contract tests, see tests/per_bzr_dir.
"""

import os
import subprocess
import sys

from bzrlib import (
    branch,
    bzrdir,
    controldir,
    errors,
    help_topics,
    lock,
    repository,
    revision as _mod_revision,
    osutils,
    remote,
    symbol_versioning,
    transport as _mod_transport,
    urlutils,
    win32utils,
    workingtree,
    )
import bzrlib.branch
from bzrlib.errors import (
    NotBranchError,
    NoColocatedBranchSupport,
    UnknownFormatError,
    UnsupportedFormatError,
    )
from bzrlib.tests import (
    TestCase,
    TestCaseWithMemoryTransport,
    TestCaseWithTransport,
    TestSkipped,
    )
from bzrlib.tests import(
    http_server,
    http_utils,
    )
from bzrlib.tests.test_http import TestWithTransport_pycurl
from bzrlib.transport import (
    memory,
    pathfilter,
    )
from bzrlib.transport.http._urllib import HttpTransport_urllib
from bzrlib.transport.nosmart import NoSmartTransportDecorator
from bzrlib.transport.readonly import ReadonlyTransportDecorator
from bzrlib.repofmt import knitrepo, pack_repo


class TestDefaultFormat(TestCase):

    def test_get_set_default_format(self):
        old_format = bzrdir.BzrDirFormat.get_default_format()
        # default is BzrDirMetaFormat1
        self.failUnless(isinstance(old_format, bzrdir.BzrDirMetaFormat1))
        controldir.ControlDirFormat._set_default_format(SampleBzrDirFormat())
        # creating a bzr dir should now create an instrumented dir.
        try:
            result = bzrdir.BzrDir.create('memory:///')
            self.failUnless(isinstance(result, SampleBzrDir))
        finally:
            controldir.ControlDirFormat._set_default_format(old_format)
        self.assertEqual(old_format, bzrdir.BzrDirFormat.get_default_format())


class DeprecatedBzrDirFormat(bzrdir.BzrDirFormat):
    """A deprecated bzr dir format."""


class TestFormatRegistry(TestCase):

    def make_format_registry(self):
        my_format_registry = controldir.ControlDirFormatRegistry()
        my_format_registry.register('deprecated', DeprecatedBzrDirFormat,
            'Some format.  Slower and unawesome and deprecated.',
            deprecated=True)
        my_format_registry.register_lazy('lazy', 'bzrlib.tests.test_bzrdir',
            'DeprecatedBzrDirFormat', 'Format registered lazily',
            deprecated=True)
        bzrdir.register_metadir(my_format_registry, 'knit',
            'bzrlib.repofmt.knitrepo.RepositoryFormatKnit1',
            'Format using knits',
            )
        my_format_registry.set_default('knit')
        bzrdir.register_metadir(my_format_registry,
            'branch6',
            'bzrlib.repofmt.knitrepo.RepositoryFormatKnit3',
            'Experimental successor to knit.  Use at your own risk.',
            branch_format='bzrlib.branch.BzrBranchFormat6',
            experimental=True)
        bzrdir.register_metadir(my_format_registry,
            'hidden format',
            'bzrlib.repofmt.knitrepo.RepositoryFormatKnit3',
            'Experimental successor to knit.  Use at your own risk.',
            branch_format='bzrlib.branch.BzrBranchFormat6', hidden=True)
        my_format_registry.register('hiddendeprecated', DeprecatedBzrDirFormat,
            'Old format.  Slower and does not support things. ', hidden=True)
        my_format_registry.register_lazy('hiddenlazy', 'bzrlib.tests.test_bzrdir',
            'DeprecatedBzrDirFormat', 'Format registered lazily',
            deprecated=True, hidden=True)
        return my_format_registry

    def test_format_registry(self):
        my_format_registry = self.make_format_registry()
        my_bzrdir = my_format_registry.make_bzrdir('lazy')
        self.assertIsInstance(my_bzrdir, DeprecatedBzrDirFormat)
        my_bzrdir = my_format_registry.make_bzrdir('deprecated')
        self.assertIsInstance(my_bzrdir, DeprecatedBzrDirFormat)
        my_bzrdir = my_format_registry.make_bzrdir('default')
        self.assertIsInstance(my_bzrdir.repository_format,
            knitrepo.RepositoryFormatKnit1)
        my_bzrdir = my_format_registry.make_bzrdir('knit')
        self.assertIsInstance(my_bzrdir.repository_format,
            knitrepo.RepositoryFormatKnit1)
        my_bzrdir = my_format_registry.make_bzrdir('branch6')
        self.assertIsInstance(my_bzrdir.get_branch_format(),
                              bzrlib.branch.BzrBranchFormat6)

    def test_get_help(self):
        my_format_registry = self.make_format_registry()
        self.assertEqual('Format registered lazily',
                         my_format_registry.get_help('lazy'))
        self.assertEqual('Format using knits',
                         my_format_registry.get_help('knit'))
        self.assertEqual('Format using knits',
                         my_format_registry.get_help('default'))
        self.assertEqual('Some format.  Slower and unawesome and deprecated.',
                         my_format_registry.get_help('deprecated'))

    def test_help_topic(self):
        topics = help_topics.HelpTopicRegistry()
        registry = self.make_format_registry()
        topics.register('current-formats', registry.help_topic,
                        'Current formats')
        topics.register('other-formats', registry.help_topic,
                        'Other formats')
        new = topics.get_detail('current-formats')
        rest = topics.get_detail('other-formats')
        experimental, deprecated = rest.split('Deprecated formats')
        self.assertContainsRe(new, 'formats-help')
        self.assertContainsRe(new,
                ':knit:\n    \(native\) \(default\) Format using knits\n')
        self.assertContainsRe(experimental,
                ':branch6:\n    \(native\) Experimental successor to knit')
        self.assertContainsRe(deprecated,
                ':lazy:\n    \(native\) Format registered lazily\n')
        self.assertNotContainsRe(new, 'hidden')

    def test_set_default_repository(self):
        default_factory = bzrdir.format_registry.get('default')
        old_default = [k for k, v in bzrdir.format_registry.iteritems()
                       if v == default_factory and k != 'default'][0]
        bzrdir.format_registry.set_default_repository('dirstate-with-subtree')
        try:
            self.assertIs(bzrdir.format_registry.get('dirstate-with-subtree'),
                          bzrdir.format_registry.get('default'))
            self.assertIs(
                repository.format_registry.get_default().__class__,
                knitrepo.RepositoryFormatKnit3)
        finally:
            bzrdir.format_registry.set_default_repository(old_default)

    def test_aliases(self):
        a_registry = controldir.ControlDirFormatRegistry()
        a_registry.register('deprecated', DeprecatedBzrDirFormat,
            'Old format.  Slower and does not support stuff',
            deprecated=True)
        a_registry.register('deprecatedalias', DeprecatedBzrDirFormat,
            'Old format.  Slower and does not support stuff',
            deprecated=True, alias=True)
        self.assertEqual(frozenset(['deprecatedalias']), a_registry.aliases())


class SampleBranch(bzrlib.branch.Branch):
    """A dummy branch for guess what, dummy use."""

    def __init__(self, dir):
        self.bzrdir = dir


class SampleRepository(bzrlib.repository.Repository):
    """A dummy repo."""

    def __init__(self, dir):
        self.bzrdir = dir


class SampleBzrDir(bzrdir.BzrDir):
    """A sample BzrDir implementation to allow testing static methods."""

    def create_repository(self, shared=False):
        """See BzrDir.create_repository."""
        return "A repository"

    def open_repository(self):
        """See BzrDir.open_repository."""
        return SampleRepository(self)

    def create_branch(self, name=None):
        """See BzrDir.create_branch."""
        if name is not None:
            raise NoColocatedBranchSupport(self)
        return SampleBranch(self)

    def create_workingtree(self):
        """See BzrDir.create_workingtree."""
        return "A tree"


class SampleBzrDirFormat(bzrdir.BzrDirFormat):
    """A sample format

    this format is initializable, unsupported to aid in testing the
    open and open_downlevel routines.
    """

    def get_format_string(self):
        """See BzrDirFormat.get_format_string()."""
        return "Sample .bzr dir format."

    def initialize_on_transport(self, t):
        """Create a bzr dir."""
        t.mkdir('.bzr')
        t.put_bytes('.bzr/branch-format', self.get_format_string())
        return SampleBzrDir(t, self)

    def is_supported(self):
        return False

    def open(self, transport, _found=None):
        return "opened branch."


class BzrDirFormatTest1(bzrdir.BzrDirMetaFormat1):

    @staticmethod
    def get_format_string():
        return "Test format 1"


class BzrDirFormatTest2(bzrdir.BzrDirMetaFormat1):

    @staticmethod
    def get_format_string():
        return "Test format 2"


class TestBzrDirFormat(TestCaseWithTransport):
    """Tests for the BzrDirFormat facility."""

    def test_find_format(self):
        # is the right format object found for a branch?
        # create a branch with a few known format objects.
        bzrdir.BzrProber.formats.register(BzrDirFormatTest1.get_format_string(),
            BzrDirFormatTest1())
        self.addCleanup(bzrdir.BzrProber.formats.remove,
            BzrDirFormatTest1.get_format_string())
        bzrdir.BzrProber.formats.register(BzrDirFormatTest2.get_format_string(),
            BzrDirFormatTest2())
        self.addCleanup(bzrdir.BzrProber.formats.remove,
            BzrDirFormatTest2.get_format_string())
        t = self.get_transport()
        self.build_tree(["foo/", "bar/"], transport=t)
        def check_format(format, url):
            format.initialize(url)
            t = _mod_transport.get_transport(url)
            found_format = bzrdir.BzrDirFormat.find_format(t)
            self.failUnless(isinstance(found_format, format.__class__))
        check_format(BzrDirFormatTest1(), "foo")
        check_format(BzrDirFormatTest2(), "bar")

    def test_find_format_nothing_there(self):
        self.assertRaises(NotBranchError,
                          bzrdir.BzrDirFormat.find_format,
                          _mod_transport.get_transport('.'))

    def test_find_format_unknown_format(self):
        t = self.get_transport()
        t.mkdir('.bzr')
        t.put_bytes('.bzr/branch-format', '')
        self.assertRaises(UnknownFormatError,
                          bzrdir.BzrDirFormat.find_format,
                          _mod_transport.get_transport('.'))

    def test_register_unregister_format(self):
        format = SampleBzrDirFormat()
        url = self.get_url()
        # make a bzrdir
        format.initialize(url)
        # register a format for it.
        bzrdir.BzrProber.formats.register(format.get_format_string(), format)
        # which bzrdir.Open will refuse (not supported)
        self.assertRaises(UnsupportedFormatError, bzrdir.BzrDir.open, url)
        # which bzrdir.open_containing will refuse (not supported)
        self.assertRaises(UnsupportedFormatError, bzrdir.BzrDir.open_containing, url)
        # but open_downlevel will work
        t = _mod_transport.get_transport(url)
        self.assertEqual(format.open(t), bzrdir.BzrDir.open_unsupported(url))
        # unregister the format
        bzrdir.BzrProber.formats.remove(format.get_format_string())
        # now open_downlevel should fail too.
        self.assertRaises(UnknownFormatError, bzrdir.BzrDir.open_unsupported, url)

    def test_create_branch_and_repo_uses_default(self):
        format = SampleBzrDirFormat()
        branch = bzrdir.BzrDir.create_branch_and_repo(self.get_url(),
                                                      format=format)
        self.assertTrue(isinstance(branch, SampleBranch))

    def test_create_branch_and_repo_under_shared(self):
        # creating a branch and repo in a shared repo uses the
        # shared repository
        format = bzrdir.format_registry.make_bzrdir('knit')
        self.make_repository('.', shared=True, format=format)
        branch = bzrdir.BzrDir.create_branch_and_repo(
            self.get_url('child'), format=format)
        self.assertRaises(errors.NoRepositoryPresent,
                          branch.bzrdir.open_repository)

    def test_create_branch_and_repo_under_shared_force_new(self):
        # creating a branch and repo in a shared repo can be forced to
        # make a new repo
        format = bzrdir.format_registry.make_bzrdir('knit')
        self.make_repository('.', shared=True, format=format)
        branch = bzrdir.BzrDir.create_branch_and_repo(self.get_url('child'),
                                                      force_new_repo=True,
                                                      format=format)
        branch.bzrdir.open_repository()

    def test_create_standalone_working_tree(self):
        format = SampleBzrDirFormat()
        # note this is deliberately readonly, as this failure should
        # occur before any writes.
        self.assertRaises(errors.NotLocalUrl,
                          bzrdir.BzrDir.create_standalone_workingtree,
                          self.get_readonly_url(), format=format)
        tree = bzrdir.BzrDir.create_standalone_workingtree('.',
                                                           format=format)
        self.assertEqual('A tree', tree)

    def test_create_standalone_working_tree_under_shared_repo(self):
        # create standalone working tree always makes a repo.
        format = bzrdir.format_registry.make_bzrdir('knit')
        self.make_repository('.', shared=True, format=format)
        # note this is deliberately readonly, as this failure should
        # occur before any writes.
        self.assertRaises(errors.NotLocalUrl,
                          bzrdir.BzrDir.create_standalone_workingtree,
                          self.get_readonly_url('child'), format=format)
        tree = bzrdir.BzrDir.create_standalone_workingtree('child',
            format=format)
        tree.bzrdir.open_repository()

    def test_create_branch_convenience(self):
        # outside a repo the default convenience output is a repo+branch_tree
        format = bzrdir.format_registry.make_bzrdir('knit')
        branch = bzrdir.BzrDir.create_branch_convenience('.', format=format)
        branch.bzrdir.open_workingtree()
        branch.bzrdir.open_repository()

    def test_create_branch_convenience_possible_transports(self):
        """Check that the optional 'possible_transports' is recognized"""
        format = bzrdir.format_registry.make_bzrdir('knit')
        t = self.get_transport()
        branch = bzrdir.BzrDir.create_branch_convenience(
            '.', format=format, possible_transports=[t])
        branch.bzrdir.open_workingtree()
        branch.bzrdir.open_repository()

    def test_create_branch_convenience_root(self):
        """Creating a branch at the root of a fs should work."""
        self.vfs_transport_factory = memory.MemoryServer
        # outside a repo the default convenience output is a repo+branch_tree
        format = bzrdir.format_registry.make_bzrdir('knit')
        branch = bzrdir.BzrDir.create_branch_convenience(self.get_url(),
                                                         format=format)
        self.assertRaises(errors.NoWorkingTree,
                          branch.bzrdir.open_workingtree)
        branch.bzrdir.open_repository()

    def test_create_branch_convenience_under_shared_repo(self):
        # inside a repo the default convenience output is a branch+ follow the
        # repo tree policy
        format = bzrdir.format_registry.make_bzrdir('knit')
        self.make_repository('.', shared=True, format=format)
        branch = bzrdir.BzrDir.create_branch_convenience('child',
            format=format)
        branch.bzrdir.open_workingtree()
        self.assertRaises(errors.NoRepositoryPresent,
                          branch.bzrdir.open_repository)

    def test_create_branch_convenience_under_shared_repo_force_no_tree(self):
        # inside a repo the default convenience output is a branch+ follow the
        # repo tree policy but we can override that
        format = bzrdir.format_registry.make_bzrdir('knit')
        self.make_repository('.', shared=True, format=format)
        branch = bzrdir.BzrDir.create_branch_convenience('child',
            force_new_tree=False, format=format)
        self.assertRaises(errors.NoWorkingTree,
                          branch.bzrdir.open_workingtree)
        self.assertRaises(errors.NoRepositoryPresent,
                          branch.bzrdir.open_repository)

    def test_create_branch_convenience_under_shared_repo_no_tree_policy(self):
        # inside a repo the default convenience output is a branch+ follow the
        # repo tree policy
        format = bzrdir.format_registry.make_bzrdir('knit')
        repo = self.make_repository('.', shared=True, format=format)
        repo.set_make_working_trees(False)
        branch = bzrdir.BzrDir.create_branch_convenience('child',
                                                         format=format)
        self.assertRaises(errors.NoWorkingTree,
                          branch.bzrdir.open_workingtree)
        self.assertRaises(errors.NoRepositoryPresent,
                          branch.bzrdir.open_repository)

    def test_create_branch_convenience_under_shared_repo_no_tree_policy_force_tree(self):
        # inside a repo the default convenience output is a branch+ follow the
        # repo tree policy but we can override that
        format = bzrdir.format_registry.make_bzrdir('knit')
        repo = self.make_repository('.', shared=True, format=format)
        repo.set_make_working_trees(False)
        branch = bzrdir.BzrDir.create_branch_convenience('child',
            force_new_tree=True, format=format)
        branch.bzrdir.open_workingtree()
        self.assertRaises(errors.NoRepositoryPresent,
                          branch.bzrdir.open_repository)

    def test_create_branch_convenience_under_shared_repo_force_new_repo(self):
        # inside a repo the default convenience output is overridable to give
        # repo+branch+tree
        format = bzrdir.format_registry.make_bzrdir('knit')
        self.make_repository('.', shared=True, format=format)
        branch = bzrdir.BzrDir.create_branch_convenience('child',
            force_new_repo=True, format=format)
        branch.bzrdir.open_repository()
        branch.bzrdir.open_workingtree()


class TestRepositoryAcquisitionPolicy(TestCaseWithTransport):

    def test_acquire_repository_standalone(self):
        """The default acquisition policy should create a standalone branch."""
        my_bzrdir = self.make_bzrdir('.')
        repo_policy = my_bzrdir.determine_repository_policy()
        repo, is_new = repo_policy.acquire_repository()
        self.assertEqual(repo.bzrdir.root_transport.base,
                         my_bzrdir.root_transport.base)
        self.assertFalse(repo.is_shared())

    def test_determine_stacking_policy(self):
        parent_bzrdir = self.make_bzrdir('.')
        child_bzrdir = self.make_bzrdir('child')
        parent_bzrdir.get_config().set_default_stack_on('http://example.org')
        repo_policy = child_bzrdir.determine_repository_policy()
        self.assertEqual('http://example.org', repo_policy._stack_on)

    def test_determine_stacking_policy_relative(self):
        parent_bzrdir = self.make_bzrdir('.')
        child_bzrdir = self.make_bzrdir('child')
        parent_bzrdir.get_config().set_default_stack_on('child2')
        repo_policy = child_bzrdir.determine_repository_policy()
        self.assertEqual('child2', repo_policy._stack_on)
        self.assertEqual(parent_bzrdir.root_transport.base,
                         repo_policy._stack_on_pwd)

    def prepare_default_stacking(self, child_format='1.6'):
        parent_bzrdir = self.make_bzrdir('.')
        child_branch = self.make_branch('child', format=child_format)
        parent_bzrdir.get_config().set_default_stack_on(child_branch.base)
        new_child_transport = parent_bzrdir.transport.clone('child2')
        return child_branch, new_child_transport

    def test_clone_on_transport_obeys_stacking_policy(self):
        child_branch, new_child_transport = self.prepare_default_stacking()
        new_child = child_branch.bzrdir.clone_on_transport(new_child_transport)
        self.assertEqual(child_branch.base,
                         new_child.open_branch().get_stacked_on_url())

    def test_default_stacking_with_stackable_branch_unstackable_repo(self):
        # Make stackable source branch with an unstackable repo format.
        source_bzrdir = self.make_bzrdir('source')
        pack_repo.RepositoryFormatKnitPack1().initialize(source_bzrdir)
        source_branch = bzrlib.branch.BzrBranchFormat7().initialize(
            source_bzrdir)
        # Make a directory with a default stacking policy
        parent_bzrdir = self.make_bzrdir('parent')
        stacked_on = self.make_branch('parent/stacked-on', format='pack-0.92')
        parent_bzrdir.get_config().set_default_stack_on(stacked_on.base)
        # Clone source into directory
        target = source_bzrdir.clone(self.get_url('parent/target'))

    def test_sprout_obeys_stacking_policy(self):
        child_branch, new_child_transport = self.prepare_default_stacking()
        new_child = child_branch.bzrdir.sprout(new_child_transport.base)
        self.assertEqual(child_branch.base,
                         new_child.open_branch().get_stacked_on_url())

    def test_clone_ignores_policy_for_unsupported_formats(self):
        child_branch, new_child_transport = self.prepare_default_stacking(
            child_format='pack-0.92')
        new_child = child_branch.bzrdir.clone_on_transport(new_child_transport)
        self.assertRaises(errors.UnstackableBranchFormat,
                          new_child.open_branch().get_stacked_on_url)

    def test_sprout_ignores_policy_for_unsupported_formats(self):
        child_branch, new_child_transport = self.prepare_default_stacking(
            child_format='pack-0.92')
        new_child = child_branch.bzrdir.sprout(new_child_transport.base)
        self.assertRaises(errors.UnstackableBranchFormat,
                          new_child.open_branch().get_stacked_on_url)

    def test_sprout_upgrades_format_if_stacked_specified(self):
        child_branch, new_child_transport = self.prepare_default_stacking(
            child_format='pack-0.92')
        new_child = child_branch.bzrdir.sprout(new_child_transport.base,
                                               stacked=True)
        self.assertEqual(child_branch.bzrdir.root_transport.base,
                         new_child.open_branch().get_stacked_on_url())
        repo = new_child.open_repository()
        self.assertTrue(repo._format.supports_external_lookups)
        self.assertFalse(repo.supports_rich_root())

    def test_clone_on_transport_upgrades_format_if_stacked_on_specified(self):
        child_branch, new_child_transport = self.prepare_default_stacking(
            child_format='pack-0.92')
        new_child = child_branch.bzrdir.clone_on_transport(new_child_transport,
            stacked_on=child_branch.bzrdir.root_transport.base)
        self.assertEqual(child_branch.bzrdir.root_transport.base,
                         new_child.open_branch().get_stacked_on_url())
        repo = new_child.open_repository()
        self.assertTrue(repo._format.supports_external_lookups)
        self.assertFalse(repo.supports_rich_root())

    def test_sprout_upgrades_to_rich_root_format_if_needed(self):
        child_branch, new_child_transport = self.prepare_default_stacking(
            child_format='rich-root-pack')
        new_child = child_branch.bzrdir.sprout(new_child_transport.base,
                                               stacked=True)
        repo = new_child.open_repository()
        self.assertTrue(repo._format.supports_external_lookups)
        self.assertTrue(repo.supports_rich_root())

    def test_add_fallback_repo_handles_absolute_urls(self):
        stack_on = self.make_branch('stack_on', format='1.6')
        repo = self.make_repository('repo', format='1.6')
        policy = bzrdir.UseExistingRepository(repo, stack_on.base)
        policy._add_fallback(repo)

    def test_add_fallback_repo_handles_relative_urls(self):
        stack_on = self.make_branch('stack_on', format='1.6')
        repo = self.make_repository('repo', format='1.6')
        policy = bzrdir.UseExistingRepository(repo, '.', stack_on.base)
        policy._add_fallback(repo)

    def test_configure_relative_branch_stacking_url(self):
        stack_on = self.make_branch('stack_on', format='1.6')
        stacked = self.make_branch('stack_on/stacked', format='1.6')
        policy = bzrdir.UseExistingRepository(stacked.repository,
            '.', stack_on.base)
        policy.configure_branch(stacked)
        self.assertEqual('..', stacked.get_stacked_on_url())

    def test_relative_branch_stacking_to_absolute(self):
        stack_on = self.make_branch('stack_on', format='1.6')
        stacked = self.make_branch('stack_on/stacked', format='1.6')
        policy = bzrdir.UseExistingRepository(stacked.repository,
            '.', self.get_readonly_url('stack_on'))
        policy.configure_branch(stacked)
        self.assertEqual(self.get_readonly_url('stack_on'),
                         stacked.get_stacked_on_url())


class ChrootedTests(TestCaseWithTransport):
    """A support class that provides readonly urls outside the local namespace.

    This is done by checking if self.transport_server is a MemoryServer. if it
    is then we are chrooted already, if it is not then an HttpServer is used
    for readonly urls.
    """

    def setUp(self):
        super(ChrootedTests, self).setUp()
        if not self.vfs_transport_factory == memory.MemoryServer:
            self.transport_readonly_server = http_server.HttpServer

    def local_branch_path(self, branch):
         return os.path.realpath(urlutils.local_path_from_url(branch.base))

    def test_open_containing(self):
        self.assertRaises(NotBranchError, bzrdir.BzrDir.open_containing,
                          self.get_readonly_url(''))
        self.assertRaises(NotBranchError, bzrdir.BzrDir.open_containing,
                          self.get_readonly_url('g/p/q'))
        control = bzrdir.BzrDir.create(self.get_url())
        branch, relpath = bzrdir.BzrDir.open_containing(self.get_readonly_url(''))
        self.assertEqual('', relpath)
        branch, relpath = bzrdir.BzrDir.open_containing(self.get_readonly_url('g/p/q'))
        self.assertEqual('g/p/q', relpath)

    def test_open_containing_tree_branch_or_repository_empty(self):
        self.assertRaises(errors.NotBranchError,
            bzrdir.BzrDir.open_containing_tree_branch_or_repository,
            self.get_readonly_url(''))

    def test_open_containing_tree_branch_or_repository_all(self):
        self.make_branch_and_tree('topdir')
        tree, branch, repo, relpath = \
            bzrdir.BzrDir.open_containing_tree_branch_or_repository(
                'topdir/foo')
        self.assertEqual(os.path.realpath('topdir'),
                         os.path.realpath(tree.basedir))
        self.assertEqual(os.path.realpath('topdir'),
                         self.local_branch_path(branch))
        self.assertEqual(
            osutils.realpath(os.path.join('topdir', '.bzr', 'repository')),
            repo.bzrdir.transport.local_abspath('repository'))
        self.assertEqual(relpath, 'foo')

    def test_open_containing_tree_branch_or_repository_no_tree(self):
        self.make_branch('branch')
        tree, branch, repo, relpath = \
            bzrdir.BzrDir.open_containing_tree_branch_or_repository(
                'branch/foo')
        self.assertEqual(tree, None)
        self.assertEqual(os.path.realpath('branch'),
                         self.local_branch_path(branch))
        self.assertEqual(
            osutils.realpath(os.path.join('branch', '.bzr', 'repository')),
            repo.bzrdir.transport.local_abspath('repository'))
        self.assertEqual(relpath, 'foo')

    def test_open_containing_tree_branch_or_repository_repo(self):
        self.make_repository('repo')
        tree, branch, repo, relpath = \
            bzrdir.BzrDir.open_containing_tree_branch_or_repository(
                'repo')
        self.assertEqual(tree, None)
        self.assertEqual(branch, None)
        self.assertEqual(
            osutils.realpath(os.path.join('repo', '.bzr', 'repository')),
            repo.bzrdir.transport.local_abspath('repository'))
        self.assertEqual(relpath, '')

    def test_open_containing_tree_branch_or_repository_shared_repo(self):
        self.make_repository('shared', shared=True)
        bzrdir.BzrDir.create_branch_convenience('shared/branch',
                                                force_new_tree=False)
        tree, branch, repo, relpath = \
            bzrdir.BzrDir.open_containing_tree_branch_or_repository(
                'shared/branch')
        self.assertEqual(tree, None)
        self.assertEqual(os.path.realpath('shared/branch'),
                         self.local_branch_path(branch))
        self.assertEqual(
            osutils.realpath(os.path.join('shared', '.bzr', 'repository')),
            repo.bzrdir.transport.local_abspath('repository'))
        self.assertEqual(relpath, '')

    def test_open_containing_tree_branch_or_repository_branch_subdir(self):
        self.make_branch_and_tree('foo')
        self.build_tree(['foo/bar/'])
        tree, branch, repo, relpath = \
            bzrdir.BzrDir.open_containing_tree_branch_or_repository(
                'foo/bar')
        self.assertEqual(os.path.realpath('foo'),
                         os.path.realpath(tree.basedir))
        self.assertEqual(os.path.realpath('foo'),
                         self.local_branch_path(branch))
        self.assertEqual(
            osutils.realpath(os.path.join('foo', '.bzr', 'repository')),
            repo.bzrdir.transport.local_abspath('repository'))
        self.assertEqual(relpath, 'bar')

    def test_open_containing_tree_branch_or_repository_repo_subdir(self):
        self.make_repository('bar')
        self.build_tree(['bar/baz/'])
        tree, branch, repo, relpath = \
            bzrdir.BzrDir.open_containing_tree_branch_or_repository(
                'bar/baz')
        self.assertEqual(tree, None)
        self.assertEqual(branch, None)
        self.assertEqual(
            osutils.realpath(os.path.join('bar', '.bzr', 'repository')),
            repo.bzrdir.transport.local_abspath('repository'))
        self.assertEqual(relpath, 'baz')

    def test_open_containing_from_transport(self):
        self.assertRaises(NotBranchError,
            bzrdir.BzrDir.open_containing_from_transport,
            _mod_transport.get_transport(self.get_readonly_url('')))
        self.assertRaises(NotBranchError,
            bzrdir.BzrDir.open_containing_from_transport,
            _mod_transport.get_transport(self.get_readonly_url('g/p/q')))
        control = bzrdir.BzrDir.create(self.get_url())
        branch, relpath = bzrdir.BzrDir.open_containing_from_transport(
            _mod_transport.get_transport(self.get_readonly_url('')))
        self.assertEqual('', relpath)
        branch, relpath = bzrdir.BzrDir.open_containing_from_transport(
            _mod_transport.get_transport(self.get_readonly_url('g/p/q')))
        self.assertEqual('g/p/q', relpath)

    def test_open_containing_tree_or_branch(self):
        self.make_branch_and_tree('topdir')
        tree, branch, relpath = bzrdir.BzrDir.open_containing_tree_or_branch(
            'topdir/foo')
        self.assertEqual(os.path.realpath('topdir'),
                         os.path.realpath(tree.basedir))
        self.assertEqual(os.path.realpath('topdir'),
                         self.local_branch_path(branch))
        self.assertIs(tree.bzrdir, branch.bzrdir)
        self.assertEqual('foo', relpath)
        # opening from non-local should not return the tree
        tree, branch, relpath = bzrdir.BzrDir.open_containing_tree_or_branch(
            self.get_readonly_url('topdir/foo'))
        self.assertEqual(None, tree)
        self.assertEqual('foo', relpath)
        # without a tree:
        self.make_branch('topdir/foo')
        tree, branch, relpath = bzrdir.BzrDir.open_containing_tree_or_branch(
            'topdir/foo')
        self.assertIs(tree, None)
        self.assertEqual(os.path.realpath('topdir/foo'),
                         self.local_branch_path(branch))
        self.assertEqual('', relpath)

    def test_open_tree_or_branch(self):
        self.make_branch_and_tree('topdir')
        tree, branch = bzrdir.BzrDir.open_tree_or_branch('topdir')
        self.assertEqual(os.path.realpath('topdir'),
                         os.path.realpath(tree.basedir))
        self.assertEqual(os.path.realpath('topdir'),
                         self.local_branch_path(branch))
        self.assertIs(tree.bzrdir, branch.bzrdir)
        # opening from non-local should not return the tree
        tree, branch = bzrdir.BzrDir.open_tree_or_branch(
            self.get_readonly_url('topdir'))
        self.assertEqual(None, tree)
        # without a tree:
        self.make_branch('topdir/foo')
        tree, branch = bzrdir.BzrDir.open_tree_or_branch('topdir/foo')
        self.assertIs(tree, None)
        self.assertEqual(os.path.realpath('topdir/foo'),
                         self.local_branch_path(branch))

    def test_open_from_transport(self):
        # transport pointing at bzrdir should give a bzrdir with root transport
        # set to the given transport
        control = bzrdir.BzrDir.create(self.get_url())
        t = self.get_transport()
        opened_bzrdir = bzrdir.BzrDir.open_from_transport(t)
        self.assertEqual(t.base, opened_bzrdir.root_transport.base)
        self.assertIsInstance(opened_bzrdir, bzrdir.BzrDir)

    def test_open_from_transport_no_bzrdir(self):
        t = self.get_transport()
        self.assertRaises(NotBranchError, bzrdir.BzrDir.open_from_transport, t)

    def test_open_from_transport_bzrdir_in_parent(self):
        control = bzrdir.BzrDir.create(self.get_url())
        t = self.get_transport()
        t.mkdir('subdir')
        t = t.clone('subdir')
        self.assertRaises(NotBranchError, bzrdir.BzrDir.open_from_transport, t)

    def test_sprout_recursive(self):
        tree = self.make_branch_and_tree('tree1',
                                         format='dirstate-with-subtree')
        sub_tree = self.make_branch_and_tree('tree1/subtree',
            format='dirstate-with-subtree')
        sub_tree.set_root_id('subtree-root')
        tree.add_reference(sub_tree)
        self.build_tree(['tree1/subtree/file'])
        sub_tree.add('file')
        tree.commit('Initial commit')
        tree2 = tree.bzrdir.sprout('tree2').open_workingtree()
        tree2.lock_read()
        self.addCleanup(tree2.unlock)
        self.failUnlessExists('tree2/subtree/file')
        self.assertEqual('tree-reference', tree2.kind('subtree-root'))

    def test_cloning_metadir(self):
        """Ensure that cloning metadir is suitable"""
        bzrdir = self.make_bzrdir('bzrdir')
        bzrdir.cloning_metadir()
        branch = self.make_branch('branch', format='knit')
        format = branch.bzrdir.cloning_metadir()
        self.assertIsInstance(format.workingtree_format,
            workingtree.WorkingTreeFormat3)

    def test_sprout_recursive_treeless(self):
        tree = self.make_branch_and_tree('tree1',
            format='dirstate-with-subtree')
        sub_tree = self.make_branch_and_tree('tree1/subtree',
            format='dirstate-with-subtree')
        tree.add_reference(sub_tree)
        self.build_tree(['tree1/subtree/file'])
        sub_tree.add('file')
        tree.commit('Initial commit')
        # The following line force the orhaning to reveal bug #634470
        tree.branch.get_config().set_user_option(
            'bzr.transform.orphan_policy', 'move')
        tree.bzrdir.destroy_workingtree()
        # FIXME: subtree/.bzr is left here which allows the test to pass (or
        # fail :-( ) -- vila 20100909
        repo = self.make_repository('repo', shared=True,
            format='dirstate-with-subtree')
        repo.set_make_working_trees(False)
        # FIXME: we just deleted the workingtree and now we want to use it ????
        # At a minimum, we should use tree.branch below (but this fails too
        # currently) or stop calling this test 'treeless'. Specifically, I've
        # turn the line below into an assertRaises when 'subtree/.bzr' is
        # orphaned and sprout tries to access the branch there (which is left
        # by bzrdir.BzrDirMeta1.destroy_workingtree when it ignores the
        # [DeletingParent('Not deleting', u'subtree', None)] conflict). See bug
        # #634470.  -- vila 20100909
        self.assertRaises(errors.NotBranchError,
                          tree.bzrdir.sprout, 'repo/tree2')
#        self.failUnlessExists('repo/tree2/subtree')
#        self.failIfExists('repo/tree2/subtree/file')

    def make_foo_bar_baz(self):
        foo = bzrdir.BzrDir.create_branch_convenience('foo').bzrdir
        bar = self.make_branch('foo/bar').bzrdir
        baz = self.make_branch('baz').bzrdir
        return foo, bar, baz

    def test_find_bzrdirs(self):
        foo, bar, baz = self.make_foo_bar_baz()
        t = self.get_transport()
        self.assertEqualBzrdirs([baz, foo, bar], bzrdir.BzrDir.find_bzrdirs(t))

    def make_fake_permission_denied_transport(self, transport, paths):
        """Create a transport that raises PermissionDenied for some paths."""
        def filter(path):
            if path in paths:
                raise errors.PermissionDenied(path)
            return path
        path_filter_server = pathfilter.PathFilteringServer(transport, filter)
        path_filter_server.start_server()
        self.addCleanup(path_filter_server.stop_server)
        path_filter_transport = pathfilter.PathFilteringTransport(
            path_filter_server, '.')
        return (path_filter_server, path_filter_transport)

    def assertBranchUrlsEndWith(self, expect_url_suffix, actual_bzrdirs):
        """Check that each branch url ends with the given suffix."""
        for actual_bzrdir in actual_bzrdirs:
            self.assertEndsWith(actual_bzrdir.user_url, expect_url_suffix)

    def test_find_bzrdirs_permission_denied(self):
        foo, bar, baz = self.make_foo_bar_baz()
        t = self.get_transport()
        path_filter_server, path_filter_transport = \
            self.make_fake_permission_denied_transport(t, ['foo'])
        # local transport
        self.assertBranchUrlsEndWith('/baz/',
            bzrdir.BzrDir.find_bzrdirs(path_filter_transport))
        # smart server
        smart_transport = self.make_smart_server('.',
            backing_server=path_filter_server)
        self.assertBranchUrlsEndWith('/baz/',
            bzrdir.BzrDir.find_bzrdirs(smart_transport))

    def test_find_bzrdirs_list_current(self):
        def list_current(transport):
            return [s for s in transport.list_dir('') if s != 'baz']

        foo, bar, baz = self.make_foo_bar_baz()
        t = self.get_transport()
        self.assertEqualBzrdirs(
            [foo, bar],
            bzrdir.BzrDir.find_bzrdirs(t, list_current=list_current))

    def test_find_bzrdirs_evaluate(self):
        def evaluate(bzrdir):
            try:
                repo = bzrdir.open_repository()
            except NoRepositoryPresent:
                return True, bzrdir.root_transport.base
            else:
                return False, bzrdir.root_transport.base

        foo, bar, baz = self.make_foo_bar_baz()
        t = self.get_transport()
        self.assertEqual([baz.root_transport.base, foo.root_transport.base],
                         list(bzrdir.BzrDir.find_bzrdirs(t, evaluate=evaluate)))

    def assertEqualBzrdirs(self, first, second):
        first = list(first)
        second = list(second)
        self.assertEqual(len(first), len(second))
        for x, y in zip(first, second):
            self.assertEqual(x.root_transport.base, y.root_transport.base)

    def test_find_branches(self):
        root = self.make_repository('', shared=True)
        foo, bar, baz = self.make_foo_bar_baz()
        qux = self.make_bzrdir('foo/qux')
        t = self.get_transport()
        branches = bzrdir.BzrDir.find_branches(t)
        self.assertEqual(baz.root_transport.base, branches[0].base)
        self.assertEqual(foo.root_transport.base, branches[1].base)
        self.assertEqual(bar.root_transport.base, branches[2].base)

        # ensure this works without a top-level repo
        branches = bzrdir.BzrDir.find_branches(t.clone('foo'))
        self.assertEqual(foo.root_transport.base, branches[0].base)
        self.assertEqual(bar.root_transport.base, branches[1].base)


class TestMissingRepoBranchesSkipped(TestCaseWithMemoryTransport):

    def test_find_bzrdirs_missing_repo(self):
        t = self.get_transport()
        arepo = self.make_repository('arepo', shared=True)
        abranch_url = arepo.user_url + '/abranch'
        abranch = bzrdir.BzrDir.create(abranch_url).create_branch()
        t.delete_tree('arepo/.bzr')
        self.assertRaises(errors.NoRepositoryPresent,
            branch.Branch.open, abranch_url)
        self.make_branch('baz')
        for actual_bzrdir in bzrdir.BzrDir.find_branches(t):
            self.assertEndsWith(actual_bzrdir.user_url, '/baz/')


class TestMeta1DirFormat(TestCaseWithTransport):
    """Tests specific to the meta1 dir format."""

    def test_right_base_dirs(self):
        dir = bzrdir.BzrDirMetaFormat1().initialize(self.get_url())
        t = dir.transport
        branch_base = t.clone('branch').base
        self.assertEqual(branch_base, dir.get_branch_transport(None).base)
        self.assertEqual(branch_base,
                         dir.get_branch_transport(bzrlib.branch.BzrBranchFormat5()).base)
        repository_base = t.clone('repository').base
        self.assertEqual(repository_base, dir.get_repository_transport(None).base)
        repository_format = repository.format_registry.get_default()
        self.assertEqual(repository_base,
                         dir.get_repository_transport(repository_format).base)
        checkout_base = t.clone('checkout').base
        self.assertEqual(checkout_base, dir.get_workingtree_transport(None).base)
        self.assertEqual(checkout_base,
                         dir.get_workingtree_transport(workingtree.WorkingTreeFormat3()).base)

    def test_meta1dir_uses_lockdir(self):
        """Meta1 format uses a LockDir to guard the whole directory, not a file."""
        dir = bzrdir.BzrDirMetaFormat1().initialize(self.get_url())
        t = dir.transport
        self.assertIsDirectory('branch-lock', t)

    def test_comparison(self):
        """Equality and inequality behave properly.

        Metadirs should compare equal iff they have the same repo, branch and
        tree formats.
        """
        mydir = bzrdir.format_registry.make_bzrdir('knit')
        self.assertEqual(mydir, mydir)
        self.assertFalse(mydir != mydir)
        otherdir = bzrdir.format_registry.make_bzrdir('knit')
        self.assertEqual(otherdir, mydir)
        self.assertFalse(otherdir != mydir)
        otherdir2 = bzrdir.format_registry.make_bzrdir('dirstate-with-subtree')
        self.assertNotEqual(otherdir2, mydir)
        self.assertFalse(otherdir2 == mydir)

    def test_needs_conversion_different_working_tree(self):
        # meta1dirs need an conversion if any element is not the default.
        new_format = bzrdir.format_registry.make_bzrdir('dirstate')
        tree = self.make_branch_and_tree('tree', format='knit')
        self.assertTrue(tree.bzrdir.needs_format_conversion(
            new_format))

    def test_initialize_on_format_uses_smart_transport(self):
        self.setup_smart_server_with_call_log()
        new_format = bzrdir.format_registry.make_bzrdir('dirstate')
        transport = self.get_transport('target')
        transport.ensure_base()
        self.reset_smart_call_log()
        instance = new_format.initialize_on_transport(transport)
        self.assertIsInstance(instance, remote.RemoteBzrDir)
        rpc_count = len(self.hpss_calls)
        # This figure represent the amount of work to perform this use case. It
        # is entirely ok to reduce this number if a test fails due to rpc_count
        # being too low. If rpc_count increases, more network roundtrips have
        # become necessary for this use case. Please do not adjust this number
        # upwards without agreement from bzr's network support maintainers.
        self.assertEqual(2, rpc_count)


<<<<<<< HEAD
class NotBzrDir(bzrlib.bzrdir.BzrDir):
    """A non .bzr based control directory."""

    def __init__(self, transport, format):
        self._format = format
        self.root_transport = transport
        self.transport = transport.clone('.not')


class NotBzrDirFormat(bzrlib.bzrdir.BzrDirFormat):
    """A test class representing any non-.bzr based disk format."""

    def initialize_on_transport(self, transport):
        """Initialize a new .not dir in the base directory of a Transport."""
        transport.mkdir('.not')
        return self.open(transport)

    def open(self, transport):
        """Open this directory."""
        return NotBzrDir(transport, self)

    @classmethod
    def _known_formats(self):
        return set([NotBzrDirFormat()])


class NotBzrDirProber(controldir.Prober):

    def probe_transport(self, transport):
        """Our format is present if the transport ends in '.not/'."""
        if transport.has('.not'):
            return NotBzrDirFormat()


class TestNotBzrDir(TestCaseWithTransport):
    """Tests for using the bzrdir api with a non .bzr based disk format.

    If/when one of these is in the core, we can let the implementation tests
    verify this works.
    """

    def test_create_and_find_format(self):
        # create a .notbzr dir
        format = NotBzrDirFormat()
        dir = format.initialize(self.get_url())
        self.assertIsInstance(dir, NotBzrDir)
        # now probe for it.
        controldir.ControlDirFormat.register_prober(NotBzrDirProber)
        try:
            found = bzrlib.bzrdir.BzrDirFormat.find_format(self.get_transport())
            self.assertIsInstance(found, NotBzrDirFormat)
        finally:
            controldir.ControlDirFormat.unregister_prober(NotBzrDirProber)

    def test_included_in_known_formats(self):
        not_format = NotBzrDirFormat()
        bzrlib.controldir.ControlDirFormat.register_format(not_format)
        try:
            formats = bzrlib.bzrdir.BzrDirFormat.known_formats()
            for format in formats:
                if isinstance(format, NotBzrDirFormat):
                    return
            self.fail("No NotBzrDirFormat in %s" % formats)
        finally:
            bzrlib.controldir.ControlDirFormat.unregister_format(not_format)
=======
class TestFormat5(TestCaseWithTransport):
    """Tests specific to the version 5 bzrdir format."""

    def test_same_lockfiles_between_tree_repo_branch(self):
        # this checks that only a single lockfiles instance is created
        # for format 5 objects
        dir = bzrdir.BzrDirFormat5().initialize(self.get_url())
        def check_dir_components_use_same_lock(dir):
            ctrl_1 = dir.open_repository().control_files
            ctrl_2 = dir.open_branch().control_files
            ctrl_3 = dir.open_workingtree()._control_files
            self.assertTrue(ctrl_1 is ctrl_2)
            self.assertTrue(ctrl_2 is ctrl_3)
        check_dir_components_use_same_lock(dir)
        # and if we open it normally.
        dir = bzrdir.BzrDir.open(self.get_url())
        check_dir_components_use_same_lock(dir)

    def test_can_convert(self):
        # format 5 dirs are convertable
        dir = bzrdir.BzrDirFormat5().initialize(self.get_url())
        self.assertTrue(dir.can_convert_format())

    def test_needs_conversion(self):
        # format 5 dirs need a conversion if they are not the default,
        # and they aren't
        dir = bzrdir.BzrDirFormat5().initialize(self.get_url())
        # don't need to convert it to itself
        self.assertFalse(dir.needs_format_conversion(bzrdir.BzrDirFormat5()))
        # do need to convert it to the current default
        self.assertTrue(dir.needs_format_conversion(
            bzrdir.BzrDirFormat.get_default_format()))


class TestFormat6(TestCaseWithTransport):
    """Tests specific to the version 6 bzrdir format."""

    def test_same_lockfiles_between_tree_repo_branch(self):
        # this checks that only a single lockfiles instance is created
        # for format 6 objects
        dir = bzrdir.BzrDirFormat6().initialize(self.get_url())
        def check_dir_components_use_same_lock(dir):
            ctrl_1 = dir.open_repository().control_files
            ctrl_2 = dir.open_branch().control_files
            ctrl_3 = dir.open_workingtree()._control_files
            self.assertTrue(ctrl_1 is ctrl_2)
            self.assertTrue(ctrl_2 is ctrl_3)
        check_dir_components_use_same_lock(dir)
        # and if we open it normally.
        dir = bzrdir.BzrDir.open(self.get_url())
        check_dir_components_use_same_lock(dir)

    def test_can_convert(self):
        # format 6 dirs are convertable
        dir = bzrdir.BzrDirFormat6().initialize(self.get_url())
        self.assertTrue(dir.can_convert_format())

    def test_needs_conversion(self):
        # format 6 dirs need an conversion if they are not the default.
        dir = bzrdir.BzrDirFormat6().initialize(self.get_url())
        self.assertTrue(dir.needs_format_conversion(
            bzrdir.BzrDirFormat.get_default_format()))
>>>>>>> 05c43d90


class NonLocalTests(TestCaseWithTransport):
    """Tests for bzrdir static behaviour on non local paths."""

    def setUp(self):
        super(NonLocalTests, self).setUp()
        self.vfs_transport_factory = memory.MemoryServer

    def test_create_branch_convenience(self):
        # outside a repo the default convenience output is a repo+branch_tree
        format = bzrdir.format_registry.make_bzrdir('knit')
        branch = bzrdir.BzrDir.create_branch_convenience(
            self.get_url('foo'), format=format)
        self.assertRaises(errors.NoWorkingTree,
                          branch.bzrdir.open_workingtree)
        branch.bzrdir.open_repository()

    def test_create_branch_convenience_force_tree_not_local_fails(self):
        # outside a repo the default convenience output is a repo+branch_tree
        format = bzrdir.format_registry.make_bzrdir('knit')
        self.assertRaises(errors.NotLocalUrl,
            bzrdir.BzrDir.create_branch_convenience,
            self.get_url('foo'),
            force_new_tree=True,
            format=format)
        t = self.get_transport()
        self.assertFalse(t.has('foo'))

    def test_clone(self):
        # clone into a nonlocal path works
        format = bzrdir.format_registry.make_bzrdir('knit')
        branch = bzrdir.BzrDir.create_branch_convenience('local',
                                                         format=format)
        branch.bzrdir.open_workingtree()
        result = branch.bzrdir.clone(self.get_url('remote'))
        self.assertRaises(errors.NoWorkingTree,
                          result.open_workingtree)
        result.open_branch()
        result.open_repository()

    def test_checkout_metadir(self):
        # checkout_metadir has reasonable working tree format even when no
        # working tree is present
        self.make_branch('branch-knit2', format='dirstate-with-subtree')
        my_bzrdir = bzrdir.BzrDir.open(self.get_url('branch-knit2'))
        checkout_format = my_bzrdir.checkout_metadir()
        self.assertIsInstance(checkout_format.workingtree_format,
                              workingtree.WorkingTreeFormat3)


class TestHTTPRedirections(object):
    """Test redirection between two http servers.

    This MUST be used by daughter classes that also inherit from
    TestCaseWithTwoWebservers.

    We can't inherit directly from TestCaseWithTwoWebservers or the
    test framework will try to create an instance which cannot
    run, its implementation being incomplete.
    """

    def create_transport_readonly_server(self):
        # We don't set the http protocol version, relying on the default
        return http_utils.HTTPServerRedirecting()

    def create_transport_secondary_server(self):
        # We don't set the http protocol version, relying on the default
        return http_utils.HTTPServerRedirecting()

    def setUp(self):
        super(TestHTTPRedirections, self).setUp()
        # The redirections will point to the new server
        self.new_server = self.get_readonly_server()
        # The requests to the old server will be redirected
        self.old_server = self.get_secondary_server()
        # Configure the redirections
        self.old_server.redirect_to(self.new_server.host, self.new_server.port)

    def test_loop(self):
        # Both servers redirect to each other creating a loop
        self.new_server.redirect_to(self.old_server.host, self.old_server.port)
        # Starting from either server should loop
        old_url = self._qualified_url(self.old_server.host,
                                      self.old_server.port)
        oldt = self._transport(old_url)
        self.assertRaises(errors.NotBranchError,
                          bzrdir.BzrDir.open_from_transport, oldt)
        new_url = self._qualified_url(self.new_server.host,
                                      self.new_server.port)
        newt = self._transport(new_url)
        self.assertRaises(errors.NotBranchError,
                          bzrdir.BzrDir.open_from_transport, newt)

    def test_qualifier_preserved(self):
        wt = self.make_branch_and_tree('branch')
        old_url = self._qualified_url(self.old_server.host,
                                      self.old_server.port)
        start = self._transport(old_url).clone('branch')
        bdir = bzrdir.BzrDir.open_from_transport(start)
        # Redirection should preserve the qualifier, hence the transport class
        # itself.
        self.assertIsInstance(bdir.root_transport, type(start))


class TestHTTPRedirections_urllib(TestHTTPRedirections,
                                  http_utils.TestCaseWithTwoWebservers):
    """Tests redirections for urllib implementation"""

    _transport = HttpTransport_urllib

    def _qualified_url(self, host, port):
        result = 'http+urllib://%s:%s' % (host, port)
        self.permit_url(result)
        return result



class TestHTTPRedirections_pycurl(TestWithTransport_pycurl,
                                  TestHTTPRedirections,
                                  http_utils.TestCaseWithTwoWebservers):
    """Tests redirections for pycurl implementation"""

    def _qualified_url(self, host, port):
        result = 'http+pycurl://%s:%s' % (host, port)
        self.permit_url(result)
        return result


class TestHTTPRedirections_nosmart(TestHTTPRedirections,
                                  http_utils.TestCaseWithTwoWebservers):
    """Tests redirections for the nosmart decorator"""

    _transport = NoSmartTransportDecorator

    def _qualified_url(self, host, port):
        result = 'nosmart+http://%s:%s' % (host, port)
        self.permit_url(result)
        return result


class TestHTTPRedirections_readonly(TestHTTPRedirections,
                                    http_utils.TestCaseWithTwoWebservers):
    """Tests redirections for readonly decoratror"""

    _transport = ReadonlyTransportDecorator

    def _qualified_url(self, host, port):
        result = 'readonly+http://%s:%s' % (host, port)
        self.permit_url(result)
        return result


class TestDotBzrHidden(TestCaseWithTransport):

    ls = ['ls']
    if sys.platform == 'win32':
        ls = [os.environ['COMSPEC'], '/C', 'dir', '/B']

    def get_ls(self):
        f = subprocess.Popen(self.ls, stdout=subprocess.PIPE,
            stderr=subprocess.PIPE)
        out, err = f.communicate()
        self.assertEqual(0, f.returncode, 'Calling %s failed: %s'
                         % (self.ls, err))
        return out.splitlines()

    def test_dot_bzr_hidden(self):
        if sys.platform == 'win32' and not win32utils.has_win32file:
            raise TestSkipped('unable to make file hidden without pywin32 library')
        b = bzrdir.BzrDir.create('.')
        self.build_tree(['a'])
        self.assertEquals(['a'], self.get_ls())

    def test_dot_bzr_hidden_with_url(self):
        if sys.platform == 'win32' and not win32utils.has_win32file:
            raise TestSkipped('unable to make file hidden without pywin32 library')
        b = bzrdir.BzrDir.create(urlutils.local_path_to_url('.'))
        self.build_tree(['a'])
        self.assertEquals(['a'], self.get_ls())


class _TestBzrDirFormat(bzrdir.BzrDirMetaFormat1):
    """Test BzrDirFormat implementation for TestBzrDirSprout."""

    def _open(self, transport):
        return _TestBzrDir(transport, self)


class _TestBzrDir(bzrdir.BzrDirMeta1):
    """Test BzrDir implementation for TestBzrDirSprout.

    When created a _TestBzrDir already has repository and a branch.  The branch
    is a test double as well.
    """

    def __init__(self, *args, **kwargs):
        super(_TestBzrDir, self).__init__(*args, **kwargs)
        self.test_branch = _TestBranch()
        self.test_branch.repository = self.create_repository()

    def open_branch(self, unsupported=False):
        return self.test_branch

    def cloning_metadir(self, require_stacking=False):
        return _TestBzrDirFormat()


class _TestBranchFormat(bzrlib.branch.BranchFormat):
    """Test Branch format for TestBzrDirSprout."""


class _TestBranch(bzrlib.branch.Branch):
    """Test Branch implementation for TestBzrDirSprout."""

    def __init__(self, *args, **kwargs):
        self._format = _TestBranchFormat()
        super(_TestBranch, self).__init__(*args, **kwargs)
        self.calls = []
        self._parent = None

    def sprout(self, *args, **kwargs):
        self.calls.append('sprout')
        return _TestBranch()

    def copy_content_into(self, destination, revision_id=None):
        self.calls.append('copy_content_into')

    def last_revision(self):
        return _mod_revision.NULL_REVISION

    def get_parent(self):
        return self._parent

    def set_parent(self, parent):
        self._parent = parent

    def lock_read(self):
        return lock.LogicalLockResult(self.unlock)

    def unlock(self):
        return


class TestBzrDirSprout(TestCaseWithMemoryTransport):

    def test_sprout_uses_branch_sprout(self):
        """BzrDir.sprout calls Branch.sprout.

        Usually, BzrDir.sprout should delegate to the branch's sprout method
        for part of the work.  This allows the source branch to control the
        choice of format for the new branch.

        There are exceptions, but this tests avoids them:
          - if there's no branch in the source bzrdir,
          - or if the stacking has been requested and the format needs to be
            overridden to satisfy that.
        """
        # Make an instrumented bzrdir.
        t = self.get_transport('source')
        t.ensure_base()
        source_bzrdir = _TestBzrDirFormat().initialize_on_transport(t)
        # The instrumented bzrdir has a test_branch attribute that logs calls
        # made to the branch contained in that bzrdir.  Initially the test
        # branch exists but no calls have been made to it.
        self.assertEqual([], source_bzrdir.test_branch.calls)

        # Sprout the bzrdir
        target_url = self.get_url('target')
        result = source_bzrdir.sprout(target_url, recurse='no')

        # The bzrdir called the branch's sprout method.
        self.assertSubset(['sprout'], source_bzrdir.test_branch.calls)

    def test_sprout_parent(self):
        grandparent_tree = self.make_branch('grandparent')
        parent = grandparent_tree.bzrdir.sprout('parent').open_branch()
        branch_tree = parent.bzrdir.sprout('branch').open_branch()
        self.assertContainsRe(branch_tree.get_parent(), '/parent/$')


class TestBzrDirHooks(TestCaseWithMemoryTransport):

    def test_pre_open_called(self):
        calls = []
        bzrdir.BzrDir.hooks.install_named_hook('pre_open', calls.append, None)
        transport = self.get_transport('foo')
        url = transport.base
        self.assertRaises(errors.NotBranchError, bzrdir.BzrDir.open, url)
        self.assertEqual([transport.base], [t.base for t in calls])

    def test_pre_open_actual_exceptions_raised(self):
        count = [0]
        def fail_once(transport):
            count[0] += 1
            if count[0] == 1:
                raise errors.BzrError("fail")
        bzrdir.BzrDir.hooks.install_named_hook('pre_open', fail_once, None)
        transport = self.get_transport('foo')
        url = transport.base
        err = self.assertRaises(errors.BzrError, bzrdir.BzrDir.open, url)
        self.assertEqual('fail', err._preformatted_string)

    def test_post_repo_init(self):
        from bzrlib.bzrdir import RepoInitHookParams
        calls = []
        bzrdir.BzrDir.hooks.install_named_hook('post_repo_init',
            calls.append, None)
        self.make_repository('foo')
        self.assertLength(1, calls)
        params = calls[0]
        self.assertIsInstance(params, RepoInitHookParams)
        self.assertTrue(hasattr(params, 'bzrdir'))
        self.assertTrue(hasattr(params, 'repository'))

    def test_post_repo_init_hook_repr(self):
        param_reprs = []
        bzrdir.BzrDir.hooks.install_named_hook('post_repo_init',
            lambda params: param_reprs.append(repr(params)), None)
        self.make_repository('foo')
        self.assertLength(1, param_reprs)
        param_repr = param_reprs[0]
        self.assertStartsWith(param_repr, '<RepoInitHookParams for ')


class TestGenerateBackupName(TestCaseWithMemoryTransport):
    # FIXME: This may need to be unified with test_osutils.TestBackupNames or
    # moved to per_bzrdir or per_transport for better coverage ?
    # -- vila 20100909

    def setUp(self):
        super(TestGenerateBackupName, self).setUp()
        self._transport = self.get_transport()
        bzrdir.BzrDir.create(self.get_url(),
            possible_transports=[self._transport])
        self._bzrdir = bzrdir.BzrDir.open_from_transport(self._transport)

    def test_deprecated_generate_backup_name(self):
        res = self.applyDeprecated(
                symbol_versioning.deprecated_in((2, 3, 0)),
                self._bzrdir.generate_backup_name, 'whatever')

    def test_new(self):
        self.assertEqual("a.~1~", self._bzrdir._available_backup_name("a"))

    def test_exiting(self):
        self._transport.put_bytes("a.~1~", "some content")
        self.assertEqual("a.~2~", self._bzrdir._available_backup_name("a"))
<|MERGE_RESOLUTION|>--- conflicted
+++ resolved
@@ -1011,138 +1011,6 @@
         self.assertEqual(2, rpc_count)
 
 
-<<<<<<< HEAD
-class NotBzrDir(bzrlib.bzrdir.BzrDir):
-    """A non .bzr based control directory."""
-
-    def __init__(self, transport, format):
-        self._format = format
-        self.root_transport = transport
-        self.transport = transport.clone('.not')
-
-
-class NotBzrDirFormat(bzrlib.bzrdir.BzrDirFormat):
-    """A test class representing any non-.bzr based disk format."""
-
-    def initialize_on_transport(self, transport):
-        """Initialize a new .not dir in the base directory of a Transport."""
-        transport.mkdir('.not')
-        return self.open(transport)
-
-    def open(self, transport):
-        """Open this directory."""
-        return NotBzrDir(transport, self)
-
-    @classmethod
-    def _known_formats(self):
-        return set([NotBzrDirFormat()])
-
-
-class NotBzrDirProber(controldir.Prober):
-
-    def probe_transport(self, transport):
-        """Our format is present if the transport ends in '.not/'."""
-        if transport.has('.not'):
-            return NotBzrDirFormat()
-
-
-class TestNotBzrDir(TestCaseWithTransport):
-    """Tests for using the bzrdir api with a non .bzr based disk format.
-
-    If/when one of these is in the core, we can let the implementation tests
-    verify this works.
-    """
-
-    def test_create_and_find_format(self):
-        # create a .notbzr dir
-        format = NotBzrDirFormat()
-        dir = format.initialize(self.get_url())
-        self.assertIsInstance(dir, NotBzrDir)
-        # now probe for it.
-        controldir.ControlDirFormat.register_prober(NotBzrDirProber)
-        try:
-            found = bzrlib.bzrdir.BzrDirFormat.find_format(self.get_transport())
-            self.assertIsInstance(found, NotBzrDirFormat)
-        finally:
-            controldir.ControlDirFormat.unregister_prober(NotBzrDirProber)
-
-    def test_included_in_known_formats(self):
-        not_format = NotBzrDirFormat()
-        bzrlib.controldir.ControlDirFormat.register_format(not_format)
-        try:
-            formats = bzrlib.bzrdir.BzrDirFormat.known_formats()
-            for format in formats:
-                if isinstance(format, NotBzrDirFormat):
-                    return
-            self.fail("No NotBzrDirFormat in %s" % formats)
-        finally:
-            bzrlib.controldir.ControlDirFormat.unregister_format(not_format)
-=======
-class TestFormat5(TestCaseWithTransport):
-    """Tests specific to the version 5 bzrdir format."""
-
-    def test_same_lockfiles_between_tree_repo_branch(self):
-        # this checks that only a single lockfiles instance is created
-        # for format 5 objects
-        dir = bzrdir.BzrDirFormat5().initialize(self.get_url())
-        def check_dir_components_use_same_lock(dir):
-            ctrl_1 = dir.open_repository().control_files
-            ctrl_2 = dir.open_branch().control_files
-            ctrl_3 = dir.open_workingtree()._control_files
-            self.assertTrue(ctrl_1 is ctrl_2)
-            self.assertTrue(ctrl_2 is ctrl_3)
-        check_dir_components_use_same_lock(dir)
-        # and if we open it normally.
-        dir = bzrdir.BzrDir.open(self.get_url())
-        check_dir_components_use_same_lock(dir)
-
-    def test_can_convert(self):
-        # format 5 dirs are convertable
-        dir = bzrdir.BzrDirFormat5().initialize(self.get_url())
-        self.assertTrue(dir.can_convert_format())
-
-    def test_needs_conversion(self):
-        # format 5 dirs need a conversion if they are not the default,
-        # and they aren't
-        dir = bzrdir.BzrDirFormat5().initialize(self.get_url())
-        # don't need to convert it to itself
-        self.assertFalse(dir.needs_format_conversion(bzrdir.BzrDirFormat5()))
-        # do need to convert it to the current default
-        self.assertTrue(dir.needs_format_conversion(
-            bzrdir.BzrDirFormat.get_default_format()))
-
-
-class TestFormat6(TestCaseWithTransport):
-    """Tests specific to the version 6 bzrdir format."""
-
-    def test_same_lockfiles_between_tree_repo_branch(self):
-        # this checks that only a single lockfiles instance is created
-        # for format 6 objects
-        dir = bzrdir.BzrDirFormat6().initialize(self.get_url())
-        def check_dir_components_use_same_lock(dir):
-            ctrl_1 = dir.open_repository().control_files
-            ctrl_2 = dir.open_branch().control_files
-            ctrl_3 = dir.open_workingtree()._control_files
-            self.assertTrue(ctrl_1 is ctrl_2)
-            self.assertTrue(ctrl_2 is ctrl_3)
-        check_dir_components_use_same_lock(dir)
-        # and if we open it normally.
-        dir = bzrdir.BzrDir.open(self.get_url())
-        check_dir_components_use_same_lock(dir)
-
-    def test_can_convert(self):
-        # format 6 dirs are convertable
-        dir = bzrdir.BzrDirFormat6().initialize(self.get_url())
-        self.assertTrue(dir.can_convert_format())
-
-    def test_needs_conversion(self):
-        # format 6 dirs need an conversion if they are not the default.
-        dir = bzrdir.BzrDirFormat6().initialize(self.get_url())
-        self.assertTrue(dir.needs_format_conversion(
-            bzrdir.BzrDirFormat.get_default_format()))
->>>>>>> 05c43d90
-
-
 class NonLocalTests(TestCaseWithTransport):
     """Tests for bzrdir static behaviour on non local paths."""
 
