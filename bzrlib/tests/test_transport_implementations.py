# Copyright (C) 2004, 2005 by Canonical Ltd

# This program is free software; you can redistribute it and/or modify
# it under the terms of the GNU General Public License as published by
# the Free Software Foundation; either version 2 of the License, or
# (at your option) any later version.

# This program is distributed in the hope that it will be useful,
# but WITHOUT ANY WARRANTY; without even the implied warranty of
# MERCHANTABILITY or FITNESS FOR A PARTICULAR PURPOSE.  See the
# GNU General Public License for more details.

# You should have received a copy of the GNU General Public License
# along with this program; if not, write to the Free Software
# Foundation, Inc., 59 Temple Place, Suite 330, Boston, MA  02111-1307  USA

"""Tests for Transport implementations.

Transport implementations tested here are supplied by
TransportTestProviderAdapter.
"""

import os
from cStringIO import StringIO
import stat
import sys

from bzrlib.errors import (NoSuchFile, FileExists,
<<<<<<< HEAD
                           TransportNotPossible, ConnectionError,
                           InvalidURL)
=======
                           LockError,
                           TransportNotPossible, ConnectionError)
>>>>>>> cf359e36
from bzrlib.tests import TestCaseInTempDir, TestSkipped
from bzrlib.transport import memory, urlescape
import bzrlib.transport


def _append(fn, txt):
    """Append the given text (file-like object) to the supplied filename."""
    f = open(fn, 'ab')
    try:
        f.write(txt.read())
    finally:
        f.close()


class TestTransportImplementation(TestCaseInTempDir):
    """Implementation verification for transports.
    
    To verify a transport we need a server factory, which is a callable
    that accepts no parameters and returns an implementation of
    bzrlib.transport.Server.
    
    That Server is then used to construct transport instances and test
    the transport via loopback activity.

    Currently this assumes that the Transport object is connected to the 
    current working directory.  So that whatever is done 
    through the transport, should show up in the working 
    directory, and vice-versa. This is a bug, because its possible to have
    URL schemes which provide access to something that may not be 
    result in storage on the local disk, i.e. due to file system limits, or 
    due to it being a database or some other non-filesystem tool.

    This also tests to make sure that the functions work with both
    generators and lists (assuming iter(list) is effectively a generator)
    """
    
    def setUp(self):
        super(TestTransportImplementation, self).setUp()
        self._server = self.transport_server()
        self._server.setUp()

    def tearDown(self):
        super(TestTransportImplementation, self).tearDown()
        self._server.tearDown()
        
    def check_transport_contents(self, content, transport, relpath):
        """Check that transport.get(relpath).read() == content."""
        self.assertEqualDiff(content, transport.get(relpath).read())

    def get_transport(self):
        """Return a connected transport to the local directory."""
        t = bzrlib.transport.get_transport(self._server.get_url())
        self.failUnless(isinstance(t, self.transport_class), 
                        "Got the wrong class from get_transport"
                        "(%r, expected %r)" % (t.__class__, 
                                               self.transport_class))
        return t

    def assertListRaises(self, excClass, func, *args, **kwargs):
        """Fail unless excClass is raised when the iterator from func is used.
        
        Many transport functions can return generators this makes sure
        to wrap them in a list() call to make sure the whole generator
        is run, and that the proper exception is raised.
        """
        try:
            list(func(*args, **kwargs))
        except excClass:
            return
        else:
            if hasattr(excClass,'__name__'): excName = excClass.__name__
            else: excName = str(excClass)
            raise self.failureException, "%s not raised" % excName

    def test_has(self):
        t = self.get_transport()

        files = ['a', 'b', 'e', 'g', '%']
        self.build_tree(files, transport=t)
        self.assertEqual(True, t.has('a'))
        self.assertEqual(False, t.has('c'))
        self.assertEqual(True, t.has(urlescape('%')))
        self.assertEqual(list(t.has_multi(['a', 'b', 'c', 'd', 'e', 'f', 'g', 'h'])),
                [True, True, False, False, True, False, True, False])
        self.assertEqual(True, t.has_any(['a', 'b', 'c']))
        self.assertEqual(False, t.has_any(['c', 'd', 'f', urlescape('%%')]))
        self.assertEqual(list(t.has_multi(iter(['a', 'b', 'c', 'd', 'e', 'f', 'g', 'h']))),
                [True, True, False, False, True, False, True, False])
        self.assertEqual(False, t.has_any(['c', 'c', 'c']))
        self.assertEqual(True, t.has_any(['b', 'b', 'b']))

    def test_get(self):
        t = self.get_transport()

        files = ['a', 'b', 'e', 'g']
        contents = ['contents of a\n',
                    'contents of b\n',
                    'contents of e\n',
                    'contents of g\n',
                    ]
        self.build_tree(files, transport=t)
        self.check_transport_contents('contents of a\n', t, 'a')
        content_f = t.get_multi(files)
        for content, f in zip(contents, content_f):
            self.assertEqual(content, f.read())

        content_f = t.get_multi(iter(files))
        for content, f in zip(contents, content_f):
            self.assertEqual(content, f.read())

        self.assertRaises(NoSuchFile, t.get, 'c')
        self.assertListRaises(NoSuchFile, t.get_multi, ['a', 'b', 'c'])
        self.assertListRaises(NoSuchFile, t.get_multi, iter(['a', 'b', 'c']))

    def test_put(self):
        t = self.get_transport()

        if t.is_readonly():
            self.assertRaises(TransportNotPossible,
                    t.put, 'a', 'some text for a\n')
            return

        t.put('a', StringIO('some text for a\n'))
        self.failUnless(t.has('a'))
        self.check_transport_contents('some text for a\n', t, 'a')
        # Make sure 'has' is updated
        self.assertEqual(list(t.has_multi(['a', 'b', 'c', 'd', 'e'])),
                [True, False, False, False, False])
        # Put also replaces contents
        self.assertEqual(t.put_multi([('a', StringIO('new\ncontents for\na\n')),
                                      ('d', StringIO('contents\nfor d\n'))]),
                         2)
        self.assertEqual(list(t.has_multi(['a', 'b', 'c', 'd', 'e'])),
                [True, False, False, True, False])
        self.check_transport_contents('new\ncontents for\na\n', t, 'a')
        self.check_transport_contents('contents\nfor d\n', t, 'd')

        self.assertEqual(
            t.put_multi(iter([('a', StringIO('diff\ncontents for\na\n')),
                              ('d', StringIO('another contents\nfor d\n'))])),
                        2)
        self.check_transport_contents('diff\ncontents for\na\n', t, 'a')
        self.check_transport_contents('another contents\nfor d\n', t, 'd')

        self.assertRaises(NoSuchFile,
                          t.put, 'path/doesnt/exist/c', 'contents')

    def test_put_permissions(self):
        t = self.get_transport()

        if t.is_readonly():
            return
        t.put('mode644', StringIO('test text\n'), mode=0644)
        self.assertTransportMode(t, 'mode644', 0644)
        t.put('mode666', StringIO('test text\n'), mode=0666)
        self.assertTransportMode(t, 'mode666', 0666)
        t.put('mode600', StringIO('test text\n'), mode=0600)
        self.assertTransportMode(t, 'mode600', 0600)
        # Yes, you can put a file such that it becomes readonly
        t.put('mode400', StringIO('test text\n'), mode=0400)
        self.assertTransportMode(t, 'mode400', 0400)
        t.put_multi([('mmode644', StringIO('text\n'))], mode=0644)
        self.assertTransportMode(t, 'mmode644', 0644)
        
    def test_mkdir(self):
        t = self.get_transport()

        if t.is_readonly():
            # cannot mkdir on readonly transports. We're not testing for 
            # cache coherency because cache behaviour is not currently
            # defined for the transport interface.
            self.assertRaises(TransportNotPossible, t.mkdir, '.')
            self.assertRaises(TransportNotPossible, t.mkdir, 'new_dir')
            self.assertRaises(TransportNotPossible, t.mkdir_multi, ['new_dir'])
            self.assertRaises(TransportNotPossible, t.mkdir, 'path/doesnt/exist')
            return
        # Test mkdir
        t.mkdir('dir_a')
        self.assertEqual(t.has('dir_a'), True)
        self.assertEqual(t.has('dir_b'), False)

        t.mkdir('dir_b')
        self.assertEqual(t.has('dir_b'), True)

        t.mkdir_multi(['dir_c', 'dir_d'])

        t.mkdir_multi(iter(['dir_e', 'dir_f']))
        self.assertEqual(list(t.has_multi(
            ['dir_a', 'dir_b', 'dir_c', 'dir_q',
             'dir_d', 'dir_e', 'dir_f', 'dir_b'])),
            [True, True, True, False,
             True, True, True, True])

        # we were testing that a local mkdir followed by a transport
        # mkdir failed thusly, but given that we * in one process * do not
        # concurrently fiddle with disk dirs and then use transport to do 
        # things, the win here seems marginal compared to the constraint on
        # the interface. RBC 20051227
        t.mkdir('dir_g')
        self.assertRaises(FileExists, t.mkdir, 'dir_g')

        # Test get/put in sub-directories
        self.assertEqual(
            t.put_multi([('dir_a/a', StringIO('contents of dir_a/a')),
                         ('dir_b/b', StringIO('contents of dir_b/b'))])
                        , 2)
        self.check_transport_contents('contents of dir_a/a', t, 'dir_a/a')
        self.check_transport_contents('contents of dir_b/b', t, 'dir_b/b')

        # mkdir of a dir with an absent parent
        self.assertRaises(NoSuchFile, t.mkdir, 'missing/dir')

    def test_mkdir_permissions(self):
        t = self.get_transport()
        if t.is_readonly():
            return
        # Test mkdir with a mode
        t.mkdir('dmode755', mode=0755)
        self.assertTransportMode(t, 'dmode755', 0755)
        t.mkdir('dmode555', mode=0555)
        self.assertTransportMode(t, 'dmode555', 0555)
        t.mkdir('dmode777', mode=0777)
        self.assertTransportMode(t, 'dmode777', 0777)
        t.mkdir('dmode700', mode=0700)
        self.assertTransportMode(t, 'dmode700', 0700)
        # TODO: jam 20051215 test mkdir_multi with a mode
        t.mkdir_multi(['mdmode755'], mode=0755)
        self.assertTransportMode(t, 'mdmode755', 0755)

    def test_copy_to(self):
        # FIXME: test:   same server to same server (partly done)
        # same protocol two servers
        # and    different protocols (done for now except for MemoryTransport.
        # - RBC 20060122
        from bzrlib.transport.memory import MemoryTransport

        def simple_copy_files(transport_from, transport_to):
            files = ['a', 'b', 'c', 'd']
            self.build_tree(files, transport=transport_from)
            transport_from.copy_to(files, transport_to)
            for f in files:
                self.check_transport_contents(transport_to.get(f).read(),
                                              transport_from, f)

        t = self.get_transport()
        temp_transport = MemoryTransport('memory:/')
        simple_copy_files(t, temp_transport)
        if not t.is_readonly():
            t.mkdir('copy_to_simple')
            t2 = t.clone('copy_to_simple')
            simple_copy_files(t, t2)


        # Test that copying into a missing directory raises
        # NoSuchFile
        if t.is_readonly():
            self.build_tree(['e/', 'e/f'])
        else:
            t.mkdir('e')
            t.put('e/f', StringIO('contents of e'))
        self.assertRaises(NoSuchFile, t.copy_to, ['e/f'], temp_transport)
        temp_transport.mkdir('e')
        t.copy_to(['e/f'], temp_transport)

        del temp_transport
        temp_transport = MemoryTransport('memory:/')

        files = ['a', 'b', 'c', 'd']
        t.copy_to(iter(files), temp_transport)
        for f in files:
            self.check_transport_contents(temp_transport.get(f).read(),
                                          t, f)
        del temp_transport

        for mode in (0666, 0644, 0600, 0400):
            temp_transport = MemoryTransport("memory:/")
            t.copy_to(files, temp_transport, mode=mode)
            for f in files:
                self.assertTransportMode(temp_transport, f, mode)

    def test_append(self):
        t = self.get_transport()

        if t.is_readonly():
            open('a', 'wb').write('diff\ncontents for\na\n')
            open('b', 'wb').write('contents\nfor b\n')
        else:
            t.put_multi([
                    ('a', StringIO('diff\ncontents for\na\n')),
                    ('b', StringIO('contents\nfor b\n'))
                    ])

        if t.is_readonly():
            self.assertRaises(TransportNotPossible,
                    t.append, 'a', 'add\nsome\nmore\ncontents\n')
            _append('a', StringIO('add\nsome\nmore\ncontents\n'))
        else:
            t.append('a', StringIO('add\nsome\nmore\ncontents\n'))

        self.check_transport_contents(
            'diff\ncontents for\na\nadd\nsome\nmore\ncontents\n',
            t, 'a')

        if t.is_readonly():
            self.assertRaises(TransportNotPossible,
                    t.append_multi,
                        [('a', 'and\nthen\nsome\nmore\n'),
                         ('b', 'some\nmore\nfor\nb\n')])
            _append('a', StringIO('and\nthen\nsome\nmore\n'))
            _append('b', StringIO('some\nmore\nfor\nb\n'))
        else:
            t.append_multi([('a', StringIO('and\nthen\nsome\nmore\n')),
                    ('b', StringIO('some\nmore\nfor\nb\n'))])
        self.check_transport_contents(
            'diff\ncontents for\na\n'
            'add\nsome\nmore\ncontents\n'
            'and\nthen\nsome\nmore\n',
            t, 'a')
        self.check_transport_contents(
                'contents\nfor b\n'
                'some\nmore\nfor\nb\n',
                t, 'b')

        if t.is_readonly():
            _append('a', StringIO('a little bit more\n'))
            _append('b', StringIO('from an iterator\n'))
        else:
            t.append_multi(iter([('a', StringIO('a little bit more\n')),
                    ('b', StringIO('from an iterator\n'))]))
        self.check_transport_contents(
            'diff\ncontents for\na\n'
            'add\nsome\nmore\ncontents\n'
            'and\nthen\nsome\nmore\n'
            'a little bit more\n',
            t, 'a')
        self.check_transport_contents(
                'contents\nfor b\n'
                'some\nmore\nfor\nb\n'
                'from an iterator\n',
                t, 'b')

        if t.is_readonly():
            _append('c', StringIO('some text\nfor a missing file\n'))
            _append('a', StringIO('some text in a\n'))
            _append('d', StringIO('missing file r\n'))
        else:
            t.append('c', StringIO('some text\nfor a missing file\n'))
            t.append_multi([('a', StringIO('some text in a\n')),
                            ('d', StringIO('missing file r\n'))])
        self.check_transport_contents(
            'diff\ncontents for\na\n'
            'add\nsome\nmore\ncontents\n'
            'and\nthen\nsome\nmore\n'
            'a little bit more\n'
            'some text in a\n',
            t, 'a')
        self.check_transport_contents('some text\nfor a missing file\n',
                                      t, 'c')
        self.check_transport_contents('missing file r\n', t, 'd')
        
        # a file with no parent should fail..
        if not t.is_readonly():
            self.assertRaises(NoSuchFile,
                              t.append, 'missing/path', 
                              StringIO('content'))

    def test_append_file(self):
        t = self.get_transport()

        contents = [
            ('f1', StringIO('this is a string\nand some more stuff\n')),
            ('f2', StringIO('here is some text\nand a bit more\n')),
            ('f3', StringIO('some text for the\nthird file created\n')),
            ('f4', StringIO('this is a string\nand some more stuff\n')),
            ('f5', StringIO('here is some text\nand a bit more\n')),
            ('f6', StringIO('some text for the\nthird file created\n'))
        ]
        
        if t.is_readonly():
            for f, val in contents:
                open(f, 'wb').write(val.read())
        else:
            t.put_multi(contents)

        a1 = StringIO('appending to\none\n')
        if t.is_readonly():
            _append('f1', a1)
        else:
            t.append('f1', a1)

        del a1

        self.check_transport_contents(
                'this is a string\nand some more stuff\n'
                'appending to\none\n',
                t, 'f1')

        a2 = StringIO('adding more\ntext to two\n')
        a3 = StringIO('some garbage\nto put in three\n')

        if t.is_readonly():
            _append('f2', a2)
            _append('f3', a3)
        else:
            t.append_multi([('f2', a2), ('f3', a3)])

        del a2, a3

        self.check_transport_contents(
                'here is some text\nand a bit more\n'
                'adding more\ntext to two\n',
                t, 'f2')
        self.check_transport_contents( 
                'some text for the\nthird file created\n'
                'some garbage\nto put in three\n',
                t, 'f3')

        # Test that an actual file object can be used with put
        a4 = t.get('f1')
        if t.is_readonly():
            _append('f4', a4)
        else:
            t.append('f4', a4)

        del a4

        self.check_transport_contents(
                'this is a string\nand some more stuff\n'
                'this is a string\nand some more stuff\n'
                'appending to\none\n',
                t, 'f4')

        a5 = t.get('f2')
        a6 = t.get('f3')
        if t.is_readonly():
            _append('f5', a5)
            _append('f6', a6)
        else:
            t.append_multi([('f5', a5), ('f6', a6)])

        del a5, a6

        self.check_transport_contents(
                'here is some text\nand a bit more\n'
                'here is some text\nand a bit more\n'
                'adding more\ntext to two\n',
                t, 'f5')
        self.check_transport_contents(
                'some text for the\nthird file created\n'
                'some text for the\nthird file created\n'
                'some garbage\nto put in three\n',
                t, 'f6')

        a5 = t.get('f2')
        a6 = t.get('f2')
        a7 = t.get('f3')
        if t.is_readonly():
            _append('c', a5)
            _append('a', a6)
            _append('d', a7)
        else:
            t.append('c', a5)
            t.append_multi([('a', a6), ('d', a7)])
        del a5, a6, a7
        self.check_transport_contents(t.get('f2').read(), t, 'c')
        self.check_transport_contents(t.get('f3').read(), t, 'd')

    def test_delete(self):
        # TODO: Test Transport.delete
        t = self.get_transport()

        # Not much to do with a readonly transport
        if t.is_readonly():
            self.assertRaises(TransportNotPossible, t.delete, 'missing')
            return

        t.put('a', StringIO('a little bit of text\n'))
        self.failUnless(t.has('a'))
        t.delete('a')
        self.failIf(t.has('a'))

        self.assertRaises(NoSuchFile, t.delete, 'a')

        t.put('a', StringIO('a text\n'))
        t.put('b', StringIO('b text\n'))
        t.put('c', StringIO('c text\n'))
        self.assertEqual([True, True, True],
                list(t.has_multi(['a', 'b', 'c'])))
        t.delete_multi(['a', 'c'])
        self.assertEqual([False, True, False],
                list(t.has_multi(['a', 'b', 'c'])))
        self.failIf(t.has('a'))
        self.failUnless(t.has('b'))
        self.failIf(t.has('c'))

        self.assertRaises(NoSuchFile,
                t.delete_multi, ['a', 'b', 'c'])

        self.assertRaises(NoSuchFile,
                t.delete_multi, iter(['a', 'b', 'c']))

        t.put('a', StringIO('another a text\n'))
        t.put('c', StringIO('another c text\n'))
        t.delete_multi(iter(['a', 'b', 'c']))

        # We should have deleted everything
        # SftpServer creates control files in the
        # working directory, so we can just do a
        # plain "listdir".
        # self.assertEqual([], os.listdir('.'))

    def test_rmdir(self):
        t = self.get_transport()
        # Not much to do with a readonly transport
        if t.is_readonly():
            self.assertRaises(TransportNotPossible, t.rmdir, 'missing')
            return
        t.mkdir('adir')
        t.mkdir('adir/bdir')
        t.rmdir('adir/bdir')
        self.assertRaises(NoSuchFile, t.stat, 'adir/bdir')
        t.rmdir('adir')
        self.assertRaises(NoSuchFile, t.stat, 'adir')

    def test_delete_tree(self):
        t = self.get_transport()

        # Not much to do with a readonly transport
        if t.is_readonly():
            self.assertRaises(TransportNotPossible, t.delete_tree, 'missing')
            return

        # and does it like listing ?
        t.mkdir('adir')
        try:
            t.delete_tree('adir')
        except TransportNotPossible:
            # ok, this transport does not support delete_tree
            return
        
        # did it delete that trivial case?
        self.assertRaises(NoSuchFile, t.stat, 'adir')

        self.build_tree(['adir/',
                         'adir/file', 
                         'adir/subdir/', 
                         'adir/subdir/file', 
                         'adir/subdir2/',
                         'adir/subdir2/file',
                         ], transport=t)

        t.delete_tree('adir')
        # adir should be gone now.
        self.assertRaises(NoSuchFile, t.stat, 'adir')

    def test_move(self):
        t = self.get_transport()

        if t.is_readonly():
            return

        # TODO: I would like to use os.listdir() to
        # make sure there are no extra files, but SftpServer
        # creates control files in the working directory
        # perhaps all of this could be done in a subdirectory

        t.put('a', StringIO('a first file\n'))
        self.assertEquals([True, False], list(t.has_multi(['a', 'b'])))

        t.move('a', 'b')
        self.failUnless(t.has('b'))
        self.failIf(t.has('a'))

        self.check_transport_contents('a first file\n', t, 'b')
        self.assertEquals([False, True], list(t.has_multi(['a', 'b'])))

        # Overwrite a file
        t.put('c', StringIO('c this file\n'))
        t.move('c', 'b')
        self.failIf(t.has('c'))
        self.check_transport_contents('c this file\n', t, 'b')

        # TODO: Try to write a test for atomicity
        # TODO: Test moving into a non-existant subdirectory
        # TODO: Test Transport.move_multi

    def test_copy(self):
        t = self.get_transport()

        if t.is_readonly():
            return

        t.put('a', StringIO('a file\n'))
        t.copy('a', 'b')
        self.check_transport_contents('a file\n', t, 'b')

        self.assertRaises(NoSuchFile, t.copy, 'c', 'd')
        os.mkdir('c')
        # What should the assert be if you try to copy a
        # file over a directory?
        #self.assertRaises(Something, t.copy, 'a', 'c')
        t.put('d', StringIO('text in d\n'))
        t.copy('d', 'b')
        self.check_transport_contents('text in d\n', t, 'b')

        # TODO: test copy_multi

    def test_connection_error(self):
        """ConnectionError is raised when connection is impossible"""
        try:
            url = self._server.get_bogus_url()
        except NotImplementedError:
            raise TestSkipped("Transport %s has no bogus URL support." %
                              self._server.__class__)
        t = bzrlib.transport.get_transport(url)
        try:
            t.get('.bzr/branch')
        except (ConnectionError, NoSuchFile), e:
            pass
        except (Exception), e:
            self.failIf(True, 'Wrong exception thrown: %s' % e)
        else:
            self.failIf(True, 'Did not get the expected exception.')

    def test_stat(self):
        # TODO: Test stat, just try once, and if it throws, stop testing
        from stat import S_ISDIR, S_ISREG

        t = self.get_transport()

        try:
            st = t.stat('.')
        except TransportNotPossible, e:
            # This transport cannot stat
            return

        paths = ['a', 'b/', 'b/c', 'b/d/', 'b/d/e']
        sizes = [14, 0, 16, 0, 18] 
        self.build_tree(paths, transport=t)

        for path, size in zip(paths, sizes):
            st = t.stat(path)
            if path.endswith('/'):
                self.failUnless(S_ISDIR(st.st_mode))
                # directory sizes are meaningless
            else:
                self.failUnless(S_ISREG(st.st_mode))
                self.assertEqual(size, st.st_size)

        remote_stats = list(t.stat_multi(paths))
        remote_iter_stats = list(t.stat_multi(iter(paths)))

        self.assertRaises(NoSuchFile, t.stat, 'q')
        self.assertRaises(NoSuchFile, t.stat, 'b/a')

        self.assertListRaises(NoSuchFile, t.stat_multi, ['a', 'c', 'd'])
        self.assertListRaises(NoSuchFile, t.stat_multi, iter(['a', 'c', 'd']))
        self.build_tree(['subdir/', 'subdir/file'], transport=t)
        subdir = t.clone('subdir')
        subdir.stat('./file')
        subdir.stat('.')

    def test_list_dir(self):
        # TODO: Test list_dir, just try once, and if it throws, stop testing
        t = self.get_transport()
        
        if not t.listable():
            self.assertRaises(TransportNotPossible, t.list_dir, '.')
            return

        def sorted_list(d):
            l = list(t.list_dir(d))
            l.sort()
            return l

        # SftpServer creates control files in the working directory
        # so lets move down a directory to avoid those.
        if not t.is_readonly():
            t.mkdir('wd')
        else:
            os.mkdir('wd')
        t = t.clone('wd')

        self.assertEqual([], sorted_list(u'.'))
        # c2 is precisely one letter longer than c here to test that
        # suffixing is not confused.
        if not t.is_readonly():
            self.build_tree(['a', 'b', 'c/', 'c/d', 'c/e', 'c2/'], transport=t)
        else:
            self.build_tree(['wd/a', 'wd/b', 'wd/c/', 'wd/c/d', 'wd/c/e', 'wd/c2/'])

        self.assertEqual([u'a', u'b', u'c', u'c2'], sorted_list(u'.'))
        self.assertEqual([u'd', u'e'], sorted_list(u'c'))

        if not t.is_readonly():
            t.delete('c/d')
            t.delete('b')
        else:
            os.unlink('wd/c/d')
            os.unlink('wd/b')
            
        self.assertEqual([u'a', u'c', u'c2'], sorted_list('.'))
        self.assertEqual([u'e'], sorted_list(u'c'))

        self.assertListRaises(NoSuchFile, t.list_dir, 'q')
        self.assertListRaises(NoSuchFile, t.list_dir, 'c/f')
        self.assertListRaises(NoSuchFile, t.list_dir, 'a')

    def test_clone(self):
        # TODO: Test that clone moves up and down the filesystem
        t1 = self.get_transport()

        self.build_tree(['a', 'b/', 'b/c'], transport=t1)

        self.failUnless(t1.has('a'))
        self.failUnless(t1.has('b/c'))
        self.failIf(t1.has('c'))

        t2 = t1.clone('b')
        self.assertEqual(t1.base + 'b/', t2.base)

        self.failUnless(t2.has('c'))
        self.failIf(t2.has('a'))

        t3 = t2.clone('..')
        self.failUnless(t3.has('a'))
        self.failIf(t3.has('c'))

        self.failIf(t1.has('b/d'))
        self.failIf(t2.has('d'))
        self.failIf(t3.has('b/d'))

        if t1.is_readonly():
            open('b/d', 'wb').write('newfile\n')
        else:
            t2.put('d', StringIO('newfile\n'))

        self.failUnless(t1.has('b/d'))
        self.failUnless(t2.has('d'))
        self.failUnless(t3.has('b/d'))

    def test_relpath(self):
        t = self.get_transport()
        self.assertEqual('', t.relpath(t.base))
        # base ends with /
        self.assertEqual('', t.relpath(t.base[:-1]))
        # subdirs which dont exist should still give relpaths.
        self.assertEqual('foo', t.relpath(t.base + 'foo'))
        # trailing slash should be the same.
        self.assertEqual('foo', t.relpath(t.base + 'foo/'))

    def test_abspath(self):
        # smoke test for abspath. Corner cases for backends like unix fs's
        # that have aliasing problems like symlinks should go in backend
        # specific test cases.
        transport = self.get_transport()
        self.assertEqual(transport.base + 'relpath',
                         transport.abspath('relpath'))

    def test_iter_files_recursive(self):
        transport = self.get_transport()
        if not transport.listable():
            self.assertRaises(TransportNotPossible, 
                              transport.iter_files_recursive)
            return
        self.build_tree(['isolated/', 
                         'isolated/dir/',
                         'isolated/dir/foo',
                         'isolated/dir/bar',
                         'isolated/bar'],
                        transport=transport)
        transport = transport.clone('isolated')
        paths = set(transport.iter_files_recursive())
        self.assertEqual(set(['dir/foo', 'dir/bar', 'bar']), paths)

<<<<<<< HEAD
    def test_unicode_paths(self):
        t = self.get_transport()

        files = [u'\xe5', # a w/ circle iso-8859-1
                 u'\xe4', # a w/ dots iso-8859-1
                 u'\u017d', # Z with umlat iso-8859-2
                 u'\u062c', # Arabic j
                 u'\u0410', # Russian A
                 u'\u65e5', # Kanji person
                ]

        self.build_tree(files, transport=t)

        # A plain unicode string is not a valid url
        for fname in files:
            self.assertRaises(InvalidURL, t.get, fname)

        for fname in files:
            fname_utf8 = fname.encode('utf-8')
            contents = 'contents of %s\n' % (fname_utf8,)
            self.check_transport_contents(contents, t, urlescape(fname))

=======
    def test_connect_twice_is_same_content(self):
        # check that our server (whatever it is) is accessable reliably
        # via get_transport and multiple connections share content.
        transport = self.get_transport()
        if transport.is_readonly():
            return
        transport.put('foo', StringIO('bar'))
        transport2 = self.get_transport()
        self.check_transport_contents('bar', transport2, 'foo')
        # its base should be usable.
        transport2 = bzrlib.transport.get_transport(transport.base)
        self.check_transport_contents('bar', transport2, 'foo')

        # now opening at a relative url should give use a sane result:
        transport.mkdir('newdir')
        transport2 = bzrlib.transport.get_transport(transport.base + "newdir")
        transport2 = transport2.clone('..')
        self.check_transport_contents('bar', transport2, 'foo')

    def test_lock_write(self):
        transport = self.get_transport()
        if transport.is_readonly():
            self.assertRaises(TransportNotPossible, transport.lock_write, 'foo')
            return
        transport.put('lock', StringIO())
        lock = transport.lock_write('lock')
        # TODO make this consistent on all platforms:
        # self.assertRaises(LockError, transport.lock_write, 'lock')
        lock.unlock()

    def test_lock_read(self):
        transport = self.get_transport()
        if transport.is_readonly():
            file('lock', 'w').close()
        else:
            transport.put('lock', StringIO())
        lock = transport.lock_read('lock')
        # TODO make this consistent on all platforms:
        # self.assertRaises(LockError, transport.lock_read, 'lock')
        lock.unlock()
>>>>>>> cf359e36
<|MERGE_RESOLUTION|>--- conflicted
+++ resolved
@@ -26,13 +26,9 @@
 import sys
 
 from bzrlib.errors import (NoSuchFile, FileExists,
-<<<<<<< HEAD
+                           LockError,
                            TransportNotPossible, ConnectionError,
                            InvalidURL)
-=======
-                           LockError,
-                           TransportNotPossible, ConnectionError)
->>>>>>> cf359e36
 from bzrlib.tests import TestCaseInTempDir, TestSkipped
 from bzrlib.transport import memory, urlescape
 import bzrlib.transport
@@ -808,7 +804,6 @@
         paths = set(transport.iter_files_recursive())
         self.assertEqual(set(['dir/foo', 'dir/bar', 'bar']), paths)
 
-<<<<<<< HEAD
     def test_unicode_paths(self):
         t = self.get_transport()
 
@@ -831,7 +826,6 @@
             contents = 'contents of %s\n' % (fname_utf8,)
             self.check_transport_contents(contents, t, urlescape(fname))
 
-=======
     def test_connect_twice_is_same_content(self):
         # check that our server (whatever it is) is accessable reliably
         # via get_transport and multiple connections share content.
@@ -872,4 +866,4 @@
         # TODO make this consistent on all platforms:
         # self.assertRaises(LockError, transport.lock_read, 'lock')
         lock.unlock()
->>>>>>> cf359e36
+
