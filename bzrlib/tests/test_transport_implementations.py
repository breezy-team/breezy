# Copyright (C) 2004, 2005, 2006 by Canonical Ltd
#
# This program is free software; you can redistribute it and/or modify
# it under the terms of the GNU General Public License as published by
# the Free Software Foundation; either version 2 of the License, or
# (at your option) any later version.
#
# This program is distributed in the hope that it will be useful,
# but WITHOUT ANY WARRANTY; without even the implied warranty of
# MERCHANTABILITY or FITNESS FOR A PARTICULAR PURPOSE.  See the
# GNU General Public License for more details.
#
# You should have received a copy of the GNU General Public License
# along with this program; if not, write to the Free Software
# Foundation, Inc., 59 Temple Place, Suite 330, Boston, MA  02111-1307  USA

"""Tests for Transport implementations.

Transport implementations tested here are supplied by
TransportTestProviderAdapter.
"""

import os
from cStringIO import StringIO
import stat
import sys

<<<<<<< HEAD
from bzrlib import errors
=======
from bzrlib import (
    osutils,
    urlutils,
    )
>>>>>>> fa1f496c
from bzrlib.errors import (DirectoryNotEmpty, NoSuchFile, FileExists,
                           LockError, PathError,
                           TransportNotPossible, ConnectionError,
                           InvalidURL)
from bzrlib.osutils import getcwd
from bzrlib.tests import TestCaseInTempDir, TestSkipped
from bzrlib.tests.test_transport import TestTransportImplementation
from bzrlib.transport import memory, smart
import bzrlib.transport


def _append(fn, txt):
    """Append the given text (file-like object) to the supplied filename."""
    f = open(fn, 'ab')
    try:
        f.write(txt.read())
    finally:
        f.close()


class TransportTests(TestTransportImplementation):

    def check_transport_contents(self, content, transport, relpath):
        """Check that transport.get(relpath).read() == content."""
        self.assertEqualDiff(content, transport.get(relpath).read())

    def assertListRaises(self, excClass, func, *args, **kwargs):
        """Fail unless excClass is raised when the iterator from func is used.
        
        Many transport functions can return generators this makes sure
        to wrap them in a list() call to make sure the whole generator
        is run, and that the proper exception is raised.
        """
        try:
            list(func(*args, **kwargs))
        except excClass:
            return
        else:
            if hasattr(excClass,'__name__'): excName = excClass.__name__
            else: excName = str(excClass)
            raise self.failureException, "%s not raised" % excName

    def test_has(self):
        t = self.get_transport()

        files = ['a', 'b', 'e', 'g', '%']
        self.build_tree(files, transport=t)
        self.assertEqual(True, t.has('a'))
        self.assertEqual(False, t.has('c'))
        self.assertEqual(True, t.has(urlutils.escape('%')))
        self.assertEqual(list(t.has_multi(['a', 'b', 'c', 'd', 'e', 'f', 'g', 'h'])),
                [True, True, False, False, True, False, True, False])
        self.assertEqual(True, t.has_any(['a', 'b', 'c']))
        self.assertEqual(False, t.has_any(['c', 'd', 'f', urlutils.escape('%%')]))
        self.assertEqual(list(t.has_multi(iter(['a', 'b', 'c', 'd', 'e', 'f', 'g', 'h']))),
                [True, True, False, False, True, False, True, False])
        self.assertEqual(False, t.has_any(['c', 'c', 'c']))
        self.assertEqual(True, t.has_any(['b', 'b', 'b']))

    def test_get(self):
        t = self.get_transport()

        files = ['a', 'b', 'e', 'g']
        contents = ['contents of a\n',
                    'contents of b\n',
                    'contents of e\n',
                    'contents of g\n',
                    ]
        self.build_tree(files, transport=t, line_endings='binary')
        self.check_transport_contents('contents of a\n', t, 'a')
        content_f = t.get_multi(files)
        for content, f in zip(contents, content_f):
            self.assertEqual(content, f.read())

        content_f = t.get_multi(iter(files))
        for content, f in zip(contents, content_f):
            self.assertEqual(content, f.read())

        self.assertRaises(NoSuchFile, t.get, 'c')
        self.assertListRaises(NoSuchFile, t.get_multi, ['a', 'b', 'c'])
        self.assertListRaises(NoSuchFile, t.get_multi, iter(['a', 'b', 'c']))

    def test_put(self):
        t = self.get_transport()

        if t.is_readonly():
            self.assertRaises(TransportNotPossible,
                    t.put, 'a', 'some text for a\n')
            return

        t.put('a', StringIO('some text for a\n'))
        self.failUnless(t.has('a'))
        self.check_transport_contents('some text for a\n', t, 'a')
        # Make sure 'has' is updated
        self.assertEqual(list(t.has_multi(['a', 'b', 'c', 'd', 'e'])),
                [True, False, False, False, False])
        # Put also replaces contents
        self.assertEqual(t.put_multi([('a', StringIO('new\ncontents for\na\n')),
                                      ('d', StringIO('contents\nfor d\n'))]),
                         2)
        self.assertEqual(list(t.has_multi(['a', 'b', 'c', 'd', 'e'])),
                [True, False, False, True, False])
        self.check_transport_contents('new\ncontents for\na\n', t, 'a')
        self.check_transport_contents('contents\nfor d\n', t, 'd')

        self.assertEqual(
            t.put_multi(iter([('a', StringIO('diff\ncontents for\na\n')),
                              ('d', StringIO('another contents\nfor d\n'))])),
                        2)
        self.check_transport_contents('diff\ncontents for\na\n', t, 'a')
        self.check_transport_contents('another contents\nfor d\n', t, 'd')

        self.assertRaises(NoSuchFile,
                          t.put, 'path/doesnt/exist/c', StringIO('contents'))

    def test_put_permissions(self):
        t = self.get_transport()

        if t.is_readonly():
            return
        if not t._can_roundtrip_unix_modebits():
            # Can't roundtrip, so no need to run this test
            return
        t.put('mode644', StringIO('test text\n'), mode=0644)
        self.assertTransportMode(t, 'mode644', 0644)
        t.put('mode666', StringIO('test text\n'), mode=0666)
        self.assertTransportMode(t, 'mode666', 0666)
        t.put('mode600', StringIO('test text\n'), mode=0600)
        self.assertTransportMode(t, 'mode600', 0600)
        # Yes, you can put a file such that it becomes readonly
        t.put('mode400', StringIO('test text\n'), mode=0400)
        self.assertTransportMode(t, 'mode400', 0400)
        t.put_multi([('mmode644', StringIO('text\n'))], mode=0644)
        self.assertTransportMode(t, 'mmode644', 0644)

        # The default permissions should be based on the current umask
        umask = osutils.get_umask()
        t.put('nomode', StringIO('test text\n'), mode=None)
        self.assertTransportMode(t, 'nomode', 0666 & ~umask)
        
    def test_mkdir(self):
        t = self.get_transport()

        if t.is_readonly():
            # cannot mkdir on readonly transports. We're not testing for 
            # cache coherency because cache behaviour is not currently
            # defined for the transport interface.
            self.assertRaises(TransportNotPossible, t.mkdir, '.')
            self.assertRaises(TransportNotPossible, t.mkdir, 'new_dir')
            self.assertRaises(TransportNotPossible, t.mkdir_multi, ['new_dir'])
            self.assertRaises(TransportNotPossible, t.mkdir, 'path/doesnt/exist')
            return
        # Test mkdir
        t.mkdir('dir_a')
        self.assertEqual(t.has('dir_a'), True)
        self.assertEqual(t.has('dir_b'), False)

        t.mkdir('dir_b')
        self.assertEqual(t.has('dir_b'), True)

        t.mkdir_multi(['dir_c', 'dir_d'])

        t.mkdir_multi(iter(['dir_e', 'dir_f']))
        self.assertEqual(list(t.has_multi(
            ['dir_a', 'dir_b', 'dir_c', 'dir_q',
             'dir_d', 'dir_e', 'dir_f', 'dir_b'])),
            [True, True, True, False,
             True, True, True, True])

        # we were testing that a local mkdir followed by a transport
        # mkdir failed thusly, but given that we * in one process * do not
        # concurrently fiddle with disk dirs and then use transport to do 
        # things, the win here seems marginal compared to the constraint on
        # the interface. RBC 20051227
        t.mkdir('dir_g')
        self.assertRaises(FileExists, t.mkdir, 'dir_g')

        # Test get/put in sub-directories
        self.assertEqual(2, 
            t.put_multi([('dir_a/a', StringIO('contents of dir_a/a')),
                         ('dir_b/b', StringIO('contents of dir_b/b'))]))
        self.check_transport_contents('contents of dir_a/a', t, 'dir_a/a')
        self.check_transport_contents('contents of dir_b/b', t, 'dir_b/b')

        # mkdir of a dir with an absent parent
        self.assertRaises(NoSuchFile, t.mkdir, 'missing/dir')

    def test_mkdir_permissions(self):
        t = self.get_transport()
        if t.is_readonly():
            return
        if not t._can_roundtrip_unix_modebits():
            # no sense testing on this transport
            return
        # Test mkdir with a mode
        t.mkdir('dmode755', mode=0755)
        self.assertTransportMode(t, 'dmode755', 0755)
        t.mkdir('dmode555', mode=0555)
        self.assertTransportMode(t, 'dmode555', 0555)
        t.mkdir('dmode777', mode=0777)
        self.assertTransportMode(t, 'dmode777', 0777)
        t.mkdir('dmode700', mode=0700)
        self.assertTransportMode(t, 'dmode700', 0700)
        t.mkdir_multi(['mdmode755'], mode=0755)
        self.assertTransportMode(t, 'mdmode755', 0755)

        # Default mode should be based on umask
        umask = osutils.get_umask()
        t.mkdir('dnomode', mode=None)
        self.assertTransportMode(t, 'dnomode', 0777 & ~umask)

    def test_copy_to(self):
        # FIXME: test:   same server to same server (partly done)
        # same protocol two servers
        # and    different protocols (done for now except for MemoryTransport.
        # - RBC 20060122
        from bzrlib.transport.memory import MemoryTransport

        def simple_copy_files(transport_from, transport_to):
            files = ['a', 'b', 'c', 'd']
            self.build_tree(files, transport=transport_from)
            self.assertEqual(4, transport_from.copy_to(files, transport_to))
            for f in files:
                self.check_transport_contents(transport_to.get(f).read(),
                                              transport_from, f)

        t = self.get_transport()
        temp_transport = MemoryTransport('memory:///')
        simple_copy_files(t, temp_transport)
        if not t.is_readonly():
            t.mkdir('copy_to_simple')
            t2 = t.clone('copy_to_simple')
            simple_copy_files(t, t2)


        # Test that copying into a missing directory raises
        # NoSuchFile
        if t.is_readonly():
            self.build_tree(['e/', 'e/f'])
        else:
            t.mkdir('e')
            t.put('e/f', StringIO('contents of e'))
        self.assertRaises(NoSuchFile, t.copy_to, ['e/f'], temp_transport)
        temp_transport.mkdir('e')
        t.copy_to(['e/f'], temp_transport)

        del temp_transport
        temp_transport = MemoryTransport('memory:///')

        files = ['a', 'b', 'c', 'd']
        t.copy_to(iter(files), temp_transport)
        for f in files:
            self.check_transport_contents(temp_transport.get(f).read(),
                                          t, f)
        del temp_transport

        for mode in (0666, 0644, 0600, 0400):
            temp_transport = MemoryTransport("memory:///")
            t.copy_to(files, temp_transport, mode=mode)
            for f in files:
                self.assertTransportMode(temp_transport, f, mode)

    def test_append(self):
        t = self.get_transport()

        if t.is_readonly():
            open('a', 'wb').write('diff\ncontents for\na\n')
            open('b', 'wb').write('contents\nfor b\n')
        else:
            t.put_multi([
                    ('a', StringIO('diff\ncontents for\na\n')),
                    ('b', StringIO('contents\nfor b\n'))
                    ])

        if t.is_readonly():
            self.assertRaises(TransportNotPossible,
                    t.append, 'a', 'add\nsome\nmore\ncontents\n')
            _append('a', StringIO('add\nsome\nmore\ncontents\n'))
        else:
            self.assertEqual(20,
                t.append('a', StringIO('add\nsome\nmore\ncontents\n')))

        self.check_transport_contents(
            'diff\ncontents for\na\nadd\nsome\nmore\ncontents\n',
            t, 'a')

        if t.is_readonly():
            self.assertRaises(TransportNotPossible,
                    t.append_multi,
                        [('a', 'and\nthen\nsome\nmore\n'),
                         ('b', 'some\nmore\nfor\nb\n')])
            _append('a', StringIO('and\nthen\nsome\nmore\n'))
            _append('b', StringIO('some\nmore\nfor\nb\n'))
        else:
            self.assertEqual((43, 15), 
                t.append_multi([('a', StringIO('and\nthen\nsome\nmore\n')),
                                ('b', StringIO('some\nmore\nfor\nb\n'))]))
        self.check_transport_contents(
            'diff\ncontents for\na\n'
            'add\nsome\nmore\ncontents\n'
            'and\nthen\nsome\nmore\n',
            t, 'a')
        self.check_transport_contents(
                'contents\nfor b\n'
                'some\nmore\nfor\nb\n',
                t, 'b')

        if t.is_readonly():
            _append('a', StringIO('a little bit more\n'))
            _append('b', StringIO('from an iterator\n'))
        else:
            self.assertEqual((62, 31),
                t.append_multi(iter([('a', StringIO('a little bit more\n')),
                                     ('b', StringIO('from an iterator\n'))])))
        self.check_transport_contents(
            'diff\ncontents for\na\n'
            'add\nsome\nmore\ncontents\n'
            'and\nthen\nsome\nmore\n'
            'a little bit more\n',
            t, 'a')
        self.check_transport_contents(
                'contents\nfor b\n'
                'some\nmore\nfor\nb\n'
                'from an iterator\n',
                t, 'b')

        if t.is_readonly():
            _append('c', StringIO('some text\nfor a missing file\n'))
            _append('a', StringIO('some text in a\n'))
            _append('d', StringIO('missing file r\n'))
        else:
            self.assertEqual(0,
                t.append('c', StringIO('some text\nfor a missing file\n')))
            self.assertEqual((80, 0),
                t.append_multi([('a', StringIO('some text in a\n')),
                                ('d', StringIO('missing file r\n'))]))
        self.check_transport_contents(
            'diff\ncontents for\na\n'
            'add\nsome\nmore\ncontents\n'
            'and\nthen\nsome\nmore\n'
            'a little bit more\n'
            'some text in a\n',
            t, 'a')
        self.check_transport_contents('some text\nfor a missing file\n',
                                      t, 'c')
        self.check_transport_contents('missing file r\n', t, 'd')
        
        # a file with no parent should fail..
        if not t.is_readonly():
            self.assertRaises(NoSuchFile,
                              t.append, 'missing/path', 
                              StringIO('content'))

    def test_append_file(self):
        t = self.get_transport()

        contents = [
            ('f1', StringIO('this is a string\nand some more stuff\n')),
            ('f2', StringIO('here is some text\nand a bit more\n')),
            ('f3', StringIO('some text for the\nthird file created\n')),
            ('f4', StringIO('this is a string\nand some more stuff\n')),
            ('f5', StringIO('here is some text\nand a bit more\n')),
            ('f6', StringIO('some text for the\nthird file created\n'))
        ]
        
        if t.is_readonly():
            for f, val in contents:
                open(f, 'wb').write(val.read())
        else:
            t.put_multi(contents)

        a1 = StringIO('appending to\none\n')
        if t.is_readonly():
            _append('f1', a1)
        else:
            t.append('f1', a1)

        del a1

        self.check_transport_contents(
                'this is a string\nand some more stuff\n'
                'appending to\none\n',
                t, 'f1')

        a2 = StringIO('adding more\ntext to two\n')
        a3 = StringIO('some garbage\nto put in three\n')

        if t.is_readonly():
            _append('f2', a2)
            _append('f3', a3)
        else:
            t.append_multi([('f2', a2), ('f3', a3)])

        del a2, a3

        self.check_transport_contents(
                'here is some text\nand a bit more\n'
                'adding more\ntext to two\n',
                t, 'f2')
        self.check_transport_contents( 
                'some text for the\nthird file created\n'
                'some garbage\nto put in three\n',
                t, 'f3')

        # Test that an actual file object can be used with put
        a4 = t.get('f1')
        if t.is_readonly():
            _append('f4', a4)
        else:
            t.append('f4', a4)

        del a4

        self.check_transport_contents(
                'this is a string\nand some more stuff\n'
                'this is a string\nand some more stuff\n'
                'appending to\none\n',
                t, 'f4')

        a5 = t.get('f2')
        a6 = t.get('f3')
        if t.is_readonly():
            _append('f5', a5)
            _append('f6', a6)
        else:
            t.append_multi([('f5', a5), ('f6', a6)])

        del a5, a6

        self.check_transport_contents(
                'here is some text\nand a bit more\n'
                'here is some text\nand a bit more\n'
                'adding more\ntext to two\n',
                t, 'f5')
        self.check_transport_contents(
                'some text for the\nthird file created\n'
                'some text for the\nthird file created\n'
                'some garbage\nto put in three\n',
                t, 'f6')

        a5 = t.get('f2')
        a6 = t.get('f2')
        a7 = t.get('f3')
        if t.is_readonly():
            _append('c', a5)
            _append('a', a6)
            _append('d', a7)
        else:
            t.append('c', a5)
            t.append_multi([('a', a6), ('d', a7)])
        del a5, a6, a7
        self.check_transport_contents(t.get('f2').read(), t, 'c')
        self.check_transport_contents(t.get('f3').read(), t, 'd')

    def test_append_mode(self):
        # check append accepts a mode
        t = self.get_transport()
        if t.is_readonly():
            return
        t.append('f', StringIO('f'), mode=None)
        
    def test_delete(self):
        # TODO: Test Transport.delete
        t = self.get_transport()

        # Not much to do with a readonly transport
        if t.is_readonly():
            self.assertRaises(TransportNotPossible, t.delete, 'missing')
            return

        t.put('a', StringIO('a little bit of text\n'))
        self.failUnless(t.has('a'))
        t.delete('a')
        self.failIf(t.has('a'))

        self.assertRaises(NoSuchFile, t.delete, 'a')

        t.put('a', StringIO('a text\n'))
        t.put('b', StringIO('b text\n'))
        t.put('c', StringIO('c text\n'))
        self.assertEqual([True, True, True],
                list(t.has_multi(['a', 'b', 'c'])))
        t.delete_multi(['a', 'c'])
        self.assertEqual([False, True, False],
                list(t.has_multi(['a', 'b', 'c'])))
        self.failIf(t.has('a'))
        self.failUnless(t.has('b'))
        self.failIf(t.has('c'))

        self.assertRaises(NoSuchFile,
                t.delete_multi, ['a', 'b', 'c'])

        self.assertRaises(NoSuchFile,
                t.delete_multi, iter(['a', 'b', 'c']))

        t.put('a', StringIO('another a text\n'))
        t.put('c', StringIO('another c text\n'))
        t.delete_multi(iter(['a', 'b', 'c']))

        # We should have deleted everything
        # SftpServer creates control files in the
        # working directory, so we can just do a
        # plain "listdir".
        # self.assertEqual([], os.listdir('.'))

    def test_rmdir(self):
        t = self.get_transport()
        # Not much to do with a readonly transport
        if t.is_readonly():
            self.assertRaises(TransportNotPossible, t.rmdir, 'missing')
            return
        t.mkdir('adir')
        t.mkdir('adir/bdir')
        t.rmdir('adir/bdir')
        self.assertFalse(t.has('adir/bdir'))
        t.rmdir('adir')
        self.assertFalse(t.has('adir'))

    def test_rmdir_not_empty(self):
        """Deleting a non-empty directory raises an exception
        
        sftp (and possibly others) don't give us a specific "directory not
        empty" exception -- we can just see that the operation failed.
        """
        t = self.get_transport()
        if t.is_readonly():
            return
        t.mkdir('adir')
        t.mkdir('adir/bdir')
        self.assertRaises(PathError, t.rmdir, 'adir')

    def test_rename_dir_succeeds(self):
        t = self.get_transport()
        if t.is_readonly():
            raise TestSkipped("transport is readonly")
        t.mkdir('adir')
        t.mkdir('adir/asubdir')
        t.rename('adir', 'bdir')
        self.assertTrue(t.has('bdir/asubdir'))
        self.assertFalse(t.has('adir'))

    def test_rename_dir_nonempty(self):
        """Attempting to replace a nonemtpy directory should fail"""
        t = self.get_transport()
        if t.is_readonly():
            raise TestSkipped("transport is readonly")
        t.mkdir('adir')
        t.mkdir('adir/asubdir')
        t.mkdir('bdir')
        t.mkdir('bdir/bsubdir')
        # any kind of PathError would be OK, though we normally expect
        # DirectoryNotEmpty
        self.assertRaises(PathError, t.rename, 'bdir', 'adir')
        # nothing was changed so it should still be as before
        self.assertTrue(t.has('bdir/bsubdir'))
        self.assertFalse(t.has('adir/bdir'))
        self.assertFalse(t.has('adir/bsubdir'))

    def test_delete_tree(self):
        t = self.get_transport()

        # Not much to do with a readonly transport
        if t.is_readonly():
            self.assertRaises(TransportNotPossible, t.delete_tree, 'missing')
            return

        # and does it like listing ?
        t.mkdir('adir')
        try:
            t.delete_tree('adir')
        except TransportNotPossible:
            # ok, this transport does not support delete_tree
            return
        
        # did it delete that trivial case?
        self.assertRaises(NoSuchFile, t.stat, 'adir')

        self.build_tree(['adir/',
                         'adir/file', 
                         'adir/subdir/', 
                         'adir/subdir/file', 
                         'adir/subdir2/',
                         'adir/subdir2/file',
                         ], transport=t)

        t.delete_tree('adir')
        # adir should be gone now.
        self.assertRaises(NoSuchFile, t.stat, 'adir')

    def test_move(self):
        t = self.get_transport()

        if t.is_readonly():
            return

        # TODO: I would like to use os.listdir() to
        # make sure there are no extra files, but SftpServer
        # creates control files in the working directory
        # perhaps all of this could be done in a subdirectory

        t.put('a', StringIO('a first file\n'))
        self.assertEquals([True, False], list(t.has_multi(['a', 'b'])))

        t.move('a', 'b')
        self.failUnless(t.has('b'))
        self.failIf(t.has('a'))

        self.check_transport_contents('a first file\n', t, 'b')
        self.assertEquals([False, True], list(t.has_multi(['a', 'b'])))

        # Overwrite a file
        t.put('c', StringIO('c this file\n'))
        t.move('c', 'b')
        self.failIf(t.has('c'))
        self.check_transport_contents('c this file\n', t, 'b')

        # TODO: Try to write a test for atomicity
        # TODO: Test moving into a non-existant subdirectory
        # TODO: Test Transport.move_multi

    def test_copy(self):
        t = self.get_transport()

        if t.is_readonly():
            return

        t.put('a', StringIO('a file\n'))
        t.copy('a', 'b')
        self.check_transport_contents('a file\n', t, 'b')

        self.assertRaises(NoSuchFile, t.copy, 'c', 'd')
        os.mkdir('c')
        # What should the assert be if you try to copy a
        # file over a directory?
        #self.assertRaises(Something, t.copy, 'a', 'c')
        t.put('d', StringIO('text in d\n'))
        t.copy('d', 'b')
        self.check_transport_contents('text in d\n', t, 'b')

        # TODO: test copy_multi

    def test_connection_error(self):
        """ConnectionError is raised when connection is impossible.
        
        The error may be raised from either the constructor or the first
        operation on the transport.
        """
        try:
            url = self._server.get_bogus_url()
        except NotImplementedError:
            raise TestSkipped("Transport %s has no bogus URL support." %
                              self._server.__class__)
        try:
            t = bzrlib.transport.get_transport(url)
            t.get('.bzr/branch')
        except (ConnectionError, NoSuchFile), e:
            pass
        except (Exception), e:
            self.fail('Wrong exception thrown (%s.%s): %s' 
                        % (e.__class__.__module__, e.__class__.__name__, e))
        else:
            self.fail('Did not get the expected ConnectionError or NoSuchFile.')

    def test_stat(self):
        # TODO: Test stat, just try once, and if it throws, stop testing
        from stat import S_ISDIR, S_ISREG

        t = self.get_transport()

        try:
            st = t.stat('.')
        except TransportNotPossible, e:
            # This transport cannot stat
            return

        paths = ['a', 'b/', 'b/c', 'b/d/', 'b/d/e']
        sizes = [14, 0, 16, 0, 18] 
        self.build_tree(paths, transport=t, line_endings='binary')

        for path, size in zip(paths, sizes):
            st = t.stat(path)
            if path.endswith('/'):
                self.failUnless(S_ISDIR(st.st_mode))
                # directory sizes are meaningless
            else:
                self.failUnless(S_ISREG(st.st_mode))
                self.assertEqual(size, st.st_size)

        remote_stats = list(t.stat_multi(paths))
        remote_iter_stats = list(t.stat_multi(iter(paths)))

        self.assertRaises(NoSuchFile, t.stat, 'q')
        self.assertRaises(NoSuchFile, t.stat, 'b/a')

        self.assertListRaises(NoSuchFile, t.stat_multi, ['a', 'c', 'd'])
        self.assertListRaises(NoSuchFile, t.stat_multi, iter(['a', 'c', 'd']))
        self.build_tree(['subdir/', 'subdir/file'], transport=t)
        subdir = t.clone('subdir')
        subdir.stat('./file')
        subdir.stat('.')

    def test_list_dir(self):
        # TODO: Test list_dir, just try once, and if it throws, stop testing
        t = self.get_transport()
        
        if not t.listable():
            self.assertRaises(TransportNotPossible, t.list_dir, '.')
            return

        def sorted_list(d):
            l = list(t.list_dir(d))
            l.sort()
            return l

        # SftpServer creates control files in the working directory
        # so lets move down a directory to avoid those.
        if not t.is_readonly():
            t.mkdir('wd')
        else:
            os.mkdir('wd')
        t = t.clone('wd')

        self.assertEqual([], sorted_list('.'))
        # c2 is precisely one letter longer than c here to test that
        # suffixing is not confused.
        if not t.is_readonly():
            self.build_tree(['a', 'b', 'c/', 'c/d', 'c/e', 'c2/'], transport=t)
        else:
            self.build_tree(['wd/a', 'wd/b', 'wd/c/', 'wd/c/d', 'wd/c/e', 'wd/c2/'])

        self.assertEqual(['a', 'b', 'c', 'c2'], sorted_list('.'))
        self.assertEqual(['d', 'e'], sorted_list('c'))

        if not t.is_readonly():
            t.delete('c/d')
            t.delete('b')
        else:
            os.unlink('wd/c/d')
            os.unlink('wd/b')
            
        self.assertEqual(['a', 'c', 'c2'], sorted_list('.'))
        self.assertEqual(['e'], sorted_list('c'))

        self.assertListRaises(PathError, t.list_dir, 'q')
        self.assertListRaises(PathError, t.list_dir, 'c/f')
        self.assertListRaises(PathError, t.list_dir, 'a')

    def test_list_dir_result_is_url_escaped(self):
        t = self.get_transport()
        if not t.listable():
            raise TestSkipped("transport not listable")

        if not t.is_readonly():
            self.build_tree(['a/', 'a/%'], transport=t)
        else:
            self.build_tree(['a/', 'a/%'])
        
        names = list(t.list_dir('a'))
        self.assertEqual(['%25'], names)
        self.assertIsInstance(names[0], str)

    def test_clone(self):
        # TODO: Test that clone moves up and down the filesystem
        t1 = self.get_transport()

        self.build_tree(['a', 'b/', 'b/c'], transport=t1)

        self.failUnless(t1.has('a'))
        self.failUnless(t1.has('b/c'))
        self.failIf(t1.has('c'))

        t2 = t1.clone('b')
        self.assertEqual(t1.base + 'b/', t2.base)

        self.failUnless(t2.has('c'))
        self.failIf(t2.has('a'))

        t3 = t2.clone('..')
        self.failUnless(t3.has('a'))
        self.failIf(t3.has('c'))

        self.failIf(t1.has('b/d'))
        self.failIf(t2.has('d'))
        self.failIf(t3.has('b/d'))

        if t1.is_readonly():
            open('b/d', 'wb').write('newfile\n')
        else:
            t2.put('d', StringIO('newfile\n'))

        self.failUnless(t1.has('b/d'))
        self.failUnless(t2.has('d'))
        self.failUnless(t3.has('b/d'))

    def test_base_url(self):
        t = self.get_transport()
        self.assertEqual('/', t.base[-1])

    def test_relpath(self):
        t = self.get_transport()
        self.assertEqual('', t.relpath(t.base))
        # base ends with /
        self.assertEqual('', t.relpath(t.base[:-1]))
        # subdirs which dont exist should still give relpaths.
        self.assertEqual('foo', t.relpath(t.base + 'foo'))
        # trailing slash should be the same.
        self.assertEqual('foo', t.relpath(t.base + 'foo/'))

    def test_relpath_at_root(self):
        t = self.get_transport()
        # clone all the way to the top
        new_transport = t.clone('..')
        while new_transport.base != t.base:
            t = new_transport
            new_transport = t.clone('..')
        # we must be able to get a relpath below the root
        self.assertEqual('', t.relpath(t.base))
        # and a deeper one should work too
        self.assertEqual('foo/bar', t.relpath(t.base + 'foo/bar'))

    def test_abspath(self):
        # smoke test for abspath. Corner cases for backends like unix fs's
        # that have aliasing problems like symlinks should go in backend
        # specific test cases.
        transport = self.get_transport()
        
        # disabled because some transports might normalize urls in generating
        # the abspath - eg http+pycurl-> just http -- mbp 20060308 
        self.assertEqual(transport.base + 'relpath',
                         transport.abspath('relpath'))

    def test_local_abspath(self):
        transport = self.get_transport()
        try:
            p = transport.local_abspath('.')
        except TransportNotPossible:
            pass # This is not a local transport
        else:
            self.assertEqual(getcwd(), p)

    def test_abspath_at_root(self):
        t = self.get_transport()
        # clone all the way to the top
        new_transport = t.clone('..')
        while new_transport.base != t.base:
            t = new_transport
            new_transport = t.clone('..')
        # we must be able to get a abspath of the root when we ask for
        # t.abspath('..') - this due to our choice that clone('..')
        # should return the root from the root, combined with the desire that
        # the url from clone('..') and from abspath('..') should be the same.
        self.assertEqual(t.base, t.abspath('..'))
        # '' should give us the root
        self.assertEqual(t.base, t.abspath(''))
        # and a path should append to the url
        self.assertEqual(t.base + 'foo', t.abspath('foo'))

    def test_iter_files_recursive(self):
        transport = self.get_transport()
        if not transport.listable():
            self.assertRaises(TransportNotPossible,
                              transport.iter_files_recursive)
            return
        self.build_tree(['isolated/',
                         'isolated/dir/',
                         'isolated/dir/foo',
                         'isolated/dir/bar',
                         'isolated/bar'],
                        transport=transport)
        paths = set(transport.iter_files_recursive())
        # nb the directories are not converted
        self.assertEqual(paths,
                    set(['isolated/dir/foo',
                         'isolated/dir/bar',
                         'isolated/bar']))
        sub_transport = transport.clone('isolated')
        paths = set(sub_transport.iter_files_recursive())
        self.assertEqual(set(['dir/foo', 'dir/bar', 'bar']), paths)

    def test_unicode_paths(self):
        """Test that we can read/write files with Unicode names."""
        t = self.get_transport()

        # With FAT32 and certain encodings on win32
        # '\xe5' and '\xe4' actually map to the same file
        # adding a suffix kicks in the 'preserving but insensitive'
        # route, and maintains the right files
        files = [u'\xe5.1', # a w/ circle iso-8859-1
                 u'\xe4.2', # a w/ dots iso-8859-1
                 u'\u017d', # Z with umlat iso-8859-2
                 u'\u062c', # Arabic j
                 u'\u0410', # Russian A
                 u'\u65e5', # Kanji person
                ]

        try:
            self.build_tree(files, transport=t, line_endings='binary')
        except UnicodeError:
            raise TestSkipped("cannot handle unicode paths in current encoding")

        # A plain unicode string is not a valid url
        for fname in files:
            self.assertRaises(InvalidURL, t.get, fname)

        for fname in files:
            fname_utf8 = fname.encode('utf-8')
            contents = 'contents of %s\n' % (fname_utf8,)
            self.check_transport_contents(contents, t, urlutils.escape(fname))

    def test_connect_twice_is_same_content(self):
        # check that our server (whatever it is) is accessable reliably
        # via get_transport and multiple connections share content.
        transport = self.get_transport()
        if transport.is_readonly():
            return
        transport.put('foo', StringIO('bar'))
        transport2 = self.get_transport()
        self.check_transport_contents('bar', transport2, 'foo')
        # its base should be usable.
        transport2 = bzrlib.transport.get_transport(transport.base)
        self.check_transport_contents('bar', transport2, 'foo')

        # now opening at a relative url should give use a sane result:
        transport.mkdir('newdir')
        transport2 = bzrlib.transport.get_transport(transport.base + "newdir")
        transport2 = transport2.clone('..')
        self.check_transport_contents('bar', transport2, 'foo')

    def test_lock_write(self):
        """Test transport-level write locks.

        These are deprecated and transports may decline to support them.
        """
        transport = self.get_transport()
        if transport.is_readonly():
            self.assertRaises(TransportNotPossible, transport.lock_write, 'foo')
            return
        transport.put('lock', StringIO())
        try:
            lock = transport.lock_write('lock')
        except errors.TransportNotPossible:
            return
        # TODO make this consistent on all platforms:
        # self.assertRaises(LockError, transport.lock_write, 'lock')
        lock.unlock()

    def test_lock_read(self):
        """Test transport-level read locks.

        These are deprecated and transports may decline to support them.
        """
        transport = self.get_transport()
        if transport.is_readonly():
            file('lock', 'w').close()
        else:
            transport.put('lock', StringIO())
        try:
            lock = transport.lock_read('lock')
        except errors.TransportNotPossible:
            return
        # TODO make this consistent on all platforms:
        # self.assertRaises(LockError, transport.lock_read, 'lock')
        lock.unlock()

    def test_readv(self):
        transport = self.get_transport()
        if transport.is_readonly():
            file('a', 'w').write('0123456789')
        else:
            transport.put('a', StringIO('0123456789'))

        d = list(transport.readv('a', ((0, 1), (1, 1), (3, 2), (9, 1))))
        self.assertEqual(d[0], (0, '0'))
        self.assertEqual(d[1], (1, '1'))
        self.assertEqual(d[2], (3, '34'))
        self.assertEqual(d[3], (9, '9'))

    def test_readv_out_of_order(self):
        transport = self.get_transport()
        if transport.is_readonly():
            file('a', 'w').write('0123456789')
        else:
            transport.put('a', StringIO('01234567890'))

        d = list(transport.readv('a', ((1, 1), (9, 1), (0, 1), (3, 2))))
        self.assertEqual(d[0], (1, '1'))
        self.assertEqual(d[1], (9, '9'))
        self.assertEqual(d[2], (0, '0'))
        self.assertEqual(d[3], (3, '34'))

    def test_get_smart_client(self):
        """All transports must either give a smart client, or know they can't.

        For some transports such as http this might depend on probing to see 
        what's actually present on the other end.  (But we can adjust for that 
        in the future.)
        """
        transport = self.get_transport()
        try:
            client = transport.get_smart_client()
            # XXX: should be a more general class
            self.assertIsInstance(client, smart.SmartStreamClient)
        except errors.NoSmartServer:
            # as long as we got it we're fine
            pass<|MERGE_RESOLUTION|>--- conflicted
+++ resolved
@@ -25,16 +25,12 @@
 import stat
 import sys
 
-<<<<<<< HEAD
-from bzrlib import errors
-=======
 from bzrlib import (
     osutils,
     urlutils,
     )
->>>>>>> fa1f496c
 from bzrlib.errors import (DirectoryNotEmpty, NoSuchFile, FileExists,
-                           LockError, PathError,
+                           LockError, NoSmartServer, PathError,
                            TransportNotPossible, ConnectionError,
                            InvalidURL)
 from bzrlib.osutils import getcwd
@@ -973,7 +969,7 @@
         transport.put('lock', StringIO())
         try:
             lock = transport.lock_write('lock')
-        except errors.TransportNotPossible:
+        except TransportNotPossible:
             return
         # TODO make this consistent on all platforms:
         # self.assertRaises(LockError, transport.lock_write, 'lock')
@@ -991,7 +987,7 @@
             transport.put('lock', StringIO())
         try:
             lock = transport.lock_read('lock')
-        except errors.TransportNotPossible:
+        except TransportNotPossible:
             return
         # TODO make this consistent on all platforms:
         # self.assertRaises(LockError, transport.lock_read, 'lock')
@@ -1035,6 +1031,6 @@
             client = transport.get_smart_client()
             # XXX: should be a more general class
             self.assertIsInstance(client, smart.SmartStreamClient)
-        except errors.NoSmartServer:
+        except NoSmartServer:
             # as long as we got it we're fine
             pass