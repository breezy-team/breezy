# Copyright (C) 2004, 2005, 2006 by Canonical Ltd
#
# This program is free software; you can redistribute it and/or modify
# it under the terms of the GNU General Public License as published by
# the Free Software Foundation; either version 2 of the License, or
# (at your option) any later version.
#
# This program is distributed in the hope that it will be useful,
# but WITHOUT ANY WARRANTY; without even the implied warranty of
# MERCHANTABILITY or FITNESS FOR A PARTICULAR PURPOSE.  See the
# GNU General Public License for more details.
#
# You should have received a copy of the GNU General Public License
# along with this program; if not, write to the Free Software
# Foundation, Inc., 59 Temple Place, Suite 330, Boston, MA  02111-1307  USA

"""Tests for Transport implementations.

Transport implementations tested here are supplied by
TransportTestProviderAdapter.
"""

import os
from cStringIO import StringIO
import stat
import sys

from bzrlib import (
    errors,
    osutils,
    urlutils,
    )
from bzrlib.errors import (DirectoryNotEmpty, NoSuchFile, FileExists,
                           LockError, NoSmartServer, PathError,
                           TransportNotPossible, ConnectionError,
                           InvalidURL)
from bzrlib.osutils import getcwd
from bzrlib.symbol_versioning import zero_eleven
from bzrlib.tests import TestCaseInTempDir, TestSkipped
from bzrlib.tests.test_transport import TestTransportImplementation
from bzrlib.transport import memory, smart
import bzrlib.transport


def _append(fn, txt):
    """Append the given text (file-like object) to the supplied filename."""
    f = open(fn, 'ab')
    try:
        f.write(txt.read())
    finally:
        f.close()


class TransportTests(TestTransportImplementation):

    def check_transport_contents(self, content, transport, relpath):
        """Check that transport.get(relpath).read() == content."""
        self.assertEqualDiff(content, transport.get(relpath).read())

    def assertListRaises(self, excClass, func, *args, **kwargs):
        """Fail unless excClass is raised when the iterator from func is used.
        
        Many transport functions can return generators this makes sure
        to wrap them in a list() call to make sure the whole generator
        is run, and that the proper exception is raised.
        """
        try:
            list(func(*args, **kwargs))
        except excClass:
            return
        else:
            if getattr(excClass,'__name__', None) is not None:
                excName = excClass.__name__
            else:
                excName = str(excClass)
            raise self.failureException, "%s not raised" % excName

    def test_has(self):
        t = self.get_transport()

        files = ['a', 'b', 'e', 'g', '%']
        self.build_tree(files, transport=t)
        self.assertEqual(True, t.has('a'))
        self.assertEqual(False, t.has('c'))
        self.assertEqual(True, t.has(urlutils.escape('%')))
        self.assertEqual(list(t.has_multi(['a', 'b', 'c', 'd', 'e', 'f', 'g', 'h'])),
                [True, True, False, False, True, False, True, False])
        self.assertEqual(True, t.has_any(['a', 'b', 'c']))
        self.assertEqual(False, t.has_any(['c', 'd', 'f', urlutils.escape('%%')]))
        self.assertEqual(list(t.has_multi(iter(['a', 'b', 'c', 'd', 'e', 'f', 'g', 'h']))),
                [True, True, False, False, True, False, True, False])
        self.assertEqual(False, t.has_any(['c', 'c', 'c']))
        self.assertEqual(True, t.has_any(['b', 'b', 'b']))

    def test_get(self):
        t = self.get_transport()

        files = ['a', 'b', 'e', 'g']
        contents = ['contents of a\n',
                    'contents of b\n',
                    'contents of e\n',
                    'contents of g\n',
                    ]
        self.build_tree(files, transport=t, line_endings='binary')
        self.check_transport_contents('contents of a\n', t, 'a')
        content_f = t.get_multi(files)
        for content, f in zip(contents, content_f):
            self.assertEqual(content, f.read())

        content_f = t.get_multi(iter(files))
        for content, f in zip(contents, content_f):
            self.assertEqual(content, f.read())

        self.assertRaises(NoSuchFile, t.get, 'c')
        self.assertListRaises(NoSuchFile, t.get_multi, ['a', 'b', 'c'])
        self.assertListRaises(NoSuchFile, t.get_multi, iter(['a', 'b', 'c']))

    def test_get_bytes(self):
        t = self.get_transport()

        files = ['a', 'b', 'e', 'g']
        contents = ['contents of a\n',
                    'contents of b\n',
                    'contents of e\n',
                    'contents of g\n',
                    ]
        self.build_tree(files, transport=t, line_endings='binary')
        self.check_transport_contents('contents of a\n', t, 'a')

        for content, fname in zip(contents, files):
            self.assertEqual(content, t.get_bytes(fname))

        self.assertRaises(NoSuchFile, t.get_bytes, 'c')

    def test_put(self):
        t = self.get_transport()

        if t.is_readonly():
            return

        self.applyDeprecated(zero_eleven, t.put, 'a', 'string\ncontents\n')
        self.check_transport_contents('string\ncontents\n', t, 'a')

        self.applyDeprecated(zero_eleven,
                             t.put, 'b', StringIO('file-like\ncontents\n'))
        self.check_transport_contents('file-like\ncontents\n', t, 'b')

        self.assertRaises(NoSuchFile,
            self.applyDeprecated,
            zero_eleven,
            t.put, 'path/doesnt/exist/c', StringIO('contents'))

    def test_put_bytes(self):
        t = self.get_transport()

        if t.is_readonly():
            self.assertRaises(TransportNotPossible,
                    t.put_bytes, 'a', 'some text for a\n')
            return

        t.put_bytes('a', 'some text for a\n')
        self.failUnless(t.has('a'))
        self.check_transport_contents('some text for a\n', t, 'a')

        # The contents should be overwritten
        t.put_bytes('a', 'new text for a\n')
        self.check_transport_contents('new text for a\n', t, 'a')

        self.assertRaises(NoSuchFile,
                          t.put_bytes, 'path/doesnt/exist/c', 'contents')

    def test_put_bytes_non_atomic(self):
        t = self.get_transport()

        if t.is_readonly():
            self.assertRaises(TransportNotPossible,
                    t.put_bytes_non_atomic, 'a', 'some text for a\n')
            return

        self.failIf(t.has('a'))
        t.put_bytes_non_atomic('a', 'some text for a\n')
        self.failUnless(t.has('a'))
        self.check_transport_contents('some text for a\n', t, 'a')
        # Put also replaces contents
        t.put_bytes_non_atomic('a', 'new\ncontents for\na\n')
        self.check_transport_contents('new\ncontents for\na\n', t, 'a')

        # Make sure we can create another file
        t.put_bytes_non_atomic('d', 'contents for\nd\n')
        # And overwrite 'a' with empty contents
        t.put_bytes_non_atomic('a', '')
        self.check_transport_contents('contents for\nd\n', t, 'd')
        self.check_transport_contents('', t, 'a')

        self.assertRaises(NoSuchFile, t.put_bytes_non_atomic, 'no/such/path',
                                       'contents\n')
        # Now test the create_parent flag
        self.assertRaises(NoSuchFile, t.put_bytes_non_atomic, 'dir/a',
                                       'contents\n')
        self.failIf(t.has('dir/a'))
        t.put_bytes_non_atomic('dir/a', 'contents for dir/a\n',
                               create_parent_dir=True)
        self.check_transport_contents('contents for dir/a\n', t, 'dir/a')
        
        # But we still get NoSuchFile if we can't make the parent dir
        self.assertRaises(NoSuchFile, t.put_bytes_non_atomic, 'not/there/a',
                                       'contents\n',
                                       create_parent_dir=True)

    def test_put_bytes_permissions(self):
        t = self.get_transport()

        if t.is_readonly():
            return
        if not t._can_roundtrip_unix_modebits():
            # Can't roundtrip, so no need to run this test
            return
        t.put_bytes('mode644', 'test text\n', mode=0644)
        self.assertTransportMode(t, 'mode644', 0644)
        t.put_bytes('mode666', 'test text\n', mode=0666)
        self.assertTransportMode(t, 'mode666', 0666)
        t.put_bytes('mode600', 'test text\n', mode=0600)
        self.assertTransportMode(t, 'mode600', 0600)
        # Yes, you can put_bytes a file such that it becomes readonly
        t.put_bytes('mode400', 'test text\n', mode=0400)
        self.assertTransportMode(t, 'mode400', 0400)

        # The default permissions should be based on the current umask
        umask = osutils.get_umask()
        t.put_bytes('nomode', 'test text\n', mode=None)
        self.assertTransportMode(t, 'nomode', 0666 & ~umask)
        
    def test_put_bytes_non_atomic_permissions(self):
        t = self.get_transport()

        if t.is_readonly():
            return
        if not t._can_roundtrip_unix_modebits():
            # Can't roundtrip, so no need to run this test
            return
        t.put_bytes_non_atomic('mode644', 'test text\n', mode=0644)
        self.assertTransportMode(t, 'mode644', 0644)
        t.put_bytes_non_atomic('mode666', 'test text\n', mode=0666)
        self.assertTransportMode(t, 'mode666', 0666)
        t.put_bytes_non_atomic('mode600', 'test text\n', mode=0600)
        self.assertTransportMode(t, 'mode600', 0600)
        t.put_bytes_non_atomic('mode400', 'test text\n', mode=0400)
        self.assertTransportMode(t, 'mode400', 0400)

        # The default permissions should be based on the current umask
        umask = osutils.get_umask()
        t.put_bytes_non_atomic('nomode', 'test text\n', mode=None)
        self.assertTransportMode(t, 'nomode', 0666 & ~umask)

        # We should also be able to set the mode for a parent directory
        # when it is created
        t.put_bytes_non_atomic('dir700/mode664', 'test text\n', mode=0664,
                               dir_mode=0700, create_parent_dir=True)
        self.assertTransportMode(t, 'dir700', 0700)
        t.put_bytes_non_atomic('dir770/mode664', 'test text\n', mode=0664,
                               dir_mode=0770, create_parent_dir=True)
        self.assertTransportMode(t, 'dir770', 0770)
        t.put_bytes_non_atomic('dir777/mode664', 'test text\n', mode=0664,
                               dir_mode=0777, create_parent_dir=True)
        self.assertTransportMode(t, 'dir777', 0777)
        
    def test_put_file(self):
        t = self.get_transport()

        if t.is_readonly():
            self.assertRaises(TransportNotPossible,
                    t.put_file, 'a', StringIO('some text for a\n'))
            return

        t.put_file('a', StringIO('some text for a\n'))
        self.failUnless(t.has('a'))
        self.check_transport_contents('some text for a\n', t, 'a')
        # Put also replaces contents
        t.put_file('a', StringIO('new\ncontents for\na\n'))
        self.check_transport_contents('new\ncontents for\na\n', t, 'a')
        self.assertRaises(NoSuchFile,
                          t.put_file, 'path/doesnt/exist/c',
                              StringIO('contents'))

    def test_put_file_non_atomic(self):
        t = self.get_transport()

        if t.is_readonly():
            self.assertRaises(TransportNotPossible,
                    t.put_file_non_atomic, 'a', StringIO('some text for a\n'))
            return

        self.failIf(t.has('a'))
        t.put_file_non_atomic('a', StringIO('some text for a\n'))
        self.failUnless(t.has('a'))
        self.check_transport_contents('some text for a\n', t, 'a')
        # Put also replaces contents
        t.put_file_non_atomic('a', StringIO('new\ncontents for\na\n'))
        self.check_transport_contents('new\ncontents for\na\n', t, 'a')

        # Make sure we can create another file
        t.put_file_non_atomic('d', StringIO('contents for\nd\n'))
        # And overwrite 'a' with empty contents
        t.put_file_non_atomic('a', StringIO(''))
        self.check_transport_contents('contents for\nd\n', t, 'd')
        self.check_transport_contents('', t, 'a')

        self.assertRaises(NoSuchFile, t.put_file_non_atomic, 'no/such/path',
                                       StringIO('contents\n'))
        # Now test the create_parent flag
        self.assertRaises(NoSuchFile, t.put_file_non_atomic, 'dir/a',
                                       StringIO('contents\n'))
        self.failIf(t.has('dir/a'))
        t.put_file_non_atomic('dir/a', StringIO('contents for dir/a\n'),
                              create_parent_dir=True)
        self.check_transport_contents('contents for dir/a\n', t, 'dir/a')
        
        # But we still get NoSuchFile if we can't make the parent dir
        self.assertRaises(NoSuchFile, t.put_file_non_atomic, 'not/there/a',
                                       StringIO('contents\n'),
                                       create_parent_dir=True)

    def test_put_file_permissions(self):

        t = self.get_transport()

        if t.is_readonly():
            return
        if not t._can_roundtrip_unix_modebits():
            # Can't roundtrip, so no need to run this test
            return
        t.put_file('mode644', StringIO('test text\n'), mode=0644)
        self.assertTransportMode(t, 'mode644', 0644)
        t.put_file('mode666', StringIO('test text\n'), mode=0666)
        self.assertTransportMode(t, 'mode666', 0666)
        t.put_file('mode600', StringIO('test text\n'), mode=0600)
        self.assertTransportMode(t, 'mode600', 0600)
        # Yes, you can put a file such that it becomes readonly
        t.put_file('mode400', StringIO('test text\n'), mode=0400)
        self.assertTransportMode(t, 'mode400', 0400)

        # XXX: put_multi is deprecated, so do we really care anymore?
        self.applyDeprecated(zero_eleven, t.put_multi,
                             [('mmode644', StringIO('text\n'))], mode=0644)
        self.assertTransportMode(t, 'mmode644', 0644)

        # The default permissions should be based on the current umask
        umask = osutils.get_umask()
        t.put_file('nomode', StringIO('test text\n'), mode=None)
        self.assertTransportMode(t, 'nomode', 0666 & ~umask)
        
    def test_put_file_non_atomic_permissions(self):
        t = self.get_transport()

        if t.is_readonly():
            return
        if not t._can_roundtrip_unix_modebits():
            # Can't roundtrip, so no need to run this test
            return
        t.put_file_non_atomic('mode644', StringIO('test text\n'), mode=0644)
        self.assertTransportMode(t, 'mode644', 0644)
        t.put_file_non_atomic('mode666', StringIO('test text\n'), mode=0666)
        self.assertTransportMode(t, 'mode666', 0666)
        t.put_file_non_atomic('mode600', StringIO('test text\n'), mode=0600)
        self.assertTransportMode(t, 'mode600', 0600)
        # Yes, you can put_file_non_atomic a file such that it becomes readonly
        t.put_file_non_atomic('mode400', StringIO('test text\n'), mode=0400)
        self.assertTransportMode(t, 'mode400', 0400)

        # The default permissions should be based on the current umask
        umask = osutils.get_umask()
        t.put_file_non_atomic('nomode', StringIO('test text\n'), mode=None)
        self.assertTransportMode(t, 'nomode', 0666 & ~umask)
        
        # We should also be able to set the mode for a parent directory
        # when it is created
        sio = StringIO()
        t.put_file_non_atomic('dir700/mode664', sio, mode=0664,
                              dir_mode=0700, create_parent_dir=True)
        self.assertTransportMode(t, 'dir700', 0700)
        t.put_file_non_atomic('dir770/mode664', sio, mode=0664,
                              dir_mode=0770, create_parent_dir=True)
        self.assertTransportMode(t, 'dir770', 0770)
        t.put_file_non_atomic('dir777/mode664', sio, mode=0664,
                              dir_mode=0777, create_parent_dir=True)
        self.assertTransportMode(t, 'dir777', 0777)

    def test_put_multi(self):
        t = self.get_transport()

        if t.is_readonly():
            return
        self.assertEqual(2, self.applyDeprecated(zero_eleven,
            t.put_multi, [('a', StringIO('new\ncontents for\na\n')),
                          ('d', StringIO('contents\nfor d\n'))]
            ))
        self.assertEqual(list(t.has_multi(['a', 'b', 'c', 'd'])),
                [True, False, False, True])
        self.check_transport_contents('new\ncontents for\na\n', t, 'a')
        self.check_transport_contents('contents\nfor d\n', t, 'd')

        self.assertEqual(2, self.applyDeprecated(zero_eleven,
            t.put_multi, iter([('a', StringIO('diff\ncontents for\na\n')),
                              ('d', StringIO('another contents\nfor d\n'))])
            ))
        self.check_transport_contents('diff\ncontents for\na\n', t, 'a')
        self.check_transport_contents('another contents\nfor d\n', t, 'd')

    def test_put_permissions(self):
        t = self.get_transport()

        if t.is_readonly():
            return
        if not t._can_roundtrip_unix_modebits():
            # Can't roundtrip, so no need to run this test
            return
        self.applyDeprecated(zero_eleven, t.put, 'mode644',
                             StringIO('test text\n'), mode=0644)
        self.assertTransportMode(t, 'mode644', 0644)
        self.applyDeprecated(zero_eleven, t.put, 'mode666',
                             StringIO('test text\n'), mode=0666)
        self.assertTransportMode(t, 'mode666', 0666)
        self.applyDeprecated(zero_eleven, t.put, 'mode600',
                             StringIO('test text\n'), mode=0600)
        self.assertTransportMode(t, 'mode600', 0600)
        # Yes, you can put a file such that it becomes readonly
        self.applyDeprecated(zero_eleven, t.put, 'mode400',
                             StringIO('test text\n'), mode=0400)
        self.assertTransportMode(t, 'mode400', 0400)
        self.applyDeprecated(zero_eleven, t.put_multi,
                             [('mmode644', StringIO('text\n'))], mode=0644)
        self.assertTransportMode(t, 'mmode644', 0644)

        # The default permissions should be based on the current umask
        umask = osutils.get_umask()
        self.applyDeprecated(zero_eleven, t.put, 'nomode',
                             StringIO('test text\n'), mode=None)
        self.assertTransportMode(t, 'nomode', 0666 & ~umask)
        
    def test_mkdir(self):
        t = self.get_transport()

        if t.is_readonly():
            # cannot mkdir on readonly transports. We're not testing for 
            # cache coherency because cache behaviour is not currently
            # defined for the transport interface.
            self.assertRaises(TransportNotPossible, t.mkdir, '.')
            self.assertRaises(TransportNotPossible, t.mkdir, 'new_dir')
            self.assertRaises(TransportNotPossible, t.mkdir_multi, ['new_dir'])
            self.assertRaises(TransportNotPossible, t.mkdir, 'path/doesnt/exist')
            return
        # Test mkdir
        t.mkdir('dir_a')
        self.assertEqual(t.has('dir_a'), True)
        self.assertEqual(t.has('dir_b'), False)

        t.mkdir('dir_b')
        self.assertEqual(t.has('dir_b'), True)

        t.mkdir_multi(['dir_c', 'dir_d'])

        t.mkdir_multi(iter(['dir_e', 'dir_f']))
        self.assertEqual(list(t.has_multi(
            ['dir_a', 'dir_b', 'dir_c', 'dir_q',
             'dir_d', 'dir_e', 'dir_f', 'dir_b'])),
            [True, True, True, False,
             True, True, True, True])

        # we were testing that a local mkdir followed by a transport
        # mkdir failed thusly, but given that we * in one process * do not
        # concurrently fiddle with disk dirs and then use transport to do 
        # things, the win here seems marginal compared to the constraint on
        # the interface. RBC 20051227
        t.mkdir('dir_g')
        self.assertRaises(FileExists, t.mkdir, 'dir_g')

        # Test get/put in sub-directories
        t.put_bytes('dir_a/a', 'contents of dir_a/a')
        t.put_file('dir_b/b', StringIO('contents of dir_b/b'))
        self.check_transport_contents('contents of dir_a/a', t, 'dir_a/a')
        self.check_transport_contents('contents of dir_b/b', t, 'dir_b/b')

        # mkdir of a dir with an absent parent
        self.assertRaises(NoSuchFile, t.mkdir, 'missing/dir')

    def test_mkdir_permissions(self):
        t = self.get_transport()
        if t.is_readonly():
            return
        if not t._can_roundtrip_unix_modebits():
            # no sense testing on this transport
            return
        # Test mkdir with a mode
        t.mkdir('dmode755', mode=0755)
        self.assertTransportMode(t, 'dmode755', 0755)
        t.mkdir('dmode555', mode=0555)
        self.assertTransportMode(t, 'dmode555', 0555)
        t.mkdir('dmode777', mode=0777)
        self.assertTransportMode(t, 'dmode777', 0777)
        t.mkdir('dmode700', mode=0700)
        self.assertTransportMode(t, 'dmode700', 0700)
        t.mkdir_multi(['mdmode755'], mode=0755)
        self.assertTransportMode(t, 'mdmode755', 0755)

        # Default mode should be based on umask
        umask = osutils.get_umask()
        t.mkdir('dnomode', mode=None)
        self.assertTransportMode(t, 'dnomode', 0777 & ~umask)

    def test_copy_to(self):
        # FIXME: test:   same server to same server (partly done)
        # same protocol two servers
        # and    different protocols (done for now except for MemoryTransport.
        # - RBC 20060122
        from bzrlib.transport.memory import MemoryTransport

        def simple_copy_files(transport_from, transport_to):
            files = ['a', 'b', 'c', 'd']
            self.build_tree(files, transport=transport_from)
            self.assertEqual(4, transport_from.copy_to(files, transport_to))
            for f in files:
                self.check_transport_contents(transport_to.get(f).read(),
                                              transport_from, f)

        t = self.get_transport()
        temp_transport = MemoryTransport('memory:///')
        simple_copy_files(t, temp_transport)
        if not t.is_readonly():
            t.mkdir('copy_to_simple')
            t2 = t.clone('copy_to_simple')
            simple_copy_files(t, t2)


        # Test that copying into a missing directory raises
        # NoSuchFile
        if t.is_readonly():
            self.build_tree(['e/', 'e/f'])
        else:
            t.mkdir('e')
            t.put_bytes('e/f', 'contents of e')
        self.assertRaises(NoSuchFile, t.copy_to, ['e/f'], temp_transport)
        temp_transport.mkdir('e')
        t.copy_to(['e/f'], temp_transport)

        del temp_transport
        temp_transport = MemoryTransport('memory:///')

        files = ['a', 'b', 'c', 'd']
        t.copy_to(iter(files), temp_transport)
        for f in files:
            self.check_transport_contents(temp_transport.get(f).read(),
                                          t, f)
        del temp_transport

        for mode in (0666, 0644, 0600, 0400):
            temp_transport = MemoryTransport("memory:///")
            t.copy_to(files, temp_transport, mode=mode)
            for f in files:
                self.assertTransportMode(temp_transport, f, mode)

    def test_append(self):
        t = self.get_transport()

        if t.is_readonly():
            return
        t.put_bytes('a', 'diff\ncontents for\na\n')
        t.put_bytes('b', 'contents\nfor b\n')

        self.assertEqual(20, self.applyDeprecated(zero_eleven,
            t.append, 'a', StringIO('add\nsome\nmore\ncontents\n')))

        self.check_transport_contents(
            'diff\ncontents for\na\nadd\nsome\nmore\ncontents\n',
            t, 'a')

        # And we can create new files, too
        self.assertEqual(0, self.applyDeprecated(zero_eleven,
            t.append, 'c', StringIO('some text\nfor a missing file\n')))
        self.check_transport_contents('some text\nfor a missing file\n',
                                      t, 'c')
    def test_append_file(self):
        t = self.get_transport()

        if t.is_readonly():
            self.assertRaises(TransportNotPossible,
                    t.append_file, 'a', 'add\nsome\nmore\ncontents\n')
            return
        t.put_bytes('a', 'diff\ncontents for\na\n')
        t.put_bytes('b', 'contents\nfor b\n')

        self.assertEqual(20,
            t.append_file('a', StringIO('add\nsome\nmore\ncontents\n')))

        self.check_transport_contents(
            'diff\ncontents for\na\nadd\nsome\nmore\ncontents\n',
            t, 'a')

        # a file with no parent should fail..
        self.assertRaises(NoSuchFile,
                          t.append_file, 'missing/path', StringIO('content'))

        # And we can create new files, too
        self.assertEqual(0,
            t.append_file('c', StringIO('some text\nfor a missing file\n')))
        self.check_transport_contents('some text\nfor a missing file\n',
                                      t, 'c')

    def test_append_bytes(self):
        t = self.get_transport()

        if t.is_readonly():
            self.assertRaises(TransportNotPossible,
                    t.append_bytes, 'a', 'add\nsome\nmore\ncontents\n')
            return

        self.assertEqual(0, t.append_bytes('a', 'diff\ncontents for\na\n'))
        self.assertEqual(0, t.append_bytes('b', 'contents\nfor b\n'))

        self.assertEqual(20,
            t.append_bytes('a', 'add\nsome\nmore\ncontents\n'))

        self.check_transport_contents(
            'diff\ncontents for\na\nadd\nsome\nmore\ncontents\n',
            t, 'a')

        # a file with no parent should fail..
        self.assertRaises(NoSuchFile,
                          t.append_bytes, 'missing/path', 'content')

    def test_append_multi(self):
        t = self.get_transport()

        if t.is_readonly():
            return
        t.put_bytes('a', 'diff\ncontents for\na\n'
                         'add\nsome\nmore\ncontents\n')
        t.put_bytes('b', 'contents\nfor b\n')

        self.assertEqual((43, 15),
            t.append_multi([('a', StringIO('and\nthen\nsome\nmore\n')),
                            ('b', StringIO('some\nmore\nfor\nb\n'))]))

        self.check_transport_contents(
            'diff\ncontents for\na\n'
            'add\nsome\nmore\ncontents\n'
            'and\nthen\nsome\nmore\n',
            t, 'a')
        self.check_transport_contents(
                'contents\nfor b\n'
                'some\nmore\nfor\nb\n',
                t, 'b')

        self.assertEqual((62, 31),
            t.append_multi(iter([('a', StringIO('a little bit more\n')),
                                 ('b', StringIO('from an iterator\n'))])))
        self.check_transport_contents(
            'diff\ncontents for\na\n'
            'add\nsome\nmore\ncontents\n'
            'and\nthen\nsome\nmore\n'
            'a little bit more\n',
            t, 'a')
        self.check_transport_contents(
                'contents\nfor b\n'
                'some\nmore\nfor\nb\n'
                'from an iterator\n',
                t, 'b')

        self.assertEqual((80, 0),
            t.append_multi([('a', StringIO('some text in a\n')),
                            ('d', StringIO('missing file r\n'))]))

        self.check_transport_contents(
            'diff\ncontents for\na\n'
            'add\nsome\nmore\ncontents\n'
            'and\nthen\nsome\nmore\n'
            'a little bit more\n'
            'some text in a\n',
            t, 'a')
        self.check_transport_contents('missing file r\n', t, 'd')

    def test_append_file_mode(self):
        """Check that append accepts a mode parameter"""
        # check append accepts a mode
        t = self.get_transport()
        if t.is_readonly():
            self.assertRaises(TransportNotPossible,
                t.append_file, 'f', StringIO('f'), mode=None)
            return
        t.append_file('f', StringIO('f'), mode=None)
        
    def test_append_bytes_mode(self):
        # check append_bytes accepts a mode
        t = self.get_transport()
        if t.is_readonly():
            self.assertRaises(TransportNotPossible,
                t.append_bytes, 'f', 'f', mode=None)
            return
        t.append_bytes('f', 'f', mode=None)
        
    def test_delete(self):
        # TODO: Test Transport.delete
        t = self.get_transport()

        # Not much to do with a readonly transport
        if t.is_readonly():
            self.assertRaises(TransportNotPossible, t.delete, 'missing')
            return

        t.put_bytes('a', 'a little bit of text\n')
        self.failUnless(t.has('a'))
        t.delete('a')
        self.failIf(t.has('a'))

        self.assertRaises(NoSuchFile, t.delete, 'a')

        t.put_bytes('a', 'a text\n')
        t.put_bytes('b', 'b text\n')
        t.put_bytes('c', 'c text\n')
        self.assertEqual([True, True, True],
                list(t.has_multi(['a', 'b', 'c'])))
        t.delete_multi(['a', 'c'])
        self.assertEqual([False, True, False],
                list(t.has_multi(['a', 'b', 'c'])))
        self.failIf(t.has('a'))
        self.failUnless(t.has('b'))
        self.failIf(t.has('c'))

        self.assertRaises(NoSuchFile,
                t.delete_multi, ['a', 'b', 'c'])

        self.assertRaises(NoSuchFile,
                t.delete_multi, iter(['a', 'b', 'c']))

        t.put_bytes('a', 'another a text\n')
        t.put_bytes('c', 'another c text\n')
        t.delete_multi(iter(['a', 'b', 'c']))

        # We should have deleted everything
        # SftpServer creates control files in the
        # working directory, so we can just do a
        # plain "listdir".
        # self.assertEqual([], os.listdir('.'))

    def test_rmdir(self):
        t = self.get_transport()
        # Not much to do with a readonly transport
        if t.is_readonly():
            self.assertRaises(TransportNotPossible, t.rmdir, 'missing')
            return
        t.mkdir('adir')
        t.mkdir('adir/bdir')
        t.rmdir('adir/bdir')
        # ftp may not be able to raise NoSuchFile for lack of
        # details when failing
        self.assertRaises((NoSuchFile, PathError), t.rmdir, 'adir/bdir')
        t.rmdir('adir')
        self.assertRaises((NoSuchFile, PathError), t.rmdir, 'adir')

    def test_rmdir_not_empty(self):
        """Deleting a non-empty directory raises an exception
        
        sftp (and possibly others) don't give us a specific "directory not
        empty" exception -- we can just see that the operation failed.
        """
        t = self.get_transport()
        if t.is_readonly():
            return
        t.mkdir('adir')
        t.mkdir('adir/bdir')
        self.assertRaises(PathError, t.rmdir, 'adir')

    def test_rename_dir_succeeds(self):
        t = self.get_transport()
        if t.is_readonly():
            raise TestSkipped("transport is readonly")
        t.mkdir('adir')
        t.mkdir('adir/asubdir')
        t.rename('adir', 'bdir')
        self.assertTrue(t.has('bdir/asubdir'))
        self.assertFalse(t.has('adir'))

    def test_rename_dir_nonempty(self):
        """Attempting to replace a nonemtpy directory should fail"""
        t = self.get_transport()
        if t.is_readonly():
            raise TestSkipped("transport is readonly")
        t.mkdir('adir')
        t.mkdir('adir/asubdir')
        t.mkdir('bdir')
        t.mkdir('bdir/bsubdir')
        # any kind of PathError would be OK, though we normally expect
        # DirectoryNotEmpty
        self.assertRaises(PathError, t.rename, 'bdir', 'adir')
        # nothing was changed so it should still be as before
        self.assertTrue(t.has('bdir/bsubdir'))
        self.assertFalse(t.has('adir/bdir'))
        self.assertFalse(t.has('adir/bsubdir'))

    def test_delete_tree(self):
        t = self.get_transport()

        # Not much to do with a readonly transport
        if t.is_readonly():
            self.assertRaises(TransportNotPossible, t.delete_tree, 'missing')
            return

        # and does it like listing ?
        t.mkdir('adir')
        try:
            t.delete_tree('adir')
        except TransportNotPossible:
            # ok, this transport does not support delete_tree
            return
        
        # did it delete that trivial case?
        self.assertRaises(NoSuchFile, t.stat, 'adir')

        self.build_tree(['adir/',
                         'adir/file', 
                         'adir/subdir/', 
                         'adir/subdir/file', 
                         'adir/subdir2/',
                         'adir/subdir2/file',
                         ], transport=t)

        t.delete_tree('adir')
        # adir should be gone now.
        self.assertRaises(NoSuchFile, t.stat, 'adir')

    def test_move(self):
        t = self.get_transport()

        if t.is_readonly():
            return

        # TODO: I would like to use os.listdir() to
        # make sure there are no extra files, but SftpServer
        # creates control files in the working directory
        # perhaps all of this could be done in a subdirectory

        t.put_bytes('a', 'a first file\n')
        self.assertEquals([True, False], list(t.has_multi(['a', 'b'])))

        t.move('a', 'b')
        self.failUnless(t.has('b'))
        self.failIf(t.has('a'))

        self.check_transport_contents('a first file\n', t, 'b')
        self.assertEquals([False, True], list(t.has_multi(['a', 'b'])))

        # Overwrite a file
        t.put_bytes('c', 'c this file\n')
        t.move('c', 'b')
        self.failIf(t.has('c'))
        self.check_transport_contents('c this file\n', t, 'b')

        # TODO: Try to write a test for atomicity
        # TODO: Test moving into a non-existant subdirectory
        # TODO: Test Transport.move_multi

    def test_copy(self):
        t = self.get_transport()

        if t.is_readonly():
            return

        t.put_bytes('a', 'a file\n')
        t.copy('a', 'b')
        self.check_transport_contents('a file\n', t, 'b')

        self.assertRaises(NoSuchFile, t.copy, 'c', 'd')
        os.mkdir('c')
        # What should the assert be if you try to copy a
        # file over a directory?
        #self.assertRaises(Something, t.copy, 'a', 'c')
        t.put_bytes('d', 'text in d\n')
        t.copy('d', 'b')
        self.check_transport_contents('text in d\n', t, 'b')

        # TODO: test copy_multi

    def test_connection_error(self):
        """ConnectionError is raised when connection is impossible.
        
        The error may be raised from either the constructor or the first
        operation on the transport.
        """
        try:
            url = self._server.get_bogus_url()
        except NotImplementedError:
            raise TestSkipped("Transport %s has no bogus URL support." %
                              self._server.__class__)
        try:
            t = bzrlib.transport.get_transport(url)
            t.get('.bzr/branch')
        except (ConnectionError, NoSuchFile), e:
            pass
        except (Exception), e:
            self.fail('Wrong exception thrown (%s.%s): %s' 
                        % (e.__class__.__module__, e.__class__.__name__, e))
        else:
            self.fail('Did not get the expected ConnectionError or NoSuchFile.')

    def test_stat(self):
        # TODO: Test stat, just try once, and if it throws, stop testing
        from stat import S_ISDIR, S_ISREG

        t = self.get_transport()

        try:
            st = t.stat('.')
        except TransportNotPossible, e:
            # This transport cannot stat
            return

        paths = ['a', 'b/', 'b/c', 'b/d/', 'b/d/e']
        sizes = [14, 0, 16, 0, 18] 
        self.build_tree(paths, transport=t, line_endings='binary')

        for path, size in zip(paths, sizes):
            st = t.stat(path)
            if path.endswith('/'):
                self.failUnless(S_ISDIR(st.st_mode))
                # directory sizes are meaningless
            else:
                self.failUnless(S_ISREG(st.st_mode))
                self.assertEqual(size, st.st_size)

        remote_stats = list(t.stat_multi(paths))
        remote_iter_stats = list(t.stat_multi(iter(paths)))

        self.assertRaises(NoSuchFile, t.stat, 'q')
        self.assertRaises(NoSuchFile, t.stat, 'b/a')

        self.assertListRaises(NoSuchFile, t.stat_multi, ['a', 'c', 'd'])
        self.assertListRaises(NoSuchFile, t.stat_multi, iter(['a', 'c', 'd']))
        self.build_tree(['subdir/', 'subdir/file'], transport=t)
        subdir = t.clone('subdir')
        subdir.stat('./file')
        subdir.stat('.')

    def test_list_dir(self):
        # TODO: Test list_dir, just try once, and if it throws, stop testing
        t = self.get_transport()
        
        if not t.listable():
            self.assertRaises(TransportNotPossible, t.list_dir, '.')
            return

        def sorted_list(d):
            l = list(t.list_dir(d))
            l.sort()
            return l

        # SftpServer creates control files in the working directory
        # so lets move down a directory to avoid those.
        if not t.is_readonly():
            t.mkdir('wd')
        else:
            os.mkdir('wd')
        t = t.clone('wd')

        self.assertEqual([], sorted_list('.'))
        # c2 is precisely one letter longer than c here to test that
        # suffixing is not confused.
        # a%25b checks that quoting is done consistently across transports
        tree_names = ['a', 'a%25b', 'b', 'c/', 'c/d', 'c/e', 'c2/']
        if not t.is_readonly():
            self.build_tree(tree_names, transport=t)
        else:
            self.build_tree(['wd/' + name for name in tree_names])

        self.assertEqual(
            ['a', 'a%2525b', 'b', 'c', 'c2'], sorted_list('.'))
        self.assertEqual(['d', 'e'], sorted_list('c'))

        if not t.is_readonly():
            t.delete('c/d')
            t.delete('b')
        else:
            os.unlink('wd/c/d')
            os.unlink('wd/b')
            
        self.assertEqual(['a', 'a%2525b', 'c', 'c2'], sorted_list('.'))
        self.assertEqual(['e'], sorted_list('c'))

        self.assertListRaises(PathError, t.list_dir, 'q')
        self.assertListRaises(PathError, t.list_dir, 'c/f')
        self.assertListRaises(PathError, t.list_dir, 'a')

    def test_list_dir_result_is_url_escaped(self):
        t = self.get_transport()
        if not t.listable():
            raise TestSkipped("transport not listable")

        if not t.is_readonly():
            self.build_tree(['a/', 'a/%'], transport=t)
        else:
            self.build_tree(['a/', 'a/%'])
        
        names = list(t.list_dir('a'))
        self.assertEqual(['%25'], names)
        self.assertIsInstance(names[0], str)

    def test_clone(self):
        # TODO: Test that clone moves up and down the filesystem
        t1 = self.get_transport()

        self.build_tree(['a', 'b/', 'b/c'], transport=t1)

        self.failUnless(t1.has('a'))
        self.failUnless(t1.has('b/c'))
        self.failIf(t1.has('c'))

        t2 = t1.clone('b')
        self.assertEqual(t1.base + 'b/', t2.base)

        self.failUnless(t2.has('c'))
        self.failIf(t2.has('a'))

        t3 = t2.clone('..')
        self.failUnless(t3.has('a'))
        self.failIf(t3.has('c'))

        self.failIf(t1.has('b/d'))
        self.failIf(t2.has('d'))
        self.failIf(t3.has('b/d'))

        if t1.is_readonly():
            open('b/d', 'wb').write('newfile\n')
        else:
            t2.put_bytes('d', 'newfile\n')

        self.failUnless(t1.has('b/d'))
        self.failUnless(t2.has('d'))
        self.failUnless(t3.has('b/d'))

    def test_clone_to_root(self):
        orig_transport = self.get_transport()
        # Repeatedly go up to a parent directory until we're at the root
        # directory of this transport
        root_transport = orig_transport
        while root_transport.clone("..").base != root_transport.base:
            root_transport = root_transport.clone("..")

        # Cloning to "/" should take us to exactly the same location.
        self.assertEqual(root_transport.base, orig_transport.clone("/").base)

        # At the root, the URL must still end with / as its a directory
        self.assertEqual(root_transport.base[-1], '/')

    def test_clone_from_root(self):
        """At the root, cloning to a simple dir should just do string append."""
        orig_transport = self.get_transport()
        root_transport = orig_transport.clone('/')
        self.assertEqual(root_transport.base + '.bzr/',
            root_transport.clone('.bzr').base)

    def test_base_url(self):
        t = self.get_transport()
        self.assertEqual('/', t.base[-1])

    def test_relpath(self):
        t = self.get_transport()
        self.assertEqual('', t.relpath(t.base))
        # base ends with /
        self.assertEqual('', t.relpath(t.base[:-1]))
        # subdirs which dont exist should still give relpaths.
        self.assertEqual('foo', t.relpath(t.base + 'foo'))
        # trailing slash should be the same.
        self.assertEqual('foo', t.relpath(t.base + 'foo/'))

    def test_relpath_at_root(self):
        t = self.get_transport()
        # clone all the way to the top
        new_transport = t.clone('..')
        while new_transport.base != t.base:
            t = new_transport
            new_transport = t.clone('..')
        # we must be able to get a relpath below the root
        self.assertEqual('', t.relpath(t.base))
        # and a deeper one should work too
        self.assertEqual('foo/bar', t.relpath(t.base + 'foo/bar'))

    def test_abspath(self):
        # smoke test for abspath. Corner cases for backends like unix fs's
        # that have aliasing problems like symlinks should go in backend
        # specific test cases.
        transport = self.get_transport()
        
        self.assertEqual(transport.base + 'relpath',
                         transport.abspath('relpath'))

        # This should work without raising an error.
        transport.abspath("/")

        # the abspath of "/" and "/foo/.." should result in the same location
        self.assertEqual(transport.abspath("/"), transport.abspath("/foo/.."))

    def test_local_abspath(self):
        transport = self.get_transport()
        try:
            p = transport.local_abspath('.')
        except TransportNotPossible:
            pass # This is not a local transport
        else:
            self.assertEqual(getcwd(), p)

    def test_abspath_at_root(self):
        t = self.get_transport()
        # clone all the way to the top
        new_transport = t.clone('..')
        while new_transport.base != t.base:
            t = new_transport
            new_transport = t.clone('..')
        # we must be able to get a abspath of the root when we ask for
        # t.abspath('..') - this due to our choice that clone('..')
        # should return the root from the root, combined with the desire that
        # the url from clone('..') and from abspath('..') should be the same.
        self.assertEqual(t.base, t.abspath('..'))
        # '' should give us the root
        self.assertEqual(t.base, t.abspath(''))
        # and a path should append to the url
        self.assertEqual(t.base + 'foo', t.abspath('foo'))

    def test_iter_files_recursive(self):
        transport = self.get_transport()
        if not transport.listable():
            self.assertRaises(TransportNotPossible,
                              transport.iter_files_recursive)
            return
        self.build_tree(['isolated/',
                         'isolated/dir/',
                         'isolated/dir/foo',
                         'isolated/dir/bar',
                         'isolated/dir/b%25z', # make sure quoting is correct
                         'isolated/bar'],
                        transport=transport)
        paths = set(transport.iter_files_recursive())
        # nb the directories are not converted
        self.assertEqual(paths,
                    set(['isolated/dir/foo',
                         'isolated/dir/bar',
                         'isolated/dir/b%2525z',
                         'isolated/bar']))
        sub_transport = transport.clone('isolated')
        paths = set(sub_transport.iter_files_recursive())
        self.assertEqual(paths,
            set(['dir/foo', 'dir/bar', 'dir/b%2525z', 'bar']))

    def test_copy_tree(self):
        # TODO: test file contents and permissions are preserved. This test was
        # added just to ensure that quoting was handled correctly.
        # -- David Allouche 2006-08-11
        transport = self.get_transport()
        if not transport.listable():
            self.assertRaises(TransportNotPossible,
                              transport.iter_files_recursive)
            return
        if transport.is_readonly():
            return
        self.build_tree(['from/',
                         'from/dir/',
                         'from/dir/foo',
                         'from/dir/bar',
                         'from/dir/b%25z', # make sure quoting is correct
                         'from/bar'],
                        transport=transport)
        transport.copy_tree('from', 'to')
        paths = set(transport.iter_files_recursive())
        self.assertEqual(paths,
                    set(['from/dir/foo',
                         'from/dir/bar',
                         'from/dir/b%2525z',
                         'from/bar',
                         'to/dir/foo',
                         'to/dir/bar',
                         'to/dir/b%2525z',
                         'to/bar',]))

    def test_unicode_paths(self):
        """Test that we can read/write files with Unicode names."""
        t = self.get_transport()

        # With FAT32 and certain encodings on win32
        # '\xe5' and '\xe4' actually map to the same file
        # adding a suffix kicks in the 'preserving but insensitive'
        # route, and maintains the right files
        files = [u'\xe5.1', # a w/ circle iso-8859-1
                 u'\xe4.2', # a w/ dots iso-8859-1
                 u'\u017d', # Z with umlat iso-8859-2
                 u'\u062c', # Arabic j
                 u'\u0410', # Russian A
                 u'\u65e5', # Kanji person
                ]

        try:
            self.build_tree(files, transport=t, line_endings='binary')
        except UnicodeError:
            raise TestSkipped("cannot handle unicode paths in current encoding")

        # A plain unicode string is not a valid url
        for fname in files:
            self.assertRaises(InvalidURL, t.get, fname)

        for fname in files:
            fname_utf8 = fname.encode('utf-8')
            contents = 'contents of %s\n' % (fname_utf8,)
            self.check_transport_contents(contents, t, urlutils.escape(fname))

    def test_connect_twice_is_same_content(self):
        # check that our server (whatever it is) is accessable reliably
        # via get_transport and multiple connections share content.
        transport = self.get_transport()
        if transport.is_readonly():
            return
        transport.put_bytes('foo', 'bar')
        transport2 = self.get_transport()
        self.check_transport_contents('bar', transport2, 'foo')
        # its base should be usable.
        transport2 = bzrlib.transport.get_transport(transport.base)
        self.check_transport_contents('bar', transport2, 'foo')

        # now opening at a relative url should give use a sane result:
        transport.mkdir('newdir')
        transport2 = bzrlib.transport.get_transport(transport.base + "newdir")
        transport2 = transport2.clone('..')
        self.check_transport_contents('bar', transport2, 'foo')

    def test_lock_write(self):
        """Test transport-level write locks.

        These are deprecated and transports may decline to support them.
        """
        transport = self.get_transport()
        if transport.is_readonly():
            self.assertRaises(TransportNotPossible, transport.lock_write, 'foo')
            return
        transport.put_bytes('lock', '')
        try:
            lock = transport.lock_write('lock')
        except TransportNotPossible:
            return
        # TODO make this consistent on all platforms:
        # self.assertRaises(LockError, transport.lock_write, 'lock')
        lock.unlock()

    def test_lock_read(self):
        """Test transport-level read locks.

        These are deprecated and transports may decline to support them.
        """
        transport = self.get_transport()
        if transport.is_readonly():
            file('lock', 'w').close()
        else:
            transport.put_bytes('lock', '')
        try:
            lock = transport.lock_read('lock')
        except TransportNotPossible:
            return
        # TODO make this consistent on all platforms:
        # self.assertRaises(LockError, transport.lock_read, 'lock')
        lock.unlock()

    def test_readv(self):
        transport = self.get_transport()
        if transport.is_readonly():
            file('a', 'w').write('0123456789')
        else:
            transport.put_bytes('a', '0123456789')

        d = list(transport.readv('a', ((0, 1), (1, 1), (3, 2), (9, 1))))
        self.assertEqual(d[0], (0, '0'))
        self.assertEqual(d[1], (1, '1'))
        self.assertEqual(d[2], (3, '34'))
        self.assertEqual(d[3], (9, '9'))

    def test_readv_out_of_order(self):
        transport = self.get_transport()
        if transport.is_readonly():
            file('a', 'w').write('0123456789')
        else:
            transport.put_bytes('a', '01234567890')

        d = list(transport.readv('a', ((1, 1), (9, 1), (0, 1), (3, 2))))
        self.assertEqual(d[0], (1, '1'))
        self.assertEqual(d[1], (9, '9'))
        self.assertEqual(d[2], (0, '0'))
        self.assertEqual(d[3], (3, '34'))

<<<<<<< HEAD
    def test_readv_short_read(self):
        transport = self.get_transport()
        if transport.is_readonly():
            file('a', 'w').write('0123456789')
        else:
            transport.put_bytes('a', '01234567890')

        # This is intentionally reading off the end of the file
        # since we are sure that it cannot get there
        self.assertListRaises((errors.ShortReadvError, AssertionError),
                              transport.readv, 'a', [(1,1), (8,10)])

        # This is trying to seek past the end of the file, it should
        # also raise a special error
        self.assertListRaises(errors.ShortReadvError,
                              transport.readv, 'a', [(12,2)])
                        
=======
    def test_get_smart_client(self):
        """All transports must either give a smart client, or know they can't.

        For some transports such as http this might depend on probing to see 
        what's actually present on the other end.  (But we can adjust for that 
        in the future.)
        """
        transport = self.get_transport()
        try:
            client = transport.get_smart_client()
            # XXX: should be a more general class
            self.assertIsInstance(client, smart.SmartStreamClient)
        except NoSmartServer:
            # as long as we got it we're fine
            pass
>>>>>>> 56d934b5
<|MERGE_RESOLUTION|>--- conflicted
+++ resolved
@@ -1289,25 +1289,6 @@
         self.assertEqual(d[2], (0, '0'))
         self.assertEqual(d[3], (3, '34'))
 
-<<<<<<< HEAD
-    def test_readv_short_read(self):
-        transport = self.get_transport()
-        if transport.is_readonly():
-            file('a', 'w').write('0123456789')
-        else:
-            transport.put_bytes('a', '01234567890')
-
-        # This is intentionally reading off the end of the file
-        # since we are sure that it cannot get there
-        self.assertListRaises((errors.ShortReadvError, AssertionError),
-                              transport.readv, 'a', [(1,1), (8,10)])
-
-        # This is trying to seek past the end of the file, it should
-        # also raise a special error
-        self.assertListRaises(errors.ShortReadvError,
-                              transport.readv, 'a', [(12,2)])
-                        
-=======
     def test_get_smart_client(self):
         """All transports must either give a smart client, or know they can't.
 
@@ -1323,4 +1304,20 @@
         except NoSmartServer:
             # as long as we got it we're fine
             pass
->>>>>>> 56d934b5
+
+    def test_readv_short_read(self):
+        transport = self.get_transport()
+        if transport.is_readonly():
+            file('a', 'w').write('0123456789')
+        else:
+            transport.put_bytes('a', '01234567890')
+
+        # This is intentionally reading off the end of the file
+        # since we are sure that it cannot get there
+        self.assertListRaises((errors.ShortReadvError, AssertionError),
+                              transport.readv, 'a', [(1,1), (8,10)])
+
+        # This is trying to seek past the end of the file, it should
+        # also raise a special error
+        self.assertListRaises(errors.ShortReadvError,
+                              transport.readv, 'a', [(12,2)])