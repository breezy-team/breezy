--- conflicted
+++ resolved
@@ -54,8 +54,6 @@
         finally:
             datafile.close()
 
-<<<<<<< HEAD
-=======
     def test_parse_patches_leading_noise(self):
         # https://bugs.edge.launchpad.net/bzr/+bug/502076
         # https://code.edge.launchpad.net/~toshio/bzr/allow-dirty-patches/+merge/18854
@@ -64,7 +62,6 @@
             "+++ mod/dommands.py"]
         bits = parse_patches(iter(lines), allow_dirty=True)
 
->>>>>>> d6de82d6
     def testValidPatchHeader(self):
         """Parse a valid patch header"""
         lines = "--- orig/commands.py\n+++ mod/dommands.py\n".split('\n')
