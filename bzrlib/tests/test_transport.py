# Copyright (C) 2004, 2005, 2006 by Canonical Ltd
#
# This program is free software; you can redistribute it and/or modify
# it under the terms of the GNU General Public License as published by
# the Free Software Foundation; either version 2 of the License, or
# (at your option) any later version.
#
# This program is distributed in the hope that it will be useful,
# but WITHOUT ANY WARRANTY; without even the implied warranty of
# MERCHANTABILITY or FITNESS FOR A PARTICULAR PURPOSE.  See the
# GNU General Public License for more details.
#
# You should have received a copy of the GNU General Public License
# along with this program; if not, write to the Free Software
# Foundation, Inc., 59 Temple Place, Suite 330, Boston, MA  02111-1307  USA


import os
import sys
import stat
from cStringIO import StringIO

import bzrlib
from bzrlib.errors import (NoSuchFile, FileExists,
                           TransportNotPossible,
                           ConnectionError,
                           DependencyNotPresent,
                           UnsupportedProtocol,
                           )
from bzrlib.tests import TestCase, TestCaseInTempDir
from bzrlib.transport import (_CoalescedOffset,
                              _get_protocol_handlers,
                              _get_transport_modules,
                              get_transport,
                              register_lazy_transport,
                              _set_protocol_handlers,
                              Transport,
                              )
from bzrlib.transport.memory import MemoryTransport
from bzrlib.transport.local import LocalTransport


class TestTransport(TestCase):
    """Test the non transport-concrete class functionality."""

    def test__get_set_protocol_handlers(self):
        handlers = _get_protocol_handlers()
        self.assertNotEqual({}, handlers)
        try:
            _set_protocol_handlers({})
            self.assertEqual({}, _get_protocol_handlers())
        finally:
            _set_protocol_handlers(handlers)

    def test_get_transport_modules(self):
        handlers = _get_protocol_handlers()
        class SampleHandler(object):
            """I exist, isnt that enough?"""
        try:
            my_handlers = {}
            _set_protocol_handlers(my_handlers)
            register_lazy_transport('foo', 'bzrlib.tests.test_transport', 'TestTransport.SampleHandler')
            register_lazy_transport('bar', 'bzrlib.tests.test_transport', 'TestTransport.SampleHandler')
            self.assertEqual([SampleHandler.__module__],
                             _get_transport_modules())
        finally:
            _set_protocol_handlers(handlers)

    def test_transport_dependency(self):
        """Transport with missing dependency causes no error"""
        saved_handlers = _get_protocol_handlers()
        try:
            register_lazy_transport('foo', 'bzrlib.tests.test_transport',
                    'BadTransportHandler')
            try:
                get_transport('foo://fooserver/foo')
            except UnsupportedProtocol, e:
                e_str = str(e)
                self.assertEquals('Unsupported protocol'
                                  ' for url "foo://fooserver/foo":'
                                  ' Unable to import library "some_lib":'
                                  ' testing missing dependency', str(e))
            else:
                self.fail('Did not raise UnsupportedProtocol')
        finally:
            # restore original values
            _set_protocol_handlers(saved_handlers)
            
    def test_transport_fallback(self):
        """Transport with missing dependency causes no error"""
        saved_handlers = _get_protocol_handlers()
        try:
            _set_protocol_handlers({})
            register_lazy_transport('foo', 'bzrlib.tests.test_transport',
                    'BackupTransportHandler')
            register_lazy_transport('foo', 'bzrlib.tests.test_transport',
                    'BadTransportHandler')
            t = get_transport('foo://fooserver/foo')
            self.assertTrue(isinstance(t, BackupTransportHandler))
        finally:
            _set_protocol_handlers(saved_handlers)


class TestCoalesceOffsets(TestCase):
    
    def check(self, expected, offsets, limit=0, fudge=0):
        coalesce = Transport._coalesce_offsets
        exp = [_CoalescedOffset(*x) for x in expected]
        out = list(coalesce(offsets, limit=limit, fudge_factor=fudge))
        self.assertEqual(exp, out)

    def test_coalesce_empty(self):
        self.check([], [])

    def test_coalesce_simple(self):
        self.check([(0, 10, [(0, 10)])], [(0, 10)])

    def test_coalesce_unrelated(self):
        self.check([(0, 10, [(0, 10)]),
                    (20, 10, [(0, 10)]),
                   ], [(0, 10), (20, 10)])
            
    def test_coalesce_unsorted(self):
        self.check([(20, 10, [(0, 10)]),
                    (0, 10, [(0, 10)]),
                   ], [(20, 10), (0, 10)])

    def test_coalesce_nearby(self):
        self.check([(0, 20, [(0, 10), (10, 10)])],
                   [(0, 10), (10, 10)])

    def test_coalesce_overlapped(self):
        self.check([(0, 15, [(0, 10), (5, 10)])],
                   [(0, 10), (5, 10)])

    def test_coalesce_limit(self):
        self.check([(10, 50, [(0, 10), (10, 10), (20, 10),
                              (30, 10), (40, 10)]),
                    (60, 50, [(0, 10), (10, 10), (20, 10),
                              (30, 10), (40, 10)]),
                   ], [(10, 10), (20, 10), (30, 10), (40, 10),
                       (50, 10), (60, 10), (70, 10), (80, 10),
                       (90, 10), (100, 10)],
                    limit=5)

    def test_coalesce_no_limit(self):
        self.check([(10, 100, [(0, 10), (10, 10), (20, 10),
                               (30, 10), (40, 10), (50, 10),
                               (60, 10), (70, 10), (80, 10),
                               (90, 10)]),
                   ], [(10, 10), (20, 10), (30, 10), (40, 10),
                       (50, 10), (60, 10), (70, 10), (80, 10),
                       (90, 10), (100, 10)])

    def test_coalesce_fudge(self):
        self.check([(10, 30, [(0, 10), (20, 10)]),
                    (100, 10, [(0, 10),]),
                   ], [(10, 10), (30, 10), (100, 10)],
                   fudge=10
                  )


class TestMemoryTransport(TestCase):

    def test_get_transport(self):
        MemoryTransport()

    def test_clone(self):
        transport = MemoryTransport()
        self.assertTrue(isinstance(transport, MemoryTransport))
        self.assertEqual("memory:///", transport.clone("/").base)

    def test_abspath(self):
        transport = MemoryTransport()
        self.assertEqual("memory:///relpath", transport.abspath('relpath'))

    def test_abspath_of_root(self):
        transport = MemoryTransport()
<<<<<<< HEAD
=======
        self.assertEqual("memory:///", transport.base)
>>>>>>> 527b4737
        self.assertEqual("memory:///", transport.abspath('/'))

    def test_relpath(self):
        transport = MemoryTransport()

    def test_append_and_get(self):
        transport = MemoryTransport()
        transport.append('path', StringIO('content'))
        self.assertEqual(transport.get('path').read(), 'content')
        transport.append('path', StringIO('content'))
        self.assertEqual(transport.get('path').read(), 'contentcontent')

    def test_put_and_get(self):
        transport = MemoryTransport()
        transport.put('path', StringIO('content'))
        self.assertEqual(transport.get('path').read(), 'content')
        transport.put('path', StringIO('content'))
        self.assertEqual(transport.get('path').read(), 'content')

    def test_append_without_dir_fails(self):
        transport = MemoryTransport()
        self.assertRaises(NoSuchFile,
                          transport.append, 'dir/path', StringIO('content'))

    def test_put_without_dir_fails(self):
        transport = MemoryTransport()
        self.assertRaises(NoSuchFile,
                          transport.put, 'dir/path', StringIO('content'))

    def test_get_missing(self):
        transport = MemoryTransport()
        self.assertRaises(NoSuchFile, transport.get, 'foo')

    def test_has_missing(self):
        transport = MemoryTransport()
        self.assertEquals(False, transport.has('foo'))

    def test_has_present(self):
        transport = MemoryTransport()
        transport.append('foo', StringIO('content'))
        self.assertEquals(True, transport.has('foo'))

    def test_mkdir(self):
        transport = MemoryTransport()
        transport.mkdir('dir')
        transport.append('dir/path', StringIO('content'))
        self.assertEqual(transport.get('dir/path').read(), 'content')

    def test_mkdir_missing_parent(self):
        transport = MemoryTransport()
        self.assertRaises(NoSuchFile,
                          transport.mkdir, 'dir/dir')

    def test_mkdir_twice(self):
        transport = MemoryTransport()
        transport.mkdir('dir')
        self.assertRaises(FileExists, transport.mkdir, 'dir')

    def test_parameters(self):
        transport = MemoryTransport()
        self.assertEqual(True, transport.listable())
        self.assertEqual(False, transport.should_cache())
        self.assertEqual(False, transport.is_readonly())

    def test_iter_files_recursive(self):
        transport = MemoryTransport()
        transport.mkdir('dir')
        transport.put('dir/foo', StringIO('content'))
        transport.put('dir/bar', StringIO('content'))
        transport.put('bar', StringIO('content'))
        paths = set(transport.iter_files_recursive())
        self.assertEqual(set(['dir/foo', 'dir/bar', 'bar']), paths)

    def test_stat(self):
        transport = MemoryTransport()
        transport.put('foo', StringIO('content'))
        transport.put('bar', StringIO('phowar'))
        self.assertEqual(7, transport.stat('foo').st_size)
        self.assertEqual(6, transport.stat('bar').st_size)

        
class ReadonlyDecoratorTransportTest(TestCase):
    """Readonly decoration specific tests."""

    def test_local_parameters(self):
        import bzrlib.transport.readonly as readonly
        # connect to . in readonly mode
        transport = readonly.ReadonlyTransportDecorator('readonly+.')
        self.assertEqual(True, transport.listable())
        self.assertEqual(False, transport.should_cache())
        self.assertEqual(True, transport.is_readonly())

    def test_http_parameters(self):
        import bzrlib.transport.readonly as readonly
        from bzrlib.transport.http import HttpServer
        # connect to . via http which is not listable
        server = HttpServer()
        server.setUp()
        try:
            transport = get_transport('readonly+' + server.get_url())
            self.failUnless(isinstance(transport,
                                       readonly.ReadonlyTransportDecorator))
            self.assertEqual(False, transport.listable())
            self.assertEqual(True, transport.should_cache())
            self.assertEqual(True, transport.is_readonly())
        finally:
            server.tearDown()


class FakeNFSDecoratorTests(TestCaseInTempDir):
    """NFS decorator specific tests."""

    def get_nfs_transport(self, url):
        import bzrlib.transport.fakenfs as fakenfs
        # connect to url with nfs decoration
        return fakenfs.FakeNFSTransportDecorator('fakenfs+' + url)

    def test_local_parameters(self):
        # the listable, should_cache and is_readonly parameters
        # are not changed by the fakenfs decorator
        transport = self.get_nfs_transport('.')
        self.assertEqual(True, transport.listable())
        self.assertEqual(False, transport.should_cache())
        self.assertEqual(False, transport.is_readonly())

    def test_http_parameters(self):
        # the listable, should_cache and is_readonly parameters
        # are not changed by the fakenfs decorator
        from bzrlib.transport.http import HttpServer
        # connect to . via http which is not listable
        server = HttpServer()
        server.setUp()
        try:
            transport = self.get_nfs_transport(server.get_url())
            self.assertIsInstance(
                transport, bzrlib.transport.fakenfs.FakeNFSTransportDecorator)
            self.assertEqual(False, transport.listable())
            self.assertEqual(True, transport.should_cache())
            self.assertEqual(True, transport.is_readonly())
        finally:
            server.tearDown()

    def test_fakenfs_server_default(self):
        # a FakeNFSServer() should bring up a local relpath server for itself
        import bzrlib.transport.fakenfs as fakenfs
        server = fakenfs.FakeNFSServer()
        server.setUp()
        try:
            # the server should be a relpath localhost server
            self.assertEqual(server.get_url(), 'fakenfs+.')
            # and we should be able to get a transport for it
            transport = get_transport(server.get_url())
            # which must be a FakeNFSTransportDecorator instance.
            self.assertIsInstance(
                transport, fakenfs.FakeNFSTransportDecorator)
        finally:
            server.tearDown()

    def test_fakenfs_rename_semantics(self):
        # a FakeNFS transport must mangle the way rename errors occur to
        # look like NFS problems.
        transport = self.get_nfs_transport('.')
        self.build_tree(['from/', 'from/foo', 'to/', 'to/bar'],
                        transport=transport)
        self.assertRaises(bzrlib.errors.ResourceBusy,
                          transport.rename, 'from', 'to')


class FakeVFATDecoratorTests(TestCaseInTempDir):
    """Tests for simulation of VFAT restrictions"""

    def get_vfat_transport(self, url):
        """Return vfat-backed transport for test directory"""
        from bzrlib.transport.fakevfat import FakeVFATTransportDecorator
        return FakeVFATTransportDecorator('vfat+' + url)

    def test_transport_creation(self):
        from bzrlib.transport.fakevfat import FakeVFATTransportDecorator
        transport = self.get_vfat_transport('.')
        self.assertIsInstance(transport, FakeVFATTransportDecorator)

    def test_transport_mkdir(self):
        transport = self.get_vfat_transport('.')
        transport.mkdir('HELLO')
        self.assertTrue(transport.has('hello'))
        self.assertTrue(transport.has('Hello'))

    def test_forbidden_chars(self):
        transport = self.get_vfat_transport('.')
        self.assertRaises(ValueError, transport.has, "<NU>")


class BadTransportHandler(Transport):
    def __init__(self, base_url):
        raise DependencyNotPresent('some_lib', 'testing missing dependency')


class BackupTransportHandler(Transport):
    """Test transport that works as a backup for the BadTransportHandler"""
    pass


class TestTransportImplementation(TestCaseInTempDir):
    """Implementation verification for transports.
    
    To verify a transport we need a server factory, which is a callable
    that accepts no parameters and returns an implementation of
    bzrlib.transport.Server.
    
    That Server is then used to construct transport instances and test
    the transport via loopback activity.

    Currently this assumes that the Transport object is connected to the 
    current working directory.  So that whatever is done 
    through the transport, should show up in the working 
    directory, and vice-versa. This is a bug, because its possible to have
    URL schemes which provide access to something that may not be 
    result in storage on the local disk, i.e. due to file system limits, or 
    due to it being a database or some other non-filesystem tool.

    This also tests to make sure that the functions work with both
    generators and lists (assuming iter(list) is effectively a generator)
    """
    
    def setUp(self):
        super(TestTransportImplementation, self).setUp()
        self._server = self.transport_server()
        self._server.setUp()

    def tearDown(self):
        super(TestTransportImplementation, self).tearDown()
        self._server.tearDown()
        
    def get_transport(self):
        """Return a connected transport to the local directory."""
        base_url = self._server.get_url()
        # try getting the transport via the regular interface:
        t = get_transport(base_url)
        if not isinstance(t, self.transport_class): 
            # we did not get the correct transport class type. Override the
            # regular connection behaviour by direct construction.
            t = self.transport_class(base_url)
        return t<|MERGE_RESOLUTION|>--- conflicted
+++ resolved
@@ -176,10 +176,7 @@
 
     def test_abspath_of_root(self):
         transport = MemoryTransport()
-<<<<<<< HEAD
-=======
         self.assertEqual("memory:///", transport.base)
->>>>>>> 527b4737
         self.assertEqual("memory:///", transport.abspath('/'))
 
     def test_relpath(self):
