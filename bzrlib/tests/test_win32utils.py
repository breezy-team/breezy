--- conflicted
+++ resolved
@@ -14,6 +14,8 @@
 # along with this program; if not, write to the Free Software
 # Foundation, Inc., 51 Franklin Street, Fifth Floor, Boston, MA 02110-1301 USA
 
+"""Tests for win32utils."""
+
 import os
 import sys
 
@@ -29,23 +31,8 @@
     TestSkipped,
     UnicodeFilenameFeature,
     )
+from bzrlib.tests.features import backslashdir_feature
 from bzrlib.win32utils import glob_expand, get_app_path
-
-
-class _BackslashDirSeparatorFeature(tests.Feature):
-
-    def _probe(self):
-        try:
-            os.lstat(os.getcwd() + '\\')
-        except OSError:
-            return False
-        else:
-            return True
-
-    def feature_name(self):
-        return "Filesystem treats '\\' as a directory separator."
-
-BackslashDirSeparatorFeature = _BackslashDirSeparatorFeature()
 
 
 class _RequiredModuleFeature(Feature):
@@ -121,7 +108,7 @@
             ])
 
     def test_backslash_globbing(self):
-        self.requireFeature(BackslashDirSeparatorFeature)
+        self.requireFeature(backslashdir_feature)
         self.build_ascii_tree()
         self._run_testset([
             [[u'd\\'], [u'd/']],
@@ -164,7 +151,7 @@
             ])
 
     def test_unicode_backslashes(self):
-        self.requireFeature(BackslashDirSeparatorFeature)
+        self.requireFeature(backslashdir_feature)
         self.build_unicode_tree()
         self._run_testset([
             # no wildcards
@@ -287,87 +274,6 @@
         win32utils.set_file_attr_hidden(path)
 
 
-
-<<<<<<< HEAD
-=======
-class TestUnicodeShlex(tests.TestCase):
-
-    def assertAsTokens(self, expected, line):
-        s = win32utils.UnicodeShlex(line)
-        self.assertEqual(expected, list(s))
-
-    def test_simple(self):
-        self.assertAsTokens([(False, u'foo'), (False, u'bar'), (False, u'baz')],
-                            u'foo bar baz')
-
-    def test_ignore_multiple_spaces(self):
-        self.assertAsTokens([(False, u'foo'), (False, u'bar')], u'foo  bar')
-
-    def test_ignore_leading_space(self):
-        self.assertAsTokens([(False, u'foo'), (False, u'bar')], u'  foo bar')
-
-    def test_ignore_trailing_space(self):
-        self.assertAsTokens([(False, u'foo'), (False, u'bar')], u'foo bar  ')
-
-    def test_posix_quotations(self):
-        self.assertAsTokens([(True, u'foo bar')], u'"foo bar"')
-        self.assertAsTokens([(False, u"'fo''o"), (False, u"b''ar'")],
-            u"'fo''o b''ar'")
-        self.assertAsTokens([(True, u'foo bar')], u'"fo""o b""ar"')
-        self.assertAsTokens([(True, u"fo'o"), (True, u"b'ar")],
-            u'"fo"\'o b\'"ar"')
-
-    def test_nested_quotations(self):
-        self.assertAsTokens([(True, u'foo"" bar')], u"\"foo\\\"\\\" bar\"")
-        self.assertAsTokens([(True, u'foo\'\' bar')], u"\"foo'' bar\"")
-
-    def test_empty_result(self):
-        self.assertAsTokens([], u'')
-        self.assertAsTokens([], u'    ')
-
-    def test_quoted_empty(self):
-        self.assertAsTokens([(True, '')], u'""')
-        self.assertAsTokens([(False, u"''")], u"''")
-
-    def test_unicode_chars(self):
-        self.assertAsTokens([(False, u'f\xb5\xee'), (False, u'\u1234\u3456')],
-                             u'f\xb5\xee \u1234\u3456')
-
-    def test_newline_in_quoted_section(self):
-        self.assertAsTokens([(True, u'foo\nbar\nbaz\n')], u'"foo\nbar\nbaz\n"')
-
-    def test_escape_chars(self):
-        self.assertAsTokens([(False, u'foo\\bar')], u'foo\\bar')
-
-    def test_escape_quote(self):
-        self.assertAsTokens([(True, u'foo"bar')], u'"foo\\"bar"')
-
-    def test_double_escape(self):
-        self.assertAsTokens([(True, u'foo\\\\bar')], u'"foo\\\\bar"')
-        self.assertAsTokens([(False, u'foo\\\\bar')], u"foo\\\\bar")
-
-    def test_n_backslashes_handling(self):
-        # https://bugs.launchpad.net/bzr/+bug/528944
-        # actually we care about the doubled backslashes when they're
-        # represents UNC paths.
-        # But in fact there is too much weird corner cases
-        # (see https://bugs.launchpad.net/tortoisebzr/+bug/569050)
-        # so to reproduce every bit of windows command-line handling
-        # could be not worth of efforts?
-        self.requireFeature(BackslashDirSeparatorFeature)
-        self.assertAsTokens([(True, r'\\host\path')], r'"\\host\path"')
-        self.assertAsTokens([(False, r'\\host\path')], r'\\host\path')
-        # handling of " after the 2n and 2n+1 backslashes
-        # inside and outside the quoted string
-        self.assertAsTokens([(True, r'\\'), (False, r'*.py')], r'"\\\\" *.py')
-        self.assertAsTokens([(True, r'\\" *.py')], r'"\\\\\" *.py"')
-        self.assertAsTokens([(True, r'\\ *.py')], r'\\\\" *.py"')
-        self.assertAsTokens([(False, r'\\"'), (False, r'*.py')],
-                            r'\\\\\" *.py')
-        self.assertAsTokens([(True, u'\\\\')], u'"\\\\')
-
->>>>>>> d473b321
-
 class Test_CommandLineToArgv(tests.TestCaseInTempDir):
 
     def assertCommandLine(self, expected, line, single_quotes_allowed=False):
@@ -417,6 +323,6 @@
         self.assertCommandLine([u'A/b.c'], 'A/B*')
 
     def test_backslashes(self):
-        self.requireFeature(BackslashDirSeparatorFeature)
+        self.requireFeature(backslashdir_feature)
         self.build_tree(['a/', 'a/b.c', 'a/c.c', 'a/c.h'])
         self.assertCommandLine([u'a/b.c'], 'a\\b*')