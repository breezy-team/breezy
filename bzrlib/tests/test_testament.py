# Copyright (C) 2005, 2006 Canonical Ltd
#
# This program is free software; you can redistribute it and/or modify
# it under the terms of the GNU General Public License as published by
# the Free Software Foundation; either version 2 of the License, or
# (at your option) any later version.
#
# This program is distributed in the hope that it will be useful,
# but WITHOUT ANY WARRANTY; without even the implied warranty of
# MERCHANTABILITY or FITNESS FOR A PARTICULAR PURPOSE.  See the
# GNU General Public License for more details.
#
# You should have received a copy of the GNU General Public License
# along with this program; if not, write to the Free Software
# Foundation, Inc., 59 Temple Place, Suite 330, Boston, MA  02111-1307  USA

"""Test testaments for gpg signing."""

# TODO: Testaments with x-bits

import os

<<<<<<< HEAD
from bzrlib.osutils import sha, has_symlinks
=======
from bzrlib import osutils
>>>>>>> d786adcd
from bzrlib.tests import SymlinkFeature, TestCaseWithTransport
from bzrlib.testament import Testament, StrictTestament, StrictTestament3
from bzrlib.transform import TreeTransform


class TestamentSetup(TestCaseWithTransport):

    def setUp(self):
        super(TestamentSetup, self).setUp()
        self.wt = self.make_branch_and_tree('.', format='dirstate-with-subtree')
        self.wt.set_root_id('TREE_ROT')
        b = self.b = self.wt.branch
        b.nick = "test branch"
        self.wt.commit(message='initial null commit',
                 committer='test@user',
                 timestamp=1129025423, # 'Tue Oct 11 20:10:23 2005'
                 timezone=0,
                 rev_id='test@user-1')
        self.build_tree_contents([('hello', 'contents of hello file'),
                             ('src/', ),
                             ('src/foo.c', 'int main()\n{\n}\n')])
        self.wt.add(['hello', 'src', 'src/foo.c'],
                             ['hello-id', 'src-id', 'foo.c-id'])
        tt = TreeTransform(self.wt)
        trans_id = tt.trans_id_tree_path('hello')
        tt.set_executability(True, trans_id)
        tt.apply()
        self.wt.commit(message='add files and directories',
                 timestamp=1129025483,
                 timezone=36000,
                 rev_id='test@user-2',
                 committer='test@user')


class TestamentTests(TestamentSetup):

    def testament_class(self):
        return Testament

    def expected(self, key):
        return texts[self.testament_class()][key]

    def from_revision(self, repository, revision_id):
        return self.testament_class().from_revision(repository, revision_id)

    def test_null_testament(self):
        """Testament for a revision with no contents."""
        t = self.from_revision(self.b.repository, 'test@user-1')
        ass = self.assertTrue
        eq = self.assertEqual
        ass(isinstance(t, Testament))
        eq(t.revision_id, 'test@user-1')
        eq(t.committer, 'test@user')
        eq(t.timestamp, 1129025423)
        eq(t.timezone, 0)

    def test_testment_text_form(self):
        """Conversion of testament to canonical text form."""
        t = self.from_revision(self.b.repository, 'test@user-1')
        text_form = t.as_text()
        self.log('testament text form:\n' + text_form)
        self.assertEqualDiff(text_form, self.expected('rev_1'))
        short_text_form = t.as_short_text()
        self.assertEqualDiff(short_text_form, self.expected('rev_1_short'))

    def test_testament_with_contents(self):
        """Testament containing a file and a directory."""
        t = self.from_revision(self.b.repository, 'test@user-2')
        text_form = t.as_text()
        self.log('testament text form:\n' + text_form)
        self.assertEqualDiff(text_form, self.expected('rev_2'))
        actual_short = t.as_short_text()
        self.assertEqualDiff(actual_short, self.expected('rev_2_short'))

    def test_testament_symlinks(self):
        """Testament containing symlink (where possible)"""
        self.requireFeature(SymlinkFeature)
        os.symlink('wibble/linktarget', 'link')
        self.wt.add(['link'], ['link-id'])
        self.wt.commit(message='add symlink',
                 timestamp=1129025493,
                 timezone=36000,
                 rev_id='test@user-3',
                 committer='test@user')
        t = self.from_revision(self.b.repository, 'test@user-3')
        self.assertEqualDiff(t.as_text(), self.expected('rev_3'))

    def test_testament_revprops(self):
        """Testament to revision with extra properties"""
        props = dict(flavor='sour cherry\ncream cheese',
                     size='medium',
                     empty='',
                    )
        self.wt.commit(message='revision with properties',
                      timestamp=1129025493,
                      timezone=36000,
                      rev_id='test@user-3',
                      committer='test@user',
                      revprops=props)
        t = self.from_revision(self.b.repository, 'test@user-3')
        self.assertEqualDiff(t.as_text(), self.expected('rev_props'))

    def test_testament_unicode_commit_message(self):
        self.wt.commit(
            message=u'non-ascii commit \N{COPYRIGHT SIGN} me',
            timestamp=1129025493,
            timezone=36000,
            rev_id='test@user-3',
            committer='Erik B\xe5gfors <test@user>',
            revprops={'uni':u'\xb5'}
            )
        t = self.from_revision(self.b.repository, 'test@user-3')
        self.assertEqualDiff(
            self.expected('sample_unicode').encode('utf-8'), t.as_text())

    def test___init__(self):
        revision = self.b.repository.get_revision('test@user-2')
        inventory = self.b.repository.get_inventory('test@user-2')
        testament_1 = self.testament_class()(revision, inventory)
        text_1 = testament_1.as_short_text()
        text_2 = self.from_revision(self.b.repository, 
                                    'test@user-2').as_short_text()
        self.assertEqual(text_1, text_2)
                    

class TestamentTestsStrict(TestamentTests):
    
    def testament_class(self):
        return StrictTestament


class TestamentTestsStrict2(TestamentTests):
    
    def testament_class(self):
        return StrictTestament3


REV_1_TESTAMENT = """\
bazaar-ng testament version 1
revision-id: test@user-1
committer: test@user
timestamp: 1129025423
timezone: 0
parents:
message:
  initial null commit
inventory:
properties:
  branch-nick:
    test branch
"""


REV_1_STRICT_TESTAMENT = """\
bazaar-ng testament version 2.1
revision-id: test@user-1
committer: test@user
timestamp: 1129025423
timezone: 0
parents:
message:
  initial null commit
inventory:
properties:
  branch-nick:
    test branch
"""


REV_1_STRICT_TESTAMENT3 = """\
bazaar testament version 3 strict
revision-id: test@user-1
committer: test@user
timestamp: 1129025423
timezone: 0
parents:
message:
  initial null commit
inventory:
  directory . TREE_ROT test@user-1 no
properties:
  branch-nick:
    test branch
"""


REV_1_SHORT = """\
bazaar-ng testament short form 1
revision-id: test@user-1
sha1: %s
""" % osutils.sha(REV_1_TESTAMENT).hexdigest()


REV_1_SHORT_STRICT = """\
bazaar-ng testament short form 2.1
revision-id: test@user-1
sha1: %s
""" % osutils.sha(REV_1_STRICT_TESTAMENT).hexdigest()


REV_1_SHORT_STRICT3 = """\
bazaar testament short form 3 strict
revision-id: test@user-1
sha1: %s
""" % osutils.sha(REV_1_STRICT_TESTAMENT3).hexdigest()


REV_2_TESTAMENT = """\
bazaar-ng testament version 1
revision-id: test@user-2
committer: test@user
timestamp: 1129025483
timezone: 36000
parents:
  test@user-1
message:
  add files and directories
inventory:
  file hello hello-id 34dd0ac19a24bf80c4d33b5c8960196e8d8d1f73
  directory src src-id
  file src/foo.c foo.c-id a2a049c20f908ae31b231d98779eb63c66448f24
properties:
  branch-nick:
    test branch
"""


REV_2_STRICT_TESTAMENT = """\
bazaar-ng testament version 2.1
revision-id: test@user-2
committer: test@user
timestamp: 1129025483
timezone: 36000
parents:
  test@user-1
message:
  add files and directories
inventory:
  file hello hello-id 34dd0ac19a24bf80c4d33b5c8960196e8d8d1f73 test@user-2 yes
  directory src src-id test@user-2 no
  file src/foo.c foo.c-id a2a049c20f908ae31b231d98779eb63c66448f24 test@user-2 no
properties:
  branch-nick:
    test branch
"""


REV_2_STRICT_TESTAMENT3 = """\
bazaar testament version 3 strict
revision-id: test@user-2
committer: test@user
timestamp: 1129025483
timezone: 36000
parents:
  test@user-1
message:
  add files and directories
inventory:
  directory . TREE_ROT test@user-1 no
  file hello hello-id 34dd0ac19a24bf80c4d33b5c8960196e8d8d1f73 test@user-2 yes
  directory src src-id test@user-2 no
  file src/foo.c foo.c-id a2a049c20f908ae31b231d98779eb63c66448f24 test@user-2 no
properties:
  branch-nick:
    test branch
"""


REV_2_SHORT = """\
bazaar-ng testament short form 1
revision-id: test@user-2
sha1: %s
""" % osutils.sha(REV_2_TESTAMENT).hexdigest()


REV_2_SHORT_STRICT = """\
bazaar-ng testament short form 2.1
revision-id: test@user-2
sha1: %s
""" % osutils.sha(REV_2_STRICT_TESTAMENT).hexdigest()


REV_2_SHORT_STRICT3 = """\
bazaar testament short form 3 strict
revision-id: test@user-2
sha1: %s
""" % osutils.sha(REV_2_STRICT_TESTAMENT3).hexdigest()


REV_PROPS_TESTAMENT = """\
bazaar-ng testament version 1
revision-id: test@user-3
committer: test@user
timestamp: 1129025493
timezone: 36000
parents:
  test@user-2
message:
  revision with properties
inventory:
  file hello hello-id 34dd0ac19a24bf80c4d33b5c8960196e8d8d1f73
  directory src src-id
  file src/foo.c foo.c-id a2a049c20f908ae31b231d98779eb63c66448f24
properties:
  branch-nick:
    test branch
  empty:
  flavor:
    sour cherry
    cream cheese
  size:
    medium
"""


REV_PROPS_TESTAMENT_STRICT = """\
bazaar-ng testament version 2.1
revision-id: test@user-3
committer: test@user
timestamp: 1129025493
timezone: 36000
parents:
  test@user-2
message:
  revision with properties
inventory:
  file hello hello-id 34dd0ac19a24bf80c4d33b5c8960196e8d8d1f73 test@user-2 yes
  directory src src-id test@user-2 no
  file src/foo.c foo.c-id a2a049c20f908ae31b231d98779eb63c66448f24 test@user-2 no
properties:
  branch-nick:
    test branch
  empty:
  flavor:
    sour cherry
    cream cheese
  size:
    medium
"""


REV_PROPS_TESTAMENT_STRICT3 = """\
bazaar testament version 3 strict
revision-id: test@user-3
committer: test@user
timestamp: 1129025493
timezone: 36000
parents:
  test@user-2
message:
  revision with properties
inventory:
  directory . TREE_ROT test@user-1 no
  file hello hello-id 34dd0ac19a24bf80c4d33b5c8960196e8d8d1f73 test@user-2 yes
  directory src src-id test@user-2 no
  file src/foo.c foo.c-id a2a049c20f908ae31b231d98779eb63c66448f24 test@user-2 no
properties:
  branch-nick:
    test branch
  empty:
  flavor:
    sour cherry
    cream cheese
  size:
    medium
"""


REV_3_TESTAMENT = """\
bazaar-ng testament version 1
revision-id: test@user-3
committer: test@user
timestamp: 1129025493
timezone: 36000
parents:
  test@user-2
message:
  add symlink
inventory:
  file hello hello-id 34dd0ac19a24bf80c4d33b5c8960196e8d8d1f73
  symlink link link-id wibble/linktarget
  directory src src-id
  file src/foo.c foo.c-id a2a049c20f908ae31b231d98779eb63c66448f24
properties:
  branch-nick:
    test branch
"""


REV_3_TESTAMENT_STRICT = """\
bazaar-ng testament version 2.1
revision-id: test@user-3
committer: test@user
timestamp: 1129025493
timezone: 36000
parents:
  test@user-2
message:
  add symlink
inventory:
  file hello hello-id 34dd0ac19a24bf80c4d33b5c8960196e8d8d1f73 test@user-2 yes
  symlink link link-id wibble/linktarget test@user-3 no
  directory src src-id test@user-2 no
  file src/foo.c foo.c-id a2a049c20f908ae31b231d98779eb63c66448f24 test@user-2 no
properties:
  branch-nick:
    test branch
"""


REV_3_TESTAMENT_STRICT3 = """\
bazaar testament version 3 strict
revision-id: test@user-3
committer: test@user
timestamp: 1129025493
timezone: 36000
parents:
  test@user-2
message:
  add symlink
inventory:
  directory . TREE_ROT test@user-1 no
  file hello hello-id 34dd0ac19a24bf80c4d33b5c8960196e8d8d1f73 test@user-2 yes
  symlink link link-id wibble/linktarget test@user-3 no
  directory src src-id test@user-2 no
  file src/foo.c foo.c-id a2a049c20f908ae31b231d98779eb63c66448f24 test@user-2 no
properties:
  branch-nick:
    test branch
"""


SAMPLE_UNICODE_TESTAMENT = u"""\
bazaar-ng testament version 1
revision-id: test@user-3
committer: Erik B\xe5gfors <test@user>
timestamp: 1129025493
timezone: 36000
parents:
  test@user-2
message:
  non-ascii commit \N{COPYRIGHT SIGN} me
inventory:
  file hello hello-id 34dd0ac19a24bf80c4d33b5c8960196e8d8d1f73
  directory src src-id
  file src/foo.c foo.c-id a2a049c20f908ae31b231d98779eb63c66448f24
properties:
  branch-nick:
    test branch
  uni:
    \xb5
"""


SAMPLE_UNICODE_TESTAMENT_STRICT = u"""\
bazaar-ng testament version 2.1
revision-id: test@user-3
committer: Erik B\xe5gfors <test@user>
timestamp: 1129025493
timezone: 36000
parents:
  test@user-2
message:
  non-ascii commit \N{COPYRIGHT SIGN} me
inventory:
  file hello hello-id 34dd0ac19a24bf80c4d33b5c8960196e8d8d1f73 test@user-2 yes
  directory src src-id test@user-2 no
  file src/foo.c foo.c-id a2a049c20f908ae31b231d98779eb63c66448f24 test@user-2 no
properties:
  branch-nick:
    test branch
  uni:
    \xb5
"""


SAMPLE_UNICODE_TESTAMENT_STRICT3 = u"""\
bazaar testament version 3 strict
revision-id: test@user-3
committer: Erik B\xe5gfors <test@user>
timestamp: 1129025493
timezone: 36000
parents:
  test@user-2
message:
  non-ascii commit \N{COPYRIGHT SIGN} me
inventory:
  directory . TREE_ROT test@user-1 no
  file hello hello-id 34dd0ac19a24bf80c4d33b5c8960196e8d8d1f73 test@user-2 yes
  directory src src-id test@user-2 no
  file src/foo.c foo.c-id a2a049c20f908ae31b231d98779eb63c66448f24 test@user-2 no
properties:
  branch-nick:
    test branch
  uni:
    \xb5
"""


texts = {
    Testament: { 'rev_1': REV_1_TESTAMENT,
                 'rev_1_short': REV_1_SHORT,
                 'rev_2': REV_2_TESTAMENT,
                 'rev_2_short': REV_2_SHORT,
                 'rev_3': REV_3_TESTAMENT,
                 'rev_props': REV_PROPS_TESTAMENT,
                 'sample_unicode': SAMPLE_UNICODE_TESTAMENT,
    },
    StrictTestament: {'rev_1': REV_1_STRICT_TESTAMENT,
                      'rev_1_short': REV_1_SHORT_STRICT,
                      'rev_2': REV_2_STRICT_TESTAMENT,
                      'rev_2_short': REV_2_SHORT_STRICT,
                      'rev_3': REV_3_TESTAMENT_STRICT,
                      'rev_props': REV_PROPS_TESTAMENT_STRICT,
                      'sample_unicode': SAMPLE_UNICODE_TESTAMENT_STRICT,
    },
    StrictTestament3: {'rev_1': REV_1_STRICT_TESTAMENT3,
                      'rev_1_short': REV_1_SHORT_STRICT3,
                      'rev_2': REV_2_STRICT_TESTAMENT3,
                      'rev_2_short': REV_2_SHORT_STRICT3,
                      'rev_3': REV_3_TESTAMENT_STRICT3,
                      'rev_props': REV_PROPS_TESTAMENT_STRICT3,
                      'sample_unicode': SAMPLE_UNICODE_TESTAMENT_STRICT3,
    },
}<|MERGE_RESOLUTION|>--- conflicted
+++ resolved
@@ -20,11 +20,7 @@
 
 import os
 
-<<<<<<< HEAD
-from bzrlib.osutils import sha, has_symlinks
-=======
 from bzrlib import osutils
->>>>>>> d786adcd
 from bzrlib.tests import SymlinkFeature, TestCaseWithTransport
 from bzrlib.testament import Testament, StrictTestament, StrictTestament3
 from bzrlib.transform import TreeTransform
