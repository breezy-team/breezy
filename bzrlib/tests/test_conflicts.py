--- conflicted
+++ resolved
@@ -36,15 +36,11 @@
         standard_tests, tests.condition_isinstance((
                 TestParametrizedResolveConflicts,
                 )))
-<<<<<<< HEAD
-    tests.multiply_tests(sp_tests, resolve_conflict_scenarios(), result)
-=======
     # Each test class defines its own scenarios. This is needed for
     # TestResolvePathConflictBefore531967 that verifies that the same tests as
     # TestResolvePathConflict still pass.
     for test in tests.iter_suite_tests(sp_tests):
         tests.apply_scenarios(test, test.scenarios(), result)
->>>>>>> 6ed2c841
 
     # No parametrization for the remaining tests
     result.addTests(remaining_tests)
@@ -219,43 +215,6 @@
     pass
 
 
-<<<<<<< HEAD
-def resolve_conflict_scenarios():
-    base_scenarios = [
-        (dict(_conflict_type=conflicts.ContentsConflict,
-              _item_path='file', _item_id='file-id',),
-         ('file_modified', dict(actions='modify_file',
-                                check='file_has_more_content')),
-         ('file_deleted', dict(actions='delete_file',
-                                check='file_doesnt_exist'))),
-        (dict(_conflict_type=conflicts.PathConflict,
-              _item_path='new-dir', _item_id='dir-id',),
-         ('dir_renamed', dict(actions='rename_dir', check='dir_renamed')),
-         ('dir_deleted', dict(actions='delete_dir', check='dir_doesnt_exist'))),
-        ]
-    # Each base scenario is duplicated switching the roles of this and other
-    scenarios = []
-    for common, (tname, tdict), (oname, odict) in base_scenarios:
-        d = common.copy()
-        d.update(_this_actions=tdict['actions'], _check_this=tdict['check'],
-                 _other_actions=odict['actions'], _check_other=odict['check'])
-        scenarios.append(('%s,%s' % (tname, oname), d))
-        d = common.copy()
-        d.update(_this_actions=odict['actions'], _check_this=odict['check'],
-                 _other_actions=tdict['actions'], _check_other=tdict['check'])
-        scenarios.append(('%s,%s' % (oname, tname), d))
-    return scenarios
-
-# FIXME: Get rid of parametrized once we delete TestResolveConflicts
-class TestParametrizedResolveConflicts(tests.TestCaseWithTransport):
-
-    # Set by load_tests
-    _this_actions = None
-    _other_actions = None
-    _conflict_type = None
-    _item_path = None
-    _item_id = None
-=======
 # FIXME: Get rid of parametrized (in the class name) once we delete
 # TestResolveConflicts -- vila 20100308
 class TestParametrizedResolveConflicts(tests.TestCaseWithTransport):
@@ -330,7 +289,6 @@
     def scenarios(klass):
         # Only concrete classes return actual scenarios
         return []
->>>>>>> 6ed2c841
 
     def setUp(self):
         super(TestParametrizedResolveConflicts, self).setUp()
@@ -341,16 +299,8 @@
         builder.build_snapshot('start', None, [
                 ('add', ('', 'root-id', 'directory', ''))])
         # Add a minimal base content
-<<<<<<< HEAD
-        builder.build_snapshot(
-            'base', ['start'], [
-                ('add', ('file', 'file-id', 'file', 'trunk content\n')),
-                ('add', ('dir', 'dir-id', 'directory', '')),
-                ])
-=======
         _, _, actions_base = self._get_actions(self._actions_base)()
         builder.build_snapshot('base', ['start'], actions_base)
->>>>>>> 6ed2c841
         # Modify the base content in branch
         (self._other_path, self._other_id,
          actions_other) = self._get_actions(self._actions_other)()
@@ -370,22 +320,6 @@
     def _get_check(self, name):
         return getattr(self, 'check_%s' % name)
 
-<<<<<<< HEAD
-    def assertConflict(self, wt, **kwargs):
-        confs = wt.conflicts()
-        self.assertLength(1, confs)
-        c = confs[0]
-        self.assertIsInstance(c, self._conflict_type)
-        sentinel = object() # An impossible value
-        for k, v in kwargs.iteritems():
-            self.assertEqual(v, getattr(c, k, sentinel), "for key '%s'" % k)
-
-    def check_resolved(self, wt, item, action):
-        conflicts.resolve(wt, [item], action=action)
-        # Check that we don't have any conflicts nor unknown left
-        self.assertLength(0, wt.conflicts())
-        self.assertLength(0, list(wt.unknowns()))
-=======
     def do_nothing(self):
         return (None, None, [])
 
@@ -409,7 +343,6 @@
 
     def do_create_dir(self):
         return ('dir', 'dir-id', [('add', ('dir', 'dir-id', 'directory', ''))])
->>>>>>> 6ed2c841
 
     def do_modify_file(self):
         return ('file', 'file-id',
@@ -424,10 +357,6 @@
     def check_file_doesnt_exist(self):
         self.failIfExists('branch/file')
 
-<<<<<<< HEAD
-    def do_rename_dir(self):
-        return [('rename', ('dir', 'new-dir'))]
-=======
     def do_rename_file(self):
         return ('new-file', 'file-id', [('rename', ('file', 'new-file'))])
 
@@ -444,16 +373,11 @@
 
     def do_rename_dir(self):
         return ('new-dir', 'dir-id', [('rename', ('dir', 'new-dir'))])
->>>>>>> 6ed2c841
 
     def check_dir_renamed(self):
         self.failIfExists('branch/dir')
         self.failUnlessExists('branch/new-dir')
 
-<<<<<<< HEAD
-    def do_delete_dir(self):
-        return [('unversion', 'dir-id')]
-=======
     def do_rename_dir2(self):
         return ('new-dir2', 'dir-id', [('rename', ('dir', 'new-dir2'))])
 
@@ -463,7 +387,6 @@
 
     def do_delete_dir(self):
         return ('<deleted>', 'dir-id', [('unversion', 'dir-id')])
->>>>>>> 6ed2c841
 
     def check_dir_doesnt_exist(self):
         self.failIfExists('branch/dir')
@@ -474,12 +397,6 @@
         wt.merge_from_branch(b, 'other')
         return wt
 
-<<<<<<< HEAD
-    def test_resolve_taking_this(self):
-        wt = self._merge_other_into_this()
-        self.assertConflict(wt, path=self._item_path, file_id=self._item_id)
-        self.check_resolved(wt, self._item_path, 'take_this')
-=======
     def assertConflict(self, wt):
         confs = wt.conflicts()
         self.assertLength(1, confs)
@@ -501,19 +418,13 @@
         wt = self._merge_other_into_this()
         self.assertConflict(wt)
         self.check_resolved(wt, 'take_this')
->>>>>>> 6ed2c841
         check_this = self._get_check(self._check_this)
         check_this()
 
     def test_resolve_taking_other(self):
         wt = self._merge_other_into_this()
-<<<<<<< HEAD
-        self.assertConflict(wt, path=self._item_path, file_id=self._item_id)
-        self.check_resolved(wt, self._item_path, 'take_other')
-=======
         self.assertConflict(wt)
         self.check_resolved(wt, 'take_other')
->>>>>>> 6ed2c841
         check_other = self._get_check(self._check_other)
         check_other()
 
