--- conflicted
+++ resolved
@@ -33,15 +33,11 @@
 from bzrlib.errors import UnrelatedBranches, NoCommits
 from bzrlib.merge import transform_tree, merge_inner, _PlanMerge
 from bzrlib.osutils import pathjoin, file_kind
-<<<<<<< HEAD
-from bzrlib.tests import TestCaseWithTransport, TestCaseWithMemoryTransport
-=======
 from bzrlib.tests import (
     TestCaseWithMemoryTransport,
     TestCaseWithTransport,
     test_merge_core,
     )
->>>>>>> d6de82d6
 from bzrlib.workingtree import WorkingTree
 
 
@@ -317,11 +313,6 @@
         merger.merge_type = _mod_merge.WeaveMerger
         merger.do_merge()
         self.assertEqual(tree_a.get_parent_ids(), [tree_b.last_revision()])
-
-    def test_Merger_defaults_to_DummyProgress(self):
-        branch = self.make_branch('branch')
-        merger = _mod_merge.Merger(branch, pb=None)
-        self.assertIsInstance(merger._pb, progress.DummyProgress)
 
     def prepare_cherrypick(self):
         """Prepare a pair of trees for cherrypicking tests.
