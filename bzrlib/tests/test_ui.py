--- conflicted
+++ resolved
@@ -1,8 +1,4 @@
-<<<<<<< HEAD
-# Copyright (C) 2005-2010 Canonical Ltd
-=======
 # Copyright (C) 2005, 2008, 2009, 2010 Canonical Ltd
->>>>>>> 0cb506d3
 #
 # This program is free software; you can redistribute it and/or modify
 # it under the terms of the GNU General Public License as published by
@@ -254,7 +250,6 @@
         finally:
             pb.finished()
 
-<<<<<<< HEAD
     def test_quietness(self):
         os.environ['BZR_PROGRESS_BAR'] = 'text'
         ui_factory = _mod_ui_text.TextUIFactory(None,
@@ -265,7 +260,7 @@
         ui_factory.be_quiet(True)
         self.assertIsInstance(ui_factory._progress_view,
             _mod_ui_text.NullProgressView)
-=======
+
     def test_text_ui_show_user_warning(self):
         from bzrlib.repofmt.groupcompress_repo import RepositoryFormat2a
         from bzrlib.repofmt.pack_repo import RepositoryFormatKnitPack5
@@ -291,7 +286,6 @@
             to_format=remote_fmt)
         self.assertEquals('', out.getvalue())
         self.assertEquals('', err.getvalue())
->>>>>>> 0cb506d3
 
 
 class TestTextUIOutputStream(tests.TestCase):
