# Copyright (C) 2009, 2010 Canonical Ltd
#
# This program is free software; you can redistribute it and/or modify
# it under the terms of the GNU General Public License as published by
# the Free Software Foundation; either version 2 of the License, or
# (at your option) any later version.
#
# This program is distributed in the hope that it will be useful,
# but WITHOUT ANY WARRANTY; without even the implied warranty of
# MERCHANTABILITY or FITNESS FOR A PARTICULAR PURPOSE.  See the
# GNU General Public License for more details.
#
# You should have received a copy of the GNU General Public License
# along with this program; if not, write to the Free Software
# Foundation, Inc., 51 Franklin Street, Fifth Floor, Boston, MA 02110-1301 USA

"""Shell-like test scripts.

See developers/testing.html for more explanations.
"""

import doctest
import errno
import glob
import os
import shlex
import textwrap
from cStringIO import StringIO

from bzrlib import (
    errors,
    osutils,
    tests,
    )


def split(s):
    """Split a command line respecting quotes."""
    scanner = shlex.shlex(s)
    scanner.quotes = '\'"`'
    scanner.whitespace_split = True
    for t in list(scanner):
        yield t


def _script_to_commands(text, file_name=None):
    """Turn a script into a list of commands with their associated IOs.

    Each command appears on a line by itself starting with '$ '. It can be
    associated with an input that will feed it and an expected output.

    Comments starts with '#' until the end of line.
    Empty lines are ignored.

    Input and output are full lines terminated by a '\n'.

    Input lines start with '<'.
    Output lines start with nothing.
    Error lines start with '2>'.

    :return: A sequence of ([args], input, output, errors), where the args are
        split in to words, and the input, output, and errors are just strings,
        typically containing newlines.
    """

    commands = []

    def add_command(cmd, input, output, error):
        if cmd is not None:
            if input is not None:
                input = ''.join(input)
            if output is not None:
                output = ''.join(output)
            if error is not None:
                error = ''.join(error)
            commands.append((cmd, input, output, error))

    cmd_cur = None
    cmd_line = 1
    lineno = 0
    input, output, error = None, None, None
    text = textwrap.dedent(text)
    lines = text.split('\n')
    # to make use of triple-quoted strings easier, we ignore a blank line
    # right at the start and right at the end; the rest are meaningful
    if lines and lines[0] == '':
        del lines[0]
    if lines and lines[-1] == '':
        del lines[-1]
    for line in lines:
        lineno += 1
        # Keep a copy for error reporting
        orig = line
        comment =  line.find('#')
        if comment >= 0:
            # Delete comments
            # NB: this syntax means comments are allowed inside output, which
            # may be confusing...
            line = line[0:comment]
            line = line.rstrip()
            if line == '':
                continue
        if line.startswith('$'):
            # Time to output the current command
            add_command(cmd_cur, input, output, error)
            # And start a new one
            cmd_cur = list(split(line[1:]))
            cmd_line = lineno
            input, output, error = None, None, None
        elif line.startswith('<'):
            if input is None:
                if cmd_cur is None:
                    raise SyntaxError('No command for that input',
                                      (file_name, lineno, 1, orig))
                input = []
            input.append(line[1:] + '\n')
        elif line.startswith('2>'):
            if error is None:
                if cmd_cur is None:
                    raise SyntaxError('No command for that error',
                                      (file_name, lineno, 1, orig))
                error = []
            error.append(line[2:] + '\n')
        else:
            # can happen if the first line is not recognized as a command, eg
            # if the prompt has leading whitespace
            if output is None:
                if cmd_cur is None:
                    raise SyntaxError('No command for line %r' % (line,),
                                      (file_name, lineno, 1, orig))
                output = []
            output.append(line + '\n')
    # Add the last seen command
    add_command(cmd_cur, input, output, error)
    return commands


def _scan_redirection_options(args):
    """Recognize and process input and output redirections.

    :param args: The command line arguments

    :return: A tuple containing: 
        - The file name redirected from or None
        - The file name redirected to or None
        - The mode to open the output file or None
        - The reamining arguments
    """
    def redirected_file_name(direction, name, args):
        if name == '':
            try:
                name = args.pop(0)
            except IndexError:
                # We leave the error handling to higher levels, an empty name
                # can't be legal.
                name = ''
        return name

    remaining = []
    in_name = None
    out_name, out_mode = None, None
    while args:
        arg = args.pop(0)
        if arg.startswith('<'):
            in_name = redirected_file_name('<', arg[1:], args)
        elif arg.startswith('>>'):
            out_name = redirected_file_name('>>', arg[2:], args)
            out_mode = 'ab+'
        elif arg.startswith('>',):
            out_name = redirected_file_name('>', arg[1:], args)
            out_mode = 'wb+'
        else:
            remaining.append(arg)
    return in_name, out_name, out_mode, remaining


class ScriptRunner(object):
    """Run a shell-like script from a test.
    
    Can be used as:

    from bzrlib.tests import script

    ...

        def test_bug_nnnnn(self):
            sr = script.ScriptRunner()
            sr.run_script(self, '''
            $ bzr init
            $ bzr do-this
            # Boom, error
            ''')
    """

    def __init__(self):
        self.output_checker = doctest.OutputChecker()
        self.check_options = doctest.ELLIPSIS

    def run_script(self, test_case, text, 
                   blank_output_matches_anything=False):
        """Run a shell-like script as a test.

        :param test_case: A TestCase instance that should provide the fail(),
            assertEqualDiff and _run_bzr_core() methods as well as a 'test_dir'
            attribute used as a jail root.

        :param text: A shell-like script (see _script_to_commands for syntax).

        :param blank_output_matches_anything: For commands with no specified
            output, ignore any output that does happen, including output on
            standard error.
        """
        self.blank_output_matches_anything = blank_output_matches_anything
        for cmd, input, output, error in _script_to_commands(text):
            self.run_command(test_case, cmd, input, output, error)

    def run_command(self, test_case, cmd, input, output, error):
        mname = 'do_' + cmd[0]
        method = getattr(self, mname, None)
        if method is None:
            raise SyntaxError('Command not found "%s"' % (cmd[0],),
                              (None, 1, 1, ' '.join(cmd)))
        if input is None:
            str_input = ''
        else:
            str_input = ''.join(input)
        args = list(self._pre_process_args(cmd[1:]))
        retcode, actual_output, actual_error = method(test_case,
                                                      str_input, args)

        try:
            self._check_output(output, actual_output, test_case)
        except AssertionError, e:
            raise AssertionError(str(e) + " in stdout of command %s" % cmd)
        try:
            self._check_output(error, actual_error, test_case)
        except AssertionError, e:
            raise AssertionError(str(e) +
                " in stderr of running command %s" % cmd)
        if retcode and not error and actual_error:
            test_case.fail('In \n\t%s\nUnexpected error: %s'
                           % (' '.join(cmd), actual_error))
        return retcode, actual_output, actual_error

    def _check_output(self, expected, actual, test_case):
        if not actual:
            if expected is None:
                return
            elif expected == '...\n':
                return
            else:
                test_case.fail('expected output: %r, but found nothing'
                            % (expected,))

        blank_output_matches_anything = getattr(self, 
            'blank_output_matches_anything', False)
        if blank_output_matches_anything and expected is None: 
            return
        
        expected = expected or ''
        matching = self.output_checker.check_output(
            expected, actual, self.check_options)
        if not matching:
            # Note that we can't use output_checker.output_difference() here
            # because... the API is broken ('expected' must be a doctest
            # specific object of which a 'want' attribute will be our
            # 'expected' parameter. So we just fallback to our good old
            # assertEqualDiff since we know there *are* differences and the
            # output should be decently readable.
            #
            # As a special case, we allow output that's missing a final
            # newline to match an expected string that does have one, so that
            # we can match a prompt printed on one line, then input given on
            # the next line.
            if expected == actual + '\n':
                pass
            else:
                test_case.assertEqualDiff(expected, actual)

    def _pre_process_args(self, args):
        new_args = []
        for arg in args:
            # Strip the simple and double quotes since we don't care about
            # them.  We leave the backquotes in place though since they have a
            # different semantic.
            if arg[0] in  ('"', "'") and arg[0] == arg[-1]:
                yield arg[1:-1]
            else:
                if glob.has_magic(arg):
                    matches = glob.glob(arg)
                    if matches:
                        # We care more about order stability than performance
                        # here
                        matches.sort()
                        for m in matches:
                            yield m
                else:
                    yield arg

    def _read_input(self, input, in_name):
        if in_name is not None:
            infile = open(in_name, 'rb')
            try:
                # Command redirection takes precedence over provided input
                input = infile.read()
            finally:
                infile.close()
        return input

    def _write_output(self, output, out_name, out_mode):
        if out_name is not None:
            outfile = open(out_name, out_mode)
            try:
                outfile.write(output)
            finally:
                outfile.close()
            output = None
        return output

    def do_bzr(self, test_case, input, args):
        retcode, out, err = test_case._run_bzr_core(
            args, retcode=None, encoding=None, stdin=input, working_dir=None)
        return retcode, out, err

    def do_cat(self, test_case, input, args):
        (in_name, out_name, out_mode, args) = _scan_redirection_options(args)
        if args and in_name is not None:
            raise SyntaxError('Specify a file OR use redirection')

        inputs = []
        if input:
            inputs.append(input)
        input_names = args
        if in_name:
            args.append(in_name)
        for in_name in input_names:
            try:
                inputs.append(self._read_input(None, in_name))
            except IOError, e:
                # Some filenames are illegal on Windows and generate EINVAL
                # rather than just saying the filename doesn't exist
                if e.errno in (errno.ENOENT, errno.EINVAL):
                    return (1, None,
                            '%s: No such file or directory\n' % (in_name,))
                raise
        # Basically cat copy input to output
        output = ''.join(inputs)
        # Handle output redirections
        try:
            output = self._write_output(output, out_name, out_mode)
        except IOError, e:
            # If out_name cannot be created, we may get 'ENOENT', however if
            # out_name is something like '', we can get EINVAL
            if e.errno in (errno.ENOENT, errno.EINVAL):
                return 1, None, '%s: No such file or directory\n' % (out_name,)
            raise
        return 0, output, None

    def do_echo(self, test_case, input, args):
        (in_name, out_name, out_mode, args) = _scan_redirection_options(args)
        if input or in_name:
            raise SyntaxError('echo doesn\'t read from stdin')
        if args:
            input = ' '.join(args)
        # Always append a \n'
        input += '\n'
        # Process output
        output = input
        # Handle output redirections
        try:
            output = self._write_output(output, out_name, out_mode)
        except IOError, e:
            if e.errno in (errno.ENOENT, errno.EINVAL):
                return 1, None, '%s: No such file or directory\n' % (out_name,)
            raise
        return 0, output, None

    def _get_jail_root(self, test_case):
        return test_case.test_dir

    def _ensure_in_jail(self, test_case, path):
        jail_root = self._get_jail_root(test_case)
        if not osutils.is_inside(jail_root, osutils.normalizepath(path)):
            raise ValueError('%s is not inside %s' % (path, jail_root))

    def do_cd(self, test_case, input, args):
        if len(args) > 1:
            raise SyntaxError('Usage: cd [dir]')
        if len(args) == 1:
            d = args[0]
            self._ensure_in_jail(test_case, d)
        else:
            # The test "home" directory is the root of its jail
            d = self._get_jail_root(test_case)
        os.chdir(d)
        return 0, None, None

    def do_mkdir(self, test_case, input, args):
        if not args or len(args) != 1:
            raise SyntaxError('Usage: mkdir dir')
        d = args[0]
        self._ensure_in_jail(test_case, d)
        os.mkdir(d)
        return 0, None, None

    def do_rm(self, test_case, input, args):
        err = None

        def error(msg, path):
            return  "rm: cannot remove '%s': %s\n" % (path, msg)

        force, recursive = False, False
        opts = None
        if args and args[0][0] == '-':
            opts = args.pop(0)[1:]
            if 'f' in opts:
                force = True
                opts = opts.replace('f', '', 1)
            if 'r' in opts:
                recursive = True
                opts = opts.replace('r', '', 1)
        if not args or opts:
            raise SyntaxError('Usage: rm [-fr] path+')
        for p in args:
            self._ensure_in_jail(test_case, p)
            # FIXME: Should we put that in osutils ?
            try:
                os.remove(p)
            except OSError, e:
                # Various OSes raises different exceptions (linux: EISDIR,
                #   win32: EACCES, OSX: EPERM) when invoked on a directory
                if e.errno in (errno.EISDIR, errno.EPERM, errno.EACCES):
                    if recursive:
                        osutils.rmtree(p)
                    else:
                        err = error('Is a directory', p)
                        break
                elif e.errno == errno.ENOENT:
                    if not force:
                        err =  error('No such file or directory', p)
                        break
                else:
                    raise
        if err:
            retcode = 1
        else:
            retcode = 0
        return retcode, None, err

    def do_mv(self, test_case, input, args):
        err = None
        def error(msg, src, dst):
            return "mv: cannot move %s to %s: %s\n" % (src, dst, msg)

        if not args or len(args) != 2:
            raise SyntaxError("Usage: mv path1 path2")
        src, dst = args
        try:
            real_dst = dst
            if os.path.isdir(dst):
                real_dst = os.path.join(dst, os.path.basename(src))
            os.rename(src, real_dst)
        except OSError, e:
            if e.errno == errno.ENOENT:
                err = error('No such file or directory', src, dst)
            else:
                raise
        if err:
            retcode = 1
        else:
            retcode = 0
        return retcode, None, err



class TestCaseWithMemoryTransportAndScript(tests.TestCaseWithMemoryTransport):
    """Helper class to experiment shell-like test and memory fs.

    This not intended to be used outside of experiments in implementing memoy
    based file systems and evolving bzr so that test can use only memory based
    resources.
    """

    def setUp(self):
        super(TestCaseWithMemoryTransportAndScript, self).setUp()
        self.script_runner = ScriptRunner()

    def run_script(self, script, blank_output_matches_anything=False):
        return self.script_runner.run_script(self, script, 
                   blank_output_matches_anything=blank_output_matches_anything)

    def run_command(self, cmd, input, output, error):
        return self.script_runner.run_command(self, cmd, input, output, error)


class TestCaseWithTransportAndScript(tests.TestCaseWithTransport):
    """Helper class to quickly define shell-like tests.

    Can be used as:

    from bzrlib.tests import script


    class TestBug(script.TestCaseWithTransportAndScript):

        def test_bug_nnnnn(self):
            self.run_script('''
            $ bzr init
            $ bzr do-this
            # Boom, error
            ''')
    """

    def setUp(self):
        super(TestCaseWithTransportAndScript, self).setUp()
        self.script_runner = ScriptRunner()

    def run_script(self, script, blank_output_matches_anything=False):
        return self.script_runner.run_script(self, script,
                   blank_output_matches_anything=blank_output_matches_anything)

    def run_command(self, cmd, input, output, error):
        return self.script_runner.run_command(self, cmd, input, output, error)


def run_script(test_case, script_string, blank_output_matches_anything=False):
    """Run the given script within a testcase"""
<<<<<<< HEAD
    return ScriptRunner().run_script(test_case, script_string)
=======
    return ScriptRunner().run_script(test_case, script_string,
               blank_output_matches_anything=blank_output_matches_anything)


class cmd_test_script(commands.Command):
    """Run a shell-like test from a file."""

    hidden = True
    takes_args = ['infile']

    @commands.display_command
    def run(self, infile):

        f = open(infile)
        try:
            script = f.read()
        finally:
            f.close()

        class Test(TestCaseWithTransportAndScript):

            script = None # Set before running

            def test_it(self):
                self.run_script(script)

        runner = tests.TextTestRunner(stream=self.outf)
        test = Test('test_it')
        test.path = os.path.realpath(infile)
        res = runner.run(test)
        return len(res.errors) + len(res.failures)
>>>>>>> 7279ee73
<|MERGE_RESOLUTION|>--- conflicted
+++ resolved
@@ -525,38 +525,5 @@
 
 def run_script(test_case, script_string, blank_output_matches_anything=False):
     """Run the given script within a testcase"""
-<<<<<<< HEAD
-    return ScriptRunner().run_script(test_case, script_string)
-=======
     return ScriptRunner().run_script(test_case, script_string,
                blank_output_matches_anything=blank_output_matches_anything)
-
-
-class cmd_test_script(commands.Command):
-    """Run a shell-like test from a file."""
-
-    hidden = True
-    takes_args = ['infile']
-
-    @commands.display_command
-    def run(self, infile):
-
-        f = open(infile)
-        try:
-            script = f.read()
-        finally:
-            f.close()
-
-        class Test(TestCaseWithTransportAndScript):
-
-            script = None # Set before running
-
-            def test_it(self):
-                self.run_script(script)
-
-        runner = tests.TextTestRunner(stream=self.outf)
-        test = Test('test_it')
-        test.path = os.path.realpath(infile)
-        res = runner.run(test)
-        return len(res.errors) + len(res.failures)
->>>>>>> 7279ee73
