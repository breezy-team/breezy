# Copyright (C) 2005 by Canonical Ltd

# This program is free software; you can redistribute it and/or modify
# it under the terms of the GNU General Public License as published by
# the Free Software Foundation; either version 2 of the License, or
# (at your option) any later version.

# This program is distributed in the hope that it will be useful,
# but WITHOUT ANY WARRANTY; without even the implied warranty of
# MERCHANTABILITY or FITNESS FOR A PARTICULAR PURPOSE.  See the
# GNU General Public License for more details.

# You should have received a copy of the GNU General Public License
# along with this program; if not, write to the Free Software
# Foundation, Inc., 59 Temple Place, Suite 330, Boston, MA  02111-1307  USA

from cStringIO import StringIO
import os

from bzrlib.branch import Branch
import bzrlib.errors as errors
from bzrlib.diff import internal_diff
from bzrlib.inventory import Inventory, ROOT_ID
import bzrlib.inventory as inventory
from bzrlib.osutils import has_symlinks, rename
from bzrlib.tests import TestCase, TestCaseInTempDir


class TestInventory(TestCase):

    def test_is_within(self):
        from bzrlib.osutils import is_inside_any

        SRC_FOO_C = os.path.join('src', 'foo.c')
        for dirs, fn in [(['src', 'doc'], SRC_FOO_C),
                         (['src'], SRC_FOO_C),
                         (['src'], 'src'),
                         ]:
            self.assert_(is_inside_any(dirs, fn))
            
        for dirs, fn in [(['src'], 'srccontrol'),
                         (['src'], 'srccontrol/foo')]:
            self.assertFalse(is_inside_any(dirs, fn))
            
    def test_ids(self):
        """Test detection of files within selected directories."""
        inv = Inventory()
        
        for args in [('src', 'directory', 'src-id'), 
                     ('doc', 'directory', 'doc-id'), 
                     ('src/hello.c', 'file'),
                     ('src/bye.c', 'file', 'bye-id'),
                     ('Makefile', 'file')]:
            inv.add_path(*args)
            
        self.assertEqual(inv.path2id('src'), 'src-id')
        self.assertEqual(inv.path2id('src/bye.c'), 'bye-id')
        
        self.assert_('src-id' in inv)


    def test_version(self):
        """Inventory remembers the text's version."""
        inv = Inventory()
        ie = inv.add_path('foo.txt', 'file')
        ## XXX


class TestInventoryEntry(TestCase):

    def test_file_kind_character(self):
        file = inventory.InventoryFile('123', 'hello.c', ROOT_ID)
        self.assertEqual(file.kind_character(), '')

    def test_dir_kind_character(self):
        dir = inventory.InventoryDirectory('123', 'hello.c', ROOT_ID)
        self.assertEqual(dir.kind_character(), '/')

    def test_link_kind_character(self):
        dir = inventory.InventoryLink('123', 'hello.c', ROOT_ID)
        self.assertEqual(dir.kind_character(), '')

    def test_dir_detect_changes(self):
        left = inventory.InventoryDirectory('123', 'hello.c', ROOT_ID)
        left.text_sha1 = 123
        left.executable = True
        left.symlink_target='foo'
        right = inventory.InventoryDirectory('123', 'hello.c', ROOT_ID)
        right.text_sha1 = 321
        right.symlink_target='bar'
        self.assertEqual((False, False), left.detect_changes(right))
        self.assertEqual((False, False), right.detect_changes(left))

    def test_file_detect_changes(self):
        left = inventory.InventoryFile('123', 'hello.c', ROOT_ID)
        left.text_sha1 = 123
        right = inventory.InventoryFile('123', 'hello.c', ROOT_ID)
        right.text_sha1 = 123
        self.assertEqual((False, False), left.detect_changes(right))
        self.assertEqual((False, False), right.detect_changes(left))
        left.executable = True
        self.assertEqual((False, True), left.detect_changes(right))
        self.assertEqual((False, True), right.detect_changes(left))
        right.text_sha1 = 321
        self.assertEqual((True, True), left.detect_changes(right))
        self.assertEqual((True, True), right.detect_changes(left))

    def test_symlink_detect_changes(self):
        left = inventory.InventoryLink('123', 'hello.c', ROOT_ID)
        left.text_sha1 = 123
        left.executable = True
        left.symlink_target='foo'
        right = inventory.InventoryLink('123', 'hello.c', ROOT_ID)
        right.text_sha1 = 321
        right.symlink_target='foo'
        self.assertEqual((False, False), left.detect_changes(right))
        self.assertEqual((False, False), right.detect_changes(left))
        left.symlink_target = 'different'
        self.assertEqual((True, False), left.detect_changes(right))
        self.assertEqual((True, False), right.detect_changes(left))

    def test_file_has_text(self):
        file = inventory.InventoryFile('123', 'hello.c', ROOT_ID)
        self.failUnless(file.has_text())

    def test_directory_has_text(self):
        dir = inventory.InventoryDirectory('123', 'hello.c', ROOT_ID)
        self.failIf(dir.has_text())

    def test_link_has_text(self):
        link = inventory.InventoryLink('123', 'hello.c', ROOT_ID)
        self.failIf(link.has_text())


class TestEntryDiffing(TestCaseInTempDir):

    def setUp(self):
        super(TestEntryDiffing, self).setUp()
        self.branch = Branch.initialize('.')
        self.wt = self.branch.working_tree()
        print >> open('file', 'wb'), 'foo'
        self.branch.working_tree().add(['file'], ['fileid'])
        if has_symlinks():
            os.symlink('target1', 'symlink')
            self.branch.working_tree().add(['symlink'], ['linkid'])
        self.wt.commit('message_1', rev_id = '1')
        print >> open('file', 'wb'), 'bar'
        if has_symlinks():
            os.unlink('symlink')
            os.symlink('target2', 'symlink')
        self.tree_1 = self.branch.storage.revision_tree('1')
        self.inv_1 = self.branch.storage.get_inventory('1')
        self.file_1 = self.inv_1['fileid']
        self.tree_2 = self.branch.working_tree()
        self.inv_2 = self.tree_2.read_working_inventory()
        self.file_2 = self.inv_2['fileid']
        if has_symlinks():
            self.link_1 = self.inv_1['linkid']
            self.link_2 = self.inv_2['linkid']

    def test_file_diff_deleted(self):
        output = StringIO()
        self.file_1.diff(internal_diff, 
                          "old_label", self.tree_1,
                          "/dev/null", None, None,
                          output)
        self.assertEqual(output.getvalue(), "--- old_label\t\n"
                                            "+++ /dev/null\t\n"
                                            "@@ -1,1 +0,0 @@\n"
                                            "-foo\n"
                                            "\n")

    def test_file_diff_added(self):
        output = StringIO()
        self.file_1.diff(internal_diff, 
                          "new_label", self.tree_1,
                          "/dev/null", None, None,
                          output, reverse=True)
        self.assertEqual(output.getvalue(), "--- /dev/null\t\n"
                                            "+++ new_label\t\n"
                                            "@@ -0,0 +1,1 @@\n"
                                            "+foo\n"
                                            "\n")

    def test_file_diff_changed(self):
        output = StringIO()
        self.file_1.diff(internal_diff, 
                          "/dev/null", self.tree_1, 
                          "new_label", self.file_2, self.tree_2,
                          output)
        self.assertEqual(output.getvalue(), "--- /dev/null\t\n"
                                            "+++ new_label\t\n"
                                            "@@ -1,1 +1,1 @@\n"
                                            "-foo\n"
                                            "+bar\n"
                                            "\n")
        
    def test_link_diff_deleted(self):
        if not has_symlinks():
            return
        output = StringIO()
        self.link_1.diff(internal_diff, 
                          "old_label", self.tree_1,
                          "/dev/null", None, None,
                          output)
        self.assertEqual(output.getvalue(),
                         "=== target was 'target1'\n")

    def test_link_diff_added(self):
        if not has_symlinks():
            return
        output = StringIO()
        self.link_1.diff(internal_diff, 
                          "new_label", self.tree_1,
                          "/dev/null", None, None,
                          output, reverse=True)
        self.assertEqual(output.getvalue(),
                         "=== target is 'target1'\n")

    def test_link_diff_changed(self):
        if not has_symlinks():
            return
        output = StringIO()
        self.link_1.diff(internal_diff, 
                          "/dev/null", self.tree_1, 
                          "new_label", self.link_2, self.tree_2,
                          output)
        self.assertEqual(output.getvalue(),
                         "=== target changed 'target1' => 'target2'\n")


class TestSnapshot(TestCaseInTempDir):

    def setUp(self):
        # for full testing we'll need a branch
        # with a subdir to test parent changes.
        # and a file, link and dir under that.
        # but right now I only need one attribute
        # to change, and then test merge patterns
        # with fake parent entries.
        super(TestSnapshot, self).setUp()
        self.branch = Branch.initialize('.')
        self.build_tree(['subdir/', 'subdir/file'], line_endings='binary')
        self.branch.working_tree().add(['subdir', 'subdir/file'],
                                       ['dirid', 'fileid'])
        if has_symlinks():
            pass
        self.wt = self.branch.working_tree()
        self.wt.commit('message_1', rev_id = '1')
        self.tree_1 = self.branch.storage.revision_tree('1')
        self.inv_1 = self.branch.storage.get_inventory('1')
        self.file_1 = self.inv_1['fileid']
        self.work_tree = self.branch.working_tree()
        self.file_active = self.work_tree.inventory['fileid']

    def test_snapshot_new_revision(self):
        # This tests that a simple commit with no parents makes a new
        # revision value in the inventory entry
        self.file_active.snapshot('2', 'subdir/file', {}, self.work_tree, 
                                  self.branch.storage.weave_store,
                                  self.branch.get_transaction())
        # expected outcome - file_1 has a revision id of '2', and we can get
        # its text of 'file contents' out of the weave.
        self.assertEqual(self.file_1.revision, '1')
        self.assertEqual(self.file_active.revision, '2')
        # this should be a separate test probably, but lets check it once..
        lines = self.branch.storage.weave_store.get_lines('fileid','2',
            self.branch.get_transaction())
        self.assertEqual(lines, ['contents of subdir/file\n'])

    def test_snapshot_unchanged(self):
        #This tests that a simple commit does not make a new entry for
        # an unchanged inventory entry
        self.file_active.snapshot('2', 'subdir/file', {'1':self.file_1},
                                  self.work_tree, 
                                  self.branch.storage.weave_store,
                                  self.branch.get_transaction())
        self.assertEqual(self.file_1.revision, '1')
        self.assertEqual(self.file_active.revision, '1')
        self.assertRaises(errors.WeaveError,
                          self.branch.storage.weave_store.get_lines, 'fileid', 
                          '2', self.branch.get_transaction())

    def test_snapshot_merge_identical_different_revid(self):
        # This tests that a commit with two identical parents, one of which has
        # a different revision id, results in a new revision id in the entry.
        # 1->other, commit a merge of other against 1, results in 2.
        other_ie = inventory.InventoryFile('fileid', 'newname', self.file_1.parent_id)
        other_ie = inventory.InventoryFile('fileid', 'file', self.file_1.parent_id)
        other_ie.revision = '1'
        other_ie.text_sha1 = self.file_1.text_sha1
        other_ie.text_size = self.file_1.text_size
        self.assertEqual(self.file_1, other_ie)
        other_ie.revision = 'other'
        self.assertNotEqual(self.file_1, other_ie)
        self.branch.storage.weave_store.add_identical_text('fileid', '1', 
            'other', ['1'], self.branch.get_transaction())
        self.file_active.snapshot('2', 'subdir/file', 
                                  {'1':self.file_1, 'other':other_ie},
                                  self.work_tree, 
                                  self.branch.storage.weave_store,
                                  self.branch.get_transaction())
        self.assertEqual(self.file_active.revision, '2')

    def test_snapshot_changed(self):
        # This tests that a commit with one different parent results in a new
        # revision id in the entry.
        self.file_active.name='newname'
        rename('subdir/file', 'subdir/newname')
        self.file_active.snapshot('2', 'subdir/newname', {'1':self.file_1}, 
                                  self.work_tree, 
                                  self.branch.storage.weave_store,
                                  self.branch.get_transaction())
        # expected outcome - file_1 has a revision id of '2'
        self.assertEqual(self.file_active.revision, '2')


class TestPreviousHeads(TestCaseInTempDir):

    def setUp(self):
        # we want several inventories, that respectively
        # give use the following scenarios:
        # A) fileid not in any inventory (A),
        # B) fileid present in one inventory (B) and (A,B)
        # C) fileid present in two inventories, and they
        #   are not mutual descendents (B, C)
        # D) fileid present in two inventories and one is
        #   a descendent of the other. (B, D)
        super(TestPreviousHeads, self).setUp()
        self.build_tree(['file'])
        self.branch = Branch.initialize('.')
        self.wt = self.branch.working_tree()
        self.wt.commit('new branch', allow_pointless=True, rev_id='A')
        self.inv_A = self.branch.storage.get_inventory('A')
<<<<<<< HEAD
        self.wt.add(['file'], ['fileid'])
        self.wt.commit('add file', rev_id='B')
        self.inv_B = self.branch.storage.get_inventory('B')
        self.branch.control_files.put_utf8('revision-history', 'A\n')
=======
        self.branch.working_tree().add(['file'], ['fileid'])
        self.wt.commit('add file', rev_id='B')
        self.inv_B = self.branch.storage.get_inventory('B')
        self.branch.put_controlfile('revision-history', 'A\n')
>>>>>>> 378d8fe0
        self.assertEqual(self.branch.revision_history(), ['A'])
        self.wt.commit('another add of file', rev_id='C')
        self.inv_C = self.branch.storage.get_inventory('C')
        self.wt.add_pending_merge('B')
        self.wt.commit('merge in B', rev_id='D')
        self.inv_D = self.branch.storage.get_inventory('D')
<<<<<<< HEAD
        self.file_active = self.branch.working_tree().inventory['fileid']
=======
        self.file_active = self.wt.inventory['fileid']
>>>>>>> 378d8fe0
        self.weave = self.branch.storage.weave_store.get_weave('fileid',
            self.branch.get_transaction())
        
    def get_previous_heads(self, inventories):
        return self.file_active.find_previous_heads(inventories, self.weave)
        
    def test_fileid_in_no_inventory(self):
        self.assertEqual({}, self.get_previous_heads([self.inv_A]))

    def test_fileid_in_one_inventory(self):
        self.assertEqual({'B':self.inv_B['fileid']},
                         self.get_previous_heads([self.inv_B]))
        self.assertEqual({'B':self.inv_B['fileid']},
                         self.get_previous_heads([self.inv_A, self.inv_B]))
        self.assertEqual({'B':self.inv_B['fileid']},
                         self.get_previous_heads([self.inv_B, self.inv_A]))

    def test_fileid_in_two_inventories_gives_both_entries(self):
        self.assertEqual({'B':self.inv_B['fileid'],
                          'C':self.inv_C['fileid']},
                          self.get_previous_heads([self.inv_B, self.inv_C]))
        self.assertEqual({'B':self.inv_B['fileid'],
                          'C':self.inv_C['fileid']},
                          self.get_previous_heads([self.inv_C, self.inv_B]))

    def test_fileid_in_two_inventories_already_merged_gives_head(self):
        self.assertEqual({'D':self.inv_D['fileid']},
                         self.get_previous_heads([self.inv_B, self.inv_D]))
        self.assertEqual({'D':self.inv_D['fileid']},
                         self.get_previous_heads([self.inv_D, self.inv_B]))

    # TODO: test two inventories with the same file revision <|MERGE_RESOLUTION|>--- conflicted
+++ resolved
@@ -332,28 +332,17 @@
         self.wt = self.branch.working_tree()
         self.wt.commit('new branch', allow_pointless=True, rev_id='A')
         self.inv_A = self.branch.storage.get_inventory('A')
-<<<<<<< HEAD
         self.wt.add(['file'], ['fileid'])
         self.wt.commit('add file', rev_id='B')
         self.inv_B = self.branch.storage.get_inventory('B')
         self.branch.control_files.put_utf8('revision-history', 'A\n')
-=======
-        self.branch.working_tree().add(['file'], ['fileid'])
-        self.wt.commit('add file', rev_id='B')
-        self.inv_B = self.branch.storage.get_inventory('B')
-        self.branch.put_controlfile('revision-history', 'A\n')
->>>>>>> 378d8fe0
         self.assertEqual(self.branch.revision_history(), ['A'])
         self.wt.commit('another add of file', rev_id='C')
         self.inv_C = self.branch.storage.get_inventory('C')
         self.wt.add_pending_merge('B')
         self.wt.commit('merge in B', rev_id='D')
         self.inv_D = self.branch.storage.get_inventory('D')
-<<<<<<< HEAD
         self.file_active = self.branch.working_tree().inventory['fileid']
-=======
-        self.file_active = self.wt.inventory['fileid']
->>>>>>> 378d8fe0
         self.weave = self.branch.storage.weave_store.get_weave('fileid',
             self.branch.get_transaction())
         
