# Copyright (C) 2006 Canonical Ltd
#
# This program is free software; you can redistribute it and/or modify
# it under the terms of the GNU General Public License as published by
# the Free Software Foundation; either version 2 of the License, or
# (at your option) any later version.
#
# This program is distributed in the hope that it will be useful,
# but WITHOUT ANY WARRANTY; without even the implied warranty of
# MERCHANTABILITY or FITNESS FOR A PARTICULAR PURPOSE.  See the
# GNU General Public License for more details.
#
# You should have received a copy of the GNU General Public License
# along with this program; if not, write to the Free Software
# Foundation, Inc., 59 Temple Place, Suite 330, Boston, MA  02111-1307  USA

import os
import stat
import sys

from bzrlib import (
    errors,
    generate_ids,
    symbol_versioning,
    tests,
    urlutils,
    )
from bzrlib.bzrdir import BzrDir
from bzrlib.conflicts import (DuplicateEntry, DuplicateID, MissingParent,
                              UnversionedParent, ParentLoop, DeletingParent,)
from bzrlib.errors import (DuplicateKey, MalformedTransform, NoSuchFile,
                           ReusingTransform, CantMoveRoot, 
                           PathsNotVersionedError, ExistingLimbo,
                           ExistingPendingDeletion, ImmortalLimbo,
                           ImmortalPendingDeletion, LockError)
from bzrlib.osutils import file_kind, pathjoin
from bzrlib.merge import Merge3Merger
from bzrlib.tests import (
    CaseInsensitiveFilesystemFeature,
    HardlinkFeature,
    SymlinkFeature,
    TestCase,
    TestCaseInTempDir,
    TestSkipped,
    )
from bzrlib.transform import (TreeTransform, ROOT_PARENT, FinalPaths, 
                              resolve_conflicts, cook_conflicts, 
                              find_interesting, build_tree, get_backup_name,
                              change_entry, _FileMover, resolve_checkout)


class TestTreeTransform(tests.TestCaseWithTransport):

    def setUp(self):
        super(TestTreeTransform, self).setUp()
        self.wt = self.make_branch_and_tree('.', format='dirstate-with-subtree')
        os.chdir('..')

    def get_transform(self):
        transform = TreeTransform(self.wt)
        #self.addCleanup(transform.finalize)
        return transform, transform.root

    def test_existing_limbo(self):
        transform, root = self.get_transform()
        limbo_name = transform._limbodir
        deletion_path = transform._deletiondir
        os.mkdir(pathjoin(limbo_name, 'hehe'))
        self.assertRaises(ImmortalLimbo, transform.apply)
        self.assertRaises(LockError, self.wt.unlock)
        self.assertRaises(ExistingLimbo, self.get_transform)
        self.assertRaises(LockError, self.wt.unlock)
        os.rmdir(pathjoin(limbo_name, 'hehe'))
        os.rmdir(limbo_name)
        os.rmdir(deletion_path)
        transform, root = self.get_transform()
        transform.apply()

    def test_existing_pending_deletion(self):
        transform, root = self.get_transform()
        deletion_path = self._limbodir = urlutils.local_path_from_url(
            transform._tree._control_files.controlfilename('pending-deletion'))
        os.mkdir(pathjoin(deletion_path, 'blocking-directory'))
        self.assertRaises(ImmortalPendingDeletion, transform.apply)
        self.assertRaises(LockError, self.wt.unlock)
        self.assertRaises(ExistingPendingDeletion, self.get_transform)

    def test_build(self):
        transform, root = self.get_transform()
        self.wt.lock_tree_write()
        self.addCleanup(self.wt.unlock)
        self.assertIs(transform.get_tree_parent(root), ROOT_PARENT)
        imaginary_id = transform.trans_id_tree_path('imaginary')
        imaginary_id2 = transform.trans_id_tree_path('imaginary/')
        self.assertEqual(imaginary_id, imaginary_id2)
        self.assertEqual(transform.get_tree_parent(imaginary_id), root)
        self.assertEqual(transform.final_kind(root), 'directory')
        self.assertEqual(transform.final_file_id(root), self.wt.get_root_id())
        trans_id = transform.create_path('name', root)
        self.assertIs(transform.final_file_id(trans_id), None)
        self.assertRaises(NoSuchFile, transform.final_kind, trans_id)
        transform.create_file('contents', trans_id)
        transform.set_executability(True, trans_id)
        transform.version_file('my_pretties', trans_id)
        self.assertRaises(DuplicateKey, transform.version_file,
                          'my_pretties', trans_id)
        self.assertEqual(transform.final_file_id(trans_id), 'my_pretties')
        self.assertEqual(transform.final_parent(trans_id), root)
        self.assertIs(transform.final_parent(root), ROOT_PARENT)
        self.assertIs(transform.get_tree_parent(root), ROOT_PARENT)
        oz_id = transform.create_path('oz', root)
        transform.create_directory(oz_id)
        transform.version_file('ozzie', oz_id)
        trans_id2 = transform.create_path('name2', root)
        transform.create_file('contents', trans_id2)
        transform.set_executability(False, trans_id2)
        transform.version_file('my_pretties2', trans_id2)
        modified_paths = transform.apply().modified_paths
        self.assertEqual('contents', self.wt.get_file_byname('name').read())
        self.assertEqual(self.wt.path2id('name'), 'my_pretties')
        self.assertIs(self.wt.is_executable('my_pretties'), True)
        self.assertIs(self.wt.is_executable('my_pretties2'), False)
        self.assertEqual('directory', file_kind(self.wt.abspath('oz')))
        self.assertEqual(len(modified_paths), 3)
        tree_mod_paths = [self.wt.id2abspath(f) for f in 
                          ('ozzie', 'my_pretties', 'my_pretties2')]
        self.assertSubset(tree_mod_paths, modified_paths)
        # is it safe to finalize repeatedly?
        transform.finalize()
        transform.finalize()

    def test_hardlink(self):
        self.requireFeature(HardlinkFeature)
        transform, root = self.get_transform()
        transform.new_file('file1', root, 'contents')
        transform.apply()
        target = self.make_branch_and_tree('target')
        target_transform = TreeTransform(target)
        trans_id = target_transform.create_path('file1', target_transform.root)
        target_transform.create_hardlink(self.wt.abspath('file1'), trans_id)
        target_transform.apply()
        self.failUnlessExists('target/file1')
        source_stat = os.stat(self.wt.abspath('file1'))
        target_stat = os.stat('target/file1')
        self.assertEqual(source_stat, target_stat)

    def test_convenience(self):
        transform, root = self.get_transform()
        self.wt.lock_tree_write()
        self.addCleanup(self.wt.unlock)
        trans_id = transform.new_file('name', root, 'contents', 
                                      'my_pretties', True)
        oz = transform.new_directory('oz', root, 'oz-id')
        dorothy = transform.new_directory('dorothy', oz, 'dorothy-id')
        toto = transform.new_file('toto', dorothy, 'toto-contents', 
                                  'toto-id', False)

        self.assertEqual(len(transform.find_conflicts()), 0)
        transform.apply()
        self.assertRaises(ReusingTransform, transform.find_conflicts)
        self.assertEqual('contents', file(self.wt.abspath('name')).read())
        self.assertEqual(self.wt.path2id('name'), 'my_pretties')
        self.assertIs(self.wt.is_executable('my_pretties'), True)
        self.assertEqual(self.wt.path2id('oz'), 'oz-id')
        self.assertEqual(self.wt.path2id('oz/dorothy'), 'dorothy-id')
        self.assertEqual(self.wt.path2id('oz/dorothy/toto'), 'toto-id')

        self.assertEqual('toto-contents',
                         self.wt.get_file_byname('oz/dorothy/toto').read())
        self.assertIs(self.wt.is_executable('toto-id'), False)

    def test_tree_reference(self):
        transform, root = self.get_transform()
        tree = transform._tree
        trans_id = transform.new_directory('reference', root, 'subtree-id')
        transform.set_tree_reference('subtree-revision', trans_id)
        transform.apply()
        tree.lock_read()
        self.addCleanup(tree.unlock)
        self.assertEqual('subtree-revision',
                         tree.inventory['subtree-id'].reference_revision)

    def test_conflicts(self):
        transform, root = self.get_transform()
        trans_id = transform.new_file('name', root, 'contents', 
                                      'my_pretties')
        self.assertEqual(len(transform.find_conflicts()), 0)
        trans_id2 = transform.new_file('name', root, 'Crontents', 'toto')
        self.assertEqual(transform.find_conflicts(), 
                         [('duplicate', trans_id, trans_id2, 'name')])
        self.assertRaises(MalformedTransform, transform.apply)
        transform.adjust_path('name', trans_id, trans_id2)
        self.assertEqual(transform.find_conflicts(), 
                         [('non-directory parent', trans_id)])
        tinman_id = transform.trans_id_tree_path('tinman')
        transform.adjust_path('name', tinman_id, trans_id2)
        self.assertEqual(transform.find_conflicts(), 
                         [('unversioned parent', tinman_id), 
                          ('missing parent', tinman_id)])
        lion_id = transform.create_path('lion', root)
        self.assertEqual(transform.find_conflicts(), 
                         [('unversioned parent', tinman_id), 
                          ('missing parent', tinman_id)])
        transform.adjust_path('name', lion_id, trans_id2)
        self.assertEqual(transform.find_conflicts(), 
                         [('unversioned parent', lion_id),
                          ('missing parent', lion_id)])
        transform.version_file("Courage", lion_id)
        self.assertEqual(transform.find_conflicts(), 
                         [('missing parent', lion_id), 
                          ('versioning no contents', lion_id)])
        transform.adjust_path('name2', root, trans_id2)
        self.assertEqual(transform.find_conflicts(), 
                         [('versioning no contents', lion_id)])
        transform.create_file('Contents, okay?', lion_id)
        transform.adjust_path('name2', trans_id2, trans_id2)
        self.assertEqual(transform.find_conflicts(), 
                         [('parent loop', trans_id2), 
                          ('non-directory parent', trans_id2)])
        transform.adjust_path('name2', root, trans_id2)
        oz_id = transform.new_directory('oz', root)
        transform.set_executability(True, oz_id)
        self.assertEqual(transform.find_conflicts(), 
                         [('unversioned executability', oz_id)])
        transform.version_file('oz-id', oz_id)
        self.assertEqual(transform.find_conflicts(), 
                         [('non-file executability', oz_id)])
        transform.set_executability(None, oz_id)
        tip_id = transform.new_file('tip', oz_id, 'ozma', 'tip-id')
        transform.apply()
        self.assertEqual(self.wt.path2id('name'), 'my_pretties')
        self.assertEqual('contents', file(self.wt.abspath('name')).read())
        transform2, root = self.get_transform()
        oz_id = transform2.trans_id_tree_file_id('oz-id')
        newtip = transform2.new_file('tip', oz_id, 'other', 'tip-id')
        result = transform2.find_conflicts()
        fp = FinalPaths(transform2)
        self.assert_('oz/tip' in transform2._tree_path_ids)
        self.assertEqual(fp.get_path(newtip), pathjoin('oz', 'tip'))
        self.assertEqual(len(result), 2)
        self.assertEqual((result[0][0], result[0][1]), 
                         ('duplicate', newtip))
        self.assertEqual((result[1][0], result[1][2]), 
                         ('duplicate id', newtip))
        transform2.finalize()
        transform3 = TreeTransform(self.wt)
        self.addCleanup(transform3.finalize)
        oz_id = transform3.trans_id_tree_file_id('oz-id')
        transform3.delete_contents(oz_id)
        self.assertEqual(transform3.find_conflicts(), 
                         [('missing parent', oz_id)])
        root_id = transform3.root
        tip_id = transform3.trans_id_tree_file_id('tip-id')
        transform3.adjust_path('tip', root_id, tip_id)
        transform3.apply()

    def test_conflict_on_case_insensitive(self):
        tree = self.make_branch_and_tree('tree')
        # Don't try this at home, kids!
        # Force the tree to report that it is case sensitive, for conflict
        # resolution tests
        tree.case_sensitive = True
        transform = TreeTransform(tree)
        self.addCleanup(transform.finalize)
        transform.new_file('file', transform.root, 'content')
        transform.new_file('FiLe', transform.root, 'content')
        result = transform.find_conflicts()
        self.assertEqual([], result)
        # Force the tree to report that it is case insensitive, for conflict
        # generation tests
        tree.case_sensitive = False
        result = transform.find_conflicts()
        self.assertEqual([('duplicate', 'new-1', 'new-2', 'file')], result)

    def test_conflict_on_case_insensitive_existing(self):
        tree = self.make_branch_and_tree('tree')
        self.build_tree(['tree/FiLe'])
        # Don't try this at home, kids!
        # Force the tree to report that it is case sensitive, for conflict
        # resolution tests
        tree.case_sensitive = True
        transform = TreeTransform(tree)
        self.addCleanup(transform.finalize)
        transform.new_file('file', transform.root, 'content')
        result = transform.find_conflicts()
        self.assertEqual([], result)
        # Force the tree to report that it is case insensitive, for conflict
        # generation tests
        tree.case_sensitive = False
        result = transform.find_conflicts()
        self.assertEqual([('duplicate', 'new-1', 'new-2', 'file')], result)

    def test_resolve_case_insensitive_conflict(self):
        tree = self.make_branch_and_tree('tree')
        # Don't try this at home, kids!
        # Force the tree to report that it is case insensitive, for conflict
        # resolution tests
        tree.case_sensitive = False
        transform = TreeTransform(tree)
        self.addCleanup(transform.finalize)
        transform.new_file('file', transform.root, 'content')
        transform.new_file('FiLe', transform.root, 'content')
        resolve_conflicts(transform)
        transform.apply()
        self.failUnlessExists('tree/file')
        self.failUnlessExists('tree/FiLe.moved')

    def test_resolve_checkout_case_conflict(self):
        tree = self.make_branch_and_tree('tree')
        # Don't try this at home, kids!
        # Force the tree to report that it is case insensitive, for conflict
        # resolution tests
        tree.case_sensitive = False
        transform = TreeTransform(tree)
        self.addCleanup(transform.finalize)
        transform.new_file('file', transform.root, 'content')
        transform.new_file('FiLe', transform.root, 'content')
        resolve_conflicts(transform,
                          pass_func=lambda t, c: resolve_checkout(t, c, []))
        transform.apply()
        self.failUnlessExists('tree/file')
        self.failUnlessExists('tree/FiLe.moved')

    def test_apply_case_conflict(self):
        """Ensure that a transform with case conflicts can always be applied"""
        tree = self.make_branch_and_tree('tree')
        transform = TreeTransform(tree)
        self.addCleanup(transform.finalize)
        transform.new_file('file', transform.root, 'content')
        transform.new_file('FiLe', transform.root, 'content')
        dir = transform.new_directory('dir', transform.root)
        transform.new_file('dirfile', dir, 'content')
        transform.new_file('dirFiLe', dir, 'content')
        resolve_conflicts(transform)
        transform.apply()
        self.failUnlessExists('tree/file')
        if not os.path.exists('tree/FiLe.moved'):
            self.failUnlessExists('tree/FiLe')
        self.failUnlessExists('tree/dir/dirfile')
        if not os.path.exists('tree/dir/dirFiLe.moved'):
            self.failUnlessExists('tree/dir/dirFiLe')

    def test_case_insensitive_limbo(self):
        tree = self.make_branch_and_tree('tree')
        # Don't try this at home, kids!
        # Force the tree to report that it is case insensitive
        tree.case_sensitive = False
        transform = TreeTransform(tree)
        self.addCleanup(transform.finalize)
        dir = transform.new_directory('dir', transform.root)
        first = transform.new_file('file', dir, 'content')
        second = transform.new_file('FiLe', dir, 'content')
        self.assertContainsRe(transform._limbo_name(first), 'new-1/file')
        self.assertNotContainsRe(transform._limbo_name(second), 'new-1/FiLe')

    def test_add_del(self):
        start, root = self.get_transform()
        start.new_directory('a', root, 'a')
        start.apply()
        transform, root = self.get_transform()
        transform.delete_versioned(transform.trans_id_tree_file_id('a'))
        transform.new_directory('a', root, 'a')
        transform.apply()

    def test_unversioning(self):
        create_tree, root = self.get_transform()
        parent_id = create_tree.new_directory('parent', root, 'parent-id')
        create_tree.new_file('child', parent_id, 'child', 'child-id')
        create_tree.apply()
        unversion = TreeTransform(self.wt)
        self.addCleanup(unversion.finalize)
        parent = unversion.trans_id_tree_path('parent')
        unversion.unversion_file(parent)
        self.assertEqual(unversion.find_conflicts(), 
                         [('unversioned parent', parent_id)])
        file_id = unversion.trans_id_tree_file_id('child-id')
        unversion.unversion_file(file_id)
        unversion.apply()

    def test_name_invariants(self):
        create_tree, root = self.get_transform()
        # prepare tree
        root = create_tree.root
        create_tree.new_file('name1', root, 'hello1', 'name1')
        create_tree.new_file('name2', root, 'hello2', 'name2')
        ddir = create_tree.new_directory('dying_directory', root, 'ddir')
        create_tree.new_file('dying_file', ddir, 'goodbye1', 'dfile')
        create_tree.new_file('moving_file', ddir, 'later1', 'mfile')
        create_tree.new_file('moving_file2', root, 'later2', 'mfile2')
        create_tree.apply()

        mangle_tree,root = self.get_transform()
        root = mangle_tree.root
        #swap names
        name1 = mangle_tree.trans_id_tree_file_id('name1')
        name2 = mangle_tree.trans_id_tree_file_id('name2')
        mangle_tree.adjust_path('name2', root, name1)
        mangle_tree.adjust_path('name1', root, name2)

        #tests for deleting parent directories 
        ddir = mangle_tree.trans_id_tree_file_id('ddir')
        mangle_tree.delete_contents(ddir)
        dfile = mangle_tree.trans_id_tree_file_id('dfile')
        mangle_tree.delete_versioned(dfile)
        mangle_tree.unversion_file(dfile)
        mfile = mangle_tree.trans_id_tree_file_id('mfile')
        mangle_tree.adjust_path('mfile', root, mfile)

        #tests for adding parent directories
        newdir = mangle_tree.new_directory('new_directory', root, 'newdir')
        mfile2 = mangle_tree.trans_id_tree_file_id('mfile2')
        mangle_tree.adjust_path('mfile2', newdir, mfile2)
        mangle_tree.new_file('newfile', newdir, 'hello3', 'dfile')
        self.assertEqual(mangle_tree.final_file_id(mfile2), 'mfile2')
        self.assertEqual(mangle_tree.final_parent(mfile2), newdir)
        self.assertEqual(mangle_tree.final_file_id(mfile2), 'mfile2')
        mangle_tree.apply()
        self.assertEqual(file(self.wt.abspath('name1')).read(), 'hello2')
        self.assertEqual(file(self.wt.abspath('name2')).read(), 'hello1')
        mfile2_path = self.wt.abspath(pathjoin('new_directory','mfile2'))
        self.assertEqual(mangle_tree.final_parent(mfile2), newdir)
        self.assertEqual(file(mfile2_path).read(), 'later2')
        self.assertEqual(self.wt.id2path('mfile2'), 'new_directory/mfile2')
        self.assertEqual(self.wt.path2id('new_directory/mfile2'), 'mfile2')
        newfile_path = self.wt.abspath(pathjoin('new_directory','newfile'))
        self.assertEqual(file(newfile_path).read(), 'hello3')
        self.assertEqual(self.wt.path2id('dying_directory'), 'ddir')
        self.assertIs(self.wt.path2id('dying_directory/dying_file'), None)
        mfile2_path = self.wt.abspath(pathjoin('new_directory','mfile2'))

    def test_both_rename(self):
        create_tree,root = self.get_transform()
        newdir = create_tree.new_directory('selftest', root, 'selftest-id')
        create_tree.new_file('blackbox.py', newdir, 'hello1', 'blackbox-id')
        create_tree.apply()        
        mangle_tree,root = self.get_transform()
        selftest = mangle_tree.trans_id_tree_file_id('selftest-id')
        blackbox = mangle_tree.trans_id_tree_file_id('blackbox-id')
        mangle_tree.adjust_path('test', root, selftest)
        mangle_tree.adjust_path('test_too_much', root, selftest)
        mangle_tree.set_executability(True, blackbox)
        mangle_tree.apply()

    def test_both_rename2(self):
        create_tree,root = self.get_transform()
        bzrlib = create_tree.new_directory('bzrlib', root, 'bzrlib-id')
        tests = create_tree.new_directory('tests', bzrlib, 'tests-id')
        blackbox = create_tree.new_directory('blackbox', tests, 'blackbox-id')
        create_tree.new_file('test_too_much.py', blackbox, 'hello1', 
                             'test_too_much-id')
        create_tree.apply()        
        mangle_tree,root = self.get_transform()
        bzrlib = mangle_tree.trans_id_tree_file_id('bzrlib-id')
        tests = mangle_tree.trans_id_tree_file_id('tests-id')
        test_too_much = mangle_tree.trans_id_tree_file_id('test_too_much-id')
        mangle_tree.adjust_path('selftest', bzrlib, tests)
        mangle_tree.adjust_path('blackbox.py', tests, test_too_much) 
        mangle_tree.set_executability(True, test_too_much)
        mangle_tree.apply()

    def test_both_rename3(self):
        create_tree,root = self.get_transform()
        tests = create_tree.new_directory('tests', root, 'tests-id')
        create_tree.new_file('test_too_much.py', tests, 'hello1', 
                             'test_too_much-id')
        create_tree.apply()        
        mangle_tree,root = self.get_transform()
        tests = mangle_tree.trans_id_tree_file_id('tests-id')
        test_too_much = mangle_tree.trans_id_tree_file_id('test_too_much-id')
        mangle_tree.adjust_path('selftest', root, tests)
        mangle_tree.adjust_path('blackbox.py', tests, test_too_much) 
        mangle_tree.set_executability(True, test_too_much)
        mangle_tree.apply()

    def test_move_dangling_ie(self):
        create_tree, root = self.get_transform()
        # prepare tree
        root = create_tree.root
        create_tree.new_file('name1', root, 'hello1', 'name1')
        create_tree.apply()
        delete_contents, root = self.get_transform()
        file = delete_contents.trans_id_tree_file_id('name1')
        delete_contents.delete_contents(file)
        delete_contents.apply()
        move_id, root = self.get_transform()
        name1 = move_id.trans_id_tree_file_id('name1')
        newdir = move_id.new_directory('dir', root, 'newdir')
        move_id.adjust_path('name2', newdir, name1)
        move_id.apply()
        
    def test_replace_dangling_ie(self):
        create_tree, root = self.get_transform()
        # prepare tree
        root = create_tree.root
        create_tree.new_file('name1', root, 'hello1', 'name1')
        create_tree.apply()
        delete_contents = TreeTransform(self.wt)
        self.addCleanup(delete_contents.finalize)
        file = delete_contents.trans_id_tree_file_id('name1')
        delete_contents.delete_contents(file)
        delete_contents.apply()
        delete_contents.finalize()
        replace = TreeTransform(self.wt)
        self.addCleanup(replace.finalize)
        name2 = replace.new_file('name2', root, 'hello2', 'name1')
        conflicts = replace.find_conflicts()
        name1 = replace.trans_id_tree_file_id('name1')
        self.assertEqual(conflicts, [('duplicate id', name1, name2)])
        resolve_conflicts(replace)
        replace.apply()

    def test_symlinks(self):
        self.requireFeature(SymlinkFeature)
        transform,root = self.get_transform()
        oz_id = transform.new_directory('oz', root, 'oz-id')
        wizard = transform.new_symlink('wizard', oz_id, 'wizard-target', 
                                       'wizard-id')
        wiz_id = transform.create_path('wizard2', oz_id)
        transform.create_symlink('behind_curtain', wiz_id)
        transform.version_file('wiz-id2', wiz_id)            
        transform.set_executability(True, wiz_id)
        self.assertEqual(transform.find_conflicts(), 
                         [('non-file executability', wiz_id)])
        transform.set_executability(None, wiz_id)
        transform.apply()
        self.assertEqual(self.wt.path2id('oz/wizard'), 'wizard-id')
        self.assertEqual(file_kind(self.wt.abspath('oz/wizard')), 'symlink')
        self.assertEqual(os.readlink(self.wt.abspath('oz/wizard2')), 
                         'behind_curtain')
        self.assertEqual(os.readlink(self.wt.abspath('oz/wizard')),
                         'wizard-target')

    def test_unable_create_symlink(self):
        def tt_helper():
            wt = self.make_branch_and_tree('.')
            tt = TreeTransform(wt)  # TreeTransform obtains write lock
            try:
                tt.new_symlink('foo', tt.root, 'bar')
                tt.apply()
            finally:
                wt.unlock()
        os_symlink = getattr(os, 'symlink', None)
        os.symlink = None
        try:
            err = self.assertRaises(errors.UnableCreateSymlink, tt_helper)
            self.assertEquals(
                "Unable to create symlink 'foo' on this platform",
                str(err))
        finally:
            if os_symlink:
                os.symlink = os_symlink

    def get_conflicted(self):
        create,root = self.get_transform()
        create.new_file('dorothy', root, 'dorothy', 'dorothy-id')
        oz = create.new_directory('oz', root, 'oz-id')
        create.new_directory('emeraldcity', oz, 'emerald-id')
        create.apply()
        conflicts,root = self.get_transform()
        # set up duplicate entry, duplicate id
        new_dorothy = conflicts.new_file('dorothy', root, 'dorothy', 
                                         'dorothy-id')
        old_dorothy = conflicts.trans_id_tree_file_id('dorothy-id')
        oz = conflicts.trans_id_tree_file_id('oz-id')
        # set up DeletedParent parent conflict
        conflicts.delete_versioned(oz)
        emerald = conflicts.trans_id_tree_file_id('emerald-id')
        # set up MissingParent conflict
        munchkincity = conflicts.trans_id_file_id('munchkincity-id')
        conflicts.adjust_path('munchkincity', root, munchkincity)
        conflicts.new_directory('auntem', munchkincity, 'auntem-id')
        # set up parent loop
        conflicts.adjust_path('emeraldcity', emerald, emerald)
        return conflicts, emerald, oz, old_dorothy, new_dorothy

    def test_conflict_resolution(self):
        conflicts, emerald, oz, old_dorothy, new_dorothy =\
            self.get_conflicted()
        resolve_conflicts(conflicts)
        self.assertEqual(conflicts.final_name(old_dorothy), 'dorothy.moved')
        self.assertIs(conflicts.final_file_id(old_dorothy), None)
        self.assertEqual(conflicts.final_name(new_dorothy), 'dorothy')
        self.assertEqual(conflicts.final_file_id(new_dorothy), 'dorothy-id')
        self.assertEqual(conflicts.final_parent(emerald), oz)
        conflicts.apply()

    def test_cook_conflicts(self):
        tt, emerald, oz, old_dorothy, new_dorothy = self.get_conflicted()
        raw_conflicts = resolve_conflicts(tt)
        cooked_conflicts = cook_conflicts(raw_conflicts, tt)
        duplicate = DuplicateEntry('Moved existing file to', 'dorothy.moved', 
                                   'dorothy', None, 'dorothy-id')
        self.assertEqual(cooked_conflicts[0], duplicate)
        duplicate_id = DuplicateID('Unversioned existing file', 
                                   'dorothy.moved', 'dorothy', None,
                                   'dorothy-id')
        self.assertEqual(cooked_conflicts[1], duplicate_id)
        missing_parent = MissingParent('Created directory', 'munchkincity',
                                       'munchkincity-id')
        deleted_parent = DeletingParent('Not deleting', 'oz', 'oz-id')
        self.assertEqual(cooked_conflicts[2], missing_parent)
        unversioned_parent = UnversionedParent('Versioned directory',
                                               'munchkincity',
                                               'munchkincity-id')
        unversioned_parent2 = UnversionedParent('Versioned directory', 'oz',
                                               'oz-id')
        self.assertEqual(cooked_conflicts[3], unversioned_parent)
        parent_loop = ParentLoop('Cancelled move', 'oz/emeraldcity', 
                                 'oz/emeraldcity', 'emerald-id', 'emerald-id')
        self.assertEqual(cooked_conflicts[4], deleted_parent)
        self.assertEqual(cooked_conflicts[5], unversioned_parent2)
        self.assertEqual(cooked_conflicts[6], parent_loop)
        self.assertEqual(len(cooked_conflicts), 7)
        tt.finalize()

    def test_string_conflicts(self):
        tt, emerald, oz, old_dorothy, new_dorothy = self.get_conflicted()
        raw_conflicts = resolve_conflicts(tt)
        cooked_conflicts = cook_conflicts(raw_conflicts, tt)
        tt.finalize()
        conflicts_s = [str(c) for c in cooked_conflicts]
        self.assertEqual(len(cooked_conflicts), len(conflicts_s))
        self.assertEqual(conflicts_s[0], 'Conflict adding file dorothy.  '
                                         'Moved existing file to '
                                         'dorothy.moved.')
        self.assertEqual(conflicts_s[1], 'Conflict adding id to dorothy.  '
                                         'Unversioned existing file '
                                         'dorothy.moved.')
        self.assertEqual(conflicts_s[2], 'Conflict adding files to'
                                         ' munchkincity.  Created directory.')
        self.assertEqual(conflicts_s[3], 'Conflict because munchkincity is not'
                                         ' versioned, but has versioned'
                                         ' children.  Versioned directory.')
        self.assertEqualDiff(conflicts_s[4], "Conflict: can't delete oz because it"
                                         " is not empty.  Not deleting.")
        self.assertEqual(conflicts_s[5], 'Conflict because oz is not'
                                         ' versioned, but has versioned'
                                         ' children.  Versioned directory.')
        self.assertEqual(conflicts_s[6], 'Conflict moving oz/emeraldcity into'
                                         ' oz/emeraldcity.  Cancelled move.')

    def test_moving_versioned_directories(self):
        create, root = self.get_transform()
        kansas = create.new_directory('kansas', root, 'kansas-id')
        create.new_directory('house', kansas, 'house-id')
        create.new_directory('oz', root, 'oz-id')
        create.apply()
        cyclone, root = self.get_transform()
        oz = cyclone.trans_id_tree_file_id('oz-id')
        house = cyclone.trans_id_tree_file_id('house-id')
        cyclone.adjust_path('house', oz, house)
        cyclone.apply()

    def test_moving_root(self):
        create, root = self.get_transform()
        fun = create.new_directory('fun', root, 'fun-id')
        create.new_directory('sun', root, 'sun-id')
        create.new_directory('moon', root, 'moon')
        create.apply()
        transform, root = self.get_transform()
        transform.adjust_root_path('oldroot', fun)
        new_root=transform.trans_id_tree_path('')
        transform.version_file('new-root', new_root)
        transform.apply()

    def test_renames(self):
        create, root = self.get_transform()
        old = create.new_directory('old-parent', root, 'old-id')
        intermediate = create.new_directory('intermediate', old, 'im-id')
        myfile = create.new_file('myfile', intermediate, 'myfile-text',
                                 'myfile-id')
        create.apply()
        rename, root = self.get_transform()
        old = rename.trans_id_file_id('old-id')
        rename.adjust_path('new', root, old)
        myfile = rename.trans_id_file_id('myfile-id')
        rename.set_executability(True, myfile)
        rename.apply()

    def test_find_interesting(self):
        create, root = self.get_transform()
        wt = create._tree
        create.new_file('vfile', root, 'myfile-text', 'myfile-id')
        create.new_file('uvfile', root, 'othertext')
        create.apply()
        result = self.applyDeprecated(symbol_versioning.zero_fifteen,
            find_interesting, wt, wt, ['vfile'])
        self.assertEqual(result, set(['myfile-id']))

    def test_set_executability_order(self):
        """Ensure that executability behaves the same, no matter what order.
        
        - create file and set executability simultaneously
        - create file and set executability afterward
        - unsetting the executability of a file whose executability has not been
        declared should throw an exception (this may happen when a
        merge attempts to create a file with a duplicate ID)
        """
        transform, root = self.get_transform()
        wt = transform._tree
        wt.lock_read()
        self.addCleanup(wt.unlock)
        transform.new_file('set_on_creation', root, 'Set on creation', 'soc',
                           True)
        sac = transform.new_file('set_after_creation', root,
                                 'Set after creation', 'sac')
        transform.set_executability(True, sac)
        uws = transform.new_file('unset_without_set', root, 'Unset badly',
                                 'uws')
        self.assertRaises(KeyError, transform.set_executability, None, uws)
        transform.apply()
        self.assertTrue(wt.is_executable('soc'))
        self.assertTrue(wt.is_executable('sac'))

    def test_preserve_mode(self):
        """File mode is preserved when replacing content"""
        if sys.platform == 'win32':
            raise TestSkipped('chmod has no effect on win32')
        transform, root = self.get_transform()
        transform.new_file('file1', root, 'contents', 'file1-id', True)
        transform.apply()
        self.assertTrue(self.wt.is_executable('file1-id'))
        transform, root = self.get_transform()
        file1_id = transform.trans_id_tree_file_id('file1-id')
        transform.delete_contents(file1_id)
        transform.create_file('contents2', file1_id)
        transform.apply()
        self.assertTrue(self.wt.is_executable('file1-id'))

    def test__set_mode_stats_correctly(self):
        """_set_mode stats to determine file mode."""
        if sys.platform == 'win32':
            raise TestSkipped('chmod has no effect on win32')

        stat_paths = []
        real_stat = os.stat
        def instrumented_stat(path):
            stat_paths.append(path)
            return real_stat(path)

        transform, root = self.get_transform()

        bar1_id = transform.new_file('bar', root, 'bar contents 1\n',
                                     file_id='bar-id-1', executable=False)
        transform.apply()

        transform, root = self.get_transform()
        bar1_id = transform.trans_id_tree_path('bar')
        bar2_id = transform.trans_id_tree_path('bar2')
        try:
            os.stat = instrumented_stat
            transform.create_file('bar2 contents\n', bar2_id, mode_id=bar1_id)
        finally:
            os.stat = real_stat
            transform.finalize()

        bar1_abspath = self.wt.abspath('bar')
        self.assertEqual([bar1_abspath], stat_paths)

    def test_iter_changes(self):
        self.wt.set_root_id('eert_toor')
        transform, root = self.get_transform()
        transform.new_file('old', root, 'blah', 'id-1', True)
        transform.apply()
        transform, root = self.get_transform()
        try:
            self.assertEqual([], list(transform._iter_changes()))
            old = transform.trans_id_tree_file_id('id-1')
            transform.unversion_file(old)
            self.assertEqual([('id-1', ('old', None), False, (True, False),
                ('eert_toor', 'eert_toor'), ('old', 'old'), ('file', 'file'),
                (True, True))], list(transform._iter_changes()))
            transform.new_directory('new', root, 'id-1')
            self.assertEqual([('id-1', ('old', 'new'), True, (True, True),
                ('eert_toor', 'eert_toor'), ('old', 'new'),
                ('file', 'directory'),
                (True, False))], list(transform._iter_changes()))
        finally:
            transform.finalize()

    def test_iter_changes_new(self):
        self.wt.set_root_id('eert_toor')
        transform, root = self.get_transform()
        transform.new_file('old', root, 'blah')
        transform.apply()
        transform, root = self.get_transform()
        try:
            old = transform.trans_id_tree_path('old')
            transform.version_file('id-1', old)
            self.assertEqual([('id-1', (None, 'old'), False, (False, True),
                ('eert_toor', 'eert_toor'), ('old', 'old'), ('file', 'file'),
                (False, False))], list(transform._iter_changes()))
        finally:
            transform.finalize()

    def test_iter_changes_modifications(self):
        self.wt.set_root_id('eert_toor')
        transform, root = self.get_transform()
        transform.new_file('old', root, 'blah', 'id-1')
        transform.new_file('new', root, 'blah')
        transform.new_directory('subdir', root, 'subdir-id')
        transform.apply()
        transform, root = self.get_transform()
        try:
            old = transform.trans_id_tree_path('old')
            subdir = transform.trans_id_tree_file_id('subdir-id')
            new = transform.trans_id_tree_path('new')
            self.assertEqual([], list(transform._iter_changes()))

            #content deletion
            transform.delete_contents(old)
            self.assertEqual([('id-1', ('old', 'old'), True, (True, True),
                ('eert_toor', 'eert_toor'), ('old', 'old'), ('file', None),
                (False, False))], list(transform._iter_changes()))

            #content change
            transform.create_file('blah', old)
            self.assertEqual([('id-1', ('old', 'old'), True, (True, True),
                ('eert_toor', 'eert_toor'), ('old', 'old'), ('file', 'file'),
                (False, False))], list(transform._iter_changes()))
            transform.cancel_deletion(old)
            self.assertEqual([('id-1', ('old', 'old'), True, (True, True),
                ('eert_toor', 'eert_toor'), ('old', 'old'), ('file', 'file'),
                (False, False))], list(transform._iter_changes()))
            transform.cancel_creation(old)

            # move file_id to a different file
            self.assertEqual([], list(transform._iter_changes()))
            transform.unversion_file(old)
            transform.version_file('id-1', new)
            transform.adjust_path('old', root, new)
            self.assertEqual([('id-1', ('old', 'old'), True, (True, True),
                ('eert_toor', 'eert_toor'), ('old', 'old'), ('file', 'file'),
                (False, False))], list(transform._iter_changes()))
            transform.cancel_versioning(new)
            transform._removed_id = set()

            #execute bit
            self.assertEqual([], list(transform._iter_changes()))
            transform.set_executability(True, old)
            self.assertEqual([('id-1', ('old', 'old'), False, (True, True),
                ('eert_toor', 'eert_toor'), ('old', 'old'), ('file', 'file'),
                (False, True))], list(transform._iter_changes()))
            transform.set_executability(None, old)

            # filename
            self.assertEqual([], list(transform._iter_changes()))
            transform.adjust_path('new', root, old)
            transform._new_parent = {}
            self.assertEqual([('id-1', ('old', 'new'), False, (True, True),
                ('eert_toor', 'eert_toor'), ('old', 'new'), ('file', 'file'),
                (False, False))], list(transform._iter_changes()))
            transform._new_name = {}

            # parent directory
            self.assertEqual([], list(transform._iter_changes()))
            transform.adjust_path('new', subdir, old)
            transform._new_name = {}
            self.assertEqual([('id-1', ('old', 'subdir/old'), False,
                (True, True), ('eert_toor', 'subdir-id'), ('old', 'old'),
                ('file', 'file'), (False, False))],
                list(transform._iter_changes()))
            transform._new_path = {}

        finally:
            transform.finalize()

    def test_iter_changes_modified_bleed(self):
        self.wt.set_root_id('eert_toor')
        """Modified flag should not bleed from one change to another"""
        # unfortunately, we have no guarantee that file1 (which is modified)
        # will be applied before file2.  And if it's applied after file2, it
        # obviously can't bleed into file2's change output.  But for now, it
        # works.
        transform, root = self.get_transform()
        transform.new_file('file1', root, 'blah', 'id-1')
        transform.new_file('file2', root, 'blah', 'id-2')
        transform.apply()
        transform, root = self.get_transform()
        try:
            transform.delete_contents(transform.trans_id_file_id('id-1'))
            transform.set_executability(True,
            transform.trans_id_file_id('id-2'))
            self.assertEqual([('id-1', (u'file1', u'file1'), True, (True, True),
                ('eert_toor', 'eert_toor'), ('file1', u'file1'),
                ('file', None), (False, False)),
                ('id-2', (u'file2', u'file2'), False, (True, True),
                ('eert_toor', 'eert_toor'), ('file2', u'file2'),
                ('file', 'file'), (False, True))],
                list(transform._iter_changes()))
        finally:
            transform.finalize()

    def test_iter_changes_move_missing(self):
        """Test moving ids with no files around"""
        self.wt.set_root_id('toor_eert')
        # Need two steps because versioning a non-existant file is a conflict.
        transform, root = self.get_transform()
        transform.new_directory('floater', root, 'floater-id')
        transform.apply()
        transform, root = self.get_transform()
        transform.delete_contents(transform.trans_id_tree_path('floater'))
        transform.apply()
        transform, root = self.get_transform()
        floater = transform.trans_id_tree_path('floater')
        try:
            transform.adjust_path('flitter', root, floater)
            self.assertEqual([('floater-id', ('floater', 'flitter'), False,
            (True, True), ('toor_eert', 'toor_eert'), ('floater', 'flitter'),
            (None, None), (False, False))], list(transform._iter_changes()))
        finally:
            transform.finalize()

    def test_iter_changes_pointless(self):
        """Ensure that no-ops are not treated as modifications"""
        self.wt.set_root_id('eert_toor')
        transform, root = self.get_transform()
        transform.new_file('old', root, 'blah', 'id-1')
        transform.new_directory('subdir', root, 'subdir-id')
        transform.apply()
        transform, root = self.get_transform()
        try:
            old = transform.trans_id_tree_path('old')
            subdir = transform.trans_id_tree_file_id('subdir-id')
            self.assertEqual([], list(transform._iter_changes()))
            transform.delete_contents(subdir)
            transform.create_directory(subdir)
            transform.set_executability(False, old)
            transform.unversion_file(old)
            transform.version_file('id-1', old)
            transform.adjust_path('old', root, old)
            self.assertEqual([], list(transform._iter_changes()))
        finally:
            transform.finalize()

    def test_rename_count(self):
        transform, root = self.get_transform()
        transform.new_file('name1', root, 'contents')
        self.assertEqual(transform.rename_count, 0)
        transform.apply()
        self.assertEqual(transform.rename_count, 1)
        transform2, root = self.get_transform()
        transform2.adjust_path('name2', root,
                               transform2.trans_id_tree_path('name1'))
        self.assertEqual(transform2.rename_count, 0)
        transform2.apply()
        self.assertEqual(transform2.rename_count, 2)

    def test_change_parent(self):
        """Ensure that after we change a parent, the results are still right.

        Renames and parent changes on pending transforms can happen as part
        of conflict resolution, and are explicitly permitted by the
        TreeTransform API.

        This test ensures they work correctly with the rename-avoidance
        optimization.
        """
        transform, root = self.get_transform()
        parent1 = transform.new_directory('parent1', root)
        child1 = transform.new_file('child1', parent1, 'contents')
        parent2 = transform.new_directory('parent2', root)
        transform.adjust_path('child1', parent2, child1)
        transform.apply()
        self.failIfExists(self.wt.abspath('parent1/child1'))
        self.failUnlessExists(self.wt.abspath('parent2/child1'))
        # rename limbo/new-1 => parent1, rename limbo/new-3 => parent2
        # no rename for child1 (counting only renames during apply)
        self.failUnlessEqual(2, transform.rename_count)

    def test_cancel_parent(self):
        """Cancelling a parent doesn't cause deletion of a non-empty directory

        This is like the test_change_parent, except that we cancel the parent
        before adjusting the path.  The transform must detect that the
        directory is non-empty, and move children to safe locations.
        """
        transform, root = self.get_transform()
        parent1 = transform.new_directory('parent1', root)
        child1 = transform.new_file('child1', parent1, 'contents')
        child2 = transform.new_file('child2', parent1, 'contents')
        try:
            transform.cancel_creation(parent1)
        except OSError:
            self.fail('Failed to move child1 before deleting parent1')
        transform.cancel_creation(child2)
        transform.create_directory(parent1)
        try:
            transform.cancel_creation(parent1)
        # If the transform incorrectly believes that child2 is still in
        # parent1's limbo directory, it will try to rename it and fail
        # because was already moved by the first cancel_creation.
        except OSError:
            self.fail('Transform still thinks child2 is a child of parent1')
        parent2 = transform.new_directory('parent2', root)
        transform.adjust_path('child1', parent2, child1)
        transform.apply()
        self.failIfExists(self.wt.abspath('parent1'))
        self.failUnlessExists(self.wt.abspath('parent2/child1'))
        # rename limbo/new-3 => parent2, rename limbo/new-2 => child1
        self.failUnlessEqual(2, transform.rename_count)

    def test_adjust_and_cancel(self):
        """Make sure adjust_path keeps track of limbo children properly"""
        transform, root = self.get_transform()
        parent1 = transform.new_directory('parent1', root)
        child1 = transform.new_file('child1', parent1, 'contents')
        parent2 = transform.new_directory('parent2', root)
        transform.adjust_path('child1', parent2, child1)
        transform.cancel_creation(child1)
        try:
            transform.cancel_creation(parent1)
        # if the transform thinks child1 is still in parent1's limbo
        # directory, it will attempt to move it and fail.
        except OSError:
            self.fail('Transform still thinks child1 is a child of parent1')
        transform.finalize()

    def test_noname_contents(self):
        """TreeTransform should permit deferring naming files."""
        transform, root = self.get_transform()
        parent = transform.trans_id_file_id('parent-id')
        try:
            transform.create_directory(parent)
        except KeyError:
            self.fail("Can't handle contents with no name")
        transform.finalize()

    def test_noname_contents_nested(self):
        """TreeTransform should permit deferring naming files."""
        transform, root = self.get_transform()
        parent = transform.trans_id_file_id('parent-id')
        try:
            transform.create_directory(parent)
        except KeyError:
            self.fail("Can't handle contents with no name")
        child = transform.new_directory('child', parent)
        transform.adjust_path('parent', root, parent)
        transform.apply()
        self.failUnlessExists(self.wt.abspath('parent/child'))
        self.assertEqual(1, transform.rename_count)

    def test_reuse_name(self):
        """Avoid reusing the same limbo name for different files"""
        transform, root = self.get_transform()
        parent = transform.new_directory('parent', root)
        child1 = transform.new_directory('child', parent)
        try:
            child2 = transform.new_directory('child', parent)
        except OSError:
            self.fail('Tranform tried to use the same limbo name twice')
        transform.adjust_path('child2', parent, child2)
        transform.apply()
        # limbo/new-1 => parent, limbo/new-3 => parent/child2
        # child2 is put into top-level limbo because child1 has already
        # claimed the direct limbo path when child2 is created.  There is no
        # advantage in renaming files once they're in top-level limbo, except
        # as part of apply.
        self.assertEqual(2, transform.rename_count)

    def test_reuse_when_first_moved(self):
        """Don't avoid direct paths when it is safe to use them"""
        transform, root = self.get_transform()
        parent = transform.new_directory('parent', root)
        child1 = transform.new_directory('child', parent)
        transform.adjust_path('child1', parent, child1)
        child2 = transform.new_directory('child', parent)
        transform.apply()
        # limbo/new-1 => parent
        self.assertEqual(1, transform.rename_count)

    def test_reuse_after_cancel(self):
        """Don't avoid direct paths when it is safe to use them"""
        transform, root = self.get_transform()
        parent2 = transform.new_directory('parent2', root)
        child1 = transform.new_directory('child1', parent2)
        transform.cancel_creation(parent2)
        transform.create_directory(parent2)
        child2 = transform.new_directory('child1', parent2)
        transform.adjust_path('child2', parent2, child1)
        transform.apply()
        # limbo/new-1 => parent2, limbo/new-2 => parent2/child1
        self.assertEqual(2, transform.rename_count)

    def test_finalize_order(self):
        """Finalize must be done in child-to-parent order"""
        transform, root = self.get_transform()
        parent = transform.new_directory('parent', root)
        child = transform.new_directory('child', parent)
        try:
            transform.finalize()
        except OSError:
            self.fail('Tried to remove parent before child1')

    def test_cancel_with_cancelled_child_should_succeed(self):
        transform, root = self.get_transform()
        parent = transform.new_directory('parent', root)
        child = transform.new_directory('child', parent)
        transform.cancel_creation(child)
        transform.cancel_creation(parent)
        transform.finalize()

    def test_change_entry(self):
        txt = 'bzrlib.transform.change_entry was deprecated in version 0.90.'
        self.callDeprecated([txt], change_entry, None, None, None, None, None,
            None, None, None)

    def test_case_insensitive_clash(self):
        self.requireFeature(CaseInsensitiveFilesystemFeature)
        def tt_helper():
            wt = self.make_branch_and_tree('.')
            tt = TreeTransform(wt)  # TreeTransform obtains write lock
            try:
                tt.new_file('foo', tt.root, 'bar')
                tt.new_file('Foo', tt.root, 'spam')
                # Lie to tt that we've already resolved all conflicts.
                tt.apply(no_conflicts=True)
            except:
                wt.unlock()
                raise
        err = self.assertRaises(errors.FileExists, tt_helper)
        self.assertContainsRe(str(err),
            "^File exists: .+/foo")

    def test_two_directories_clash(self):
        def tt_helper():
            wt = self.make_branch_and_tree('.')
            tt = TreeTransform(wt)  # TreeTransform obtains write lock
            try:
                foo_1 = tt.new_directory('foo', tt.root)
                tt.new_directory('bar', foo_1)
                foo_2 = tt.new_directory('foo', tt.root)
                tt.new_directory('baz', foo_2)
                # Lie to tt that we've already resolved all conflicts.
                tt.apply(no_conflicts=True)
            except:
                wt.unlock()
                raise
        err = self.assertRaises(errors.FileExists, tt_helper)
        self.assertContainsRe(str(err),
            "^File exists: .+/foo")

    def test_two_directories_clash_finalize(self):
        def tt_helper():
            wt = self.make_branch_and_tree('.')
            tt = TreeTransform(wt)  # TreeTransform obtains write lock
            try:
                foo_1 = tt.new_directory('foo', tt.root)
                tt.new_directory('bar', foo_1)
                foo_2 = tt.new_directory('foo', tt.root)
                tt.new_directory('baz', foo_2)
                # Lie to tt that we've already resolved all conflicts.
                tt.apply(no_conflicts=True)
            except:
                tt.finalize()
                raise
        err = self.assertRaises(errors.FileExists, tt_helper)
        self.assertContainsRe(str(err),
            "^File exists: .+/foo")


class TransformGroup(object):

    def __init__(self, dirname, root_id):
        self.name = dirname
        os.mkdir(dirname)
        self.wt = BzrDir.create_standalone_workingtree(dirname)
        self.wt.set_root_id(root_id)
        self.b = self.wt.branch
        self.tt = TreeTransform(self.wt)
        self.root = self.tt.trans_id_tree_file_id(self.wt.get_root_id())


def conflict_text(tree, merge):
    template = '%s TREE\n%s%s\n%s%s MERGE-SOURCE\n'
    return template % ('<' * 7, tree, '=' * 7, merge, '>' * 7)


class TestTransformMerge(TestCaseInTempDir):
    def test_text_merge(self):
        root_id = generate_ids.gen_root_id()
        base = TransformGroup("base", root_id)
        base.tt.new_file('a', base.root, 'a\nb\nc\nd\be\n', 'a')
        base.tt.new_file('b', base.root, 'b1', 'b')
        base.tt.new_file('c', base.root, 'c', 'c')
        base.tt.new_file('d', base.root, 'd', 'd')
        base.tt.new_file('e', base.root, 'e', 'e')
        base.tt.new_file('f', base.root, 'f', 'f')
        base.tt.new_directory('g', base.root, 'g')
        base.tt.new_directory('h', base.root, 'h')
        base.tt.apply()
        other = TransformGroup("other", root_id)
        other.tt.new_file('a', other.root, 'y\nb\nc\nd\be\n', 'a')
        other.tt.new_file('b', other.root, 'b2', 'b')
        other.tt.new_file('c', other.root, 'c2', 'c')
        other.tt.new_file('d', other.root, 'd', 'd')
        other.tt.new_file('e', other.root, 'e2', 'e')
        other.tt.new_file('f', other.root, 'f', 'f')
        other.tt.new_file('g', other.root, 'g', 'g')
        other.tt.new_file('h', other.root, 'h\ni\nj\nk\n', 'h')
        other.tt.new_file('i', other.root, 'h\ni\nj\nk\n', 'i')
        other.tt.apply()
        this = TransformGroup("this", root_id)
        this.tt.new_file('a', this.root, 'a\nb\nc\nd\bz\n', 'a')
        this.tt.new_file('b', this.root, 'b', 'b')
        this.tt.new_file('c', this.root, 'c', 'c')
        this.tt.new_file('d', this.root, 'd2', 'd')
        this.tt.new_file('e', this.root, 'e2', 'e')
        this.tt.new_file('f', this.root, 'f', 'f')
        this.tt.new_file('g', this.root, 'g', 'g')
        this.tt.new_file('h', this.root, '1\n2\n3\n4\n', 'h')
        this.tt.new_file('i', this.root, '1\n2\n3\n4\n', 'i')
        this.tt.apply()
        Merge3Merger(this.wt, this.wt, base.wt, other.wt)
        # textual merge
        self.assertEqual(this.wt.get_file('a').read(), 'y\nb\nc\nd\bz\n')
        # three-way text conflict
        self.assertEqual(this.wt.get_file('b').read(), 
                         conflict_text('b', 'b2'))
        # OTHER wins
        self.assertEqual(this.wt.get_file('c').read(), 'c2')
        # THIS wins
        self.assertEqual(this.wt.get_file('d').read(), 'd2')
        # Ambigious clean merge
        self.assertEqual(this.wt.get_file('e').read(), 'e2')
        # No change
        self.assertEqual(this.wt.get_file('f').read(), 'f')
        # Correct correct results when THIS == OTHER 
        self.assertEqual(this.wt.get_file('g').read(), 'g')
        # Text conflict when THIS & OTHER are text and BASE is dir
        self.assertEqual(this.wt.get_file('h').read(), 
                         conflict_text('1\n2\n3\n4\n', 'h\ni\nj\nk\n'))
        self.assertEqual(this.wt.get_file_byname('h.THIS').read(),
                         '1\n2\n3\n4\n')
        self.assertEqual(this.wt.get_file_byname('h.OTHER').read(),
                         'h\ni\nj\nk\n')
        self.assertEqual(file_kind(this.wt.abspath('h.BASE')), 'directory')
        self.assertEqual(this.wt.get_file('i').read(), 
                         conflict_text('1\n2\n3\n4\n', 'h\ni\nj\nk\n'))
        self.assertEqual(this.wt.get_file_byname('i.THIS').read(),
                         '1\n2\n3\n4\n')
        self.assertEqual(this.wt.get_file_byname('i.OTHER').read(),
                         'h\ni\nj\nk\n')
        self.assertEqual(os.path.exists(this.wt.abspath('i.BASE')), False)
        modified = ['a', 'b', 'c', 'h', 'i']
        merge_modified = this.wt.merge_modified()
        self.assertSubset(merge_modified, modified)
        self.assertEqual(len(merge_modified), len(modified))
        file(this.wt.id2abspath('a'), 'wb').write('booga')
        modified.pop(0)
        merge_modified = this.wt.merge_modified()
        self.assertSubset(merge_modified, modified)
        self.assertEqual(len(merge_modified), len(modified))
        this.wt.remove('b')
        this.wt.revert()

    def test_file_merge(self):
        self.requireFeature(SymlinkFeature)
        root_id = generate_ids.gen_root_id()
        base = TransformGroup("BASE", root_id)
        this = TransformGroup("THIS", root_id)
        other = TransformGroup("OTHER", root_id)
        for tg in this, base, other:
            tg.tt.new_directory('a', tg.root, 'a')
            tg.tt.new_symlink('b', tg.root, 'b', 'b')
            tg.tt.new_file('c', tg.root, 'c', 'c')
            tg.tt.new_symlink('d', tg.root, tg.name, 'd')
        targets = ((base, 'base-e', 'base-f', None, None), 
                   (this, 'other-e', 'this-f', 'other-g', 'this-h'), 
                   (other, 'other-e', None, 'other-g', 'other-h'))
        for tg, e_target, f_target, g_target, h_target in targets:
            for link, target in (('e', e_target), ('f', f_target), 
                                 ('g', g_target), ('h', h_target)):
                if target is not None:
                    tg.tt.new_symlink(link, tg.root, target, link)

        for tg in this, base, other:
            tg.tt.apply()
        Merge3Merger(this.wt, this.wt, base.wt, other.wt)
        self.assertIs(os.path.isdir(this.wt.abspath('a')), True)
        self.assertIs(os.path.islink(this.wt.abspath('b')), True)
        self.assertIs(os.path.isfile(this.wt.abspath('c')), True)
        for suffix in ('THIS', 'BASE', 'OTHER'):
            self.assertEqual(os.readlink(this.wt.abspath('d.'+suffix)), suffix)
        self.assertIs(os.path.lexists(this.wt.abspath('d')), False)
        self.assertEqual(this.wt.id2path('d'), 'd.OTHER')
        self.assertEqual(this.wt.id2path('f'), 'f.THIS')
        self.assertEqual(os.readlink(this.wt.abspath('e')), 'other-e')
        self.assertIs(os.path.lexists(this.wt.abspath('e.THIS')), False)
        self.assertIs(os.path.lexists(this.wt.abspath('e.OTHER')), False)
        self.assertIs(os.path.lexists(this.wt.abspath('e.BASE')), False)
        self.assertIs(os.path.lexists(this.wt.abspath('g')), True)
        self.assertIs(os.path.lexists(this.wt.abspath('g.BASE')), False)
        self.assertIs(os.path.lexists(this.wt.abspath('h')), False)
        self.assertIs(os.path.lexists(this.wt.abspath('h.BASE')), False)
        self.assertIs(os.path.lexists(this.wt.abspath('h.THIS')), True)
        self.assertIs(os.path.lexists(this.wt.abspath('h.OTHER')), True)

    def test_filename_merge(self):
        root_id = generate_ids.gen_root_id()
        base = TransformGroup("BASE", root_id)
        this = TransformGroup("THIS", root_id)
        other = TransformGroup("OTHER", root_id)
        base_a, this_a, other_a = [t.tt.new_directory('a', t.root, 'a') 
                                   for t in [base, this, other]]
        base_b, this_b, other_b = [t.tt.new_directory('b', t.root, 'b') 
                                   for t in [base, this, other]]
        base.tt.new_directory('c', base_a, 'c')
        this.tt.new_directory('c1', this_a, 'c')
        other.tt.new_directory('c', other_b, 'c')

        base.tt.new_directory('d', base_a, 'd')
        this.tt.new_directory('d1', this_b, 'd')
        other.tt.new_directory('d', other_a, 'd')

        base.tt.new_directory('e', base_a, 'e')
        this.tt.new_directory('e', this_a, 'e')
        other.tt.new_directory('e1', other_b, 'e')

        base.tt.new_directory('f', base_a, 'f')
        this.tt.new_directory('f1', this_b, 'f')
        other.tt.new_directory('f1', other_b, 'f')

        for tg in [this, base, other]:
            tg.tt.apply()
        Merge3Merger(this.wt, this.wt, base.wt, other.wt)
        self.assertEqual(this.wt.id2path('c'), pathjoin('b/c1'))
        self.assertEqual(this.wt.id2path('d'), pathjoin('b/d1'))
        self.assertEqual(this.wt.id2path('e'), pathjoin('b/e1'))
        self.assertEqual(this.wt.id2path('f'), pathjoin('b/f1'))

    def test_filename_merge_conflicts(self):
        root_id = generate_ids.gen_root_id()
        base = TransformGroup("BASE", root_id)
        this = TransformGroup("THIS", root_id)
        other = TransformGroup("OTHER", root_id)
        base_a, this_a, other_a = [t.tt.new_directory('a', t.root, 'a') 
                                   for t in [base, this, other]]
        base_b, this_b, other_b = [t.tt.new_directory('b', t.root, 'b') 
                                   for t in [base, this, other]]

        base.tt.new_file('g', base_a, 'g', 'g')
        other.tt.new_file('g1', other_b, 'g1', 'g')

        base.tt.new_file('h', base_a, 'h', 'h')
        this.tt.new_file('h1', this_b, 'h1', 'h')

        base.tt.new_file('i', base.root, 'i', 'i')
        other.tt.new_directory('i1', this_b, 'i')

        for tg in [this, base, other]:
            tg.tt.apply()
        Merge3Merger(this.wt, this.wt, base.wt, other.wt)

        self.assertEqual(this.wt.id2path('g'), pathjoin('b/g1.OTHER'))
        self.assertIs(os.path.lexists(this.wt.abspath('b/g1.BASE')), True)
        self.assertIs(os.path.lexists(this.wt.abspath('b/g1.THIS')), False)
        self.assertEqual(this.wt.id2path('h'), pathjoin('b/h1.THIS'))
        self.assertIs(os.path.lexists(this.wt.abspath('b/h1.BASE')), True)
        self.assertIs(os.path.lexists(this.wt.abspath('b/h1.OTHER')), False)
        self.assertEqual(this.wt.id2path('i'), pathjoin('b/i1.OTHER'))


class TestBuildTree(tests.TestCaseWithTransport):

    def test_build_tree_with_symlinks(self):
        self.requireFeature(SymlinkFeature)
        os.mkdir('a')
        a = BzrDir.create_standalone_workingtree('a')
        os.mkdir('a/foo')
        file('a/foo/bar', 'wb').write('contents')
        os.symlink('a/foo/bar', 'a/foo/baz')
        a.add(['foo', 'foo/bar', 'foo/baz'])
        a.commit('initial commit')
        b = BzrDir.create_standalone_workingtree('b')
        basis = a.basis_tree()
        basis.lock_read()
        self.addCleanup(basis.unlock)
        build_tree(basis, b)
        self.assertIs(os.path.isdir('b/foo'), True)
        self.assertEqual(file('b/foo/bar', 'rb').read(), "contents")
        self.assertEqual(os.readlink('b/foo/baz'), 'a/foo/bar')

    def test_build_with_references(self):
        tree = self.make_branch_and_tree('source',
            format='dirstate-with-subtree')
        subtree = self.make_branch_and_tree('source/subtree',
            format='dirstate-with-subtree')
        tree.add_reference(subtree)
        tree.commit('a revision')
        tree.branch.create_checkout('target')
        self.failUnlessExists('target')
        self.failUnlessExists('target/subtree')

    def test_file_conflict_handling(self):
        """Ensure that when building trees, conflict handling is done"""
        source = self.make_branch_and_tree('source')
        target = self.make_branch_and_tree('target')
        self.build_tree(['source/file', 'target/file'])
        source.add('file', 'new-file')
        source.commit('added file')
        build_tree(source.basis_tree(), target)
        self.assertEqual([DuplicateEntry('Moved existing file to',
                          'file.moved', 'file', None, 'new-file')],
                         target.conflicts())
        target2 = self.make_branch_and_tree('target2')
        target_file = file('target2/file', 'wb')
        try:
            source_file = file('source/file', 'rb')
            try:
                target_file.write(source_file.read())
            finally:
                source_file.close()
        finally:
            target_file.close()
        build_tree(source.basis_tree(), target2)
        self.assertEqual([], target2.conflicts())

    def test_symlink_conflict_handling(self):
        """Ensure that when building trees, conflict handling is done"""
        self.requireFeature(SymlinkFeature)
        source = self.make_branch_and_tree('source')
        os.symlink('foo', 'source/symlink')
        source.add('symlink', 'new-symlink')
        source.commit('added file')
        target = self.make_branch_and_tree('target')
        os.symlink('bar', 'target/symlink')
        build_tree(source.basis_tree(), target)
        self.assertEqual([DuplicateEntry('Moved existing file to',
            'symlink.moved', 'symlink', None, 'new-symlink')],
            target.conflicts())
        target = self.make_branch_and_tree('target2')
        os.symlink('foo', 'target2/symlink')
        build_tree(source.basis_tree(), target)
        self.assertEqual([], target.conflicts())
        
    def test_directory_conflict_handling(self):
        """Ensure that when building trees, conflict handling is done"""
        source = self.make_branch_and_tree('source')
        target = self.make_branch_and_tree('target')
        self.build_tree(['source/dir1/', 'source/dir1/file', 'target/dir1/'])
        source.add(['dir1', 'dir1/file'], ['new-dir1', 'new-file'])
        source.commit('added file')
        build_tree(source.basis_tree(), target)
        self.assertEqual([], target.conflicts())
        self.failUnlessExists('target/dir1/file')

        # Ensure contents are merged
        target = self.make_branch_and_tree('target2')
        self.build_tree(['target2/dir1/', 'target2/dir1/file2'])
        build_tree(source.basis_tree(), target)
        self.assertEqual([], target.conflicts())
        self.failUnlessExists('target2/dir1/file2')
        self.failUnlessExists('target2/dir1/file')

        # Ensure new contents are suppressed for existing branches
        target = self.make_branch_and_tree('target3')
        self.make_branch('target3/dir1')
        self.build_tree(['target3/dir1/file2'])
        build_tree(source.basis_tree(), target)
        self.failIfExists('target3/dir1/file')
        self.failUnlessExists('target3/dir1/file2')
        self.failUnlessExists('target3/dir1.diverted/file')
        self.assertEqual([DuplicateEntry('Diverted to',
            'dir1.diverted', 'dir1', 'new-dir1', None)],
            target.conflicts())

        target = self.make_branch_and_tree('target4')
        self.build_tree(['target4/dir1/'])
        self.make_branch('target4/dir1/file')
        build_tree(source.basis_tree(), target)
        self.failUnlessExists('target4/dir1/file')
        self.assertEqual('directory', file_kind('target4/dir1/file'))
        self.failUnlessExists('target4/dir1/file.diverted')
        self.assertEqual([DuplicateEntry('Diverted to',
            'dir1/file.diverted', 'dir1/file', 'new-file', None)],
            target.conflicts())

    def test_mixed_conflict_handling(self):
        """Ensure that when building trees, conflict handling is done"""
        source = self.make_branch_and_tree('source')
        target = self.make_branch_and_tree('target')
        self.build_tree(['source/name', 'target/name/'])
        source.add('name', 'new-name')
        source.commit('added file')
        build_tree(source.basis_tree(), target)
        self.assertEqual([DuplicateEntry('Moved existing file to',
            'name.moved', 'name', None, 'new-name')], target.conflicts())

    def test_raises_in_populated(self):
        source = self.make_branch_and_tree('source')
        self.build_tree(['source/name'])
        source.add('name')
        source.commit('added name')
        target = self.make_branch_and_tree('target')
        self.build_tree(['target/name'])
        target.add('name')
        self.assertRaises(errors.WorkingTreeAlreadyPopulated, 
            build_tree, source.basis_tree(), target)

    def test_build_tree_rename_count(self):
        source = self.make_branch_and_tree('source')
        self.build_tree(['source/file1', 'source/dir1/'])
        source.add(['file1', 'dir1'])
        source.commit('add1')
        target1 = self.make_branch_and_tree('target1')
        transform_result = build_tree(source.basis_tree(), target1)
        self.assertEqual(2, transform_result.rename_count)

        self.build_tree(['source/dir1/file2'])
        source.add(['dir1/file2'])
        source.commit('add3')
        target2 = self.make_branch_and_tree('target2')
        transform_result = build_tree(source.basis_tree(), target2)
        # children of non-root directories should not be renamed
        self.assertEqual(2, transform_result.rename_count)

    def create_ab_tree(self):
        """Create a committed test tree with two files"""
        source = self.make_branch_and_tree('source')
        self.build_tree_contents([('source/file1', 'A')])
        self.build_tree_contents([('source/file2', 'B')])
        source.add(['file1', 'file2'], ['file1-id', 'file2-id'])
        source.commit('commit files')
        source.lock_write()
        self.addCleanup(source.unlock)
        return source

    def test_build_tree_accelerator_tree(self):
        source = self.create_ab_tree()
        self.build_tree_contents([('source/file2', 'C')])
        calls = []
        real_source_get_file = source.get_file
        def get_file(file_id, path=None):
            calls.append(file_id)
            return real_source_get_file(file_id, path)
        source.get_file = get_file
        target = self.make_branch_and_tree('target')
        revision_tree = source.basis_tree()
        revision_tree.lock_read()
        self.addCleanup(revision_tree.unlock)
        build_tree(revision_tree, target, source)
        self.assertEqual(['file1-id'], calls)
        target.lock_read()
        self.addCleanup(target.unlock)
        self.assertEqual([], list(target._iter_changes(revision_tree)))

    def test_build_tree_accelerator_tree_missing_file(self):
        source = self.create_ab_tree()
        os.unlink('source/file1')
        source.remove(['file2'])
        target = self.make_branch_and_tree('target')
        revision_tree = source.basis_tree()
        revision_tree.lock_read()
        self.addCleanup(revision_tree.unlock)
        build_tree(revision_tree, target, source)
        target.lock_read()
        self.addCleanup(target.unlock)
        self.assertEqual([], list(target._iter_changes(revision_tree)))

    def test_build_tree_accelerator_wrong_kind(self):
        source = self.make_branch_and_tree('source')
        self.build_tree_contents([('source/file1', '')])
        self.build_tree_contents([('source/file2', '')])
        source.add(['file1', 'file2'], ['file1-id', 'file2-id'])
        source.commit('commit files')
        os.unlink('source/file2')
        self.build_tree_contents([('source/file2/', 'C')])
        os.unlink('source/file1')
        os.symlink('file2', 'source/file1')
        calls = []
        real_source_get_file = source.get_file
        def get_file(file_id, path=None):
            calls.append(file_id)
            return real_source_get_file(file_id, path)
        source.get_file = get_file
        target = self.make_branch_and_tree('target')
        revision_tree = source.basis_tree()
        revision_tree.lock_read()
        self.addCleanup(revision_tree.unlock)
        build_tree(revision_tree, target, source)
        self.assertEqual([], calls)
        target.lock_read()
        self.addCleanup(target.unlock)
        self.assertEqual([], list(target._iter_changes(revision_tree)))

<<<<<<< HEAD
    def test_build_tree_hardlink(self):
        self.requireFeature(HardlinkFeature)
        source = self.create_ab_tree()
=======
    def test_build_tree_accelerator_tree_moved(self):
        source = self.make_branch_and_tree('source')
        self.build_tree_contents([('source/file1', 'A')])
        source.add(['file1'], ['file1-id'])
        source.commit('commit files')
        source.rename_one('file1', 'file2')
        source.lock_read()
        self.addCleanup(source.unlock)
>>>>>>> 2884fbdb
        target = self.make_branch_and_tree('target')
        revision_tree = source.basis_tree()
        revision_tree.lock_read()
        self.addCleanup(revision_tree.unlock)
<<<<<<< HEAD
        build_tree(revision_tree, target, source, hardlink=True)
        target.lock_read()
        self.addCleanup(target.unlock)
        self.assertEqual([], list(target._iter_changes(revision_tree)))
        source_stat = os.stat('source/file1')
        target_stat = os.stat('target/file1')
        self.assertEqual(source_stat, target_stat)

        # Explicitly disallowing hardlinks should prevent them.
        target2 = self.make_branch_and_tree('target2')
        build_tree(revision_tree, target2, source, hardlink=False)
        target2.lock_read()
        self.addCleanup(target2.unlock)
        self.assertEqual([], list(target2._iter_changes(revision_tree)))
        source_stat = os.stat('source/file1')
        target2_stat = os.stat('target2/file1')
        self.assertNotEqual(source_stat, target2_stat)

    def test_build_tree_hardlinks_preserve_execute(self):
        self.requireFeature(HardlinkFeature)
        source = self.create_ab_tree()
        tt = TreeTransform(source)
        trans_id = tt.trans_id_tree_file_id('file1-id')
        tt.set_executability(True, trans_id)
        tt.apply()
        self.assertTrue(source.is_executable('file1-id'))
        target = self.make_branch_and_tree('target')
        revision_tree = source.basis_tree()
        revision_tree.lock_read()
        self.addCleanup(revision_tree.unlock)
        build_tree(revision_tree, target, source, hardlink=True)
        target.lock_read()
        self.addCleanup(target.unlock)
        self.assertEqual([], list(target._iter_changes(revision_tree)))
        self.assertTrue(source.is_executable('file1-id'))
=======
        build_tree(revision_tree, target, source)
        target.lock_read()
        self.addCleanup(target.unlock)
        self.assertEqual([], list(target._iter_changes(revision_tree)))
>>>>>>> 2884fbdb


class MockTransform(object):

    def has_named_child(self, by_parent, parent_id, name):
        for child_id in by_parent[parent_id]:
            if child_id == '0':
                if name == "name~":
                    return True
            elif name == "name.~%s~" % child_id:
                return True
        return False


class MockEntry(object):
    def __init__(self):
        object.__init__(self)
        self.name = "name"


class TestGetBackupName(TestCase):
    def test_get_backup_name(self):
        tt = MockTransform()
        name = get_backup_name(MockEntry(), {'a':[]}, 'a', tt)
        self.assertEqual(name, 'name.~1~')
        name = get_backup_name(MockEntry(), {'a':['1']}, 'a', tt)
        self.assertEqual(name, 'name.~2~')
        name = get_backup_name(MockEntry(), {'a':['2']}, 'a', tt)
        self.assertEqual(name, 'name.~1~')
        name = get_backup_name(MockEntry(), {'a':['2'], 'b':[]}, 'b', tt)
        self.assertEqual(name, 'name.~1~')
        name = get_backup_name(MockEntry(), {'a':['1', '2', '3']}, 'a', tt)
        self.assertEqual(name, 'name.~4~')


class TestFileMover(tests.TestCaseWithTransport):

    def test_file_mover(self):
        self.build_tree(['a/', 'a/b', 'c/', 'c/d'])
        mover = _FileMover()
        mover.rename('a', 'q')
        self.failUnlessExists('q')
        self.failIfExists('a')
        self.failUnlessExists('q/b')
        self.failUnlessExists('c')
        self.failUnlessExists('c/d')

    def test_pre_delete_rollback(self):
        self.build_tree(['a/'])
        mover = _FileMover()
        mover.pre_delete('a', 'q')
        self.failUnlessExists('q')
        self.failIfExists('a')
        mover.rollback()
        self.failIfExists('q')
        self.failUnlessExists('a')

    def test_apply_deletions(self):
        self.build_tree(['a/', 'b/'])
        mover = _FileMover()
        mover.pre_delete('a', 'q')
        mover.pre_delete('b', 'r')
        self.failUnlessExists('q')
        self.failUnlessExists('r')
        self.failIfExists('a')
        self.failIfExists('b')
        mover.apply_deletions()
        self.failIfExists('q')
        self.failIfExists('r')
        self.failIfExists('a')
        self.failIfExists('b')

    def test_file_mover_rollback(self):
        self.build_tree(['a/', 'a/b', 'c/', 'c/d/', 'c/e/'])
        mover = _FileMover()
        mover.rename('c/d', 'c/f')
        mover.rename('c/e', 'c/d')
        try:
            mover.rename('a', 'c')
        except errors.FileExists, e:
            mover.rollback()
        self.failUnlessExists('a')
        self.failUnlessExists('c/d')


class Bogus(Exception):
    pass


class TestTransformRollback(tests.TestCaseWithTransport):

    class ExceptionFileMover(_FileMover):

        def __init__(self, bad_source=None, bad_target=None):
            _FileMover.__init__(self)
            self.bad_source = bad_source
            self.bad_target = bad_target

        def rename(self, source, target):
            if (self.bad_source is not None and
                source.endswith(self.bad_source)):
                raise Bogus
            elif (self.bad_target is not None and
                target.endswith(self.bad_target)):
                raise Bogus
            else:
                _FileMover.rename(self, source, target)

    def test_rollback_rename(self):
        tree = self.make_branch_and_tree('.')
        self.build_tree(['a/', 'a/b'])
        tt = TreeTransform(tree)
        self.addCleanup(tt.finalize)
        a_id = tt.trans_id_tree_path('a')
        tt.adjust_path('c', tt.root, a_id)
        tt.adjust_path('d', a_id, tt.trans_id_tree_path('a/b'))
        self.assertRaises(Bogus, tt.apply,
                          _mover=self.ExceptionFileMover(bad_source='a'))
        self.failUnlessExists('a')
        self.failUnlessExists('a/b')
        tt.apply()
        self.failUnlessExists('c')
        self.failUnlessExists('c/d')

    def test_rollback_rename_into_place(self):
        tree = self.make_branch_and_tree('.')
        self.build_tree(['a/', 'a/b'])
        tt = TreeTransform(tree)
        self.addCleanup(tt.finalize)
        a_id = tt.trans_id_tree_path('a')
        tt.adjust_path('c', tt.root, a_id)
        tt.adjust_path('d', a_id, tt.trans_id_tree_path('a/b'))
        self.assertRaises(Bogus, tt.apply,
                          _mover=self.ExceptionFileMover(bad_target='c/d'))
        self.failUnlessExists('a')
        self.failUnlessExists('a/b')
        tt.apply()
        self.failUnlessExists('c')
        self.failUnlessExists('c/d')

    def test_rollback_deletion(self):
        tree = self.make_branch_and_tree('.')
        self.build_tree(['a/', 'a/b'])
        tt = TreeTransform(tree)
        self.addCleanup(tt.finalize)
        a_id = tt.trans_id_tree_path('a')
        tt.delete_contents(a_id)
        tt.adjust_path('d', tt.root, tt.trans_id_tree_path('a/b'))
        self.assertRaises(Bogus, tt.apply,
                          _mover=self.ExceptionFileMover(bad_target='d'))
        self.failUnlessExists('a')
        self.failUnlessExists('a/b')

    def test_resolve_no_parent(self):
        wt = self.make_branch_and_tree('.')
        tt = TreeTransform(wt)
        self.addCleanup(tt.finalize)
        parent = tt.trans_id_file_id('parent-id')
        tt.new_file('file', parent, 'Contents')
        resolve_conflicts(tt)<|MERGE_RESOLUTION|>--- conflicted
+++ resolved
@@ -1584,25 +1584,13 @@
         self.addCleanup(target.unlock)
         self.assertEqual([], list(target._iter_changes(revision_tree)))
 
-<<<<<<< HEAD
     def test_build_tree_hardlink(self):
         self.requireFeature(HardlinkFeature)
         source = self.create_ab_tree()
-=======
-    def test_build_tree_accelerator_tree_moved(self):
-        source = self.make_branch_and_tree('source')
-        self.build_tree_contents([('source/file1', 'A')])
-        source.add(['file1'], ['file1-id'])
-        source.commit('commit files')
-        source.rename_one('file1', 'file2')
-        source.lock_read()
-        self.addCleanup(source.unlock)
->>>>>>> 2884fbdb
         target = self.make_branch_and_tree('target')
         revision_tree = source.basis_tree()
         revision_tree.lock_read()
         self.addCleanup(revision_tree.unlock)
-<<<<<<< HEAD
         build_tree(revision_tree, target, source, hardlink=True)
         target.lock_read()
         self.addCleanup(target.unlock)
@@ -1620,6 +1608,23 @@
         source_stat = os.stat('source/file1')
         target2_stat = os.stat('target2/file1')
         self.assertNotEqual(source_stat, target2_stat)
+
+    def test_build_tree_accelerator_tree_moved(self):
+        source = self.make_branch_and_tree('source')
+        self.build_tree_contents([('source/file1', 'A')])
+        source.add(['file1'], ['file1-id'])
+        source.commit('commit files')
+        source.rename_one('file1', 'file2')
+        source.lock_read()
+        self.addCleanup(source.unlock)
+        target = self.make_branch_and_tree('target')
+        revision_tree = source.basis_tree()
+        revision_tree.lock_read()
+        self.addCleanup(revision_tree.unlock)
+        build_tree(revision_tree, target, source)
+        target.lock_read()
+        self.addCleanup(target.unlock)
+        self.assertEqual([], list(target._iter_changes(revision_tree)))
 
     def test_build_tree_hardlinks_preserve_execute(self):
         self.requireFeature(HardlinkFeature)
@@ -1638,12 +1643,6 @@
         self.addCleanup(target.unlock)
         self.assertEqual([], list(target._iter_changes(revision_tree)))
         self.assertTrue(source.is_executable('file1-id'))
-=======
-        build_tree(revision_tree, target, source)
-        target.lock_read()
-        self.addCleanup(target.unlock)
-        self.assertEqual([], list(target._iter_changes(revision_tree)))
->>>>>>> 2884fbdb
 
 
 class MockTransform(object):
