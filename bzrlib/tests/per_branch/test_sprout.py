# Copyright (C) 2007 Canonical Ltd
#
# This program is free software; you can redistribute it and/or modify
# it under the terms of the GNU General Public License as published by
# the Free Software Foundation; either version 2 of the License, or
# (at your option) any later version.
#
# This program is distributed in the hope that it will be useful,
# but WITHOUT ANY WARRANTY; without even the implied warranty of
# MERCHANTABILITY or FITNESS FOR A PARTICULAR PURPOSE.  See the
# GNU General Public License for more details.
#
# You should have received a copy of the GNU General Public License
# along with this program; if not, write to the Free Software
# Foundation, Inc., 51 Franklin Street, Fifth Floor, Boston, MA 02110-1301 USA

"""Tests for Branch.sprout()"""

import os
from bzrlib import (
    branch as _mod_branch,
    errors,
    osutils,
    remote,
    revision as _mod_revision,
    tests,
    )
from bzrlib.tests.per_branch import TestCaseWithBranch


class TestSprout(TestCaseWithBranch):

    def test_sprout_branch_nickname(self):
        # test the nick name is reset always
        raise tests.TestSkipped('XXX branch sprouting is not yet tested.')

    def test_sprout_branch_parent(self):
        source = self.make_branch('source')
        target = source.bzrdir.sprout(self.get_url('target')).open_branch()
        self.assertEqual(source.bzrdir.root_transport.base, target.get_parent())

    def test_sprout_uses_bzrdir_branch_format(self):
        # branch.sprout(bzrdir) is defined as using the branch format selected
        # by bzrdir; format preservation is achieved by parameterising the
        # bzrdir during bzrdir.sprout, which is where stacking compatibility
        # checks are done. So this test tests that each implementation of
        # Branch.sprout delegates appropriately to the bzrdir which the
        # branch is being created in, rather than testing that the result is
        # in the format that we are testing (which is what would happen if
        # the branch did not delegate appropriately).
        if isinstance(self.branch_format, _mod_branch.BranchReferenceFormat):
            raise tests.TestNotApplicable('cannot sprout to a reference')
        # Start with a format that is unlikely to be the target format
        # We call the super class to allow overriding the format of creation)
        source = tests.TestCaseWithTransport.make_branch(self, 'old-branch',
                                                         format='metaweave')
        target_bzrdir = self.make_bzrdir('target')
        target_bzrdir.create_repository()
        result_format = self.branch_format
        if isinstance(target_bzrdir, remote.RemoteBzrDir):
            # for a remote bzrdir, we need to parameterise it with a branch
            # format, as, after creation, the newly opened remote objects
            # do not have one unless a branch was created at the time.
            # We use branch format 6 because its not the default, and its not
            # metaweave either.
            target_bzrdir._format.set_branch_format(_mod_branch.BzrBranchFormat6())
            result_format = target_bzrdir._format.get_branch_format()
        target = source.sprout(target_bzrdir)
        if isinstance(target, remote.RemoteBranch):
            # we have to look at the real branch to see whether RemoteBranch
            # did the right thing.
            target._ensure_real()
            target = target._real_branch
        if isinstance(result_format, remote.RemoteBranchFormat):
            # Unwrap a parameterised RemoteBranchFormat for comparison.
            result_format = result_format._custom_format
        self.assertIs(result_format.__class__, target._format.__class__)

    def test_sprout_partial(self):
        # test sprouting with a prefix of the revision-history.
        # also needs not-on-revision-history behaviour defined.
        wt_a = self.make_branch_and_tree('a')
        self.build_tree(['a/one'])
        wt_a.add(['one'])
        wt_a.commit('commit one', rev_id='1')
        self.build_tree(['a/two'])
        wt_a.add(['two'])
        wt_a.commit('commit two', rev_id='2')
        repo_b = self.make_repository('b')
        repo_a = wt_a.branch.repository
        repo_a.copy_content_into(repo_b)
        br_b = wt_a.branch.sprout(repo_b.bzrdir, revision_id='1')
        self.assertEqual('1', br_b.last_revision())

    def test_sprout_partial_not_in_revision_history(self):
        """We should be able to sprout from any revision in ancestry."""
        wt = self.make_branch_and_tree('source')
        self.build_tree(['source/a'])
        wt.add('a')
        wt.commit('rev1', rev_id='rev1')
        wt.commit('rev2-alt', rev_id='rev2-alt')
        wt.set_parent_ids(['rev1'])
        wt.branch.set_last_revision_info(1, 'rev1')
        wt.commit('rev2', rev_id='rev2')
        wt.set_parent_ids(['rev2', 'rev2-alt'])
        wt.commit('rev3', rev_id='rev3')

        repo = self.make_repository('target')
        repo.fetch(wt.branch.repository)
        branch2 = wt.branch.sprout(repo.bzrdir, revision_id='rev2-alt')
        self.assertEqual((2, 'rev2-alt'), branch2.last_revision_info())
        self.assertEqual(['rev1', 'rev2-alt'], branch2.revision_history())

    def test_sprout_from_any_repo_revision(self):
        """We should be able to sprout from any revision."""
        wt = self.make_branch_and_tree('source')
        self.build_tree(['source/a'])
        wt.add('a')
        wt.commit('rev1a', rev_id='rev1a')
        # simulated uncommit
        wt.branch.set_last_revision_info(0, _mod_revision.NULL_REVISION)
        wt.set_last_revision(_mod_revision.NULL_REVISION)
        wt.revert()
        wt.commit('rev1b', rev_id='rev1b')
        wt2 = wt.bzrdir.sprout('target',
            revision_id='rev1a').open_workingtree()
        self.assertEqual('rev1a', wt2.last_revision())
        self.failUnlessExists('target/a')

    def test_sprout_with_unicode_symlink(self):
        # this tests bug #272444
        # Since the trigger function seems to be set_parent_trees, there exists
        # also a similar test, with name test_unicode_symlink, in class
        # TestSetParents at file per_workingtree/test_parents.py
        self.requireFeature(tests.SymlinkFeature)
        self.requireFeature(tests.UnicodeFilenameFeature)

        tree = self.make_branch_and_tree('tree1')

        # The link points to a file whose name is an omega
        # U+03A9 GREEK CAPITAL LETTER OMEGA
        # UTF-8: ce a9  UTF-16BE: 03a9  Decimal: &#937;
        target = u'\u03a9'
        link_name = u'\N{Euro Sign}link'
        os.symlink(target, 'tree1/' + link_name)
        tree.add([link_name],['link-id'])

        revision = tree.commit('added a link to a Unicode target')
        tree.bzrdir.sprout('dest')
        self.assertEqual(target, osutils.readlink('dest/' + link_name))
        tree.lock_read()
        self.addCleanup(tree.unlock)
        # Check that the symlink target is safely round-tripped in the trees.
        self.assertEqual(target, tree.get_symlink_target('link-id'))
        self.assertEqual(target,
                         tree.basis_tree().get_symlink_target('link-id'))

    def test_sprout_with_ghost_in_mainline(self):
        tree = self.make_branch_and_tree('tree1')
        tree.set_parent_ids(["spooky"], allow_leftmost_as_ghost=True)
        tree.add('')
        tree.commit('msg1', rev_id='rev1')
        tree.commit('msg2', rev_id='rev2')
        tree.bzrdir.sprout('target', revision_id='rev1')

    def assertBranchHookBranchIsStacked(self, pre_change_params):
        # Just calling will either succeed or fail.
        pre_change_params.branch.get_stacked_on_url()
        self.hook_calls.append(pre_change_params)

    def test_sprout_stacked_hooks_get_stacked_branch(self):
        tree = self.make_branch_and_tree('source')
        tree.commit('a commit')
        revid = tree.commit('a second commit')
        source = tree.branch
        target_transport = self.get_transport('target')
        self.hook_calls = []
        _mod_branch.Branch.hooks.install_named_hook("pre_change_branch_tip",
            self.assertBranchHookBranchIsStacked, None)
        try:
            dir = source.bzrdir.sprout(target_transport.base,
                source.last_revision(), possible_transports=[target_transport],
                source_branch=source, stacked=True)
        except errors.UnstackableBranchFormat:
<<<<<<< HEAD
            from bzrlib.plugins.weave_fmt.branch import BzrBranchFormat4
            if isinstance(self.branch_format, BzrBranchFormat4):
                raise tests.KnownFailure(
                    "Format 4 doesn't auto stack successfully.")
=======
            if not self.branch_format.supports_stacking():
                raise tests.TestNotApplicable(
                    "Format doesn't auto stack successfully.")
>>>>>>> dec0d1fc
            else:
                raise
        result = dir.open_branch()
        self.assertEqual(revid, result.last_revision())
        self.assertEqual(source.base, result.get_stacked_on_url())
        # Smart servers invoke hooks on both sides
        if isinstance(result, remote.RemoteBranch):
            expected_calls = 2
        else:
            expected_calls = 1
        self.assertEqual(expected_calls, len(self.hook_calls))
<|MERGE_RESOLUTION|>--- conflicted
+++ resolved
@@ -182,16 +182,9 @@
                 source.last_revision(), possible_transports=[target_transport],
                 source_branch=source, stacked=True)
         except errors.UnstackableBranchFormat:
-<<<<<<< HEAD
-            from bzrlib.plugins.weave_fmt.branch import BzrBranchFormat4
-            if isinstance(self.branch_format, BzrBranchFormat4):
-                raise tests.KnownFailure(
-                    "Format 4 doesn't auto stack successfully.")
-=======
             if not self.branch_format.supports_stacking():
                 raise tests.TestNotApplicable(
                     "Format doesn't auto stack successfully.")
->>>>>>> dec0d1fc
             else:
                 raise
         result = dir.open_branch()
