--- conflicted
+++ resolved
@@ -1,4 +1,4 @@
-# Copyright (C) 2007-2010 Canonical Ltd
+# Copyright (C) 2007-2011 Canonical Ltd
 #
 # This program is free software; you can redistribute it and/or modify
 # it under the terms of the GNU General Public License as published by
@@ -114,6 +114,23 @@
         self.assertRaises(errors.BoundBranchConnectionFailure,
                 other.branch.push, checkout.branch)
 
+    def test_push_new_tag_to_bound_branch(self):
+        master = self.make_branch('master')
+        bound = self.make_branch('bound')
+        try:
+            bound.bind(master)
+        except errors.UpgradeRequired:
+            raise tests.TestNotApplicable(
+                'Format does not support bound branches')
+        other = bound.bzrdir.sprout('other').open_branch()
+        try:
+            other.tags.set_tag('new-tag', 'some-rev')
+        except errors.TagsNotSupported:
+            raise tests.TestNotApplicable('Format does not support tags')
+        other.push(bound)
+        self.assertEqual({'new-tag': 'some-rev'}, bound.tags.get_tag_dict())
+        self.assertEqual({'new-tag': 'some-rev'}, master.tags.get_tag_dict())
+
     def test_push_uses_read_lock(self):
         """Push should only need a read lock on the source side."""
         source = self.make_branch_and_tree('source')
@@ -184,8 +201,6 @@
         source.branch.push(target)
         source.branch.push(target, stop_revision='rev-2', overwrite=True)
         self.assertEqual('rev-2', target.last_revision())
-<<<<<<< HEAD
-=======
 
     def test_push_overwrite_of_non_tip_with_stop_revision(self):
         """Combining the stop_revision and overwrite options works.
@@ -237,7 +252,6 @@
         # We should have pushed 'C', but not 'B', since it isn't in the
         # ancestry
         self.assertEqual([('A',), ('C',)], sorted(repo.revisions.keys()))
->>>>>>> 7d335933
 
     def test_push_with_default_stacking_does_not_create_broken_branch(self):
         """Pushing a new standalone branch works even when there's a default
