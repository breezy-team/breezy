# Copyright (C) 2006 Canonical Ltd
#
# This program is free software; you can redistribute it and/or modify
# it under the terms of the GNU General Public License as published by
# the Free Software Foundation; either version 2 of the License, or
# (at your option) any later version.
#
# This program is distributed in the hope that it will be useful,
# but WITHOUT ANY WARRANTY; without even the implied warranty of
# MERCHANTABILITY or FITNESS FOR A PARTICULAR PURPOSE.  See the
# GNU General Public License for more details.
#
# You should have received a copy of the GNU General Public License
# along with this program; if not, write to the Free Software
# Foundation, Inc., 59 Temple Place, Suite 330, Boston, MA  02111-1307  USA

"""Tests for the InterTree.compare() function."""

import os

from bzrlib import errors, tests, workingtree_4
from bzrlib.tests.intertree_implementations import TestCaseWithTwoTrees


class TestCompare(TestCaseWithTwoTrees):

    def test_compare_empty_trees(self):
        tree1 = self.make_branch_and_tree('1')
        tree2 = self.make_to_branch_and_tree('2')
        tree1 = self.get_tree_no_parents_no_content(tree1)
        tree2 = self.get_tree_no_parents_no_content(tree2)
        tree1, tree2 = self.mutable_trees_to_test_trees(tree1, tree2)
        d = self.intertree_class(tree1, tree2).compare()
        self.assertEqual([], d.added)
        self.assertEqual([], d.modified)
        self.assertEqual([], d.removed)
        self.assertEqual([], d.renamed)
        self.assertEqual([], d.unchanged)

    def test_empty_to_abc_content(self):
        tree1 = self.make_branch_and_tree('1')
        tree2 = self.make_to_branch_and_tree('2')
        tree1 = self.get_tree_no_parents_no_content(tree1)
        tree2 = self.get_tree_no_parents_abc_content(tree2)
        tree1, tree2 = self.mutable_trees_to_test_trees(tree1, tree2)
        d = self.intertree_class(tree1, tree2).compare()
        self.assertEqual([('a', 'a-id', 'file'),
                          ('b', 'b-id', 'directory'),
                          ('b/c', 'c-id', 'file'),
                         ], d.added)
        self.assertEqual([], d.modified)
        self.assertEqual([], d.removed)
        self.assertEqual([], d.renamed)
        self.assertEqual([], d.unchanged)

    def test_dangling(self):
        # This test depends on the ability for some trees to have a difference
        # between a 'versioned present' and 'versioned not present' (aka
        # dangling) file. In this test there are two trees each with a separate
        # dangling file, and the dangling files should be considered absent for
        # the test.
        tree1 = self.make_branch_and_tree('1')
        tree2 = self.make_to_branch_and_tree('2')
        self.build_tree(['2/a'])
        tree2.add('a')
        os.unlink('2/a')
        self.build_tree(['1/b'])
        tree1.add('b')
        os.unlink('1/b')
        # the conversion to test trees here will leave the trees intact for the
        # default intertree, but may perform a commit for other tree types,
        # which may reduce the validity of the test. XXX: Think about how to
        # address this.
        tree1, tree2 = self.mutable_trees_to_test_trees(tree1, tree2)
        d = self.intertree_class(tree1, tree2).compare()
        self.assertEqual([], d.added)
        self.assertEqual([], d.modified)
        self.assertEqual([], d.removed)
        self.assertEqual([], d.renamed)
        self.assertEqual([], d.unchanged)

    def test_abc_content_to_empty(self):
        tree1 = self.make_branch_and_tree('1')
        tree2 = self.make_to_branch_and_tree('2')
        tree1 = self.get_tree_no_parents_abc_content(tree1)
        tree2 = self.get_tree_no_parents_no_content(tree2)
        tree1, tree2 = self.mutable_trees_to_test_trees(tree1, tree2)
        d = self.intertree_class(tree1, tree2).compare()
        self.assertEqual([], d.added)
        self.assertEqual([], d.modified)
        self.assertEqual([('a', 'a-id', 'file'),
                          ('b', 'b-id', 'directory'),
                          ('b/c', 'c-id', 'file'),
                         ], d.removed)
        self.assertEqual([], d.renamed)
        self.assertEqual([], d.unchanged)

    def test_content_modification(self):
        tree1 = self.make_branch_and_tree('1')
        tree2 = self.make_to_branch_and_tree('2')
        tree1 = self.get_tree_no_parents_abc_content(tree1)
        tree2 = self.get_tree_no_parents_abc_content_2(tree2)
        tree1, tree2 = self.mutable_trees_to_test_trees(tree1, tree2)
        d = self.intertree_class(tree1, tree2).compare()
        self.assertEqual([], d.added)
        self.assertEqual([('a', 'a-id', 'file', True, False)], d.modified)
        self.assertEqual([], d.removed)
        self.assertEqual([], d.renamed)
        self.assertEqual([], d.unchanged)
        
    def test_meta_modification(self):
        tree1 = self.make_branch_and_tree('1')
        tree2 = self.make_to_branch_and_tree('2')
        tree1 = self.get_tree_no_parents_abc_content(tree1)
        tree2 = self.get_tree_no_parents_abc_content_3(tree2)
        tree1, tree2 = self.mutable_trees_to_test_trees(tree1, tree2)
        d = self.intertree_class(tree1, tree2).compare()
        self.assertEqual([], d.added)
        self.assertEqual([('b/c', 'c-id', 'file', False, True)], d.modified)
        self.assertEqual([], d.removed)
        self.assertEqual([], d.renamed)
        self.assertEqual([], d.unchanged)

    def test_file_rename(self):
        tree1 = self.make_branch_and_tree('1')
        tree2 = self.make_to_branch_and_tree('2')
        tree1 = self.get_tree_no_parents_abc_content(tree1)
        tree2 = self.get_tree_no_parents_abc_content_4(tree2)
        tree1, tree2 = self.mutable_trees_to_test_trees(tree1, tree2)
        d = self.intertree_class(tree1, tree2).compare()
        self.assertEqual([], d.added)
        self.assertEqual([], d.modified)
        self.assertEqual([], d.removed)
        self.assertEqual([('a', 'd', 'a-id', 'file', False, False)], d.renamed)
        self.assertEqual([], d.unchanged)

    def test_file_rename_and_modification(self):
        tree1 = self.make_branch_and_tree('1')
        tree2 = self.make_to_branch_and_tree('2')
        tree1 = self.get_tree_no_parents_abc_content(tree1)
        tree2 = self.get_tree_no_parents_abc_content_5(tree2)
        tree1, tree2 = self.mutable_trees_to_test_trees(tree1, tree2)
        d = self.intertree_class(tree1, tree2).compare()
        self.assertEqual([], d.added)
        self.assertEqual([], d.modified)
        self.assertEqual([], d.removed)
        self.assertEqual([('a', 'd', 'a-id', 'file', True, False)], d.renamed)
        self.assertEqual([], d.unchanged)

    def test_file_rename_and_meta_modification(self):
        tree1 = self.make_branch_and_tree('1')
        tree2 = self.make_to_branch_and_tree('2')
        tree1 = self.get_tree_no_parents_abc_content(tree1)
        tree2 = self.get_tree_no_parents_abc_content_6(tree2)
        tree1, tree2 = self.mutable_trees_to_test_trees(tree1, tree2)
        d = self.intertree_class(tree1, tree2).compare()
        self.assertEqual([], d.added)
        self.assertEqual([], d.modified)
        self.assertEqual([], d.removed)
        self.assertEqual([('b/c', 'e', 'c-id', 'file', False, True)], d.renamed)
        self.assertEqual([], d.unchanged)

    def test_empty_to_abc_content_a_only(self):
        tree1 = self.make_branch_and_tree('1')
        tree2 = self.make_to_branch_and_tree('2')
        tree1 = self.get_tree_no_parents_no_content(tree1)
        tree2 = self.get_tree_no_parents_abc_content(tree2)
        tree1, tree2 = self.mutable_trees_to_test_trees(tree1, tree2)
        d = self.intertree_class(tree1, tree2).compare(specific_files=['a'])
        self.assertEqual([('a', 'a-id', 'file')], d.added)
        self.assertEqual([], d.modified)
        self.assertEqual([], d.removed)
        self.assertEqual([], d.renamed)
        self.assertEqual([], d.unchanged)

    def test_empty_to_abc_content_a_and_c_only(self):
        tree1 = self.make_branch_and_tree('1')
        tree2 = self.make_to_branch_and_tree('2')
        tree1 = self.get_tree_no_parents_no_content(tree1)
        tree2 = self.get_tree_no_parents_abc_content(tree2)
        tree1, tree2 = self.mutable_trees_to_test_trees(tree1, tree2)
        d = self.intertree_class(tree1, tree2).compare(
            specific_files=['a', 'b/c'])
        self.assertEqual(
            [('a', 'a-id', 'file'), ('b/c', 'c-id', 'file')],
            d.added)
        self.assertEqual([], d.modified)
        self.assertEqual([], d.removed)
        self.assertEqual([], d.renamed)
        self.assertEqual([], d.unchanged)

    def test_empty_to_abc_content_b_only(self):
        """Restricting to a dir matches the children of the dir."""
        tree1 = self.make_branch_and_tree('1')
        tree2 = self.make_to_branch_and_tree('2')
        tree1 = self.get_tree_no_parents_no_content(tree1)
        tree2 = self.get_tree_no_parents_abc_content(tree2)
        tree1, tree2 = self.mutable_trees_to_test_trees(tree1, tree2)
        d = self.intertree_class(tree1, tree2).compare(specific_files=['b'])
        self.assertEqual(
            [('b', 'b-id', 'directory'),('b/c', 'c-id', 'file')],
            d.added)
        self.assertEqual([], d.modified)
        self.assertEqual([], d.removed)
        self.assertEqual([], d.renamed)
        self.assertEqual([], d.unchanged)

    def test_unchanged_with_renames_and_modifications(self):
        """want_unchanged should generate a list of unchanged entries."""
        tree1 = self.make_branch_and_tree('1')
        tree2 = self.make_to_branch_and_tree('2')
        tree1 = self.get_tree_no_parents_abc_content(tree1)
        tree2 = self.get_tree_no_parents_abc_content_5(tree2)
        tree1, tree2 = self.mutable_trees_to_test_trees(tree1, tree2)
        d = self.intertree_class(tree1, tree2).compare(want_unchanged=True)
        self.assertEqual([], d.added)
        self.assertEqual([], d.modified)
        self.assertEqual([], d.removed)
        self.assertEqual([('a', 'd', 'a-id', 'file', True, False)], d.renamed)
        self.assertEqual(
            [(u'b', 'b-id', 'directory'), (u'b/c', 'c-id', 'file')],
            d.unchanged)

    def test_extra_trees_finds_ids(self):
        """Ask for a delta between two trees with a path present in a third."""
        tree1 = self.make_branch_and_tree('1')
        tree2 = self.make_to_branch_and_tree('2')
        tree1 = self.get_tree_no_parents_abc_content(tree1)
        tree2 = self.get_tree_no_parents_abc_content_3(tree2)
        tree1, tree2 = self.mutable_trees_to_test_trees(tree1, tree2)
        d = self.intertree_class(tree1, tree2).compare(specific_files=['b'])
        # the type of tree-3 does not matter - it is used as a lookup, not
        # a dispatch. XXX: For dirstate it does speak to the optimisability of
        # the lookup, in merged trees it can be fast-pathed. We probably want
        # two tests: one as is, and one with it as a pending merge.
        tree3 = self.make_branch_and_tree('3')
        tree3 = self.get_tree_no_parents_abc_content_6(tree3)
        tree3.lock_read()
        self.addCleanup(tree3.unlock)
        # tree 3 has 'e' which is 'c-id'. Tree 1 has c-id at b/c, and Tree 2
        # has c-id at b/c with its exec flag toggled.
        # without extra_trees, we should get no modifications from this
        # so do one, to be sure the test is valid.
        d = self.intertree_class(tree1, tree2).compare(
            specific_files=['e'])
        self.assertEqual([], d.modified)
        # now give it an additional lookup:
        d = self.intertree_class(tree1, tree2).compare(
            specific_files=['e'], extra_trees=[tree3])
        self.assertEqual([], d.added)
        self.assertEqual([('b/c', 'c-id', 'file', False, True)], d.modified)
        self.assertEqual([], d.removed)
        self.assertEqual([], d.renamed)
        self.assertEqual([], d.unchanged)

    def test_require_versioned(self):
        # this does not quite robustly test, as it is passing in missing paths
        # rather than present-but-not-versioned paths. At the moment there is
        # no mechanism for managing the test trees (which are readonly) to 
        # get present-but-not-versioned files for trees that can do that.
        tree1 = self.make_branch_and_tree('1')
        tree2 = self.make_to_branch_and_tree('2')
        tree1 = self.get_tree_no_parents_no_content(tree1)
        tree2 = self.get_tree_no_parents_abc_content(tree2)
        tree1, tree2 = self.mutable_trees_to_test_trees(tree1, tree2)
        self.assertRaises(errors.PathsNotVersionedError, 
            self.intertree_class(tree1, tree2).compare,
            specific_files=['d'],
            require_versioned=True)


class TestIterChanges(TestCaseWithTwoTrees):
    """Test the comparison iterator"""

    def do_iter_changes(self, tree1, tree2, **extra_args):
        """Helper to run _iter_changes from tree1 to tree2.
        
        :param tree1, tree2:  The source and target trees. These will be locked
            automatically.
        :param **extra_args: Extra args to pass to _iter_changes. This is not
            inspected by this test helper.
        """
        tree1.lock_read()
        tree2.lock_read()
        try:
            return list(self.intertree_class(tree1, tree2)
                ._iter_changes(**extra_args))
        finally:
            tree1.unlock()
            tree2.unlock()

    def test_compare_empty_trees(self):
        tree1 = self.make_branch_and_tree('1')
        tree2 = self.make_to_branch_and_tree('2')
        tree1 = self.get_tree_no_parents_no_content(tree1)
        tree2 = self.get_tree_no_parents_no_content(tree2)
        tree1, tree2 = self.mutable_trees_to_test_trees(tree1, tree2)
        self.assertEqual([], self.do_iter_changes(tree1, tree2))

    def added(self, tree, file_id):
        entry = tree.inventory[file_id]
        path = tree.id2path(file_id)
        return (file_id, path, True, (False, True), (None, entry.parent_id),
                (None, entry.name), (None, entry.kind), 
                (None, entry.executable))

    def deleted(self, tree, file_id):
        entry = tree.inventory[file_id]
        path = tree.id2path(file_id)
        return (file_id, path, True, (True, False), (entry.parent_id, None),
                (entry.name, None), (entry.kind, None), 
                (entry.executable, None))

    def test_empty_to_abc_content(self):
        tree1 = self.make_branch_and_tree('1')
        tree2 = self.make_to_branch_and_tree('2')
        tree1 = self.get_tree_no_parents_no_content(tree1)
        tree2 = self.get_tree_no_parents_abc_content(tree2)
        tree1, tree2 = self.mutable_trees_to_test_trees(tree1, tree2)
        tree1.lock_read()
        tree2.lock_read()
        expected_results = [
            self.added(tree2, 'root-id'),
            self.added(tree2, 'a-id'),
            self.added(tree2, 'b-id'),
            self.added(tree2, 'c-id'),
            self.deleted(tree1, 'empty-root-id')]
        tree1.unlock()
        tree2.unlock()
        self.assertEqual(expected_results, self.do_iter_changes(tree1, tree2))

    def test_empty_to_abc_content_a_only(self):
        tree1 = self.make_branch_and_tree('1')
        tree2 = self.make_to_branch_and_tree('2')
        tree1 = self.get_tree_no_parents_no_content(tree1)
        tree2 = self.get_tree_no_parents_abc_content(tree2)
        tree1, tree2 = self.mutable_trees_to_test_trees(tree1, tree2)
        tree1.lock_read()
        tree2.lock_read()
        self.assertEqual(
            [self.added(tree2, 'a-id')],
            self.do_iter_changes(tree1, tree2, specific_file_ids=['a-id']))
        tree1.unlock()
        tree2.unlock()

    def test_abc_content_to_empty_to_abc_content_a_only(self):
        tree1 = self.make_branch_and_tree('1')
        tree2 = self.make_to_branch_and_tree('2')
        tree1 = self.get_tree_no_parents_abc_content(tree1)
        tree2 = self.get_tree_no_parents_no_content(tree2)
        tree1, tree2 = self.mutable_trees_to_test_trees(tree1, tree2)
        tree1.lock_read()
        tree2.lock_read()
        self.assertEqual(
            [self.deleted(tree1, 'a-id')],
            self.do_iter_changes(tree1, tree2, specific_file_ids=['a-id']))
        tree1.unlock()
        tree2.unlock()

    def test_empty_to_abc_content_a_and_c_only(self):
        tree1 = self.make_branch_and_tree('1')
        tree2 = self.make_to_branch_and_tree('2')
        tree1 = self.get_tree_no_parents_no_content(tree1)
        tree2 = self.get_tree_no_parents_abc_content(tree2)
        tree1, tree2 = self.mutable_trees_to_test_trees(tree1, tree2)
        tree1.lock_read()
        tree2.lock_read()
        expected_result = [self.added(tree2, 'a-id'), self.added(tree2, 'c-id')]
        tree1.unlock()
        tree2.unlock()
        self.assertEqual(expected_result,
            self.do_iter_changes(tree1, tree2, specific_file_ids=['a-id', 'c-id']))

    def test_abc_content_to_empty(self):
        tree1 = self.make_branch_and_tree('1')
        tree2 = self.make_to_branch_and_tree('2')
        tree1 = self.get_tree_no_parents_abc_content(tree1)
        tree2 = self.get_tree_no_parents_no_content(tree2)
        tree1, tree2 = self.mutable_trees_to_test_trees(tree1, tree2)
        tree1.lock_read()
        tree2.lock_read()
        def deleted(file_id):
            entry = tree1.inventory[file_id]
            path = tree1.id2path(file_id)
            return (file_id, path, True, (True, False),
                    (entry.parent_id, None),
                    (entry.name, None), (entry.kind, None),
                    (entry.executable, None))
        expected_results = [self.added(tree2, 'empty-root-id'),
                          deleted('root-id'), deleted('a-id'),
                          deleted('b-id'), deleted('c-id')]
        tree1.unlock()
        tree2.unlock()
        self.assertEqual(
            expected_results,
            self.do_iter_changes(tree1, tree2))

    def test_content_modification(self):
        tree1 = self.make_branch_and_tree('1')
        tree2 = self.make_to_branch_and_tree('2')
        tree1 = self.get_tree_no_parents_abc_content(tree1)
        tree2 = self.get_tree_no_parents_abc_content_2(tree2)
        tree1, tree2 = self.mutable_trees_to_test_trees(tree1, tree2)
        root_id = tree1.path2id('')
        self.assertEqual([('a-id', 'a', True, (True, True),
                          (root_id, root_id), ('a', 'a'),
                          ('file', 'file'), (False, False))],
                         self.do_iter_changes(tree1, tree2))

    def test_meta_modification(self):
        tree1 = self.make_branch_and_tree('1')
        tree2 = self.make_to_branch_and_tree('2')
        tree1 = self.get_tree_no_parents_abc_content(tree1)
        tree2 = self.get_tree_no_parents_abc_content_3(tree2)
        tree1, tree2 = self.mutable_trees_to_test_trees(tree1, tree2)
        self.assertEqual([('c-id', 'b/c', False, (True, True),
                          ('b-id', 'b-id'), ('c', 'c'), ('file', 'file'),
                          (False, True))],
                         self.do_iter_changes(tree1, tree2))

    def test_file_rename(self):
        tree1 = self.make_branch_and_tree('1')
        tree2 = self.make_to_branch_and_tree('2')
        tree1 = self.get_tree_no_parents_abc_content(tree1)
        tree2 = self.get_tree_no_parents_abc_content_4(tree2)
        tree1, tree2 = self.mutable_trees_to_test_trees(tree1, tree2)
        root_id = tree1.path2id('')
        self.assertEqual([('a-id', 'd', False, (True, True),
                          (root_id, root_id), ('a', 'd'), ('file', 'file'),
                          (False, False))],
                         self.do_iter_changes(tree1, tree2))

    def test_file_rename_and_modification(self):
        tree1 = self.make_branch_and_tree('1')
        tree2 = self.make_to_branch_and_tree('2')
        tree1 = self.get_tree_no_parents_abc_content(tree1)
        tree2 = self.get_tree_no_parents_abc_content_5(tree2)
        tree1, tree2 = self.mutable_trees_to_test_trees(tree1, tree2)
        root_id = tree1.path2id('')
        self.assertEqual([('a-id', 'd', True, (True, True),
                          (root_id, root_id), ('a', 'd'), ('file', 'file'),
                           (False, False))],
                         self.do_iter_changes(tree1, tree2))

    def test_file_rename_and_meta_modification(self):
        tree1 = self.make_branch_and_tree('1')
        tree2 = self.make_to_branch_and_tree('2')
        tree1 = self.get_tree_no_parents_abc_content(tree1)
        tree2 = self.get_tree_no_parents_abc_content_6(tree2)
        tree1, tree2 = self.mutable_trees_to_test_trees(tree1, tree2)
        root_id = tree1.path2id('')
        self.assertEqual([('c-id', 'e', False, (True, True),
                          ('b-id', root_id), ('c', 'e'), ('file', 'file'),
                          (False, True))],
                         self.do_iter_changes(tree1, tree2))

    def test_unchanged_with_renames_and_modifications(self):
        """want_unchanged should generate a list of unchanged entries."""
        tree1 = self.make_branch_and_tree('1')
        tree2 = self.make_to_branch_and_tree('2')
        tree1 = self.get_tree_no_parents_abc_content(tree1)
        tree2 = self.get_tree_no_parents_abc_content_5(tree2)
        tree1, tree2 = self.mutable_trees_to_test_trees(tree1, tree2)
        root_id = tree1.path2id('')
        tree1.lock_read()
        self.addCleanup(tree1.unlock)
        tree2.lock_read()
        self.addCleanup(tree2.unlock)
        def unchanged(file_id):
            entry = tree1.inventory[file_id]
            parent = entry.parent_id
            name = entry.name
            kind = entry.kind
            executable = entry.executable
            return (file_id, tree1.id2path(file_id), False, (True, True),
                   (parent, parent), (name, name), (kind, kind),
                   (executable, executable))
        self.assertEqual([unchanged(root_id), unchanged('b-id'),
                          ('a-id', 'd', True, (True, True),
                          (root_id, root_id), ('a', 'd'), ('file', 'file'),
                          (False, False)), unchanged('c-id')],
<<<<<<< HEAD
                         list(tree2._iter_changes(tree1,
                                                 include_unchanged=True)))

    def test_compare_subtrees(self):
        """want_unchanged should generate a list of unchanged entries."""
        tree1 = self.make_branch_and_tree('1')
        tree1.set_root_id('root-id')
        subtree1 = self.make_branch_and_tree('1/sub')
        subtree1.set_root_id('subtree-id')
        try:
            tree1.add_reference(subtree1)
        except errors.UnsupportedOperation:
            self.assertIsInstance(tree1, workingtree_4.WorkingTree4)
            raise tests.TestSkipped('Tree does not support references')

        tree2 = self.make_to_branch_and_tree('2')
        tree2.set_root_id('root-id')
        subtree2 = self.make_to_branch_and_tree('2/sub')
        subtree2.set_root_id('subtree-id')
        tree2.add_reference(subtree2)
        self.assertEqual([], list(tree2._iter_changes(tree1)))
        subtree1.commit('commit', rev_id='commit-a')
        self.assertEqual([('subtree-id',
                           'sub',
                           True,
                           (True, True),
                           ('root-id', 'root-id'),
                           ('sub', 'sub'),
                           ('tree-reference', 'tree-reference'),
                           (False, False))], 
                         list(tree2._iter_changes(tree1)))
=======
                         self.do_iter_changes(tree1, tree2, include_unchanged=True))
>>>>>>> 4518e623
<|MERGE_RESOLUTION|>--- conflicted
+++ resolved
@@ -479,9 +479,8 @@
                           ('a-id', 'd', True, (True, True),
                           (root_id, root_id), ('a', 'd'), ('file', 'file'),
                           (False, False)), unchanged('c-id')],
-<<<<<<< HEAD
-                         list(tree2._iter_changes(tree1,
-                                                 include_unchanged=True)))
+                         self.do_iter_changes(tree1, tree2,
+                                              include_unchanged=True))
 
     def test_compare_subtrees(self):
         """want_unchanged should generate a list of unchanged entries."""
@@ -510,7 +509,4 @@
                            ('sub', 'sub'),
                            ('tree-reference', 'tree-reference'),
                            (False, False))], 
-                         list(tree2._iter_changes(tree1)))
-=======
-                         self.do_iter_changes(tree1, tree2, include_unchanged=True))
->>>>>>> 4518e623
+                         list(tree2._iter_changes(tree1)))