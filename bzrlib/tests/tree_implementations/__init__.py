# Copyright (C) 2006 by Canonical Ltd
#
# This program is free software; you can redistribute it and/or modify
# it under the terms of the GNU General Public License as published by
# the Free Software Foundation; either version 2 of the License, or
# (at your option) any later version.
#
# This program is distributed in the hope that it will be useful,
# but WITHOUT ANY WARRANTY; without even the implied warranty of
# MERCHANTABILITY or FITNESS FOR A PARTICULAR PURPOSE.  See the
# GNU General Public License for more details.
#
# You should have received a copy of the GNU General Public License
# along with this program; if not, write to the Free Software
# Foundation, Inc., 59 Temple Place, Suite 330, Boston, MA  02111-1307  USA


"""Tree implementation tests for bzr.

These test the conformance of all the tree variations to the expected API.
Specific tests for individual variations are in other places such as:
 - tests/test_tree.py
 - tests/test_revision.py
 - tests/test_workingtree.py
 - tests/workingtree_implementations/*.py.
"""

from bzrlib import (
    errors,
    transform,
    )
from bzrlib.transport import get_transport
from bzrlib.tests import (
                          adapt_modules,
                          default_transport,
                          TestCaseWithTransport,
                          TestLoader,
                          TestSuite,
                          )
from bzrlib.tests.bzrdir_implementations.test_bzrdir import TestCaseWithBzrDir
from bzrlib.tree import RevisionTree
from bzrlib.workingtree import (WorkingTreeFormat,
                                WorkingTreeTestProviderAdapter,
                                _legacy_formats,
                                )


def return_parameter(something):
    """A trivial thunk to return its input."""
    return something


def revision_tree_from_workingtree(tree):
    """Create a revision tree from a working tree."""
    revid = tree.commit('save tree', allow_pointless=True)
    return tree.branch.repository.revision_tree(revid)


class TestTreeImplementationSupport(TestCaseWithTransport):

    def test_revision_tree_from_workingtree(self):
        tree = self.make_branch_and_tree('.')
        tree = revision_tree_from_workingtree(tree)
        self.assertIsInstance(tree, RevisionTree)


class TestCaseWithTree(TestCaseWithBzrDir):

    def make_branch_and_tree(self, relpath):
        made_control = self.make_bzrdir(relpath, format=
            self.workingtree_format._matchingbzrdir)
        made_control.create_repository()
        made_control.create_branch()
        return self.workingtree_format.initialize(made_control)

    def _convert_tree(self, tree, converter=None):
        """helper to convert using the converter or a supplied one."""
        # convert that to the final shape
        if converter is None:
            converter = self.workingtree_to_test_tree
        return converter(tree)

    def get_tree_no_parents_no_content(self, empty_tree, converter=None):
        """Make a tree with no parents and no contents from empty_tree.
        
        :param empty_tree: A working tree with no content and no parents to
            modify.
        """
        return self._convert_tree(empty_tree, converter)

    def _make_abc_tree(self, tree):
        """setup an abc content tree."""
        files = ['a', 'b/', 'b/c']
        self.build_tree(files, line_endings='binary',
                        transport=tree.bzrdir.root_transport)
        tree.add(files, ['a-id', 'b-id', 'c-id'])

    def get_tree_no_parents_abc_content(self, tree, converter=None):
        """return a test tree with a, b/, b/c contents."""
        self._make_abc_tree(tree)
        return self._convert_tree(tree, converter)

    def get_tree_no_parents_abc_content_2(self, tree, converter=None):
        """return a test tree with a, b/, b/c contents.
        
        This variation changes the content of 'a' to foobar\n.
        """
        self._make_abc_tree(tree)
        f = open(tree.basedir + '/a', 'wb')
        try:
            f.write('foobar\n')
        finally:
            f.close()
        return self._convert_tree(tree, converter)

    def get_tree_no_parents_abc_content_3(self, tree, converter=None):
        """return a test tree with a, b/, b/c contents.
        
        This variation changes the executable flag of b/c to True.
        """
        self._make_abc_tree(tree)
        tt = transform.TreeTransform(tree)
        trans_id = tt.trans_id_tree_path('b/c')
        tt.set_executability(True, trans_id)
        tt.apply()
        return self._convert_tree(tree, converter)

    def get_tree_no_parents_abc_content_4(self, tree, converter=None):
        """return a test tree with d, b/, b/c contents.
        
        This variation renames a to d.
        """
        self._make_abc_tree(tree)
        tree.rename_one('a', 'd')
        return self._convert_tree(tree, converter)

    def get_tree_no_parents_abc_content_5(self, tree, converter=None):
        """return a test tree with d, b/, b/c contents.
        
        This variation renames a to d and alters its content to 'bar\n'.
        """
        self._make_abc_tree(tree)
        tree.rename_one('a', 'd')
        f = open(tree.basedir + '/d', 'wb')
        try:
            f.write('bar\n')
        finally:
            f.close()
        return self._convert_tree(tree, converter)

    def get_tree_no_parents_abc_content_6(self, tree, converter=None):
        """return a test tree with a, b/, e contents.
        
        This variation renames b/c to e, and makes it executable.
        """
        self._make_abc_tree(tree)
        tt = transform.TreeTransform(tree)
        trans_id = tt.trans_id_tree_path('b/c')
        parent_trans_id = tt.trans_id_tree_path('')
        tt.adjust_path('e', parent_trans_id, trans_id)
        tt.set_executability(True, trans_id)
        tt.apply()
        return self._convert_tree(tree, converter)

    def get_tree_with_subdirs_and_all_content_types(self):
        """Return a test tree with subdirs and all content types.

        The returned tree has the following inventory:
            [('', inventory.ROOT_ID),
             ('0file', '2file'),
             ('1top-dir', '1top-dir'),
             (u'2utf\u1234file', u'0utf\u1234file'),
             ('symlink', 'symlink'),
             ('1top-dir/0file-in-1topdir', '1file-in-1topdir'),
             ('1top-dir/1dir-in-1topdir', '0dir-in-1topdir')]
        where each component has the type of its name - i.e. '1file..' is afile.

        note that the order of the paths and fileids is deliberately 
        mismatched to ensure that the result order is path based.
        """
        tree = self.make_branch_and_tree('.')
        paths = ['0file',
            '1top-dir/',
            u'2utf\u1234file',
            '1top-dir/0file-in-1topdir',
            '1top-dir/1dir-in-1topdir/'
            ]
        ids = [
            '2file',
            '1top-dir',
            u'0utf\u1234file',
            '1file-in-1topdir',
            '0dir-in-1topdir'
            ]
        self.build_tree(paths)
        tree.add(paths, ids)
        tt = transform.TreeTransform(tree)
        root_transaction_id = tt.trans_id_tree_path('')
        tt.new_symlink('symlink',
            root_transaction_id, 'link-target', 'symlink')
        tt.apply()
        return self.workingtree_to_test_tree(tree)


class TreeTestProviderAdapter(WorkingTreeTestProviderAdapter):
    """Generate test suites for each Tree implementation in bzrlib.

    Currently this covers all working tree formats, and RevisionTree by 
    committing a working tree to create the revision tree.
    """

    def adapt(self, test):
        result = super(TreeTestProviderAdapter, self).adapt(test)
        for adapted_test in result:
            # for working tree adapted tests, preserve the tree
            adapted_test.workingtree_to_test_tree = return_parameter
        default_format = WorkingTreeFormat.get_default_format()
        revision_tree_test = self._clone_test(
            test,
            default_format._matchingbzrdir, 
            default_format,
            RevisionTree.__name__)
        revision_tree_test.workingtree_to_test_tree = revision_tree_from_workingtree
        result.addTest(revision_tree_test)
        return result


def test_suite():
    result = TestSuite()
    test_tree_implementations = [
        'bzrlib.tests.tree_implementations.test_test_trees',
<<<<<<< HEAD
        'bzrlib.tests.tree_implementations.test_walkdirs',
=======
        'bzrlib.tests.tree_implementations.test_revision_tree',
>>>>>>> b13f693a
        ]
    adapter = TreeTestProviderAdapter(
        default_transport,
        # None here will cause a readonly decorator to be created
        # by the TestCaseWithTransport.get_readonly_transport method.
        None,
        [(format, format._matchingbzrdir) for format in 
         WorkingTreeFormat._formats.values() + _legacy_formats])
    loader = TestLoader()
    adapt_modules(test_tree_implementations, adapter, loader, result)
    result.addTests(loader.loadTestsFromModuleNames(['bzrlib.tests.tree_implementations']))
    return result<|MERGE_RESOLUTION|>--- conflicted
+++ resolved
@@ -228,12 +228,9 @@
 def test_suite():
     result = TestSuite()
     test_tree_implementations = [
+        'bzrlib.tests.tree_implementations.test_revision_tree',
         'bzrlib.tests.tree_implementations.test_test_trees',
-<<<<<<< HEAD
         'bzrlib.tests.tree_implementations.test_walkdirs',
-=======
-        'bzrlib.tests.tree_implementations.test_revision_tree',
->>>>>>> b13f693a
         ]
     adapter = TreeTestProviderAdapter(
         default_transport,
