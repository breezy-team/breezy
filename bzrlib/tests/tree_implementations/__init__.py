# Copyright (C) 2006, 2007 Canonical Ltd
#
# This program is free software; you can redistribute it and/or modify
# it under the terms of the GNU General Public License as published by
# the Free Software Foundation; either version 2 of the License, or
# (at your option) any later version.
#
# This program is distributed in the hope that it will be useful,
# but WITHOUT ANY WARRANTY; without even the implied warranty of
# MERCHANTABILITY or FITNESS FOR A PARTICULAR PURPOSE.  See the
# GNU General Public License for more details.
#
# You should have received a copy of the GNU General Public License
# along with this program; if not, write to the Free Software
# Foundation, Inc., 59 Temple Place, Suite 330, Boston, MA  02111-1307  USA


"""Tree implementation tests for bzr.

These test the conformance of all the tree variations to the expected API.
Specific tests for individual variations are in other places such as:
 - tests/test_tree.py
 - tests/test_revision.py
 - tests/test_workingtree.py
 - tests/workingtree_implementations/*.py.
"""

from bzrlib import (
    errors,
    tests,
    transform,
    )
from bzrlib.transport import get_transport
from bzrlib.tests import (
                          adapt_modules,
                          default_transport,
                          TestCaseWithTransport,
                          TestLoader,
                          TestSuite,
                          )
from bzrlib.tests.bzrdir_implementations.test_bzrdir import TestCaseWithBzrDir
from bzrlib.revisiontree import RevisionTree
from bzrlib.workingtree import (WorkingTreeFormat,
                                WorkingTreeTestProviderAdapter,
                                _legacy_formats,
                                )
from bzrlib.workingtree_4 import (
    DirStateRevisionTree,
    WorkingTreeFormat4,
    )


def return_parameter(something):
    """A trivial thunk to return its input."""
    return something


def revision_tree_from_workingtree(tree):
    """Create a revision tree from a working tree."""
    revid = tree.commit('save tree', allow_pointless=True)
    return tree.branch.repository.revision_tree(revid)


def _dirstate_tree_from_workingtree(tree):
    revid = tree.commit('save tree', allow_pointless=True)
    return tree.basis_tree()


class TestTreeImplementationSupport(TestCaseWithTransport):

    def test_revision_tree_from_workingtree(self):
        tree = self.make_branch_and_tree('.')
        tree = revision_tree_from_workingtree(tree)
        self.assertIsInstance(tree, RevisionTree)


class TestCaseWithTree(TestCaseWithBzrDir):

    def make_branch_and_tree(self, relpath):
        made_control = self.make_bzrdir(relpath, format=
            self.workingtree_format._matchingbzrdir)
        made_control.create_repository()
        made_control.create_branch()
        return self.workingtree_format.initialize(made_control)

    def _convert_tree(self, tree, converter=None):
        """helper to convert using the converter or a supplied one."""
        # convert that to the final shape
        if converter is None:
            converter = self.workingtree_to_test_tree
        return converter(tree)

    def get_tree_no_parents_no_content(self, empty_tree, converter=None):
        """Make a tree with no parents and no contents from empty_tree.
        
        :param empty_tree: A working tree with no content and no parents to
            modify.
        """
        empty_tree.set_root_id('empty-root-id')
        return self._convert_tree(empty_tree, converter)

    def _make_abc_tree(self, tree):
        """setup an abc content tree."""
        files = ['a', 'b/', 'b/c']
        self.build_tree(files, line_endings='binary',
                        transport=tree.bzrdir.root_transport)
        tree.set_root_id('root-id')
        tree.add(files, ['a-id', 'b-id', 'c-id'])

    def get_tree_no_parents_abc_content(self, tree, converter=None):
        """return a test tree with a, b/, b/c contents."""
        self._make_abc_tree(tree)
        return self._convert_tree(tree, converter)

    def get_tree_no_parents_abc_content_2(self, tree, converter=None):
        """return a test tree with a, b/, b/c contents.
        
        This variation changes the content of 'a' to foobar\n.
        """
        self._make_abc_tree(tree)
        f = open(tree.basedir + '/a', 'wb')
        try:
            f.write('foobar\n')
        finally:
            f.close()
        return self._convert_tree(tree, converter)

    def get_tree_no_parents_abc_content_3(self, tree, converter=None):
        """return a test tree with a, b/, b/c contents.
        
        This variation changes the executable flag of b/c to True.
        """
        self._make_abc_tree(tree)
        tt = transform.TreeTransform(tree)
        trans_id = tt.trans_id_tree_path('b/c')
        tt.set_executability(True, trans_id)
        tt.apply()
        return self._convert_tree(tree, converter)

    def get_tree_no_parents_abc_content_4(self, tree, converter=None):
        """return a test tree with d, b/, b/c contents.
        
        This variation renames a to d.
        """
        self._make_abc_tree(tree)
        tree.rename_one('a', 'd')
        return self._convert_tree(tree, converter)

    def get_tree_no_parents_abc_content_5(self, tree, converter=None):
        """return a test tree with d, b/, b/c contents.
        
        This variation renames a to d and alters its content to 'bar\n'.
        """
        self._make_abc_tree(tree)
        tree.rename_one('a', 'd')
        f = open(tree.basedir + '/d', 'wb')
        try:
            f.write('bar\n')
        finally:
            f.close()
        return self._convert_tree(tree, converter)

    def get_tree_no_parents_abc_content_6(self, tree, converter=None):
        """return a test tree with a, b/, e contents.
        
        This variation renames b/c to e, and makes it executable.
        """
        self._make_abc_tree(tree)
        tt = transform.TreeTransform(tree)
        trans_id = tt.trans_id_tree_path('b/c')
        parent_trans_id = tt.trans_id_tree_path('')
        tt.adjust_path('e', parent_trans_id, trans_id)
        tt.set_executability(True, trans_id)
        tt.apply()
        return self._convert_tree(tree, converter)

<<<<<<< HEAD
    def get_tree_with_subdirs_and_all_content_types(self):
        """Return a test tree with subdirs and all content types.

        The returned tree has the following inventory:
            [('', inventory.ROOT_ID),
             ('0file', '2file'),
             ('1top-dir', '1top-dir'),
             (u'2utf\u1234file', u'0utf\u1234file'),
             ('symlink', 'symlink'),
             ('1top-dir/0file-in-1topdir', '1file-in-1topdir'),
             ('1top-dir/1dir-in-1topdir', '0dir-in-1topdir')]
        where each component has the type of its name - i.e. '1file..' is afile.

        note that the order of the paths and fileids is deliberately 
        mismatched to ensure that the result order is path based.
        """
        tree = self.make_branch_and_tree('.')
        paths = ['0file',
            '1top-dir/',
            u'2utf\u1234file',
            '1top-dir/0file-in-1topdir',
            '1top-dir/1dir-in-1topdir/'
            ]
        ids = [
            '2file',
            '1top-dir',
            u'0utf\u1234file',
            '1file-in-1topdir',
            '0dir-in-1topdir'
            ]
        self.build_tree(paths)
        tree.add(paths, ids)
        tt = transform.TreeTransform(tree)
        root_transaction_id = tt.trans_id_tree_path('')
        tt.new_symlink('symlink',
            root_transaction_id, 'link-target', 'symlink')
        tt.apply()
=======
    def get_tree_with_utf8(self, tree):
        """Generate a tree with a utf8 revision and unicode paths."""
        self._create_tree_with_utf8(tree)
        return self.workingtree_to_test_tree(tree)

    def _create_tree_with_utf8(self, tree):
        """Generate a tree with a utf8 revision and unicode paths."""
        paths = [u'',
                 u'f\xf6',
                 u'b\xe5r/',
                 u'b\xe5r/b\xe1z',
                ]
        # bzr itself does not create unicode file ids, but we want them for
        # testing.
        file_ids = [u'TREE_ROOT',
                    u'f\xf6-id',
                    u'b\xe5r-id',
                    u'b\xe1z-id',
                   ]
        try:
            self.build_tree(paths[1:])
        except UnicodeError:
            raise tests.TestSkipped('filesystem does not support unicode.')
        tree.add(paths, file_ids)
        try:
            tree.commit(u'in\xedtial', rev_id=u'r\xe9v-1'.encode('utf8'))
        except errors.NonAsciiRevisionId:
            raise tests.TestSkipped('non-ascii revision ids not supported')

    def get_tree_with_merged_utf8(self, tree):
        """Generate a tree with utf8 ancestors."""
        self._create_tree_with_utf8(tree)
        tree2 = tree.bzrdir.sprout('tree2').open_workingtree()
        self.build_tree([u'tree2/b\xe5r/z\xf7z'])
        tree2.add([u'b\xe5r/z\xf7z'], [u'z\xf7z-id'])
        tree2.commit(u'to m\xe9rge', rev_id=u'r\xe9v-2'.encode('utf8'))

        tree.merge_from_branch(tree2.branch)
        tree.commit(u'm\xe9rge', rev_id=u'r\xe9v-3'.encode('utf8'))
>>>>>>> 3ce20ae0
        return self.workingtree_to_test_tree(tree)


class TreeTestProviderAdapter(WorkingTreeTestProviderAdapter):
    """Generate test suites for each Tree implementation in bzrlib.

    Currently this covers all working tree formats, and RevisionTree by 
    committing a working tree to create the revision tree.
    """

    def adapt(self, test):
        result = super(TreeTestProviderAdapter, self).adapt(test)
        for adapted_test in result:
            # for working tree adapted tests, preserve the tree
            adapted_test.workingtree_to_test_tree = return_parameter
        default_format = WorkingTreeFormat.get_default_format()
        revision_tree_test = self._clone_test(
            test,
            default_format._matchingbzrdir, 
            default_format,
            RevisionTree.__name__)
        revision_tree_test.workingtree_to_test_tree = revision_tree_from_workingtree
        result.addTest(revision_tree_test)
        dirstate_format = WorkingTreeFormat4()
        dirstate_revision_tree_test = self._clone_test(
            test,
            dirstate_format._matchingbzrdir,
            dirstate_format,
            DirStateRevisionTree.__name__)
        dirstate_revision_tree_test.workingtree_to_test_tree = _dirstate_tree_from_workingtree
        result.addTest(dirstate_revision_tree_test)
        return result


def test_suite():
    result = TestSuite()
    test_tree_implementations = [
        'bzrlib.tests.tree_implementations.test_list_files',
        'bzrlib.tests.tree_implementations.test_revision_tree',
        'bzrlib.tests.tree_implementations.test_test_trees',
        'bzrlib.tests.tree_implementations.test_tree',
        'bzrlib.tests.tree_implementations.test_walkdirs',
        ]
    adapter = TreeTestProviderAdapter(
        default_transport,
        # None here will cause a readonly decorator to be created
        # by the TestCaseWithTransport.get_readonly_transport method.
        None,
        [(format, format._matchingbzrdir) for format in 
         WorkingTreeFormat._formats.values() + _legacy_formats])
    loader = TestLoader()
    adapt_modules(test_tree_implementations, adapter, loader, result)
    result.addTests(loader.loadTestsFromModuleNames(['bzrlib.tests.tree_implementations']))
    return result<|MERGE_RESOLUTION|>--- conflicted
+++ resolved
@@ -174,7 +174,6 @@
         tt.apply()
         return self._convert_tree(tree, converter)
 
-<<<<<<< HEAD
     def get_tree_with_subdirs_and_all_content_types(self):
         """Return a test tree with subdirs and all content types.
 
@@ -212,7 +211,8 @@
         tt.new_symlink('symlink',
             root_transaction_id, 'link-target', 'symlink')
         tt.apply()
-=======
+        return self.workingtree_to_test_tree(tree)
+
     def get_tree_with_utf8(self, tree):
         """Generate a tree with a utf8 revision and unicode paths."""
         self._create_tree_with_utf8(tree)
@@ -252,7 +252,6 @@
 
         tree.merge_from_branch(tree2.branch)
         tree.commit(u'm\xe9rge', rev_id=u'r\xe9v-3'.encode('utf8'))
->>>>>>> 3ce20ae0
         return self.workingtree_to_test_tree(tree)
 
 
