--- conflicted
+++ resolved
@@ -523,21 +523,6 @@
         # into the factory for this test - just make the test ui factory
         # pun as a reporter. Then we can check the ordering is right.
         tree.commit('second post', specific_files=['b'])
-<<<<<<< HEAD
-        # 9 steps: 1 for rev, 2 for inventory, 1 for finishing. 2 for root
-        # and 6 for inventory files.
-        # 2 steps don't trigger an update, as 'a' and 'c' are not 
-        # committed.
-        self.assertEqual(
-            [("update", 0, 9),
-             ("update", 1, 9),
-             ("update", 2, 9),
-             ("update", 3, 9),
-             ("update", 4, 9),
-             ("update", 5, 9),
-             ("update", 6, 9),
-             ("update", 7, 9)],
-=======
         # 5 steps, the first of which is reported 2 times, once per dir
         self.assertEqual(
             [('update', 1, 5, 'Collecting changes [Directory 0] - Stage'),
@@ -546,7 +531,6 @@
              ('update', 3, 5, 'Running pre_commit hooks - Stage'),
              ('update', 4, 5, 'Updating the working tree - Stage'),
              ('update', 5, 5, 'Running post_commit hooks - Stage')],
->>>>>>> ebdefa04
             factory._calls
            )
 
