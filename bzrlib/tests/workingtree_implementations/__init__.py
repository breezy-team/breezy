--- conflicted
+++ resolved
@@ -66,13 +66,10 @@
         'bzrlib.tests.workingtree_implementations.test_parents',
         'bzrlib.tests.workingtree_implementations.test_pull',
         'bzrlib.tests.workingtree_implementations.test_put_file',
-<<<<<<< HEAD
-        'bzrlib.tests.workingtree_implementations.test_revision_tree',
-=======
         'bzrlib.tests.workingtree_implementations.test_mkdir',
         'bzrlib.tests.workingtree_implementations.test_read_working_inventory',
+        'bzrlib.tests.workingtree_implementations.test_revision_tree',
         'bzrlib.tests.workingtree_implementations.test_set_root_id',
->>>>>>> dd939932
         'bzrlib.tests.workingtree_implementations.test_unversion',
         'bzrlib.tests.workingtree_implementations.test_workingtree',
         ]
