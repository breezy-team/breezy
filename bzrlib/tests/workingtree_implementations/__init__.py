--- conflicted
+++ resolved
@@ -61,14 +61,11 @@
         'bzrlib.tests.workingtree_implementations.test_is_ignored',
         'bzrlib.tests.workingtree_implementations.test_locking',
         'bzrlib.tests.workingtree_implementations.test_merge_from_branch',
+        'bzrlib.tests.workingtree_implementations.test_mkdir',
         'bzrlib.tests.workingtree_implementations.test_parents',
         'bzrlib.tests.workingtree_implementations.test_pull',
-<<<<<<< HEAD
+        'bzrlib.tests.workingtree_implementations.test_put_file',
         'bzrlib.tests.workingtree_implementations.test_revision_tree',
-=======
-        'bzrlib.tests.workingtree_implementations.test_put_file',
-        'bzrlib.tests.workingtree_implementations.test_mkdir',
->>>>>>> 2710893b
         'bzrlib.tests.workingtree_implementations.test_unversion',
         'bzrlib.tests.workingtree_implementations.test_workingtree',
         ]
