# Copyright (C) 2007 Canonical Ltd
#
# This program is free software; you can redistribute it and/or modify
# it under the terms of the GNU General Public License as published by
# the Free Software Foundation; either version 2 of the License, or
# (at your option) any later version.
#
# This program is distributed in the hope that it will be useful,
# but WITHOUT ANY WARRANTY; without even the implied warranty of
# MERCHANTABILITY or FITNESS FOR A PARTICULAR PURPOSE.  See the
# GNU General Public License for more details.
#
# You should have received a copy of the GNU General Public License
# along with this program; if not, write to the Free Software
# Foundation, Inc., 59 Temple Place, Suite 330, Boston, MA  02111-1307  USA

from bzrlib import (
    errors,
    graph as _mod_graph,
    )
from bzrlib.revision import NULL_REVISION
from bzrlib.tests import TestCaseWithMemoryTransport


# Ancestry 1:
#
#  NULL_REVISION
#       |
#     rev1
#      /\
#  rev2a rev2b
#     |    |
#   rev3  /
#     |  /
#   rev4
ancestry_1 = {'rev1': [NULL_REVISION], 'rev2a': ['rev1'], 'rev2b': ['rev1'],
              'rev3': ['rev2a'], 'rev4': ['rev3', 'rev2b']}


# Ancestry 2:
#
#  NULL_REVISION
#    /    \
# rev1a  rev1b
#   |
# rev2a
#   |
# rev3a
#   |
# rev4a
ancestry_2 = {'rev1a': [NULL_REVISION], 'rev2a': ['rev1a'],
              'rev1b': [NULL_REVISION], 'rev3a': ['rev2a'], 'rev4a': ['rev3a']}


# Criss cross ancestry
#
#     NULL_REVISION
#         |
#        rev1
#        /  \
#    rev2a  rev2b
#       |\  /|
#       |  X |
#       |/  \|
#    rev3a  rev3b
criss_cross = {'rev1': [NULL_REVISION], 'rev2a': ['rev1'], 'rev2b': ['rev1'],
               'rev3a': ['rev2a', 'rev2b'], 'rev3b': ['rev2b', 'rev2a']}


# Criss-cross 2
#
#  NULL_REVISION
#    /   \
# rev1a  rev1b
#   |\   /|
#   | \ / |
#   |  X  |
#   | / \ |
#   |/   \|
# rev2a  rev2b
criss_cross2 = {'rev1a': [NULL_REVISION], 'rev1b': [NULL_REVISION],
                'rev2a': ['rev1a', 'rev1b'], 'rev2b': ['rev1b', 'rev1a']}


# Mainline:
#
#  NULL_REVISION
#       |
#      rev1
#      /  \
#      | rev2b
#      |  /
#     rev2a
mainline = {'rev1': [NULL_REVISION], 'rev2a': ['rev1', 'rev2b'],
            'rev2b': ['rev1']}


# feature branch:
#
#  NULL_REVISION
#       |
#      rev1
#       |
#     rev2b
#       |
#     rev3b
feature_branch = {'rev1': [NULL_REVISION],
                  'rev2b': ['rev1'], 'rev3b': ['rev2b']}


# History shortcut
#  NULL_REVISION
#       |
#     rev1------
#     /  \      \
#  rev2a rev2b rev2c
#    |  /   \   /
#  rev3a    reveb
history_shortcut = {'rev1': [NULL_REVISION], 'rev2a': ['rev1'],
                    'rev2b': ['rev1'], 'rev2c': ['rev1'],
                    'rev3a': ['rev2a', 'rev2b'], 'rev3b': ['rev2b', 'rev2c']}

#  NULL_REVISION
#       |
#       f
#       |
#       e
#      / \
#     b   d
#     | \ |
#     a   c

boundary = {'a': ['b'], 'c': ['b', 'd'], 'b':['e'], 'd':['e'], 'e': ['f'],
            'f':[NULL_REVISION]}


class InstrumentedParentsProvider(object):

    def __init__(self, parents_provider):
        self.calls = []
        self._real_parents_provider = parents_provider

    def get_parents(self, nodes):
        self.calls.extend(nodes)
        return self._real_parents_provider.get_parents(nodes)


class DictParentsProvider(object):

    def __init__(self, ancestry):
        self.ancestry = ancestry

    def __repr__(self):
        return 'DictParentsProvider(%r)' % self.ancestry

    def get_parents(self, revisions):
        return [self.ancestry.get(r, None) for r in revisions]


class TestGraph(TestCaseWithMemoryTransport):

    def make_graph(self, ancestors):
        tree = self.prepare_memory_tree('.')
        self.build_ancestry(tree, ancestors)
        tree.unlock()
        return tree.branch.repository.get_graph()

    def prepare_memory_tree(self, location):
        tree = self.make_branch_and_memory_tree(location)
        tree.lock_write()
        tree.add('.')
        return tree

    def build_ancestry(self, tree, ancestors):
        """Create an ancestry as specified by a graph dict

        :param tree: A tree to use
        :param ancestors: a dict of {node: [node_parent, ...]}
        """
        pending = [NULL_REVISION]
        descendants = {}
        for descendant, parents in ancestors.iteritems():
            for parent in parents:
                descendants.setdefault(parent, []).append(descendant)
        while len(pending) > 0:
            cur_node = pending.pop()
            for descendant in descendants.get(cur_node, []):
                if tree.branch.repository.has_revision(descendant):
                    continue
                parents = [p for p in ancestors[descendant] if p is not
                           NULL_REVISION]
                if len([p for p in parents if not
                    tree.branch.repository.has_revision(p)]) > 0:
                    continue
                tree.set_parent_ids(parents)
                if len(parents) > 0:
                    left_parent = parents[0]
                else:
                    left_parent = NULL_REVISION
                tree.branch.set_last_revision_info(
                    len(tree.branch._lefthand_history(left_parent)),
                    left_parent)
                tree.commit(descendant, rev_id=descendant)
                pending.append(descendant)

    def test_lca(self):
        """Test finding least common ancestor.

        ancestry_1 should always have a single common ancestor
        """
        graph = self.make_graph(ancestry_1)
        self.assertRaises(errors.InvalidRevisionId, graph.find_lca, None)
        self.assertEqual(set([NULL_REVISION]),
                         graph.find_lca(NULL_REVISION, NULL_REVISION))
        self.assertEqual(set([NULL_REVISION]),
                         graph.find_lca(NULL_REVISION, 'rev1'))
        self.assertEqual(set(['rev1']), graph.find_lca('rev1', 'rev1'))
        self.assertEqual(set(['rev1']), graph.find_lca('rev2a', 'rev2b'))

    def test_no_unique_lca(self):
        """Test error when one revision is not in the graph"""
        graph = self.make_graph(ancestry_1)
        self.assertRaises(errors.NoCommonAncestor, graph.find_unique_lca,
                          'rev1', '1rev')

    def test_lca_criss_cross(self):
        """Test least-common-ancestor after a criss-cross merge."""
        graph = self.make_graph(criss_cross)
        self.assertEqual(set(['rev2a', 'rev2b']),
                         graph.find_lca('rev3a', 'rev3b'))
        self.assertEqual(set(['rev2b']),
                         graph.find_lca('rev3a', 'rev3b', 'rev2b'))

    def test_lca_shortcut(self):
        """Test least-common ancestor on this history shortcut"""
        graph = self.make_graph(history_shortcut)
        self.assertEqual(set(['rev2b']), graph.find_lca('rev3a', 'rev3b'))

    def test_recursive_unique_lca(self):
        """Test finding a unique least common ancestor.

        ancestry_1 should always have a single common ancestor
        """
        graph = self.make_graph(ancestry_1)
        self.assertEqual(NULL_REVISION,
                         graph.find_unique_lca(NULL_REVISION, NULL_REVISION))
        self.assertEqual(NULL_REVISION,
                         graph.find_unique_lca(NULL_REVISION, 'rev1'))
        self.assertEqual('rev1', graph.find_unique_lca('rev1', 'rev1'))
        self.assertEqual('rev1', graph.find_unique_lca('rev2a', 'rev2b'))

    def test_unique_lca_criss_cross(self):
        """Ensure we don't pick non-unique lcas in a criss-cross"""
        graph = self.make_graph(criss_cross)
        self.assertEqual('rev1', graph.find_unique_lca('rev3a', 'rev3b'))

    def test_unique_lca_null_revision(self):
        """Ensure we pick NULL_REVISION when necessary"""
        graph = self.make_graph(criss_cross2)
        self.assertEqual('rev1b', graph.find_unique_lca('rev2a', 'rev1b'))
        self.assertEqual(NULL_REVISION,
                         graph.find_unique_lca('rev2a', 'rev2b'))

    def test_unique_lca_null_revision2(self):
        """Ensure we pick NULL_REVISION when necessary"""
        graph = self.make_graph(ancestry_2)
        self.assertEqual(NULL_REVISION,
                         graph.find_unique_lca('rev4a', 'rev1b'))

    def test_common_ancestor_two_repos(self):
        """Ensure we do unique_lca using data from two repos"""
        mainline_tree = self.prepare_memory_tree('mainline')
        self.build_ancestry(mainline_tree, mainline)
        mainline_tree.unlock()

        # This is cheating, because the revisions in the graph are actually
        # different revisions, despite having the same revision-id.
        feature_tree = self.prepare_memory_tree('feature')
        self.build_ancestry(feature_tree, feature_branch)
        feature_tree.unlock()
        graph = mainline_tree.branch.repository.get_graph(
            feature_tree.branch.repository)
        self.assertEqual('rev2b', graph.find_unique_lca('rev2a', 'rev3b'))

    def test_graph_difference(self):
        graph = self.make_graph(ancestry_1)
        self.assertEqual((set(), set()), graph.find_difference('rev1', 'rev1'))
        self.assertEqual((set(), set(['rev1'])),
                         graph.find_difference(NULL_REVISION, 'rev1'))
        self.assertEqual((set(['rev1']), set()),
                         graph.find_difference('rev1', NULL_REVISION))
        self.assertEqual((set(['rev2a', 'rev3']), set(['rev2b'])),
                         graph.find_difference('rev3', 'rev2b'))
        self.assertEqual((set(['rev4', 'rev3', 'rev2a']), set()),
                         graph.find_difference('rev4', 'rev2b'))

    def test_graph_difference_criss_cross(self):
        graph = self.make_graph(criss_cross)
        self.assertEqual((set(['rev3a']), set(['rev3b'])),
                         graph.find_difference('rev3a', 'rev3b'))
        self.assertEqual((set([]), set(['rev3b', 'rev2b'])),
                         graph.find_difference('rev2a', 'rev3b'))

    def test_stacked_parents_provider(self):

        parents1 = DictParentsProvider({'rev2': ['rev3']})
        parents2 = DictParentsProvider({'rev1': ['rev4']})
        stacked = _mod_graph._StackedParentsProvider([parents1, parents2])
        self.assertEqual([['rev4',], ['rev3']],
                         stacked.get_parents(['rev1', 'rev2']))
        self.assertEqual([['rev3',], ['rev4']],
                         stacked.get_parents(['rev2', 'rev1']))
        self.assertEqual([['rev3',], ['rev3']],
                         stacked.get_parents(['rev2', 'rev2']))
        self.assertEqual([['rev4',], ['rev4']],
                         stacked.get_parents(['rev1', 'rev1']))

    def test_iter_topo_order(self):
        graph = self.make_graph(ancestry_1)
        args = ['rev2a', 'rev3', 'rev1']
        topo_args = list(graph.iter_topo_order(args))
        self.assertEqual(set(args), set(topo_args))
        self.assertTrue(topo_args.index('rev2a') > topo_args.index('rev1'))
        self.assertTrue(topo_args.index('rev2a') < topo_args.index('rev3'))

    def test_is_ancestor(self):
        graph = self.make_graph(ancestry_1)
        self.assertEqual(True, graph.is_ancestor('null:', 'null:'))
        self.assertEqual(True, graph.is_ancestor('null:', 'rev1'))
        self.assertEqual(False, graph.is_ancestor('rev1', 'null:'))
        self.assertEqual(True, graph.is_ancestor('null:', 'rev4'))
        self.assertEqual(False, graph.is_ancestor('rev4', 'null:'))
        self.assertEqual(False, graph.is_ancestor('rev4', 'rev2b'))
        self.assertEqual(True, graph.is_ancestor('rev2b', 'rev4'))
        self.assertEqual(False, graph.is_ancestor('rev2b', 'rev3'))
        self.assertEqual(False, graph.is_ancestor('rev3', 'rev2b'))
        instrumented_provider = InstrumentedParentsProvider(graph)
        instrumented_graph = _mod_graph.Graph(instrumented_provider)
        instrumented_graph.is_ancestor('rev2a', 'rev2b')
        self.assertTrue('null:' not in instrumented_provider.calls)

    def test_is_ancestor_boundary(self):
        """Ensure that we avoid searching the whole graph.
        
        This requires searching through b as a common ancestor, so we
        can identify that e is common.
        """
        graph = self.make_graph(boundary)
        instrumented_provider = InstrumentedParentsProvider(graph)
        graph = _mod_graph.Graph(instrumented_provider)
        self.assertFalse(graph.is_ancestor('a', 'c'))
        self.assertTrue('null:' not in instrumented_provider.calls)

    def test_filter_candidate_lca(self):
        """Test filter_candidate_lca for a corner case

        This tests the case where we encounter the end of iteration for 'e'
        in the same pass as we discover that 'd' is an ancestor of 'e', and
        therefore 'e' can't be an lca.

        To compensate for different dict orderings on other Python
        implementations, we mirror 'd' and 'e' with 'b' and 'a'.
        """
        # This test is sensitive to the iteration order of dicts.  It will
        # pass incorrectly if 'e' and 'a' sort before 'c'
        #
        # NULL_REVISION
        #     / \
        #    a   e
        #    |   |
        #    b   d
        #     \ /
        #      c
        graph = self.make_graph({'c': ['b', 'd'], 'd': ['e'], 'b': ['a'],
                                 'a': [NULL_REVISION], 'e': [NULL_REVISION]})
        self.assertEqual(set(['c']), graph.heads(['a', 'c', 'e']))

    def test_heads_null(self):
        graph = self.make_graph(ancestry_1)
        self.assertEqual(set(['null:']), graph.heads(['null:']))
        self.assertEqual(set(['rev1']), graph.heads(['null:', 'rev1']))
        self.assertEqual(set(['rev1']), graph.heads(['rev1', 'null:']))
        self.assertEqual(set(['rev1']), graph.heads(set(['rev1', 'null:'])))
        self.assertEqual(set(['rev1']), graph.heads(('rev1', 'null:')))

    def test_heads_one(self):
        # A single node will alwaya be a head
        graph = self.make_graph(ancestry_1)
        self.assertEqual(set(['null:']), graph.heads(['null:']))
        self.assertEqual(set(['rev1']), graph.heads(['rev1']))
        self.assertEqual(set(['rev2a']), graph.heads(['rev2a']))
        self.assertEqual(set(['rev2b']), graph.heads(['rev2b']))
        self.assertEqual(set(['rev3']), graph.heads(['rev3']))
        self.assertEqual(set(['rev4']), graph.heads(['rev4']))

    def test_heads_single(self):
        graph = self.make_graph(ancestry_1)
        self.assertEqual(set(['rev4']), graph.heads(['null:', 'rev4']))
        self.assertEqual(set(['rev2a']), graph.heads(['rev1', 'rev2a']))
        self.assertEqual(set(['rev2b']), graph.heads(['rev1', 'rev2b']))
        self.assertEqual(set(['rev3']), graph.heads(['rev1', 'rev3']))
        self.assertEqual(set(['rev4']), graph.heads(['rev1', 'rev4']))
        self.assertEqual(set(['rev4']), graph.heads(['rev2a', 'rev4']))
        self.assertEqual(set(['rev4']), graph.heads(['rev2b', 'rev4']))
        self.assertEqual(set(['rev4']), graph.heads(['rev3', 'rev4']))

    def test_heads_two_heads(self):
        graph = self.make_graph(ancestry_1)
        self.assertEqual(set(['rev2a', 'rev2b']),
                         graph.heads(['rev2a', 'rev2b']))
        self.assertEqual(set(['rev3', 'rev2b']),
                         graph.heads(['rev3', 'rev2b']))

    def test_heads_criss_cross(self):
        graph = self.make_graph(criss_cross)
        self.assertEqual(set(['rev2a']),
                         graph.heads(['rev2a', 'rev1']))
        self.assertEqual(set(['rev2b']),
                         graph.heads(['rev2b', 'rev1']))
        self.assertEqual(set(['rev3a']),
                         graph.heads(['rev3a', 'rev1']))
        self.assertEqual(set(['rev3b']),
                         graph.heads(['rev3b', 'rev1']))
        self.assertEqual(set(['rev2a', 'rev2b']),
                         graph.heads(['rev2a', 'rev2b']))
        self.assertEqual(set(['rev3a']),
                         graph.heads(['rev3a', 'rev2a']))
        self.assertEqual(set(['rev3a']),
                         graph.heads(['rev3a', 'rev2b']))
        self.assertEqual(set(['rev3a']),
                         graph.heads(['rev3a', 'rev2a', 'rev2b']))
        self.assertEqual(set(['rev3b']),
                         graph.heads(['rev3b', 'rev2a']))
        self.assertEqual(set(['rev3b']),
                         graph.heads(['rev3b', 'rev2b']))
        self.assertEqual(set(['rev3b']),
                         graph.heads(['rev3b', 'rev2a', 'rev2b']))
        self.assertEqual(set(['rev3a', 'rev3b']),
                         graph.heads(['rev3a', 'rev3b']))
        self.assertEqual(set(['rev3a', 'rev3b']),
                         graph.heads(['rev3a', 'rev3b', 'rev2a', 'rev2b']))

    def test_heads_shortcut(self):
        graph = self.make_graph(history_shortcut)

        self.assertEqual(set(['rev2a', 'rev2b', 'rev2c']),
                         graph.heads(['rev2a', 'rev2b', 'rev2c']))
        self.assertEqual(set(['rev3a', 'rev3b']),
                         graph.heads(['rev3a', 'rev3b']))
        self.assertEqual(set(['rev3a', 'rev3b']),
                         graph.heads(['rev2a', 'rev3a', 'rev3b']))
        self.assertEqual(set(['rev2a', 'rev3b']),
                         graph.heads(['rev2a', 'rev3b']))
        self.assertEqual(set(['rev2c', 'rev3a']),
                         graph.heads(['rev2c', 'rev3a']))

<<<<<<< HEAD

=======
>>>>>>> 2c1999cf
    def _run_heads_break_deeper(self, graph_dict, search):
        """Run heads on a graph-as-a-dict.
        
        If the search asks for the parents of 'deeper' the test will fail.
        """
        class stub(object):
            pass
        def get_parents(keys):
            result = []
            for key in keys:
                if key == 'deeper':
<<<<<<< HEAD
                    import pdb;pdb.set_trace()
=======
>>>>>>> 2c1999cf
                    self.fail('key deeper was accessed')
                result.append(graph_dict[key])
            return result
        an_obj = stub()
        an_obj.get_parents = get_parents
        graph = _mod_graph.Graph(an_obj)
        return graph.heads(search)

    def test_heads_limits_search(self):
        # test that a heads query does not search all of history
        graph_dict = {
            'left':['common'],
            'right':['common'],
            'common':['deeper'],
        }
        self.assertEqual(set(['left', 'right']),
            self._run_heads_break_deeper(graph_dict, ['left', 'right']))

    def test_heads_limits_search_assymetric(self):
        # test that a heads query does not search all of history
        graph_dict = {
            'left':['midleft'],
            'midleft':['common'],
            'right':['common'],
            'common':['aftercommon'],
            'aftercommon':['deeper'],
        }
        self.assertEqual(set(['left', 'right']),
            self._run_heads_break_deeper(graph_dict, ['left', 'right']))

    def test_heads_limits_search_common_search_must_continue(self):
        # test that common nodes are still queried, preventing
        # all-the-way-to-origin behaviour in the following graph:
        graph_dict = {
            'h1':['shortcut', 'common1'],
            'h2':['common1'],
            'shortcut':['common2'],
            'common1':['common2'],
            'common2':['deeper'],
        }
        self.assertEqual(set(['h1', 'h2']),
            self._run_heads_break_deeper(graph_dict, ['h1', 'h2']))<|MERGE_RESOLUTION|>--- conflicted
+++ resolved
@@ -454,10 +454,6 @@
         self.assertEqual(set(['rev2c', 'rev3a']),
                          graph.heads(['rev2c', 'rev3a']))
 
-<<<<<<< HEAD
-
-=======
->>>>>>> 2c1999cf
     def _run_heads_break_deeper(self, graph_dict, search):
         """Run heads on a graph-as-a-dict.
         
@@ -469,10 +465,6 @@
             result = []
             for key in keys:
                 if key == 'deeper':
-<<<<<<< HEAD
-                    import pdb;pdb.set_trace()
-=======
->>>>>>> 2c1999cf
                     self.fail('key deeper was accessed')
                 result.append(graph_dict[key])
             return result
