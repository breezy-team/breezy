--- conflicted
+++ resolved
@@ -113,13 +113,9 @@
             'bzrlib.msgeditor',
             'bzrlib.patiencediff',
             'bzrlib.remote',
-<<<<<<< HEAD
             'bzrlib.repofmt.knitrepo',
             'bzrlib.repofmt.knitpack_repo',
-=======
-            'bzrlib.repofmt.knitpack_repo',
             'bzrlib.rules',
->>>>>>> 6f28168d
             'bzrlib.sign_my_commits',
             'bzrlib.smart',
             'bzrlib.smart.client',
