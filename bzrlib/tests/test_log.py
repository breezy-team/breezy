# Copyright (C) 2005 by Canonical Ltd
# -*- coding: utf-8 -*-
# vim: encoding=utf-8

# This program is free software; you can redistribute it and/or modify
# it under the terms of the GNU General Public License as published by
# the Free Software Foundation; either version 2 of the License, or
# (at your option) any later version.

# This program is distributed in the hope that it will be useful,
# but WITHOUT ANY WARRANTY; without even the implied warranty of
# MERCHANTABILITY or FITNESS FOR A PARTICULAR PURPOSE.  See the
# GNU General Public License for more details.

# You should have received a copy of the GNU General Public License
# along with this program; if not, write to the Free Software
# Foundation, Inc., 59 Temple Place, Suite 330, Boston, MA  02111-1307  USA

import os
from cStringIO import StringIO

from bzrlib.tests import BzrTestBase, TestCaseWithTransport
from bzrlib.log import (LogFormatter, show_log, LongLogFormatter,
                        ShortLogFormatter, LineLogFormatter)
from bzrlib.branch import Branch
from bzrlib.errors import InvalidRevisionNumber

class _LogEntry(object):
    # should probably move into bzrlib.log?
    pass


class LogCatcher(LogFormatter):
    """Pull log messages into list rather than displaying them.

    For ease of testing we save log messages here rather than actually
    formatting them, so that we can precisely check the result without
    being too dependent on the exact formatting.

    We should also test the LogFormatter.
    """
    def __init__(self):
        super(LogCatcher, self).__init__(to_file=None)
        self.logs = []

    def show(self, revno, rev, delta):
        le = _LogEntry()
        le.revno = revno
        le.rev = rev
        le.delta = delta
        self.logs.append(le)


class SimpleLogTest(TestCaseWithTransport):

    def checkDelta(self, delta, **kw):
        """Check the filenames touched by a delta are as expected."""
        for n in 'added', 'removed', 'renamed', 'modified', 'unchanged':
            expected = kw.get(n, [])

            # tests are written with unix paths; fix them up for windows
            #if os.sep != '/':
            #    expected = [x.replace('/', os.sep) for x in expected]

            # strip out only the path components
            got = [x[0] for x in getattr(delta, n)]
            self.assertEquals(expected, got)

    def test_cur_revno(self):
        wt = self.make_branch_and_tree('.')
        b = wt.branch

        lf = LogCatcher()
        wt.commit('empty commit')
        show_log(b, lf, verbose=True, start_revision=1, end_revision=1)
        self.assertRaises(InvalidRevisionNumber, show_log, b, lf,
                          start_revision=2, end_revision=1) 
        self.assertRaises(InvalidRevisionNumber, show_log, b, lf,
                          start_revision=1, end_revision=2) 
        self.assertRaises(InvalidRevisionNumber, show_log, b, lf,
                          start_revision=0, end_revision=2) 
        self.assertRaises(InvalidRevisionNumber, show_log, b, lf,
                          start_revision=1, end_revision=0) 
        self.assertRaises(InvalidRevisionNumber, show_log, b, lf,
                          start_revision=-1, end_revision=1) 
        self.assertRaises(InvalidRevisionNumber, show_log, b, lf,
                          start_revision=1, end_revision=-1) 

    def test_cur_revno(self):
        wt = self.make_branch_and_tree('.')
        b = wt.branch

        lf = LogCatcher()
        wt.commit('empty commit')
        show_log(b, lf, verbose=True, start_revision=1, end_revision=1)
        self.assertRaises(InvalidRevisionNumber, show_log, b, lf,
                          start_revision=2, end_revision=1) 
        self.assertRaises(InvalidRevisionNumber, show_log, b, lf,
                          start_revision=1, end_revision=2) 
        self.assertRaises(InvalidRevisionNumber, show_log, b, lf,
                          start_revision=0, end_revision=2) 
        self.assertRaises(InvalidRevisionNumber, show_log, b, lf,
                          start_revision=1, end_revision=0) 
        self.assertRaises(InvalidRevisionNumber, show_log, b, lf,
                          start_revision=-1, end_revision=1) 
        self.assertRaises(InvalidRevisionNumber, show_log, b, lf,
                          start_revision=1, end_revision=-1) 

    def test_simple_log(self):
        eq = self.assertEquals
        
        wt = self.make_branch_and_tree('.')
        b = wt.branch

        lf = LogCatcher()
        show_log(b, lf)
        # no entries yet
        eq(lf.logs, [])

        wt.commit('empty commit')
        lf = LogCatcher()
        show_log(b, lf, verbose=True)
        eq(len(lf.logs), 1)
        eq(lf.logs[0].revno, 1)
        eq(lf.logs[0].rev.message, 'empty commit')
        d = lf.logs[0].delta
        self.log('log delta: %r' % d)
        self.checkDelta(d)

        self.build_tree(['hello'])
        wt.add('hello')
        wt.commit('add one file')

        lf = StringIO()
        # log using regular thing
        show_log(b, LongLogFormatter(lf))
        lf.seek(0)
        for l in lf.readlines():
            self.log(l)

        # get log as data structure
        lf = LogCatcher()
        show_log(b, lf, verbose=True)
        eq(len(lf.logs), 2)
        self.log('log entries:')
        for logentry in lf.logs:
            self.log('%4d %s' % (logentry.revno, logentry.rev.message))
        
        # first one is most recent
        logentry = lf.logs[0]
        eq(logentry.revno, 2)
        eq(logentry.rev.message, 'add one file')
        d = logentry.delta
        self.log('log 2 delta: %r' % d)
        # self.checkDelta(d, added=['hello'])
        
        # commit a log message with control characters
        msg = "All 8-bit chars: " +  ''.join([unichr(x) for x in range(256)])
        self.log("original commit message: %r", msg)
        wt.commit(msg)
        lf = LogCatcher()
        show_log(b, lf, verbose=True)
        committed_msg = lf.logs[0].rev.message
        self.log("escaped commit message: %r", committed_msg)
        self.assert_(msg != committed_msg)
        self.assert_(len(committed_msg) > len(msg))

        # Check that log message with only XML-valid characters isn't
        # escaped.  As ElementTree apparently does some kind of
        # newline conversion, neither LF (\x0A) nor CR (\x0D) are
        # included in the test commit message, even though they are
        # valid XML 1.0 characters.
        msg = "\x09" + ''.join([unichr(x) for x in range(0x20, 256)])
        self.log("original commit message: %r", msg)
        wt.commit(msg)
        lf = LogCatcher()
        show_log(b, lf, verbose=True)
        committed_msg = lf.logs[0].rev.message
        self.log("escaped commit message: %r", committed_msg)
        self.assert_(msg == committed_msg)

    def test_trailing_newlines(self):
        wt = self.make_branch_and_tree('.')
        b = wt.branch
        b.nick='test'
        open('a', 'wb').write('hello moto\n')
        wt.add('a')
        wt.commit('simple log message', rev_id='a1'
                , timestamp=1132586655.459960938, timezone=-6*3600
                , committer='Joe Foo <joe@foo.com>')
        open('b', 'wb').write('goodbye\n')
        wt.add('b')
        wt.commit('multiline\nlog\nmessage\n', rev_id='a2'
                , timestamp=1132586842.411175966, timezone=-6*3600
                , committer='Joe Foo <joe@foo.com>')

        open('c', 'wb').write('just another manic monday\n')
        wt.add('c')
        wt.commit('single line with trailing newline\n', rev_id='a3'
                , timestamp=1132587176.835228920, timezone=-6*3600
                , committer = 'Joe Foo <joe@foo.com>')

        sio = StringIO()
        lf = ShortLogFormatter(to_file=sio)
        show_log(b, lf)
        self.assertEquals(sio.getvalue(), """\
    3 Joe Foo\t2005-11-21
      single line with trailing newline

    2 Joe Foo\t2005-11-21
      multiline
      log
      message

    1 Joe Foo\t2005-11-21
      simple log message

""")

        sio = StringIO()
        lf = LongLogFormatter(to_file=sio)
        show_log(b, lf)
        self.assertEquals(sio.getvalue(), """\
------------------------------------------------------------
revno: 3
committer: Joe Foo <joe@foo.com>
branch nick: test
timestamp: Mon 2005-11-21 09:32:56 -0600
message:
  single line with trailing newline
------------------------------------------------------------
revno: 2
committer: Joe Foo <joe@foo.com>
branch nick: test
timestamp: Mon 2005-11-21 09:27:22 -0600
message:
  multiline
  log
  message
------------------------------------------------------------
revno: 1
committer: Joe Foo <joe@foo.com>
branch nick: test
timestamp: Mon 2005-11-21 09:24:15 -0600
message:
  simple log message
""")
        
    def test_verbose_log(self):
        """Verbose log includes changed files
        
        bug #4676
        """
        wt = self.make_branch_and_tree('.')
        b = wt.branch
        self.build_tree(['a'])
        wt.add('a')
        # XXX: why does a longer nick show up?
        b.nick = 'test_verbose_log'
        wt.commit(message='add a', 
                  timestamp=1132711707, 
                  timezone=36000,
                  committer='Lorem Ipsum <test@example.com>')
        logfile = file('out.tmp', 'w+')
        formatter = LongLogFormatter(to_file=logfile)
        show_log(b, formatter, verbose=True)
        logfile.flush()
        logfile.seek(0)
        log_contents = logfile.read()
        self.assertEqualDiff(log_contents, '''\
------------------------------------------------------------
revno: 1
committer: Lorem Ipsum <test@example.com>
branch nick: test_verbose_log
timestamp: Wed 2005-11-23 12:08:27 +1000
message:
  add a
added:
  a
''')
<<<<<<< HEAD
=======

    def test_line_log(self):
        """Line log should show revno
        
        bug #5162
        """
        wt = self.make_branch_and_tree('.')
        b = wt.branch
        self.build_tree(['a'])
        wt.add('a')
        b.nick = 'test-line-log'
        wt.commit(message='add a', 
                  timestamp=1132711707, 
                  timezone=36000,
                  committer='Line-Log-Formatter Tester <test@line.log>')
        logfile = file('out.tmp', 'w+')
        formatter = LineLogFormatter(to_file=logfile)
        show_log(b, formatter)
        logfile.flush()
        logfile.seek(0)
        log_contents = logfile.read()
        self.assertEqualDiff(log_contents, '1: Line-Log-Formatte... 2005-11-23 add a\n')
>>>>>>> 34059d50
<|MERGE_RESOLUTION|>--- conflicted
+++ resolved
@@ -24,6 +24,7 @@
                         ShortLogFormatter, LineLogFormatter)
 from bzrlib.branch import Branch
 from bzrlib.errors import InvalidRevisionNumber
+
 
 class _LogEntry(object):
     # should probably move into bzrlib.log?
@@ -278,8 +279,6 @@
 added:
   a
 ''')
-<<<<<<< HEAD
-=======
 
     def test_line_log(self):
         """Line log should show revno
@@ -301,5 +300,4 @@
         logfile.flush()
         logfile.seek(0)
         log_contents = logfile.read()
-        self.assertEqualDiff(log_contents, '1: Line-Log-Formatte... 2005-11-23 add a\n')
->>>>>>> 34059d50
+        self.assertEqualDiff(log_contents, '1: Line-Log-Formatte... 2005-11-23 add a\n')