# Copyright (C) 2005, 2006, 2007 Canonical Ltd
#
# This program is free software; you can redistribute it and/or modify
# it under the terms of the GNU General Public License as published by
# the Free Software Foundation; either version 2 of the License, or
# (at your option) any later version.
#
# This program is distributed in the hope that it will be useful,
# but WITHOUT ANY WARRANTY; without even the implied warranty of
# MERCHANTABILITY or FITNESS FOR A PARTICULAR PURPOSE.  See the
# GNU General Public License for more details.
#
# You should have received a copy of the GNU General Public License
# along with this program; if not, write to the Free Software
# Foundation, Inc., 59 Temple Place, Suite 330, Boston, MA  02111-1307  USA

import os
from cStringIO import StringIO

from bzrlib import (
    errors,
    log,
    registry,
    revision,
    revisionspec,
    tests,
    )


class TestCaseWithoutPropsHandler(tests.TestCaseWithTransport):

    def setUp(self):
        super(TestCaseWithoutPropsHandler, self).setUp()
        # keep a reference to the "current" custom prop. handler registry
        self.properties_handler_registry = log.properties_handler_registry
        # clean up the registry in log
        log.properties_handler_registry = registry.Registry()

    def _cleanup(self):
        super(TestCaseWithoutPropsHandler, self)._cleanup()
        # restore the custom properties handler registry
        log.properties_handler_registry = self.properties_handler_registry


class LogCatcher(log.LogFormatter):
    """Pull log messages into list rather than displaying them.

    For ease of testing we save log messages here rather than actually
    formatting them, so that we can precisely check the result without
    being too dependent on the exact formatting.

    We should also test the LogFormatter.
    """

    supports_delta = True

    def __init__(self):
        super(LogCatcher, self).__init__(to_file=None)
        self.logs = []

    def log_revision(self, revision):
        self.logs.append(revision)


class TestShowLog(tests.TestCaseWithTransport):

    def checkDelta(self, delta, **kw):
        """Check the filenames touched by a delta are as expected.

        Caller only have to pass in the list of files for each part, all
        unspecified parts are considered empty (and checked as such).
        """
        for n in 'added', 'removed', 'renamed', 'modified', 'unchanged':
            # By default we expect an empty list
            expected = kw.get(n, [])
            # strip out only the path components
            got = [x[0] for x in getattr(delta, n)]
            self.assertEqual(expected, got)

    def assertInvalidRevisonNumber(self, br, start, end):
        lf = LogCatcher()
        self.assertRaises(errors.InvalidRevisionNumber,
                          log.show_log, br, lf,
                          start_revision=start, end_revision=end)

    def test_cur_revno(self):
        wt = self.make_branch_and_tree('.')
        b = wt.branch

        lf = LogCatcher()
        wt.commit('empty commit')
        log.show_log(b, lf, verbose=True, start_revision=1, end_revision=1)

        # Since there is a single revision in the branch all the combinations
        # below should fail.
        self.assertInvalidRevisonNumber(b, 2, 1)
        self.assertInvalidRevisonNumber(b, 1, 2)
        self.assertInvalidRevisonNumber(b, 0, 2)
        self.assertInvalidRevisonNumber(b, 1, 0)
        self.assertInvalidRevisonNumber(b, -1, 1)
        self.assertInvalidRevisonNumber(b, 1, -1)

    def test_empty_branch(self):
        wt = self.make_branch_and_tree('.')

        lf = LogCatcher()
        log.show_log(wt.branch, lf)
        # no entries yet
        self.assertEqual([], lf.logs)

    def test_empty_commit(self):
        wt = self.make_branch_and_tree('.')

        wt.commit('empty commit')
        lf = LogCatcher()
        log.show_log(wt.branch, lf, verbose=True)
        self.assertEqual(1, len(lf.logs))
        self.assertEqual('1', lf.logs[0].revno)
        self.assertEqual('empty commit', lf.logs[0].rev.message)
        self.checkDelta(lf.logs[0].delta)

    def test_simple_commit(self):
        wt = self.make_branch_and_tree('.')
        wt.commit('empty commit')
        self.build_tree(['hello'])
        wt.add('hello')
        wt.commit('add one file',
                  committer=u'\u013d\xf3r\xe9m \xcdp\u0161\xfam '
                            u'<test@example.com>')
        lf = LogCatcher()
<<<<<<< HEAD
        show_log(b, lf, verbose=True)
        eq(len(lf.logs), 2)
        self.log('log entries:')
        for logentry in lf.logs:
            self.log('%4s %s' % (logentry.revno, logentry.rev.message))

        # first one is most recent
        logentry = lf.logs[0]
        eq(logentry.revno, '2')
        eq(logentry.rev.message, 'add one file')
        d = logentry.delta
        self.log('log 2 delta: %r' % d)
        self.checkDelta(d, added=['hello'])

        # commit a log message with control characters
        msg = u"All 8-bit chars: " +  ''.join([unichr(x) for x in range(256)])
        msg = msg.replace(u'\r', u'\n')
        self.log("original commit message: %r", msg)
=======
        log.show_log(wt.branch, lf, verbose=True)
        self.assertEqual(2, len(lf.logs))
        # first one is most recent
        log_entry = lf.logs[0]
        self.assertEqual('2', log_entry.revno)
        self.assertEqual('add one file', log_entry.rev.message)
        self.checkDelta(log_entry.delta, added=['hello'])

    def test_commit_message_with_control_chars(self):
        wt = self.make_branch_and_tree('.')
        msg = "All 8-bit chars: " +  ''.join([unichr(x) for x in range(256)])
>>>>>>> 63606885
        wt.commit(msg)
        lf = LogCatcher()
        log.show_log(wt.branch, lf, verbose=True)
        committed_msg = lf.logs[0].rev.message
        self.assertNotEqual(msg, committed_msg)
        self.assertTrue(len(committed_msg) > len(msg))

    def test_commit_message_without_control_chars(self):
        wt = self.make_branch_and_tree('.')
        # escaped.  As ElementTree apparently does some kind of
        # newline conversion, neither LF (\x0A) nor CR (\x0D) are
        # included in the test commit message, even though they are
        # valid XML 1.0 characters.
        msg = "\x09" + ''.join([unichr(x) for x in range(0x20, 256)])
        wt.commit(msg)
        lf = LogCatcher()
        log.show_log(wt.branch, lf, verbose=True)
        committed_msg = lf.logs[0].rev.message
        self.assertEqual(msg, committed_msg)

    def test_deltas_in_merge_revisions(self):
        """Check deltas created for both mainline and merge revisions"""
        wt = self.make_branch_and_tree('parent')
        self.build_tree(['parent/file1', 'parent/file2', 'parent/file3'])
        wt.add('file1')
        wt.add('file2')
        wt.commit(message='add file1 and file2')
        self.run_bzr('branch parent child')
        os.unlink('child/file1')
        file('child/file2', 'wb').write('hello\n')
        self.run_bzr(['commit', '-m', 'remove file1 and modify file2',
            'child'])
        os.chdir('parent')
        self.run_bzr('merge ../child')
        wt.commit('merge child branch')
        os.chdir('..')
        b = wt.branch
        lf = LogCatcher()
        lf.supports_merge_revisions = True
        log.show_log(b, lf, verbose=True)

        self.assertEqual(3, len(lf.logs))

        logentry = lf.logs[0]
        self.assertEqual('2', logentry.revno)
        self.assertEqual('merge child branch', logentry.rev.message)
        self.checkDelta(logentry.delta, removed=['file1'], modified=['file2'])

        logentry = lf.logs[1]
        self.assertEqual('1.1.1', logentry.revno)
        self.assertEqual('remove file1 and modify file2', logentry.rev.message)
        self.checkDelta(logentry.delta, removed=['file1'], modified=['file2'])

        logentry = lf.logs[2]
        self.assertEqual('1', logentry.revno)
        self.assertEqual('add file1 and file2', logentry.rev.message)
        self.checkDelta(logentry.delta, added=['file1', 'file2'])

    def test_merges_nonsupporting_formatter(self):
        """Tests that show_log will raise if the formatter doesn't
        support merge revisions."""
        wt = self.make_branch_and_memory_tree('.')
        wt.lock_write()
        self.addCleanup(wt.unlock)
        wt.add('')
        wt.commit('rev-1', rev_id='rev-1',
                  timestamp=1132586655, timezone=36000,
                  committer='Joe Foo <joe@foo.com>')
        wt.commit('rev-merged', rev_id='rev-2a',
                  timestamp=1132586700, timezone=36000,
                  committer='Joe Foo <joe@foo.com>')
        wt.set_parent_ids(['rev-1', 'rev-2a'])
        wt.branch.set_last_revision_info(1, 'rev-1')
        wt.commit('rev-2', rev_id='rev-2b',
                  timestamp=1132586800, timezone=36000,
                  committer='Joe Foo <joe@foo.com>')
        logfile = self.make_utf8_encoded_stringio()
        formatter = log.ShortLogFormatter(to_file=logfile)
        wtb = wt.branch
        lf = LogCatcher()
        revspec = revisionspec.RevisionSpec.from_string('1.1.1')
        rev = revspec.in_history(wtb)
        self.assertRaises(errors.BzrCommandError, log.show_log, wtb, lf,
                          start_revision=rev, end_revision=rev)


def make_commits_with_trailing_newlines(wt):
    """Helper method for LogFormatter tests"""
    b = wt.branch
    b.nick='test'
    open('a', 'wb').write('hello moto\n')
    wt.add('a')
    wt.commit('simple log message', rev_id='a1',
              timestamp=1132586655.459960938, timezone=-6*3600,
              committer='Joe Foo <joe@foo.com>')
    open('b', 'wb').write('goodbye\n')
    wt.add('b')
    wt.commit('multiline\nlog\nmessage\n', rev_id='a2',
              timestamp=1132586842.411175966, timezone=-6*3600,
              committer='Joe Foo <joe@foo.com>',
              author='Joe Bar <joe@bar.com>')

    open('c', 'wb').write('just another manic monday\n')
    wt.add('c')
    wt.commit('single line with trailing newline\n', rev_id='a3',
              timestamp=1132587176.835228920, timezone=-6*3600,
              committer = 'Joe Foo <joe@foo.com>')
    return b


def normalize_log(log):
    """Replaces the variable lines of logs with fixed lines"""
    author = 'author: Dolor Sit <test@example.com>'
    committer = 'committer: Lorem Ipsum <test@example.com>'
    lines = log.splitlines(True)
    for idx,line in enumerate(lines):
        stripped_line = line.lstrip()
        indent = ' ' * (len(line) - len(stripped_line))
        if stripped_line.startswith('author:'):
            lines[idx] = indent + author + '\n'
        elif stripped_line.startswith('committer:'):
            lines[idx] = indent + committer + '\n'
        elif stripped_line.startswith('timestamp:'):
            lines[idx] = indent + 'timestamp: Just now\n'
    return ''.join(lines)


class TestShortLogFormatter(tests.TestCaseWithTransport):

    def test_trailing_newlines(self):
        wt = self.make_branch_and_tree('.')
        b = make_commits_with_trailing_newlines(wt)
        sio = self.make_utf8_encoded_stringio()
        lf = log.ShortLogFormatter(to_file=sio)
        log.show_log(b, lf)
        self.assertEqualDiff("""\
    3 Joe Foo\t2005-11-21
      single line with trailing newline

    2 Joe Bar\t2005-11-21
      multiline
      log
      message

    1 Joe Foo\t2005-11-21
      simple log message

""",
                             sio.getvalue())

    def test_short_log_with_merges(self):
        wt = self.make_branch_and_memory_tree('.')
        wt.lock_write()
        self.addCleanup(wt.unlock)
        wt.add('')
        wt.commit('rev-1', rev_id='rev-1',
                  timestamp=1132586655, timezone=36000,
                  committer='Joe Foo <joe@foo.com>')
        wt.commit('rev-merged', rev_id='rev-2a',
                  timestamp=1132586700, timezone=36000,
                  committer='Joe Foo <joe@foo.com>')
        wt.set_parent_ids(['rev-1', 'rev-2a'])
        wt.branch.set_last_revision_info(1, 'rev-1')
        wt.commit('rev-2', rev_id='rev-2b',
                  timestamp=1132586800, timezone=36000,
                  committer='Joe Foo <joe@foo.com>')
        logfile = self.make_utf8_encoded_stringio()
        formatter = log.ShortLogFormatter(to_file=logfile)
        log.show_log(wt.branch, formatter)
        self.assertEqualDiff("""\
    2 Joe Foo\t2005-11-22 [merge]
      rev-2

    1 Joe Foo\t2005-11-22
      rev-1

""",
                             logfile.getvalue())

    def test_short_log_single_merge_revision(self):
        wt = self.make_branch_and_memory_tree('.')
        wt.lock_write()
        self.addCleanup(wt.unlock)
        wt.add('')
        wt.commit('rev-1', rev_id='rev-1',
                  timestamp=1132586655, timezone=36000,
                  committer='Joe Foo <joe@foo.com>')
        wt.commit('rev-merged', rev_id='rev-2a',
                  timestamp=1132586700, timezone=36000,
                  committer='Joe Foo <joe@foo.com>')
        wt.set_parent_ids(['rev-1', 'rev-2a'])
        wt.branch.set_last_revision_info(1, 'rev-1')
        wt.commit('rev-2', rev_id='rev-2b',
                  timestamp=1132586800, timezone=36000,
                  committer='Joe Foo <joe@foo.com>')
        logfile = self.make_utf8_encoded_stringio()
        formatter = log.ShortLogFormatter(to_file=logfile)
        revspec = revisionspec.RevisionSpec.from_string('1.1.1')
        wtb = wt.branch
        rev = revspec.in_history(wtb)
        log.show_log(wtb, formatter, start_revision=rev, end_revision=rev)
        self.assertEqualDiff("""\
1.1.1 Joe Foo\t2005-11-22
      rev-merged

""",
                             logfile.getvalue())


class TestLongLogFormatter(TestCaseWithoutPropsHandler):

    def test_verbose_log(self):
        """Verbose log includes changed files
        
        bug #4676
        """
        wt = self.make_branch_and_tree('.')
        b = wt.branch
        self.build_tree(['a'])
        wt.add('a')
        # XXX: why does a longer nick show up?
        b.nick = 'test_verbose_log'
        wt.commit(message='add a',
                  timestamp=1132711707,
                  timezone=36000,
                  committer='Lorem Ipsum <test@example.com>')
        logfile = file('out.tmp', 'w+')
        formatter = log.LongLogFormatter(to_file=logfile)
        log.show_log(b, formatter, verbose=True)
        logfile.flush()
        logfile.seek(0)
        log_contents = logfile.read()
        self.assertEqualDiff('''\
------------------------------------------------------------
revno: 1
committer: Lorem Ipsum <test@example.com>
branch nick: test_verbose_log
timestamp: Wed 2005-11-23 12:08:27 +1000
message:
  add a
added:
  a
''',
                             log_contents)

    def test_merges_are_indented_by_level(self):
        wt = self.make_branch_and_tree('parent')
        wt.commit('first post')
        self.run_bzr('branch parent child')
        self.run_bzr(['commit', '-m', 'branch 1', '--unchanged', 'child'])
        self.run_bzr('branch child smallerchild')
        self.run_bzr(['commit', '-m', 'branch 2', '--unchanged',
            'smallerchild'])
        os.chdir('child')
        self.run_bzr('merge ../smallerchild')
        self.run_bzr(['commit', '-m', 'merge branch 2'])
        os.chdir('../parent')
        self.run_bzr('merge ../child')
        wt.commit('merge branch 1')
        b = wt.branch
        sio = self.make_utf8_encoded_stringio()
        lf = log.LongLogFormatter(to_file=sio)
        log.show_log(b, lf, verbose=True)
        the_log = normalize_log(sio.getvalue())
        self.assertEqualDiff("""\
------------------------------------------------------------
revno: 2
committer: Lorem Ipsum <test@example.com>
branch nick: parent
timestamp: Just now
message:
  merge branch 1
    ------------------------------------------------------------
    revno: 1.1.2
    committer: Lorem Ipsum <test@example.com>
    branch nick: child
    timestamp: Just now
    message:
      merge branch 2
        ------------------------------------------------------------
        revno: 1.2.1
        committer: Lorem Ipsum <test@example.com>
        branch nick: smallerchild
        timestamp: Just now
        message:
          branch 2
    ------------------------------------------------------------
    revno: 1.1.1
    committer: Lorem Ipsum <test@example.com>
    branch nick: child
    timestamp: Just now
    message:
      branch 1
------------------------------------------------------------
revno: 1
committer: Lorem Ipsum <test@example.com>
branch nick: parent
timestamp: Just now
message:
  first post
""",
                             the_log)

    def test_verbose_merge_revisions_contain_deltas(self):
        wt = self.make_branch_and_tree('parent')
        self.build_tree(['parent/f1', 'parent/f2'])
        wt.add(['f1','f2'])
        wt.commit('first post')
        self.run_bzr('branch parent child')
        os.unlink('child/f1')
        file('child/f2', 'wb').write('hello\n')
        self.run_bzr(['commit', '-m', 'removed f1 and modified f2',
            'child'])
        os.chdir('parent')
        self.run_bzr('merge ../child')
        wt.commit('merge branch 1')
        b = wt.branch
        sio = self.make_utf8_encoded_stringio()
        lf = log.LongLogFormatter(to_file=sio)
        log.show_log(b, lf, verbose=True)
        the_log = normalize_log(sio.getvalue())
        self.assertEqualDiff("""\
------------------------------------------------------------
revno: 2
committer: Lorem Ipsum <test@example.com>
branch nick: parent
timestamp: Just now
message:
  merge branch 1
removed:
  f1
modified:
  f2
    ------------------------------------------------------------
    revno: 1.1.1
    committer: Lorem Ipsum <test@example.com>
    branch nick: child
    timestamp: Just now
    message:
      removed f1 and modified f2
    removed:
      f1
    modified:
      f2
------------------------------------------------------------
revno: 1
committer: Lorem Ipsum <test@example.com>
branch nick: parent
timestamp: Just now
message:
  first post
added:
  f1
  f2
""",
                             the_log)

    def test_trailing_newlines(self):
        wt = self.make_branch_and_tree('.')
        b = make_commits_with_trailing_newlines(wt)
        sio = self.make_utf8_encoded_stringio()
        lf = log.LongLogFormatter(to_file=sio)
        log.show_log(b, lf)
        self.assertEqualDiff("""\
------------------------------------------------------------
revno: 3
committer: Joe Foo <joe@foo.com>
branch nick: test
timestamp: Mon 2005-11-21 09:32:56 -0600
message:
  single line with trailing newline
------------------------------------------------------------
revno: 2
author: Joe Bar <joe@bar.com>
committer: Joe Foo <joe@foo.com>
branch nick: test
timestamp: Mon 2005-11-21 09:27:22 -0600
message:
  multiline
  log
  message
------------------------------------------------------------
revno: 1
committer: Joe Foo <joe@foo.com>
branch nick: test
timestamp: Mon 2005-11-21 09:24:15 -0600
message:
  simple log message
""",
                             sio.getvalue())

    def test_author_in_log(self):
        """Log includes the author name if it's set in
        the revision properties
        """
        wt = self.make_branch_and_tree('.')
        b = wt.branch
        self.build_tree(['a'])
        wt.add('a')
        b.nick = 'test_author_log'
        wt.commit(message='add a',
                  timestamp=1132711707,
                  timezone=36000,
                  committer='Lorem Ipsum <test@example.com>',
                  author='John Doe <jdoe@example.com>')
        sio = StringIO()
        formatter = log.LongLogFormatter(to_file=sio)
        log.show_log(b, formatter)
        self.assertEqualDiff('''\
------------------------------------------------------------
revno: 1
author: John Doe <jdoe@example.com>
committer: Lorem Ipsum <test@example.com>
branch nick: test_author_log
timestamp: Wed 2005-11-23 12:08:27 +1000
message:
  add a
''',
                             sio.getvalue())

    def test_properties_in_log(self):
        """Log includes the custom properties returned by the registered 
        handlers.
        """
        wt = self.make_branch_and_tree('.')
        b = wt.branch
        self.build_tree(['a'])
        wt.add('a')
        b.nick = 'test_properties_in_log'
        wt.commit(message='add a',
                  timestamp=1132711707,
                  timezone=36000,
                  committer='Lorem Ipsum <test@example.com>',
                  author='John Doe <jdoe@example.com>')
        sio = StringIO()
        formatter = log.LongLogFormatter(to_file=sio)
        try:
            def trivial_custom_prop_handler(revision):
                return {'test_prop':'test_value'}

            log.properties_handler_registry.register(
                'trivial_custom_prop_handler',
                trivial_custom_prop_handler)
            log.show_log(b, formatter)
        finally:
            log.properties_handler_registry.remove(
                'trivial_custom_prop_handler')
            self.assertEqualDiff('''\
------------------------------------------------------------
revno: 1
test_prop: test_value
author: John Doe <jdoe@example.com>
committer: Lorem Ipsum <test@example.com>
branch nick: test_properties_in_log
timestamp: Wed 2005-11-23 12:08:27 +1000
message:
  add a
''',
                                 sio.getvalue())

    def test_error_in_properties_handler(self):
        """Log includes the custom properties returned by the registered 
        handlers.
        """
        wt = self.make_branch_and_tree('.')
        b = wt.branch
        self.build_tree(['a'])
        wt.add('a')
        b.nick = 'test_author_log'
        wt.commit(message='add a',
                  timestamp=1132711707,
                  timezone=36000,
                  committer='Lorem Ipsum <test@example.com>',
                  author='John Doe <jdoe@example.com>',
                  revprops={'first_prop':'first_value'})
        sio = StringIO()
        formatter = log.LongLogFormatter(to_file=sio)
        try:
            def trivial_custom_prop_handler(revision):
                raise StandardError("a test error")

            log.properties_handler_registry.register(
                'trivial_custom_prop_handler',
                trivial_custom_prop_handler)
            self.assertRaises(StandardError, log.show_log, b, formatter,)
        finally:
            log.properties_handler_registry.remove(
                'trivial_custom_prop_handler')

    def test_properties_handler_bad_argument(self):
        wt = self.make_branch_and_tree('.')
        b = wt.branch
        self.build_tree(['a'])
        wt.add('a')
        b.nick = 'test_author_log'
        wt.commit(message='add a',
                  timestamp=1132711707,
                  timezone=36000,
                  committer='Lorem Ipsum <test@example.com>',
                  author='John Doe <jdoe@example.com>',
                  revprops={'a_prop':'test_value'})
        sio = StringIO()
        formatter = log.LongLogFormatter(to_file=sio)
        try:
            def bad_argument_prop_handler(revision):
                return {'custom_prop_name':revision.properties['a_prop']}

            log.properties_handler_registry.register(
                'bad_argument_prop_handler',
                bad_argument_prop_handler)

            self.assertRaises(AttributeError, formatter.show_properties,
                              'a revision', '')

            revision = b.repository.get_revision(b.last_revision())
            formatter.show_properties(revision, '')
            self.assertEqualDiff('''custom_prop_name: test_value\n''',
                                 sio.getvalue())
        finally:
            log.properties_handler_registry.remove(
                'bad_argument_prop_handler')


class TestLineLogFormatter(tests.TestCaseWithTransport):

    def test_line_log(self):
        """Line log should show revno
        
        bug #5162
        """
        wt = self.make_branch_and_tree('.')
        b = wt.branch
        self.build_tree(['a'])
        wt.add('a')
        b.nick = 'test-line-log'
        wt.commit(message='add a',
                  timestamp=1132711707,
                  timezone=36000,
                  committer='Line-Log-Formatter Tester <test@line.log>')
        logfile = file('out.tmp', 'w+')
        formatter = log.LineLogFormatter(to_file=logfile)
        log.show_log(b, formatter)
        logfile.flush()
        logfile.seek(0)
        log_contents = logfile.read()
        self.assertEqualDiff('1: Line-Log-Formatte... 2005-11-23 add a\n',
                             log_contents)

    def test_trailing_newlines(self):
        wt = self.make_branch_and_tree('.')
        b = make_commits_with_trailing_newlines(wt)
        sio = self.make_utf8_encoded_stringio()
        lf = log.LineLogFormatter(to_file=sio)
        log.show_log(b, lf)
        self.assertEqualDiff("""\
3: Joe Foo 2005-11-21 single line with trailing newline
2: Joe Bar 2005-11-21 multiline
1: Joe Foo 2005-11-21 simple log message
""",
                             sio.getvalue())

    def test_line_log_single_merge_revision(self):
        wt = self.make_branch_and_memory_tree('.')
        wt.lock_write()
        self.addCleanup(wt.unlock)
        wt.add('')
        wt.commit('rev-1', rev_id='rev-1',
                  timestamp=1132586655, timezone=36000,
                  committer='Joe Foo <joe@foo.com>')
        wt.commit('rev-merged', rev_id='rev-2a',
                  timestamp=1132586700, timezone=36000,
                  committer='Joe Foo <joe@foo.com>')
        wt.set_parent_ids(['rev-1', 'rev-2a'])
        wt.branch.set_last_revision_info(1, 'rev-1')
        wt.commit('rev-2', rev_id='rev-2b',
                  timestamp=1132586800, timezone=36000,
                  committer='Joe Foo <joe@foo.com>')
        logfile = self.make_utf8_encoded_stringio()
        formatter = log.LineLogFormatter(to_file=logfile)
        revspec = revisionspec.RevisionSpec.from_string('1.1.1')
        wtb = wt.branch
        rev = revspec.in_history(wtb)
        log.show_log(wtb, formatter, start_revision=rev, end_revision=rev)
        self.assertEqualDiff("""\
1.1.1: Joe Foo 2005-11-22 rev-merged
""",
                             logfile.getvalue())



class TestGetViewRevisions(tests.TestCaseWithTransport):

    def make_tree_with_commits(self):
        """Create a tree with well-known revision ids"""
        wt = self.make_branch_and_tree('tree1')
        wt.commit('commit one', rev_id='1')
        wt.commit('commit two', rev_id='2')
        wt.commit('commit three', rev_id='3')
        mainline_revs = [None, '1', '2', '3']
        rev_nos = {'1': 1, '2': 2, '3': 3}
        return mainline_revs, rev_nos, wt

    def make_tree_with_merges(self):
        """Create a tree with well-known revision ids and a merge"""
        mainline_revs, rev_nos, wt = self.make_tree_with_commits()
        tree2 = wt.bzrdir.sprout('tree2').open_workingtree()
        tree2.commit('four-a', rev_id='4a')
        wt.merge_from_branch(tree2.branch)
        wt.commit('four-b', rev_id='4b')
        mainline_revs.append('4b')
        rev_nos['4b'] = 4
        # 4a: 3.1.1
        return mainline_revs, rev_nos, wt

    def make_tree_with_many_merges(self):
        """Create a tree with well-known revision ids"""
        wt = self.make_branch_and_tree('tree1')
        self.build_tree_contents([('tree1/f', '1\n')])
        wt.add(['f'], ['f-id'])
        wt.commit('commit one', rev_id='1')
        wt.commit('commit two', rev_id='2')

        tree3 = wt.bzrdir.sprout('tree3').open_workingtree()
        self.build_tree_contents([('tree3/f', '1\n2\n3a\n')])
        tree3.commit('commit three a', rev_id='3a')

        tree2 = wt.bzrdir.sprout('tree2').open_workingtree()
        tree2.merge_from_branch(tree3.branch)
        tree2.commit('commit three b', rev_id='3b')

        wt.merge_from_branch(tree2.branch)
        wt.commit('commit three c', rev_id='3c')
        tree2.commit('four-a', rev_id='4a')

        wt.merge_from_branch(tree2.branch)
        wt.commit('four-b', rev_id='4b')

        mainline_revs = [None, '1', '2', '3c', '4b']
        rev_nos = {'1':1, '2':2, '3c': 3, '4b':4}
        full_rev_nos_for_reference = {
            '1': '1',
            '2': '2',
            '3a': '2.1.1', #first commit tree 3
            '3b': '2.2.1', # first commit tree 2
            '3c': '3', #merges 3b to main
            '4a': '2.2.2', # second commit tree 2
            '4b': '4', # merges 4a to main
            }
        return mainline_revs, rev_nos, wt

    def test_get_view_revisions_forward(self):
        """Test the get_view_revisions method"""
        mainline_revs, rev_nos, wt = self.make_tree_with_commits()
        wt.lock_read()
        self.addCleanup(wt.unlock)
        revisions = list(log.get_view_revisions(
                mainline_revs, rev_nos, wt.branch, 'forward'))
        self.assertEqual([('1', '1', 0), ('2', '2', 0), ('3', '3', 0)],
                         revisions)
        revisions2 = list(log.get_view_revisions(
                mainline_revs, rev_nos, wt.branch, 'forward',
                include_merges=False))
        self.assertEqual(revisions, revisions2)

    def test_get_view_revisions_reverse(self):
        """Test the get_view_revisions with reverse"""
        mainline_revs, rev_nos, wt = self.make_tree_with_commits()
        wt.lock_read()
        self.addCleanup(wt.unlock)
        revisions = list(log.get_view_revisions(
                mainline_revs, rev_nos, wt.branch, 'reverse'))
        self.assertEqual([('3', '3', 0), ('2', '2', 0), ('1', '1', 0), ],
                         revisions)
        revisions2 = list(log.get_view_revisions(
                mainline_revs, rev_nos, wt.branch, 'reverse',
                include_merges=False))
        self.assertEqual(revisions, revisions2)

    def test_get_view_revisions_merge(self):
        """Test get_view_revisions when there are merges"""
        mainline_revs, rev_nos, wt = self.make_tree_with_merges()
        wt.lock_read()
        self.addCleanup(wt.unlock)
        revisions = list(log.get_view_revisions(
                mainline_revs, rev_nos, wt.branch, 'forward'))
        self.assertEqual([('1', '1', 0), ('2', '2', 0), ('3', '3', 0),
                          ('4b', '4', 0), ('4a', '3.1.1', 1)],
                         revisions)
        revisions = list(log.get_view_revisions(
                mainline_revs, rev_nos, wt.branch, 'forward',
                include_merges=False))
        self.assertEqual([('1', '1', 0), ('2', '2', 0), ('3', '3', 0),
                          ('4b', '4', 0)],
                         revisions)

    def test_get_view_revisions_merge_reverse(self):
        """Test get_view_revisions in reverse when there are merges"""
        mainline_revs, rev_nos, wt = self.make_tree_with_merges()
        wt.lock_read()
        self.addCleanup(wt.unlock)
        revisions = list(log.get_view_revisions(
                mainline_revs, rev_nos, wt.branch, 'reverse'))
        self.assertEqual([('4b', '4', 0), ('4a', '3.1.1', 1),
                          ('3', '3', 0), ('2', '2', 0), ('1', '1', 0)],
                         revisions)
        revisions = list(log.get_view_revisions(
                mainline_revs, rev_nos, wt.branch, 'reverse',
                include_merges=False))
        self.assertEqual([('4b', '4', 0), ('3', '3', 0), ('2', '2', 0),
                          ('1', '1', 0)],
                         revisions)

    def test_get_view_revisions_merge2(self):
        """Test get_view_revisions when there are merges"""
        mainline_revs, rev_nos, wt = self.make_tree_with_many_merges()
        wt.lock_read()
        self.addCleanup(wt.unlock)
        revisions = list(log.get_view_revisions(
                mainline_revs, rev_nos, wt.branch, 'forward'))
        expected = [('1', '1', 0), ('2', '2', 0), ('3c', '3', 0),
                    ('3a', '2.1.1', 1), ('3b', '2.2.1', 1), ('4b', '4', 0),
                    ('4a', '2.2.2', 1)]
        self.assertEqual(expected, revisions)
        revisions = list(log.get_view_revisions(
                mainline_revs, rev_nos, wt.branch, 'forward',
                include_merges=False))
        self.assertEqual([('1', '1', 0), ('2', '2', 0), ('3c', '3', 0),
                          ('4b', '4', 0)],
                         revisions)


    def test_file_id_for_range(self):
        mainline_revs, rev_nos, wt = self.make_tree_with_many_merges()
        wt.lock_read()
        self.addCleanup(wt.unlock)

        def rev_from_rev_id(revid, branch):
            revspec = revisionspec.RevisionSpec.from_string('revid:%s' % revid)
            return revspec.in_history(branch)

        def view_revs(start_rev, end_rev, file_id, direction):
            revs = log.calculate_view_revisions(
                wt.branch,
                start_rev, # start_revision
                end_rev, # end_revision
                direction, # direction
                file_id, # specific_fileid
                True, # generate_merge_revisions
                True, # allow_single_merge_revision
                )
            return revs

        rev_3a = rev_from_rev_id('3a', wt.branch)
        rev_4b = rev_from_rev_id('4b', wt.branch)
        self.assertEqual([('3c', '3', 0), ('3a', '2.1.1', 1)],
                          view_revs(rev_3a, rev_4b, 'f-id', 'reverse'))
        # Note that the depth is 0 for 3a because depths are normalized, but
        # there is still a bug somewhere... most probably in
        # _filter_revision_range and/or get_view_revisions still around a bad
        # use of reverse_by_depth
        self.assertEqual([('3a', '2.1.1', 0)],
                          view_revs(rev_3a, rev_4b, 'f-id', 'forward'))


class TestGetRevisionsTouchingFileID(tests.TestCaseWithTransport):

    def create_tree_with_single_merge(self):
        """Create a branch with a moderate layout.

        The revision graph looks like:

           A
           |\
           B C
           |/
           D

        In this graph, A introduced files f1 and f2 and f3.
        B modifies f1 and f3, and C modifies f2 and f3.
        D merges the changes from B and C and resolves the conflict for f3.
        """
        # TODO: jam 20070218 This seems like it could really be done
        #       with make_branch_and_memory_tree() if we could just
        #       create the content of those files.
        # TODO: jam 20070218 Another alternative is that we would really
        #       like to only create this tree 1 time for all tests that
        #       use it. Since 'log' only uses the tree in a readonly
        #       fashion, it seems a shame to regenerate an identical
        #       tree for each test.
        tree = self.make_branch_and_tree('tree')
        tree.lock_write()
        self.addCleanup(tree.unlock)

        self.build_tree_contents([('tree/f1', 'A\n'),
                                  ('tree/f2', 'A\n'),
                                  ('tree/f3', 'A\n'),
                                 ])
        tree.add(['f1', 'f2', 'f3'], ['f1-id', 'f2-id', 'f3-id'])
        tree.commit('A', rev_id='A')

        self.build_tree_contents([('tree/f2', 'A\nC\n'),
                                  ('tree/f3', 'A\nC\n'),
                                 ])
        tree.commit('C', rev_id='C')
        # Revert back to A to build the other history.
        tree.set_last_revision('A')
        tree.branch.set_last_revision_info(1, 'A')
        self.build_tree_contents([('tree/f1', 'A\nB\n'),
                                  ('tree/f2', 'A\n'),
                                  ('tree/f3', 'A\nB\n'),
                                 ])
        tree.commit('B', rev_id='B')
        tree.set_parent_ids(['B', 'C'])
        self.build_tree_contents([('tree/f1', 'A\nB\n'),
                                  ('tree/f2', 'A\nC\n'),
                                  ('tree/f3', 'A\nB\nC\n'),
                                 ])
        tree.commit('D', rev_id='D')

        # Switch to a read lock for this tree.
        # We still have an addCleanup(tree.unlock) pending
        tree.unlock()
        tree.lock_read()
        return tree

    def check_delta(self, delta, **kw):
        """Check the filenames touched by a delta are as expected.

        Caller only have to pass in the list of files for each part, all
        unspecified parts are considered empty (and checked as such).
        """
        for n in 'added', 'removed', 'renamed', 'modified', 'unchanged':
            # By default we expect an empty list
            expected = kw.get(n, [])
            # strip out only the path components
            got = [x[0] for x in getattr(delta, n)]
            self.assertEqual(expected, got)

    def test_tree_with_single_merge(self):
        """Make sure the tree layout is correct."""
        tree = self.create_tree_with_single_merge()
        rev_A_tree = tree.branch.repository.revision_tree('A')
        rev_B_tree = tree.branch.repository.revision_tree('B')
        rev_C_tree = tree.branch.repository.revision_tree('C')
        rev_D_tree = tree.branch.repository.revision_tree('D')

        self.check_delta(rev_B_tree.changes_from(rev_A_tree),
                         modified=['f1', 'f3'])

        self.check_delta(rev_C_tree.changes_from(rev_A_tree),
                         modified=['f2', 'f3'])

        self.check_delta(rev_D_tree.changes_from(rev_B_tree),
                         modified=['f2', 'f3'])

        self.check_delta(rev_D_tree.changes_from(rev_C_tree),
                         modified=['f1', 'f3'])

    def assertAllRevisionsForFileID(self, tree, file_id, revisions):
        """Ensure _filter_revisions_touching_file_id returns the right values.

        Get the return value from _filter_revisions_touching_file_id and make
        sure they are correct.
        """
        # The api for _filter_revisions_touching_file_id is a little crazy.
        # So we do the setup here.
        mainline = tree.branch.revision_history()
        mainline.insert(0, None)
        revnos = dict((rev, idx+1) for idx, rev in enumerate(mainline))
        view_revs_iter = log.get_view_revisions(mainline, revnos, tree.branch,
                                                'reverse', True)
        actual_revs = log._filter_revisions_touching_file_id(
                            tree.branch,
                            file_id,
                            list(view_revs_iter))
        self.assertEqual(revisions, [r for r, revno, depth in actual_revs])

    def test_file_id_f1(self):
        tree = self.create_tree_with_single_merge()
        # f1 should be marked as modified by revisions A and B
        self.assertAllRevisionsForFileID(tree, 'f1-id', ['B', 'A'])

    def test_file_id_f2(self):
        tree = self.create_tree_with_single_merge()
        # f2 should be marked as modified by revisions A, C, and D
        # because D merged the changes from C.
        self.assertAllRevisionsForFileID(tree, 'f2-id', ['D', 'C', 'A'])

    def test_file_id_f3(self):
        tree = self.create_tree_with_single_merge()
        # f3 should be marked as modified by revisions A, B, C, and D
        self.assertAllRevisionsForFileID(tree, 'f3-id', ['D', 'C', 'B', 'A'])

    def test_file_id_with_ghosts(self):
        # This is testing bug #209948, where having a ghost would cause
        # _filter_revisions_touching_file_id() to fail.
        tree = self.create_tree_with_single_merge()
        # We need to add a revision, so switch back to a write-locked tree
        # (still a single addCleanup(tree.unlock) pending).
        tree.unlock()
        tree.lock_write()
        first_parent = tree.last_revision()
        tree.set_parent_ids([first_parent, 'ghost-revision-id'])
        self.build_tree_contents([('tree/f1', 'A\nB\nXX\n')])
        tree.commit('commit with a ghost', rev_id='XX')
        self.assertAllRevisionsForFileID(tree, 'f1-id', ['XX', 'B', 'A'])
        self.assertAllRevisionsForFileID(tree, 'f2-id', ['D', 'C', 'A'])


class TestShowChangedRevisions(tests.TestCaseWithTransport):

    def test_show_changed_revisions_verbose(self):
        tree = self.make_branch_and_tree('tree_a')
        self.build_tree(['tree_a/foo'])
        tree.add('foo')
        tree.commit('bar', rev_id='bar-id')
        s = self.make_utf8_encoded_stringio()
        log.show_changed_revisions(tree.branch, [], ['bar-id'], s)
        self.assertContainsRe(s.getvalue(), 'bar')
        self.assertNotContainsRe(s.getvalue(), 'foo')


class TestLogFormatter(tests.TestCase):

    def test_short_committer(self):
        rev = revision.Revision('a-id')
        rev.committer = 'John Doe <jdoe@example.com>'
        lf = log.LogFormatter(None)
        self.assertEqual('John Doe', lf.short_committer(rev))
        rev.committer = 'John Smith <jsmith@example.com>'
        self.assertEqual('John Smith', lf.short_committer(rev))
        rev.committer = 'John Smith'
        self.assertEqual('John Smith', lf.short_committer(rev))
        rev.committer = 'jsmith@example.com'
        self.assertEqual('jsmith@example.com', lf.short_committer(rev))
        rev.committer = '<jsmith@example.com>'
        self.assertEqual('jsmith@example.com', lf.short_committer(rev))
        rev.committer = 'John Smith jsmith@example.com'
        self.assertEqual('John Smith', lf.short_committer(rev))

    def test_short_author(self):
        rev = revision.Revision('a-id')
        rev.committer = 'John Doe <jdoe@example.com>'
        lf = log.LogFormatter(None)
        self.assertEqual('John Doe', lf.short_author(rev))
        rev.properties['author'] = 'John Smith <jsmith@example.com>'
        self.assertEqual('John Smith', lf.short_author(rev))
        rev.properties['author'] = 'John Smith'
        self.assertEqual('John Smith', lf.short_author(rev))
        rev.properties['author'] = 'jsmith@example.com'
        self.assertEqual('jsmith@example.com', lf.short_author(rev))
        rev.properties['author'] = '<jsmith@example.com>'
        self.assertEqual('jsmith@example.com', lf.short_author(rev))
        rev.properties['author'] = 'John Smith jsmith@example.com'
        self.assertEqual('John Smith', lf.short_author(rev))


class TestReverseByDepth(tests.TestCase):
    """Test reverse_by_depth behavior.

    This is used to present revisions in forward (oldest first) order in a nice
    layout.

    The tests use lighter revision description to ease reading.
    """

    def assertReversed(self, forward, backward):
        # Transform the descriptions to suit the API: tests use (revno, depth),
        # while the API expects (revid, revno, depth)
        def complete_revisions(l):
            """Transform the description to suit the API.

            Tests use (revno, depth) whil the API expects (revid, revno, depth).
            Since the revid is arbitrary, we just duplicate revno
            """
            return [ (r, r, d) for r, d in l]
        forward = complete_revisions(forward)
        backward= complete_revisions(backward)
        self.assertEqual(forward, log.reverse_by_depth(backward))


    def test_mainline_revisions(self):
        self.assertReversed([( '1', 0), ('2', 0)],
                            [('2', 0), ('1', 0)])

    def test_merged_revisions(self):
        self.assertReversed([('1', 0), ('2', 0), ('2.2', 1), ('2.1', 1),],
                            [('2', 0), ('2.1', 1), ('2.2', 1), ('1', 0),])
    def test_shifted_merged_revisions(self):
        """Test irregular layout.

        Requesting revisions touching a file can produce "holes" in the depths.
        """
        self.assertReversed([('1', 0), ('2', 0), ('1.1', 2), ('1.2', 2),],
                            [('2', 0), ('1.2', 2), ('1.1', 2), ('1', 0),])

    def test_merged_without_child_revisions(self):
        """Test irregular layout.

        Revision ranges can produce "holes" in the depths.
        """
        # When a revision of higher depth doesn't follow one of lower depth, we
        # assume a lower depth one is virtually there
        self.assertReversed([('1', 2), ('2', 2), ('3', 3), ('4', 4)],
                            [('4', 4), ('3', 3), ('2', 2), ('1', 2),])
        # So we get the same order after reversing below even if the original
        # revisions are not in the same order.
        self.assertReversed([('1', 2), ('2', 2), ('3', 3), ('4', 4)],
                            [('3', 3), ('4', 4), ('2', 2), ('1', 2),])<|MERGE_RESOLUTION|>--- conflicted
+++ resolved
@@ -128,26 +128,6 @@
                   committer=u'\u013d\xf3r\xe9m \xcdp\u0161\xfam '
                             u'<test@example.com>')
         lf = LogCatcher()
-<<<<<<< HEAD
-        show_log(b, lf, verbose=True)
-        eq(len(lf.logs), 2)
-        self.log('log entries:')
-        for logentry in lf.logs:
-            self.log('%4s %s' % (logentry.revno, logentry.rev.message))
-
-        # first one is most recent
-        logentry = lf.logs[0]
-        eq(logentry.revno, '2')
-        eq(logentry.rev.message, 'add one file')
-        d = logentry.delta
-        self.log('log 2 delta: %r' % d)
-        self.checkDelta(d, added=['hello'])
-
-        # commit a log message with control characters
-        msg = u"All 8-bit chars: " +  ''.join([unichr(x) for x in range(256)])
-        msg = msg.replace(u'\r', u'\n')
-        self.log("original commit message: %r", msg)
-=======
         log.show_log(wt.branch, lf, verbose=True)
         self.assertEqual(2, len(lf.logs))
         # first one is most recent
@@ -158,8 +138,8 @@
 
     def test_commit_message_with_control_chars(self):
         wt = self.make_branch_and_tree('.')
-        msg = "All 8-bit chars: " +  ''.join([unichr(x) for x in range(256)])
->>>>>>> 63606885
+        msg = u"All 8-bit chars: " +  ''.join([unichr(x) for x in range(256)])
+        msg = msg.replace(u'\r', u'\n')
         wt.commit(msg)
         lf = LogCatcher()
         log.show_log(wt.branch, lf, verbose=True)
