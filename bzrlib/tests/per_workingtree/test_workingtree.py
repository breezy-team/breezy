# Copyright (C) 2006-2011 Canonical Ltd
# Authors:  Robert Collins <robert.collins@canonical.com>
#           and others
#
# This program is free software; you can redistribute it and/or modify
# it under the terms of the GNU General Public License as published by
# the Free Software Foundation; either version 2 of the License, or
# (at your option) any later version.
#
# This program is distributed in the hope that it will be useful,
# but WITHOUT ANY WARRANTY; without even the implied warranty of
# MERCHANTABILITY or FITNESS FOR A PARTICULAR PURPOSE.  See the
# GNU General Public License for more details.
#
# You should have received a copy of the GNU General Public License
# along with this program; if not, write to the Free Software
# Foundation, Inc., 51 Franklin Street, Fifth Floor, Boston, MA 02110-1301 USA

from cStringIO import StringIO
import errno
import os

from bzrlib import (
    branch,
    bzrdir,
    config,
    errors,
    osutils,
    revision as _mod_revision,
    symbol_versioning,
    tests,
    trace,
    urlutils,
    )
from bzrlib.errors import (
    UnsupportedOperation,
    PathsNotVersionedError,
    )
from bzrlib.inventory import Inventory
from bzrlib.mutabletree import MutableTree
from bzrlib.osutils import pathjoin, getcwd, has_symlinks
from bzrlib.tests import (
    features,
    TestSkipped,
    TestNotApplicable,
    )
from bzrlib.tests.per_workingtree import TestCaseWithWorkingTree
from bzrlib.workingtree import (
    TreeDirectory,
    TreeFile,
    TreeLink,
    InventoryWorkingTree,
    WorkingTree,
    )
from bzrlib.conflicts import ConflictList, TextConflict, ContentsConflict


class TestWorkingTree(TestCaseWithWorkingTree):

    def requireBranchReference(self):
        test_branch = self.make_branch('test-branch')
        try:
            # if there is a working tree now, this is not supported.
            test_branch.bzrdir.open_workingtree()
            raise TestNotApplicable("only on trees that can be separate"
                " from their branch.")
        except (errors.NoWorkingTree, errors.NotLocalUrl):
            pass

    def test_branch_builder(self):
        # Just a smoke test that we get a branch at the specified relpath
        builder = self.make_branch_builder('foobar')
        br = branch.Branch.open(self.get_url('foobar'))

    def test_list_files(self):
        tree = self.make_branch_and_tree('.')
        self.build_tree(['dir/', 'file'])
        if has_symlinks():
            os.symlink('target', 'symlink')
        tree.lock_read()
        files = list(tree.list_files())
        tree.unlock()
        self.assertEqual(files[0], ('dir', '?', 'directory', None, TreeDirectory()))
        self.assertEqual(files[1], ('file', '?', 'file', None, TreeFile()))
        if has_symlinks():
            self.assertEqual(files[2], ('symlink', '?', 'symlink', None, TreeLink()))

    def test_list_files_sorted(self):
        tree = self.make_branch_and_tree('.')
        self.build_tree(['dir/', 'file', 'dir/file', 'dir/b',
                         'dir/subdir/', 'a', 'dir/subfile',
                         'zz_dir/', 'zz_dir/subfile'])
        tree.lock_read()
        files = [(path, kind) for (path, v, kind, file_id, entry)
                               in tree.list_files()]
        tree.unlock()
        self.assertEqual([
            ('a', 'file'),
            ('dir', 'directory'),
            ('file', 'file'),
            ('zz_dir', 'directory'),
            ], files)

        tree.add(['dir', 'zz_dir'])
        tree.lock_read()
        files = [(path, kind) for (path, v, kind, file_id, entry)
                               in tree.list_files()]
        tree.unlock()
        self.assertEqual([
            ('a', 'file'),
            ('dir', 'directory'),
            ('dir/b', 'file'),
            ('dir/file', 'file'),
            ('dir/subdir', 'directory'),
            ('dir/subfile', 'file'),
            ('file', 'file'),
            ('zz_dir', 'directory'),
            ('zz_dir/subfile', 'file'),
            ], files)

    def test_list_files_kind_change(self):
        tree = self.make_branch_and_tree('tree')
        self.build_tree(['tree/filename'])
        tree.add('filename', 'file-id')
        os.unlink('tree/filename')
        self.build_tree(['tree/filename/'])
        tree.lock_read()
        self.addCleanup(tree.unlock)
        result = list(tree.list_files())
        self.assertEqual(1, len(result))
        self.assertEqual(('filename', 'V', 'directory', 'file-id'),
                         result[0][:4])

    def test_open_containing(self):
        local_wt = self.make_branch_and_tree('.')
        local_url = local_wt.bzrdir.root_transport.base
        local_base = urlutils.local_path_from_url(local_url)
        del local_wt

        # Empty opens '.'
        wt, relpath = WorkingTree.open_containing()
        self.assertEqual('', relpath)
        self.assertEqual(wt.basedir + '/', local_base)

        # '.' opens this dir
        wt, relpath = WorkingTree.open_containing(u'.')
        self.assertEqual('', relpath)
        self.assertEqual(wt.basedir + '/', local_base)

        # './foo' finds '.' and a relpath of 'foo'
        wt, relpath = WorkingTree.open_containing('./foo')
        self.assertEqual('foo', relpath)
        self.assertEqual(wt.basedir + '/', local_base)

        # abspath(foo) finds '.' and relpath of 'foo'
        wt, relpath = WorkingTree.open_containing('./foo')
        wt, relpath = WorkingTree.open_containing(getcwd() + '/foo')
        self.assertEqual('foo', relpath)
        self.assertEqual(wt.basedir + '/', local_base)

        # can even be a url: finds '.' and relpath of 'foo'
        wt, relpath = WorkingTree.open_containing('./foo')
        wt, relpath = WorkingTree.open_containing(
                    urlutils.local_path_to_url(getcwd() + '/foo'))
        self.assertEqual('foo', relpath)
        self.assertEqual(wt.basedir + '/', local_base)

    def test_basic_relpath(self):
        # for comprehensive relpath tests, see whitebox.py.
        tree = self.make_branch_and_tree('.')
        self.assertEqual('child',
                         tree.relpath(pathjoin(getcwd(), 'child')))

    def test_lock_locks_branch(self):
        tree = self.make_branch_and_tree('.')
        self.assertEqual(None, tree.branch.peek_lock_mode())
        tree.lock_read()
        self.assertEqual('r', tree.branch.peek_lock_mode())
        tree.unlock()
        self.assertEqual(None, tree.branch.peek_lock_mode())
        tree.lock_write()
        self.assertEqual('w', tree.branch.peek_lock_mode())
        tree.unlock()
        self.assertEqual(None, tree.branch.peek_lock_mode())

    def test_revert(self):
        """Test selected-file revert"""
        tree = self.make_branch_and_tree('.')

        self.build_tree(['hello.txt'])
        with file('hello.txt', 'w') as f: f.write('initial hello')

        self.assertRaises(PathsNotVersionedError,
                          tree.revert, ['hello.txt'])
        tree.add(['hello.txt'])
        tree.commit('create initial hello.txt')

        self.check_file_contents('hello.txt', 'initial hello')
        with file('hello.txt', 'w') as f: f.write('new hello')
        self.check_file_contents('hello.txt', 'new hello')

        # revert file modified since last revision
        tree.revert(['hello.txt'])
        self.check_file_contents('hello.txt', 'initial hello')
        self.check_file_contents('hello.txt.~1~', 'new hello')

        # reverting again does not clobber the backup
        tree.revert(['hello.txt'])
        self.check_file_contents('hello.txt', 'initial hello')
        self.check_file_contents('hello.txt.~1~', 'new hello')

        # backup files are numbered
        with file('hello.txt', 'w') as f: f.write('new hello2')
        tree.revert(['hello.txt'])
        self.check_file_contents('hello.txt', 'initial hello')
        self.check_file_contents('hello.txt.~1~', 'new hello')
        self.check_file_contents('hello.txt.~2~', 'new hello2')

    def test_revert_missing(self):
        # Revert a file that has been deleted since last commit
        tree = self.make_branch_and_tree('.')
        with file('hello.txt', 'w') as f: f.write('initial hello')
        tree.add('hello.txt')
        tree.commit('added hello.txt')
        os.unlink('hello.txt')
        tree.remove('hello.txt')
        tree.revert(['hello.txt'])
        self.assertPathExists('hello.txt')

    def test_versioned_files_not_unknown(self):
        tree = self.make_branch_and_tree('.')
        self.build_tree(['hello.txt'])
        tree.add('hello.txt')
        self.assertEquals(list(tree.unknowns()),
                          [])

    def test_unknowns(self):
        tree = self.make_branch_and_tree('.')
        self.build_tree(['hello.txt',
                         'hello.txt.~1~'])
        self.build_tree_contents([('.bzrignore', '*.~*\n')])
        tree.add('.bzrignore')
        self.assertEquals(list(tree.unknowns()),
                          ['hello.txt'])

    def test_initialize(self):
        # initialize should create a working tree and branch in an existing dir
        t = self.make_branch_and_tree('.')
        b = branch.Branch.open('.')
        self.assertEqual(t.branch.base, b.base)
        t2 = WorkingTree.open('.')
        self.assertEqual(t.basedir, t2.basedir)
        self.assertEqual(b.base, t2.branch.base)
        # TODO maybe we should check the branch format? not sure if its
        # appropriate here.

    def test_rename_dirs(self):
        """Test renaming directories and the files within them."""
        wt = self.make_branch_and_tree('.')
        b = wt.branch
        self.build_tree(['dir/', 'dir/sub/', 'dir/sub/file'])
        wt.add(['dir', 'dir/sub', 'dir/sub/file'])

        wt.commit('create initial state')

        revid = b.last_revision()
        self.log('first revision_id is {%s}' % revid)

        tree = b.repository.revision_tree(revid)
        self.log('contents of tree: %r' % list(tree.iter_entries_by_dir()))

        self.check_tree_shape(tree, ['dir/', 'dir/sub/', 'dir/sub/file'])
        wt.rename_one('dir', 'newdir')

        wt.lock_read()
        self.check_tree_shape(wt,
                                   ['newdir/', 'newdir/sub/', 'newdir/sub/file'])
        wt.unlock()
        wt.rename_one('newdir/sub', 'newdir/newsub')
        wt.lock_read()
        self.check_tree_shape(wt, ['newdir/', 'newdir/newsub/',
                                    'newdir/newsub/file'])
        wt.unlock()

    def test_add_in_unversioned(self):
        """Try to add a file in an unversioned directory.

        "bzr add" adds the parent as necessary, but simple working tree add
        doesn't do that.
        """
        from bzrlib.errors import NotVersionedError
        wt = self.make_branch_and_tree('.')
        self.build_tree(['foo/',
                         'foo/hello'])
        if not wt._format.supports_versioned_directories:
            wt.add('foo/hello')
        else:
            self.assertRaises(NotVersionedError,
                              wt.add,
                              'foo/hello')

    def test_add_missing(self):
        # adding a msising file -> NoSuchFile
        wt = self.make_branch_and_tree('.')
        self.assertRaises(errors.NoSuchFile, wt.add, 'fpp')

    def test_remove_verbose(self):
        #FIXME the remove api should not print or otherwise depend on the
        # text UI - RBC 20060124
        wt = self.make_branch_and_tree('.')
        self.build_tree(['hello'])
        wt.add(['hello'])
        wt.commit(message='add hello')
        stdout = StringIO()
        stderr = StringIO()
        self.assertEqual(None, self.apply_redirected(None, stdout, stderr,
                                                     wt.remove,
                                                     ['hello'],
                                                     verbose=True))
        self.assertEqual('?       hello\n', stdout.getvalue())
        self.assertEqual('', stderr.getvalue())

    def test_clone_trivial(self):
        wt = self.make_branch_and_tree('source')
        cloned_dir = wt.bzrdir.clone('target')
        cloned = cloned_dir.open_workingtree()
        self.assertEqual(cloned.get_parent_ids(), wt.get_parent_ids())

    def test_clone_empty(self):
        wt = self.make_branch_and_tree('source')
        cloned_dir = wt.bzrdir.clone('target', revision_id=_mod_revision.NULL_REVISION)
        cloned = cloned_dir.open_workingtree()
        self.assertEqual(cloned.get_parent_ids(), wt.get_parent_ids())

    def test_last_revision(self):
        wt = self.make_branch_and_tree('source')
        self.assertEqual([], wt.get_parent_ids())
        wt.commit('A', allow_pointless=True, rev_id='A')
        parent_ids = wt.get_parent_ids()
        self.assertEqual(['A'], parent_ids)
        for parent_id in parent_ids:
            self.assertIsInstance(parent_id, str)

    def test_set_last_revision(self):
        wt = self.make_branch_and_tree('source')
        # set last-revision to one not in the history
        wt.set_last_revision('A')
        # set it back to None for an empty tree.
        wt.set_last_revision('null:')
        wt.commit('A', allow_pointless=True, rev_id='A')
        self.assertEqual(['A'], wt.get_parent_ids())
        # None is aways in the branch
        wt.set_last_revision('null:')
        self.assertEqual([], wt.get_parent_ids())
        # and now we can set it to 'A'
        # because some formats mutate the branch to set it on the tree
        # we need to alter the branch to let this pass.
        try:
            self.applyDeprecated(symbol_versioning.deprecated_in((2, 4, 0)),
                wt.branch.set_revision_history, ['A', 'B'])
        except errors.NoSuchRevision, e:
            self.assertEqual('B', e.revision)
            raise TestSkipped("Branch format does not permit arbitrary"
                              " history")
        wt.set_last_revision('A')
        self.assertEqual(['A'], wt.get_parent_ids())
        self.assertRaises(errors.ReservedId, wt.set_last_revision, 'A:')

    def test_set_last_revision_different_to_branch(self):
        # working tree formats from the meta-dir format and newer support
        # setting the last revision on a tree independently of that on the
        # branch. Its concievable that some future formats may want to
        # couple them again (i.e. because its really a smart server and
        # the working tree will always match the branch). So we test
        # that formats where initialising a branch does not initialise a
        # tree - and thus have separable entities - support skewing the
        # two things.
        self.requireBranchReference()
        wt = self.make_branch_and_tree('tree')
        wt.commit('A', allow_pointless=True, rev_id='A')
        wt.set_last_revision(None)
        self.assertEqual([], wt.get_parent_ids())
        self.assertEqual('A', wt.branch.last_revision())
        # and now we can set it back to 'A'
        wt.set_last_revision('A')
        self.assertEqual(['A'], wt.get_parent_ids())
        self.assertEqual('A', wt.branch.last_revision())

    def test_clone_and_commit_preserves_last_revision(self):
        """Doing a commit into a clone tree does not affect the source."""
        wt = self.make_branch_and_tree('source')
        cloned_dir = wt.bzrdir.clone('target')
        wt.commit('A', allow_pointless=True, rev_id='A')
        self.assertNotEqual(cloned_dir.open_workingtree().get_parent_ids(),
                            wt.get_parent_ids())

    def test_clone_preserves_content(self):
        wt = self.make_branch_and_tree('source')
        self.build_tree(['added', 'deleted', 'notadded'],
                        transport=wt.bzrdir.transport.clone('..'))
        wt.add('deleted', 'deleted')
        wt.commit('add deleted')
        wt.remove('deleted')
        wt.add('added', 'added')
        cloned_dir = wt.bzrdir.clone('target')
        cloned = cloned_dir.open_workingtree()
        cloned_transport = cloned.bzrdir.transport.clone('..')
        self.assertFalse(cloned_transport.has('deleted'))
        self.assertTrue(cloned_transport.has('added'))
        self.assertFalse(cloned_transport.has('notadded'))
        self.assertEqual('added', cloned.path2id('added'))
        self.assertEqual(None, cloned.path2id('deleted'))
        self.assertEqual(None, cloned.path2id('notadded'))

    def test_basis_tree_returns_last_revision(self):
        wt = self.make_branch_and_tree('.')
        self.build_tree(['foo'])
        wt.add('foo', 'foo-id')
        wt.commit('A', rev_id='A')
        wt.rename_one('foo', 'bar')
        wt.commit('B', rev_id='B')
        wt.set_parent_ids(['B'])
        tree = wt.basis_tree()
        tree.lock_read()
        self.assertTrue(tree.has_filename('bar'))
        tree.unlock()
        wt.set_parent_ids(['A'])
        tree = wt.basis_tree()
        tree.lock_read()
        self.assertTrue(tree.has_filename('foo'))
        tree.unlock()

    def test_clone_tree_revision(self):
        # make a tree with a last-revision,
        # and clone it with a different last-revision, this should switch
        # do it.
        #
        # also test that the content is merged
        # and conflicts recorded.
        # This should merge between the trees - local edits should be preserved
        # but other changes occured.
        # we test this by having one file that does
        # not change between two revisions, and another that does -
        # if the changed one is not changed, fail,
        # if the one that did not change has lost a local change, fail.
        #
        raise TestSkipped('revision limiting is not implemented yet.')

    def test_initialize_with_revision_id(self):
        # a bzrdir can construct a working tree for itself @ a specific revision.
        source = self.make_branch_and_tree('source')
        source.commit('a', rev_id='a', allow_pointless=True)
        source.commit('b', rev_id='b', allow_pointless=True)
        self.build_tree(['new/'])
        made_control = self.bzrdir_format.initialize('new')
        source.branch.repository.clone(made_control)
        source.branch.clone(made_control)
        made_tree = self.workingtree_format.initialize(made_control,
            revision_id='a')
        self.assertEqual(['a'], made_tree.get_parent_ids())

    def test_post_build_tree_hook(self):
        calls = []
        def track_post_build_tree(tree):
            calls.append(tree.last_revision())
        source = self.make_branch_and_tree('source')
        source.commit('a', rev_id='a', allow_pointless=True)
        source.commit('b', rev_id='b', allow_pointless=True)
        self.build_tree(['new/'])
        made_control = self.bzrdir_format.initialize('new')
        source.branch.repository.clone(made_control)
        source.branch.clone(made_control)
        MutableTree.hooks.install_named_hook("post_build_tree",
            track_post_build_tree, "Test")
        made_tree = self.workingtree_format.initialize(made_control,
            revision_id='a')
        self.assertEqual(['a'], calls)

    def test_update_sets_last_revision(self):
        # working tree formats from the meta-dir format and newer support
        # setting the last revision on a tree independently of that on the
        # branch. Its concievable that some future formats may want to
        # couple them again (i.e. because its really a smart server and
        # the working tree will always match the branch). So we test
        # that formats where initialising a branch does not initialise a
        # tree - and thus have separable entities - support skewing the
        # two things.
        self.requireBranchReference()
        wt = self.make_branch_and_tree('tree')
        # create an out of date working tree by making a checkout in this
        # current format
        self.build_tree(['checkout/', 'tree/file'])
        checkout = bzrdir.BzrDirMetaFormat1().initialize('checkout')
<<<<<<< HEAD
        checkout.set_branch_reference(main_branch)
=======
        checkout.set_branch_reference(wt.branch)
>>>>>>> 319f83a4
        old_tree = self.workingtree_format.initialize(checkout)
        # now commit to 'tree'
        wt.add('file')
        wt.commit('A', rev_id='A')
        # and update old_tree
        self.assertEqual(0, old_tree.update())
        self.assertPathExists('checkout/file')
        self.assertEqual(['A'], old_tree.get_parent_ids())

    def test_update_sets_root_id(self):
        """Ensure tree root is set properly by update.

        Since empty trees don't have root_ids, but workingtrees do,
        an update of a checkout of revision 0 to a new revision,  should set
        the root id.
        """
        wt = self.make_branch_and_tree('tree')
        main_branch = wt.branch
        # create an out of date working tree by making a checkout in this
        # current format
        self.build_tree(['checkout/', 'tree/file'])
        checkout = main_branch.create_checkout('checkout')
        # now commit to 'tree'
        wt.add('file')
        wt.commit('A', rev_id='A')
        # and update checkout
        self.assertEqual(0, checkout.update())
        self.assertPathExists('checkout/file')
        self.assertEqual(wt.get_root_id(), checkout.get_root_id())
        self.assertNotEqual(None, wt.get_root_id())

    def test_update_sets_updated_root_id(self):
        wt = self.make_branch_and_tree('tree')
        wt.set_root_id('first_root_id')
        self.assertEqual('first_root_id', wt.get_root_id())
        self.build_tree(['tree/file'])
        wt.add(['file'])
        wt.commit('first')
        co = wt.branch.create_checkout('checkout')
        wt.set_root_id('second_root_id')
        wt.commit('second')
        self.assertEqual('second_root_id', wt.get_root_id())
        self.assertEqual(0, co.update())
        self.assertEqual('second_root_id', co.get_root_id())

    def test_update_returns_conflict_count(self):
        # working tree formats from the meta-dir format and newer support
        # setting the last revision on a tree independently of that on the
        # branch. Its concievable that some future formats may want to
        # couple them again (i.e. because its really a smart server and
        # the working tree will always match the branch). So we test
        # that formats where initialising a branch does not initialise a
        # tree - and thus have separable entities - support skewing the
        # two things.
        self.requireBranchReference()
        wt = self.make_branch_and_tree('tree')
        # create an out of date working tree by making a checkout in this
        # current format
        self.build_tree(['checkout/', 'tree/file'])
        checkout = bzrdir.BzrDirMetaFormat1().initialize('checkout')
<<<<<<< HEAD
        checkout.set_branch_reference(main_branch)
=======
        checkout.set_branch_reference(wt.branch)
>>>>>>> 319f83a4
        old_tree = self.workingtree_format.initialize(checkout)
        # now commit to 'tree'
        wt.add('file')
        wt.commit('A', rev_id='A')
        # and add a file file to the checkout
        self.build_tree(['checkout/file'])
        old_tree.add('file')
        # and update old_tree
        self.assertEqual(1, old_tree.update())
        self.assertEqual(['A'], old_tree.get_parent_ids())

    def test_merge_revert(self):
        from bzrlib.merge import merge_inner
        this = self.make_branch_and_tree('b1')
        self.build_tree_contents([('b1/a', 'a test\n'), ('b1/b', 'b test\n')])
        this.add(['a', 'b'])
        this.commit(message='')
        base = this.bzrdir.clone('b2').open_workingtree()
        self.build_tree_contents([('b2/a', 'b test\n')])
        other = this.bzrdir.clone('b3').open_workingtree()
        self.build_tree_contents([('b3/a', 'c test\n'), ('b3/c', 'c test\n')])
        other.add('c')

        self.build_tree_contents([('b1/b', 'q test\n'), ('b1/d', 'd test\n')])
        # Note: If we don't lock this before calling merge_inner, then we get a
        #       lock-contention failure. This probably indicates something
        #       weird going on inside merge_inner. Probably something about
        #       calling bt = this_tree.basis_tree() in one lock, and then
        #       locking both this_tree and bt separately, causing a dirstate
        #       locking race.
        this.lock_write()
        self.addCleanup(this.unlock)
        merge_inner(this.branch, other, base, this_tree=this)
        a = open('b1/a', 'rb')
        try:
            self.assertNotEqual(a.read(), 'a test\n')
        finally:
            a.close()
        this.revert()
        self.assertFileEqual('a test\n', 'b1/a')
        self.assertPathExists('b1/b.~1~')
        self.assertPathDoesNotExist('b1/c')
        self.assertPathDoesNotExist('b1/a.~1~')
        self.assertPathExists('b1/d')

    def test_update_updates_bound_branch_no_local_commits(self):
        # doing an update in a tree updates the branch its bound to too.
        master_tree = self.make_branch_and_tree('master')
        tree = self.make_branch_and_tree('tree')
        try:
            tree.branch.bind(master_tree.branch)
        except errors.UpgradeRequired:
            # legacy branches cannot bind
            return
        master_tree.commit('foo', rev_id='foo', allow_pointless=True)
        tree.update()
        self.assertEqual(['foo'], tree.get_parent_ids())
        self.assertEqual('foo', tree.branch.last_revision())

    def test_update_turns_local_commit_into_merge(self):
        # doing an update with a few local commits and no master commits
        # makes pending-merges.
        # this is done so that 'bzr update; bzr revert' will always produce
        # an exact copy of the 'logical branch' - the referenced branch for
        # a checkout, and the master for a bound branch.
        # its possible that we should instead have 'bzr update' when there
        # is nothing new on the master leave the current commits intact and
        # alter 'revert' to revert to the master always. But for now, its
        # good.
        master_tree = self.make_branch_and_tree('master')
        master_tip = master_tree.commit('first master commit')
        tree = self.make_branch_and_tree('tree')
        try:
            tree.branch.bind(master_tree.branch)
        except errors.UpgradeRequired:
            # legacy branches cannot bind
            return
        # sync with master
        tree.update()
        # work locally
        tree.commit('foo', rev_id='foo', allow_pointless=True, local=True)
        tree.commit('bar', rev_id='bar', allow_pointless=True, local=True)
        # sync with master prepatory to committing
        tree.update()
        # which should have pivoted the local tip into a merge
        self.assertEqual([master_tip, 'bar'], tree.get_parent_ids())
        # and the local branch history should match the masters now.
        self.assertEqual(master_tree.branch.last_revision(),
            tree.branch.last_revision())

    def test_update_takes_revision_parameter(self):
        wt = self.make_branch_and_tree('wt')
        self.build_tree_contents([('wt/a', 'old content')])
        wt.add(['a'])
        rev1 = wt.commit('first master commit')
        self.build_tree_contents([('wt/a', 'new content')])
        rev2 = wt.commit('second master commit')
        # https://bugs.launchpad.net/bzr/+bug/45719/comments/20
        # when adding 'update -r' we should make sure all wt formats support
        # it
        conflicts = wt.update(revision=rev1)
        self.assertFileEqual('old content', 'wt/a')
        self.assertEqual([rev1], wt.get_parent_ids())

    def test_merge_modified_detects_corruption(self):
        # FIXME: This doesn't really test that it works; also this is not
        # implementation-independent. mbp 20070226
        tree = self.make_branch_and_tree('master')
        if not isinstance(tree, InventoryWorkingTree):
            raise TestNotApplicable("merge-hashes is specific to bzr "
                "working trees")
        tree._transport.put_bytes('merge-hashes', 'asdfasdf')
        self.assertRaises(errors.MergeModifiedFormatError, tree.merge_modified)

    def test_merge_modified(self):
        # merge_modified stores a map from file id to hash
        tree = self.make_branch_and_tree('tree')
        d = {'file-id': osutils.sha_string('hello')}
        self.build_tree_contents([('tree/somefile', 'hello')])
        tree.lock_write()
        try:
            tree.add(['somefile'], ['file-id'])
            tree.set_merge_modified(d)
            mm = tree.merge_modified()
            self.assertEquals(mm, d)
        finally:
            tree.unlock()
        mm = tree.merge_modified()
        self.assertEquals(mm, d)

    def test_conflicts(self):
        from bzrlib.tests.test_conflicts import example_conflicts
        tree = self.make_branch_and_tree('master')
        try:
            tree.set_conflicts(example_conflicts)
        except UnsupportedOperation:
            raise TestSkipped('set_conflicts not supported')

        tree2 = WorkingTree.open('master')
        self.assertEqual(tree2.conflicts(), example_conflicts)
        tree2._transport.put_bytes('conflicts', '')
        self.assertRaises(errors.ConflictFormatError,
                          tree2.conflicts)
        tree2._transport.put_bytes('conflicts', 'a')
        self.assertRaises(errors.ConflictFormatError,
                          tree2.conflicts)

    def make_merge_conflicts(self):
        from bzrlib.merge import merge_inner
        tree = self.make_branch_and_tree('mine')
        with file('mine/bloo', 'wb') as f: f.write('one')
        with file('mine/blo', 'wb') as f: f.write('on')
        tree.add(['bloo', 'blo'])
        tree.commit("blah", allow_pointless=False)
        base = tree.branch.repository.revision_tree(tree.last_revision())
        bzrdir.BzrDir.open("mine").sprout("other")
        with file('other/bloo', 'wb') as f: f.write('two')
        othertree = WorkingTree.open('other')
        othertree.commit('blah', allow_pointless=False)
        with file('mine/bloo', 'wb') as f: f.write('three')
        tree.commit("blah", allow_pointless=False)
        merge_inner(tree.branch, othertree, base, this_tree=tree)
        return tree

    def test_merge_conflicts(self):
        tree = self.make_merge_conflicts()
        self.assertEqual(len(tree.conflicts()), 1)

    def test_clear_merge_conflicts(self):
        tree = self.make_merge_conflicts()
        self.assertEqual(len(tree.conflicts()), 1)
        try:
            tree.set_conflicts(ConflictList())
        except UnsupportedOperation:
            raise TestSkipped('unsupported operation')
        self.assertEqual(tree.conflicts(), ConflictList())

    def test_add_conflicts(self):
        tree = self.make_branch_and_tree('tree')
        try:
            tree.add_conflicts([TextConflict('path_a')])
        except UnsupportedOperation:
            raise TestSkipped('unsupported operation')
        self.assertEqual(ConflictList([TextConflict('path_a')]),
                         tree.conflicts())
        tree.add_conflicts([TextConflict('path_a')])
        self.assertEqual(ConflictList([TextConflict('path_a')]),
                         tree.conflicts())
        tree.add_conflicts([ContentsConflict('path_a')])
        self.assertEqual(ConflictList([ContentsConflict('path_a'),
                                       TextConflict('path_a')]),
                         tree.conflicts())
        tree.add_conflicts([TextConflict('path_b')])
        self.assertEqual(ConflictList([ContentsConflict('path_a'),
                                       TextConflict('path_a'),
                                       TextConflict('path_b')]),
                         tree.conflicts())

    def test_revert_clear_conflicts(self):
        tree = self.make_merge_conflicts()
        self.assertEqual(len(tree.conflicts()), 1)
        tree.revert(["blo"])
        self.assertEqual(len(tree.conflicts()), 1)
        tree.revert(["bloo"])
        self.assertEqual(len(tree.conflicts()), 0)

    def test_revert_clear_conflicts2(self):
        tree = self.make_merge_conflicts()
        self.assertEqual(len(tree.conflicts()), 1)
        tree.revert()
        self.assertEqual(len(tree.conflicts()), 0)

    def test_format_description(self):
        tree = self.make_branch_and_tree('tree')
        text = tree._format.get_format_description()
        self.assertTrue(len(text))

    def test_branch_attribute_is_not_settable(self):
        # the branch attribute is an aspect of the working tree, not a
        # configurable attribute
        tree = self.make_branch_and_tree('tree')
        def set_branch():
            tree.branch = tree.branch
        self.assertRaises(AttributeError, set_branch)

    def test_list_files_versioned_before_ignored(self):
        """A versioned file matching an ignore rule should not be ignored."""
        tree = self.make_branch_and_tree('.')
        self.build_tree(['foo.pyc'])
        # ensure that foo.pyc is ignored
        self.build_tree_contents([('.bzrignore', 'foo.pyc')])
        tree.add('foo.pyc', 'anid')
        tree.lock_read()
        files = sorted(list(tree.list_files()))
        tree.unlock()
        self.assertEqual((u'.bzrignore', '?', 'file', None), files[0][:-1])
        self.assertEqual((u'foo.pyc', 'V', 'file', 'anid'), files[1][:-1])
        self.assertEqual(2, len(files))

    def test_non_normalized_add_accessible(self):
        try:
            self.build_tree([u'a\u030a'])
        except UnicodeError:
            raise TestSkipped('Filesystem does not support unicode filenames')
        tree = self.make_branch_and_tree('.')
        orig = osutils.normalized_filename
        osutils.normalized_filename = osutils._accessible_normalized_filename
        try:
            tree.add([u'a\u030a'])
            tree.lock_read()
            self.assertEqual([('', 'directory'), (u'\xe5', 'file')],
                    [(path, ie.kind) for path,ie in
                                tree.iter_entries_by_dir()])
            tree.unlock()
        finally:
            osutils.normalized_filename = orig

    def test_non_normalized_add_inaccessible(self):
        try:
            self.build_tree([u'a\u030a'])
        except UnicodeError:
            raise TestSkipped('Filesystem does not support unicode filenames')
        tree = self.make_branch_and_tree('.')
        orig = osutils.normalized_filename
        osutils.normalized_filename = osutils._inaccessible_normalized_filename
        try:
            self.assertRaises(errors.InvalidNormalization,
                tree.add, [u'a\u030a'])
        finally:
            osutils.normalized_filename = orig

    def test__write_inventory(self):
        # The private interface _write_inventory is currently used by transform.
        tree = self.make_branch_and_tree('.')
        if not isinstance(tree, InventoryWorkingTree):
            raise TestNotApplicable("_write_inventory does not exist on "
                "non-inventory working trees")
        # if we write write an inventory then do a walkdirs we should get back
        # missing entries, and actual, and unknowns as appropriate.
        self.build_tree(['present', 'unknown'])
        inventory = Inventory(tree.get_root_id())
        inventory.add_path('missing', 'file', 'missing-id')
        inventory.add_path('present', 'file', 'present-id')
        # there is no point in being able to write an inventory to an unlocked
        # tree object - its a low level api not a convenience api.
        tree.lock_write()
        tree._write_inventory(inventory)
        tree.unlock()
        tree.lock_read()
        try:
            present_stat = os.lstat('present')
            unknown_stat = os.lstat('unknown')
            expected_results = [
                (('', tree.get_root_id()),
                 [('missing', 'missing', 'unknown', None, 'missing-id', 'file'),
                  ('present', 'present', 'file', present_stat, 'present-id', 'file'),
                  ('unknown', 'unknown', 'file', unknown_stat, None, None),
                 ]
                )]
            self.assertEqual(expected_results, list(tree.walkdirs()))
        finally:
            tree.unlock()

    def test_path2id(self):
        # smoke test for path2id
        tree = self.make_branch_and_tree('.')
        self.build_tree(['foo'])
        tree.add(['foo'], ['foo-id'])
        self.assertEqual('foo-id', tree.path2id('foo'))
        # the next assertion is for backwards compatability with WorkingTree3,
        # though its probably a bad idea, it makes things work. Perhaps
        # it should raise a deprecation warning?
        self.assertEqual('foo-id', tree.path2id('foo/'))

    def test_filter_unversioned_files(self):
        # smoke test for filter_unversioned_files
        tree = self.make_branch_and_tree('.')
        paths = ['here-and-versioned', 'here-and-not-versioned',
            'not-here-and-versioned', 'not-here-and-not-versioned']
        tree.add(['here-and-versioned', 'not-here-and-versioned'],
            kinds=['file', 'file'])
        self.build_tree(['here-and-versioned', 'here-and-not-versioned'])
        tree.lock_read()
        self.addCleanup(tree.unlock)
        self.assertEqual(
            set(['not-here-and-not-versioned', 'here-and-not-versioned']),
            tree.filter_unversioned_files(paths))

    def test_detect_real_kind(self):
        # working trees report the real kind of the file on disk, not the kind
        # they had when they were first added
        # create one file of every interesting type
        tree = self.make_branch_and_tree('.')
        tree.lock_write()
        self.addCleanup(tree.unlock)
        self.build_tree(['file', 'directory/'])
        names = ['file', 'directory']
        if has_symlinks():
            os.symlink('target', 'symlink')
            names.append('symlink')
        tree.add(names, [n + '-id' for n in names])
        # now when we first look, we should see everything with the same kind
        # with which they were initially added
        for n in names:
            actual_kind = tree.kind(n + '-id')
            self.assertEqual(n, actual_kind)
        # move them around so the names no longer correspond to the types
        os.rename(names[0], 'tmp')
        for i in range(1, len(names)):
            os.rename(names[i], names[i-1])
        os.rename('tmp', names[-1])
        # now look and expect to see the correct types again
        for i in range(len(names)):
            actual_kind = tree.kind(names[i-1] + '-id')
            expected_kind = names[i]
            self.assertEqual(expected_kind, actual_kind)

    def test_stored_kind_with_missing(self):
        tree = self.make_branch_and_tree('tree')
        tree.lock_write()
        self.addCleanup(tree.unlock)
        self.build_tree(['tree/a', 'tree/b/'])
        tree.add(['a', 'b'], ['a-id', 'b-id'])
        os.unlink('tree/a')
        os.rmdir('tree/b')
        self.assertEqual('file', tree.stored_kind('a-id'))
        self.assertEqual('directory', tree.stored_kind('b-id'))

    def test_missing_file_sha1(self):
        """If a file is missing, its sha1 should be reported as None."""
        tree = self.make_branch_and_tree('.')
        tree.lock_write()
        self.addCleanup(tree.unlock)
        self.build_tree(['file'])
        tree.add('file', 'file-id')
        tree.commit('file added')
        os.unlink('file')
        self.assertIs(None, tree.get_file_sha1('file-id'))

    def test_no_file_sha1(self):
        """If a file is not present, get_file_sha1 should raise NoSuchId"""
        tree = self.make_branch_and_tree('.')
        tree.lock_write()
        self.addCleanup(tree.unlock)
        self.assertRaises(errors.NoSuchId, tree.get_file_sha1, 'file-id')
        self.build_tree(['file'])
        tree.add('file', 'file-id')
        tree.commit('foo')
        tree.remove('file')
        self.assertRaises(errors.NoSuchId, tree.get_file_sha1, 'file-id')

    def test_case_sensitive(self):
        """If filesystem is case-sensitive, tree should report this.

        We check case-sensitivity by creating a file with a lowercase name,
        then testing whether it exists with an uppercase name.
        """
        self.build_tree(['filename'])
        if os.path.exists('FILENAME'):
            case_sensitive = False
        else:
            case_sensitive = True
        tree = self.make_branch_and_tree('test')
        self.assertEqual(case_sensitive, tree.case_sensitive)
        if not isinstance(tree, InventoryWorkingTree):
            raise TestNotApplicable("get_format_string is only available "
                                    "on bzr working trees")
        # now we cheat, and make a file that matches the case-sensitive name
        t = tree.bzrdir.get_workingtree_transport(None)
        try:
            content = tree._format.get_format_string()
        except NotImplementedError:
            # All-in-one formats didn't have a separate format string.
            content = tree.bzrdir._format.get_format_string()
        t.put_bytes(tree._format.case_sensitive_filename, content)
        tree = tree.bzrdir.open_workingtree()
        self.assertFalse(tree.case_sensitive)

    def test_supports_executable(self):
        self.build_tree(['filename'])
        tree = self.make_branch_and_tree('.')
        tree.add('filename')
        self.assertIsInstance(tree._supports_executable(), bool)
        if tree._supports_executable():
            tree.lock_read()
            try:
                self.assertFalse(tree.is_executable(tree.path2id('filename')))
            finally:
                tree.unlock()
            os.chmod('filename', 0755)
            self.addCleanup(tree.lock_read().unlock)
            self.assertTrue(tree.is_executable(tree.path2id('filename')))
        else:
            self.addCleanup(tree.lock_read().unlock)
            self.assertFalse(tree.is_executable(tree.path2id('filename')))

    def test_all_file_ids_with_missing(self):
        tree = self.make_branch_and_tree('tree')
        tree.lock_write()
        self.addCleanup(tree.unlock)
        self.build_tree(['tree/a', 'tree/b'])
        tree.add(['a', 'b'], ['a-id', 'b-id'])
        os.unlink('tree/a')
        self.assertEqual(set(['a-id', 'b-id', tree.get_root_id()]),
                         tree.all_file_ids())

    def test_sprout_hardlink(self):
        real_os_link = getattr(os, 'link', None)
        if real_os_link is None:
            raise TestNotApplicable("This platform doesn't provide os.link")
        source = self.make_branch_and_tree('source')
        self.build_tree(['source/file'])
        source.add('file')
        source.commit('added file')
        def fake_link(source, target):
            raise OSError(errno.EPERM, 'Operation not permitted')
        os.link = fake_link
        try:
            # Hard-link support is optional, so supplying hardlink=True may
            # or may not raise an exception.  But if it does, it must be
            # HardLinkNotSupported
            try:
                source.bzrdir.sprout('target', accelerator_tree=source,
                                     hardlink=True)
            except errors.HardLinkNotSupported:
                pass
        finally:
            os.link = real_os_link


class TestWorkingTreeUpdate(TestCaseWithWorkingTree):

    def make_diverged_master_branch(self):
        """
        B: wt.branch.last_revision()
        M: wt.branch.get_master_branch().last_revision()
        W: wt.last_revision()


            1
            |\
          B-2 3
            | |
            4 5-M
            |
            W
        """
        format = self.workingtree_format.get_controldir_for_branch()
        builder = self.make_branch_builder(".", format=format)
        builder.start_series()
        # mainline
        builder.build_snapshot(
            '1', None,
            [('add', ('', 'root-id', 'directory', '')),
             ('add', ('file1', 'file1-id', 'file', 'file1 content\n'))])
        # branch
        builder.build_snapshot('2', ['1'], [])
        builder.build_snapshot(
            '4', ['2'],
            [('add', ('file4', 'file4-id', 'file', 'file4 content\n'))])
        # master
        builder.build_snapshot('3', ['1'], [])
        builder.build_snapshot(
            '5', ['3'],
            [('add', ('file5', 'file5-id', 'file', 'file5 content\n'))])
        builder.finish_series()
        return builder, builder._branch.last_revision()

    def make_checkout_and_master(self, builder, wt_path, master_path, wt_revid,
                                 master_revid=None, branch_revid=None):
        """Build a lightweight checkout and its master branch."""
        if master_revid is None:
            master_revid = wt_revid
        if branch_revid is None:
            branch_revid = master_revid
        final_branch = builder.get_branch()
        # The master branch
        master = final_branch.bzrdir.sprout(master_path,
                                            master_revid).open_branch()
        # The checkout
        wt = self.make_branch_and_tree(wt_path)
        wt.pull(final_branch, stop_revision=wt_revid)
        wt.branch.pull(final_branch, stop_revision=branch_revid, overwrite=True)
        try:
            wt.branch.bind(master)
        except errors.UpgradeRequired:
            raise TestNotApplicable(
                "Can't bind %s" % wt.branch._format.__class__)
        return wt, master

    def test_update_remove_commit(self):
        """Update should remove revisions when the branch has removed
        some commits.

        We want to revert 4, so that strating with the
        make_diverged_master_branch() graph the final result should be
        equivalent to:

           1
           |\
           3 2
           | |\
        MB-5 | 4
           |/
           W

        And the changes in 4 have been removed from the WT.
        """
        builder, tip = self.make_diverged_master_branch()
        wt, master = self.make_checkout_and_master(
            builder, 'checkout', 'master', '4',
            master_revid=tip, branch_revid='2')
        # First update the branch
        old_tip = wt.branch.update()
        self.assertEqual('2', old_tip)
        # No conflicts should occur
        self.assertEqual(0, wt.update(old_tip=old_tip))
        # We are in sync with the master
        self.assertEqual(tip, wt.branch.last_revision())
        # We have the right parents ready to be committed
        self.assertEqual(['5', '2'], wt.get_parent_ids())

    def test_update_revision(self):
        builder, tip = self.make_diverged_master_branch()
        wt, master = self.make_checkout_and_master(
            builder, 'checkout', 'master', '4',
            master_revid=tip, branch_revid='2')
        self.assertEqual(0, wt.update(revision='1'))
        self.assertEqual('1', wt.last_revision())
        self.assertEqual(tip, wt.branch.last_revision())
        self.assertPathExists('checkout/file1')
        self.assertPathDoesNotExist('checkout/file4')
        self.assertPathDoesNotExist('checkout/file5')


class TestIllegalPaths(TestCaseWithWorkingTree):

    def test_bad_fs_path(self):
        if osutils.normalizes_filenames():
            # You *can't* create an illegal filename on OSX.
            raise tests.TestNotApplicable('OSX normalizes filenames')
        self.requireFeature(features.UTF8Filesystem)
        # We require a UTF8 filesystem, because otherwise we would need to get
        # tricky to figure out how to create an illegal filename.
        # \xb5 is an illegal path because it should be \xc2\xb5 for UTF-8
        tree = self.make_branch_and_tree('tree')
        self.build_tree(['tree/subdir/'])
        tree.add('subdir')

        f = open('tree/subdir/m\xb5', 'wb')
        try:
            f.write('trivial\n')
        finally:
            f.close()

        tree.lock_read()
        self.addCleanup(tree.unlock)
        basis = tree.basis_tree()
        basis.lock_read()
        self.addCleanup(basis.unlock)

        e = self.assertListRaises(errors.BadFilenameEncoding,
                                  tree.iter_changes, tree.basis_tree(),
                                                     want_unversioned=True)
        # We should display the relative path
        self.assertEqual('subdir/m\xb5', e.filename)
        self.assertEqual(osutils._fs_enc, e.fs_encoding)


class TestControlComponent(TestCaseWithWorkingTree):
    """WorkingTree implementations adequately implement ControlComponent."""

    def test_urls(self):
        wt = self.make_branch_and_tree('wt')
        self.assertIsInstance(wt.user_url, str)
        self.assertEqual(wt.user_url, wt.user_transport.base)
        # for all current bzrdir implementations the user dir must be 
        # above the control dir but we might need to relax that?
        self.assertEqual(wt.control_url.find(wt.user_url), 0)
        self.assertEqual(wt.control_url, wt.control_transport.base)


class TestWorthSavingLimit(TestCaseWithWorkingTree):

    def make_wt_with_worth_saving_limit(self):
        wt = self.make_branch_and_tree('wt')
        if getattr(wt, '_worth_saving_limit', None) is None:
            raise tests.TestNotApplicable('no _worth_saving_limit for'
                                          ' this tree type')
        wt.lock_write()
        self.addCleanup(wt.unlock)
        return wt

    def test_not_set(self):
        # Default should be 10
        wt = self.make_wt_with_worth_saving_limit()
        self.assertEqual(10, wt._worth_saving_limit())
        ds = wt.current_dirstate()
        self.assertEqual(10, ds._worth_saving_limit)

    def test_set_in_branch(self):
        wt = self.make_wt_with_worth_saving_limit()
        conf = config.BranchStack(wt.branch)
        conf.set('bzr.workingtree.worth_saving_limit', '20')
        self.assertEqual(20, wt._worth_saving_limit())
        ds = wt.current_dirstate()
        self.assertEqual(10, ds._worth_saving_limit)

    def test_invalid(self):
        wt = self.make_wt_with_worth_saving_limit()
        conf = config.BranchStack(wt.branch)
        conf.set('bzr.workingtree.worth_saving_limit', 'a')
        # If the config entry is invalid, default to 10
        warnings = []
        def warning(*args):
            warnings.append(args[0] % args[1:])
        self.overrideAttr(trace, 'warning', warning)
        self.assertEqual(10, wt._worth_saving_limit())
        self.assertLength(1, warnings)
        self.assertEquals('Value "a" is not valid for'
                          ' "bzr.workingtree.worth_saving_limit"',
                          warnings[0])


class TestFormatAttributes(TestCaseWithWorkingTree):

    def test_versioned_directories(self):
        self.assertSubset(
            [self.workingtree_format.supports_versioned_directories],
            (True, False))<|MERGE_RESOLUTION|>--- conflicted
+++ resolved
@@ -491,11 +491,7 @@
         # current format
         self.build_tree(['checkout/', 'tree/file'])
         checkout = bzrdir.BzrDirMetaFormat1().initialize('checkout')
-<<<<<<< HEAD
-        checkout.set_branch_reference(main_branch)
-=======
         checkout.set_branch_reference(wt.branch)
->>>>>>> 319f83a4
         old_tree = self.workingtree_format.initialize(checkout)
         # now commit to 'tree'
         wt.add('file')
@@ -556,11 +552,7 @@
         # current format
         self.build_tree(['checkout/', 'tree/file'])
         checkout = bzrdir.BzrDirMetaFormat1().initialize('checkout')
-<<<<<<< HEAD
-        checkout.set_branch_reference(main_branch)
-=======
         checkout.set_branch_reference(wt.branch)
->>>>>>> 319f83a4
         old_tree = self.workingtree_format.initialize(checkout)
         # now commit to 'tree'
         wt.add('file')
