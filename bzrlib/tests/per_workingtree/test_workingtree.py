--- conflicted
+++ resolved
@@ -37,19 +37,12 @@
 from bzrlib.osutils import pathjoin, getcwd, has_symlinks
 from bzrlib.tests import TestSkipped, TestNotApplicable
 from bzrlib.tests.per_workingtree import TestCaseWithWorkingTree
-<<<<<<< HEAD
-from bzrlib.trace import mutter
-from bzrlib.workingtree import (TreeEntry, TreeDirectory, TreeFile, TreeLink,
-                                WorkingTree)
-=======
 from bzrlib.workingtree import (
     TreeDirectory,
     TreeFile,
     TreeLink,
     WorkingTree,
-    WorkingTree2,
     )
->>>>>>> c6bff459
 from bzrlib.conflicts import ConflictList, TextConflict, ContentsConflict
 
 from bzrlib.plugins.weave_fmt.workingtree import WorkingTree2
