--- conflicted
+++ resolved
@@ -84,12 +84,7 @@
         return builder.get_branch()
 
     def test_pull_orphans(self):
-<<<<<<< HEAD
-        from bzrlib.plugins.weave_fmt.workingtree import WorkingTreeFormat2
-        if isinstance(self.workingtree_format, WorkingTreeFormat2):
-=======
         if not self.workingtree_format.missing_parent_conflicts:
->>>>>>> 49ccfdfb
             raise tests.TestSkipped(
                 '%r does not support missing parent conflicts' %
                     self.workingtree_format)
