--- conflicted
+++ resolved
@@ -390,7 +390,21 @@
         parser = my_config._get_parser(file=config_file)
         self.failUnless(my_config._get_parser() is parser)
 
-<<<<<<< HEAD
+    def _dummy_chown(self, path, uid, gid):
+        self.path, self.uid, self.gid = path, uid, gid
+
+    def test_ini_config_ownership(self):
+        """Ensure that chown is happening during _write_config_file.
+        """
+        self.requireFeature(features.chown_feature)
+        self.overrideAttr(os, 'chown', self._dummy_chown)
+        self.path = self.uid = self.gid = None
+        conf = config.IniBasedConfig(file_name='foo.conf')
+        conf._write_config_file()
+        self.assertEquals(self.path, 'foo.conf')
+        self.assertTrue(isinstance(self.uid, int))
+        self.assertTrue(isinstance(self.gid, int))
+
     def test_get_filename_parameter_is_deprecated_(self):
         conf = self.callDeprecated([
             'IniBasedConfig.__init__(get_filename) was deprecated in 2.3.'
@@ -402,24 +416,6 @@
         conf = config.IniBasedConfig()
         self.assertRaises(AssertionError, conf._write_config_file)
 
-=======
-    def _dummy_chown(self, path, uid, gid):
-        self.path, self.uid, self.gid = path, uid, gid
-
-    def test_ini_config_ownership(self):
-        """Ensure that chown is happening during _write_config_file.
-        """
-        self.requireFeature(features.chown_feature)
-        self.overrideAttr(os, 'chown', self._dummy_chown)
-        self.path = self.uid = self.gid = None
-        def get_filename():
-            return 'foo.conf'
-        conf = config.IniBasedConfig(get_filename)
-        conf._write_config_file()
-        self.assertEquals(self.path, 'foo.conf')
-        self.assertTrue(isinstance(self.uid, int))
-        self.assertTrue(isinstance(self.gid, int))
->>>>>>> 109ee3cd
 
 class TestGetUserOptionAs(TestIniConfig):
 
