--- conflicted
+++ resolved
@@ -504,15 +504,9 @@
     def test_get_readonly_url_http(self):
         from bzrlib.tests.HttpServer import HttpServer
         from bzrlib.transport import get_transport
-<<<<<<< HEAD
-        from bzrlib.transport.local import LocalRelpathServer
+        from bzrlib.transport.local import LocalURLServer
         from bzrlib.transport.http import HttpTransportBase
-        self.transport_server = LocalRelpathServer
-=======
-        from bzrlib.transport.local import LocalURLServer
-        from bzrlib.transport.http import HttpServer, HttpTransportBase
         self.transport_server = LocalURLServer
->>>>>>> dffb8c6b
         self.transport_readonly_server = HttpServer
         # calling get_readonly_transport() gives us a HTTP server instance.
         url = self.get_readonly_url()
