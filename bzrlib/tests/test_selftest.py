# Copyright (C) 2005, 2006 by Canonical Ltd
#
# This program is free software; you can redistribute it and/or modify
# it under the terms of the GNU General Public License version 2 as published by
# the Free Software Foundation.
#
# This program is distributed in the hope that it will be useful,
# but WITHOUT ANY WARRANTY; without even the implied warranty of
# MERCHANTABILITY or FITNESS FOR A PARTICULAR PURPOSE.  See the
# GNU General Public License for more details.
#
# You should have received a copy of the GNU General Public License
# along with this program; if not, write to the Free Software
# Foundation, Inc., 59 Temple Place, Suite 330, Boston, MA  02111-1307  USA

"""Tests for the test framework."""

import os
from StringIO import StringIO
import sys
import time
import unittest
import warnings

from bzrlib import osutils
import bzrlib
from bzrlib.progress import _BaseProgressBar
from bzrlib.tests import (
                          ChrootedTestCase,
                          TestCase,
                          TestCaseInTempDir,
                          TestCaseWithTransport,
                          TestSkipped,
                          TestSuite,
                          TextTestRunner,
                          )
from bzrlib.tests.TestUtil import _load_module_by_name
import bzrlib.errors as errors
from bzrlib.trace import note


class SelftestTests(TestCase):

    def test_import_tests(self):
        mod = _load_module_by_name('bzrlib.tests.test_selftest')
        self.assertEqual(mod.SelftestTests, SelftestTests)

    def test_import_test_failure(self):
        self.assertRaises(ImportError,
                          _load_module_by_name,
                          'bzrlib.no-name-yet')


class MetaTestLog(TestCase):

    def test_logging(self):
        """Test logs are captured when a test fails."""
        self.log('a test message')
        self._log_file.flush()
        self.assertContainsRe(self._get_log(), 'a test message\n')


class TestTreeShape(TestCaseInTempDir):

    def test_unicode_paths(self):
        filename = u'hell\u00d8'
        try:
            self.build_tree_contents([(filename, 'contents of hello')])
        except UnicodeEncodeError:
            raise TestSkipped("can't build unicode working tree in "
                "filesystem encoding %s" % sys.getfilesystemencoding())
        self.failUnlessExists(filename)


class TestTransportProviderAdapter(TestCase):
    """A group of tests that test the transport implementation adaption core.

    This is a meta test that the tests are applied to all available 
    transports.

    This will be generalised in the future which is why it is in this 
    test file even though it is specific to transport tests at the moment.
    """

    def test_get_transport_permutations(self):
        # this checks that we the module get_test_permutations call
        # is made by the adapter get_transport_test_permitations method.
        class MockModule(object):
            def get_test_permutations(self):
                return sample_permutation
        sample_permutation = [(1,2), (3,4)]
        from bzrlib.transport import TransportTestProviderAdapter
        adapter = TransportTestProviderAdapter()
        self.assertEqual(sample_permutation,
                         adapter.get_transport_test_permutations(MockModule()))

    def test_adapter_checks_all_modules(self):
        # this checks that the adapter returns as many permurtations as
        # there are in all the registered# transport modules for there
        # - we assume if this matches its probably doing the right thing
        # especially in combination with the tests for setting the right
        # classes below.
        from bzrlib.transport import (TransportTestProviderAdapter,
                                      _get_transport_modules
                                      )
        modules = _get_transport_modules()
        permutation_count = 0
        for module in modules:
            try:
                permutation_count += len(reduce(getattr, 
                    (module + ".get_test_permutations").split('.')[1:],
                     __import__(module))())
            except errors.DependencyNotPresent:
                pass
        input_test = TestTransportProviderAdapter(
            "test_adapter_sets_transport_class")
        adapter = TransportTestProviderAdapter()
        self.assertEqual(permutation_count,
                         len(list(iter(adapter.adapt(input_test)))))

    def test_adapter_sets_transport_class(self):
        # Check that the test adapter inserts a transport and server into the
        # generated test.
        #
        # This test used to know about all the possible transports and the
        # order they were returned but that seems overly brittle (mbp
        # 20060307)
        input_test = TestTransportProviderAdapter(
            "test_adapter_sets_transport_class")
        from bzrlib.transport import TransportTestProviderAdapter
        suite = TransportTestProviderAdapter().adapt(input_test)
        tests = list(iter(suite))
        self.assertTrue(len(tests) > 6)
        # there are at least that many builtin transports
        one_test = tests[0]
        self.assertTrue(issubclass(one_test.transport_class, 
                                   bzrlib.transport.Transport))
        self.assertTrue(issubclass(one_test.transport_server, 
                                   bzrlib.transport.Server))


class TestBranchProviderAdapter(TestCase):
    """A group of tests that test the branch implementation test adapter."""

    def test_adapted_tests(self):
        # check that constructor parameters are passed through to the adapted
        # test.
        from bzrlib.branch import BranchTestProviderAdapter
        input_test = TestBranchProviderAdapter(
            "test_adapted_tests")
        server1 = "a"
        server2 = "b"
        formats = [("c", "C"), ("d", "D")]
        adapter = BranchTestProviderAdapter(server1, server2, formats)
        suite = adapter.adapt(input_test)
        tests = list(iter(suite))
        self.assertEqual(2, len(tests))
        self.assertEqual(tests[0].branch_format, formats[0][0])
        self.assertEqual(tests[0].bzrdir_format, formats[0][1])
        self.assertEqual(tests[0].transport_server, server1)
        self.assertEqual(tests[0].transport_readonly_server, server2)
        self.assertEqual(tests[1].branch_format, formats[1][0])
        self.assertEqual(tests[1].bzrdir_format, formats[1][1])
        self.assertEqual(tests[1].transport_server, server1)
        self.assertEqual(tests[1].transport_readonly_server, server2)


class TestBzrDirProviderAdapter(TestCase):
    """A group of tests that test the bzr dir implementation test adapter."""

    def test_adapted_tests(self):
        # check that constructor parameters are passed through to the adapted
        # test.
        from bzrlib.bzrdir import BzrDirTestProviderAdapter
        input_test = TestBzrDirProviderAdapter(
            "test_adapted_tests")
        server1 = "a"
        server2 = "b"
        formats = ["c", "d"]
        adapter = BzrDirTestProviderAdapter(server1, server2, formats)
        suite = adapter.adapt(input_test)
        tests = list(iter(suite))
        self.assertEqual(2, len(tests))
        self.assertEqual(tests[0].bzrdir_format, formats[0])
        self.assertEqual(tests[0].transport_server, server1)
        self.assertEqual(tests[0].transport_readonly_server, server2)
        self.assertEqual(tests[1].bzrdir_format, formats[1])
        self.assertEqual(tests[1].transport_server, server1)
        self.assertEqual(tests[1].transport_readonly_server, server2)


class TestRepositoryProviderAdapter(TestCase):
    """A group of tests that test the repository implementation test adapter."""

    def test_adapted_tests(self):
        # check that constructor parameters are passed through to the adapted
        # test.
        from bzrlib.repository import RepositoryTestProviderAdapter
        input_test = TestRepositoryProviderAdapter(
            "test_adapted_tests")
        server1 = "a"
        server2 = "b"
        formats = [("c", "C"), ("d", "D")]
        adapter = RepositoryTestProviderAdapter(server1, server2, formats)
        suite = adapter.adapt(input_test)
        tests = list(iter(suite))
        self.assertEqual(2, len(tests))
        self.assertEqual(tests[0].bzrdir_format, formats[0][1])
        self.assertEqual(tests[0].repository_format, formats[0][0])
        self.assertEqual(tests[0].transport_server, server1)
        self.assertEqual(tests[0].transport_readonly_server, server2)
        self.assertEqual(tests[1].bzrdir_format, formats[1][1])
        self.assertEqual(tests[1].repository_format, formats[1][0])
        self.assertEqual(tests[1].transport_server, server1)
        self.assertEqual(tests[1].transport_readonly_server, server2)


class TestInterRepositoryProviderAdapter(TestCase):
    """A group of tests that test the InterRepository test adapter."""

    def test_adapted_tests(self):
        # check that constructor parameters are passed through to the adapted
        # test.
        from bzrlib.repository import InterRepositoryTestProviderAdapter
        input_test = TestInterRepositoryProviderAdapter(
            "test_adapted_tests")
        server1 = "a"
        server2 = "b"
        formats = [(str, "C1", "C2"), (int, "D1", "D2")]
        adapter = InterRepositoryTestProviderAdapter(server1, server2, formats)
        suite = adapter.adapt(input_test)
        tests = list(iter(suite))
        self.assertEqual(2, len(tests))
        self.assertEqual(tests[0].interrepo_class, formats[0][0])
        self.assertEqual(tests[0].repository_format, formats[0][1])
        self.assertEqual(tests[0].repository_format_to, formats[0][2])
        self.assertEqual(tests[0].transport_server, server1)
        self.assertEqual(tests[0].transport_readonly_server, server2)
        self.assertEqual(tests[1].interrepo_class, formats[1][0])
        self.assertEqual(tests[1].repository_format, formats[1][1])
        self.assertEqual(tests[1].repository_format_to, formats[1][2])
        self.assertEqual(tests[1].transport_server, server1)
        self.assertEqual(tests[1].transport_readonly_server, server2)


class TestInterVersionedFileProviderAdapter(TestCase):
    """A group of tests that test the InterVersionedFile test adapter."""

    def test_adapted_tests(self):
        # check that constructor parameters are passed through to the adapted
        # test.
        from bzrlib.versionedfile import InterVersionedFileTestProviderAdapter
        input_test = TestInterRepositoryProviderAdapter(
            "test_adapted_tests")
        server1 = "a"
        server2 = "b"
        formats = [(str, "C1", "C2"), (int, "D1", "D2")]
        adapter = InterVersionedFileTestProviderAdapter(server1, server2, formats)
        suite = adapter.adapt(input_test)
        tests = list(iter(suite))
        self.assertEqual(2, len(tests))
        self.assertEqual(tests[0].interversionedfile_class, formats[0][0])
        self.assertEqual(tests[0].versionedfile_factory, formats[0][1])
        self.assertEqual(tests[0].versionedfile_factory_to, formats[0][2])
        self.assertEqual(tests[0].transport_server, server1)
        self.assertEqual(tests[0].transport_readonly_server, server2)
        self.assertEqual(tests[1].interversionedfile_class, formats[1][0])
        self.assertEqual(tests[1].versionedfile_factory, formats[1][1])
        self.assertEqual(tests[1].versionedfile_factory_to, formats[1][2])
        self.assertEqual(tests[1].transport_server, server1)
        self.assertEqual(tests[1].transport_readonly_server, server2)


class TestRevisionStoreProviderAdapter(TestCase):
    """A group of tests that test the RevisionStore test adapter."""

    def test_adapted_tests(self):
        # check that constructor parameters are passed through to the adapted
        # test.
        from bzrlib.store.revision import RevisionStoreTestProviderAdapter
        input_test = TestRevisionStoreProviderAdapter(
            "test_adapted_tests")
        # revision stores need a store factory - i.e. RevisionKnit
        #, a readonly and rw transport 
        # transport servers:
        server1 = "a"
        server2 = "b"
        store_factories = ["c", "d"]
        adapter = RevisionStoreTestProviderAdapter(server1, server2, store_factories)
        suite = adapter.adapt(input_test)
        tests = list(iter(suite))
        self.assertEqual(2, len(tests))
        self.assertEqual(tests[0].store_factory, store_factories[0][0])
        self.assertEqual(tests[0].transport_server, server1)
        self.assertEqual(tests[0].transport_readonly_server, server2)
        self.assertEqual(tests[1].store_factory, store_factories[1][0])
        self.assertEqual(tests[1].transport_server, server1)
        self.assertEqual(tests[1].transport_readonly_server, server2)


class TestWorkingTreeProviderAdapter(TestCase):
    """A group of tests that test the workingtree implementation test adapter."""

    def test_adapted_tests(self):
        # check that constructor parameters are passed through to the adapted
        # test.
        from bzrlib.workingtree import WorkingTreeTestProviderAdapter
        input_test = TestWorkingTreeProviderAdapter(
            "test_adapted_tests")
        server1 = "a"
        server2 = "b"
        formats = [("c", "C"), ("d", "D")]
        adapter = WorkingTreeTestProviderAdapter(server1, server2, formats)
        suite = adapter.adapt(input_test)
        tests = list(iter(suite))
        self.assertEqual(2, len(tests))
        self.assertEqual(tests[0].workingtree_format, formats[0][0])
        self.assertEqual(tests[0].bzrdir_format, formats[0][1])
        self.assertEqual(tests[0].transport_server, server1)
        self.assertEqual(tests[0].transport_readonly_server, server2)
        self.assertEqual(tests[1].workingtree_format, formats[1][0])
        self.assertEqual(tests[1].bzrdir_format, formats[1][1])
        self.assertEqual(tests[1].transport_server, server1)
        self.assertEqual(tests[1].transport_readonly_server, server2)


class TestTreeProviderAdapter(TestCase):
    """Test the setup of tree_implementation tests."""

    def test_adapted_tests(self):
        # the tree implementation adapter is meant to setup one instance for
        # each working tree format, and one additional instance that will
        # use the default wt format, but create a revision tree for the tests.
        # this means that the wt ones should have the workingtree_to_test_tree
        # attribute set to 'return_parameter' and the revision one set to
        # revision_tree_from_workingtree.

        from bzrlib.tests.tree_implementations import (
            TreeTestProviderAdapter,
            return_parameter,
            revision_tree_from_workingtree
            )
        from bzrlib.workingtree import WorkingTreeFormat
        input_test = TestTreeProviderAdapter(
            "test_adapted_tests")
        server1 = "a"
        server2 = "b"
        formats = [("c", "C"), ("d", "D")]
        adapter = TreeTestProviderAdapter(server1, server2, formats)
        suite = adapter.adapt(input_test)
        tests = list(iter(suite))
        self.assertEqual(3, len(tests))
        default_format = WorkingTreeFormat.get_default_format()
        self.assertEqual(tests[0].workingtree_format, formats[0][0])
        self.assertEqual(tests[0].bzrdir_format, formats[0][1])
        self.assertEqual(tests[0].transport_server, server1)
        self.assertEqual(tests[0].transport_readonly_server, server2)
        self.assertEqual(tests[0].workingtree_to_test_tree, return_parameter)
        self.assertEqual(tests[1].workingtree_format, formats[1][0])
        self.assertEqual(tests[1].bzrdir_format, formats[1][1])
        self.assertEqual(tests[1].transport_server, server1)
        self.assertEqual(tests[1].transport_readonly_server, server2)
        self.assertEqual(tests[1].workingtree_to_test_tree, return_parameter)
        self.assertEqual(tests[2].workingtree_format, default_format)
        self.assertEqual(tests[2].bzrdir_format, default_format._matchingbzrdir)
        self.assertEqual(tests[2].transport_server, server1)
        self.assertEqual(tests[2].transport_readonly_server, server2)
        self.assertEqual(tests[2].workingtree_to_test_tree,
            revision_tree_from_workingtree)


<<<<<<< HEAD
=======
class TestInterTreeProviderAdapter(TestCase):
    """A group of tests that test the InterTreeTestAdapter."""

    def test_adapted_tests(self):
        # check that constructor parameters are passed through to the adapted
        # test.
        # for InterTree tests we want the machinery to bring up two trees in
        # each instance: the base one, and the one we are interacting with.
        # because each optimiser can be direction specific, we need to test
        # each optimiser in its chosen direction.
        # unlike the TestProviderAdapter we dont want to automatically add a
        # parameterised one for WorkingTree - the optimisers will tell us what
        # ones to add.
        from bzrlib.tests.tree_implementations import (
            return_parameter,
            revision_tree_from_workingtree
            )
        from bzrlib.tests.intertree_implementations import (
            InterTreeTestProviderAdapter,
            )
        from bzrlib.workingtree import WorkingTreeFormat2, WorkingTreeFormat3
        input_test = TestInterTreeProviderAdapter(
            "test_adapted_tests")
        server1 = "a"
        server2 = "b"
        format1 = WorkingTreeFormat2()
        format2 = WorkingTreeFormat3()
        formats = [(str, format1, format2, False, True),
            (int, format2, format1, False, True)]
        adapter = InterTreeTestProviderAdapter(server1, server2, formats)
        suite = adapter.adapt(input_test)
        tests = list(iter(suite))
        self.assertEqual(2, len(tests))
        self.assertEqual(tests[0].intertree_class, formats[0][0])
        self.assertEqual(tests[0].workingtree_format, formats[0][1])
        self.assertEqual(tests[0].workingtree_to_test_tree, formats[0][2])
        self.assertEqual(tests[0].workingtree_format_to, formats[0][3])
        self.assertEqual(tests[0].workingtree_to_test_tree_to, formats[0][4])
        self.assertEqual(tests[0].transport_server, server1)
        self.assertEqual(tests[0].transport_readonly_server, server2)
        self.assertEqual(tests[1].intertree_class, formats[1][0])
        self.assertEqual(tests[1].workingtree_format, formats[1][1])
        self.assertEqual(tests[1].workingtree_to_test_tree, formats[1][2])
        self.assertEqual(tests[1].workingtree_format_to, formats[1][3])
        self.assertEqual(tests[1].workingtree_to_test_tree_to, formats[1][4])
        self.assertEqual(tests[1].transport_server, server1)
        self.assertEqual(tests[1].transport_readonly_server, server2)

>>>>>>> c88b3e31
class TestTestCaseWithTransport(TestCaseWithTransport):
    """Tests for the convenience functions TestCaseWithTransport introduces."""

    def test_get_readonly_url_none(self):
        from bzrlib.transport import get_transport
        from bzrlib.transport.memory import MemoryServer
        from bzrlib.transport.readonly import ReadonlyTransportDecorator
        self.transport_server = MemoryServer
        self.transport_readonly_server = None
        # calling get_readonly_transport() constructs a decorator on the url
        # for the server
        url = self.get_readonly_url()
        url2 = self.get_readonly_url('foo/bar')
        t = get_transport(url)
        t2 = get_transport(url2)
        self.failUnless(isinstance(t, ReadonlyTransportDecorator))
        self.failUnless(isinstance(t2, ReadonlyTransportDecorator))
        self.assertEqual(t2.base[:-1], t.abspath('foo/bar'))

    def test_get_readonly_url_http(self):
        from bzrlib.transport import get_transport
        from bzrlib.transport.local import LocalRelpathServer
        from bzrlib.transport.http import HttpServer, HttpTransportBase
        self.transport_server = LocalRelpathServer
        self.transport_readonly_server = HttpServer
        # calling get_readonly_transport() gives us a HTTP server instance.
        url = self.get_readonly_url()
        url2 = self.get_readonly_url('foo/bar')
        # the transport returned may be any HttpTransportBase subclass
        t = get_transport(url)
        t2 = get_transport(url2)
        self.failUnless(isinstance(t, HttpTransportBase))
        self.failUnless(isinstance(t2, HttpTransportBase))
        self.assertEqual(t2.base[:-1], t.abspath('foo/bar'))

    def test_is_directory(self):
        """Test assertIsDirectory assertion"""
        t = self.get_transport()
        self.build_tree(['a_dir/', 'a_file'], transport=t)
        self.assertIsDirectory('a_dir', t)
        self.assertRaises(AssertionError, self.assertIsDirectory, 'a_file', t)
        self.assertRaises(AssertionError, self.assertIsDirectory, 'not_here', t)


class TestChrootedTest(ChrootedTestCase):

    def test_root_is_root(self):
        from bzrlib.transport import get_transport
        t = get_transport(self.get_readonly_url())
        url = t.base
        self.assertEqual(url, t.clone('..').base)


class MockProgress(_BaseProgressBar):
    """Progress-bar standin that records calls.

    Useful for testing pb using code.
    """

    def __init__(self):
        _BaseProgressBar.__init__(self)
        self.calls = []

    def tick(self):
        self.calls.append(('tick',))

    def update(self, msg=None, current=None, total=None):
        self.calls.append(('update', msg, current, total))

    def clear(self):
        self.calls.append(('clear',))

    def note(self, msg, *args):
        self.calls.append(('note', msg, args))


class TestTestResult(TestCase):

    def test_progress_bar_style_quiet(self):
        # test using a progress bar.
        dummy_test = TestTestResult('test_progress_bar_style_quiet')
        dummy_error = (Exception, None, [])
        mypb = MockProgress()
        mypb.update('Running tests', 0, 4)
        last_calls = mypb.calls[:]

        result = bzrlib.tests._MyResult(self._log_file,
                                        descriptions=0,
                                        verbosity=1,
                                        pb=mypb)
        self.assertEqual(last_calls, mypb.calls)

        def shorten(s):
            """Shorten a string based on the terminal width"""
            return result._ellipsise_unimportant_words(s,
                                 osutils.terminal_width())

        # an error 
        result.startTest(dummy_test)
        # starting a test prints the test name
        last_calls += [('update', '...tyle_quiet', 0, None)]
        self.assertEqual(last_calls, mypb.calls)
        result.addError(dummy_test, dummy_error)
        last_calls += [('update', 'ERROR        ', 1, None),
                       ('note', shorten(dummy_test.id() + ': ERROR'), ())
                      ]
        self.assertEqual(last_calls, mypb.calls)

        # a failure
        result.startTest(dummy_test)
        last_calls += [('update', '...tyle_quiet', 1, None)]
        self.assertEqual(last_calls, mypb.calls)
        last_calls += [('update', 'FAIL         ', 2, None),
                       ('note', shorten(dummy_test.id() + ': FAIL'), ())
                      ]
        result.addFailure(dummy_test, dummy_error)
        self.assertEqual(last_calls, mypb.calls)

        # a success
        result.startTest(dummy_test)
        last_calls += [('update', '...tyle_quiet', 2, None)]
        self.assertEqual(last_calls, mypb.calls)
        result.addSuccess(dummy_test)
        last_calls += [('update', 'OK           ', 3, None)]
        self.assertEqual(last_calls, mypb.calls)

        # a skip
        result.startTest(dummy_test)
        last_calls += [('update', '...tyle_quiet', 3, None)]
        self.assertEqual(last_calls, mypb.calls)
        result.addSkipped(dummy_test, dummy_error)
        last_calls += [('update', 'SKIP         ', 4, None)]
        self.assertEqual(last_calls, mypb.calls)

    def test_elapsed_time_with_benchmarking(self):
        result = bzrlib.tests._MyResult(self._log_file,
                                        descriptions=0,
                                        verbosity=1,
                                        )
        result._recordTestStartTime()
        time.sleep(0.003)
        result.extractBenchmarkTime(self)
        timed_string = result._testTimeString()
        # without explicit benchmarking, we should get a simple time.
        self.assertContainsRe(timed_string, "^         [ 1-9][0-9]ms$")
        # if a benchmark time is given, we want a x of y style result.
        self.time(time.sleep, 0.001)
        result.extractBenchmarkTime(self)
        timed_string = result._testTimeString()
        self.assertContainsRe(timed_string, "^   [ 1-9][0-9]ms/   [ 1-9][0-9]ms$")
        # extracting the time from a non-bzrlib testcase sets to None
        result._recordTestStartTime()
        result.extractBenchmarkTime(
            unittest.FunctionTestCase(self.test_elapsed_time_with_benchmarking))
        timed_string = result._testTimeString()
        self.assertContainsRe(timed_string, "^         [ 1-9][0-9]ms$")
        # cheat. Yes, wash thy mouth out with soap.
        self._benchtime = None

    def _time_hello_world_encoding(self):
        """Profile two sleep calls
        
        This is used to exercise the test framework.
        """
        self.time(unicode, 'hello', errors='replace')
        self.time(unicode, 'world', errors='replace')

    def test_lsprofiling(self):
        """Verbose test result prints lsprof statistics from test cases."""
        try:
            import bzrlib.lsprof
        except ImportError:
            raise TestSkipped("lsprof not installed.")
        result_stream = StringIO()
        result = bzrlib.tests._MyResult(
            unittest._WritelnDecorator(result_stream),
            descriptions=0,
            verbosity=2,
            )
        # we want profile a call of some sort and check it is output by
        # addSuccess. We dont care about addError or addFailure as they
        # are not that interesting for performance tuning.
        # make a new test instance that when run will generate a profile
        example_test_case = TestTestResult("_time_hello_world_encoding")
        example_test_case._gather_lsprof_in_benchmarks = True
        # execute the test, which should succeed and record profiles
        example_test_case.run(result)
        # lsprofile_something()
        # if this worked we want 
        # LSProf output for <built in function unicode> (['hello'], {'errors': 'replace'})
        #    CallCount    Recursive    Total(ms)   Inline(ms) module:lineno(function)
        # (the lsprof header)
        # ... an arbitrary number of lines
        # and the function call which is time.sleep.
        #           1        0            ???         ???       ???(sleep) 
        # and then repeated but with 'world', rather than 'hello'.
        # this should appear in the output stream of our test result.
        output = result_stream.getvalue()
        self.assertContainsRe(output,
            r"LSProf output for <type 'unicode'>\(\('hello',\), {'errors': 'replace'}\)")
        self.assertContainsRe(output,
            r" *CallCount *Recursive *Total\(ms\) *Inline\(ms\) *module:lineno\(function\)\n")
        self.assertContainsRe(output,
            r"( +1 +0 +0\.\d+ +0\.\d+ +<method 'disable' of '_lsprof\.Profiler' objects>\n)?")
        self.assertContainsRe(output,
            r"LSProf output for <type 'unicode'>\(\('world',\), {'errors': 'replace'}\)\n")


class TestRunner(TestCase):

    def dummy_test(self):
        pass

    def run_test_runner(self, testrunner, test):
        """Run suite in testrunner, saving global state and restoring it.

        This current saves and restores:
        TestCaseInTempDir.TEST_ROOT
        
        There should be no tests in this file that use bzrlib.tests.TextTestRunner
        without using this convenience method, because of our use of global state.
        """
        old_root = TestCaseInTempDir.TEST_ROOT
        try:
            TestCaseInTempDir.TEST_ROOT = None
            return testrunner.run(test)
        finally:
            TestCaseInTempDir.TEST_ROOT = old_root

    def test_accepts_and_uses_pb_parameter(self):
        test = TestRunner('dummy_test')
        mypb = MockProgress()
        self.assertEqual([], mypb.calls)
        runner = TextTestRunner(stream=self._log_file, pb=mypb)
        result = self.run_test_runner(runner, test)
        self.assertEqual(1, result.testsRun)
        self.assertEqual(('update', 'Running tests', 0, 1), mypb.calls[0])
        self.assertEqual(('update', '...dummy_test', 0, None), mypb.calls[1])
        self.assertEqual(('update', 'OK           ', 1, None), mypb.calls[2])
        self.assertEqual(('update', 'Cleaning up', 0, 1), mypb.calls[3])
        self.assertEqual(('clear',), mypb.calls[4])
        self.assertEqual(5, len(mypb.calls))

    def test_skipped_test(self):
        # run a test that is skipped, and check the suite as a whole still
        # succeeds.
        # skipping_test must be hidden in here so it's not run as a real test
        def skipping_test():
            raise TestSkipped('test intentionally skipped')
        runner = TextTestRunner(stream=self._log_file, keep_output=True)
        test = unittest.FunctionTestCase(skipping_test)
        result = self.run_test_runner(runner, test)
        self.assertTrue(result.wasSuccessful())


class TestTestCase(TestCase):
    """Tests that test the core bzrlib TestCase."""

    def inner_test(self):
        # the inner child test
        note("inner_test")

    def outer_child(self):
        # the outer child test
        note("outer_start")
        self.inner_test = TestTestCase("inner_child")
        result = bzrlib.tests._MyResult(self._log_file,
                                        descriptions=0,
                                        verbosity=1)
        self.inner_test.run(result)
        note("outer finish")

    def test_trace_nesting(self):
        # this tests that each test case nests its trace facility correctly.
        # we do this by running a test case manually. That test case (A)
        # should setup a new log, log content to it, setup a child case (B),
        # which should log independently, then case (A) should log a trailer
        # and return.
        # we do two nested children so that we can verify the state of the 
        # logs after the outer child finishes is correct, which a bad clean
        # up routine in tearDown might trigger a fault in our test with only
        # one child, we should instead see the bad result inside our test with
        # the two children.
        # the outer child test
        original_trace = bzrlib.trace._trace_file
        outer_test = TestTestCase("outer_child")
        result = bzrlib.tests._MyResult(self._log_file,
                                        descriptions=0,
                                        verbosity=1)
        outer_test.run(result)
        self.assertEqual(original_trace, bzrlib.trace._trace_file)

    def method_that_times_a_bit_twice(self):
        # call self.time twice to ensure it aggregates
        self.time(time.sleep, 0.007)
        self.time(time.sleep, 0.007)

    def test_time_creates_benchmark_in_result(self):
        """Test that the TestCase.time() method accumulates a benchmark time."""
        sample_test = TestTestCase("method_that_times_a_bit_twice")
        output_stream = StringIO()
        result = bzrlib.tests._MyResult(
            unittest._WritelnDecorator(output_stream),
            descriptions=0,
            verbosity=2)
        sample_test.run(result)
        self.assertContainsRe(
            output_stream.getvalue(),
            "[1-9][0-9]ms/   [1-9][0-9]ms\n$")
        
    def test__gather_lsprof_in_benchmarks(self):
        """When _gather_lsprof_in_benchmarks is on, accumulate profile data.
        
        Each self.time() call is individually and separately profiled.
        """
        try:
            import bzrlib.lsprof
        except ImportError:
            raise TestSkipped("lsprof not installed.")
        # overrides the class member with an instance member so no cleanup 
        # needed.
        self._gather_lsprof_in_benchmarks = True
        self.time(time.sleep, 0.000)
        self.time(time.sleep, 0.003)
        self.assertEqual(2, len(self._benchcalls))
        self.assertEqual((time.sleep, (0.000,), {}), self._benchcalls[0][0])
        self.assertEqual((time.sleep, (0.003,), {}), self._benchcalls[1][0])
        self.assertIsInstance(self._benchcalls[0][1], bzrlib.lsprof.Stats)
        self.assertIsInstance(self._benchcalls[1][1], bzrlib.lsprof.Stats)


class TestExtraAssertions(TestCase):
    """Tests for new test assertions in bzrlib test suite"""

    def test_assert_isinstance(self):
        self.assertIsInstance(2, int)
        self.assertIsInstance(u'', basestring)
        self.assertRaises(AssertionError, self.assertIsInstance, None, int)
        self.assertRaises(AssertionError, self.assertIsInstance, 23.3, int)

    def test_assertEndsWith(self):
        self.assertEndsWith('foo', 'oo')
        self.assertRaises(AssertionError, self.assertEndsWith, 'o', 'oo')


class TestConvenienceMakers(TestCaseWithTransport):
    """Test for the make_* convenience functions."""

    def test_make_branch_and_tree_with_format(self):
        # we should be able to supply a format to make_branch_and_tree
        self.make_branch_and_tree('a', format=bzrlib.bzrdir.BzrDirMetaFormat1())
        self.make_branch_and_tree('b', format=bzrlib.bzrdir.BzrDirFormat6())
        self.assertIsInstance(bzrlib.bzrdir.BzrDir.open('a')._format,
                              bzrlib.bzrdir.BzrDirMetaFormat1)
        self.assertIsInstance(bzrlib.bzrdir.BzrDir.open('b')._format,
                              bzrlib.bzrdir.BzrDirFormat6)


class TestSelftest(TestCase):
    """Tests of bzrlib.tests.selftest."""

    def test_selftest_benchmark_parameter_invokes_test_suite__benchmark__(self):
        factory_called = []
        def factory():
            factory_called.append(True)
            return TestSuite()
        out = StringIO()
        err = StringIO()
        self.apply_redirected(out, err, None, bzrlib.tests.selftest, 
            test_suite_factory=factory)
        self.assertEqual([True], factory_called)<|MERGE_RESOLUTION|>--- conflicted
+++ resolved
@@ -369,8 +369,6 @@
             revision_tree_from_workingtree)
 
 
-<<<<<<< HEAD
-=======
 class TestInterTreeProviderAdapter(TestCase):
     """A group of tests that test the InterTreeTestAdapter."""
 
@@ -419,7 +417,7 @@
         self.assertEqual(tests[1].transport_server, server1)
         self.assertEqual(tests[1].transport_readonly_server, server2)
 
->>>>>>> c88b3e31
+
 class TestTestCaseWithTransport(TestCaseWithTransport):
     """Tests for the convenience functions TestCaseWithTransport introduces."""
 
