# Copyright (C) 2006 Canonical Ltd
#
# This program is free software; you can redistribute it and/or modify
# it under the terms of the GNU General Public License as published by
# the Free Software Foundation; either version 2 of the License, or
# (at your option) any later version.
#
# This program is distributed in the hope that it will be useful,
# but WITHOUT ANY WARRANTY; without even the implied warranty of
# MERCHANTABILITY or FITNESS FOR A PARTICULAR PURPOSE.  See the
# GNU General Public License for more details.
#
# You should have received a copy of the GNU General Public License
# along with this program; if not, write to the Free Software
# Foundation, Inc., 59 Temple Place, Suite 330, Boston, MA  02111-1307  USA

"""Tests for repository commit builder."""

from bzrlib import inventory
from bzrlib.errors import NonAsciiRevisionId, CannotSetRevisionId
from bzrlib.repository import CommitBuilder
from bzrlib import tests
from bzrlib.tests.repository_implementations.test_repository import TestCaseWithRepository


class TestCommitBuilder(TestCaseWithRepository):

    def test_get_commit_builder(self):
        branch = self.make_branch('.')
        branch.repository.lock_write()
        builder = branch.repository.get_commit_builder(
            branch, [], branch.get_config())
        self.assertIsInstance(builder, CommitBuilder)
        branch.repository.commit_write_group()
        branch.repository.unlock()

    def record_root(self, builder, tree):
        if builder.record_root_entry is True:
            tree.lock_read()
            try:
                ie = tree.inventory.root
            finally:
                tree.unlock()
            parent_tree = tree.branch.repository.revision_tree(None)
            parent_invs = []
            builder.record_entry_contents(ie, parent_invs, '', tree)

    def test_finish_inventory(self):
        tree = self.make_branch_and_tree(".")
        tree.lock_write()
<<<<<<< HEAD
        builder = tree.branch.get_commit_builder([])
        self.record_root(builder, tree)
        builder.finish_inventory()
        tree.branch.repository.commit_write_group()
        tree.unlock()
=======
        try:
            builder = tree.branch.get_commit_builder([])
            self.record_root(builder, tree)
            builder.finish_inventory()
            tree.branch.repository.commit_write_group()
        finally:
            tree.unlock()
>>>>>>> 80e07231

    def test_commit_message(self):
        tree = self.make_branch_and_tree(".")
        tree.lock_write()
<<<<<<< HEAD
        builder = tree.branch.get_commit_builder([])
        self.record_root(builder, tree)
        builder.finish_inventory()
        rev_id = builder.commit('foo bar blah')
        tree.unlock()
=======
        try:
            builder = tree.branch.get_commit_builder([])
            self.record_root(builder, tree)
            builder.finish_inventory()
            rev_id = builder.commit('foo bar blah')
        finally:
            tree.unlock()
>>>>>>> 80e07231
        rev = tree.branch.repository.get_revision(rev_id)
        self.assertEqual('foo bar blah', rev.message)

    def test_commit_with_revision_id(self):
        tree = self.make_branch_and_tree(".")
        tree.lock_write()
<<<<<<< HEAD
        # use a unicode revision id to test more corner cases.
        # The repository layer is meant to handle this.
        revision_id = u'\xc8abc'.encode('utf8')
=======
>>>>>>> 80e07231
        try:
            # use a unicode revision id to test more corner cases.
            # The repository layer is meant to handle this.
            revision_id = u'\xc8abc'.encode('utf8')
            try:
<<<<<<< HEAD
                builder = tree.branch.get_commit_builder([],
                    revision_id=revision_id)
            except NonAsciiRevisionId:
                revision_id = 'abc'
                builder = tree.branch.get_commit_builder([],
                    revision_id=revision_id)
        except CannotSetRevisionId:
            # This format doesn't support supplied revision ids
            tree.unlock()
            return
        self.record_root(builder, tree)
        builder.finish_inventory()
        self.assertEqual(revision_id, builder.commit('foo bar'))
        tree.unlock()
=======
                try:
                    builder = tree.branch.get_commit_builder([],
                        revision_id=revision_id)
                except NonAsciiRevisionId:
                    revision_id = 'abc'
                    builder = tree.branch.get_commit_builder([],
                        revision_id=revision_id)
            except CannotSetRevisionId:
                # This format doesn't support supplied revision ids
                return
            self.record_root(builder, tree)
            builder.finish_inventory()
            self.assertEqual(revision_id, builder.commit('foo bar'))
        finally:
            tree.unlock()
>>>>>>> 80e07231
        self.assertTrue(tree.branch.repository.has_revision(revision_id))
        # the revision id must be set on the inventory when saving it. This
        # does not precisely test that - a repository that wants to can add it
        # on deserialisation, but thats all the current contract guarantees
        # anyway.
        self.assertEqual(revision_id,
            tree.branch.repository.get_inventory(revision_id).revision_id)

    def test_commit_without_root(self):
        """This should cause a deprecation warning, not an assertion failure"""
        tree = self.make_branch_and_tree(".")
        tree.lock_write()
        try:
            if tree.branch.repository.supports_rich_root():
                raise tests.TestSkipped('Format requires root')
            self.build_tree(['foo'])
            tree.add('foo', 'foo-id')
            entry = tree.inventory['foo-id']
            builder = tree.branch.get_commit_builder([])
            self.callDeprecated(['Root entry should be supplied to'
                ' record_entry_contents, as of bzr 0.10.'],
                builder.record_entry_contents, entry, [], 'foo', tree)
            builder.finish_inventory()
            rev_id = builder.commit('foo bar')
        finally:
            tree.unlock()

    def test_commit(self):
        tree = self.make_branch_and_tree(".")
        tree.lock_write()
<<<<<<< HEAD
        builder = tree.branch.get_commit_builder([])
        self.record_root(builder, tree)
        builder.finish_inventory()
        rev_id = builder.commit('foo bar')
        tree.unlock()
=======
        try:
            builder = tree.branch.get_commit_builder([])
            self.record_root(builder, tree)
            builder.finish_inventory()
            rev_id = builder.commit('foo bar')
        finally:
            tree.unlock()
>>>>>>> 80e07231
        self.assertNotEqual(None, rev_id)
        self.assertTrue(tree.branch.repository.has_revision(rev_id))
        # the revision id must be set on the inventory when saving it. This does not
        # precisely test that - a repository that wants to can add it on deserialisation,
        # but thats all the current contract guarantees anyway.
        self.assertEqual(rev_id, tree.branch.repository.get_inventory(rev_id).revision_id)

    def test_revision_tree(self):
        tree = self.make_branch_and_tree(".")
        tree.lock_write()
<<<<<<< HEAD
        builder = tree.branch.get_commit_builder([])
        self.record_root(builder, tree)
        builder.finish_inventory()
        rev_id = builder.commit('foo bar')
        tree.unlock()
=======
        try:
            builder = tree.branch.get_commit_builder([])
            self.record_root(builder, tree)
            builder.finish_inventory()
            rev_id = builder.commit('foo bar')
        finally:
            tree.unlock()
>>>>>>> 80e07231
        rev_tree = builder.revision_tree()
        # Just a couple simple tests to ensure that it actually follows
        # the RevisionTree api.
        self.assertEqual(rev_id, rev_tree.get_revision_id())
        self.assertEqual([], rev_tree.get_parent_ids())

    def test_root_entry_has_revision(self):
        # test the root revision created and put in the basis
        # has the right rev id.
        tree = self.make_branch_and_tree('.')
        rev_id = tree.commit('message')
        basis_tree = tree.basis_tree()
        basis_tree.lock_read()
        self.addCleanup(basis_tree.unlock)
        self.assertEqual(rev_id, basis_tree.inventory.root.revision)
<|MERGE_RESOLUTION|>--- conflicted
+++ resolved
@@ -48,13 +48,6 @@
     def test_finish_inventory(self):
         tree = self.make_branch_and_tree(".")
         tree.lock_write()
-<<<<<<< HEAD
-        builder = tree.branch.get_commit_builder([])
-        self.record_root(builder, tree)
-        builder.finish_inventory()
-        tree.branch.repository.commit_write_group()
-        tree.unlock()
-=======
         try:
             builder = tree.branch.get_commit_builder([])
             self.record_root(builder, tree)
@@ -62,18 +55,10 @@
             tree.branch.repository.commit_write_group()
         finally:
             tree.unlock()
->>>>>>> 80e07231
 
     def test_commit_message(self):
         tree = self.make_branch_and_tree(".")
         tree.lock_write()
-<<<<<<< HEAD
-        builder = tree.branch.get_commit_builder([])
-        self.record_root(builder, tree)
-        builder.finish_inventory()
-        rev_id = builder.commit('foo bar blah')
-        tree.unlock()
-=======
         try:
             builder = tree.branch.get_commit_builder([])
             self.record_root(builder, tree)
@@ -81,40 +66,17 @@
             rev_id = builder.commit('foo bar blah')
         finally:
             tree.unlock()
->>>>>>> 80e07231
         rev = tree.branch.repository.get_revision(rev_id)
         self.assertEqual('foo bar blah', rev.message)
 
     def test_commit_with_revision_id(self):
         tree = self.make_branch_and_tree(".")
         tree.lock_write()
-<<<<<<< HEAD
-        # use a unicode revision id to test more corner cases.
-        # The repository layer is meant to handle this.
-        revision_id = u'\xc8abc'.encode('utf8')
-=======
->>>>>>> 80e07231
         try:
             # use a unicode revision id to test more corner cases.
             # The repository layer is meant to handle this.
             revision_id = u'\xc8abc'.encode('utf8')
             try:
-<<<<<<< HEAD
-                builder = tree.branch.get_commit_builder([],
-                    revision_id=revision_id)
-            except NonAsciiRevisionId:
-                revision_id = 'abc'
-                builder = tree.branch.get_commit_builder([],
-                    revision_id=revision_id)
-        except CannotSetRevisionId:
-            # This format doesn't support supplied revision ids
-            tree.unlock()
-            return
-        self.record_root(builder, tree)
-        builder.finish_inventory()
-        self.assertEqual(revision_id, builder.commit('foo bar'))
-        tree.unlock()
-=======
                 try:
                     builder = tree.branch.get_commit_builder([],
                         revision_id=revision_id)
@@ -130,7 +92,6 @@
             self.assertEqual(revision_id, builder.commit('foo bar'))
         finally:
             tree.unlock()
->>>>>>> 80e07231
         self.assertTrue(tree.branch.repository.has_revision(revision_id))
         # the revision id must be set on the inventory when saving it. This
         # does not precisely test that - a repository that wants to can add it
@@ -161,13 +122,6 @@
     def test_commit(self):
         tree = self.make_branch_and_tree(".")
         tree.lock_write()
-<<<<<<< HEAD
-        builder = tree.branch.get_commit_builder([])
-        self.record_root(builder, tree)
-        builder.finish_inventory()
-        rev_id = builder.commit('foo bar')
-        tree.unlock()
-=======
         try:
             builder = tree.branch.get_commit_builder([])
             self.record_root(builder, tree)
@@ -175,7 +129,6 @@
             rev_id = builder.commit('foo bar')
         finally:
             tree.unlock()
->>>>>>> 80e07231
         self.assertNotEqual(None, rev_id)
         self.assertTrue(tree.branch.repository.has_revision(rev_id))
         # the revision id must be set on the inventory when saving it. This does not
@@ -186,13 +139,6 @@
     def test_revision_tree(self):
         tree = self.make_branch_and_tree(".")
         tree.lock_write()
-<<<<<<< HEAD
-        builder = tree.branch.get_commit_builder([])
-        self.record_root(builder, tree)
-        builder.finish_inventory()
-        rev_id = builder.commit('foo bar')
-        tree.unlock()
-=======
         try:
             builder = tree.branch.get_commit_builder([])
             self.record_root(builder, tree)
@@ -200,7 +146,6 @@
             rev_id = builder.commit('foo bar')
         finally:
             tree.unlock()
->>>>>>> 80e07231
         rev_tree = builder.revision_tree()
         # Just a couple simple tests to ensure that it actually follows
         # the RevisionTree api.
