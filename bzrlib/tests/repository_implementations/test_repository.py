# Copyright (C) 2005, 2006 Canonical Ltd

# This program is free software; you can redistribute it and/or modify
# it under the terms of the GNU General Public License as published by
# the Free Software Foundation; either version 2 of the License, or
# (at your option) any later version.

# This program is distributed in the hope that it will be useful,
# but WITHOUT ANY WARRANTY; without even the implied warranty of
# MERCHANTABILITY or FITNESS FOR A PARTICULAR PURPOSE.  See the
# GNU General Public License for more details.

# You should have received a copy of the GNU General Public License
# along with this program; if not, write to the Free Software
# Foundation, Inc., 59 Temple Place, Suite 330, Boston, MA  02111-1307  USA

"""Tests for bzrdir implementations - tests a bzrdir format."""

import os
import re
import sys

import bzrlib
import bzrlib.bzrdir as bzrdir
from bzrlib.branch import Branch, needs_read_lock, needs_write_lock
<<<<<<< HEAD
=======
from bzrlib.commit import commit
from bzrlib.delta import TreeDelta
>>>>>>> f9a2d7df
import bzrlib.errors as errors
from bzrlib.errors import (FileExists,
                           NoSuchRevision,
                           NoSuchFile,
                           UninitializableFormat,
                           NotBranchError,
                           )
import bzrlib.repository as repository
from bzrlib.revision import NULL_REVISION
from bzrlib.tests import TestCase, TestCaseWithTransport, TestSkipped
from bzrlib.tests.bzrdir_implementations.test_bzrdir import TestCaseWithBzrDir
from bzrlib.trace import mutter
import bzrlib.transactions as transactions
from bzrlib.transport import get_transport
from bzrlib.upgrade import upgrade
from bzrlib.workingtree import WorkingTree


class TestCaseWithRepository(TestCaseWithBzrDir):

    def setUp(self):
        super(TestCaseWithRepository, self).setUp()

    def make_branch(self, relpath, format=None):
        repo = self.make_repository(relpath, format=None)
        return repo.bzrdir.create_branch()

    def make_repository(self, relpath, format=None):
        made_control = self.make_bzrdir(relpath)
        return self.repository_format.initialize(made_control)


class TestRepository(TestCaseWithRepository):

    def test_clone_to_default_format(self):
        #TODO: Test that cloning a repository preserves all the information
        # such as signatures[not tested yet] etc etc.
        # when changing to the current default format.
        tree_a = self.make_branch_and_tree('a')
        self.build_tree(['a/foo'])
        tree_a.add('foo', 'file1')
        tree_a.commit('rev1', rev_id='rev1')
        bzrdirb = self.make_bzrdir('b')
        repo_b = tree_a.branch.repository.clone(bzrdirb)
        tree_b = repo_b.revision_tree('rev1')
        tree_b.get_file_text('file1')
        rev1 = repo_b.get_revision('rev1')

    def test_clone_specific_format(self):
        """todo"""

    def test_format_initialize_find_open(self):
        # loopback test to check the current format initializes to itself.
        if not self.repository_format.is_supported():
            # unsupported formats are not loopback testable
            # because the default open will not open them and
            # they may not be initializable.
            return
        # supported formats must be able to init and open
        t = get_transport(self.get_url())
        readonly_t = get_transport(self.get_readonly_url())
        made_control = self.bzrdir_format.initialize(t.base)
        made_repo = self.repository_format.initialize(made_control)
        self.failUnless(isinstance(made_repo, repository.Repository))
        self.assertEqual(made_control, made_repo.bzrdir)

        # find it via bzrdir opening:
        opened_control = bzrdir.BzrDir.open(readonly_t.base)
        direct_opened_repo = opened_control.open_repository()
        self.assertEqual(direct_opened_repo.__class__, made_repo.__class__)
        self.assertEqual(opened_control, direct_opened_repo.bzrdir)

        self.failUnless(isinstance(direct_opened_repo._format,
                        self.repository_format.__class__))
        # find it via Repository.open
        opened_repo = repository.Repository.open(readonly_t.base)
        self.failUnless(isinstance(opened_repo, made_repo.__class__))
        self.assertEqual(made_repo._format.__class__,
                         opened_repo._format.__class__)
        # if it has a unique id string, can we probe for it ?
        try:
            self.repository_format.get_format_string()
        except NotImplementedError:
            return
        self.assertEqual(self.repository_format,
                         repository.RepositoryFormat.find_format(opened_control))

    def test_create_repository(self):
        # bzrdir can construct a repository for itself.
        if not self.bzrdir_format.is_supported():
            # unsupported formats are not loopback testable
            # because the default open will not open them and
            # they may not be initializable.
            return
        t = get_transport(self.get_url())
        made_control = self.bzrdir_format.initialize(t.base)
        made_repo = made_control.create_repository()
        self.failUnless(isinstance(made_repo, repository.Repository))
        self.assertEqual(made_control, made_repo.bzrdir)
        
    def test_create_repository_shared(self):
        # bzrdir can construct a shared repository.
        if not self.bzrdir_format.is_supported():
            # unsupported formats are not loopback testable
            # because the default open will not open them and
            # they may not be initializable.
            return
        t = get_transport(self.get_url())
        made_control = self.bzrdir_format.initialize(t.base)
        try:
            made_repo = made_control.create_repository(shared=True)
        except errors.IncompatibleFormat:
            # not all repository formats understand being shared, or
            # may only be shared in some circumstances.
            return
        self.failUnless(isinstance(made_repo, repository.Repository))
        self.assertEqual(made_control, made_repo.bzrdir)
        self.assertTrue(made_repo.is_shared())

    def test_revision_tree(self):
        wt = self.make_branch_and_tree('.')
        wt.commit('lala!', rev_id='revision-1', allow_pointless=True)
        tree = wt.branch.repository.revision_tree('revision-1')
        self.assertEqual(list(tree.list_files()), [])
        tree = wt.branch.repository.revision_tree(None)
        self.assertEqual(len(tree.list_files()), 0)
        tree = wt.branch.repository.revision_tree(NULL_REVISION)
        self.assertEqual(len(tree.list_files()), 0)

    def test_fetch(self):
        # smoke test fetch to ensure that the convenience function works.
        # it is defined as a convenience function with the underlying 
        # functionality provided by an InterRepository
        tree_a = self.make_branch_and_tree('a')
        self.build_tree(['a/foo'])
        tree_a.add('foo', 'file1')
        tree_a.commit('rev1', rev_id='rev1')
        # fetch with a default limit (grab everything)
        repo = bzrdir.BzrDir.create_repository(self.get_url('b'))
        repo.fetch(tree_a.branch.repository,
                   revision_id=None,
                   pb=bzrlib.progress.DummyProgress())

    def test_get_revision_delta(self):
        tree_a = self.make_branch_and_tree('a')
        self.build_tree(['a/foo'])
        tree_a.add('foo', 'file1')
        tree_a.commit('rev1', rev_id='rev1')
        self.build_tree(['a/vla'])
        tree_a.add('vla', 'file2')
        tree_a.commit('rev2', rev_id='rev2')

        delta = tree_a.branch.repository.get_revision_delta('rev1')
        self.assertIsInstance(delta, TreeDelta)
        self.assertEqual([('foo', 'file1', 'file')], delta.added)
        delta = tree_a.branch.repository.get_revision_delta('rev2')
        self.assertIsInstance(delta, TreeDelta)
        self.assertEqual([('vla', 'file2', 'file')], delta.added)

    def test_clone_bzrdir_repository_revision(self):
        # make a repository with some revisions,
        # and clone it, this should not have unreferenced revisions.
        # also: test cloning with a revision id of NULL_REVISION -> empty repo.
        raise TestSkipped('revision limiting is not implemented yet.')

    def test_clone_repository_basis_revision(self):
        raise TestSkipped('the use of a basis should not add noise data to the result.')

    def test_clone_repository_incomplete_source_with_basis(self):
        # ensure that basis really does grab from the basis by having incomplete source
        tree = self.make_branch_and_tree('commit_tree')
        self.build_tree(['foo'], transport=tree.bzrdir.transport.clone('..'))
        tree.add('foo')
        tree.commit('revision 1', rev_id='1')
        source = self.make_repository('source')
        # this gives us an incomplete repository
        tree.bzrdir.open_repository().copy_content_into(source)
        tree.commit('revision 2', rev_id='2', allow_pointless=True)
        self.assertFalse(source.has_revision('2'))
        target = source.bzrdir.clone(self.get_url('target'), basis=tree.bzrdir)
        self.assertTrue(target.open_repository().has_revision('2'))

    def test_clone_shared_no_tree(self):
        # cloning a shared repository keeps it shared
        # and preserves the make_working_tree setting.
        made_control = self.make_bzrdir('source')
        try:
            made_repo = made_control.create_repository(shared=True)
        except errors.IncompatibleFormat:
            # not all repository formats understand being shared, or
            # may only be shared in some circumstances.
            return
        made_repo.set_make_working_trees(False)
        result = made_control.clone(self.get_url('target'))
        self.failUnless(isinstance(made_repo, repository.Repository))
        self.assertEqual(made_control, made_repo.bzrdir)
        self.assertTrue(result.open_repository().is_shared())
        self.assertFalse(result.open_repository().make_working_trees())

    def test_upgrade_preserves_signatures(self):
        wt = self.make_branch_and_tree('source')
        wt.commit('A', allow_pointless=True, rev_id='A')
        wt.branch.repository.sign_revision('A',
            bzrlib.gpg.LoopbackGPGStrategy(None))
        old_signature = wt.branch.repository.get_signature_text('A')
        try:
            old_format = bzrdir.BzrDirFormat.get_default_format()
            # This gives metadir branches something they can convert to.
            # it would be nice to have a 'latest' vs 'default' concept.
            bzrdir.BzrDirFormat.set_default_format(bzrdir.BzrDirMetaFormat1())
            try:
                upgrade(wt.basedir)
            finally:
                bzrdir.BzrDirFormat.set_default_format(old_format)
        except errors.UpToDateFormat:
            # this is in the most current format already.
            return
        wt = WorkingTree.open(wt.basedir)
        new_signature = wt.branch.repository.get_signature_text('A')
        self.assertEqual(old_signature, new_signature)

    def test_exposed_versioned_files_are_marked_dirty(self):
        repo = self.make_repository('.')
        repo.lock_write()
        inv = repo.get_inventory_weave()
        repo.unlock()
        self.assertRaises(errors.OutSideTransaction, inv.add_lines, 'foo', [], [])

    def test_format_description(self):
        repo = self.make_repository('.')
        text = repo._format.get_format_description()
        self.failUnless(len(text))

    def assertMessageRoundtrips(self, message):
        """Assert that message roundtrips to a repository and back intact."""
        tree = self.make_branch_and_tree('.')
        tree.commit(message, rev_id='a', allow_pointless=True)
        rev = tree.branch.repository.get_revision('a')
        # we have to manually escape this as we dont try to
        # roundtrip xml invalid characters at this point.
        # when escaping is moved to the serialiser, this test
        # can check against the literal message rather than
        # this escaped version.
        escaped_message, escape_count = re.subn(
            u'[^\x09\x0A\x0D\u0020-\uD7FF\uE000-\uFFFD]+',
            lambda match: match.group(0).encode('unicode_escape'),
            message)
        escaped_message= re.sub('\r', '\n', escaped_message)
        self.assertEqual(rev.message, escaped_message)
        # insist the class is unicode no matter what came in for 
        # consistency.
        self.assertIsInstance(rev.message, unicode)

    def test_commit_unicode_message(self):
        # a siple unicode message should be preserved
        self.assertMessageRoundtrips(u'foo bar gamm\xae plop')

    def test_commit_unicode_control_characters(self):
        # a unicode message with control characters should roundtrip too.
        self.assertMessageRoundtrips(
            "All 8-bit chars: " +  ''.join([unichr(x) for x in range(256)]))

    def test_check_repository(self):
        """Check a fairly simple repository's history"""
        tree = self.make_branch_and_tree('.')
        tree.commit('initial empty commit', rev_id='a-rev',
                    allow_pointless=True)
        result = tree.branch.repository.check(['a-rev'])
        # writes to log; should accept both verbose or non-verbose
        result.report_results(verbose=True)
        result.report_results(verbose=False)

    def test_get_revisions(self):
        tree = self.make_branch_and_tree('.')
        tree.commit('initial empty commit', rev_id='a-rev',
                    allow_pointless=True)
        tree.commit('second empty commit', rev_id='b-rev',
                    allow_pointless=True)
        tree.commit('third empty commit', rev_id='c-rev',
                    allow_pointless=True)
        repo = tree.branch.repository
        revision_ids = ['a-rev', 'b-rev', 'c-rev']
        revisions = repo.get_revisions(revision_ids)
        assert len(revisions) == 3, repr(revisions)
        zipped = zip(revisions, revision_ids)
        self.assertEqual(len(zipped), 3)
        for revision, revision_id in zipped:
            self.assertEqual(revision.revision_id, revision_id)
            self.assertEqual(revision, repo.get_revision(revision_id))

class TestCaseWithComplexRepository(TestCaseWithRepository):

    def setUp(self):
        super(TestCaseWithComplexRepository, self).setUp()
        tree_a = self.make_branch_and_tree('a')
        self.bzrdir = tree_a.branch.bzrdir
        # add a corrupt inventory 'orphan'
        # this may need some generalising for knits.
        inv_file = tree_a.branch.repository.control_weaves.get_weave(
            'inventory', 
            tree_a.branch.repository.get_transaction())
        inv_file.add_lines('orphan', [], [])
        # add a real revision 'rev1'
        tree_a.commit('rev1', rev_id='rev1', allow_pointless=True)
        # add a real revision 'rev2' based on rev1
        tree_a.commit('rev2', rev_id='rev2', allow_pointless=True)
        # add a reference to a ghost
        tree_a.add_pending_merge('ghost1')
        tree_a.commit('rev3', rev_id='rev3', allow_pointless=True)
        # add another reference to a ghost, and a second ghost.
        tree_a.add_pending_merge('ghost1')
        tree_a.add_pending_merge('ghost2')
        tree_a.commit('rev4', rev_id='rev4', allow_pointless=True)

    def test_all_revision_ids(self):
        # all_revision_ids -> all revisions
        self.assertEqual(['rev1', 'rev2', 'rev3', 'rev4'],
                         self.bzrdir.open_repository().all_revision_ids())

    def test_get_ancestry_missing_revision(self):
        # get_ancestry(revision that is in some data but not fully installed
        # -> NoSuchRevision
        self.assertRaises(errors.NoSuchRevision,
                          self.bzrdir.open_repository().get_ancestry, 'orphan')

    def test_get_revision_graph(self):
        # we can get a mapping of id->parents for the entire revision graph or bits thereof.
        self.assertEqual({'rev1':[],
                          'rev2':['rev1'],
                          'rev3':['rev2'],
                          'rev4':['rev3'],
                          },
                         self.bzrdir.open_repository().get_revision_graph(None))
        self.assertEqual({'rev1':[]},
                         self.bzrdir.open_repository().get_revision_graph('rev1'))
        self.assertEqual({'rev1':[],
                          'rev2':['rev1']},
                         self.bzrdir.open_repository().get_revision_graph('rev2'))
        self.assertRaises(NoSuchRevision,
                          self.bzrdir.open_repository().get_revision_graph,
                          'orphan')
        # and ghosts are not mentioned
        self.assertEqual({'rev1':[],
                          'rev2':['rev1'],
                          'rev3':['rev2'],
                          },
                         self.bzrdir.open_repository().get_revision_graph('rev3'))

    def test_get_revision_graph_with_ghosts(self):
        # we can get a graph object with roots, ghosts, ancestors and
        # descendants.
        repo = self.bzrdir.open_repository()
        graph = repo.get_revision_graph_with_ghosts([])
        self.assertEqual(set(['rev1']), graph.roots)
        self.assertEqual(set(['ghost1', 'ghost2']), graph.ghosts)
        self.assertEqual({'rev1':[],
                          'rev2':['rev1'],
                          'rev3':['rev2', 'ghost1'],
                          'rev4':['rev3', 'ghost1', 'ghost2'],
                          },
                          graph.get_ancestors())
        self.assertEqual({'ghost1':{'rev3':1, 'rev4':1},
                          'ghost2':{'rev4':1},
                          'rev1':{'rev2':1},
                          'rev2':{'rev3':1},
                          'rev3':{'rev4':1},
                          'rev4':{},
                          },
                          graph.get_descendants())


class TestCaseWithCorruptRepository(TestCaseWithRepository):

    def setUp(self):
        super(TestCaseWithCorruptRepository, self).setUp()
        # a inventory with no parents and the revision has parents..
        # i.e. a ghost.
        repo = self.make_repository('inventory_with_unnecessary_ghost')
        inv = bzrlib.tree.EmptyTree().inventory
        sha1 = repo.add_inventory('ghost', inv, [])
        rev = bzrlib.revision.Revision(timestamp=0,
                                       timezone=None,
                                       committer="Foo Bar <foo@example.com>",
                                       message="Message",
                                       inventory_sha1=sha1,
                                       revision_id='ghost')
        rev.parent_ids = ['the_ghost']
        repo.add_revision('ghost', rev)
         
        sha1 = repo.add_inventory('the_ghost', inv, [])
        rev = bzrlib.revision.Revision(timestamp=0,
                                       timezone=None,
                                       committer="Foo Bar <foo@example.com>",
                                       message="Message",
                                       inventory_sha1=sha1,
                                       revision_id='the_ghost')
        rev.parent_ids = []
        repo.add_revision('the_ghost', rev)
        # check its setup usefully
        inv_weave = repo.get_inventory_weave()
        self.assertEqual(['ghost'], inv_weave.get_ancestry(['ghost']))

    def test_corrupt_revision_access_asserts_if_reported_wrong(self):
        repo = repository.Repository.open('inventory_with_unnecessary_ghost')
        reported_wrong = False
        try:
            if repo.get_ancestry('ghost') != [None, 'the_ghost', 'ghost']:
                reported_wrong = True
        except errors.CorruptRepository:
            # caught the bad data:
            return
        if not reported_wrong:
            return
        self.assertRaises(errors.CorruptRepository, repo.get_revision, 'ghost')

    def test_corrupt_revision_get_revision_reconcile(self):
        repo = repository.Repository.open('inventory_with_unnecessary_ghost')
        repo.get_revision_reconcile('ghost')<|MERGE_RESOLUTION|>--- conflicted
+++ resolved
@@ -21,21 +21,15 @@
 import sys
 
 import bzrlib
-import bzrlib.bzrdir as bzrdir
+from bzrlib import bzrdir, errors, repository
 from bzrlib.branch import Branch, needs_read_lock, needs_write_lock
-<<<<<<< HEAD
-=======
-from bzrlib.commit import commit
 from bzrlib.delta import TreeDelta
->>>>>>> f9a2d7df
-import bzrlib.errors as errors
 from bzrlib.errors import (FileExists,
                            NoSuchRevision,
                            NoSuchFile,
                            UninitializableFormat,
                            NotBranchError,
                            )
-import bzrlib.repository as repository
 from bzrlib.revision import NULL_REVISION
 from bzrlib.tests import TestCase, TestCaseWithTransport, TestSkipped
 from bzrlib.tests.bzrdir_implementations.test_bzrdir import TestCaseWithBzrDir
