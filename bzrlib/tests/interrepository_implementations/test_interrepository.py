--- conflicted
+++ resolved
@@ -89,143 +89,6 @@
         ## interrepo = repository.InterRepository.get(source_repo, target_repo)
         ## self.assertEqual(self.interrepo_class, interrepo.__class__)
         pass
-
-<<<<<<< HEAD
-    def test_fetch(self):
-        tree_a = self.make_branch_and_tree('a')
-        self.build_tree(['a/foo'])
-        tree_a.add('foo', 'file1')
-        tree_a.commit('rev1', rev_id='rev1')
-        def check_push_rev1(repo):
-            # ensure the revision is missing.
-            self.assertRaises(NoSuchRevision, repo.get_revision, 'rev1')
-            # fetch with a limit of NULL_REVISION and an explicit progress bar.
-            repo.fetch(tree_a.branch.repository,
-                       revision_id=NULL_REVISION,
-                       pb=bzrlib.progress.DummyProgress())
-            # nothing should have been pushed
-            self.assertFalse(repo.has_revision('rev1'))
-            # fetch with a default limit (grab everything)
-            repo.fetch(tree_a.branch.repository)
-            # check that b now has all the data from a's first commit.
-            rev = repo.get_revision('rev1')
-            tree = repo.revision_tree('rev1')
-            tree.lock_read()
-            self.addCleanup(tree.unlock)
-            tree.get_file_text('file1')
-            for file_id in tree:
-                if tree.inventory[file_id].kind == "file":
-                    tree.get_file(file_id).read()
-
-        # makes a target version repo 
-        repo_b = self.make_to_repository('b')
-        check_push_rev1(repo_b)
-
-    def test_fetch_missing_basis_text(self):
-        """If fetching a delta, we should die if a basis is not present."""
-        tree = self.make_branch_and_tree('tree')
-        self.build_tree(['tree/a'])
-        tree.add(['a'], ['a-id'])
-        tree.commit('one', rev_id='rev-one')
-        self.build_tree_contents([('tree/a', 'new contents\n')])
-        tree.commit('two', rev_id='rev-two')
-
-        to_repo = self.make_to_repository('to_repo')
-        # We build a broken revision so that we can test the fetch code dies
-        # properly. So copy the inventory and revision, but not the text.
-        to_repo.lock_write()
-        try:
-            to_repo.start_write_group()
-            inv = tree.branch.repository.get_inventory('rev-one')
-            to_repo.add_inventory('rev-one', inv, [])
-            rev = tree.branch.repository.get_revision('rev-one')
-            to_repo.add_revision('rev-one', rev, inv=inv)
-            to_repo.commit_write_group()
-        finally:
-            to_repo.unlock()
-
-        # Implementations can either ensure that the target of the delta is
-        # reconstructable, or raise an exception (which stream based copies
-        # generally do).
-        try:
-            to_repo.fetch(tree.branch.repository, 'rev-two')
-        except errors.RevisionNotPresent, e:
-            # If an exception is raised, the revision should not be in the
-            # target.
-            self.assertRaises((errors.NoSuchRevision, errors.RevisionNotPresent),
-                              to_repo.revision_tree, 'rev-two')
-        else:
-            # If not exception is raised, then the text should be
-            # available.
-            to_repo.lock_read()
-            try:
-                rt = to_repo.revision_tree('rev-two')
-                self.assertEqual('new contents\n',
-                                 rt.get_file_text('a-id'))
-            finally:
-                to_repo.unlock()
-
-    def test_fetch_missing_revision_same_location_fails(self):
-        repo_a = self.make_repository('.')
-        repo_b = repository.Repository.open('.')
-        try:
-            self.assertRaises(errors.NoSuchRevision, repo_b.fetch, repo_a, revision_id='XXX')
-        except errors.LockError, e:
-            check_old_format_lock_error(self.repository_format)
-
-    def test_fetch_same_location_trivial_works(self):
-        repo_a = self.make_repository('.')
-        repo_b = repository.Repository.open('.')
-        try:
-            repo_a.fetch(repo_b)
-        except errors.LockError, e:
-            check_old_format_lock_error(self.repository_format)
-
-    def test_fetch_missing_text_other_location_fails(self):
-        source_tree = self.make_branch_and_tree('source')
-        source = source_tree.branch.repository
-        target = self.make_to_repository('target')
-    
-        # start by adding a file so the data knit for the file exists in
-        # repositories that have specific files for each fileid.
-        self.build_tree(['source/id'])
-        source_tree.add(['id'], ['id'])
-        source_tree.commit('a', rev_id='a')
-        # now we manually insert a revision with an inventory referencing
-        # 'id' at revision 'b', but we do not insert revision b.
-        # this should ensure that the new versions of files are being checked
-        # for during pull operations
-        inv = source.get_inventory('a')
-        source.lock_write()
-        self.addCleanup(source.unlock)
-        source.start_write_group()
-        inv['id'].revision = 'b'
-        inv.revision_id = 'b'
-        sha1 = source.add_inventory('b', inv, ['a'])
-        rev = Revision(timestamp=0,
-                       timezone=None,
-                       committer="Foo Bar <foo@example.com>",
-                       message="Message",
-                       inventory_sha1=sha1,
-                       revision_id='b')
-        rev.parent_ids = ['a']
-        source.add_revision('b', rev)
-        source.commit_write_group()
-        self.assertRaises(errors.RevisionNotPresent, target.fetch, source)
-        self.assertFalse(target.has_revision('b'))
-
-    def test_fetch_funky_file_id(self):
-        from_tree = self.make_branch_and_tree('tree')
-        if sys.platform == 'win32':
-            from_repo = from_tree.branch.repository
-            check_repo_format_for_funky_id_on_win32(from_repo)
-        self.build_tree(['tree/filename'])
-        from_tree.add('filename', 'funky-chars<>%&;"\'')
-        from_tree.commit('commit filename')
-        to_repo = self.make_to_repository('to')
-        to_repo.fetch(from_tree.branch.repository, from_tree.get_parent_ids()[0])
-=======
->>>>>>> 908796fe
 
 
 class TestCaseWithComplexRepository(TestCaseWithInterRepository):
